--- conflicted
+++ resolved
@@ -52,9 +52,6 @@
 				SnapshotLimit:  256,
 			},
 			chainConfig,
-<<<<<<< HEAD
-			dummy.NewFaker(),
-=======
 			dummy.NewDummyEngine(&dummy.ConsensusCallbacks{
 				OnExtraStateChange: func(block *types.Block, sdb *state.StateDB) error {
 					sdb.SetBalanceMultiCoin(common.HexToAddress("0xdeadbeef"), common.HexToHash("0xdeadbeef"), big.NewInt(block.Number().Int64()))
@@ -99,7 +96,6 @@
 					return nil, nil
 				},
 			}),
->>>>>>> e917b577
 			vm.Config{},
 			lastAcceptedHash,
 		)
@@ -124,9 +120,6 @@
 				SnapshotLimit:  256,
 			},
 			chainConfig,
-<<<<<<< HEAD
-			dummy.NewFaker(),
-=======
 			dummy.NewDummyEngine(&dummy.ConsensusCallbacks{
 				OnExtraStateChange: func(block *types.Block, sdb *state.StateDB) error {
 					sdb.SetBalanceMultiCoin(common.HexToAddress("0xdeadbeef"), common.HexToHash("0xdeadbeef"), big.NewInt(block.Number().Int64()))
@@ -171,7 +164,6 @@
 					return nil, nil
 				},
 			}),
->>>>>>> e917b577
 			vm.Config{},
 			lastAcceptedHash,
 		)
@@ -202,9 +194,6 @@
 				SnapshotLimit:  256,
 			},
 			chainConfig,
-<<<<<<< HEAD
-			dummy.NewFaker(),
-=======
 			dummy.NewDummyEngine(&dummy.ConsensusCallbacks{
 				OnExtraStateChange: func(block *types.Block, sdb *state.StateDB) error {
 					sdb.SetBalanceMultiCoin(common.HexToAddress("0xdeadbeef"), common.HexToHash("0xdeadbeef"), big.NewInt(block.Number().Int64()))
@@ -256,7 +245,6 @@
 					return nil, nil
 				},
 			}),
->>>>>>> e917b577
 			vm.Config{},
 			lastAcceptedHash,
 		)
