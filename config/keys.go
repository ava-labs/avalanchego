// (c) 2019-2020, Ava Labs, Inc. All rights reserved.
// See the file LICENSE for licensing terms.

package config

const (
	FetchOnlyKey                              = "fetch-only"
	ConfigFileKey                             = "config-file"
	VersionKey                                = "version"
	GenesisConfigFileKey                      = "genesis"
	NetworkNameKey                            = "network-id"
	TxFeeKey                                  = "tx-fee"
	CreationTxFeeKey                          = "creation-tx-fee"
	UptimeRequirementKey                      = "uptime-requirement"
	MinValidatorStakeKey                      = "min-validator-stake"
	MaxValidatorStakeKey                      = "max-validator-stake"
	MinDelegatorStakeKey                      = "min-delegator-stake"
	MinDelegatorFeeKey                        = "min-delegation-fee"
	MinStakeDurationKey                       = "min-stake-duration"
	MaxStakeDurationKey                       = "max-stake-duration"
	StakeMintingPeriodKey                     = "stake-minting-period"
	AssertionsEnabledKey                      = "assertions-enabled"
	SignatureVerificationEnabledKey           = "signature-verification-enabled"
	DBTypeKey                                 = "db-type"
	DBPathKey                                 = "db-dir"
	PublicIPKey                               = "public-ip"
	DynamicUpdateDurationKey                  = "dynamic-update-duration"
	DynamicPublicIPResolverKey                = "dynamic-public-ip"
	ConnMeterResetDurationKey                 = "conn-meter-reset-duration"
	ConnMeterMaxConnsKey                      = "conn-meter-max-conns"
	OutboundConnectionThrottlingRps           = "outbound-connection-throttling-rps"
	OutboundConnectionTimeout                 = "outbound-connection-timeout"
	HTTPHostKey                               = "http-host"
	HTTPPortKey                               = "http-port"
	HTTPSEnabledKey                           = "http-tls-enabled"
	HTTPSKeyFileKey                           = "http-tls-key-file"
	HTTPSCertFileKey                          = "http-tls-cert-file"
	HTTPAllowedOrigins                        = "http-allowed-origins"
	APIAuthRequiredKey                        = "api-auth-required"
	APIAuthPasswordFileKey                    = "api-auth-password-file" // #nosec G101
	BootstrapIPsKey                           = "bootstrap-ips"
	BootstrapIDsKey                           = "bootstrap-ids"
	StakingPortKey                            = "staking-port"
	StakingEnabledKey                         = "staking-enabled"
	StakingEphemeralCertEnabledKey            = "staking-ephemeral-cert-enabled"
	StakingKeyPathKey                         = "staking-tls-key-file"
	StakingCertPathKey                        = "staking-tls-cert-file"
	StakingDisabledWeightKey                  = "staking-disabled-weight"
	MaxNonStakerPendingMsgsKey                = "max-non-staker-pending-msgs"
	StakerCPUReservedKey                      = "staker-cpu-reserved"
	NetworkInitialTimeoutKey                  = "network-initial-timeout"
	NetworkMinimumTimeoutKey                  = "network-minimum-timeout"
	NetworkMaximumTimeoutKey                  = "network-maximum-timeout"
	NetworkTimeoutHalflifeKey                 = "network-timeout-halflife"
	NetworkTimeoutCoefficientKey              = "network-timeout-coefficient"
	NetworkHealthMinPeersKey                  = "network-health-min-conn-peers"
	NetworkHealthMaxTimeSinceMsgReceivedKey   = "network-health-max-time-since-msg-received"
	NetworkHealthMaxTimeSinceMsgSentKey       = "network-health-max-time-since-msg-sent"
	NetworkHealthMaxPortionSendQueueFillKey   = "network-health-max-portion-send-queue-full"
	NetworkHealthMaxSendFailRateKey           = "network-health-max-send-fail-rate"
	NetworkHealthMaxOutstandingDurationKey    = "network-health-max-outstanding-request-duration"
	NetworkPeerListSizeKey                    = "network-peer-list-size"
	NetworkPeerListGossipSizeKey              = "network-peer-list-gossip-size"
	NetworkPeerListGossipFreqKey              = "network-peer-list-gossip-frequency"
<<<<<<< HEAD
	NetworkCompressionEnabledKey              = "network-compression-enabled"
	SendQueueSizeKey                          = "send-queue-size"
=======
>>>>>>> a7593521
	BenchlistFailThresholdKey                 = "benchlist-fail-threshold"
	BenchlistPeerSummaryEnabledKey            = "benchlist-peer-summary-enabled"
	BenchlistDurationKey                      = "benchlist-duration"
	BenchlistMinFailingDurationKey            = "benchlist-min-failing-duration"
	BuildDirKey                               = "build-dir"
	LogsDirKey                                = "log-dir"
	LogLevelKey                               = "log-level"
	LogDisplayLevelKey                        = "log-display-level"
	LogDisplayHighlightKey                    = "log-display-highlight"
	SnowSampleSizeKey                         = "snow-sample-size"
	SnowQuorumSizeKey                         = "snow-quorum-size"
	SnowVirtuousCommitThresholdKey            = "snow-virtuous-commit-threshold"
	SnowRogueCommitThresholdKey               = "snow-rogue-commit-threshold"
	SnowAvalancheNumParentsKey                = "snow-avalanche-num-parents"
	SnowAvalancheBatchSizeKey                 = "snow-avalanche-batch-size"
	SnowConcurrentRepollsKey                  = "snow-concurrent-repolls"
	SnowOptimalProcessingKey                  = "snow-optimal-processing"
	SnowMaxProcessingKey                      = "snow-max-processing"
	SnowMaxTimeProcessingKey                  = "snow-max-time-processing"
	SnowEpochFirstTransition                  = "snow-epoch-first-transition"
	SnowEpochDuration                         = "snow-epoch-duration"
	WhitelistedSubnetsKey                     = "whitelisted-subnets"
	AdminAPIEnabledKey                        = "api-admin-enabled"
	InfoAPIEnabledKey                         = "api-info-enabled"
	KeystoreAPIEnabledKey                     = "api-keystore-enabled"
	MetricsAPIEnabledKey                      = "api-metrics-enabled"
	HealthAPIEnabledKey                       = "api-health-enabled"
	IpcAPIEnabledKey                          = "api-ipcs-enabled"
	IpcsChainIDsKey                           = "ipcs-chain-ids"
	IpcsPathKey                               = "ipcs-path"
	MeterVMsEnabledKey                        = "meter-vms-enabled"
	ConsensusGossipFrequencyKey               = "consensus-gossip-frequency"
	ConsensusGossipAcceptedFrontierSizeKey    = "consensus-accepted-frontier-gossip-size"
	ConsensusGossipOnAcceptSizeKey            = "consensus-on-accept-gossip-size"
	ConsensusShutdownTimeoutKey               = "consensus-shutdown-timeout"
	FdLimitKey                                = "fd-limit"
	CorethConfigKey                           = "coreth-config"
	IndexEnabledKey                           = "index-enabled"
	IndexAllowIncompleteKey                   = "index-allow-incomplete"
	RouterHealthMaxDropRateKey                = "router-health-max-drop-rate"
	RouterHealthMaxOutstandingRequestsKey     = "router-health-max-outstanding-requests"
	HealthCheckFreqKey                        = "health-check-frequency"
	HealthCheckAveragerHalflifeKey            = "health-check-averager-halflife"
	RetryBootstrapKey                         = "bootstrap-retry-enabled"
	RetryBootstrapMaxAttemptsKey              = "bootstrap-retry-max-attempts"
	PeerAliasTimeoutKey                       = "peer-alias-timeout"
	PluginModeKey                             = "plugin-mode-enabled"
	BootstrapBeaconConnectionTimeoutKey       = "bootstrap-beacon-connection-timeout"
	BootstrapMaxTimeGetAncestorsKey           = "boostrap-max-time-get-ancestors"
	BootstrapMultiputMaxContainersSentKey     = "bootstrap-multiput-max-containers-sent"
	BootstrapMultiputMaxContainersReceivedKey = "bootstrap-multiput-max-containers-received"
	ChainConfigDirKey                         = "chain-config-dir"
	ProfileDirKey                             = "profile-dir"
	ProfileContinuousEnabledKey               = "profile-continuous-enabled"
	ProfileContinuousFreqKey                  = "profile-continuous-freq"
	ProfileContinuousMaxFilesKey              = "profile-continuous-max-files"
	InboundThrottlerAtLargeAllocSizeKey       = "throttler-inbound-at-large-alloc-size"
	InboundThrottlerVdrAllocSizeKey           = "throttler-inbound-validator-alloc-size"
	InboundThrottlerNodeMaxAtLargeBytesKey    = "throttler-inbound-node-max-at-large-bytes"
	OutboundThrottlerAtLargeAllocSizeKey      = "throttler-outbound-at-large-alloc-size"
	OutboundThrottlerVdrAllocSizeKey          = "throttler-outbound-validator-alloc-size"
	OutboundThrottlerNodeMaxAtLargeBytesKey   = "throttler-outbound-node-max-at-large-bytes"
	VMAliasesFileKey                          = "vm-aliases-file"
)<|MERGE_RESOLUTION|>--- conflicted
+++ resolved
@@ -62,11 +62,7 @@
 	NetworkPeerListSizeKey                    = "network-peer-list-size"
 	NetworkPeerListGossipSizeKey              = "network-peer-list-gossip-size"
 	NetworkPeerListGossipFreqKey              = "network-peer-list-gossip-frequency"
-<<<<<<< HEAD
 	NetworkCompressionEnabledKey              = "network-compression-enabled"
-	SendQueueSizeKey                          = "send-queue-size"
-=======
->>>>>>> a7593521
 	BenchlistFailThresholdKey                 = "benchlist-fail-threshold"
 	BenchlistPeerSummaryEnabledKey            = "benchlist-peer-summary-enabled"
 	BenchlistDurationKey                      = "benchlist-duration"
