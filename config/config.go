// Copyright (C) 2019-2024, Ava Labs, Inc. All rights reserved.
// See the file LICENSE for licensing terms.

package config

import (
	"crypto/tls"
	"encoding/base64"
	"encoding/json"
	"errors"
	"fmt"
	"io/fs"
	"math"
	"os"
	"path/filepath"
	"strings"
	"time"

	"github.com/spf13/viper"

	"github.com/ava-labs/avalanchego/api/server"
	"github.com/ava-labs/avalanchego/chains"
	"github.com/ava-labs/avalanchego/genesis"
	"github.com/ava-labs/avalanchego/ids"
	"github.com/ava-labs/avalanchego/network"
	"github.com/ava-labs/avalanchego/network/dialer"
	"github.com/ava-labs/avalanchego/network/throttling"
	"github.com/ava-labs/avalanchego/node"
	"github.com/ava-labs/avalanchego/snow/consensus/snowball"
	"github.com/ava-labs/avalanchego/snow/networking/benchlist"
	"github.com/ava-labs/avalanchego/snow/networking/router"
	"github.com/ava-labs/avalanchego/snow/networking/tracker"
	"github.com/ava-labs/avalanchego/staking"
	"github.com/ava-labs/avalanchego/subnets"
	"github.com/ava-labs/avalanchego/trace"
	"github.com/ava-labs/avalanchego/upgrade"
	"github.com/ava-labs/avalanchego/utils/compression"
	"github.com/ava-labs/avalanchego/utils/constants"
	"github.com/ava-labs/avalanchego/utils/crypto/bls"
	"github.com/ava-labs/avalanchego/utils/ips"
	"github.com/ava-labs/avalanchego/utils/logging"
	"github.com/ava-labs/avalanchego/utils/perms"
	"github.com/ava-labs/avalanchego/utils/profiler"
	"github.com/ava-labs/avalanchego/utils/set"
	"github.com/ava-labs/avalanchego/utils/storage"
	"github.com/ava-labs/avalanchego/utils/timer"
	"github.com/ava-labs/avalanchego/version"
	"github.com/ava-labs/avalanchego/vms/components/gas"
	"github.com/ava-labs/avalanchego/vms/platformvm/reward"
	"github.com/ava-labs/avalanchego/vms/platformvm/txs/fee"
	"github.com/ava-labs/avalanchego/vms/proposervm"
)

const (
	chainConfigFileName  = "config"
	chainUpgradeFileName = "upgrade"
	subnetConfigFileExt  = ".json"

	keystoreDeprecationMsg = "keystore API is deprecated"
)

var (
	// Deprecated key --> deprecation message (i.e. which key replaces it)
	// TODO: deprecate "BootstrapIDsKey" and "BootstrapIPsKey"
	deprecatedKeys = map[string]string{
		KeystoreAPIEnabledKey: keystoreDeprecationMsg,
	}

	errConflictingACPOpinion                  = errors.New("supporting and objecting to the same ACP")
	errConflictingImplicitACPOpinion          = errors.New("objecting to enabled ACP")
	errSybilProtectionDisabledStakerWeights   = errors.New("sybil protection disabled weights must be positive")
	errSybilProtectionDisabledOnPublicNetwork = errors.New("sybil protection disabled on public network")
	errInvalidUptimeRequirement               = errors.New("uptime requirement must be in the range [0, 1]")
	errMinValidatorStakeAboveMax              = errors.New("minimum validator stake can't be greater than maximum validator stake")
	errInvalidDelegationFee                   = errors.New("delegation fee must be in the range [0, 1,000,000]")
	errInvalidMinStakeDuration                = errors.New("min stake duration must be > 0")
	errMinStakeDurationAboveMax               = errors.New("max stake duration can't be less than min stake duration")
	errStakeMaxConsumptionTooLarge            = fmt.Errorf("max stake consumption must be less than or equal to %d", reward.PercentDenominator)
	errStakeMaxConsumptionBelowMin            = errors.New("stake max consumption can't be less than min stake consumption")
	errStakeMintingPeriodBelowMin             = errors.New("stake minting period can't be less than max stake duration")
	errCannotTrackPrimaryNetwork              = errors.New("cannot track primary network")
	errStakingKeyContentUnset                 = fmt.Errorf("%s key not set but %s set", StakingTLSKeyContentKey, StakingCertContentKey)
	errStakingCertContentUnset                = fmt.Errorf("%s key set but %s not set", StakingTLSKeyContentKey, StakingCertContentKey)
	errMissingStakingSigningKeyFile           = errors.New("missing staking signing key file")
	errTracingEndpointEmpty                   = fmt.Errorf("%s cannot be empty", TracingEndpointKey)
	errPluginDirNotADirectory                 = errors.New("plugin dir is not a directory")
	errCannotReadDirectory                    = errors.New("cannot read directory")
	errUnmarshalling                          = errors.New("unmarshalling failed")
	errFileDoesNotExist                       = errors.New("file does not exist")
)

func getConsensusConfig(v *viper.Viper) snowball.Parameters {
	p := snowball.Parameters{
		K:                     v.GetInt(SnowSampleSizeKey),
		AlphaPreference:       v.GetInt(SnowPreferenceQuorumSizeKey),
		AlphaConfidence:       v.GetInt(SnowConfidenceQuorumSizeKey),
		Beta:                  v.GetInt(SnowCommitThresholdKey),
		ConcurrentRepolls:     v.GetInt(SnowConcurrentRepollsKey),
		OptimalProcessing:     v.GetInt(SnowOptimalProcessingKey),
		MaxOutstandingItems:   v.GetInt(SnowMaxProcessingKey),
		MaxItemProcessingTime: v.GetDuration(SnowMaxTimeProcessingKey),
	}
	if v.IsSet(SnowQuorumSizeKey) {
		p.AlphaPreference = v.GetInt(SnowQuorumSizeKey)
		p.AlphaConfidence = p.AlphaPreference
	}
	return p
}

func getLoggingConfig(v *viper.Viper) (logging.Config, error) {
	loggingConfig := logging.Config{}
	loggingConfig.Directory = GetExpandedArg(v, LogsDirKey)
	var err error
	loggingConfig.LogLevel, err = logging.ToLevel(v.GetString(LogLevelKey))
	if err != nil {
		return loggingConfig, err
	}
	logDisplayLevel := v.GetString(LogLevelKey)
	if v.IsSet(LogDisplayLevelKey) {
		logDisplayLevel = v.GetString(LogDisplayLevelKey)
	}
	loggingConfig.DisplayLevel, err = logging.ToLevel(logDisplayLevel)
	if err != nil {
		return loggingConfig, err
	}
	loggingConfig.LogFormat, err = logging.ToFormat(v.GetString(LogFormatKey), os.Stdout.Fd())
	loggingConfig.DisableWriterDisplaying = v.GetBool(LogDisableDisplayPluginLogsKey)
	loggingConfig.MaxSize = int(v.GetUint(LogRotaterMaxSizeKey))
	loggingConfig.MaxFiles = int(v.GetUint(LogRotaterMaxFilesKey))
	loggingConfig.MaxAge = int(v.GetUint(LogRotaterMaxAgeKey))
	loggingConfig.Compress = v.GetBool(LogRotaterCompressEnabledKey)

	return loggingConfig, err
}

func getHTTPConfig(v *viper.Viper) (node.HTTPConfig, error) {
	var (
		httpsKey  []byte
		httpsCert []byte
		err       error
	)
	switch {
	case v.IsSet(HTTPSKeyContentKey):
		rawContent := v.GetString(HTTPSKeyContentKey)
		httpsKey, err = base64.StdEncoding.DecodeString(rawContent)
		if err != nil {
			return node.HTTPConfig{}, fmt.Errorf("unable to decode base64 content: %w", err)
		}
	case v.IsSet(HTTPSKeyFileKey):
		httpsKeyFilepath := GetExpandedArg(v, HTTPSKeyFileKey)
		httpsKey, err = os.ReadFile(filepath.Clean(httpsKeyFilepath))
		if err != nil {
			return node.HTTPConfig{}, err
		}
	}

	switch {
	case v.IsSet(HTTPSCertContentKey):
		rawContent := v.GetString(HTTPSCertContentKey)
		httpsCert, err = base64.StdEncoding.DecodeString(rawContent)
		if err != nil {
			return node.HTTPConfig{}, fmt.Errorf("unable to decode base64 content: %w", err)
		}
	case v.IsSet(HTTPSCertFileKey):
		httpsCertFilepath := GetExpandedArg(v, HTTPSCertFileKey)
		httpsCert, err = os.ReadFile(filepath.Clean(httpsCertFilepath))
		if err != nil {
			return node.HTTPConfig{}, err
		}
	}

	return node.HTTPConfig{
		HTTPConfig: server.HTTPConfig{
			ReadTimeout:       v.GetDuration(HTTPReadTimeoutKey),
			ReadHeaderTimeout: v.GetDuration(HTTPReadHeaderTimeoutKey),
			WriteTimeout:      v.GetDuration(HTTPWriteTimeoutKey),
			IdleTimeout:       v.GetDuration(HTTPIdleTimeoutKey),
		},
		APIConfig: node.APIConfig{
			APIIndexerConfig: node.APIIndexerConfig{
				IndexAPIEnabled:      v.GetBool(IndexEnabledKey),
				IndexAllowIncomplete: v.GetBool(IndexAllowIncompleteKey),
			},
			AdminAPIEnabled:    v.GetBool(AdminAPIEnabledKey),
			InfoAPIEnabled:     v.GetBool(InfoAPIEnabledKey),
			KeystoreAPIEnabled: v.GetBool(KeystoreAPIEnabledKey),
			MetricsAPIEnabled:  v.GetBool(MetricsAPIEnabledKey),
			HealthAPIEnabled:   v.GetBool(HealthAPIEnabledKey),
		},
		HTTPHost:           v.GetString(HTTPHostKey),
		HTTPPort:           uint16(v.GetUint(HTTPPortKey)),
		HTTPSEnabled:       v.GetBool(HTTPSEnabledKey),
		HTTPSKey:           httpsKey,
		HTTPSCert:          httpsCert,
		HTTPAllowedOrigins: v.GetStringSlice(HTTPAllowedOrigins),
		HTTPAllowedHosts:   v.GetStringSlice(HTTPAllowedHostsKey),
		ShutdownTimeout:    v.GetDuration(HTTPShutdownTimeoutKey),
		ShutdownWait:       v.GetDuration(HTTPShutdownWaitKey),
	}, nil
}

func getRouterHealthConfig(v *viper.Viper, halflife time.Duration) (router.HealthConfig, error) {
	config := router.HealthConfig{
		MaxDropRate:            v.GetFloat64(RouterHealthMaxDropRateKey),
		MaxOutstandingRequests: int(v.GetUint(RouterHealthMaxOutstandingRequestsKey)),
		MaxOutstandingDuration: v.GetDuration(NetworkHealthMaxOutstandingDurationKey),
		MaxRunTimeRequests:     v.GetDuration(NetworkMaximumTimeoutKey),
		MaxDropRateHalflife:    halflife,
	}
	switch {
	case config.MaxDropRate < 0 || config.MaxDropRate > 1:
		return router.HealthConfig{}, fmt.Errorf("%q must be in [0,1]", RouterHealthMaxDropRateKey)
	case config.MaxOutstandingDuration <= 0:
		return router.HealthConfig{}, fmt.Errorf("%q must be positive", NetworkHealthMaxOutstandingDurationKey)
	case config.MaxRunTimeRequests <= 0:
		return router.HealthConfig{}, fmt.Errorf("%q must be positive", NetworkMaximumTimeoutKey)
	}
	return config, nil
}

func getAdaptiveTimeoutConfig(v *viper.Viper) (timer.AdaptiveTimeoutConfig, error) {
	config := timer.AdaptiveTimeoutConfig{
		InitialTimeout:     v.GetDuration(NetworkInitialTimeoutKey),
		MinimumTimeout:     v.GetDuration(NetworkMinimumTimeoutKey),
		MaximumTimeout:     v.GetDuration(NetworkMaximumTimeoutKey),
		TimeoutHalflife:    v.GetDuration(NetworkTimeoutHalflifeKey),
		TimeoutCoefficient: v.GetFloat64(NetworkTimeoutCoefficientKey),
	}
	switch {
	case config.MinimumTimeout < 1:
		return timer.AdaptiveTimeoutConfig{}, fmt.Errorf("%q must be positive", NetworkMinimumTimeoutKey)
	case config.MinimumTimeout > config.MaximumTimeout:
		return timer.AdaptiveTimeoutConfig{}, fmt.Errorf("%q must be >= %q", NetworkMaximumTimeoutKey, NetworkMinimumTimeoutKey)
	case config.InitialTimeout < config.MinimumTimeout || config.InitialTimeout > config.MaximumTimeout:
		return timer.AdaptiveTimeoutConfig{}, fmt.Errorf("%q must be in [%q, %q]", NetworkInitialTimeoutKey, NetworkMinimumTimeoutKey, NetworkMaximumTimeoutKey)
	case config.TimeoutHalflife <= 0:
		return timer.AdaptiveTimeoutConfig{}, fmt.Errorf("%q must > 0", NetworkTimeoutHalflifeKey)
	case config.TimeoutCoefficient < 1:
		return timer.AdaptiveTimeoutConfig{}, fmt.Errorf("%q must be >= 1", NetworkTimeoutCoefficientKey)
	}

	return config, nil
}

func getNetworkConfig(
	v *viper.Viper,
	networkID uint32,
	sybilProtectionEnabled bool,
	halflife time.Duration,
) (network.Config, error) {
	// Set the max number of recent inbound connections upgraded to be
	// equal to the max number of inbound connections per second.
	maxInboundConnsPerSec := v.GetFloat64(NetworkInboundThrottlerMaxConnsPerSecKey)
	upgradeCooldown := v.GetDuration(NetworkInboundConnUpgradeThrottlerCooldownKey)
	upgradeCooldownInSeconds := upgradeCooldown.Seconds()
	maxRecentConnsUpgraded := int(math.Ceil(maxInboundConnsPerSec * upgradeCooldownInSeconds))

	compressionType, err := compression.TypeFromString(v.GetString(NetworkCompressionTypeKey))
	if err != nil {
		return network.Config{}, err
	}

	allowPrivateIPs := !constants.ProductionNetworkIDs.Contains(networkID)
	if v.IsSet(NetworkAllowPrivateIPsKey) {
		allowPrivateIPs = v.GetBool(NetworkAllowPrivateIPsKey)
	}

	var supportedACPs set.Set[uint32]
	for _, acp := range v.GetIntSlice(ACPSupportKey) {
		if acp < 0 || acp > math.MaxInt32 {
			return network.Config{}, fmt.Errorf("invalid ACP: %d", acp)
		}
		supportedACPs.Add(uint32(acp))
	}

	var objectedACPs set.Set[uint32]
	for _, acp := range v.GetIntSlice(ACPObjectKey) {
		if acp < 0 || acp > math.MaxInt32 {
			return network.Config{}, fmt.Errorf("invalid ACP: %d", acp)
		}
		objectedACPs.Add(uint32(acp))
	}
	if supportedACPs.Overlaps(objectedACPs) {
		return network.Config{}, errConflictingACPOpinion
	}
	if constants.ScheduledACPs.Overlaps(objectedACPs) {
		return network.Config{}, errConflictingImplicitACPOpinion
	}

	// Because this node version has scheduled these ACPs, we should notify
	// peers that we support these upgrades.
	supportedACPs.Union(constants.ScheduledACPs)

	// To decrease unnecessary network traffic, peers will not be notified of
	// objection or support of activated ACPs.
	supportedACPs.Difference(constants.ActivatedACPs)
	objectedACPs.Difference(constants.ActivatedACPs)

	config := network.Config{
		ThrottlerConfig: network.ThrottlerConfig{
			MaxInboundConnsPerSec: maxInboundConnsPerSec,
			InboundConnUpgradeThrottlerConfig: throttling.InboundConnUpgradeThrottlerConfig{
				UpgradeCooldown:        upgradeCooldown,
				MaxRecentConnsUpgraded: maxRecentConnsUpgraded,
			},

			InboundMsgThrottlerConfig: throttling.InboundMsgThrottlerConfig{
				MsgByteThrottlerConfig: throttling.MsgByteThrottlerConfig{
					AtLargeAllocSize:    v.GetUint64(InboundThrottlerAtLargeAllocSizeKey),
					VdrAllocSize:        v.GetUint64(InboundThrottlerVdrAllocSizeKey),
					NodeMaxAtLargeBytes: v.GetUint64(InboundThrottlerNodeMaxAtLargeBytesKey),
				},
				BandwidthThrottlerConfig: throttling.BandwidthThrottlerConfig{
					RefillRate:   v.GetUint64(InboundThrottlerBandwidthRefillRateKey),
					MaxBurstSize: v.GetUint64(InboundThrottlerBandwidthMaxBurstSizeKey),
				},
				MaxProcessingMsgsPerNode: v.GetUint64(InboundThrottlerMaxProcessingMsgsPerNodeKey),
				CPUThrottlerConfig: throttling.SystemThrottlerConfig{
					MaxRecheckDelay: v.GetDuration(InboundThrottlerCPUMaxRecheckDelayKey),
				},
				DiskThrottlerConfig: throttling.SystemThrottlerConfig{
					MaxRecheckDelay: v.GetDuration(InboundThrottlerDiskMaxRecheckDelayKey),
				},
			},

			OutboundMsgThrottlerConfig: throttling.MsgByteThrottlerConfig{
				AtLargeAllocSize:    v.GetUint64(OutboundThrottlerAtLargeAllocSizeKey),
				VdrAllocSize:        v.GetUint64(OutboundThrottlerVdrAllocSizeKey),
				NodeMaxAtLargeBytes: v.GetUint64(OutboundThrottlerNodeMaxAtLargeBytesKey),
			},
		},

		HealthConfig: network.HealthConfig{
			Enabled:                      sybilProtectionEnabled,
			MaxTimeSinceMsgSent:          v.GetDuration(NetworkHealthMaxTimeSinceMsgSentKey),
			MaxTimeSinceMsgReceived:      v.GetDuration(NetworkHealthMaxTimeSinceMsgReceivedKey),
			MaxPortionSendQueueBytesFull: v.GetFloat64(NetworkHealthMaxPortionSendQueueFillKey),
			MinConnectedPeers:            v.GetUint(NetworkHealthMinPeersKey),
			MaxSendFailRate:              v.GetFloat64(NetworkHealthMaxSendFailRateKey),
			SendFailRateHalflife:         halflife,
		},

		ProxyEnabled:           v.GetBool(NetworkTCPProxyEnabledKey),
		ProxyReadHeaderTimeout: v.GetDuration(NetworkTCPProxyReadTimeoutKey),

		DialerConfig: dialer.Config{
			ThrottleRps:       v.GetUint32(NetworkOutboundConnectionThrottlingRpsKey),
			ConnectionTimeout: v.GetDuration(NetworkOutboundConnectionTimeoutKey),
		},

		TLSKeyLogFile: v.GetString(NetworkTLSKeyLogFileKey),

		TimeoutConfig: network.TimeoutConfig{
			PingPongTimeout:      v.GetDuration(NetworkPingTimeoutKey),
			ReadHandshakeTimeout: v.GetDuration(NetworkReadHandshakeTimeoutKey),
		},

		PeerListGossipConfig: network.PeerListGossipConfig{
			PeerListNumValidatorIPs: v.GetUint32(NetworkPeerListNumValidatorIPsKey),
			PeerListPullGossipFreq:  v.GetDuration(NetworkPeerListPullGossipFreqKey),
			PeerListBloomResetFreq:  v.GetDuration(NetworkPeerListBloomResetFreqKey),
		},

		DelayConfig: network.DelayConfig{
			MaxReconnectDelay:     v.GetDuration(NetworkMaxReconnectDelayKey),
			InitialReconnectDelay: v.GetDuration(NetworkInitialReconnectDelayKey),
		},

		MaxClockDifference:           v.GetDuration(NetworkMaxClockDifferenceKey),
		CompressionType:              compressionType,
		PingFrequency:                v.GetDuration(NetworkPingFrequencyKey),
		AllowPrivateIPs:              allowPrivateIPs,
		UptimeMetricFreq:             v.GetDuration(UptimeMetricFreqKey),
		MaximumInboundMessageTimeout: v.GetDuration(NetworkMaximumInboundTimeoutKey),

		SupportedACPs: supportedACPs,
		ObjectedACPs:  objectedACPs,

		RequireValidatorToConnect: v.GetBool(NetworkRequireValidatorToConnectKey),
		PeerReadBufferSize:        int(v.GetUint(NetworkPeerReadBufferSizeKey)),
		PeerWriteBufferSize:       int(v.GetUint(NetworkPeerWriteBufferSizeKey)),
	}

	switch {
	case config.HealthConfig.MaxTimeSinceMsgSent < 0:
		return network.Config{}, fmt.Errorf("%s must be >= 0", NetworkHealthMaxTimeSinceMsgSentKey)
	case config.HealthConfig.MaxTimeSinceMsgReceived < 0:
		return network.Config{}, fmt.Errorf("%s must be >= 0", NetworkHealthMaxTimeSinceMsgReceivedKey)
	case config.HealthConfig.MaxSendFailRate < 0 || config.HealthConfig.MaxSendFailRate > 1:
		return network.Config{}, fmt.Errorf("%s must be in [0,1]", NetworkHealthMaxSendFailRateKey)
	case config.HealthConfig.MaxPortionSendQueueBytesFull < 0 || config.HealthConfig.MaxPortionSendQueueBytesFull > 1:
		return network.Config{}, fmt.Errorf("%s must be in [0,1]", NetworkHealthMaxPortionSendQueueFillKey)
	case config.DialerConfig.ConnectionTimeout < 0:
		return network.Config{}, fmt.Errorf("%q must be >= 0", NetworkOutboundConnectionTimeoutKey)
	case config.PeerListPullGossipFreq < 0:
		return network.Config{}, fmt.Errorf("%s must be >= 0", NetworkPeerListPullGossipFreqKey)
	case config.PeerListBloomResetFreq < 0:
		return network.Config{}, fmt.Errorf("%s must be >= 0", NetworkPeerListBloomResetFreqKey)
	case config.ThrottlerConfig.InboundMsgThrottlerConfig.CPUThrottlerConfig.MaxRecheckDelay < constants.MinInboundThrottlerMaxRecheckDelay:
		return network.Config{}, fmt.Errorf("%s must be >= %d", InboundThrottlerCPUMaxRecheckDelayKey, constants.MinInboundThrottlerMaxRecheckDelay)
	case config.ThrottlerConfig.InboundMsgThrottlerConfig.DiskThrottlerConfig.MaxRecheckDelay < constants.MinInboundThrottlerMaxRecheckDelay:
		return network.Config{}, fmt.Errorf("%s must be >= %d", InboundThrottlerDiskMaxRecheckDelayKey, constants.MinInboundThrottlerMaxRecheckDelay)
	case config.MaxReconnectDelay < 0:
		return network.Config{}, fmt.Errorf("%s must be >= 0", NetworkMaxReconnectDelayKey)
	case config.InitialReconnectDelay < 0:
		return network.Config{}, fmt.Errorf("%s must be >= 0", NetworkInitialReconnectDelayKey)
	case config.MaxReconnectDelay < config.InitialReconnectDelay:
		return network.Config{}, fmt.Errorf("%s must be >= %s", NetworkMaxReconnectDelayKey, NetworkInitialReconnectDelayKey)
	case config.PingPongTimeout < 0:
		return network.Config{}, fmt.Errorf("%s must be >= 0", NetworkPingTimeoutKey)
	case config.PingFrequency < 0:
		return network.Config{}, fmt.Errorf("%s must be >= 0", NetworkPingFrequencyKey)
	case config.PingPongTimeout <= config.PingFrequency:
		return network.Config{}, fmt.Errorf("%s must be > %s", NetworkPingTimeoutKey, NetworkPingFrequencyKey)
	case config.ReadHandshakeTimeout < 0:
		return network.Config{}, fmt.Errorf("%s must be >= 0", NetworkReadHandshakeTimeoutKey)
	case config.MaxClockDifference < 0:
		return network.Config{}, fmt.Errorf("%s must be >= 0", NetworkMaxClockDifferenceKey)
	}
	return config, nil
}

func getBenchlistConfig(v *viper.Viper, consensusParameters snowball.Parameters) (benchlist.Config, error) {
	// AlphaConfidence is used here to ensure that benching can't cause a
	// liveness failure. If AlphaPreference were used, the benchlist may grow to
	// a point that committing would be extremely unlikely to happen.
	alpha := consensusParameters.AlphaConfidence
	k := consensusParameters.K
	config := benchlist.Config{
		Threshold:              v.GetInt(BenchlistFailThresholdKey),
		Duration:               v.GetDuration(BenchlistDurationKey),
		MinimumFailingDuration: v.GetDuration(BenchlistMinFailingDurationKey),
		MaxPortion:             (1.0 - (float64(alpha) / float64(k))) / 3.0,
	}
	switch {
	case config.Duration < 0:
		return benchlist.Config{}, fmt.Errorf("%q must be >= 0", BenchlistDurationKey)
	case config.MinimumFailingDuration < 0:
		return benchlist.Config{}, fmt.Errorf("%q must be >= 0", BenchlistMinFailingDurationKey)
	}
	return config, nil
}

func getStateSyncConfig(v *viper.Viper) (node.StateSyncConfig, error) {
	var (
		config       = node.StateSyncConfig{}
		stateSyncIPs = strings.Split(v.GetString(StateSyncIPsKey), ",")
		stateSyncIDs = strings.Split(v.GetString(StateSyncIDsKey), ",")
	)

	for _, ip := range stateSyncIPs {
		if ip == "" {
			continue
		}
		addr, err := ips.ParseAddrPort(ip)
		if err != nil {
			return node.StateSyncConfig{}, fmt.Errorf("couldn't parse state sync ip %s: %w", ip, err)
		}
		config.StateSyncIPs = append(config.StateSyncIPs, addr)
	}

	for _, id := range stateSyncIDs {
		if id == "" {
			continue
		}
		nodeID, err := ids.NodeIDFromString(id)
		if err != nil {
			return node.StateSyncConfig{}, fmt.Errorf("couldn't parse state sync peer id %s: %w", id, err)
		}
		config.StateSyncIDs = append(config.StateSyncIDs, nodeID)
	}

	lenIPs := len(config.StateSyncIPs)
	lenIDs := len(config.StateSyncIDs)
	if lenIPs != lenIDs {
		return node.StateSyncConfig{}, fmt.Errorf("expected the number of stateSyncIPs (%d) to match the number of stateSyncIDs (%d)", lenIPs, lenIDs)
	}

	return config, nil
}

func getBootstrapConfig(v *viper.Viper, networkID uint32) (node.BootstrapConfig, error) {
	config := node.BootstrapConfig{
		BootstrapBeaconConnectionTimeout:        v.GetDuration(BootstrapBeaconConnectionTimeoutKey),
		BootstrapMaxTimeGetAncestors:            v.GetDuration(BootstrapMaxTimeGetAncestorsKey),
		BootstrapAncestorsMaxContainersSent:     int(v.GetUint(BootstrapAncestorsMaxContainersSentKey)),
		BootstrapAncestorsMaxContainersReceived: int(v.GetUint(BootstrapAncestorsMaxContainersReceivedKey)),
	}

	// TODO: Add a "BootstrappersKey" flag to more clearly enforce ID and IP
	// length equality.
	ipsSet := v.IsSet(BootstrapIPsKey)
	idsSet := v.IsSet(BootstrapIDsKey)
	if ipsSet && !idsSet {
		return node.BootstrapConfig{}, fmt.Errorf("set %q but didn't set %q", BootstrapIPsKey, BootstrapIDsKey)
	}
	if !ipsSet && idsSet {
		return node.BootstrapConfig{}, fmt.Errorf("set %q but didn't set %q", BootstrapIDsKey, BootstrapIPsKey)
	}
	if !ipsSet && !idsSet {
		config.Bootstrappers = genesis.SampleBootstrappers(networkID, 5)
		return config, nil
	}

	bootstrapIPs := strings.Split(v.GetString(BootstrapIPsKey), ",")
	config.Bootstrappers = make([]genesis.Bootstrapper, 0, len(bootstrapIPs))
	for _, bootstrapIP := range bootstrapIPs {
		ip := strings.TrimSpace(bootstrapIP)
		if ip == "" {
			continue
		}
		addr, err := ips.ParseAddrPort(ip)
		if err != nil {
			return node.BootstrapConfig{}, fmt.Errorf("couldn't parse bootstrap ip %s: %w", ip, err)
		}
		config.Bootstrappers = append(config.Bootstrappers, genesis.Bootstrapper{
			// ID is populated below
			IP: addr,
		})
	}

	bootstrapIDs := strings.Split(v.GetString(BootstrapIDsKey), ",")
	bootstrapNodeIDs := make([]ids.NodeID, 0, len(bootstrapIDs))
	for _, bootstrapID := range bootstrapIDs {
		id := strings.TrimSpace(bootstrapID)
		if id == "" {
			continue
		}
		nodeID, err := ids.NodeIDFromString(id)
		if err != nil {
			return node.BootstrapConfig{}, fmt.Errorf("couldn't parse bootstrap peer id %s: %w", id, err)
		}
		bootstrapNodeIDs = append(bootstrapNodeIDs, nodeID)
	}

	if len(config.Bootstrappers) != len(bootstrapNodeIDs) {
		return node.BootstrapConfig{}, fmt.Errorf("expected the number of bootstrapIPs (%d) to match the number of bootstrapIDs (%d)", len(config.Bootstrappers), len(bootstrapNodeIDs))
	}
	for i, nodeID := range bootstrapNodeIDs {
		config.Bootstrappers[i].ID = nodeID
	}

	return config, nil
}

func getIPConfig(v *viper.Viper) (node.IPConfig, error) {
	ipConfig := node.IPConfig{
		PublicIP:                  v.GetString(PublicIPKey),
		PublicIPResolutionService: v.GetString(PublicIPResolutionServiceKey),
		PublicIPResolutionFreq:    v.GetDuration(PublicIPResolutionFreqKey),
		ListenHost:                v.GetString(StakingHostKey),
		ListenPort:                uint16(v.GetUint(StakingPortKey)),
	}
	if ipConfig.PublicIPResolutionFreq <= 0 {
		return node.IPConfig{}, fmt.Errorf("%q must be > 0", PublicIPResolutionFreqKey)
	}
	if ipConfig.PublicIP != "" && ipConfig.PublicIPResolutionService != "" {
		return node.IPConfig{}, fmt.Errorf("only one of --%s and --%s can be given", PublicIPKey, PublicIPResolutionServiceKey)
	}
	return ipConfig, nil
}

func getProfilerConfig(v *viper.Viper) (profiler.Config, error) {
	config := profiler.Config{
		Dir:         GetExpandedArg(v, ProfileDirKey),
		Enabled:     v.GetBool(ProfileContinuousEnabledKey),
		Freq:        v.GetDuration(ProfileContinuousFreqKey),
		MaxNumFiles: v.GetInt(ProfileContinuousMaxFilesKey),
	}
	if config.Freq < 0 {
		return profiler.Config{}, fmt.Errorf("%s must be >= 0", ProfileContinuousFreqKey)
	}
	return config, nil
}

func getStakingTLSCertFromFlag(v *viper.Viper) (tls.Certificate, error) {
	stakingKeyRawContent := v.GetString(StakingTLSKeyContentKey)
	stakingKeyContent, err := base64.StdEncoding.DecodeString(stakingKeyRawContent)
	if err != nil {
		return tls.Certificate{}, fmt.Errorf("unable to decode base64 content: %w", err)
	}

	stakingCertRawContent := v.GetString(StakingCertContentKey)
	stakingCertContent, err := base64.StdEncoding.DecodeString(stakingCertRawContent)
	if err != nil {
		return tls.Certificate{}, fmt.Errorf("unable to decode base64 content: %w", err)
	}

	cert, err := staking.LoadTLSCertFromBytes(stakingKeyContent, stakingCertContent)
	if err != nil {
		return tls.Certificate{}, fmt.Errorf("failed creating cert: %w", err)
	}

	return *cert, nil
}

func getStakingTLSCertFromFile(v *viper.Viper) (tls.Certificate, error) {
	// Parse the staking key/cert paths and expand environment variables
	stakingKeyPath := GetExpandedArg(v, StakingTLSKeyPathKey)
	stakingCertPath := GetExpandedArg(v, StakingCertPathKey)

	// If staking key/cert locations are specified but not found, error
	if v.IsSet(StakingTLSKeyPathKey) || v.IsSet(StakingCertPathKey) {
		if _, err := os.Stat(stakingKeyPath); os.IsNotExist(err) {
			return tls.Certificate{}, fmt.Errorf("couldn't find staking key at %s", stakingKeyPath)
		} else if _, err := os.Stat(stakingCertPath); os.IsNotExist(err) {
			return tls.Certificate{}, fmt.Errorf("couldn't find staking certificate at %s", stakingCertPath)
		}
	} else {
		// Create the staking key/cert if [stakingKeyPath] and [stakingCertPath] don't exist
		if err := staking.InitNodeStakingKeyPair(stakingKeyPath, stakingCertPath); err != nil {
			return tls.Certificate{}, fmt.Errorf("couldn't generate staking key/cert: %w", err)
		}
	}

	// Load and parse the staking key/cert
	cert, err := staking.LoadTLSCertFromFiles(stakingKeyPath, stakingCertPath)
	if err != nil {
		return tls.Certificate{}, fmt.Errorf("couldn't read staking certificate: %w", err)
	}
	return *cert, nil
}

func getStakingTLSCert(v *viper.Viper) (tls.Certificate, error) {
	if v.GetBool(StakingEphemeralCertEnabledKey) {
		// Use an ephemeral staking key/cert
		cert, err := staking.NewTLSCert()
		if err != nil {
			return tls.Certificate{}, fmt.Errorf("couldn't generate ephemeral staking key/cert: %w", err)
		}
		return *cert, nil
	}

	switch {
	case v.IsSet(StakingTLSKeyContentKey) && !v.IsSet(StakingCertContentKey):
		return tls.Certificate{}, errStakingCertContentUnset
	case !v.IsSet(StakingTLSKeyContentKey) && v.IsSet(StakingCertContentKey):
		return tls.Certificate{}, errStakingKeyContentUnset
	case v.IsSet(StakingTLSKeyContentKey) && v.IsSet(StakingCertContentKey):
		return getStakingTLSCertFromFlag(v)
	default:
		return getStakingTLSCertFromFile(v)
	}
}

func getStakingSigner(v *viper.Viper) (*bls.SecretKey, error) {
	if v.GetBool(StakingEphemeralSignerEnabledKey) {
		key, err := bls.NewSecretKey()
		if err != nil {
			return nil, fmt.Errorf("couldn't generate ephemeral signing key: %w", err)
		}
		return key, nil
	}

	if v.IsSet(StakingSignerKeyContentKey) {
		signerKeyRawContent := v.GetString(StakingSignerKeyContentKey)
		signerKeyContent, err := base64.StdEncoding.DecodeString(signerKeyRawContent)
		if err != nil {
			return nil, fmt.Errorf("unable to decode base64 content: %w", err)
		}
		key, err := bls.SecretKeyFromBytes(signerKeyContent)
		if err != nil {
			return nil, fmt.Errorf("couldn't parse signing key: %w", err)
		}
		return key, nil
	}

	signingKeyPath := GetExpandedArg(v, StakingSignerKeyPathKey)
	_, err := os.Stat(signingKeyPath)
	if !errors.Is(err, fs.ErrNotExist) {
		signingKeyBytes, err := os.ReadFile(signingKeyPath)
		if err != nil {
			return nil, err
		}
		key, err := bls.SecretKeyFromBytes(signingKeyBytes)
		if err != nil {
			return nil, fmt.Errorf("couldn't parse signing key: %w", err)
		}
		return key, nil
	}

	if v.IsSet(StakingSignerKeyPathKey) {
		return nil, errMissingStakingSigningKeyFile
	}

	key, err := bls.NewSecretKey()
	if err != nil {
		return nil, fmt.Errorf("couldn't generate new signing key: %w", err)
	}

	if err := os.MkdirAll(filepath.Dir(signingKeyPath), perms.ReadWriteExecute); err != nil {
		return nil, fmt.Errorf("couldn't create path for signing key at %s: %w", signingKeyPath, err)
	}

	keyBytes := bls.SecretKeyToBytes(key)
	if err := os.WriteFile(signingKeyPath, keyBytes, perms.ReadWrite); err != nil {
		return nil, fmt.Errorf("couldn't write new signing key to %s: %w", signingKeyPath, err)
	}
	if err := os.Chmod(signingKeyPath, perms.ReadOnly); err != nil {
		return nil, fmt.Errorf("couldn't restrict permissions on new signing key at %s: %w", signingKeyPath, err)
	}
	return key, nil
}

func getStakingConfig(v *viper.Viper, networkID uint32) (node.StakingConfig, error) {
	config := node.StakingConfig{
		SybilProtectionEnabled:        v.GetBool(SybilProtectionEnabledKey),
		SybilProtectionDisabledWeight: v.GetUint64(SybilProtectionDisabledWeightKey),
		PartialSyncPrimaryNetwork:     v.GetBool(PartialSyncPrimaryNetworkKey),
		StakingKeyPath:                GetExpandedArg(v, StakingTLSKeyPathKey),
		StakingCertPath:               GetExpandedArg(v, StakingCertPathKey),
		StakingSignerPath:             GetExpandedArg(v, StakingSignerKeyPathKey),
	}
	if !config.SybilProtectionEnabled && config.SybilProtectionDisabledWeight == 0 {
		return node.StakingConfig{}, errSybilProtectionDisabledStakerWeights
	}

	if !config.SybilProtectionEnabled && (networkID == constants.MainnetID || networkID == constants.FujiID) {
		return node.StakingConfig{}, errSybilProtectionDisabledOnPublicNetwork
	}

	var err error
	config.StakingTLSCert, err = getStakingTLSCert(v)
	if err != nil {
		return node.StakingConfig{}, err
	}
	config.StakingSigningKey, err = getStakingSigner(v)
	if err != nil {
		return node.StakingConfig{}, err
	}
	if networkID != constants.MainnetID && networkID != constants.FujiID {
		config.UptimeRequirement = v.GetFloat64(UptimeRequirementKey)
		config.MinValidatorStake = v.GetUint64(MinValidatorStakeKey)
		config.MaxValidatorStake = v.GetUint64(MaxValidatorStakeKey)
		config.MinDelegatorStake = v.GetUint64(MinDelegatorStakeKey)
		config.MinStakeDuration = v.GetDuration(MinStakeDurationKey)
		config.MaxStakeDuration = v.GetDuration(MaxStakeDurationKey)
		config.RewardConfig.MaxConsumptionRate = v.GetUint64(StakeMaxConsumptionRateKey)
		config.RewardConfig.MinConsumptionRate = v.GetUint64(StakeMinConsumptionRateKey)
		config.RewardConfig.MintingPeriod = v.GetDuration(StakeMintingPeriodKey)
		config.RewardConfig.SupplyCap = v.GetUint64(StakeSupplyCapKey)
		config.MinDelegationFee = v.GetUint32(MinDelegatorFeeKey)
		switch {
		case config.UptimeRequirement < 0 || config.UptimeRequirement > 1:
			return node.StakingConfig{}, errInvalidUptimeRequirement
		case config.MinValidatorStake > config.MaxValidatorStake:
			return node.StakingConfig{}, errMinValidatorStakeAboveMax
		case config.MinDelegationFee > 1_000_000:
			return node.StakingConfig{}, errInvalidDelegationFee
		case config.MinStakeDuration <= 0:
			return node.StakingConfig{}, errInvalidMinStakeDuration
		case config.MaxStakeDuration < config.MinStakeDuration:
			return node.StakingConfig{}, errMinStakeDurationAboveMax
		case config.RewardConfig.MaxConsumptionRate > reward.PercentDenominator:
			return node.StakingConfig{}, errStakeMaxConsumptionTooLarge
		case config.RewardConfig.MaxConsumptionRate < config.RewardConfig.MinConsumptionRate:
			return node.StakingConfig{}, errStakeMaxConsumptionBelowMin
		case config.RewardConfig.MintingPeriod < config.MaxStakeDuration:
			return node.StakingConfig{}, errStakeMintingPeriodBelowMin
		}
	} else {
		config.StakingConfig = genesis.GetStakingConfig(networkID)
	}
	return config, nil
}

func getTxFeeConfig(v *viper.Viper, networkID uint32) genesis.TxFeeConfig {
	if networkID != constants.MainnetID && networkID != constants.FujiID {
		return genesis.TxFeeConfig{
			CreateAssetTxFee: v.GetUint64(CreateAssetTxFeeKey),
			StaticFeeConfig: fee.StaticConfig{
				TxFee:                         v.GetUint64(TxFeeKey),
				CreateSubnetTxFee:             v.GetUint64(CreateSubnetTxFeeKey),
				TransformSubnetTxFee:          v.GetUint64(TransformSubnetTxFeeKey),
				CreateBlockchainTxFee:         v.GetUint64(CreateBlockchainTxFeeKey),
				AddPrimaryNetworkValidatorFee: v.GetUint64(AddPrimaryNetworkValidatorFeeKey),
				AddPrimaryNetworkDelegatorFee: v.GetUint64(AddPrimaryNetworkDelegatorFeeKey),
				AddSubnetValidatorFee:         v.GetUint64(AddSubnetValidatorFeeKey),
				AddSubnetDelegatorFee:         v.GetUint64(AddSubnetDelegatorFeeKey),
			},
			DynamicFeeConfig: gas.Config{
				Weights: gas.Dimensions{
					gas.Bandwidth: v.GetUint64(DynamicFeesBandwidthWeightKey),
					gas.DBRead:    v.GetUint64(DynamicFeesDBReadWeightKey),
					gas.DBWrite:   v.GetUint64(DynamicFeesDBWriteWeightKey),
					gas.Compute:   v.GetUint64(DynamicFeesComputeWeightKey),
				},
<<<<<<< HEAD
				MaxGasCapacity:           gas.Gas(v.GetUint64(DynamicFeesMaxGasCapacityKey)),
				MaxGasPerSecond:          gas.Gas(v.GetUint64(DynamicFeesMaxGasPerSecondKey)),
				TargetGasPerSecond:       gas.Gas(v.GetUint64(DynamicFeesTargetGasPerSecondKey)),
				MinGasPrice:              gas.Price(v.GetUint64(DynamicFeesMinGasPriceKey)),
=======
				MaxCapacity:              gas.Gas(v.GetUint64(DynamicFeesMaxGasCapacityKey)),
				MaxPerSecond:             gas.Gas(v.GetUint64(DynamicFeesMaxGasPerSecondKey)),
				TargetPerSecond:          gas.Gas(v.GetUint64(DynamicFeesTargetGasPerSecondKey)),
				MinPrice:                 gas.Price(v.GetUint64(DynamicFeesMinGasPriceKey)),
>>>>>>> 1b6a0cf6
				ExcessConversionConstant: gas.Gas(v.GetUint64(DynamicFeesExcessConversionConstantKey)),
			},
		}
	}
	return genesis.GetTxFeeConfig(networkID)
}

func getUpgradeConfig(v *viper.Viper, networkID uint32) (upgrade.Config, error) {
	if !v.IsSet(UpgradeFileKey) && !v.IsSet(UpgradeFileContentKey) {
		return upgrade.GetConfig(networkID), nil
	}

	switch networkID {
	case constants.MainnetID, constants.TestnetID, constants.LocalID:
		return upgrade.Config{}, fmt.Errorf("cannot configure upgrades for networkID: %s",
			constants.NetworkName(networkID),
		)
	}

	var (
		upgradeBytes []byte
		err          error
	)
	switch {
	case v.IsSet(UpgradeFileKey):
		upgradeFileName := GetExpandedArg(v, UpgradeFileKey)
		upgradeBytes, err = os.ReadFile(upgradeFileName)
		if err != nil {
			return upgrade.Config{}, fmt.Errorf("unable to read upgrade file: %w", err)
		}
	case v.IsSet(UpgradeFileContentKey):
		upgradeContent := v.GetString(UpgradeFileContentKey)
		upgradeBytes, err = base64.StdEncoding.DecodeString(upgradeContent)
		if err != nil {
			return upgrade.Config{}, fmt.Errorf("unable to decode upgrade base64 content: %w", err)
		}
	}

	var upgradeConfig upgrade.Config
	if err := json.Unmarshal(upgradeBytes, &upgradeConfig); err != nil {
		return upgrade.Config{}, fmt.Errorf("unable to unmarshal upgrade bytes: %w", err)
	}
	return upgradeConfig, nil
}

func getGenesisData(v *viper.Viper, networkID uint32, stakingCfg *genesis.StakingConfig) ([]byte, ids.ID, error) {
	// try first loading genesis content directly from flag/env-var
	if v.IsSet(GenesisFileContentKey) {
		genesisData := v.GetString(GenesisFileContentKey)
		return genesis.FromFlag(networkID, genesisData, stakingCfg)
	}

	// if content is not specified go for the file
	if v.IsSet(GenesisFileKey) {
		genesisFileName := GetExpandedArg(v, GenesisFileKey)
		return genesis.FromFile(networkID, genesisFileName, stakingCfg)
	}

	// finally if file is not specified/readable go for the predefined config
	config := genesis.GetConfig(networkID)
	return genesis.FromConfig(config)
}

func getTrackedSubnets(v *viper.Viper) (set.Set[ids.ID], error) {
	trackSubnetsStr := v.GetString(TrackSubnetsKey)
	trackSubnetsStrs := strings.Split(trackSubnetsStr, ",")
	trackedSubnetIDs := set.NewSet[ids.ID](len(trackSubnetsStrs))
	for _, subnet := range trackSubnetsStrs {
		if subnet == "" {
			continue
		}
		subnetID, err := ids.FromString(subnet)
		if err != nil {
			return nil, fmt.Errorf("couldn't parse subnetID %q: %w", subnet, err)
		}
		if subnetID == constants.PrimaryNetworkID {
			return nil, errCannotTrackPrimaryNetwork
		}
		trackedSubnetIDs.Add(subnetID)
	}
	return trackedSubnetIDs, nil
}

func getDatabaseConfig(v *viper.Viper, networkID uint32) (node.DatabaseConfig, error) {
	var (
		configBytes []byte
		err         error
	)
	if v.IsSet(DBConfigContentKey) {
		dbConfigContent := v.GetString(DBConfigContentKey)
		configBytes, err = base64.StdEncoding.DecodeString(dbConfigContent)
		if err != nil {
			return node.DatabaseConfig{}, fmt.Errorf("unable to decode base64 content: %w", err)
		}
	} else if v.IsSet(DBConfigFileKey) {
		path := GetExpandedArg(v, DBConfigFileKey)
		configBytes, err = os.ReadFile(path)
		if err != nil {
			return node.DatabaseConfig{}, err
		}
	}

	return node.DatabaseConfig{
		Name:     v.GetString(DBTypeKey),
		ReadOnly: v.GetBool(DBReadOnlyKey),
		Path: filepath.Join(
			GetExpandedArg(v, DBPathKey),
			constants.NetworkName(networkID),
		),
		Config: configBytes,
	}, nil
}

func getAliases(v *viper.Viper, name string, contentKey string, fileKey string) (map[ids.ID][]string, error) {
	var fileBytes []byte
	if v.IsSet(contentKey) {
		var err error
		aliasFlagContent := v.GetString(contentKey)
		fileBytes, err = base64.StdEncoding.DecodeString(aliasFlagContent)
		if err != nil {
			return nil, fmt.Errorf("unable to decode base64 content for %s: %w", name, err)
		}
	} else {
		aliasFilePath := filepath.Clean(GetExpandedArg(v, fileKey))
		exists, err := storage.FileExists(aliasFilePath)
		if err != nil {
			return nil, err
		}

		if !exists {
			if v.IsSet(fileKey) {
				return nil, fmt.Errorf("%w: %s", errFileDoesNotExist, aliasFilePath)
			}
			return nil, nil
		}

		fileBytes, err = os.ReadFile(aliasFilePath)
		if err != nil {
			return nil, err
		}
	}

	aliasMap := make(map[ids.ID][]string)
	if err := json.Unmarshal(fileBytes, &aliasMap); err != nil {
		return nil, fmt.Errorf("%w on %s: %w", errUnmarshalling, name, err)
	}
	return aliasMap, nil
}

func getVMAliases(v *viper.Viper) (map[ids.ID][]string, error) {
	return getAliases(v, "vm aliases", VMAliasesContentKey, VMAliasesFileKey)
}

func getChainAliases(v *viper.Viper) (map[ids.ID][]string, error) {
	return getAliases(v, "chain aliases", ChainAliasesContentKey, ChainAliasesFileKey)
}

// getPathFromDirKey reads flag value from viper instance and then checks the folder existence
func getPathFromDirKey(v *viper.Viper, configKey string) (string, error) {
	configDir := GetExpandedArg(v, configKey)
	cleanPath := filepath.Clean(configDir)
	ok, err := storage.FolderExists(cleanPath)
	if err != nil {
		return "", err
	}
	if ok {
		return cleanPath, nil
	}
	if v.IsSet(configKey) {
		// user specified a config dir explicitly, but dir does not exist.
		return "", fmt.Errorf("%w: %s", errCannotReadDirectory, cleanPath)
	}
	return "", nil
}

func getChainConfigsFromFlag(v *viper.Viper) (map[string]chains.ChainConfig, error) {
	chainConfigContentB64 := v.GetString(ChainConfigContentKey)
	chainConfigContent, err := base64.StdEncoding.DecodeString(chainConfigContentB64)
	if err != nil {
		return nil, fmt.Errorf("unable to decode base64 content: %w", err)
	}

	chainConfigs := make(map[string]chains.ChainConfig)
	if err := json.Unmarshal(chainConfigContent, &chainConfigs); err != nil {
		return nil, fmt.Errorf("could not unmarshal JSON: %w", err)
	}
	return chainConfigs, nil
}

func getChainConfigsFromDir(v *viper.Viper) (map[string]chains.ChainConfig, error) {
	chainConfigPath, err := getPathFromDirKey(v, ChainConfigDirKey)
	if err != nil {
		return nil, err
	}

	if len(chainConfigPath) == 0 {
		return make(map[string]chains.ChainConfig), nil
	}

	return readChainConfigPath(chainConfigPath)
}

// getChainConfigs reads & puts chainConfigs to node config
func getChainConfigs(v *viper.Viper) (map[string]chains.ChainConfig, error) {
	if v.IsSet(ChainConfigContentKey) {
		return getChainConfigsFromFlag(v)
	}
	return getChainConfigsFromDir(v)
}

// readChainConfigPath reads chain config files from static directories and returns map with contents,
// if successful.
func readChainConfigPath(chainConfigPath string) (map[string]chains.ChainConfig, error) {
	chainDirs, err := filepath.Glob(filepath.Join(chainConfigPath, "*"))
	if err != nil {
		return nil, err
	}
	chainConfigMap := make(map[string]chains.ChainConfig)
	for _, chainDir := range chainDirs {
		dirInfo, err := os.Stat(chainDir)
		if err != nil {
			return nil, err
		}

		if !dirInfo.IsDir() {
			continue
		}

		// chainconfigdir/chainId/config.*
		configData, err := storage.ReadFileWithName(chainDir, chainConfigFileName)
		if err != nil {
			return chainConfigMap, err
		}

		// chainconfigdir/chainId/upgrade.*
		upgradeData, err := storage.ReadFileWithName(chainDir, chainUpgradeFileName)
		if err != nil {
			return chainConfigMap, err
		}

		chainConfigMap[dirInfo.Name()] = chains.ChainConfig{
			Config:  configData,
			Upgrade: upgradeData,
		}
	}
	return chainConfigMap, nil
}

// getSubnetConfigs reads subnet configs from the correct place
// (flag or file) and returns a non-nil map.
func getSubnetConfigs(v *viper.Viper, subnetIDs []ids.ID) (map[ids.ID]subnets.Config, error) {
	if v.IsSet(SubnetConfigContentKey) {
		return getSubnetConfigsFromFlags(v, subnetIDs)
	}
	return getSubnetConfigsFromDir(v, subnetIDs)
}

func getSubnetConfigsFromFlags(v *viper.Viper, subnetIDs []ids.ID) (map[ids.ID]subnets.Config, error) {
	subnetConfigContentB64 := v.GetString(SubnetConfigContentKey)
	subnetConfigContent, err := base64.StdEncoding.DecodeString(subnetConfigContentB64)
	if err != nil {
		return nil, fmt.Errorf("unable to decode base64 content: %w", err)
	}

	// partially parse configs to be filled by defaults later
	subnetConfigs := make(map[ids.ID]json.RawMessage, len(subnetIDs))
	if err := json.Unmarshal(subnetConfigContent, &subnetConfigs); err != nil {
		return nil, fmt.Errorf("could not unmarshal JSON: %w", err)
	}

	res := make(map[ids.ID]subnets.Config)
	for _, subnetID := range subnetIDs {
		if rawSubnetConfigBytes, ok := subnetConfigs[subnetID]; ok {
			config := getDefaultSubnetConfig(v)
			if err := json.Unmarshal(rawSubnetConfigBytes, &config); err != nil {
				return nil, err
			}

			if config.ConsensusParameters.Alpha != nil {
				config.ConsensusParameters.AlphaPreference = *config.ConsensusParameters.Alpha
				config.ConsensusParameters.AlphaConfidence = config.ConsensusParameters.AlphaPreference
			}

			if err := config.Valid(); err != nil {
				return nil, err
			}

			res[subnetID] = config
		}
	}
	return res, nil
}

// getSubnetConfigs reads SubnetConfigs to node config map
func getSubnetConfigsFromDir(v *viper.Viper, subnetIDs []ids.ID) (map[ids.ID]subnets.Config, error) {
	subnetConfigPath, err := getPathFromDirKey(v, SubnetConfigDirKey)
	if err != nil {
		return nil, err
	}

	subnetConfigs := make(map[ids.ID]subnets.Config)
	if len(subnetConfigPath) == 0 {
		// subnet config path does not exist but not explicitly specified, so ignore it
		return subnetConfigs, nil
	}

	// reads subnet config files from a path and given subnetIDs and returns a map.
	for _, subnetID := range subnetIDs {
		filePath := filepath.Join(subnetConfigPath, subnetID.String()+subnetConfigFileExt)
		fileInfo, err := os.Stat(filePath)
		switch {
		case errors.Is(err, os.ErrNotExist):
			// this subnet config does not exist, move to the next one
			continue
		case err != nil:
			return nil, err
		case fileInfo.IsDir():
			return nil, fmt.Errorf("%q is a directory, expected a file", fileInfo.Name())
		}

		// subnetConfigDir/subnetID.json
		file, err := os.ReadFile(filePath)
		if err != nil {
			return nil, err
		}

		config := getDefaultSubnetConfig(v)
		if err := json.Unmarshal(file, &config); err != nil {
			return nil, fmt.Errorf("%w: %w", errUnmarshalling, err)
		}

		if config.ConsensusParameters.Alpha != nil {
			config.ConsensusParameters.AlphaPreference = *config.ConsensusParameters.Alpha
			config.ConsensusParameters.AlphaConfidence = config.ConsensusParameters.AlphaPreference
		}

		if err := config.Valid(); err != nil {
			return nil, err
		}

		subnetConfigs[subnetID] = config
	}

	return subnetConfigs, nil
}

func getDefaultSubnetConfig(v *viper.Viper) subnets.Config {
	return subnets.Config{
		ConsensusParameters:         getConsensusConfig(v),
		ValidatorOnly:               false,
		ProposerMinBlockDelay:       proposervm.DefaultMinBlockDelay,
		ProposerNumHistoricalBlocks: proposervm.DefaultNumHistoricalBlocks,
	}
}

func getCPUTargeterConfig(v *viper.Viper) (tracker.TargeterConfig, error) {
	vdrAlloc := v.GetFloat64(CPUVdrAllocKey)
	maxNonVdrUsage := v.GetFloat64(CPUMaxNonVdrUsageKey)
	maxNonVdrNodeUsage := v.GetFloat64(CPUMaxNonVdrNodeUsageKey)
	switch {
	case vdrAlloc < 0:
		return tracker.TargeterConfig{}, fmt.Errorf("%q (%f) < 0", CPUVdrAllocKey, vdrAlloc)
	case maxNonVdrUsage < 0:
		return tracker.TargeterConfig{}, fmt.Errorf("%q (%f) < 0", CPUMaxNonVdrUsageKey, maxNonVdrUsage)
	case maxNonVdrNodeUsage < 0:
		return tracker.TargeterConfig{}, fmt.Errorf("%q (%f) < 0", CPUMaxNonVdrNodeUsageKey, maxNonVdrNodeUsage)
	default:
		return tracker.TargeterConfig{
			VdrAlloc:           vdrAlloc,
			MaxNonVdrUsage:     maxNonVdrUsage,
			MaxNonVdrNodeUsage: maxNonVdrNodeUsage,
		}, nil
	}
}

func getDiskSpaceConfig(v *viper.Viper) (requiredAvailableDiskSpace uint64, warningThresholdAvailableDiskSpace uint64, err error) {
	requiredAvailableDiskSpace = v.GetUint64(SystemTrackerRequiredAvailableDiskSpaceKey)
	warningThresholdAvailableDiskSpace = v.GetUint64(SystemTrackerWarningThresholdAvailableDiskSpaceKey)
	switch {
	case warningThresholdAvailableDiskSpace < requiredAvailableDiskSpace:
		return 0, 0, fmt.Errorf("%q (%d) < %q (%d)", SystemTrackerWarningThresholdAvailableDiskSpaceKey, warningThresholdAvailableDiskSpace, SystemTrackerRequiredAvailableDiskSpaceKey, requiredAvailableDiskSpace)
	default:
		return requiredAvailableDiskSpace, warningThresholdAvailableDiskSpace, nil
	}
}

func getDiskTargeterConfig(v *viper.Viper) (tracker.TargeterConfig, error) {
	vdrAlloc := v.GetFloat64(DiskVdrAllocKey)
	maxNonVdrUsage := v.GetFloat64(DiskMaxNonVdrUsageKey)
	maxNonVdrNodeUsage := v.GetFloat64(DiskMaxNonVdrNodeUsageKey)
	switch {
	case vdrAlloc < 0:
		return tracker.TargeterConfig{}, fmt.Errorf("%q (%f) < 0", DiskVdrAllocKey, vdrAlloc)
	case maxNonVdrUsage < 0:
		return tracker.TargeterConfig{}, fmt.Errorf("%q (%f) < 0", DiskMaxNonVdrUsageKey, maxNonVdrUsage)
	case maxNonVdrNodeUsage < 0:
		return tracker.TargeterConfig{}, fmt.Errorf("%q (%f) < 0", DiskMaxNonVdrNodeUsageKey, maxNonVdrNodeUsage)
	default:
		return tracker.TargeterConfig{
			VdrAlloc:           vdrAlloc,
			MaxNonVdrUsage:     maxNonVdrUsage,
			MaxNonVdrNodeUsage: maxNonVdrNodeUsage,
		}, nil
	}
}

func getTraceConfig(v *viper.Viper) (trace.Config, error) {
	enabled := v.GetBool(TracingEnabledKey)
	if !enabled {
		return trace.Config{
			Enabled: false,
		}, nil
	}

	exporterTypeStr := v.GetString(TracingExporterTypeKey)
	exporterType, err := trace.ExporterTypeFromString(exporterTypeStr)
	if err != nil {
		return trace.Config{}, err
	}

	endpoint := v.GetString(TracingEndpointKey)
	if endpoint == "" {
		return trace.Config{}, errTracingEndpointEmpty
	}

	return trace.Config{
		ExporterConfig: trace.ExporterConfig{
			Type:     exporterType,
			Endpoint: endpoint,
			Insecure: v.GetBool(TracingInsecureKey),
			Headers:  v.GetStringMapString(TracingHeadersKey),
		},
		Enabled:         true,
		TraceSampleRate: v.GetFloat64(TracingSampleRateKey),
		AppName:         constants.AppName,
		Version:         version.Current.String(),
	}, nil
}

// Returns the path to the directory that contains VM binaries.
func getPluginDir(v *viper.Viper) (string, error) {
	pluginDir := GetExpandedString(v, v.GetString(PluginDirKey))

	if v.IsSet(PluginDirKey) {
		// If the flag was given, assert it exists and is a directory
		info, err := os.Stat(pluginDir)
		if err != nil {
			return "", fmt.Errorf("plugin dir %q not found: %w", pluginDir, err)
		}
		if !info.IsDir() {
			return "", fmt.Errorf("%w: %q", errPluginDirNotADirectory, pluginDir)
		}
	} else {
		// If the flag wasn't given, make sure the default location exists.
		if err := os.MkdirAll(pluginDir, perms.ReadWriteExecute); err != nil {
			return "", fmt.Errorf("failed to create plugin dir at %s: %w", pluginDir, err)
		}
	}

	return pluginDir, nil
}

func GetNodeConfig(v *viper.Viper) (node.Config, error) {
	var (
		nodeConfig node.Config
		err        error
	)

	nodeConfig.PluginDir, err = getPluginDir(v)
	if err != nil {
		return node.Config{}, err
	}

	nodeConfig.ConsensusShutdownTimeout = v.GetDuration(ConsensusShutdownTimeoutKey)
	if nodeConfig.ConsensusShutdownTimeout < 0 {
		return node.Config{}, fmt.Errorf("%q must be >= 0", ConsensusShutdownTimeoutKey)
	}

	// Gossiping
	nodeConfig.FrontierPollFrequency = v.GetDuration(ConsensusFrontierPollFrequencyKey)
	if nodeConfig.FrontierPollFrequency < 0 {
		return node.Config{}, fmt.Errorf("%s must be >= 0", ConsensusFrontierPollFrequencyKey)
	}

	// App handling
	nodeConfig.ConsensusAppConcurrency = int(v.GetUint(ConsensusAppConcurrencyKey))
	if nodeConfig.ConsensusAppConcurrency <= 0 {
		return node.Config{}, fmt.Errorf("%s must be > 0", ConsensusAppConcurrencyKey)
	}

	nodeConfig.UseCurrentHeight = v.GetBool(ProposerVMUseCurrentHeightKey)

	// Logging
	nodeConfig.LoggingConfig, err = getLoggingConfig(v)
	if err != nil {
		return node.Config{}, err
	}

	// Network ID
	nodeConfig.NetworkID, err = constants.NetworkID(v.GetString(NetworkNameKey))
	if err != nil {
		return node.Config{}, err
	}

	// Database
	nodeConfig.DatabaseConfig, err = getDatabaseConfig(v, nodeConfig.NetworkID)
	if err != nil {
		return node.Config{}, err
	}

	// IP configuration
	nodeConfig.IPConfig, err = getIPConfig(v)
	if err != nil {
		return node.Config{}, err
	}

	// Staking
	nodeConfig.StakingConfig, err = getStakingConfig(v, nodeConfig.NetworkID)
	if err != nil {
		return node.Config{}, err
	}

	// Tracked Subnets
	nodeConfig.TrackedSubnets, err = getTrackedSubnets(v)
	if err != nil {
		return node.Config{}, err
	}

	// HTTP APIs
	nodeConfig.HTTPConfig, err = getHTTPConfig(v)
	if err != nil {
		return node.Config{}, err
	}

	// Health
	nodeConfig.HealthCheckFreq = v.GetDuration(HealthCheckFreqKey)
	if nodeConfig.HealthCheckFreq < 0 {
		return node.Config{}, fmt.Errorf("%s must be positive", HealthCheckFreqKey)
	}
	// Halflife of continuous averager used in health checks
	healthCheckAveragerHalflife := v.GetDuration(HealthCheckAveragerHalflifeKey)
	if healthCheckAveragerHalflife <= 0 {
		return node.Config{}, fmt.Errorf("%s must be positive", HealthCheckAveragerHalflifeKey)
	}

	// Router
	nodeConfig.RouterHealthConfig, err = getRouterHealthConfig(v, healthCheckAveragerHalflife)
	if err != nil {
		return node.Config{}, err
	}

	// Metrics
	nodeConfig.MeterVMEnabled = v.GetBool(MeterVMsEnabledKey)

	// Adaptive Timeout Config
	nodeConfig.AdaptiveTimeoutConfig, err = getAdaptiveTimeoutConfig(v)
	if err != nil {
		return node.Config{}, err
	}

	// Upgrade config
	nodeConfig.UpgradeConfig, err = getUpgradeConfig(v, nodeConfig.NetworkID)
	if err != nil {
		return node.Config{}, err
	}

	// Network Config
	nodeConfig.NetworkConfig, err = getNetworkConfig(
		v,
		nodeConfig.NetworkID,
		nodeConfig.SybilProtectionEnabled,
		healthCheckAveragerHalflife,
	)
	if err != nil {
		return node.Config{}, err
	}

	// Subnet Configs
	subnetConfigs, err := getSubnetConfigs(v, nodeConfig.TrackedSubnets.List())
	if err != nil {
		return node.Config{}, fmt.Errorf("couldn't read subnet configs: %w", err)
	}

	primaryNetworkConfig := getDefaultSubnetConfig(v)
	if err := primaryNetworkConfig.Valid(); err != nil {
		return node.Config{}, fmt.Errorf("invalid consensus parameters: %w", err)
	}
	subnetConfigs[constants.PrimaryNetworkID] = primaryNetworkConfig

	nodeConfig.SubnetConfigs = subnetConfigs

	// Benchlist
	nodeConfig.BenchlistConfig, err = getBenchlistConfig(v, primaryNetworkConfig.ConsensusParameters)
	if err != nil {
		return node.Config{}, err
	}

	// File Descriptor Limit
	nodeConfig.FdLimit = v.GetUint64(FdLimitKey)

	// Tx Fee
	nodeConfig.TxFeeConfig = getTxFeeConfig(v, nodeConfig.NetworkID)

	// Genesis Data
	genesisStakingCfg := nodeConfig.StakingConfig.StakingConfig
	nodeConfig.GenesisBytes, nodeConfig.AvaxAssetID, err = getGenesisData(v, nodeConfig.NetworkID, &genesisStakingCfg)
	if err != nil {
		return node.Config{}, fmt.Errorf("unable to load genesis file: %w", err)
	}

	// StateSync Configs
	nodeConfig.StateSyncConfig, err = getStateSyncConfig(v)
	if err != nil {
		return node.Config{}, err
	}

	// Bootstrap Configs
	nodeConfig.BootstrapConfig, err = getBootstrapConfig(v, nodeConfig.NetworkID)
	if err != nil {
		return node.Config{}, err
	}

	// Chain Configs
	nodeConfig.ChainConfigs, err = getChainConfigs(v)
	if err != nil {
		return node.Config{}, fmt.Errorf("couldn't read chain configs: %w", err)
	}

	// Profiler
	nodeConfig.ProfilerConfig, err = getProfilerConfig(v)
	if err != nil {
		return node.Config{}, err
	}

	// VM Aliases
	nodeConfig.VMAliases, err = getVMAliases(v)
	if err != nil {
		return node.Config{}, err
	}
	// Chain aliases
	nodeConfig.ChainAliases, err = getChainAliases(v)
	if err != nil {
		return node.Config{}, err
	}

	nodeConfig.SystemTrackerFrequency = v.GetDuration(SystemTrackerFrequencyKey)
	nodeConfig.SystemTrackerProcessingHalflife = v.GetDuration(SystemTrackerProcessingHalflifeKey)
	nodeConfig.SystemTrackerCPUHalflife = v.GetDuration(SystemTrackerCPUHalflifeKey)
	nodeConfig.SystemTrackerDiskHalflife = v.GetDuration(SystemTrackerDiskHalflifeKey)

	nodeConfig.RequiredAvailableDiskSpace, nodeConfig.WarningThresholdAvailableDiskSpace, err = getDiskSpaceConfig(v)
	if err != nil {
		return node.Config{}, err
	}

	nodeConfig.CPUTargeterConfig, err = getCPUTargeterConfig(v)
	if err != nil {
		return node.Config{}, err
	}

	nodeConfig.DiskTargeterConfig, err = getDiskTargeterConfig(v)
	if err != nil {
		return node.Config{}, err
	}

	nodeConfig.TraceConfig, err = getTraceConfig(v)
	if err != nil {
		return node.Config{}, err
	}

	nodeConfig.ChainDataDir = GetExpandedArg(v, ChainDataDirKey)

	nodeConfig.ProcessContextFilePath = GetExpandedArg(v, ProcessContextFileKey)

	nodeConfig.ProvidedFlags = providedFlags(v)
	return nodeConfig, nil
}

func providedFlags(v *viper.Viper) map[string]interface{} {
	settings := v.AllSettings()
	customSettings := make(map[string]interface{}, len(settings))
	for key, val := range settings {
		if v.IsSet(key) {
			customSettings[key] = val
		}
	}
	return customSettings
}<|MERGE_RESOLUTION|>--- conflicted
+++ resolved
@@ -785,17 +785,10 @@
 					gas.DBWrite:   v.GetUint64(DynamicFeesDBWriteWeightKey),
 					gas.Compute:   v.GetUint64(DynamicFeesComputeWeightKey),
 				},
-<<<<<<< HEAD
-				MaxGasCapacity:           gas.Gas(v.GetUint64(DynamicFeesMaxGasCapacityKey)),
-				MaxGasPerSecond:          gas.Gas(v.GetUint64(DynamicFeesMaxGasPerSecondKey)),
-				TargetGasPerSecond:       gas.Gas(v.GetUint64(DynamicFeesTargetGasPerSecondKey)),
-				MinGasPrice:              gas.Price(v.GetUint64(DynamicFeesMinGasPriceKey)),
-=======
 				MaxCapacity:              gas.Gas(v.GetUint64(DynamicFeesMaxGasCapacityKey)),
 				MaxPerSecond:             gas.Gas(v.GetUint64(DynamicFeesMaxGasPerSecondKey)),
 				TargetPerSecond:          gas.Gas(v.GetUint64(DynamicFeesTargetGasPerSecondKey)),
 				MinPrice:                 gas.Price(v.GetUint64(DynamicFeesMinGasPriceKey)),
->>>>>>> 1b6a0cf6
 				ExcessConversionConstant: gas.Gas(v.GetUint64(DynamicFeesExcessConversionConstantKey)),
 			},
 		}
