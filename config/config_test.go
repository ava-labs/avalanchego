--- conflicted
+++ resolved
@@ -622,13 +622,9 @@
 			require := require.New(t)
 			v := setupViperFlags()
 
-<<<<<<< HEAD
-			v.Set(NetworkNameKey, constants.LocalName)
-=======
 			// Avoid using the mainnet network name by default because not all
 			// builds support mainnet configurations.
 			v.Set(NetworkNameKey, constants.UnitTestName)
->>>>>>> e13656f6
 			for key, value := range tt.config {
 				v.Set(key, value)
 			}
