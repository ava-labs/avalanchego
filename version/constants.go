// Copyright (C) 2022, Chain4Travel AG. All rights reserved.
//
// This file is a derived work, based on ava-labs code whose
// original notices appear below.
//
// It is distributed under the same license conditions as the
// original code from which it is derived.
//
// Much love to the original authors for their work.
// **********************************************************
// Copyright (C) 2019-2022, Ava Labs, Inc. All rights reserved.
// See the file LICENSE for licensing terms.

package version

import (
	"encoding/json"
	"time"

	_ "embed"

	"github.com/ava-labs/avalanchego/utils/constants"
)

// RPCChainVMProtocol should be bumped anytime changes are made which require
// the plugin vm to upgrade to latest avalanchego release to be compatible.
const RPCChainVMProtocol uint = 20

// These are globals that describe network upgrades and node versions
var (
	// GitCommit will be set with -X during build step
	GitCommit string

	Current = &Semantic{
<<<<<<< HEAD
		Major: 0,
		Minor: 2,
		Patch: 0,
=======
		Major: 1,
		Minor: 9,
		Patch: 4,
>>>>>>> 481dee9c
	}
	CurrentApp = &Application{
		Major: Current.Major,
		Minor: Current.Minor,
		Patch: Current.Patch,
	}
	MinimumCompatibleVersion = &Application{
		Major: 0,
		Minor: 2,
		Patch: 0,
	}
	PrevMinimumCompatibleVersion = &Application{
		Major: 0,
		Minor: 2,
		Patch: 0,
	}

	CurrentDatabase = DatabaseVersion1_4_5
	PrevDatabase    = DatabaseVersion1_0_0

	DatabaseVersion1_4_5 = &Semantic{
		Major: 1,
		Minor: 4,
		Patch: 5,
	}
	DatabaseVersion1_0_0 = &Semantic{
		Major: 1,
		Minor: 0,
		Patch: 0,
	}

	//go:embed compatibility.json
	rpcChainVMProtocolCompatibilityBytes []byte
	// RPCChainVMProtocolCompatibility maps RPCChainVMProtocol versions to the
	// set of avalanchego versions that supported that version. This is not used
	// by avalanchego, but is useful for downstream libraries.
	RPCChainVMProtocolCompatibility map[uint][]*Semantic

	ApricotPhase3Times = map[uint32]time.Time{
		constants.MainnetID: time.Date(2021, time.August, 24, 14, 0, 0, 0, time.UTC),
		constants.FujiID:    time.Date(2021, time.August, 16, 19, 0, 0, 0, time.UTC),
	}
	ApricotPhase3DefaultTime = time.Date(2020, time.December, 5, 5, 0, 0, 0, time.UTC)

	ApricotPhase4Times = map[uint32]time.Time{
		constants.MainnetID: time.Date(2021, time.September, 22, 21, 0, 0, 0, time.UTC),
		constants.FujiID:    time.Date(2021, time.September, 16, 21, 0, 0, 0, time.UTC),
	}
	ApricotPhase4DefaultTime     = time.Date(2020, time.December, 5, 5, 0, 0, 0, time.UTC)
	ApricotPhase4MinPChainHeight = map[uint32]uint64{
		constants.MainnetID: 793005,
		constants.FujiID:    47437,
	}
	ApricotPhase4DefaultMinPChainHeight uint64

	ApricotPhase5Times = map[uint32]time.Time{
		constants.MainnetID: time.Date(2021, time.December, 2, 18, 0, 0, 0, time.UTC),
		constants.FujiID:    time.Date(2021, time.November, 24, 15, 0, 0, 0, time.UTC),
	}
	ApricotPhase5DefaultTime = time.Date(2020, time.December, 5, 5, 0, 0, 0, time.UTC)

	SunrisePhase0Times       = map[uint32]time.Time{}
	SunrisePhase0DefaultTime = time.Date(2022, time.May, 16, 8, 0, 0, 0, time.UTC)

	ApricotPhase6Times = map[uint32]time.Time{
		constants.MainnetID: time.Date(2022, time.September, 6, 20, 0, 0, 0, time.UTC),
		constants.FujiID:    time.Date(2022, time.September, 6, 20, 0, 0, 0, time.UTC),
	}
	ApricotPhase6DefaultTime = time.Date(2020, time.December, 5, 5, 0, 0, 0, time.UTC)

	BanffTimes = map[uint32]time.Time{
		constants.MainnetID: time.Date(2022, time.October, 18, 16, 0, 0, 0, time.UTC),
		constants.FujiID:    time.Date(2022, time.October, 3, 14, 0, 0, 0, time.UTC),
	}
	BanffDefaultTime = time.Date(2020, time.December, 5, 5, 0, 0, 0, time.UTC)

	// FIXME: update this before release
	XChainMigrationTimes = map[uint32]time.Time{
		constants.MainnetID: time.Date(10000, time.December, 1, 0, 0, 0, 0, time.UTC),
		constants.FujiID:    time.Date(10000, time.December, 1, 0, 0, 0, 0, time.UTC),
	}
	XChainMigrationDefaultTime = time.Date(2020, time.December, 5, 5, 0, 0, 0, time.UTC)
)

func init() {
	var parsedRPCChainVMCompatibility map[uint][]string
	err := json.Unmarshal(rpcChainVMProtocolCompatibilityBytes, &parsedRPCChainVMCompatibility)
	if err != nil {
		panic(err)
	}

	RPCChainVMProtocolCompatibility = make(map[uint][]*Semantic)
	for rpcChainVMProtocol, versionStrings := range parsedRPCChainVMCompatibility {
		versions := make([]*Semantic, len(versionStrings))
		for i, versionString := range versionStrings {
			version, err := Parse(versionString)
			if err != nil {
				panic(err)
			}
			versions[i] = version
		}
		RPCChainVMProtocolCompatibility[rpcChainVMProtocol] = versions
	}
}

func GetApricotPhase3Time(networkID uint32) time.Time {
	if upgradeTime, exists := ApricotPhase3Times[networkID]; exists {
		return upgradeTime
	}
	return ApricotPhase3DefaultTime
}

func GetApricotPhase4Time(networkID uint32) time.Time {
	if upgradeTime, exists := ApricotPhase4Times[networkID]; exists {
		return upgradeTime
	}
	return ApricotPhase4DefaultTime
}

func GetApricotPhase4MinPChainHeight(networkID uint32) uint64 {
	if minHeight, exists := ApricotPhase4MinPChainHeight[networkID]; exists {
		return minHeight
	}
	return ApricotPhase4DefaultMinPChainHeight
}

func GetApricotPhase5Time(networkID uint32) time.Time {
	if upgradeTime, exists := ApricotPhase5Times[networkID]; exists {
		return upgradeTime
	}
	return ApricotPhase5DefaultTime
}

func GetSunrisePhase0Time(networkID uint32) time.Time {
	if upgradeTime, exists := SunrisePhase0Times[networkID]; exists {
		return upgradeTime
	}
	return SunrisePhase0DefaultTime
}

func GetApricotPhase6Time(networkID uint32) time.Time {
	if upgradeTime, exists := ApricotPhase6Times[networkID]; exists {
		return upgradeTime
	}
	return ApricotPhase6DefaultTime
}

func GetBanffTime(networkID uint32) time.Time {
	if upgradeTime, exists := BanffTimes[networkID]; exists {
		return upgradeTime
	}
	return BanffDefaultTime
}

func GetXChainMigrationTime(networkID uint32) time.Time {
	if upgradeTime, exists := XChainMigrationTimes[networkID]; exists {
		return upgradeTime
	}
	return XChainMigrationDefaultTime
}

func GetCompatibility(networkID uint32) Compatibility {
	return NewCompatibility(
		CurrentApp,
		MinimumCompatibleVersion,
		GetBanffTime(networkID),
		PrevMinimumCompatibleVersion,
	)
}<|MERGE_RESOLUTION|>--- conflicted
+++ resolved
@@ -32,15 +32,9 @@
 	GitCommit string
 
 	Current = &Semantic{
-<<<<<<< HEAD
 		Major: 0,
 		Minor: 2,
 		Patch: 0,
-=======
-		Major: 1,
-		Minor: 9,
-		Patch: 4,
->>>>>>> 481dee9c
 	}
 	CurrentApp = &Application{
 		Major: Current.Major,
