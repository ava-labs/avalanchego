// Copyright (C) 2022-2023, Chain4Travel AG. All rights reserved.
//
// This file is a derived work, based on ava-labs code whose
// original notices appear below.
//
// It is distributed under the same license conditions as the
// original code from which it is derived.
//
// Much love to the original authors for their work.
// **********************************************************
// Copyright (C) 2019-2023, Ava Labs, Inc. All rights reserved.
// See the file LICENSE for licensing terms.

package version

import (
	"encoding/json"
	"time"

	_ "embed"

	"github.com/ava-labs/avalanchego/utils/constants"
)

// RPCChainVMProtocol should be bumped anytime changes are made which require
// the plugin vm to upgrade to latest avalanchego release to be compatible.
const RPCChainVMProtocol uint = 26

// These are globals that describe network upgrades and node versions
var (
	// GitCommit and GitVersion will be set with -X during build step
	GitCommit  string = "unknown"
	GitVersion string = "unknown"

	Current = &Semantic{
		Major: 1,
<<<<<<< HEAD
		Minor: 1,
		Patch: 0,
=======
		Minor: 10,
		Patch: 2,
>>>>>>> f7307d5f
	}
	CurrentApp = &Application{
		Major: Current.Major,
		Minor: Current.Minor,
		Patch: Current.Patch,
	}
	MinimumCompatibleVersion = &Application{
		Major: 1,
		Minor: 1,
		Patch: 0,
	}
	PrevMinimumCompatibleVersion = &Application{
		Major: 1,
		Minor: 0,
		Patch: 0,
	}

	CurrentDatabase = DatabaseVersion1_4_5
	PrevDatabase    = DatabaseVersion1_0_0

	DatabaseVersion1_4_5 = &Semantic{
		Major: 1,
		Minor: 4,
		Patch: 5,
	}
	DatabaseVersion1_0_0 = &Semantic{
		Major: 1,
		Minor: 0,
		Patch: 0,
	}

	//go:embed compatibility.json
	rpcChainVMProtocolCompatibilityBytes []byte
	// RPCChainVMProtocolCompatibility maps RPCChainVMProtocol versions to the
	// set of avalanchego versions that supported that version. This is not used
	// by avalanchego, but is useful for downstream libraries.
	RPCChainVMProtocolCompatibility map[uint][]*Semantic

	ApricotPhase3Times = map[uint32]time.Time{
		constants.MainnetID: time.Date(2021, time.August, 24, 14, 0, 0, 0, time.UTC),
		constants.FujiID:    time.Date(2021, time.August, 16, 19, 0, 0, 0, time.UTC),
	}
	ApricotPhase3DefaultTime = time.Date(2020, time.December, 5, 5, 0, 0, 0, time.UTC)

	ApricotPhase4Times = map[uint32]time.Time{
		constants.MainnetID: time.Date(2021, time.September, 22, 21, 0, 0, 0, time.UTC),
		constants.FujiID:    time.Date(2021, time.September, 16, 21, 0, 0, 0, time.UTC),
	}
	ApricotPhase4DefaultTime     = time.Date(2020, time.December, 5, 5, 0, 0, 0, time.UTC)
	ApricotPhase4MinPChainHeight = map[uint32]uint64{
		constants.MainnetID: 793005,
		constants.FujiID:    47437,
	}
	ApricotPhase4DefaultMinPChainHeight uint64

	ApricotPhase5Times = map[uint32]time.Time{
		constants.MainnetID: time.Date(2021, time.December, 2, 18, 0, 0, 0, time.UTC),
		constants.FujiID:    time.Date(2021, time.November, 24, 15, 0, 0, 0, time.UTC),
	}
	ApricotPhase5DefaultTime = time.Date(2020, time.December, 5, 5, 0, 0, 0, time.UTC)

	SunrisePhase0Times       = map[uint32]time.Time{}
	SunrisePhase0DefaultTime = time.Date(2022, time.May, 16, 8, 0, 0, 0, time.UTC)

	ApricotPhase6Times = map[uint32]time.Time{
		constants.MainnetID: time.Date(2022, time.September, 6, 20, 0, 0, 0, time.UTC),
		constants.FujiID:    time.Date(2022, time.September, 6, 20, 0, 0, 0, time.UTC),
	}
	ApricotPhase6DefaultTime = time.Date(2020, time.December, 5, 5, 0, 0, 0, time.UTC)

	BanffTimes = map[uint32]time.Time{
		constants.MainnetID: time.Date(2022, time.October, 18, 16, 0, 0, 0, time.UTC),
		constants.FujiID:    time.Date(2022, time.October, 3, 14, 0, 0, 0, time.UTC),
	}
	BanffDefaultTime = time.Date(2020, time.December, 5, 5, 0, 0, 0, time.UTC)

	AthensPhaseTimes = map[uint32]time.Time{
		constants.KopernikusID: time.Date(2023, time.July, 4, 13, 0, 0, 0, time.UTC),
		constants.ColumbusID:   time.Date(2023, time.July, 7, 8, 0, 0, 0, time.UTC),
		constants.CaminoID:     time.Date(2023, time.July, 17, 8, 0, 0, 0, time.UTC),
	}
	AthensPhaseDefaultTime = time.Date(2023, time.July, 1, 8, 0, 0, 0, time.UTC)

	// TODO: update this before release
	BerlinPhaseTimes = map[uint32]time.Time{
		constants.KopernikusID: time.Date(2023, time.July, 4, 13, 0, 0, 0, time.UTC),
		constants.ColumbusID:   time.Date(2023, time.July, 7, 8, 0, 0, 0, time.UTC),
		constants.CaminoID:     time.Date(2023, time.July, 17, 8, 0, 0, 0, time.UTC),
	}
	BerlinPhaseDefaultTime = time.Date(2023, time.July, 1, 8, 0, 0, 0, time.UTC)

	// TODO: update this before release, must be exactly the same as Berlin
	CortinaTimes = map[uint32]time.Time{
		constants.MainnetID: time.Date(2023, time.April, 25, 15, 0, 0, 0, time.UTC),
		constants.FujiID:    time.Date(2023, time.April, 6, 15, 0, 0, 0, time.UTC),
	}
	CortinaDefaultTime = time.Date(2020, time.December, 5, 5, 0, 0, 0, time.UTC)
)

func init() {
	var parsedRPCChainVMCompatibility map[uint][]string
	err := json.Unmarshal(rpcChainVMProtocolCompatibilityBytes, &parsedRPCChainVMCompatibility)
	if err != nil {
		panic(err)
	}

	RPCChainVMProtocolCompatibility = make(map[uint][]*Semantic)
	for rpcChainVMProtocol, versionStrings := range parsedRPCChainVMCompatibility {
		versions := make([]*Semantic, len(versionStrings))
		for i, versionString := range versionStrings {
			version, err := Parse(versionString)
			if err != nil {
				panic(err)
			}
			versions[i] = version
		}
		RPCChainVMProtocolCompatibility[rpcChainVMProtocol] = versions
	}
}

func GetApricotPhase3Time(networkID uint32) time.Time {
	if upgradeTime, exists := ApricotPhase3Times[networkID]; exists {
		return upgradeTime
	}
	return ApricotPhase3DefaultTime
}

func GetApricotPhase4Time(networkID uint32) time.Time {
	if upgradeTime, exists := ApricotPhase4Times[networkID]; exists {
		return upgradeTime
	}
	return ApricotPhase4DefaultTime
}

func GetApricotPhase4MinPChainHeight(networkID uint32) uint64 {
	if minHeight, exists := ApricotPhase4MinPChainHeight[networkID]; exists {
		return minHeight
	}
	return ApricotPhase4DefaultMinPChainHeight
}

func GetApricotPhase5Time(networkID uint32) time.Time {
	if upgradeTime, exists := ApricotPhase5Times[networkID]; exists {
		return upgradeTime
	}
	return ApricotPhase5DefaultTime
}

func GetSunrisePhase0Time(networkID uint32) time.Time {
	if upgradeTime, exists := SunrisePhase0Times[networkID]; exists {
		return upgradeTime
	}
	return SunrisePhase0DefaultTime
}

func GetApricotPhase6Time(networkID uint32) time.Time {
	if upgradeTime, exists := ApricotPhase6Times[networkID]; exists {
		return upgradeTime
	}
	return ApricotPhase6DefaultTime
}

func GetBanffTime(networkID uint32) time.Time {
	if upgradeTime, exists := BanffTimes[networkID]; exists {
		return upgradeTime
	}
	return BanffDefaultTime
}

func GetAthensPhaseTime(networkID uint32) time.Time {
	if upgradeTime, exists := AthensPhaseTimes[networkID]; exists {
		return upgradeTime
	}
	return AthensPhaseDefaultTime
}

func GetBerlinPhaseTime(networkID uint32) time.Time {
	if upgradeTime, exists := BerlinPhaseTimes[networkID]; exists {
		return upgradeTime
	}
	return BerlinPhaseDefaultTime
}

func GetCortinaTime(networkID uint32) time.Time {
	if upgradeTime, exists := CortinaTimes[networkID]; exists {
		return upgradeTime
	}
	return CortinaDefaultTime
}

func GetCompatibility(networkID uint32) Compatibility {
	return NewCompatibility(
		CurrentApp,
		MinimumCompatibleVersion,
		GetBerlinPhaseTime(networkID).Add(-time.Minute),
		PrevMinimumCompatibleVersion,
	)
}<|MERGE_RESOLUTION|>--- conflicted
+++ resolved
@@ -34,13 +34,8 @@
 
 	Current = &Semantic{
 		Major: 1,
-<<<<<<< HEAD
 		Minor: 1,
-		Patch: 0,
-=======
-		Minor: 10,
 		Patch: 2,
->>>>>>> f7307d5f
 	}
 	CurrentApp = &Application{
 		Major: Current.Major,
