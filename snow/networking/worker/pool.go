--- conflicted
+++ resolved
@@ -14,14 +14,6 @@
 type Request func()
 
 type Pool interface {
-<<<<<<< HEAD
-	// Starts the worker pool.
-	//
-	// This method should be called before Send and Shutdown.
-	Start()
-
-=======
->>>>>>> c3af91a3
 	// Send the request to the worker pool.
 	//
 	// Send can be safely called after [Shutdown] and it'll be no-op.
