// Copyright (C) 2019-2023, Ava Labs, Inc. All rights reserved.
// See the file LICENSE for licensing terms.

package handler

import (
	"context"
	"errors"
	"fmt"
	"sync"
	"sync/atomic"
	"time"

	"github.com/prometheus/client_golang/prometheus"

	"go.opentelemetry.io/otel/attribute"
	"go.opentelemetry.io/otel/trace"

	"go.uber.org/zap"

	"golang.org/x/sync/errgroup"

	"github.com/ava-labs/avalanchego/api/health"
	"github.com/ava-labs/avalanchego/ids"
	"github.com/ava-labs/avalanchego/message"
	"github.com/ava-labs/avalanchego/proto/pb/p2p"
	"github.com/ava-labs/avalanchego/snow"
	"github.com/ava-labs/avalanchego/snow/engine/common"
	"github.com/ava-labs/avalanchego/snow/networking/tracker"
	"github.com/ava-labs/avalanchego/snow/validators"
	"github.com/ava-labs/avalanchego/subnets"
	"github.com/ava-labs/avalanchego/utils"
	"github.com/ava-labs/avalanchego/utils/logging"
	"github.com/ava-labs/avalanchego/utils/timer/mockable"

	commontracker "github.com/ava-labs/avalanchego/snow/engine/common/tracker"
)

const (
	numDispatchersToClose = 3
	// If a consensus message takes longer than this to process, the handler
	// will log a warning.
	syncProcessingTimeWarnLimit = 30 * time.Second
)

var (
	_ Handler = (*handler)(nil)

	errMissingEngine  = errors.New("missing engine")
	errNoStartingGear = errors.New("failed to select starting gear")
)

type Handler interface {
	common.Timer
	health.Checker

	Context() *snow.ConsensusContext
	// ShouldHandle returns true if the node with the given ID is allowed to send
	// messages to this chain. If the node is not allowed to send messages to
	// this chain, the message should be dropped.
	ShouldHandle(nodeID ids.NodeID) bool

	SetEngineManager(engineManager *EngineManager)
	GetEngineManager() *EngineManager

	SetOnStopped(onStopped func())
	Start(ctx context.Context, recoverPanic bool)
	Push(ctx context.Context, msg Message)
	Len() int

	Stop(ctx context.Context)
	StopWithError(ctx context.Context, err error)
	// AwaitStopped returns an error if the call would block and [ctx] is done.
	// Even if [ctx] is done when passed into this function, this function will
	// return a nil error if it will not block.
	AwaitStopped(ctx context.Context) (time.Duration, error)
}

// handler passes incoming messages from the network to the consensus engine.
// (Actually, it receives the incoming messages from a ChainRouter, but same difference.)
type handler struct {
	metrics *metrics

	// Useful for faking time in tests
	clock mockable.Clock

	ctx *snow.ConsensusContext
	// TODO: consider using peerTracker instead of validators
	// since peerTracker is already tracking validators
	validators validators.Manager
	// Receives messages from the VM
	msgFromVMChan   <-chan common.Message
	preemptTimeouts chan struct{}
	gossipFrequency time.Duration

	engineManager *EngineManager

	// onStopped is called in a goroutine when this handler finishes shutting
	// down. If it is nil then it is skipped.
	onStopped func()

	// Tracks cpu/disk usage caused by each peer.
	resourceTracker tracker.ResourceTracker

	// Holds messages that [engine] hasn't processed yet.
	// [unprocessedMsgsCond.L] must be held while accessing [syncMessageQueue].
	syncMessageQueue MessageQueue
	// Holds messages that [engine] hasn't processed yet.
	// [unprocessedAsyncMsgsCond.L] must be held while accessing [asyncMessageQueue].
	asyncMessageQueue MessageQueue
	// Worker pool for handling asynchronous consensus messages
	asyncMessagePool errgroup.Group
	timeouts         chan struct{}

	closeOnce            sync.Once
	startClosingTime     time.Time
	totalClosingTime     time.Duration
	closingChan          chan struct{}
	numDispatchersClosed atomic.Uint32
	// Closed when this handler and [engine] are done shutting down
	closed chan struct{}

	subnetConnector validators.SubnetConnector

	subnet subnets.Subnet

	// Tracks the peers that are currently connected to this subnet
	peerTracker commontracker.Peers
}

// Initialize this consensus handler
// [engine] must be initialized before initializing this handler
func New(
	ctx *snow.ConsensusContext,
	validators validators.Manager,
	msgFromVMChan <-chan common.Message,
	gossipFrequency time.Duration,
	threadPoolSize int,
	resourceTracker tracker.ResourceTracker,
	subnetConnector validators.SubnetConnector,
	subnet subnets.Subnet,
	peerTracker commontracker.Peers,
) (Handler, error) {
	h := &handler{
		ctx:             ctx,
		validators:      validators,
		msgFromVMChan:   msgFromVMChan,
		preemptTimeouts: subnet.OnBootstrapCompleted(),
		gossipFrequency: gossipFrequency,
		timeouts:        make(chan struct{}, 1),
		closingChan:     make(chan struct{}),
		closed:          make(chan struct{}),
		resourceTracker: resourceTracker,
		subnetConnector: subnetConnector,
		subnet:          subnet,
		peerTracker:     peerTracker,
	}
	h.asyncMessagePool.SetLimit(threadPoolSize)

	var err error

	h.metrics, err = newMetrics("handler", h.ctx.Registerer)
	if err != nil {
		return nil, fmt.Errorf("initializing handler metrics errored with: %w", err)
	}
	cpuTracker := resourceTracker.CPUTracker()
	h.syncMessageQueue, err = NewMessageQueue(h.ctx, h.validators, cpuTracker, "handler", message.SynchronousOps)
	if err != nil {
		return nil, fmt.Errorf("initializing sync message queue errored with: %w", err)
	}
	h.asyncMessageQueue, err = NewMessageQueue(h.ctx, h.validators, cpuTracker, "handler_async", message.AsynchronousOps)
	if err != nil {
		return nil, fmt.Errorf("initializing async message queue errored with: %w", err)
	}
	return h, nil
}

func (h *handler) Context() *snow.ConsensusContext {
	return h.ctx
}

func (h *handler) ShouldHandle(nodeID ids.NodeID) bool {
<<<<<<< HEAD
	_, ok := h.validators.GetValidator(h.ctx.SubnetID, nodeID)
	return h.subnet.IsAllowed(nodeID, ok)
=======
	return h.subnet.IsAllowed(nodeID, h.validators.Contains(h.ctx.SubnetID, nodeID))
>>>>>>> 3a1dcca2
}

func (h *handler) SetEngineManager(engineManager *EngineManager) {
	h.engineManager = engineManager
}

func (h *handler) GetEngineManager() *EngineManager {
	return h.engineManager
}

func (h *handler) SetOnStopped(onStopped func()) {
	h.onStopped = onStopped
}

func (h *handler) selectStartingGear(ctx context.Context) (common.Engine, error) {
	state := h.ctx.State.Get()
	engines := h.engineManager.Get(state.Type)
	if engines == nil {
		return nil, errNoStartingGear
	}
	if engines.StateSyncer == nil {
		return engines.Bootstrapper, nil
	}

	stateSyncEnabled, err := engines.StateSyncer.IsEnabled(ctx)
	if err != nil {
		return nil, err
	}

	if !stateSyncEnabled {
		return engines.Bootstrapper, nil
	}

	// drop bootstrap state from previous runs before starting state sync
	return engines.StateSyncer, engines.Bootstrapper.Clear(ctx)
}

func (h *handler) Start(ctx context.Context, recoverPanic bool) {
	gear, err := h.selectStartingGear(ctx)
	if err != nil {
		h.ctx.Lock.Unlock()

		h.ctx.Log.Error("chain failed to select starting gear",
			zap.Error(err),
		)
		h.shutdown(ctx, h.clock.Time())
		return
	}

	h.ctx.Lock.Lock()
	err = gear.Start(ctx, 0)
	h.ctx.Lock.Unlock()
	if err != nil {
		h.ctx.Log.Error("chain failed to start",
			zap.Error(err),
		)
		h.shutdown(ctx, h.clock.Time())
		return
	}

	detachedCtx := utils.Detach(ctx)
	dispatchSync := func() {
		h.dispatchSync(detachedCtx)
	}
	dispatchAsync := func() {
		h.dispatchAsync(detachedCtx)
	}
	dispatchChans := func() {
		h.dispatchChans(detachedCtx)
	}
	if recoverPanic {
		go h.ctx.Log.RecoverAndExit(dispatchSync, func() {
			h.ctx.Log.Error("chain was shutdown due to a panic in the sync dispatcher")
		})
		go h.ctx.Log.RecoverAndExit(dispatchAsync, func() {
			h.ctx.Log.Error("chain was shutdown due to a panic in the async dispatcher")
		})
		go h.ctx.Log.RecoverAndExit(dispatchChans, func() {
			h.ctx.Log.Error("chain was shutdown due to a panic in the chan dispatcher")
		})
	} else {
		go h.ctx.Log.RecoverAndPanic(dispatchSync)
		go h.ctx.Log.RecoverAndPanic(dispatchAsync)
		go h.ctx.Log.RecoverAndPanic(dispatchChans)
	}
}

// Push the message onto the handler's queue
func (h *handler) Push(ctx context.Context, msg Message) {
	switch msg.Op() {
	case message.AppRequestOp, message.AppRequestFailedOp, message.AppResponseOp, message.AppGossipOp,
		message.CrossChainAppRequestOp, message.CrossChainAppRequestFailedOp, message.CrossChainAppResponseOp:
		h.asyncMessageQueue.Push(ctx, msg)
	default:
		h.syncMessageQueue.Push(ctx, msg)
	}
}

func (h *handler) Len() int {
	return h.syncMessageQueue.Len() + h.asyncMessageQueue.Len()
}

func (h *handler) RegisterTimeout(d time.Duration) {
	go func() {
		timer := time.NewTimer(d)
		defer timer.Stop()

		select {
		case <-timer.C:
		case <-h.preemptTimeouts:
		}

		// If there is already a timeout ready to fire - just drop the
		// additional timeout. This ensures that all goroutines that are spawned
		// here are able to close if the chain is shutdown.
		select {
		case h.timeouts <- struct{}{}:
		default:
		}
	}()
}

// Note: It is possible for Stop to be called before/concurrently with Start.
//
// Invariant: Stop must never block.
func (h *handler) Stop(ctx context.Context) {
	h.closeOnce.Do(func() {
		h.startClosingTime = h.clock.Time()

		// Must hold the locks here to ensure there's no race condition in where
		// we check the value of [h.closing] after the call to [Signal].
		h.syncMessageQueue.Shutdown()
		h.asyncMessageQueue.Shutdown()
		close(h.closingChan)

		// TODO: switch this to use a [context.Context] with a cancel function.
		//
		// Don't process any more bootstrap messages. If a dispatcher is
		// processing a bootstrap message, stop. We do this because if we
		// didn't, and the engine was in the middle of executing state
		// transitions during bootstrapping, we wouldn't be able to grab
		// [h.ctx.Lock] until the engine finished executing state transitions,
		// which may take a long time. As a result, the router would time out on
		// shutting down this chain.
		state := h.ctx.State.Get()
		bootstrapper, ok := h.engineManager.Get(state.Type).Get(snow.Bootstrapping)
		if !ok {
			h.ctx.Log.Error("bootstrapping engine doesn't exist",
				zap.Stringer("type", state.Type),
			)
			return
		}
		bootstrapper.Halt(ctx)
	})
}

func (h *handler) StopWithError(ctx context.Context, err error) {
	h.ctx.Log.Fatal("shutting down chain",
		zap.String("reason", "received an unexpected error"),
		zap.Error(err),
	)
	h.Stop(ctx)
}

func (h *handler) AwaitStopped(ctx context.Context) (time.Duration, error) {
	select {
	case <-h.closed:
		return h.totalClosingTime, nil
	default:
	}

	select {
	case <-ctx.Done():
		return 0, ctx.Err()
	case <-h.closed:
		return h.totalClosingTime, nil
	}
}

func (h *handler) dispatchSync(ctx context.Context) {
	defer h.closeDispatcher(ctx)

	// Handle sync messages from the router
	for {
		// Get the next message we should process. If the handler is shutting
		// down, we may fail to pop a message.
		ctx, msg, ok := h.popUnexpiredMsg(h.syncMessageQueue, h.metrics.expired)
		if !ok {
			return
		}

		// If there is an error handling the message, shut down the chain
		if err := h.handleSyncMsg(ctx, msg); err != nil {
			h.StopWithError(ctx, fmt.Errorf(
				"%w while processing sync message: %s",
				err,
				msg,
			))
			return
		}
	}
}

func (h *handler) dispatchAsync(ctx context.Context) {
	defer func() {
		// We never return an error in any of our functions, so it is safe to
		// drop any error here.
		_ = h.asyncMessagePool.Wait()
		h.closeDispatcher(ctx)
	}()

	// Handle async messages from the router
	for {
		// Get the next message we should process. If the handler is shutting
		// down, we may fail to pop a message.
		ctx, msg, ok := h.popUnexpiredMsg(h.asyncMessageQueue, h.metrics.asyncExpired)
		if !ok {
			return
		}

		h.handleAsyncMsg(ctx, msg)
	}
}

func (h *handler) dispatchChans(ctx context.Context) {
	gossiper := time.NewTicker(h.gossipFrequency)
	defer func() {
		gossiper.Stop()
		h.closeDispatcher(ctx)
	}()

	// Handle messages generated by the handler and the VM
	for {
		var msg message.InboundMessage
		select {
		case <-h.closingChan:
			return

		case vmMSG := <-h.msgFromVMChan:
			msg = message.InternalVMMessage(h.ctx.NodeID, uint32(vmMSG))

		case <-gossiper.C:
			msg = message.InternalGossipRequest(h.ctx.NodeID)

		case <-h.timeouts:
			msg = message.InternalTimeout(h.ctx.NodeID)
		}

		if err := h.handleChanMsg(msg); err != nil {
			h.StopWithError(ctx, fmt.Errorf(
				"%w while processing chan message: %s",
				err,
				msg,
			))
			return
		}
	}
}

// Any returned error is treated as fatal
func (h *handler) handleSyncMsg(ctx context.Context, msg Message) error {
	var (
		nodeID    = msg.NodeID()
		op        = msg.Op()
		body      = msg.Message()
		startTime = h.clock.Time()
		// Check if the chain is in normal operation at the start of message
		// execution (may change during execution)
		isNormalOp = h.ctx.State.Get().State == snow.NormalOp
	)
	if h.ctx.Log.Enabled(logging.Verbo) {
		h.ctx.Log.Verbo("forwarding sync message to consensus",
			zap.Stringer("nodeID", nodeID),
			zap.Stringer("messageOp", op),
			zap.Any("message", body),
		)
	} else {
		h.ctx.Log.Debug("forwarding sync message to consensus",
			zap.Stringer("nodeID", nodeID),
			zap.Stringer("messageOp", op),
		)
	}
	h.resourceTracker.StartProcessing(nodeID, startTime)
	h.ctx.Lock.Lock()
	lockAcquiredTime := h.clock.Time()
	defer func() {
		h.ctx.Lock.Unlock()

		var (
			endTime           = h.clock.Time()
			messageHistograms = h.metrics.messages[op]
			processingTime    = endTime.Sub(startTime)
			msgHandlingTime   = endTime.Sub(lockAcquiredTime)
		)
		h.resourceTracker.StopProcessing(nodeID, endTime)
		messageHistograms.processingTime.Observe(float64(processingTime))
		messageHistograms.msgHandlingTime.Observe(float64(msgHandlingTime))
		msg.OnFinishedHandling()
		h.ctx.Log.Debug("finished handling sync message",
			zap.Stringer("messageOp", op),
		)
		if processingTime > syncProcessingTimeWarnLimit && isNormalOp {
			h.ctx.Log.Warn("handling sync message took longer than expected",
				zap.Duration("processingTime", processingTime),
				zap.Duration("msgHandlingTime", msgHandlingTime),
				zap.Stringer("nodeID", nodeID),
				zap.Stringer("messageOp", op),
				zap.Any("message", body),
			)
		}
	}()

	// We will attempt to pass the message to the requested type for the state
	// we are currently in.
	currentState := h.ctx.State.Get()
	if msg.EngineType == p2p.EngineType_ENGINE_TYPE_SNOWMAN &&
		currentState.Type == p2p.EngineType_ENGINE_TYPE_AVALANCHE {
		// The peer is requesting an engine type that hasn't been initialized
		// yet. This means we know that this isn't a response, so we can safely
		// drop the message.
		h.ctx.Log.Debug("dropping sync message",
			zap.String("reason", "uninitialized engine type"),
			zap.Stringer("messageOp", op),
			zap.Stringer("currentEngineType", currentState.Type),
			zap.Stringer("requestedEngineType", msg.EngineType),
		)
		return nil
	}

	var engineType p2p.EngineType
	switch msg.EngineType {
	case p2p.EngineType_ENGINE_TYPE_AVALANCHE, p2p.EngineType_ENGINE_TYPE_SNOWMAN:
		// The peer is requesting an engine type that has been initialized, so
		// we should attempt to honor the request.
		engineType = msg.EngineType
	default:
		// Note: [msg.EngineType] may have been provided by the peer as an
		// invalid option. I.E. not one of AVALANCHE, SNOWMAN, or UNSPECIFIED.
		// In this case, we treat the value the same way as UNSPECIFIED.
		//
		// If the peer didn't request a specific engine type, we default to the
		// current engine.
		engineType = currentState.Type
	}

	engine, ok := h.engineManager.Get(engineType).Get(currentState.State)
	if !ok {
		// This should only happen if the peer is not following the protocol.
		// This can happen if the chain only has a Snowman engine and the peer
		// requested an Avalanche engine handle the message.
		h.ctx.Log.Debug("dropping sync message",
			zap.String("reason", "uninitialized engine state"),
			zap.Stringer("messageOp", op),
			zap.Stringer("currentEngineType", currentState.Type),
			zap.Stringer("requestedEngineType", msg.EngineType),
			zap.Stringer("engineState", currentState.State),
		)
		return nil
	}

	// Invariant: Response messages can never be dropped here. This is because
	//            the timeout has already been cleared. This means the engine
	//            should be invoked with a failure message if parsing of the
	//            response fails.
	switch msg := body.(type) {
	// State messages should always be sent to the snowman engine
	case *p2p.GetStateSummaryFrontier:
		return engine.GetStateSummaryFrontier(ctx, nodeID, msg.RequestId)

	case *p2p.StateSummaryFrontier:
		return engine.StateSummaryFrontier(ctx, nodeID, msg.RequestId, msg.Summary)

	case *message.GetStateSummaryFrontierFailed:
		return engine.GetStateSummaryFrontierFailed(ctx, nodeID, msg.RequestID)

	case *p2p.GetAcceptedStateSummary:
		// TODO: Enforce that the numbers are sorted to make this verification
		//       more efficient.
		if !utils.IsUnique(msg.Heights) {
			h.ctx.Log.Debug("message with invalid field",
				zap.Stringer("nodeID", nodeID),
				zap.Stringer("messageOp", message.GetAcceptedStateSummaryOp),
				zap.Uint32("requestID", msg.RequestId),
				zap.String("field", "Heights"),
			)
			return engine.GetAcceptedStateSummaryFailed(ctx, nodeID, msg.RequestId)
		}

		return engine.GetAcceptedStateSummary(
			ctx,
			nodeID,
			msg.RequestId,
			msg.Heights,
		)

	case *p2p.AcceptedStateSummary:
		summaryIDs, err := getIDs(msg.SummaryIds)
		if err != nil {
			h.ctx.Log.Debug("message with invalid field",
				zap.Stringer("nodeID", nodeID),
				zap.Stringer("messageOp", message.AcceptedStateSummaryOp),
				zap.Uint32("requestID", msg.RequestId),
				zap.String("field", "SummaryIDs"),
				zap.Error(err),
			)
			return engine.GetAcceptedStateSummaryFailed(ctx, nodeID, msg.RequestId)
		}

		return engine.AcceptedStateSummary(ctx, nodeID, msg.RequestId, summaryIDs)

	case *message.GetAcceptedStateSummaryFailed:
		return engine.GetAcceptedStateSummaryFailed(ctx, nodeID, msg.RequestID)

	// Bootstrapping messages may be forwarded to either avalanche or snowman
	// engines, depending on the EngineType field
	case *p2p.GetAcceptedFrontier:
		return engine.GetAcceptedFrontier(ctx, nodeID, msg.RequestId)

	case *p2p.AcceptedFrontier:
		containerID, err := ids.ToID(msg.ContainerId)
		if err != nil {
			h.ctx.Log.Debug("message with invalid field",
				zap.Stringer("nodeID", nodeID),
				zap.Stringer("messageOp", message.AcceptedFrontierOp),
				zap.Uint32("requestID", msg.RequestId),
				zap.String("field", "ContainerID"),
				zap.Error(err),
			)
			return engine.GetAcceptedFrontierFailed(ctx, nodeID, msg.RequestId)
		}

		return engine.AcceptedFrontier(ctx, nodeID, msg.RequestId, containerID)

	case *message.GetAcceptedFrontierFailed:
		return engine.GetAcceptedFrontierFailed(ctx, nodeID, msg.RequestID)

	case *p2p.GetAccepted:
		containerIDs, err := getIDs(msg.ContainerIds)
		if err != nil {
			h.ctx.Log.Debug("message with invalid field",
				zap.Stringer("nodeID", nodeID),
				zap.Stringer("messageOp", message.GetAcceptedOp),
				zap.Uint32("requestID", msg.RequestId),
				zap.String("field", "ContainerIDs"),
				zap.Error(err),
			)
			return nil
		}

		return engine.GetAccepted(ctx, nodeID, msg.RequestId, containerIDs)

	case *p2p.Accepted:
		containerIDs, err := getIDs(msg.ContainerIds)
		if err != nil {
			h.ctx.Log.Debug("message with invalid field",
				zap.Stringer("nodeID", nodeID),
				zap.Stringer("messageOp", message.AcceptedOp),
				zap.Uint32("requestID", msg.RequestId),
				zap.String("field", "ContainerIDs"),
				zap.Error(err),
			)
			return engine.GetAcceptedFailed(ctx, nodeID, msg.RequestId)
		}

		return engine.Accepted(ctx, nodeID, msg.RequestId, containerIDs)

	case *message.GetAcceptedFailed:
		return engine.GetAcceptedFailed(ctx, nodeID, msg.RequestID)

	case *p2p.GetAncestors:
		containerID, err := ids.ToID(msg.ContainerId)
		if err != nil {
			h.ctx.Log.Debug("dropping message with invalid field",
				zap.Stringer("nodeID", nodeID),
				zap.Stringer("messageOp", message.GetAncestorsOp),
				zap.Uint32("requestID", msg.RequestId),
				zap.String("field", "ContainerID"),
				zap.Error(err),
			)
			return nil
		}

		return engine.GetAncestors(ctx, nodeID, msg.RequestId, containerID)

	case *message.GetAncestorsFailed:
		return engine.GetAncestorsFailed(ctx, nodeID, msg.RequestID)

	case *p2p.Ancestors:
		return engine.Ancestors(ctx, nodeID, msg.RequestId, msg.Containers)

	case *p2p.Get:
		containerID, err := ids.ToID(msg.ContainerId)
		if err != nil {
			h.ctx.Log.Debug("dropping message with invalid field",
				zap.Stringer("nodeID", nodeID),
				zap.Stringer("messageOp", message.GetOp),
				zap.Uint32("requestID", msg.RequestId),
				zap.String("field", "ContainerID"),
				zap.Error(err),
			)
			return nil
		}

		return engine.Get(ctx, nodeID, msg.RequestId, containerID)

	case *message.GetFailed:
		return engine.GetFailed(ctx, nodeID, msg.RequestID)

	case *p2p.Put:
		return engine.Put(ctx, nodeID, msg.RequestId, msg.Container)

	case *p2p.PushQuery:
		return engine.PushQuery(ctx, nodeID, msg.RequestId, msg.Container, msg.RequestedHeight)

	case *p2p.PullQuery:
		containerID, err := ids.ToID(msg.ContainerId)
		if err != nil {
			h.ctx.Log.Debug("dropping message with invalid field",
				zap.Stringer("nodeID", nodeID),
				zap.Stringer("messageOp", message.PullQueryOp),
				zap.Uint32("requestID", msg.RequestId),
				zap.String("field", "ContainerID"),
				zap.Error(err),
			)
			return nil
		}

		return engine.PullQuery(ctx, nodeID, msg.RequestId, containerID, msg.RequestedHeight)

	case *p2p.Chits:
		preferredID, err := ids.ToID(msg.PreferredId)
		if err != nil {
			h.ctx.Log.Debug("message with invalid field",
				zap.Stringer("nodeID", nodeID),
				zap.Stringer("messageOp", message.ChitsOp),
				zap.Uint32("requestID", msg.RequestId),
				zap.String("field", "PreferredID"),
				zap.Error(err),
			)
			return engine.QueryFailed(ctx, nodeID, msg.RequestId)
		}

		preferredIDAtHeight, err := ids.ToID(msg.PreferredIdAtHeight)
		if err != nil {
			h.ctx.Log.Debug("message with invalid field",
				zap.Stringer("nodeID", nodeID),
				zap.Stringer("messageOp", message.ChitsOp),
				zap.Uint32("requestID", msg.RequestId),
				zap.String("field", "PreferredIDAtHeight"),
				zap.Error(err),
			)
			// TODO: Require this field to be populated correctly after v1.11.x
			// is activated.
			preferredIDAtHeight = preferredID
		}

		acceptedID, err := ids.ToID(msg.AcceptedId)
		if err != nil {
			h.ctx.Log.Debug("message with invalid field",
				zap.Stringer("nodeID", nodeID),
				zap.Stringer("messageOp", message.ChitsOp),
				zap.Uint32("requestID", msg.RequestId),
				zap.String("field", "AcceptedID"),
				zap.Error(err),
			)
			return engine.QueryFailed(ctx, nodeID, msg.RequestId)
		}

		return engine.Chits(ctx, nodeID, msg.RequestId, preferredID, preferredIDAtHeight, acceptedID)

	case *message.QueryFailed:
		return engine.QueryFailed(ctx, nodeID, msg.RequestID)

	// Connection messages can be sent to the currently executing engine
	case *message.Connected:
		err := h.peerTracker.Connected(ctx, nodeID, msg.NodeVersion)
		if err != nil {
			return err
		}
		return engine.Connected(ctx, nodeID, msg.NodeVersion)

	case *message.ConnectedSubnet:
		return h.subnetConnector.ConnectedSubnet(ctx, nodeID, msg.SubnetID)

	case *message.Disconnected:
		err := h.peerTracker.Disconnected(ctx, nodeID)
		if err != nil {
			return err
		}
		return engine.Disconnected(ctx, nodeID)

	default:
		return fmt.Errorf(
			"attempt to submit unhandled sync msg %s from %s",
			op, nodeID,
		)
	}
}

func (h *handler) handleAsyncMsg(ctx context.Context, msg Message) {
	h.asyncMessagePool.Go(func() error {
		if err := h.executeAsyncMsg(ctx, msg); err != nil {
			h.StopWithError(ctx, fmt.Errorf(
				"%w while processing async message: %s",
				err,
				msg,
			))
		}
		return nil
	})
}

// Any returned error is treated as fatal
func (h *handler) executeAsyncMsg(ctx context.Context, msg Message) error {
	var (
		nodeID    = msg.NodeID()
		op        = msg.Op()
		body      = msg.Message()
		startTime = h.clock.Time()
	)
	if h.ctx.Log.Enabled(logging.Verbo) {
		h.ctx.Log.Verbo("forwarding async message to consensus",
			zap.Stringer("nodeID", nodeID),
			zap.Stringer("messageOp", op),
			zap.Any("message", body),
		)
	} else {
		h.ctx.Log.Debug("forwarding async message to consensus",
			zap.Stringer("nodeID", nodeID),
			zap.Stringer("messageOp", op),
		)
	}
	h.resourceTracker.StartProcessing(nodeID, startTime)
	defer func() {
		var (
			endTime           = h.clock.Time()
			messageHistograms = h.metrics.messages[op]
			processingTime    = endTime.Sub(startTime)
		)
		h.resourceTracker.StopProcessing(nodeID, endTime)
		// There is no lock grabbed here, so both metrics are identical
		messageHistograms.processingTime.Observe(float64(processingTime))
		messageHistograms.msgHandlingTime.Observe(float64(processingTime))
		msg.OnFinishedHandling()
		h.ctx.Log.Debug("finished handling async message",
			zap.Stringer("messageOp", op),
		)
	}()

	state := h.ctx.State.Get()
	engine, ok := h.engineManager.Get(state.Type).Get(state.State)
	if !ok {
		return fmt.Errorf(
			"%w %s running %s",
			errMissingEngine,
			state.State,
			state.Type,
		)
	}

	switch m := body.(type) {
	case *p2p.AppRequest:
		return engine.AppRequest(
			ctx,
			nodeID,
			m.RequestId,
			msg.Expiration(),
			m.AppBytes,
		)

	case *p2p.AppResponse:
		return engine.AppResponse(ctx, nodeID, m.RequestId, m.AppBytes)

	case *message.AppRequestFailed:
		return engine.AppRequestFailed(ctx, nodeID, m.RequestID)

	case *p2p.AppGossip:
		return engine.AppGossip(ctx, nodeID, m.AppBytes)

	case *message.CrossChainAppRequest:
		return engine.CrossChainAppRequest(
			ctx,
			m.SourceChainID,
			m.RequestID,
			msg.Expiration(),
			m.Message,
		)

	case *message.CrossChainAppResponse:
		return engine.CrossChainAppResponse(
			ctx,
			m.SourceChainID,
			m.RequestID,
			m.Message,
		)

	case *message.CrossChainAppRequestFailed:
		return engine.CrossChainAppRequestFailed(
			ctx,
			m.SourceChainID,
			m.RequestID,
		)

	default:
		return fmt.Errorf(
			"attempt to submit unhandled async msg %s from %s",
			op, nodeID,
		)
	}
}

// Any returned error is treated as fatal
func (h *handler) handleChanMsg(msg message.InboundMessage) error {
	var (
		op        = msg.Op()
		body      = msg.Message()
		startTime = h.clock.Time()
		// Check if the chain is in normal operation at the start of message
		// execution (may change during execution)
		isNormalOp = h.ctx.State.Get().State == snow.NormalOp
	)
	if h.ctx.Log.Enabled(logging.Verbo) {
		h.ctx.Log.Verbo("forwarding chan message to consensus",
			zap.Stringer("messageOp", op),
			zap.Any("message", body),
		)
	} else {
		h.ctx.Log.Debug("forwarding chan message to consensus",
			zap.Stringer("messageOp", op),
		)
	}
	h.ctx.Lock.Lock()
	lockAcquiredTime := h.clock.Time()
	defer func() {
		h.ctx.Lock.Unlock()

		var (
			endTime           = h.clock.Time()
			messageHistograms = h.metrics.messages[op]
			processingTime    = endTime.Sub(startTime)
			msgHandlingTime   = endTime.Sub(lockAcquiredTime)
		)
		messageHistograms.processingTime.Observe(float64(processingTime))
		messageHistograms.msgHandlingTime.Observe(float64(msgHandlingTime))
		msg.OnFinishedHandling()
		h.ctx.Log.Debug("finished handling chan message",
			zap.Stringer("messageOp", op),
		)
		if processingTime > syncProcessingTimeWarnLimit && isNormalOp {
			h.ctx.Log.Warn("handling chan message took longer than expected",
				zap.Duration("processingTime", processingTime),
				zap.Duration("msgHandlingTime", msgHandlingTime),
				zap.Stringer("messageOp", op),
				zap.Any("message", body),
			)
		}
	}()

	state := h.ctx.State.Get()
	engine, ok := h.engineManager.Get(state.Type).Get(state.State)
	if !ok {
		return fmt.Errorf(
			"%w %s running %s",
			errMissingEngine,
			state.State,
			state.Type,
		)
	}

	switch msg := body.(type) {
	case *message.VMMessage:
		return engine.Notify(context.TODO(), common.Message(msg.Notification))

	case *message.GossipRequest:
		return engine.Gossip(context.TODO())

	case *message.Timeout:
		return engine.Timeout(context.TODO())

	default:
		return fmt.Errorf(
			"attempt to submit unhandled chan msg %s",
			op,
		)
	}
}

func (h *handler) popUnexpiredMsg(
	queue MessageQueue,
	expired prometheus.Counter,
) (context.Context, Message, bool) {
	for {
		// Get the next message we should process. If the handler is shutting
		// down, we may fail to pop a message.
		ctx, msg, ok := queue.Pop()
		if !ok {
			return nil, Message{}, false
		}

		// If this message's deadline has passed, don't process it.
		if expiration := msg.Expiration(); h.clock.Time().After(expiration) {
			h.ctx.Log.Debug("dropping message",
				zap.String("reason", "timeout"),
				zap.Stringer("nodeID", msg.NodeID()),
				zap.Stringer("messageOp", msg.Op()),
			)
			span := trace.SpanFromContext(ctx)
			span.AddEvent("dropping message", trace.WithAttributes(
				attribute.String("reason", "timeout"),
			))
			expired.Inc()
			msg.OnFinishedHandling()
			continue
		}

		return ctx, msg, true
	}
}

// Invariant: if closeDispatcher is called, Stop has already been called.
func (h *handler) closeDispatcher(ctx context.Context) {
	if h.numDispatchersClosed.Add(1) < numDispatchersToClose {
		return
	}

	h.shutdown(ctx, h.startClosingTime)
}

// Note: shutdown is only called after all message dispatchers have exited or if
// no message dispatchers ever started.
func (h *handler) shutdown(ctx context.Context, startClosingTime time.Time) {
	defer func() {
		if h.onStopped != nil {
			go h.onStopped()
		}

		h.totalClosingTime = h.clock.Time().Sub(startClosingTime)
		close(h.closed)
	}()

	state := h.ctx.State.Get()
	engine, ok := h.engineManager.Get(state.Type).Get(state.State)
	if !ok {
		h.ctx.Log.Error("failed fetching current engine during shutdown",
			zap.Stringer("type", state.Type),
			zap.Stringer("state", state.State),
		)
		return
	}

	if err := engine.Shutdown(ctx); err != nil {
		h.ctx.Log.Error("failed while shutting down the chain",
			zap.Error(err),
		)
	}
}<|MERGE_RESOLUTION|>--- conflicted
+++ resolved
@@ -180,12 +180,8 @@
 }
 
 func (h *handler) ShouldHandle(nodeID ids.NodeID) bool {
-<<<<<<< HEAD
 	_, ok := h.validators.GetValidator(h.ctx.SubnetID, nodeID)
 	return h.subnet.IsAllowed(nodeID, ok)
-=======
-	return h.subnet.IsAllowed(nodeID, h.validators.Contains(h.ctx.SubnetID, nodeID))
->>>>>>> 3a1dcca2
 }
 
 func (h *handler) SetEngineManager(engineManager *EngineManager) {
