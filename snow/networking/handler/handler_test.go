// Copyright (C) 2019-2023, Ava Labs, Inc. All rights reserved.
// See the file LICENSE for licensing terms.

package handler

import (
	"context"
	"errors"
	"sync"
	"testing"
	"time"

	"github.com/golang/mock/gomock"

	"github.com/prometheus/client_golang/prometheus"

	"github.com/stretchr/testify/require"

	"github.com/ava-labs/avalanchego/ids"
	"github.com/ava-labs/avalanchego/message"
	"github.com/ava-labs/avalanchego/proto/pb/p2p"
	"github.com/ava-labs/avalanchego/snow"
	"github.com/ava-labs/avalanchego/snow/engine/common"
	"github.com/ava-labs/avalanchego/snow/networking/tracker"
	"github.com/ava-labs/avalanchego/snow/validators"
	"github.com/ava-labs/avalanchego/subnets"
	"github.com/ava-labs/avalanchego/utils/math/meter"
	"github.com/ava-labs/avalanchego/utils/resource"

	commontracker "github.com/ava-labs/avalanchego/snow/engine/common/tracker"
)

const testThreadPoolSize = 2

var errFatal = errors.New("error should cause handler to close")

func TestHandlerDropsTimedOutMessages(t *testing.T) {
	require := require.New(t)

	called := make(chan struct{})

	ctx := snow.DefaultConsensusContextTest()

	vdrs := validators.NewSet()
	vdr0 := ids.GenerateTestNodeID()
	require.NoError(vdrs.Add(vdr0, nil, ids.Empty, 1))

	resourceTracker, err := tracker.NewResourceTracker(
		prometheus.NewRegistry(),
		resource.NoUsage,
		meter.ContinuousFactory{},
		time.Second,
	)
	require.NoError(err)
	handlerIntf, err := New(
		ctx,
		vdrs,
		nil,
		time.Second,
		testThreadPoolSize,
		resourceTracker,
		validators.UnhandledSubnetConnector,
		subnets.New(ctx.NodeID, subnets.Config{}),
		commontracker.NewPeers(),
	)
	require.NoError(err)
	handler := handlerIntf.(*handler)

	bootstrapper := &common.BootstrapperTest{
		BootstrapableTest: common.BootstrapableTest{
			T: t,
		},
		EngineTest: common.EngineTest{
			T: t,
		},
	}
	bootstrapper.Default(false)
	bootstrapper.ContextF = func() *snow.ConsensusContext {
		return ctx
	}
	bootstrapper.GetAcceptedFrontierF = func(ctx context.Context, nodeID ids.NodeID, requestID uint32) error {
		require.FailNow("GetAcceptedFrontier message should have timed out")
		return nil
	}
	bootstrapper.GetAcceptedF = func(ctx context.Context, nodeID ids.NodeID, requestID uint32, containerIDs []ids.ID) error {
		called <- struct{}{}
		return nil
	}
	handler.SetEngineManager(&EngineManager{
		Snowman: &Engine{
			Bootstrapper: bootstrapper,
		},
	})
	ctx.State.Set(snow.EngineState{
		Type:  p2p.EngineType_ENGINE_TYPE_SNOWMAN,
		State: snow.Bootstrapping, // assumed bootstrap is ongoing
	})

	pastTime := time.Now()
	handler.clock.Set(pastTime)

	nodeID := ids.EmptyNodeID
	reqID := uint32(1)
	chainID := ids.ID{}
	msg := Message{
		InboundMessage: message.InboundGetAcceptedFrontier(chainID, reqID, 0*time.Second, nodeID, p2p.EngineType_ENGINE_TYPE_SNOWMAN),
		EngineType:     p2p.EngineType_ENGINE_TYPE_SNOWMAN,
	}
	handler.Push(context.Background(), msg)

	currentTime := time.Now().Add(time.Second)
	handler.clock.Set(currentTime)

	reqID++
	msg = Message{
		InboundMessage: message.InboundGetAccepted(chainID, reqID, 1*time.Second, nil, nodeID, p2p.EngineType_ENGINE_TYPE_SNOWMAN),
		EngineType:     p2p.EngineType_ENGINE_TYPE_SNOWMAN,
	}
	handler.Push(context.Background(), msg)

	bootstrapper.StartF = func(context.Context, uint32) error {
		return nil
	}

	handler.Start(context.Background(), false)

	ticker := time.NewTicker(time.Second)
	defer ticker.Stop()
	select {
	case <-ticker.C:
		require.FailNow("Calling engine function timed out")
	case <-called:
	}
}

func TestHandlerClosesOnError(t *testing.T) {
	require := require.New(t)

	closed := make(chan struct{}, 1)
	ctx := snow.DefaultConsensusContextTest()

	vdrs := validators.NewSet()
	require.NoError(vdrs.Add(ids.GenerateTestNodeID(), nil, ids.Empty, 1))

	resourceTracker, err := tracker.NewResourceTracker(
		prometheus.NewRegistry(),
		resource.NoUsage,
		meter.ContinuousFactory{},
		time.Second,
	)
	require.NoError(err)
	handlerIntf, err := New(
		ctx,
		vdrs,
		nil,
		time.Second,
		testThreadPoolSize,
		resourceTracker,
		validators.UnhandledSubnetConnector,
		subnets.New(ctx.NodeID, subnets.Config{}),
		commontracker.NewPeers(),
	)
	require.NoError(err)
	handler := handlerIntf.(*handler)

	handler.clock.Set(time.Now())
	handler.SetOnStopped(func() {
		closed <- struct{}{}
	})

	bootstrapper := &common.BootstrapperTest{
		BootstrapableTest: common.BootstrapableTest{
			T: t,
		},
		EngineTest: common.EngineTest{
			T: t,
		},
	}
	bootstrapper.Default(false)
	bootstrapper.ContextF = func() *snow.ConsensusContext {
		return ctx
	}
	bootstrapper.GetAcceptedFrontierF = func(ctx context.Context, nodeID ids.NodeID, requestID uint32) error {
		return errFatal
	}

	engine := &common.EngineTest{T: t}
	engine.Default(false)
	engine.ContextF = func() *snow.ConsensusContext {
		return ctx
	}

	handler.SetEngineManager(&EngineManager{
		Snowman: &Engine{
			Bootstrapper: bootstrapper,
			Consensus:    engine,
		},
	})

	// assume bootstrapping is ongoing so that InboundGetAcceptedFrontier
	// should normally be handled
	ctx.State.Set(snow.EngineState{
		Type:  p2p.EngineType_ENGINE_TYPE_SNOWMAN,
		State: snow.Bootstrapping,
	})

	bootstrapper.StartF = func(context.Context, uint32) error {
		return nil
	}

	handler.Start(context.Background(), false)

	nodeID := ids.EmptyNodeID
	reqID := uint32(1)
	deadline := time.Nanosecond
	msg := Message{
		InboundMessage: message.InboundGetAcceptedFrontier(ids.ID{}, reqID, deadline, nodeID, 0),
		EngineType:     p2p.EngineType_ENGINE_TYPE_UNSPECIFIED,
	}
	handler.Push(context.Background(), msg)

	ticker := time.NewTicker(time.Second)
	select {
	case <-ticker.C:
		require.FailNow("Handler shutdown timed out before calling toClose")
	case <-closed:
	}
}

func TestHandlerDropsGossipDuringBootstrapping(t *testing.T) {
	require := require.New(t)

	closed := make(chan struct{}, 1)
	ctx := snow.DefaultConsensusContextTest()
	vdrs := validators.NewSet()
	require.NoError(vdrs.Add(ids.GenerateTestNodeID(), nil, ids.Empty, 1))

	resourceTracker, err := tracker.NewResourceTracker(
		prometheus.NewRegistry(),
		resource.NoUsage,
		meter.ContinuousFactory{},
		time.Second,
	)
	require.NoError(err)
	handlerIntf, err := New(
		ctx,
		vdrs,
		nil,
		1,
		testThreadPoolSize,
		resourceTracker,
		validators.UnhandledSubnetConnector,
		subnets.New(ctx.NodeID, subnets.Config{}),
		commontracker.NewPeers(),
	)
	require.NoError(err)
	handler := handlerIntf.(*handler)

	handler.clock.Set(time.Now())

	bootstrapper := &common.BootstrapperTest{
		BootstrapableTest: common.BootstrapableTest{
			T: t,
		},
		EngineTest: common.EngineTest{
			T: t,
		},
	}
	bootstrapper.Default(false)
	bootstrapper.ContextF = func() *snow.ConsensusContext {
		return ctx
	}
	bootstrapper.GetFailedF = func(ctx context.Context, nodeID ids.NodeID, requestID uint32) error {
		closed <- struct{}{}
		return nil
	}
	handler.SetEngineManager(&EngineManager{
		Snowman: &Engine{
			Bootstrapper: bootstrapper,
		},
	})
	ctx.State.Set(snow.EngineState{
		Type:  p2p.EngineType_ENGINE_TYPE_SNOWMAN,
		State: snow.Bootstrapping, // assumed bootstrap is ongoing
	})

	bootstrapper.StartF = func(context.Context, uint32) error {
		return nil
	}

	handler.Start(context.Background(), false)

	nodeID := ids.EmptyNodeID
	chainID := ids.Empty
	reqID := uint32(1)
	inInboundMessage := Message{
		InboundMessage: message.InternalGetFailed(nodeID, chainID, reqID, p2p.EngineType_ENGINE_TYPE_SNOWMAN),
		EngineType:     p2p.EngineType_ENGINE_TYPE_SNOWMAN,
	}
	handler.Push(context.Background(), inInboundMessage)

	ticker := time.NewTicker(time.Second)
	select {
	case <-ticker.C:
		require.FailNow("Handler shutdown timed out before calling toClose")
	case <-closed:
	}
}

// Test that messages from the VM are handled
func TestHandlerDispatchInternal(t *testing.T) {
	require := require.New(t)

	calledNotify := make(chan struct{}, 1)
	ctx := snow.DefaultConsensusContextTest()
	msgFromVMChan := make(chan common.Message)
	vdrs := validators.NewSet()
	require.NoError(vdrs.Add(ids.GenerateTestNodeID(), nil, ids.Empty, 1))

	resourceTracker, err := tracker.NewResourceTracker(
		prometheus.NewRegistry(),
		resource.NoUsage,
		meter.ContinuousFactory{},
		time.Second,
	)
	require.NoError(err)
	handler, err := New(
		ctx,
		vdrs,
		msgFromVMChan,
		time.Second,
		testThreadPoolSize,
		resourceTracker,
		validators.UnhandledSubnetConnector,
		subnets.New(ctx.NodeID, subnets.Config{}),
		commontracker.NewPeers(),
	)
	require.NoError(err)

	bootstrapper := &common.BootstrapperTest{
		BootstrapableTest: common.BootstrapableTest{
			T: t,
		},
		EngineTest: common.EngineTest{
			T: t,
		},
	}
	bootstrapper.Default(false)

	engine := &common.EngineTest{T: t}
	engine.Default(false)
	engine.ContextF = func() *snow.ConsensusContext {
		return ctx
	}
	engine.NotifyF = func(context.Context, common.Message) error {
		calledNotify <- struct{}{}
		return nil
	}

	handler.SetEngineManager(&EngineManager{
		Snowman: &Engine{
			Bootstrapper: bootstrapper,
			Consensus:    engine,
		},
	})

	ctx.State.Set(snow.EngineState{
		Type:  p2p.EngineType_ENGINE_TYPE_SNOWMAN,
		State: snow.NormalOp, // assumed bootstrap is done
	})

	bootstrapper.StartF = func(context.Context, uint32) error {
		return nil
	}

	handler.Start(context.Background(), false)
	msgFromVMChan <- 0

	select {
	case <-time.After(20 * time.Millisecond):
		require.FailNow("should have called notify")
	case <-calledNotify:
	}
}

func TestHandlerSubnetConnector(t *testing.T) {
	require := require.New(t)

	ctx := snow.DefaultConsensusContextTest()
	vdrs := validators.NewSet()
	require.NoError(vdrs.Add(ids.GenerateTestNodeID(), nil, ids.Empty, 1))

	resourceTracker, err := tracker.NewResourceTracker(
		prometheus.NewRegistry(),
		resource.NoUsage,
		meter.ContinuousFactory{},
		time.Second,
	)
	require.NoError(err)
	ctrl := gomock.NewController(t)
	defer ctrl.Finish()
	connector := validators.NewMockSubnetConnector(ctrl)

	nodeID := ids.GenerateTestNodeID()
	subnetID := ids.GenerateTestID()

<<<<<<< HEAD
	require.NoError(err)
=======
>>>>>>> 764c456a
	handler, err := New(
		ctx,
		vdrs,
		nil,
		time.Second,
		testThreadPoolSize,
		resourceTracker,
		connector,
		subnets.New(ctx.NodeID, subnets.Config{}),
		commontracker.NewPeers(),
	)
	require.NoError(err)

	bootstrapper := &common.BootstrapperTest{
		BootstrapableTest: common.BootstrapableTest{
			T: t,
		},
		EngineTest: common.EngineTest{
			T: t,
		},
	}
	bootstrapper.Default(false)

	engine := &common.EngineTest{T: t}
	engine.Default(false)
	engine.ContextF = func() *snow.ConsensusContext {
		return ctx
	}

	handler.SetEngineManager(&EngineManager{
		Snowman: &Engine{
			Bootstrapper: bootstrapper,
			Consensus:    engine,
		},
	})
	ctx.State.Set(snow.EngineState{
		Type:  p2p.EngineType_ENGINE_TYPE_SNOWMAN,
		State: snow.NormalOp, // assumed bootstrap is done
	})

	bootstrapper.StartF = func(context.Context, uint32) error {
		return nil
	}

	handler.Start(context.Background(), false)

	// Handler should call subnet connector when ConnectedSubnet message is received
	var wg sync.WaitGroup
	connector.EXPECT().ConnectedSubnet(gomock.Any(), nodeID, subnetID).Do(
		func(context.Context, ids.NodeID, ids.ID) {
			wg.Done()
		})

	wg.Add(1)
	defer wg.Wait()

	subnetInboundMessage := Message{
		InboundMessage: message.InternalConnectedSubnet(nodeID, subnetID),
		EngineType:     p2p.EngineType_ENGINE_TYPE_UNSPECIFIED,
	}
	handler.Push(context.Background(), subnetInboundMessage)
}

// Tests that messages are routed to the correct engine type
func TestDynamicEngineTypeDispatch(t *testing.T) {
	tests := []struct {
		name                string
		currentEngineType   p2p.EngineType
		requestedEngineType p2p.EngineType
		setup               func(
			h Handler,
			b common.BootstrapableEngine,
			e common.Engine,
		)
	}{
		{
			name:                "current - avalanche, requested - unspecified",
			currentEngineType:   p2p.EngineType_ENGINE_TYPE_AVALANCHE,
			requestedEngineType: p2p.EngineType_ENGINE_TYPE_UNSPECIFIED,
			setup: func(h Handler, b common.BootstrapableEngine, e common.Engine) {
				h.SetEngineManager(&EngineManager{
					Avalanche: &Engine{
						StateSyncer:  nil,
						Bootstrapper: b,
						Consensus:    e,
					},
					Snowman: nil,
				})
			},
		},
		{
			name:                "current - avalanche, requested - avalanche",
			currentEngineType:   p2p.EngineType_ENGINE_TYPE_AVALANCHE,
			requestedEngineType: p2p.EngineType_ENGINE_TYPE_AVALANCHE,
			setup: func(h Handler, b common.BootstrapableEngine, e common.Engine) {
				h.SetEngineManager(&EngineManager{
					Avalanche: &Engine{
						StateSyncer:  nil,
						Bootstrapper: b,
						Consensus:    e,
					},
					Snowman: nil,
				})
			},
		},
		{
			name:                "current - snowman, requested - unspecified",
			currentEngineType:   p2p.EngineType_ENGINE_TYPE_SNOWMAN,
			requestedEngineType: p2p.EngineType_ENGINE_TYPE_UNSPECIFIED,
			setup: func(h Handler, b common.BootstrapableEngine, e common.Engine) {
				h.SetEngineManager(&EngineManager{
					Avalanche: nil,
					Snowman: &Engine{
						StateSyncer:  nil,
						Bootstrapper: b,
						Consensus:    e,
					},
				})
			},
		},
		{
			name:                "current - snowman, requested - avalanche",
			currentEngineType:   p2p.EngineType_ENGINE_TYPE_SNOWMAN,
			requestedEngineType: p2p.EngineType_ENGINE_TYPE_AVALANCHE,
			setup: func(h Handler, b common.BootstrapableEngine, e common.Engine) {
				h.SetEngineManager(&EngineManager{
					Avalanche: &Engine{
						StateSyncer:  nil,
						Bootstrapper: nil,
						Consensus:    e,
					},
					Snowman: &Engine{
						StateSyncer:  nil,
						Bootstrapper: b,
						Consensus:    nil,
					},
				})
			},
		},
		{
			name:                "current - snowman, requested - snowman",
			currentEngineType:   p2p.EngineType_ENGINE_TYPE_SNOWMAN,
			requestedEngineType: p2p.EngineType_ENGINE_TYPE_SNOWMAN,
			setup: func(h Handler, b common.BootstrapableEngine, e common.Engine) {
				h.SetEngineManager(&EngineManager{
					Avalanche: nil,
					Snowman: &Engine{
						StateSyncer:  nil,
						Bootstrapper: b,
						Consensus:    e,
					},
				})
			},
		},
	}

	for _, test := range tests {
		t.Run(test.name, func(t *testing.T) {
			require := require.New(t)

			messageReceived := make(chan struct{})
			ctx := snow.DefaultConsensusContextTest()
			vdrs := validators.NewSet()
			require.NoError(vdrs.Add(ids.GenerateTestNodeID(), nil, ids.Empty, 1))

			resourceTracker, err := tracker.NewResourceTracker(
				prometheus.NewRegistry(),
				resource.NoUsage,
				meter.ContinuousFactory{},
				time.Second,
			)
			require.NoError(err)
			handler, err := New(
				ctx,
				vdrs,
				nil,
				time.Second,
				testThreadPoolSize,
				resourceTracker,
				validators.UnhandledSubnetConnector,
				subnets.New(ids.EmptyNodeID, subnets.Config{}),
				commontracker.NewPeers(),
			)
			require.NoError(err)

			bootstrapper := &common.BootstrapperTest{
				BootstrapableTest: common.BootstrapableTest{
					T: t,
				},
				EngineTest: common.EngineTest{
					T: t,
				},
			}
			bootstrapper.Default(false)

			engine := &common.EngineTest{T: t}
			engine.Default(false)
			engine.ContextF = func() *snow.ConsensusContext {
				return ctx
			}
			engine.ChitsF = func(context.Context, ids.NodeID, uint32, ids.ID, ids.ID) error {
				close(messageReceived)
				return nil
			}

			test.setup(handler, bootstrapper, engine)

			ctx.State.Set(snow.EngineState{
				Type:  test.currentEngineType,
				State: snow.NormalOp, // assumed bootstrap is done
			})

			bootstrapper.StartF = func(context.Context, uint32) error {
				return nil
			}

			handler.Start(context.Background(), false)
			handler.Push(context.TODO(), Message{
				InboundMessage: message.InboundChits(
					ids.Empty,
					uint32(0),
					ids.Empty,
					ids.Empty,
					ids.EmptyNodeID,
				),
				EngineType: test.requestedEngineType,
			})

			<-messageReceived
		})
	}
}<|MERGE_RESOLUTION|>--- conflicted
+++ resolved
@@ -404,10 +404,6 @@
 	nodeID := ids.GenerateTestNodeID()
 	subnetID := ids.GenerateTestID()
 
-<<<<<<< HEAD
-	require.NoError(err)
-=======
->>>>>>> 764c456a
 	handler, err := New(
 		ctx,
 		vdrs,
