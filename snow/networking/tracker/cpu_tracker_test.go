--- conflicted
+++ resolved
@@ -39,14 +39,7 @@
 
 	ctrl := gomock.NewController(t)
 	mockUser := cpu.NewMockUser(ctrl)
-<<<<<<< HEAD
-	returnValue := 1.0
-	mockUser.EXPECT().Usage().AnyTimes().DoAndReturn(func() float64 {
-		return returnValue
-	})
-=======
 	mockUser.EXPECT().Usage().Return(1.0).Times(3)
->>>>>>> 4de34ead
 
 	cpuTracker, err := NewCPUTracker(prometheus.NewRegistry(), mockUser, meter.ContinuousFactory{}, time.Second)
 	assert.NoError(t, err)
@@ -79,11 +72,7 @@
 		t.Fatalf("Cumulative utilization: %f should have been equal to the sum of the spenders: %f", cumulative, sum)
 	}
 
-<<<<<<< HEAD
-	returnValue = .5
-=======
 	mockUser.EXPECT().Usage().Return(.5).Times(3)
->>>>>>> 4de34ead
 
 	startTime3 := endTime2
 	endTime3 := startTime3.Add(halflife)
