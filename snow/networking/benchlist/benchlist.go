// Copyright (C) 2019-2023, Ava Labs, Inc. All rights reserved.
// See the file LICENSE for licensing terms.

package benchlist

import (
	"fmt"
	"math/rand"
	"sync"
	"time"

	"go.uber.org/zap"

	"github.com/ava-labs/avalanchego/ids"
	"github.com/ava-labs/avalanchego/snow"
	"github.com/ava-labs/avalanchego/snow/validators"
<<<<<<< HEAD
=======
	"github.com/ava-labs/avalanchego/utils/heap"
	"github.com/ava-labs/avalanchego/utils/logging"
>>>>>>> 804f45b6
	"github.com/ava-labs/avalanchego/utils/set"
	"github.com/ava-labs/avalanchego/utils/timer"
	"github.com/ava-labs/avalanchego/utils/timer/mockable"

	safemath "github.com/ava-labs/avalanchego/utils/math"
)

// If a peer consistently does not respond to queries, it will
// increase latencies on the network whenever that peer is polled.
// If we cannot terminate the poll early, then the poll will wait
// the full timeout before finalizing the poll and making progress.
// This can increase network latencies to an undesirable level.

// Therefore, nodes that consistently fail are "benched" such that
// queries to that node fail immediately to avoid waiting up to
// the full network timeout for a response.
type Benchlist interface {
	// RegisterResponse registers the response to a query message
	RegisterResponse(nodeID ids.NodeID)
	// RegisterFailure registers that we didn't receive a response within the timeout
	RegisterFailure(nodeID ids.NodeID)
	// IsBenched returns true if messages to [validatorID]
	// should not be sent over the network and should immediately fail.
	IsBenched(nodeID ids.NodeID) bool
}

type failureStreak struct {
	// Time of first consecutive timeout
	firstFailure time.Time
	// Number of consecutive message timeouts
	consecutive int
}

type benchlist struct {
	lock sync.RWMutex
	// Context of the chain this is the benchlist for
	ctx     *snow.ConsensusContext
	metrics metrics

	// Fires when the next validator should leave the bench
	// Calls [update] when it fires
	timer *timer.Timer

	// Tells the time. Can be faked for testing.
	clock mockable.Clock

	// notified when a node is benched or unbenched
	benchable Benchable

	// Validator set of the network
	vdrs validators.Manager

	// Validator ID --> Consecutive failure information
	// [streaklock] must be held when touching [failureStreaks]
	streaklock     sync.Mutex
	failureStreaks map[ids.NodeID]failureStreak

	// IDs of validators that are currently benched
	benchlistSet set.Set[ids.NodeID]

	// Min heap of benched validators ordered by when they can be unbenched
	benchedHeap heap.Map[ids.NodeID, time.Time]

	// A validator will be benched if [threshold] messages in a row
	// to them time out and the first of those messages was more than
	// [minimumFailingDuration] ago
	threshold              int
	minimumFailingDuration time.Duration

	// A benched validator will be benched for between [duration/2] and [duration]
	duration time.Duration

	// The maximum percentage of total network stake that may be benched
	// Must be in [0,1)
	maxPortion float64
}

// NewBenchlist returns a new Benchlist
func NewBenchlist(
	ctx *snow.ConsensusContext,
	benchable Benchable,
	validators validators.Manager,
	threshold int,
	minimumFailingDuration,
	duration time.Duration,
	maxPortion float64,
) (Benchlist, error) {
	if maxPortion < 0 || maxPortion >= 1 {
		return nil, fmt.Errorf("max portion of benched stake must be in [0,1) but got %f", maxPortion)
	}
	benchlist := &benchlist{
		ctx:                    ctx,
		failureStreaks:         make(map[ids.NodeID]failureStreak),
		benchlistSet:           set.Set[ids.NodeID]{},
		benchable:              benchable,
		benchedHeap:            heap.NewMap[ids.NodeID, time.Time](time.Time.Before),
		vdrs:                   validators,
		threshold:              threshold,
		minimumFailingDuration: minimumFailingDuration,
		duration:               duration,
		maxPortion:             maxPortion,
	}
	benchlist.timer = timer.NewTimer(benchlist.update)
	go benchlist.timer.Dispatch()
	return benchlist, benchlist.metrics.Initialize(ctx.Registerer)
}

// Update removes benched validators whose time on the bench is over
func (b *benchlist) update() {
	b.lock.Lock()
	defer b.lock.Unlock()

	now := b.clock.Time()
	for {
		if !b.canUnbench(now) {
			break
		}
		b.remove()
	}
	// Set next time update will be called
	b.setNextLeaveTime()
}

// Removes the next node from the benchlist
// Assumes [b.lock] is held
<<<<<<< HEAD
func (b *benchlist) remove(node *benchData) {
	// Update state
	id := node.nodeID
	b.ctx.Log.Debug("removing node from benchlist",
		zap.Stringer("nodeID", id),
	)
	heap.Remove(&b.benchedQueue, node.index)
	b.benchlistSet.Remove(id)
	b.benchable.Unbenched(b.ctx.ChainID, id)

	// Update metrics
	b.metrics.numBenched.Set(float64(b.benchedQueue.Len()))
	benchedStake, err := b.vdrs.SubsetWeight(b.ctx.SubnetID, b.benchlistSet)
	if err != nil {
		b.ctx.Log.Error("error calculating benched stake",
			zap.Stringer("subnetID", b.ctx.SubnetID),
			zap.Error(err),
		)
		return
	}
=======
func (b *benchlist) remove() {
	nodeID, _, _ := b.benchedHeap.Pop()
	b.log.Debug("removing node from benchlist",
		zap.Stringer("nodeID", nodeID),
	)
	b.benchlistSet.Remove(nodeID)
	b.benchable.Unbenched(b.chainID, nodeID)

	// Update metrics
	b.metrics.numBenched.Set(float64(b.benchedHeap.Len()))
	benchedStake := b.vdrs.SubsetWeight(b.benchlistSet)
>>>>>>> 804f45b6
	b.metrics.weightBenched.Set(float64(benchedStake))
}

// Returns if a validator should leave the bench at time [now].
// False if no validator should.
// Assumes [b.lock] is held
func (b *benchlist) canUnbench(now time.Time) bool {
	_, next, ok := b.benchedHeap.Peek()
	if !ok {
		return false
	}
	return now.After(next)
}

// Set [b.timer] to fire when the next validator should leave the bench
// Assumes [b.lock] is held
func (b *benchlist) setNextLeaveTime() {
	_, next, ok := b.benchedHeap.Peek()
	if !ok {
		b.timer.Cancel()
		return
	}
	now := b.clock.Time()
	nextLeave := next.Sub(now)
	b.timer.SetTimeoutIn(nextLeave)
}

// IsBenched returns true if messages to [nodeID]
// should not be sent over the network and should immediately fail.
func (b *benchlist) IsBenched(nodeID ids.NodeID) bool {
	b.lock.RLock()
	defer b.lock.RUnlock()
	return b.isBenched(nodeID)
}

// isBenched checks if [nodeID] is currently benched
// and calls cleanup if its benching period has elapsed
// Assumes [b.lock] is held.
func (b *benchlist) isBenched(nodeID ids.NodeID) bool {
	if _, ok := b.benchlistSet[nodeID]; ok {
		return true
	}
	return false
}

// RegisterResponse notes that we received a response from validator [validatorID]
func (b *benchlist) RegisterResponse(nodeID ids.NodeID) {
	b.streaklock.Lock()
	defer b.streaklock.Unlock()
	delete(b.failureStreaks, nodeID)
}

// RegisterResponse notes that a request to validator [validatorID] timed out
func (b *benchlist) RegisterFailure(nodeID ids.NodeID) {
	b.lock.Lock()
	defer b.lock.Unlock()

	if b.benchlistSet.Contains(nodeID) {
		// This validator is benched. Ignore failures until they're not.
		return
	}

	b.streaklock.Lock()
	failureStreak := b.failureStreaks[nodeID]
	// Increment consecutive failures
	failureStreak.consecutive++
	now := b.clock.Time()
	// Update first failure time
	if failureStreak.firstFailure.IsZero() {
		// This is the first consecutive failure
		failureStreak.firstFailure = now
	}
	b.failureStreaks[nodeID] = failureStreak
	b.streaklock.Unlock()

	if failureStreak.consecutive >= b.threshold && now.After(failureStreak.firstFailure.Add(b.minimumFailingDuration)) {
		b.bench(nodeID)
	}
}

// Assumes [b.lock] is held
// Assumes [nodeID] is not already benched
func (b *benchlist) bench(nodeID ids.NodeID) {
	validatorStake := b.vdrs.GetWeight(b.ctx.SubnetID, nodeID)
	if validatorStake == 0 {
		// We might want to bench a non-validator because they don't respond to
		// my Get requests, but we choose to only bench validators.
		return
	}

	benchedStake, err := b.vdrs.SubsetWeight(b.ctx.SubnetID, b.benchlistSet)
	if err != nil {
		b.ctx.Log.Error("error calculating benched stake",
			zap.Stringer("subnetID", b.ctx.SubnetID),
			zap.Error(err),
		)
		return
	}

	newBenchedStake, err := safemath.Add64(benchedStake, validatorStake)
	if err != nil {
		// This should never happen
		b.ctx.Log.Error("overflow calculating new benched stake",
			zap.Stringer("nodeID", nodeID),
		)
		return
	}

	totalStake, err := b.vdrs.TotalWeight(b.ctx.SubnetID)
	if err != nil {
		b.ctx.Log.Error("error calculating total stake",
			zap.Stringer("subnetID", b.ctx.SubnetID),
			zap.Error(err),
		)
		return
	}

	maxBenchedStake := float64(totalStake) * b.maxPortion

	if float64(newBenchedStake) > maxBenchedStake {
		b.ctx.Log.Debug("not benching node",
			zap.String("reason", "benched stake would exceed max"),
			zap.Stringer("nodeID", nodeID),
			zap.Float64("benchedStake", float64(newBenchedStake)),
			zap.Float64("maxBenchedStake", maxBenchedStake),
		)
		return
	}

	// Validator is benched for between [b.duration]/2 and [b.duration]
	now := b.clock.Time()
	minBenchDuration := b.duration / 2
	minBenchedUntil := now.Add(minBenchDuration)
	maxBenchedUntil := now.Add(b.duration)
	diff := maxBenchedUntil.Sub(minBenchedUntil)
	benchedUntil := minBenchedUntil.Add(time.Duration(rand.Float64() * float64(diff))) // #nosec G404

	// Add to benchlist times with randomized delay
	b.benchlistSet.Add(nodeID)
	b.benchable.Benched(b.ctx.ChainID, nodeID)

	b.streaklock.Lock()
	delete(b.failureStreaks, nodeID)
	b.streaklock.Unlock()

<<<<<<< HEAD
	heap.Push(
		&b.benchedQueue,
		&benchData{nodeID: nodeID, benchedUntil: benchedUntil},
	)
	b.ctx.Log.Debug("benching validator after consecutive failed queries",
=======
	b.benchedHeap.Push(nodeID, benchedUntil)
	b.log.Debug("benching validator after consecutive failed queries",
>>>>>>> 804f45b6
		zap.Stringer("nodeID", nodeID),
		zap.Duration("benchDuration", benchedUntil.Sub(now)),
		zap.Int("numFailedQueries", b.threshold),
	)

	// Set [b.timer] to fire when next validator should leave bench
	b.setNextLeaveTime()

	// Update metrics
	b.metrics.numBenched.Set(float64(b.benchedHeap.Len()))
	b.metrics.weightBenched.Set(float64(newBenchedStake))
}<|MERGE_RESOLUTION|>--- conflicted
+++ resolved
@@ -14,11 +14,7 @@
 	"github.com/ava-labs/avalanchego/ids"
 	"github.com/ava-labs/avalanchego/snow"
 	"github.com/ava-labs/avalanchego/snow/validators"
-<<<<<<< HEAD
-=======
 	"github.com/ava-labs/avalanchego/utils/heap"
-	"github.com/ava-labs/avalanchego/utils/logging"
->>>>>>> 804f45b6
 	"github.com/ava-labs/avalanchego/utils/set"
 	"github.com/ava-labs/avalanchego/utils/timer"
 	"github.com/ava-labs/avalanchego/utils/timer/mockable"
@@ -144,19 +140,16 @@
 
 // Removes the next node from the benchlist
 // Assumes [b.lock] is held
-<<<<<<< HEAD
-func (b *benchlist) remove(node *benchData) {
-	// Update state
-	id := node.nodeID
+func (b *benchlist) remove() {
+	nodeID, _, _ := b.benchedHeap.Pop()
 	b.ctx.Log.Debug("removing node from benchlist",
-		zap.Stringer("nodeID", id),
+		zap.Stringer("nodeID", nodeID),
 	)
-	heap.Remove(&b.benchedQueue, node.index)
-	b.benchlistSet.Remove(id)
-	b.benchable.Unbenched(b.ctx.ChainID, id)
+	b.benchlistSet.Remove(nodeID)
+	b.benchable.Unbenched(b.ctx.ChainID, nodeID)
 
 	// Update metrics
-	b.metrics.numBenched.Set(float64(b.benchedQueue.Len()))
+	b.metrics.numBenched.Set(float64(b.benchedHeap.Len()))
 	benchedStake, err := b.vdrs.SubsetWeight(b.ctx.SubnetID, b.benchlistSet)
 	if err != nil {
 		b.ctx.Log.Error("error calculating benched stake",
@@ -165,19 +158,6 @@
 		)
 		return
 	}
-=======
-func (b *benchlist) remove() {
-	nodeID, _, _ := b.benchedHeap.Pop()
-	b.log.Debug("removing node from benchlist",
-		zap.Stringer("nodeID", nodeID),
-	)
-	b.benchlistSet.Remove(nodeID)
-	b.benchable.Unbenched(b.chainID, nodeID)
-
-	// Update metrics
-	b.metrics.numBenched.Set(float64(b.benchedHeap.Len()))
-	benchedStake := b.vdrs.SubsetWeight(b.benchlistSet)
->>>>>>> 804f45b6
 	b.metrics.weightBenched.Set(float64(benchedStake))
 }
 
@@ -323,16 +303,8 @@
 	delete(b.failureStreaks, nodeID)
 	b.streaklock.Unlock()
 
-<<<<<<< HEAD
-	heap.Push(
-		&b.benchedQueue,
-		&benchData{nodeID: nodeID, benchedUntil: benchedUntil},
-	)
+	b.benchedHeap.Push(nodeID, benchedUntil)
 	b.ctx.Log.Debug("benching validator after consecutive failed queries",
-=======
-	b.benchedHeap.Push(nodeID, benchedUntil)
-	b.log.Debug("benching validator after consecutive failed queries",
->>>>>>> 804f45b6
 		zap.Stringer("nodeID", nodeID),
 		zap.Duration("benchDuration", benchedUntil.Sub(now)),
 		zap.Int("numFailedQueries", b.threshold),
