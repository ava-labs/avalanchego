--- conflicted
+++ resolved
@@ -810,13 +810,8 @@
 				externalSender,
 				router,
 				timeoutManager,
-<<<<<<< HEAD
 				p2p.EngineType_ENGINE_TYPE_SNOWMAN,
-				subnets.New(ctx.NodeID, defaultSubnetConfig),
-=======
-				engineType,
 				subnets.New(ctx.NodeID, subnets.Config{}),
->>>>>>> f02d4630
 			)
 			require.NoError(err)
 
@@ -1034,13 +1029,8 @@
 				externalSender,
 				router,
 				timeoutManager,
-<<<<<<< HEAD
 				p2p.EngineType_ENGINE_TYPE_SNOWMAN,
-				subnets.New(ctx.NodeID, defaultSubnetConfig),
-=======
-				engineType,
 				subnets.New(ctx.NodeID, subnets.Config{}),
->>>>>>> f02d4630
 			)
 			require.NoError(err)
 
