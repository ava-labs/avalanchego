--- conflicted
+++ resolved
@@ -325,11 +325,7 @@
 	require := require.New(t)
 
 	vdrs := validators.NewSet()
-<<<<<<< HEAD
 	require.NoError(vdrs.Add(ids.NodeID{1}, nil, ids.Empty, 1))
-=======
-	require.NoError(t, vdrs.Add(ids.NodeID{1}, nil, ids.Empty, 1))
->>>>>>> b157612a
 	benchlist := benchlist.NewNoBenchlist()
 	tm, err := timeout.NewManager(
 		&timer.AdaptiveTimeoutConfig{
@@ -359,11 +355,7 @@
 	)
 	require.NoError(err)
 
-<<<<<<< HEAD
 	require.NoError(chainRouter.Initialize(
-=======
-	require.NoError(t, chainRouter.Initialize(
->>>>>>> b157612a
 		ids.EmptyNodeID,
 		logging.NoLog{},
 		tm,
@@ -484,11 +476,7 @@
 
 	benchlist := benchlist.NewNoBenchlist()
 	vdrs := validators.NewSet()
-<<<<<<< HEAD
 	require.NoError(vdrs.Add(ids.GenerateTestNodeID(), nil, ids.Empty, 1))
-=======
-	require.NoError(t, vdrs.Add(ids.GenerateTestNodeID(), nil, ids.Empty, 1))
->>>>>>> b157612a
 	tm, err := timeout.NewManager(
 		&timer.AdaptiveTimeoutConfig{
 			InitialTimeout:     10 * time.Millisecond,
@@ -517,11 +505,7 @@
 	)
 	require.NoError(err)
 
-<<<<<<< HEAD
 	require.NoError(chainRouter.Initialize(
-=======
-	require.NoError(t, chainRouter.Initialize(
->>>>>>> b157612a
 		ids.EmptyNodeID,
 		logging.NoLog{},
 		tm,
