--- conflicted
+++ resolved
@@ -1579,98 +1579,4 @@
 		}
 	}
 	return nil
-<<<<<<< HEAD
-}
-
-func (s *sender) SendGossip(_ context.Context, container []byte) {
-	// Create the outbound message.
-	outMsg, err := s.msgCreator.Put(
-		s.ctx.ChainID,
-		constants.GossipMsgRequestID,
-		container,
-	)
-	if err != nil {
-		s.ctx.Log.Error("failed to build message",
-			zap.Stringer("messageOp", message.PutOp),
-			zap.Stringer("chainID", s.ctx.ChainID),
-			zap.Binary("container", container),
-			zap.Error(err),
-		)
-		return
-	}
-
-	gossipConfig := s.subnet.Config().GossipConfig
-	sentTo := s.sender.Gossip(
-		outMsg,
-		s.ctx.SubnetID,
-		int(gossipConfig.AcceptedFrontierValidatorSize),
-		int(gossipConfig.AcceptedFrontierNonValidatorSize),
-		int(gossipConfig.AcceptedFrontierPeerSize),
-		s.subnet,
-	)
-	if sentTo.Len() == 0 {
-		if s.ctx.Log.Enabled(logging.Verbo) {
-			s.ctx.Log.Verbo("failed to send message",
-				zap.Stringer("messageOp", message.PutOp),
-				zap.Stringer("chainID", s.ctx.ChainID),
-				zap.Binary("container", container),
-			)
-		} else {
-			s.ctx.Log.Debug("failed to send message",
-				zap.Stringer("messageOp", message.PutOp),
-				zap.Stringer("chainID", s.ctx.ChainID),
-			)
-		}
-	}
-}
-
-// Accept is called after every consensus decision
-func (s *sender) Accept(ctx *snow.ConsensusContext, _ ids.ID, container []byte) error {
-	if ctx.State.Get().State != snow.NormalOp {
-		// don't gossip during bootstrapping
-		return nil
-	}
-
-	// Create the outbound message.
-	outMsg, err := s.msgCreator.Put(
-		s.ctx.ChainID,
-		constants.GossipMsgRequestID,
-		container,
-	)
-	if err != nil {
-		s.ctx.Log.Error("failed to build message",
-			zap.Stringer("messageOp", message.PutOp),
-			zap.Stringer("chainID", s.ctx.ChainID),
-			zap.Binary("container", container),
-			zap.Error(err),
-		)
-		return nil
-	}
-
-	gossipConfig := s.subnet.Config().GossipConfig
-	sentTo := s.sender.Gossip(
-		outMsg,
-		s.ctx.SubnetID,
-		int(gossipConfig.OnAcceptValidatorSize),
-		int(gossipConfig.OnAcceptNonValidatorSize),
-		int(gossipConfig.OnAcceptPeerSize),
-		s.subnet,
-	)
-	if sentTo.Len() == 0 {
-		if s.ctx.Log.Enabled(logging.Verbo) {
-			s.ctx.Log.Verbo("failed to send message",
-				zap.Stringer("messageOp", message.PutOp),
-				zap.Stringer("chainID", s.ctx.ChainID),
-				zap.Binary("container", container),
-			)
-		} else {
-			s.ctx.Log.Debug("failed to send message",
-				zap.Stringer("messageOp", message.PutOp),
-				zap.Stringer("chainID", s.ctx.ChainID),
-			)
-		}
-	}
-	return nil
-=======
->>>>>>> f02d4630
 }