--- conflicted
+++ resolved
@@ -213,6 +213,8 @@
 	)
 
 	switch h.ctx.GetState() {
+	case snow.FastSyncing:
+		targetGear = h.fastSyncer
 	case snow.Bootstrapping:
 		targetGear = h.bootstrapper
 	case snow.NormalOp:
@@ -224,20 +226,6 @@
 	switch op {
 	case message.Notify:
 		vmMsg := msg.Get(message.VMMessage).(uint32)
-<<<<<<< HEAD
-		var targetGear common.Engine
-		switch h.ctx.GetState() {
-		case snow.FastSyncing:
-			targetGear = h.fastSyncer
-		case snow.Bootstrapping:
-			targetGear = h.bootstrapper
-		case snow.NormalOp:
-			targetGear = h.engine
-		default:
-			return fmt.Errorf("unknown handler for state %v", h.ctx.GetState().String())
-		}
-=======
->>>>>>> 6e7ee79c
 		err = targetGear.Notify(common.Message(vmMsg))
 
 	case message.GossipRequest:
