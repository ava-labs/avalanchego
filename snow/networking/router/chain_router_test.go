// Copyright (C) 2019-2021, Ava Labs, Inc. All rights reserved.
// See the file LICENSE for licensing terms.

package router

import (
	"sync"
	"testing"
	"time"

	"github.com/prometheus/client_golang/prometheus"
	"github.com/stretchr/testify/assert"

	"github.com/ava-labs/avalanchego/ids"
	"github.com/ava-labs/avalanchego/message"
	"github.com/ava-labs/avalanchego/snow"
	"github.com/ava-labs/avalanchego/snow/engine/common"
	"github.com/ava-labs/avalanchego/snow/networking/benchlist"
	"github.com/ava-labs/avalanchego/snow/networking/timeout"
	"github.com/ava-labs/avalanchego/snow/validators"
	"github.com/ava-labs/avalanchego/utils/logging"
	"github.com/ava-labs/avalanchego/utils/timer"
	"github.com/ava-labs/avalanchego/version"
)

func TestShutdown(t *testing.T) {
	vdrs := validators.NewSet()
	err := vdrs.AddWeight(ids.GenerateTestShortID(), 1)
	assert.NoError(t, err)
	benchlist := benchlist.NewNoBenchlist()
	tm := timeout.Manager{}
	err = tm.Initialize(
		&timer.AdaptiveTimeoutConfig{
			InitialTimeout:     time.Millisecond,
			MinimumTimeout:     time.Millisecond,
			MaximumTimeout:     10 * time.Second,
			TimeoutCoefficient: 1.25,
			TimeoutHalflife:    5 * time.Minute,
		},
		benchlist,
		"",
		prometheus.NewRegistry(),
	)
	if err != nil {
		t.Fatal(err)
	}
	go tm.Dispatch()

	chainRouter := ChainRouter{}
	metrics := prometheus.NewRegistry()
	mc, err := message.NewCreator(metrics, true /*compressionEnabled*/, "dummyNamespace")
	assert.NoError(t, err)

	err = chainRouter.Initialize(ids.ShortEmpty, logging.NoLog{}, mc, &tm, time.Hour, time.Second, ids.Set{}, nil, HealthConfig{}, "", prometheus.NewRegistry())
	assert.NoError(t, err)

	shutdownCalled := make(chan struct{}, 1)

	ctx := snow.DefaultConsensusContextTest()
	handler, err := NewHandler(
		mc,
		ctx,
		vdrs,
		nil,
	)
	assert.NoError(t, err)

	bootstrapper := &common.BootstrapperTest{
		BootstrapableTest: common.BootstrapableTest{
			T: t,
		},
		EngineTest: common.EngineTest{
			T: t,
		},
	}
	bootstrapper.Default(true)
	bootstrapper.ContextF = func() *snow.ConsensusContext { return ctx }
	bootstrapper.ShutdownF = func() error { shutdownCalled <- struct{}{}; return nil }
	bootstrapper.ConnectedF = func(nodeID ids.ShortID, nodeVersion version.Application) error { return nil }
	bootstrapper.HaltF = func() {}
	handler.RegisterBootstrap(bootstrapper)

	engine := &common.EngineTest{T: t}
	engine.Default(true)
	engine.ContextF = func() *snow.ConsensusContext { return ctx }
	engine.ShutdownF = func() error { shutdownCalled <- struct{}{}; return nil }
	engine.ConnectedF = func(nodeID ids.ShortID, nodeVersion version.Application) error { return nil }
	engine.HaltF = func() {}
	handler.RegisterEngine(engine)
	ctx.SetState(snow.NormalOp) // assumed bootstrap is done

	go handler.Dispatch()

	chainRouter.AddChain(handler)

	chainRouter.Shutdown()

	ticker := time.NewTicker(250 * time.Millisecond)
	select {
	case <-ticker.C:
		t.Fatalf("Handler shutdown was not called or timed out after 250ms during chainRouter shutdown")
	case <-shutdownCalled:
	}

	select {
	case <-handler.closed:
	default:
		t.Fatal("handler shutdown but never closed its closing channel")
	}
}

func TestShutdownTimesOut(t *testing.T) {
	nodeID := ids.ShortEmpty
	vdrs := validators.NewSet()
	err := vdrs.AddWeight(ids.GenerateTestShortID(), 1)
	assert.NoError(t, err)
	benchlist := benchlist.NewNoBenchlist()
	tm := timeout.Manager{}
	metrics := prometheus.NewRegistry()
	// Ensure that the Ancestors request does not timeout
	err = tm.Initialize(
		&timer.AdaptiveTimeoutConfig{
			InitialTimeout:     time.Second,
			MinimumTimeout:     500 * time.Millisecond,
			MaximumTimeout:     10 * time.Second,
			TimeoutCoefficient: 1.25,
			TimeoutHalflife:    5 * time.Minute,
		},
		benchlist,
		"",
		metrics,
	)
	if err != nil {
		t.Fatal(err)
	}
	go tm.Dispatch()

	chainRouter := ChainRouter{}

	mc, err := message.NewCreator(metrics, true /*compressionEnabled*/, "dummyNamespace")
	assert.NoError(t, err)

	err = chainRouter.Initialize(ids.ShortEmpty,
		logging.NoLog{},
		mc,
		&tm,
		time.Hour,
		time.Millisecond,
		ids.Set{},
		nil,
		HealthConfig{},
		"",
		metrics,
	)
	assert.NoError(t, err)

	ctx := snow.DefaultConsensusContextTest()
	handler, err := NewHandler(
		mc,
		ctx,
		vdrs,
		nil,
	)
	assert.NoError(t, err)

	bootstrapFinished := make(chan struct{}, 1)
	bootstrapper := &common.BootstrapperTest{
		BootstrapableTest: common.BootstrapableTest{
			T: t,
		},
		EngineTest: common.EngineTest{
			T: t,
		},
	}
	bootstrapper.Default(true)
	bootstrapper.ContextF = func() *snow.ConsensusContext { return ctx }
	bootstrapper.ConnectedF = func(nodeID ids.ShortID, nodeVersion version.Application) error { return nil }
	bootstrapper.HaltF = func() {}
<<<<<<< HEAD
	bootstrapper.MultiPutF = func(nodeID ids.ShortID, requestID uint32, containers [][]byte) error {
		// MultiPut blocks for two seconds
=======
	bootstrapper.AncestorsF = func(nodeID ids.ShortID, requestID uint32, containers [][]byte) error {
		// Ancestors blocks for two seconds
>>>>>>> 62bd7cd5
		time.Sleep(2 * time.Second)
		bootstrapFinished <- struct{}{}
		return nil
	}
	handler.RegisterBootstrap(bootstrapper)

	engine := &common.EngineTest{T: t}
	engine.Default(false)
	engine.ContextF = func() *snow.ConsensusContext { return ctx }
	closed := new(int)
	engine.ShutdownF = func() error { *closed++; return nil }
	handler.RegisterEngine(engine)
	ctx.SetState(snow.NormalOp) // assumed bootstrapping is done

	chainRouter.AddChain(handler)

	go handler.Dispatch()

	shutdownFinished := make(chan struct{}, 1)

	go func() {
		chainID := ids.ID{}
		msg := mc.InboundAncestors(chainID, 1, nil, nodeID)
		handler.Push(msg)

		time.Sleep(50 * time.Millisecond) // Pause to ensure message gets processed

		chainRouter.Shutdown()
		shutdownFinished <- struct{}{}
	}()

	select {
	case <-bootstrapFinished:
		t.Fatalf("Shutdown should have finished in one millisecond before timing out instead of waiting for engine to finish shutting down.")
	case <-shutdownFinished:
	}
}

// Ensure that a timeout fires if we don't get a response to a request
func TestRouterTimeout(t *testing.T) {
	// Create a timeout manager
	maxTimeout := 25 * time.Millisecond
	tm := timeout.Manager{}
	err := tm.Initialize(
		&timer.AdaptiveTimeoutConfig{
			InitialTimeout:     10 * time.Millisecond,
			MinimumTimeout:     10 * time.Millisecond,
			MaximumTimeout:     maxTimeout,
			TimeoutCoefficient: 1,
			TimeoutHalflife:    5 * time.Minute,
		},
		benchlist.NewNoBenchlist(),
		"",
		prometheus.NewRegistry(),
	)
	if err != nil {
		t.Fatal(err)
	}
	go tm.Dispatch()

	// Create a router
	chainRouter := ChainRouter{}
	metrics := prometheus.NewRegistry()
	mc, err := message.NewCreator(metrics, true /*compressionEnabled*/, "dummyNamespace")
	assert.NoError(t, err)

	err = chainRouter.Initialize(ids.ShortEmpty, logging.NoLog{}, mc, &tm, time.Hour, time.Millisecond, ids.Set{}, nil, HealthConfig{}, "", prometheus.NewRegistry())
	assert.NoError(t, err)

	// Create bootstrapper, engine and handler
	var (
		calledGetFailed, calledGetAncestorsFailed,
		calledQueryFailed, calledQueryFailed2,
		calledGetAcceptedFailed, calledGetAcceptedFrontierFailed bool

		wg = sync.WaitGroup{}
	)

	ctx := snow.DefaultConsensusContextTest()
	vdrs := validators.NewSet()
	err = vdrs.AddWeight(ids.GenerateTestShortID(), 1)
	assert.NoError(t, err)

	handler, err := NewHandler(
		mc,
		ctx,
		vdrs,
		nil,
	)
	assert.NoError(t, err)

	bootstrapper := &common.BootstrapperTest{
		BootstrapableTest: common.BootstrapableTest{
			T: t,
		},
		EngineTest: common.EngineTest{
			T: t,
		},
	}
	bootstrapper.Default(true)
	bootstrapper.ContextF = func() *snow.ConsensusContext { return ctx }
	bootstrapper.ConnectedF = func(nodeID ids.ShortID, nodeVersion version.Application) error { return nil }
	bootstrapper.HaltF = func() {}
	bootstrapper.GetFailedF = func(nodeID ids.ShortID, requestID uint32) error { wg.Done(); calledGetFailed = true; return nil }
	bootstrapper.GetAncestorsFailedF = func(nodeID ids.ShortID, requestID uint32) error {
		defer wg.Done()
		calledGetAncestorsFailed = true
		return nil
	}
	bootstrapper.QueryFailedF = func(nodeID ids.ShortID, requestID uint32) error {
		defer wg.Done()
		if !calledQueryFailed {
			calledQueryFailed = true
			return nil
		}
		calledQueryFailed2 = true
		return nil
	}
	bootstrapper.GetAcceptedFailedF = func(nodeID ids.ShortID, requestID uint32) error {
		defer wg.Done()
		calledGetAcceptedFailed = true
		return nil
	}
	bootstrapper.GetAcceptedFrontierFailedF = func(nodeID ids.ShortID, requestID uint32) error {
		defer wg.Done()
		calledGetAcceptedFrontierFailed = true
		return nil
	}
	handler.RegisterBootstrap(bootstrapper)
	ctx.SetState(snow.Bootstrapping) // assumed bootstrapping is ongoing

	chainRouter.AddChain(handler)
	go handler.Dispatch()

	// Register requests for each request type
	msgs := []message.Op{
		message.Put,
		message.Ancestors,
		message.Chits,
		message.Chits,
		message.Accepted,
		message.AcceptedFrontier,
	}

	wg.Add(len(msgs))

	for i, msg := range msgs {
		chainRouter.RegisterRequest(ids.GenerateTestShortID(), handler.ctx.ChainID, uint32(i), msg)
	}

	wg.Wait()

	chainRouter.lock.Lock()
	defer chainRouter.lock.Unlock()
	assert.True(t, calledGetFailed && calledGetAncestorsFailed && calledQueryFailed2 && calledGetAcceptedFailed && calledGetAcceptedFrontierFailed)
}

func TestRouterClearTimeouts(t *testing.T) {
	// Create a timeout manager
	tm := timeout.Manager{}
	err := tm.Initialize(
		&timer.AdaptiveTimeoutConfig{
			InitialTimeout:     3 * time.Second,
			MinimumTimeout:     3 * time.Second,
			MaximumTimeout:     5 * time.Minute,
			TimeoutCoefficient: 1,
			TimeoutHalflife:    5 * time.Minute,
		},
		benchlist.NewNoBenchlist(),
		"",
		prometheus.NewRegistry(),
	)
	if err != nil {
		t.Fatal(err)
	}
	go tm.Dispatch()

	// Create a router
	chainRouter := ChainRouter{}
	metrics := prometheus.NewRegistry()
	mc, err := message.NewCreator(metrics, true /*compressionEnabled*/, "dummyNamespace")
	assert.NoError(t, err)

	assert.NoError(t, err)
	err = chainRouter.Initialize(ids.ShortEmpty, logging.NoLog{}, mc, &tm, time.Hour, time.Millisecond, ids.Set{}, nil, HealthConfig{}, "", prometheus.NewRegistry())
	assert.NoError(t, err)

	// Create bootstrapper, engine and handler
	ctx := snow.DefaultConsensusContextTest()
	vdrs := validators.NewSet()
	err = vdrs.AddWeight(ids.GenerateTestShortID(), 1)
	assert.NoError(t, err)

	handler, err := NewHandler(
		mc,
		ctx,
		vdrs,
		nil,
	)
	assert.NoError(t, err)

	bootstrapper := &common.BootstrapperTest{
		BootstrapableTest: common.BootstrapableTest{
			T: t,
		},
		EngineTest: common.EngineTest{
			T: t,
		},
	}
	bootstrapper.Default(false)
	bootstrapper.ContextF = func() *snow.ConsensusContext { return ctx }
	handler.RegisterBootstrap(bootstrapper)

	engine := &common.EngineTest{T: t}
	engine.Default(false)
	engine.ContextF = func() *snow.ConsensusContext { return ctx }
	handler.RegisterEngine(engine)
	ctx.SetState(snow.NormalOp) // assumed bootstrapping is done

	chainRouter.AddChain(handler)
	go handler.Dispatch()

	// Register requests for each request type
	ops := []message.Op{
		message.Put,
		message.Ancestors,
		message.Chits,
		message.Accepted,
		message.AcceptedFrontier,
	}

	vID := ids.GenerateTestShortID()
	for i, op := range ops {
		chainRouter.RegisterRequest(vID, handler.ctx.ChainID, uint32(i), op)
	}

	// Clear each timeout by simulating responses to the queries
	// Note: Depends on the ordering of [msgs]
	var inMsg message.InboundMessage

	// Put
	inMsg = mc.InboundPut(handler.ctx.ChainID, 0, ids.GenerateTestID(), nil, vID)
	chainRouter.HandleInbound(inMsg)

	// Ancestors
	inMsg = mc.InboundAncestors(handler.ctx.ChainID, 1, nil, vID)
	chainRouter.HandleInbound(inMsg)

	// Chits
	inMsg = mc.InboundChits(handler.ctx.ChainID, 2, nil, vID)
	chainRouter.HandleInbound(inMsg)

	// Accepted
	inMsg = mc.InboundAccepted(handler.ctx.ChainID, 3, nil, vID)
	chainRouter.HandleInbound(inMsg)

	// Accepted Frontier
	inMsg = mc.InboundAcceptedFrontier(handler.ctx.ChainID, 4, nil, vID)
	chainRouter.HandleInbound(inMsg)

	assert.Equal(t, chainRouter.timedRequests.Len(), 0)
}

func TestValidatorOnlyMessageDrops(t *testing.T) {
	// Create a timeout manager
	maxTimeout := 25 * time.Millisecond
	tm := timeout.Manager{}
	err := tm.Initialize(
		&timer.AdaptiveTimeoutConfig{
			InitialTimeout:     10 * time.Millisecond,
			MinimumTimeout:     10 * time.Millisecond,
			MaximumTimeout:     maxTimeout,
			TimeoutCoefficient: 1,
			TimeoutHalflife:    5 * time.Minute,
		},
		benchlist.NewNoBenchlist(),
		"",
		prometheus.NewRegistry(),
	)
	if err != nil {
		t.Fatal(err)
	}
	go tm.Dispatch()

	// Create a router
	chainRouter := ChainRouter{}
	metrics := prometheus.NewRegistry()
	mc, err := message.NewCreator(metrics, true /*compressionEnabled*/, "dummyNamespace")
	assert.NoError(t, err)

	err = chainRouter.Initialize(ids.ShortEmpty, logging.NoLog{}, mc, &tm, time.Hour, time.Millisecond, ids.Set{}, nil, HealthConfig{}, "", prometheus.NewRegistry())
	assert.NoError(t, err)

	// Create bootstrapper, engine and handler
	calledF := false
	wg := sync.WaitGroup{}

	ctx := snow.DefaultConsensusContextTest()
	ctx.SetValidatorOnly()
	vdrs := validators.NewSet()
	vID := ids.GenerateTestShortID()
	err = vdrs.AddWeight(vID, 1)
	assert.NoError(t, err)

	handler, err := NewHandler(
		mc,
		ctx,
		vdrs,
		nil,
	)
	assert.NoError(t, err)

	bootstrapper := &common.BootstrapperTest{
		BootstrapableTest: common.BootstrapableTest{
			T: t,
		},
		EngineTest: common.EngineTest{
			T: t,
		},
	}
	bootstrapper.Default(false)
	bootstrapper.ContextF = func() *snow.ConsensusContext { return ctx }
	bootstrapper.PullQueryF = func(nodeID ids.ShortID, requestID uint32, containerID ids.ID) error {
		defer wg.Done()
		calledF = true
		return nil
	}
	handler.RegisterBootstrap(bootstrapper)
	ctx.SetState(snow.Bootstrapping) // assumed bootstrapping is ongoing

	engine := &common.EngineTest{T: t}
	engine.ContextF = func() *snow.ConsensusContext { return ctx }
	engine.Default(false)
	handler.RegisterEngine(engine)

	chainRouter.AddChain(handler)
	go handler.Dispatch()

	var inMsg message.InboundMessage
	dummyContainerID := ids.GenerateTestID()
	reqID := uint32(0)

	// Non-validator case
	nID := ids.GenerateTestShortID()

	calledF = false
	inMsg = mc.InboundPullQuery(handler.ctx.ChainID, reqID, time.Hour, dummyContainerID,
		nID,
	)
	chainRouter.HandleInbound(inMsg)

	assert.False(t, calledF) // should not be called

	// Validator case
	calledF = false
	reqID++
	inMsg = mc.InboundPullQuery(handler.ctx.ChainID, reqID, time.Hour, dummyContainerID,
		vID,
	)
	wg.Add(1)
	chainRouter.HandleInbound(inMsg)

	wg.Wait()
	assert.True(t, calledF) // should be called since this is a validator request

	// register a validator request
	reqID++
	chainRouter.RegisterRequest(vID, handler.ctx.ChainID, reqID, message.Get)
	assert.Equal(t, 1, chainRouter.timedRequests.Len())

	// remove it from validators
	err = handler.validators.Set(validators.NewSet().List())
	assert.NoError(t, err)

	inMsg = mc.InboundPut(handler.ctx.ChainID, reqID, ids.GenerateTestID(), nil, nID)
	chainRouter.HandleInbound(inMsg)

	// shouldn't clear out timed request, as the request should be cleared when
	// the GetFailed message is sent
	assert.Equal(t, 1, chainRouter.timedRequests.Len())
}<|MERGE_RESOLUTION|>--- conflicted
+++ resolved
@@ -176,13 +176,8 @@
 	bootstrapper.ContextF = func() *snow.ConsensusContext { return ctx }
 	bootstrapper.ConnectedF = func(nodeID ids.ShortID, nodeVersion version.Application) error { return nil }
 	bootstrapper.HaltF = func() {}
-<<<<<<< HEAD
-	bootstrapper.MultiPutF = func(nodeID ids.ShortID, requestID uint32, containers [][]byte) error {
-		// MultiPut blocks for two seconds
-=======
 	bootstrapper.AncestorsF = func(nodeID ids.ShortID, requestID uint32, containers [][]byte) error {
 		// Ancestors blocks for two seconds
->>>>>>> 62bd7cd5
 		time.Sleep(2 * time.Second)
 		bootstrapFinished <- struct{}{}
 		return nil
