// Copyright (C) 2019-2022, Ava Labs, Inc. All rights reserved.
// See the file LICENSE for licensing terms.

package router

import (
	"context"
	"encoding/binary"
	"errors"
	"fmt"
	"strings"
	"sync"
	"time"

	"github.com/prometheus/client_golang/prometheus"

	"go.opentelemetry.io/otel/attribute"
	oteltrace "go.opentelemetry.io/otel/trace"

	"go.uber.org/zap"

	"github.com/ava-labs/avalanchego/ids"
	"github.com/ava-labs/avalanchego/message"
	"github.com/ava-labs/avalanchego/snow/networking/benchlist"
	"github.com/ava-labs/avalanchego/snow/networking/handler"
	"github.com/ava-labs/avalanchego/snow/networking/timeout"
	"github.com/ava-labs/avalanchego/trace"
	"github.com/ava-labs/avalanchego/utils/constants"
	"github.com/ava-labs/avalanchego/utils/hashing"
	"github.com/ava-labs/avalanchego/utils/linkedhashmap"
	"github.com/ava-labs/avalanchego/utils/logging"
	"github.com/ava-labs/avalanchego/utils/timer/mockable"
	"github.com/ava-labs/avalanchego/utils/wrappers"
	"github.com/ava-labs/avalanchego/version"
)

var (
	errUnknownChain = errors.New("received message for unknown chain")

	_ Router              = &ChainRouter{}
	_ benchlist.Benchable = &ChainRouter{}
)

type requestEntry struct {
	// When this request was registered
	time time.Time
	// The type of request that was made
	op message.Op
}

type peer struct {
	version        *version.Application
	trackedSubnets ids.Set
}

// ChainRouter routes incoming messages from the validator network
// to the consensus engines that the messages are intended for.
// Note that consensus engines are uniquely identified by the ID of the chain
// that they are working on.
type ChainRouter struct {
	clock      mockable.Clock
	log        logging.Logger
	msgCreator message.InternalMsgBuilder
	lock       sync.Mutex
	chains     map[ids.ID]handler.Handler

	// It is only safe to call [RegisterResponse] with the router lock held. Any
	// other calls to the timeout manager with the router lock held could cause
	// a deadlock because the timeout manager will call Benched and Unbenched.
	timeoutManager timeout.Manager

	closeTimeout time.Duration
	peers        map[ids.NodeID]*peer
	// node ID --> chains that node is benched on
	// invariant: if a node is benched on any chain, it is treated as disconnected on all chains
	benched        map[ids.NodeID]ids.Set
	criticalChains ids.Set
	onFatal        func(exitCode int)
	metrics        *routerMetrics
	// Parameters for doing health checks
	healthConfig HealthConfig
	// aggregator of requests based on their time
	timedRequests linkedhashmap.LinkedHashmap[ids.ID, requestEntry]
	// Must only be accessed in method [createRequestID].
	// [lock] must be held when [requestIDBytes] is accessed.
	requestIDBytes []byte
}

// Initialize the router.
//
// When this router receives an incoming message, it cancels the timeout in
// [timeouts] associated with the request that caused the incoming message, if
// applicable.
func (cr *ChainRouter) Initialize(
	nodeID ids.NodeID,
	log logging.Logger,
	msgCreator message.InternalMsgBuilder,
	timeoutManager timeout.Manager,
	closeTimeout time.Duration,
	criticalChains ids.Set,
	whitelistedSubnets ids.Set,
	onFatal func(exitCode int),
	healthConfig HealthConfig,
	metricsNamespace string,
	metricsRegisterer prometheus.Registerer,
) error {
	cr.log = log
	cr.msgCreator = msgCreator
	cr.chains = make(map[ids.ID]handler.Handler)
	cr.timeoutManager = timeoutManager
	cr.closeTimeout = closeTimeout
	cr.benched = make(map[ids.NodeID]ids.Set)
	cr.criticalChains = criticalChains
	cr.onFatal = onFatal
	cr.timedRequests = linkedhashmap.New[ids.ID, requestEntry]()
	cr.peers = make(map[ids.NodeID]*peer)
	cr.healthConfig = healthConfig
	cr.requestIDBytes = make([]byte, hashing.AddrLen+hashing.HashLen+wrappers.IntLen+wrappers.ByteLen) // Validator ID, Chain ID, Request ID, Msg Type

	// Mark myself as connected
	myself := &peer{
		version: version.CurrentApp,
	}
	myself.trackedSubnets.Union(whitelistedSubnets)
	myself.trackedSubnets.Add(constants.PrimaryNetworkID)
	cr.peers[nodeID] = myself

	// Register metrics
	rMetrics, err := newRouterMetrics(metricsNamespace, metricsRegisterer)
	if err != nil {
		return err
	}
	cr.metrics = rMetrics
	return nil
}

// RegisterRequest marks that we should expect to receive a reply from the given
// validator regarding the given chain and the reply should have the given
// requestID.
// The type of message we expect is [op].
// Every registered request must be cleared either by receiving a valid reply
// and passing it to the appropriate chain or by a timeout.
// This method registers a timeout that calls such methods if we don't get a
// reply in time.
func (cr *ChainRouter) RegisterRequest(
	ctx context.Context,
	nodeID ids.NodeID,
	chainID ids.ID,
	requestID uint32,
	op message.Op,
) {
	cr.lock.Lock()
	// When we receive a response message type (Chits, Put, Accepted, etc.)
	// we validate that we actually sent the corresponding request.
	// Give this request a unique ID so we can do that validation.
	uniqueRequestID := cr.createRequestID(nodeID, chainID, requestID, op)
	// Add to the set of unfulfilled requests
	cr.timedRequests.Put(uniqueRequestID, requestEntry{
		time: cr.clock.Time(),
		op:   op,
	})
	cr.metrics.outstandingRequests.Set(float64(cr.timedRequests.Len()))
	cr.lock.Unlock()

	failedOp, exists := message.ResponseToFailedOps[op]
	if !exists {
		// This should never happen
		cr.log.Error("failed to convert message operation",
			zap.Stringer("messageOp", op),
		)
		return
	}

	// Register a timeout to fire if we don't get a reply in time.
	cr.timeoutManager.RegisterRequest(nodeID, chainID, op, uniqueRequestID, func() {
		msg := cr.msgCreator.InternalFailedRequest(failedOp, nodeID, chainID, requestID)
		cr.HandleInbound(ctx, msg)
	})
}

func (cr *ChainRouter) HandleInbound(parentCtx context.Context, msg message.InboundMessage) {
	ctx, span := trace.Tracer().Start(parentCtx, "router.HandleInbound")
	defer span.End()

	nodeID := msg.NodeID()
	op := msg.Op()
<<<<<<< HEAD
	chainID, err := ids.ToID(msg.Get(message.ChainID).([]byte))
	cr.log.AssertNoError(err)
	span.SetAttributes(attribute.String("chainID", chainID.String()))
=======

	chainIDIntf, err := msg.Get(message.ChainID)
	if err != nil {
		cr.log.Debug("dropping message with invalid field",
			zap.Stringer("nodeID", nodeID),
			zap.Stringer("messageOp", op),
			zap.Stringer("field", message.ChainID),
			zap.Error(err),
		)

		msg.OnFinishedHandling()
		return
	}
	chainIDBytes := chainIDIntf.([]byte)
	chainID, err := ids.ToID(chainIDBytes)
	if err != nil {
		cr.log.Debug("dropping message with invalid field",
			zap.Stringer("nodeID", nodeID),
			zap.Stringer("messageOp", op),
			zap.Stringer("field", message.ChainID),
			zap.Error(err),
		)

		msg.OnFinishedHandling()
		return
	}
>>>>>>> 75ca54f9

	// AppGossip is the only message currently not containing a requestID
	// Here we assign the requestID already in use for gossiped containers
	// to allow a uniform handling of all messages
	var requestID uint32
	if op == message.AppGossip {
		requestID = constants.GossipMsgRequestID
	} else {
		// Invariant: Getting a [RequestID] must never error in the handler. Any
		//            verification performed by the message is done here.
		requestIDIntf, err := msg.Get(message.RequestID)
		if err != nil {
			cr.log.Debug("dropping message with invalid field",
				zap.Stringer("nodeID", nodeID),
				zap.Stringer("messageOp", op),
				zap.Stringer("field", message.RequestID),
				zap.Error(err),
			)

			msg.OnFinishedHandling()
			return
		}
		requestID = requestIDIntf.(uint32)
	}

	cr.lock.Lock()
	defer cr.lock.Unlock()

	// Get the chain, if it exists
	chain, exists := cr.chains[chainID]
	if !exists || !chain.IsValidator(nodeID) {
		cr.log.Debug("dropping message",
			zap.Stringer("messageOp", op),
			zap.Stringer("nodeID", nodeID),
			zap.Stringer("chainID", chainID),
			zap.Error(errUnknownChain),
		)
		span.AddEvent("dropping message", oteltrace.WithAttributes(
			attribute.String("reason", "unknown chain"),
			attribute.Stringer("chainID", chainID),
		))
		msg.OnFinishedHandling()
		return
	}

	chainCtx := chain.Context()

	// TODO: [requestID] can overflow, which means a timeout on the request
	//       before the overflow may not be handled properly.
	if _, notRequested := message.UnrequestedOps[op]; notRequested ||
		(op == message.Put && requestID == constants.GossipMsgRequestID) {
		if chainCtx.IsExecuting() {
			cr.log.Debug("dropping message and skipping queue",
				zap.String("reason", "the chain is currently executing"),
				zap.Stringer("messageOp", op),
			)
			cr.metrics.droppedRequests.Inc()
			span.AddEvent("dropping message due to chain executing")
			msg.OnFinishedHandling()
			return
		}
		chain.Push(ctx, msg)
		return
	}

	if expectedResponse, isFailed := message.FailedToResponseOps[op]; isFailed {
		// Create the request ID of the request we sent that this message is in
		// response to.
		uniqueRequestID, req := cr.clearRequest(expectedResponse, nodeID, chainID, requestID)
		if req == nil {
			// This was a duplicated response.
			span.AddEvent("dropping message due to duplicate response")
			msg.OnFinishedHandling()
			return
		}

		// Tell the timeout manager we are no longer expecting a response
		cr.timeoutManager.RemoveRequest(uniqueRequestID)

		// Pass the failure to the chain
		chain.Push(ctx, msg)
		return
	}

	if chainCtx.IsExecuting() {
		cr.log.Debug("dropping message and skipping queue",
			zap.String("reason", "the chain is currently executing"),
			zap.Stringer("messageOp", op),
		)
		cr.metrics.droppedRequests.Inc()

		span.AddEvent("dropping message due to chain executing")
		msg.OnFinishedHandling()
		return
	}

	uniqueRequestID, req := cr.clearRequest(op, nodeID, chainID, requestID)
	if req == nil {
		// We didn't request this message.
		span.AddEvent("dropping message due to unrequested message")
		msg.OnFinishedHandling()
		return
	}

	// Calculate how long it took [nodeID] to reply
	latency := cr.clock.Time().Sub(req.time)
	span.SetAttributes(attribute.Int64("latency", int64(latency)))

	// Tell the timeout manager we got a response
	cr.timeoutManager.RegisterResponse(nodeID, chainID, uniqueRequestID, req.op, latency)

	// Pass the response to the chain
	chain.Push(ctx, msg)
}

// Shutdown shuts down this router
func (cr *ChainRouter) Shutdown() {
	cr.log.Info("shutting down chain router")
	cr.lock.Lock()
	prevChains := cr.chains
	cr.chains = map[ids.ID]handler.Handler{}
	cr.lock.Unlock()

	for _, chain := range prevChains {
		chain.Stop()
	}

	ticker := time.NewTicker(cr.closeTimeout)
	defer ticker.Stop()

	for _, chain := range prevChains {
		select {
		case <-chain.Stopped():
		case <-ticker.C:
			cr.log.Warn("timed out while shutting down the chains")
			return
		}
	}
}

// AddChain registers the specified chain so that incoming
// messages can be routed to it
func (cr *ChainRouter) AddChain(chain handler.Handler) {
	cr.lock.Lock()
	defer cr.lock.Unlock()

	chainID := chain.Context().ChainID
	cr.log.Debug("registering chain with chain router",
		zap.Stringer("chainID", chainID),
	)
	chain.SetOnStopped(func() {
		cr.removeChain(chainID)
	})
	cr.chains[chainID] = chain

	// Notify connected validators
	subnetID := chain.Context().SubnetID
	for validatorID, peer := range cr.peers {
		// If this validator is benched on any chain, treat them as disconnected on all chains
		if _, benched := cr.benched[validatorID]; !benched && peer.trackedSubnets.Contains(subnetID) {
			msg := cr.msgCreator.InternalConnected(validatorID, peer.version)
			chain.Push(context.TODO(), msg)
		}
	}
}

// Connected routes an incoming notification that a validator was just connected
func (cr *ChainRouter) Connected(nodeID ids.NodeID, nodeVersion *version.Application, subnetID ids.ID) {
	cr.lock.Lock()
	defer cr.lock.Unlock()

	connectedPeer, exists := cr.peers[nodeID]
	if !exists {
		connectedPeer = &peer{
			version: nodeVersion,
		}
		cr.peers[nodeID] = connectedPeer
	}
	connectedPeer.trackedSubnets.Add(subnetID)

	// If this validator is benched on any chain, treat them as disconnected on all chains
	if _, benched := cr.benched[nodeID]; benched {
		return
	}

	msg := cr.msgCreator.InternalConnected(nodeID, nodeVersion)

	// TODO: fire up an event when validator state changes i.e when they leave set, disconnect.
	// we cannot put a subnet-only validator check here since Disconnected would not be handled properly.
	for _, chain := range cr.chains {
		if subnetID == chain.Context().SubnetID {
			chain.Push(context.TODO(), msg)
		}
	}
}

// Disconnected routes an incoming notification that a validator was connected
func (cr *ChainRouter) Disconnected(nodeID ids.NodeID) {
	cr.lock.Lock()
	defer cr.lock.Unlock()

	peer := cr.peers[nodeID]
	delete(cr.peers, nodeID)
	if _, benched := cr.benched[nodeID]; benched {
		return
	}

	msg := cr.msgCreator.InternalDisconnected(nodeID)

	// TODO: fire up an event when validator state changes i.e when they leave set, disconnect.
	// we cannot put a subnet-only validator check here since if a validator connects then it leaves validator-set, it would not be disconnected properly.
	for _, chain := range cr.chains {
		if peer.trackedSubnets.Contains(chain.Context().SubnetID) {
			chain.Push(context.TODO(), msg)
		}
	}
}

// Benched routes an incoming notification that a validator was benched
func (cr *ChainRouter) Benched(chainID ids.ID, nodeID ids.NodeID) {
	cr.lock.Lock()
	defer cr.lock.Unlock()

	benchedChains, exists := cr.benched[nodeID]
	benchedChains.Add(chainID)
	cr.benched[nodeID] = benchedChains
	peer, hasPeer := cr.peers[nodeID]
	if exists || !hasPeer {
		// If the set already existed, then the node was previously benched.
		return
	}

	msg := cr.msgCreator.InternalDisconnected(nodeID)

	for _, chain := range cr.chains {
		if peer.trackedSubnets.Contains(chain.Context().SubnetID) {
			chain.Push(context.TODO(), msg)
		}
	}
}

// Unbenched routes an incoming notification that a validator was just unbenched
func (cr *ChainRouter) Unbenched(chainID ids.ID, nodeID ids.NodeID) {
	cr.lock.Lock()
	defer cr.lock.Unlock()

	benchedChains := cr.benched[nodeID]
	benchedChains.Remove(chainID)
	if benchedChains.Len() == 0 {
		delete(cr.benched, nodeID)
	} else {
		cr.benched[nodeID] = benchedChains
		return // This node is still benched
	}

	peer, found := cr.peers[nodeID]
	if !found {
		return
	}

	msg := cr.msgCreator.InternalConnected(nodeID, peer.version)

	for _, chain := range cr.chains {
		if peer.trackedSubnets.Contains(chain.Context().SubnetID) {
			chain.Push(context.TODO(), msg)
		}
	}
}

// HealthCheck returns results of router health checks. Returns:
// 1) Information about health check results
// 2) An error if the health check reports unhealthy
func (cr *ChainRouter) HealthCheck() (interface{}, error) {
	cr.lock.Lock()
	defer cr.lock.Unlock()

	numOutstandingReqs := cr.timedRequests.Len()
	isOutstandingReqs := numOutstandingReqs <= cr.healthConfig.MaxOutstandingRequests
	healthy := isOutstandingReqs
	details := map[string]interface{}{
		"outstandingRequests": numOutstandingReqs,
	}

	// check for long running requests
	now := cr.clock.Time()
	processingRequest := now
	if _, longestRunning, exists := cr.timedRequests.Oldest(); exists {
		processingRequest = longestRunning.time
	}
	timeReqRunning := now.Sub(processingRequest)
	isOutstanding := timeReqRunning <= cr.healthConfig.MaxOutstandingDuration
	healthy = healthy && isOutstanding
	details["longestRunningRequest"] = timeReqRunning.String()
	cr.metrics.longestRunningRequest.Set(float64(timeReqRunning))

	if !healthy {
		var errorReasons []string
		if !isOutstandingReqs {
			errorReasons = append(errorReasons, fmt.Sprintf("number of outstanding requests %d > %d", numOutstandingReqs, cr.healthConfig.MaxOutstandingRequests))
		}
		if !isOutstanding {
			errorReasons = append(errorReasons, fmt.Sprintf("time for outstanding requests %s > %s", timeReqRunning, cr.healthConfig.MaxOutstandingDuration))
		}
		// The router is not healthy
		return details, fmt.Errorf("the router is not healthy reason: %s", strings.Join(errorReasons, ", "))
	}
	return details, nil
}

// RemoveChain removes the specified chain so that incoming
// messages can't be routed to it
func (cr *ChainRouter) removeChain(chainID ids.ID) {
	cr.lock.Lock()
	chain, exists := cr.chains[chainID]
	if !exists {
		cr.log.Debug("can't remove unknown chain",
			zap.Stringer("chainID", chainID),
		)
		cr.lock.Unlock()
		return
	}
	delete(cr.chains, chainID)
	cr.lock.Unlock()

	chain.Stop()

	ticker := time.NewTicker(cr.closeTimeout)
	defer ticker.Stop()
	select {
	case <-chain.Stopped():
	case <-ticker.C:
		chain.Context().Log.Warn("timed out while shutting down")
	}

	if cr.onFatal != nil && cr.criticalChains.Contains(chainID) {
		go cr.onFatal(1)
	}
}

func (cr *ChainRouter) clearRequest(
	op message.Op,
	nodeID ids.NodeID,
	chainID ids.ID,
	requestID uint32,
) (ids.ID, *requestEntry) {
	// Create the request ID of the request we sent that this message is (allegedly) in response to.
	uniqueRequestID := cr.createRequestID(nodeID, chainID, requestID, op)
	// Mark that an outstanding request has been fulfilled
	request, exists := cr.timedRequests.Get(uniqueRequestID)
	if !exists {
		return uniqueRequestID, nil
	}

	cr.timedRequests.Delete(uniqueRequestID)
	cr.metrics.outstandingRequests.Set(float64(cr.timedRequests.Len()))
	return uniqueRequestID, &request
}

// Assumes [cr.lock] is held.
// Assumes [message.Op] is an alias of byte.
func (cr *ChainRouter) createRequestID(nodeID ids.NodeID, chainID ids.ID, requestID uint32, op message.Op) ids.ID {
	copy(cr.requestIDBytes, nodeID[:])
	copy(cr.requestIDBytes[hashing.AddrLen:], chainID[:])
	binary.BigEndian.PutUint32(cr.requestIDBytes[hashing.AddrLen+hashing.HashLen:], requestID)
	cr.requestIDBytes[hashing.AddrLen+hashing.HashLen+wrappers.IntLen] = byte(op)
	return hashing.ComputeHash256Array(cr.requestIDBytes)
}<|MERGE_RESOLUTION|>--- conflicted
+++ resolved
@@ -184,11 +184,6 @@
 
 	nodeID := msg.NodeID()
 	op := msg.Op()
-<<<<<<< HEAD
-	chainID, err := ids.ToID(msg.Get(message.ChainID).([]byte))
-	cr.log.AssertNoError(err)
-	span.SetAttributes(attribute.String("chainID", chainID.String()))
-=======
 
 	chainIDIntf, err := msg.Get(message.ChainID)
 	if err != nil {
@@ -215,7 +210,7 @@
 		msg.OnFinishedHandling()
 		return
 	}
->>>>>>> 75ca54f9
+	span.SetAttributes(attribute.Stringer("chainID", chainID))
 
 	// AppGossip is the only message currently not containing a requestID
 	// Here we assign the requestID already in use for gossiped containers
