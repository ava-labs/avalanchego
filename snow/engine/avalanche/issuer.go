// Copyright (C) 2019-2021, Ava Labs, Inc. All rights reserved.
// See the file LICENSE for licensing terms.

package avalanche

import (
	"github.com/ava-labs/avalanchego/ids"
	"github.com/ava-labs/avalanchego/snow/consensus/avalanche"
	"github.com/ava-labs/avalanchego/snow/consensus/snowstorm"
	"github.com/ava-labs/avalanchego/snow/engine/common"
)

// issuer issues [vtx] into consensus after its dependencies are met.
type issuer struct {
	t                 *Transitive
	vtx               avalanche.Vertex
	issued, abandoned bool
	vtxDeps, txDeps   ids.Set
}

// Register that a vertex we were waiting on has been issued to consensus.
func (i *issuer) FulfillVtx(id ids.ID) {
	i.vtxDeps.Remove(id)
	i.Update()
}

// Register that a transaction we were waiting on has been issued to consensus.
func (i *issuer) FulfillTx(id ids.ID) {
	i.txDeps.Remove(id)
	i.Update()
}

// Abandon this attempt to issue
func (i *issuer) Abandon() {
	if !i.abandoned {
		vtxID := i.vtx.ID()
		i.t.pending.Remove(vtxID)
		i.abandoned = true
		i.t.vtxBlocked.Abandon(vtxID) // Inform vertices waiting on this vtx that it won't be issued
		i.t.metrics.blockerVtxs.Set(float64(i.t.vtxBlocked.Len()))
	}
}

// Issue the poll when all dependencies are met
func (i *issuer) Update() {
	if i.abandoned || i.issued || i.vtxDeps.Len() != 0 || i.txDeps.Len() != 0 || i.t.Consensus.VertexIssued(i.vtx) || i.t.errs.Errored() {
		return
	}

	vtxID := i.vtx.ID()

	// All dependencies have been met
	i.issued = true

	// check stop vertex validity
	err := i.vtx.Verify()
	if err != nil {
		if i.vtx.HasWhitelist() {
			// do not update "i.t.errs" since it's only used for critical errors
			// which will cause chain shutdown in the engine
			// (see "handleSyncMsg" and "handleChanMsg")
			i.t.Ctx.Log.Debug("stop vertex %q failed verification due to %q; abandoned", vtxID, err)
			i.t.metrics.whitelistVtxIssueFailure.Inc()
		} else {
			i.t.Ctx.Log.Debug("vertex %q failed verification due to %q; abandoned", vtxID, err)
		}

		i.t.vtxBlocked.Abandon(vtxID)
		return
	}

	i.t.pending.Remove(vtxID) // Remove from set of vertices waiting to be issued.

	// Make sure the transactions in this vertex are valid
	txs, err := i.vtx.Txs()
	if err != nil {
		i.t.errs.Add(err)
		return
	}
	validTxs := make([]snowstorm.Tx, 0, len(txs))
	for _, tx := range txs {
		if err := tx.Verify(); err != nil {
			i.t.Ctx.Log.Debug("Transaction %s failed verification due to %s", tx.ID(), err)
			i.t.txBlocked.Abandon(tx.ID())
		} else {
			validTxs = append(validTxs, tx)
		}
	}

	// Some of the transactions weren't valid. Abandon this vertex.
	// Take the valid transactions and issue a new vertex with them.
	if len(validTxs) != len(txs) {
		i.t.Ctx.Log.Debug("Abandoning %s due to failed transaction verification", vtxID)
		if _, err := i.t.batch(validTxs, batchOption{}); err != nil {
			i.t.errs.Add(err)
		}
		i.t.vtxBlocked.Abandon(vtxID)
		i.t.metrics.blockerVtxs.Set(float64(i.t.vtxBlocked.Len()))
		return
	}

	i.t.Ctx.Log.Verbo("Adding vertex to consensus:\n%s", i.vtx)

	// Add this vertex to consensus.
	if err := i.t.Consensus.Add(i.vtx); err != nil {
		i.t.errs.Add(err)
		return
	}

	// Issue a poll for this vertex.
	p := i.t.Consensus.Parameters()
	vdrs, err := i.t.Validators.Sample(p.K) // Validators to sample
	if err != nil {
		i.t.Ctx.Log.Error("Query for %s was dropped due to an insufficient number of validators", vtxID)
	}

	vdrBag := ids.NodeIDBag{} // Validators to sample repr. as a set
	for _, vdr := range vdrs {
		vdrBag.Add(vdr.ID())
	}

<<<<<<< HEAD
	vdrList := vdrBag.List()
	vdrSet := ids.NewNodeIDSet(len(vdrList))
	vdrSet.Add(vdrList...)

=======
>>>>>>> 0ac5958d
	i.t.RequestID++
	if err == nil && i.t.polls.Add(i.t.RequestID, vdrBag) {
		common.SendMixedQuery(
			i.t.Sender,
			vdrBag.List(),
			i.t.Params.MixedQueryNumPush,
			i.t.RequestID,
			vtxID,
			i.vtx.Bytes(),
		)
	}

	// Notify vertices waiting on this one that it (and its transactions) have been issued.
	i.t.vtxBlocked.Fulfill(vtxID)
	for _, tx := range txs {
		i.t.txBlocked.Fulfill(tx.ID())
	}
	i.t.metrics.blockerTxs.Set(float64(i.t.txBlocked.Len()))
	i.t.metrics.blockerVtxs.Set(float64(i.t.vtxBlocked.Len()))

	if i.vtx.HasWhitelist() {
		i.t.Ctx.Log.Info("successfully issued stop vertex %s", vtxID)
		i.t.metrics.whitelistVtxIssueSuccess.Inc()
	}

	// Issue a repoll
	i.t.repoll()
}

type vtxIssuer struct{ i *issuer }

func (vi *vtxIssuer) Dependencies() ids.Set { return vi.i.vtxDeps }
func (vi *vtxIssuer) Fulfill(id ids.ID)     { vi.i.FulfillVtx(id) }
func (vi *vtxIssuer) Abandon(ids.ID)        { vi.i.Abandon() }
func (vi *vtxIssuer) Update()               { vi.i.Update() }

type txIssuer struct{ i *issuer }

func (ti *txIssuer) Dependencies() ids.Set { return ti.i.txDeps }
func (ti *txIssuer) Fulfill(id ids.ID)     { ti.i.FulfillTx(id) }
func (ti *txIssuer) Abandon(ids.ID)        { ti.i.Abandon() }
func (ti *txIssuer) Update()               { ti.i.Update() }<|MERGE_RESOLUTION|>--- conflicted
+++ resolved
@@ -119,13 +119,6 @@
 		vdrBag.Add(vdr.ID())
 	}
 
-<<<<<<< HEAD
-	vdrList := vdrBag.List()
-	vdrSet := ids.NewNodeIDSet(len(vdrList))
-	vdrSet.Add(vdrList...)
-
-=======
->>>>>>> 0ac5958d
 	i.t.RequestID++
 	if err == nil && i.t.polls.Add(i.t.RequestID, vdrBag) {
 		common.SendMixedQuery(
