// (c) 2019-2020, Ava Labs, Inc. All rights reserved.
// See the file LICENSE for licensing terms.

package avalanche

import (
	"github.com/ava-labs/gecko/ids"
	"github.com/ava-labs/gecko/snow/consensus/snowstorm"
	"github.com/ava-labs/gecko/snow/engine/avalanche/vertex"
)

// Voter records chits received from [vdr] once its dependencies are met.
type voter struct {
	t         *Transitive
	vdr       ids.ShortID
	requestID uint32
	response  ids.Set
	deps      ids.Set
}

func (v *voter) Dependencies() ids.Set { return v.deps }

// Mark that a dependency has been met.
func (v *voter) Fulfill(id ids.ID) {
	v.deps.Remove(id)
	v.Update()
}

// Abandon this attempt to record chits.
func (v *voter) Abandon(id ids.ID) { v.Fulfill(id) }

func (v *voter) Update() {
	if v.deps.Len() != 0 || v.t.errs.Errored() {
		return
	}

	results, finished := v.t.polls.Vote(v.requestID, v.vdr, v.response.List())
	if !finished {
		return
	}
	results, err := v.bubbleVotes(results)
	if err != nil {
		v.t.errs.Add(err)
		return
	}

<<<<<<< HEAD
	v.t.Config.Context.Log.Debug("Finishing poll with:\n%s", &results)
	if err := v.t.Consensus.RecordPoll(results); err != nil {
=======
	v.t.Ctx.Log.Debug("Finishing poll with:\n%s", &results)
	if err := v.t.consensus.RecordPoll(results); err != nil {
>>>>>>> 9f1c6050
		v.t.errs.Add(err)
		return
	}

	txs := []snowstorm.Tx(nil)
	for _, orphanID := range v.t.Consensus.Orphans().List() {
		if tx, err := v.t.VM.GetTx(orphanID); err == nil {
			txs = append(txs, tx)
		} else {
			v.t.Ctx.Log.Warn("Failed to fetch %s during attempted re-issuance", orphanID)
		}
	}
	if len(txs) > 0 {
		v.t.Ctx.Log.Debug("Re-issuing %d transactions", len(txs))
	}
	if err := v.t.batch(txs, true /*=force*/, false /*empty*/); err != nil {
		v.t.errs.Add(err)
		return
	}

<<<<<<< HEAD
	if v.t.Consensus.Quiesce() {
		v.t.Config.Context.Log.Debug("Avalanche engine can quiesce")
=======
	if v.t.consensus.Quiesce() {
		v.t.Ctx.Log.Debug("Avalanche engine can quiesce")
>>>>>>> 9f1c6050
		return
	}

	v.t.Ctx.Log.Debug("Avalanche engine can't quiesce")
	v.t.errs.Add(v.t.repoll())
}

func (v *voter) bubbleVotes(votes ids.UniqueBag) (ids.UniqueBag, error) {
	bubbledVotes := ids.UniqueBag{}
	vertexHeap := vertex.NewHeap()
	for _, vote := range votes.List() {
		vtx, err := v.t.Manager.GetVertex(vote)
		if err != nil {
			continue
		}

		vertexHeap.Push(vtx)
	}

	for vertexHeap.Len() > 0 {
		vtx := vertexHeap.Pop()
		vtxID := vtx.ID()
		set := votes.GetSet(vtxID)
		status := vtx.Status()

		if !status.Fetched() {
			v.t.Ctx.Log.Verbo("Dropping %d vote(s) for %s because the vertex is unknown",
				set.Len(), vtxID)
			bubbledVotes.RemoveSet(vtx.ID())
			continue
		}

		if status.Decided() {
			v.t.Ctx.Log.Verbo("Dropping %d vote(s) for %s because the vertex is decided",
				set.Len(), vtxID)
			bubbledVotes.RemoveSet(vtx.ID())
			continue
		}

<<<<<<< HEAD
		if v.t.Consensus.VertexIssued(vtx) {
			v.t.Config.Context.Log.Verbo("Applying %d vote(s) for %s", set.Len(), vtx.ID())
=======
		if v.t.consensus.VertexIssued(vtx) {
			v.t.Ctx.Log.Verbo("Applying %d vote(s) for %s", set.Len(), vtx.ID())
>>>>>>> 9f1c6050
			bubbledVotes.UnionSet(vtx.ID(), set)
		} else {
			v.t.Ctx.Log.Verbo("Bubbling %d vote(s) for %s because the vertex isn't issued",
				set.Len(), vtx.ID())
			bubbledVotes.RemoveSet(vtx.ID()) // Remove votes for this vertex because it hasn't been issued

			parents, err := vtx.Parents()
			if err != nil {
				return bubbledVotes, err
			}
			for _, parentVtx := range parents {
				bubbledVotes.UnionSet(parentVtx.ID(), set)
				vertexHeap.Push(parentVtx)
			}
		}
	}

	return bubbledVotes, nil
}<|MERGE_RESOLUTION|>--- conflicted
+++ resolved
@@ -44,13 +44,8 @@
 		return
 	}
 
-<<<<<<< HEAD
-	v.t.Config.Context.Log.Debug("Finishing poll with:\n%s", &results)
+	v.t.Ctx.Log.Debug("Finishing poll with:\n%s", &results)
 	if err := v.t.Consensus.RecordPoll(results); err != nil {
-=======
-	v.t.Ctx.Log.Debug("Finishing poll with:\n%s", &results)
-	if err := v.t.consensus.RecordPoll(results); err != nil {
->>>>>>> 9f1c6050
 		v.t.errs.Add(err)
 		return
 	}
@@ -71,13 +66,8 @@
 		return
 	}
 
-<<<<<<< HEAD
 	if v.t.Consensus.Quiesce() {
-		v.t.Config.Context.Log.Debug("Avalanche engine can quiesce")
-=======
-	if v.t.consensus.Quiesce() {
 		v.t.Ctx.Log.Debug("Avalanche engine can quiesce")
->>>>>>> 9f1c6050
 		return
 	}
 
@@ -117,13 +107,8 @@
 			continue
 		}
 
-<<<<<<< HEAD
 		if v.t.Consensus.VertexIssued(vtx) {
-			v.t.Config.Context.Log.Verbo("Applying %d vote(s) for %s", set.Len(), vtx.ID())
-=======
-		if v.t.consensus.VertexIssued(vtx) {
 			v.t.Ctx.Log.Verbo("Applying %d vote(s) for %s", set.Len(), vtx.ID())
->>>>>>> 9f1c6050
 			bubbledVotes.UnionSet(vtx.ID(), set)
 		} else {
 			v.t.Ctx.Log.Verbo("Bubbling %d vote(s) for %s because the vertex isn't issued",
