--- conflicted
+++ resolved
@@ -95,16 +95,12 @@
 		t.Ctx.Log.Verbo("vertex:\n%s", formatting.DumpBytes(vtxBytes))
 		return t.GetFailed(nodeID, requestID)
 	}
-<<<<<<< HEAD
-	if _, err := t.issueFrom(nodeID, vtx); err != nil {
-=======
 
 	if t.Consensus.VertexIssued(vtx) || t.pending.Contains(vtx.ID()) {
 		t.metrics.numUselessPutBytes.Add(float64(len(vtxBytes)))
 	}
 
-	if _, err := t.issueFrom(vdr, vtx); err != nil {
->>>>>>> 27b30767
+	if _, err := t.issueFrom(nodeID, vtx); err != nil {
 		return err
 	}
 	return t.attemptToIssueTxs()
@@ -170,15 +166,11 @@
 		return nil
 	}
 
-<<<<<<< HEAD
-	if _, err := t.issueFrom(nodeID, vtx); err != nil {
-=======
 	if t.Consensus.VertexIssued(vtx) || t.pending.Contains(vtx.ID()) {
 		t.metrics.numUselessPushQueryBytes.Add(float64(len(vtxBytes)))
 	}
 
-	if _, err := t.issueFrom(vdr, vtx); err != nil {
->>>>>>> 27b30767
+	if _, err := t.issueFrom(nodeID, vtx); err != nil {
 		return err
 	}
 
