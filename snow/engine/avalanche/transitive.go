// (c) 2019-2020, Ava Labs, Inc. All rights reserved.
// See the file LICENSE for licensing terms.

package avalanche

import (
	"fmt"
	"time"

	"github.com/ava-labs/avalanchego/ids"
	"github.com/ava-labs/avalanchego/network"
	"github.com/ava-labs/avalanchego/snow/choices"
	"github.com/ava-labs/avalanchego/snow/consensus/avalanche"
	"github.com/ava-labs/avalanchego/snow/consensus/avalanche/poll"
	"github.com/ava-labs/avalanchego/snow/consensus/snowstorm/conflicts"
	"github.com/ava-labs/avalanchego/snow/engine/avalanche/bootstrap"
	"github.com/ava-labs/avalanchego/snow/engine/avalanche/vertex"
	"github.com/ava-labs/avalanchego/snow/engine/common"
	"github.com/ava-labs/avalanchego/snow/events"
	"github.com/ava-labs/avalanchego/utils/constants"
	"github.com/ava-labs/avalanchego/utils/formatting"
	"github.com/ava-labs/avalanchego/utils/sampler"
	"github.com/ava-labs/avalanchego/utils/wrappers"
)

const (
	// TODO define this constant in one place rather than here and in snowman
	// Max containers size in a MultiPut message
	maxContainersLen = int(4 * network.DefaultMaxMessageSize / 5)
)

// Transitive implements the Engine interface by attempting to fetch all
// transitive dependencies.
type Transitive struct {
	bootstrap.Bootstrapper
	metrics

	Params    avalanche.Parameters
	Consensus avalanche.Consensus

	polls poll.Set // track people I have asked for their preference

	// The set of vertices that have been requested in Get messages but not yet received
	outstandingVtxReqs common.Requests

	// missingTransitions tracks transaction that are missing
	missingTransitions ids.Set

	// IDs of vertices that are queued to be added to consensus but haven't yet been
	// because of missing dependencies
	pending ids.Set

	// vtxBlocked tracks operations that are blocked on vertices
	// txBlocked tracks operations that are blocked on transactions
	vtxBlocked, txBlocked events.Blocker

	errs wrappers.Errs
}

// Initialize implements the Engine interface
func (t *Transitive) Initialize(config Config) error {
	config.Ctx.Log.Info("initializing consensus engine")

	t.Params = config.Params
	t.Consensus = config.Consensus

	factory := poll.NewEarlyTermNoTraversalFactory(config.Params.Alpha)
	t.polls = poll.NewSet(factory,
		config.Ctx.Log,
		config.Params.Namespace,
		config.Params.Metrics,
	)

	if err := t.metrics.Initialize(config.Params.Namespace, config.Params.Metrics); err != nil {
		return err
	}

	return t.Bootstrapper.Initialize(
		config.Config,
		t.finishBootstrapping,
		fmt.Sprintf("%s_bs", config.Params.Namespace),
		config.Params.Metrics,
	)
}

func (t *Transitive) finishBootstrapping() error {
	// Load the vertices that were last saved as the accepted frontier
	edge := t.Manager.Edge()
	frontier := make([]avalanche.Vertex, 0, len(edge))
	for _, vtxID := range edge {
		if vtx, err := t.Manager.Get(vtxID); err == nil {
			frontier = append(frontier, vtx)
		} else {
			t.Ctx.Log.Error("vertex %s failed to be loaded from the frontier with %s", vtxID, err)
		}
	}

	t.Ctx.Log.Info("bootstrapping finished with %d vertices in the accepted frontier", len(frontier))
	return t.Consensus.Initialize(t.Ctx, t.Params, frontier)
}

// Gossip implements the Engine interface
func (t *Transitive) Gossip() error {
	edge := t.Manager.Edge()
	if len(edge) == 0 {
		t.Ctx.Log.Verbo("dropping gossip request as no vertices have been accepted")
		return nil
	}

	s := sampler.NewUniform()
	if err := s.Initialize(uint64(len(edge))); err != nil {
		return err // Should never really happen
	}
	indices, err := s.Sample(1)
	if err != nil {
		return err // Also should never really happen because the edge has positive length
	}
	vtxID := edge[int(indices[0])]
	vtx, err := t.Manager.Get(vtxID)
	if err != nil {
		t.Ctx.Log.Warn("dropping gossip request as %s couldn't be loaded due to: %s", vtxID, err)
		return nil
	}

	t.Ctx.Log.Verbo("gossiping %s as accepted to the network", vtxID)
	t.Sender.Gossip(vtxID, vtx.Bytes())
	return nil
}

// Shutdown implements the Engine interface
func (t *Transitive) Shutdown() error {
	t.Ctx.Log.Info("shutting down consensus engine")
	return t.VM.Shutdown()
}

// Get implements the Engine interface
func (t *Transitive) Get(vdr ids.ShortID, requestID uint32, vtxID ids.ID) error {
	// If this engine has access to the requested vertex, provide it
	if vtx, err := t.Manager.Get(vtxID); err == nil {
		t.Sender.Put(vdr, requestID, vtxID, vtx.Bytes())
	}
	return nil
}

// GetAncestors implements the Engine interface
func (t *Transitive) GetAncestors(vdr ids.ShortID, requestID uint32, vtxID ids.ID) error {
	startTime := time.Now()
	t.Ctx.Log.Verbo("GetAncestors(%s, %d, %s) called", vdr, requestID, vtxID)
	vertex, err := t.Manager.Get(vtxID)
	if err != nil || vertex.Status() == choices.Unknown {
		t.Ctx.Log.Verbo("dropping getAncestors")
		return nil // Don't have the requested vertex. Drop message.
	}

	queue := make([]avalanche.Vertex, 1, common.MaxContainersPerMultiPut) // for BFS
	queue[0] = vertex
	ancestorsBytesLen := 0                                               // length, in bytes, of vertex and its ancestors
	ancestorsBytes := make([][]byte, 0, common.MaxContainersPerMultiPut) // vertex and its ancestors in BFS order
	visited := ids.Set{}                                                 // IDs of vertices that have been in queue before
	visited.Add(vertex.ID())

	for len(ancestorsBytes) < common.MaxContainersPerMultiPut && len(queue) > 0 && time.Since(startTime) < common.MaxTimeFetchingAncestors {
		var vtx avalanche.Vertex
		vtx, queue = queue[0], queue[1:] // pop
		vtxBytes := vtx.Bytes()
		// Ensure response size isn't too large. Include wrappers.IntLen because the size of the message
		// is included with each container, and the size is repr. by an int.
		if newLen := wrappers.IntLen + ancestorsBytesLen + len(vtxBytes); newLen < maxContainersLen {
			ancestorsBytes = append(ancestorsBytes, vtxBytes)
			ancestorsBytesLen = newLen
		} else { // reached maximum response size
			break
		}
		parents, err := vtx.Parents()
		if err != nil {
			return err
		}
		for _, parent := range parents {
			if parent.Status() == choices.Unknown { // Don't have this vertex;ignore
				continue
			}
			if parentID := parent.ID(); !visited.Contains(parentID) { // If already visited, ignore
				queue = append(queue, parent)
				visited.Add(parentID)
			}
		}
	}

	t.metrics.getAncestorsVtxs.Observe(float64(len(ancestorsBytes)))
	t.Sender.MultiPut(vdr, requestID, ancestorsBytes)
	return nil
}

// Put implements the Engine interface
func (t *Transitive) Put(vdr ids.ShortID, requestID uint32, vtxID ids.ID, vtxBytes []byte) error {
	t.Ctx.Log.Verbo("Put(%s, %d, %s) called", vdr, requestID, vtxID)

	if !t.Ctx.IsBootstrapped() { // Bootstrapping unfinished --> didn't call Get --> this message is invalid
		if requestID == constants.GossipMsgRequestID {
			t.Ctx.Log.Verbo("dropping gossip Put(%s, %d, %s) due to bootstrapping", vdr, requestID, vtxID)
		} else {
			t.Ctx.Log.Debug("dropping Put(%s, %d, %s) due to bootstrapping", vdr, requestID, vtxID)
		}
		return nil
	}

	vtx, err := t.Manager.Parse(vtxBytes)
	if err != nil {
		t.Ctx.Log.Debug("failed to parse vertex %s due to: %s", vtxID, err)
		t.Ctx.Log.Verbo("vertex:\n%s", formatting.DumpBytes{Bytes: vtxBytes})
		return t.GetFailed(vdr, requestID)
	}
	_, err = t.issueFrom(vdr, vtx)
	return err
}

// GetFailed implements the Engine interface
func (t *Transitive) GetFailed(vdr ids.ShortID, requestID uint32) error {
	if !t.Ctx.IsBootstrapped() { // Bootstrapping unfinished --> didn't call Get --> this message is invalid
		t.Ctx.Log.Debug("dropping GetFailed(%s, %d) due to bootstrapping", vdr, requestID)
		return nil
	}

	vtxID, ok := t.outstandingVtxReqs.Remove(vdr, requestID)
	if !ok {
		t.Ctx.Log.Debug("GetFailed(%s, %d) called without having sent corresponding Get", vdr, requestID)
		return nil
	}

	t.vtxBlocked.Abandon(vtxID)

	if t.outstandingVtxReqs.Len() == 0 {
		for trID := range t.missingTransitions {
			t.txBlocked.Abandon(trID)
		}
		t.missingTransitions.Clear()
	}

	// Track performance statistics
	t.numVtxRequests.Set(float64(t.outstandingVtxReqs.Len()))
	t.numMissingTxs.Set(float64(t.missingTransitions.Len()))
	return t.errs.Err
}

// PullQuery implements the Engine interface
func (t *Transitive) PullQuery(vdr ids.ShortID, requestID uint32, vtxID ids.ID) error {
	if !t.Ctx.IsBootstrapped() {
		t.Ctx.Log.Debug("dropping PullQuery(%s, %d, %s) due to bootstrapping",
			vdr, requestID, vtxID)
		return nil
	}

	// Will send chits to [vdr] once we have [vtxID] and its dependencies
	c := &convincer{
		consensus: t.Consensus,
		sender:    t.Sender,
		vdr:       vdr,
		requestID: requestID,
		errs:      &t.errs,
	}

	// If we have [vtxID], put it into consensus if we haven't already.
	// If not, fetch it.
	inConsensus, err := t.issueFromByID(vdr, vtxID)
	if err != nil {
		return err
	}

	// [vtxID] isn't in consensus yet because we don't have it or a dependency.
	if !inConsensus {
		c.deps.Add(vtxID) // Don't send chits until [vtxID] is in consensus.
	}

	// Wait until [vtxID] and its dependencies have been added to consensus before sending chits
	t.vtxBlocked.Register(c)
	return t.errs.Err
}

// PushQuery implements the Engine interface
func (t *Transitive) PushQuery(vdr ids.ShortID, requestID uint32, vtxID ids.ID, vtxBytes []byte) error {
	if !t.Ctx.IsBootstrapped() {
		// We're bootstrapping, so ignore this query.
		t.Ctx.Log.Debug("dropping PushQuery(%s, %d, %s) due to bootstrapping", vdr, requestID, vtxID)
		return nil
	}

	vtx, err := t.Manager.Parse(vtxBytes)
	if err != nil {
		t.Ctx.Log.Debug("failed to parse vertex %s due to: %s", vtxID, err)
		t.Ctx.Log.Verbo("vertex:\n%s", formatting.DumpBytes{Bytes: vtxBytes})
		return nil
	}

	if _, err := t.issueFrom(vdr, vtx); err != nil {
		return err
	}

	return t.PullQuery(vdr, requestID, vtx.ID())
}

// Chits implements the Engine interface
func (t *Transitive) Chits(vdr ids.ShortID, requestID uint32, votes []ids.ID) error {
	if !t.Ctx.IsBootstrapped() {
		t.Ctx.Log.Debug("dropping Chits(%s, %d) due to bootstrapping", vdr, requestID)
		return nil
	}

	v := &voter{
		t:         t,
		vdr:       vdr,
		requestID: requestID,
		response:  votes,
	}
	for _, vote := range votes {
		if added, err := t.issueFromByID(vdr, vote); err != nil {
			return err
		} else if !added {
			v.deps.Add(vote)
		}
	}

	t.vtxBlocked.Register(v)
	return t.errs.Err
}

// QueryFailed implements the Engine interface
func (t *Transitive) QueryFailed(vdr ids.ShortID, requestID uint32) error {
	return t.Chits(vdr, requestID, nil)
}

// Notify implements the Engine interface
func (t *Transitive) Notify(msg common.Message) error {
	if !t.Ctx.IsBootstrapped() {
		t.Ctx.Log.Debug("dropping Notify due to bootstrapping")
		return nil
	}

	switch msg {
	case common.PendingTxs:
		txs := t.VM.Pending()
		epoch := t.Ctx.Epoch()
		return t.batch(epoch, txs, false /*=force*/, false /*=empty*/)
	default:
		return nil
	}
}

// If there are pending transactions from the VM, issue them.
// If we're not already at the limit for number of concurrent polls, issue a new
// query.
func (t *Transitive) repoll() error {
	if t.polls.Len() >= t.Params.ConcurrentRepolls || t.errs.Errored() {
		return nil
	}

	txs := t.VM.Pending()
	epoch := t.Ctx.Epoch()
	if err := t.batch(epoch, txs, false /*=force*/, true /*=empty*/); err != nil {
		return err
	}

	for i := t.polls.Len(); i < t.Params.ConcurrentRepolls; i++ {
		t.issueRepoll()
	}
	return nil
}

// issueFromByID issues the branch ending with vertex [vtxID] to consensus.
// Fetches [vtxID] if we don't have it locally.
// Returns true if [vtx] has been added to consensus (now or previously)
func (t *Transitive) issueFromByID(vdr ids.ShortID, vtxID ids.ID) (bool, error) {
	vtx, err := t.Manager.Get(vtxID)
	if err != nil {
		// We don't have [vtxID]. Request it.
		t.sendRequest(vdr, vtxID)
		return false, nil
	}
	return t.issueFrom(vdr, vtx)
}

// issueFrom issues the branch ending with [vtx] to consensus.
// Assumes we have [vtx] locally
// Returns true if [vtx] has been added to consensus (now or previously)
func (t *Transitive) issueFrom(vdr ids.ShortID, vtx avalanche.Vertex) (bool, error) {
	issued := true
	// Before we issue [vtx] into consensus, we have to issue its ancestors.
	// Go through [vtx] and its ancestors. issue each ancestor that hasn't yet been issued.
	// If we find a missing ancestor, fetch it and note that we can't issue [vtx] yet.
	ancestry := vertex.NewHeap()
	ancestry.Push(vtx)
	for ancestry.Len() > 0 {
		vtx := ancestry.Pop()

		if t.Consensus.VertexIssued(vtx) {
			// This vertex has been issued --> its ancestors have been issued.
			// No need to try to issue it or its ancestors
			continue
		}
		if t.pending.Contains(vtx.ID()) {
			issued = false
			continue
		}

		parents, err := vtx.Parents()
		if err != nil {
			return false, err
		}
		// Ensure we have ancestors of this vertex
		for _, parent := range parents {
			if !parent.Status().Fetched() {
				// We don't have the parent. Request it.
				t.sendRequest(vdr, parent.ID())
				// We're missing an ancestor so we can't have issued the vtx in this method's argument
				issued = false
			} else {
				// Come back to this vertex later to make sure it and its ancestors have been fetched/issued
				ancestry.Push(parent)
			}
		}

		// Queue up this vertex to be issued once its dependencies are met
		if err := t.issue(vtx); err != nil {
			return false, err
		}
	}
	return issued, nil
}

// issue queues [vtx] to be put into consensus after its dependencies are met.
// Assumes we have [vtx].
func (t *Transitive) issue(vtx avalanche.Vertex) error {
	vtxID := vtx.ID()

	// Add to set of vertices that have been queued up to be issued but haven't been yet
	t.pending.Add(vtxID)
	t.outstandingVtxReqs.RemoveAny(vtxID)

	// Will put [vtx] into consensus once dependencies are met
	i := &issuer{
		t:   t,
		vtx: vtx,
	}

	parents, err := vtx.Parents()
	if err != nil {
		return err
	}
	for _, parent := range parents {
		if !t.Consensus.VertexIssued(parent) {
			// This parent hasn't been issued yet. Add it as a dependency.
			i.vtxDeps.Add(parent.ID())
		}
	}

	txs, err := vtx.Txs()
	if err != nil {
		return err
	}
	txIDs := ids.Set{}
	for _, tx := range txs {
		txIDs.Add(tx.ID())
	}

	for _, tx := range txs {
		tr := tx.Transition()
		for _, depID := range tr.Dependencies() {
			if !txIDs.Contains(depID) && !t.Consensus.TransitionProcessing(depID) {
				dep, err := t.VM.Get(depID)
				if err != nil || !dep.Status().Decided() {
					// This transaction hasn't been issued yet. Add it as a dependency.
					t.missingTransitions.Add(depID)
					i.txDeps.Add(depID)
				}
			}
		}
	}

	t.Ctx.Log.Verbo("vertex %s is blocking on %d vertices and %d transactions",
		vtxID, i.vtxDeps.Len(), i.txDeps.Len())

	// Wait until all the parents of [vtx] are added to consensus before adding [vtx]
	t.vtxBlocked.Register(&vtxIssuer{i: i})
	// Wait until all the parents of [tx] are added to consensus before adding [vtx]
	t.txBlocked.Register(&txIssuer{i: i})

	if t.outstandingVtxReqs.Len() == 0 {
		// There are no outstanding vertex requests but we don't have these transactions, so we're not getting them.
		for txID := range t.missingTransitions {
			t.txBlocked.Abandon(txID)
		}
		t.missingTransitions.Clear()
	}

	// Track performance statistics
	t.numVtxRequests.Set(float64(t.outstandingVtxReqs.Len()))
	t.numMissingTxs.Set(float64(t.missingTransitions.Len()))
	t.numPendingVts.Set(float64(t.pending.Len()))
	return t.errs.Err
}

// Batchs [txs] into vertices and issue them.
// If [force] is true, forces each tx to be issued.
// Otherwise, some txs may not be put into vertices that are issued.
// If [empty], will always result in a new poll.
<<<<<<< HEAD
func (t *Transitive) batch(txs []conflicts.Tx, force, empty bool) error {
	issuedTxs := ids.Set{}
=======
func (t *Transitive) batch(epoch uint32, trs []conflicts.Transition, force, empty bool) error {
	issuedTrs := ids.Set{}
>>>>>>> 416ee0b1
	consumed := ids.Set{}
	issued := false
	orphans := t.Consensus.Orphans()
	start := 0
	end := 0
	for end < len(trs) {
		tr := trs[end]
		inputs := ids.Set{}
		inputs.Add(tr.InputIDs()...)
		overlaps := consumed.Overlaps(inputs)
		if end-start >= t.Params.BatchSize || (force && overlaps) {
			if err := t.issueBatch(trs[start:end]); err != nil {
				return err
			}
			start = end
			consumed.Clear()
			issued = true
			overlaps = false
		}

<<<<<<< HEAD
=======
		tx, err := t.Manager.Wrap(epoch, tr, nil)
		if err != nil {
			return err
		}
>>>>>>> 416ee0b1
		isVirtuous, err := t.Consensus.IsVirtuous(tx)
		if err != nil {
			return err
		}
<<<<<<< HEAD
		if txID := tx.ID(); !overlaps && // should never allow conflicting txs in the same vertex
			(force || isVirtuous) && // force allows for a conflict to be issued
			!issuedTxs.Contains(txID) && // shouldn't issue duplicated transactions to the same vertex
			(!t.Consensus.TxIssued(tx) || orphans.Contains(txID)) { // should only reissue orphaned txs
=======

		if trID := tr.ID(); !overlaps && // should never allow conflicting txs in the same vertex
			(force || isVirtuous) && // force allows for a conflict to be issued
			!issuedTrs.Contains(trID) && // shouldn't issue duplicated transactions to the same vertex
			!tr.Status().Decided() && // shouldn't re-issue a decided transaction
			(!t.Consensus.TransitionProcessing(trID) || orphans.Contains(trID)) { // should only reissue orphaned txs
>>>>>>> 416ee0b1
			end++
			issuedTrs.Add(trID)
			consumed.Union(inputs)
		} else {
			newLen := len(trs) - 1
			trs[end] = trs[newLen]
			trs[newLen] = nil
			trs = trs[:newLen]
		}
	}

	if end > start {
		return t.issueBatch(trs[start:end])
	} else if empty && !issued {
		t.issueRepoll()
	}
	return nil
}

// Issues a new poll for a preferred vertex in order to move consensus along
func (t *Transitive) issueRepoll() {
	preferredIDs := t.Consensus.Preferences()
	if preferredIDs.Len() == 0 {
		t.Ctx.Log.Error("re-query attempt was dropped due to no pending vertices")
		return
	}

	vtxID := preferredIDs.CappedList(1)[0]
	vdrs, err := t.Validators.Sample(t.Params.K) // Validators to sample
	vdrBag := ids.ShortBag{}                     // IDs of validators to be sampled
	for _, vdr := range vdrs {
		vdrBag.Add(vdr.ID())
	}

	vdrSet := ids.ShortSet{}
	vdrSet.Add(vdrBag.List()...)

	// Poll the network
	t.RequestID++
	if err == nil && t.polls.Add(t.RequestID, vdrBag) {
		t.Sender.PullQuery(vdrSet, t.RequestID, vtxID)
	} else if err != nil {
		t.Ctx.Log.Error("re-query for %s was dropped due to an insufficient number of validators", vtxID)
	}
}

// Puts a batch of transactions into a vertex and issues it into consensus.
<<<<<<< HEAD
func (t *Transitive) issueBatch(txs []conflicts.Tx) error {
=======
func (t *Transitive) issueBatch(txs []conflicts.Transition) error {
>>>>>>> 416ee0b1
	t.Ctx.Log.Verbo("batching %d transactions into a new vertex", len(txs))

	// Randomly select parents of this vertex from among the virtuous set
	virtuousIDs := t.Consensus.Virtuous().CappedList(t.Params.Parents)
	numVirtuousIDs := len(virtuousIDs)
	s := sampler.NewUniform()
	if err := s.Initialize(uint64(numVirtuousIDs)); err != nil {
		return err
	}

	indices, err := s.Sample(numVirtuousIDs)
	if err != nil {
		return err
	}

	parentIDs := make([]ids.ID, len(indices))
	for i, index := range indices {
		parentIDs[i] = virtuousIDs[int(index)]
	}

	vtx, err := t.Manager.Build(0, parentIDs, txs, nil)
	if err != nil {
		t.Ctx.Log.Warn("error building new vertex with %d parents and %d transactions",
			len(parentIDs), len(txs))
		return nil
	}
	return t.issue(vtx)
}

// Send a request to [vdr] asking them to send us vertex [vtxID]
func (t *Transitive) sendRequest(vdr ids.ShortID, vtxID ids.ID) {
	if t.outstandingVtxReqs.Contains(vtxID) {
		t.Ctx.Log.Debug("not sending request for vertex %s because there is already an outstanding request for it", vtxID)
		return
	}
	t.RequestID++
	t.outstandingVtxReqs.Add(vdr, t.RequestID, vtxID) // Mark that there is an outstanding request for this vertex
	t.Sender.Get(vdr, t.RequestID, vtxID)
	t.numVtxRequests.Set(float64(t.outstandingVtxReqs.Len())) // Tracks performance statistics
}

// Health implements the common.Engine interface
func (t *Transitive) Health() (interface{}, error) {
	// TODO add more health checks
	return t.VM.Health()
}<|MERGE_RESOLUTION|>--- conflicted
+++ resolved
@@ -502,13 +502,8 @@
 // If [force] is true, forces each tx to be issued.
 // Otherwise, some txs may not be put into vertices that are issued.
 // If [empty], will always result in a new poll.
-<<<<<<< HEAD
-func (t *Transitive) batch(txs []conflicts.Tx, force, empty bool) error {
-	issuedTxs := ids.Set{}
-=======
 func (t *Transitive) batch(epoch uint32, trs []conflicts.Transition, force, empty bool) error {
 	issuedTrs := ids.Set{}
->>>>>>> 416ee0b1
 	consumed := ids.Set{}
 	issued := false
 	orphans := t.Consensus.Orphans()
@@ -529,30 +524,20 @@
 			overlaps = false
 		}
 
-<<<<<<< HEAD
-=======
 		tx, err := t.Manager.Wrap(epoch, tr, nil)
 		if err != nil {
 			return err
 		}
->>>>>>> 416ee0b1
 		isVirtuous, err := t.Consensus.IsVirtuous(tx)
 		if err != nil {
 			return err
 		}
-<<<<<<< HEAD
-		if txID := tx.ID(); !overlaps && // should never allow conflicting txs in the same vertex
-			(force || isVirtuous) && // force allows for a conflict to be issued
-			!issuedTxs.Contains(txID) && // shouldn't issue duplicated transactions to the same vertex
-			(!t.Consensus.TxIssued(tx) || orphans.Contains(txID)) { // should only reissue orphaned txs
-=======
 
 		if trID := tr.ID(); !overlaps && // should never allow conflicting txs in the same vertex
 			(force || isVirtuous) && // force allows for a conflict to be issued
 			!issuedTrs.Contains(trID) && // shouldn't issue duplicated transactions to the same vertex
 			!tr.Status().Decided() && // shouldn't re-issue a decided transaction
 			(!t.Consensus.TransitionProcessing(trID) || orphans.Contains(trID)) { // should only reissue orphaned txs
->>>>>>> 416ee0b1
 			end++
 			issuedTrs.Add(trID)
 			consumed.Union(inputs)
@@ -600,11 +585,7 @@
 }
 
 // Puts a batch of transactions into a vertex and issues it into consensus.
-<<<<<<< HEAD
-func (t *Transitive) issueBatch(txs []conflicts.Tx) error {
-=======
 func (t *Transitive) issueBatch(txs []conflicts.Transition) error {
->>>>>>> 416ee0b1
 	t.Ctx.Log.Verbo("batching %d transactions into a new vertex", len(txs))
 
 	// Randomly select parents of this vertex from among the virtuous set
