// Copyright (C) 2019-2023, Ava Labs, Inc. All rights reserved.
// See the file LICENSE for licensing terms.

package snowman

import (
	"bytes"
	"context"
	"errors"
	"testing"
	"time"

	"github.com/stretchr/testify/require"

	"github.com/ava-labs/avalanchego/ids"
	"github.com/ava-labs/avalanchego/snow/choices"
	"github.com/ava-labs/avalanchego/snow/consensus/snowball"
	"github.com/ava-labs/avalanchego/snow/consensus/snowman"
	"github.com/ava-labs/avalanchego/snow/engine/common"
	"github.com/ava-labs/avalanchego/snow/engine/snowman/block"
	"github.com/ava-labs/avalanchego/snow/engine/snowman/getter"
	"github.com/ava-labs/avalanchego/snow/validators"
	"github.com/ava-labs/avalanchego/utils/constants"
	"github.com/ava-labs/avalanchego/utils/set"
)

var (
	errUnknownBlock   = errors.New("unknown block")
	errUnknownBytes   = errors.New("unknown bytes")
	errInvalid        = errors.New("invalid")
	errUnexpectedCall = errors.New("unexpected call")
	errTest           = errors.New("non-nil test")
	Genesis           = ids.GenerateTestID()
)

func setup(t *testing.T, engCfg Config) (ids.NodeID, validators.Manager, *common.SenderTest, *block.TestVM, *Transitive, snowman.Block) {
	require := require.New(t)

	vals := validators.NewManager()
	engCfg.Validators = vals

	vdr := ids.GenerateTestNodeID()
	require.NoError(vals.AddStaker(engCfg.Ctx.SubnetID, vdr, nil, ids.Empty, 1))

	sender := &common.SenderTest{T: t}
	engCfg.Sender = sender
	sender.Default(true)

	vm := &block.TestVM{}
	vm.T = t
	engCfg.VM = vm

	snowGetHandler, err := getter.New(
		vm,
		sender,
		engCfg.Ctx.Log,
		time.Second,
		2000,
		engCfg.Ctx.Registerer,
	)
	require.NoError(err)
	engCfg.AllGetsServer = snowGetHandler

	vm.Default(true)
	vm.CantSetState = false
	vm.CantSetPreference = false

	gBlk := &snowman.TestBlock{TestDecidable: choices.TestDecidable{
		IDV:     Genesis,
		StatusV: choices.Accepted,
	}}

	vm.LastAcceptedF = func(context.Context) (ids.ID, error) {
		return gBlk.ID(), nil
	}

	vm.GetBlockF = func(_ context.Context, blkID ids.ID) (snowman.Block, error) {
		switch blkID {
		case gBlk.ID():
			return gBlk, nil
		default:
			return nil, errUnknownBlock
		}
	}

	te, err := newTransitive(engCfg)
	require.NoError(err)

	require.NoError(te.Start(context.Background(), 0))

	vm.GetBlockF = nil
	vm.LastAcceptedF = nil
	return vdr, vals, sender, vm, te, gBlk
}

func setupDefaultConfig(t *testing.T) (ids.NodeID, validators.Manager, *common.SenderTest, *block.TestVM, *Transitive, snowman.Block) {
	engCfg := DefaultConfig()
	return setup(t, engCfg)
}

func TestEngineShutdown(t *testing.T) {
	require := require.New(t)

	_, _, _, vm, transitive, _ := setupDefaultConfig(t)
	vmShutdownCalled := false
	vm.ShutdownF = func(context.Context) error {
		vmShutdownCalled = true
		return nil
	}
	vm.CantShutdown = false
	require.NoError(transitive.Shutdown(context.Background()))
	require.True(vmShutdownCalled)
}

func TestEngineAdd(t *testing.T) {
	require := require.New(t)

	vdr, _, sender, vm, te, gBlk := setupDefaultConfig(t)

	require.Equal(ids.Empty, te.Ctx.ChainID)

	parent := &snowman.TestBlock{TestDecidable: choices.TestDecidable{
		IDV:     ids.GenerateTestID(),
		StatusV: choices.Unknown,
	}}
	blk := &snowman.TestBlock{
		TestDecidable: choices.TestDecidable{
			IDV:     ids.GenerateTestID(),
			StatusV: choices.Processing,
		},
		ParentV: parent.IDV,
		HeightV: 1,
		BytesV:  []byte{1},
	}

	asked := new(bool)
	reqID := new(uint32)
	sender.SendGetF = func(_ context.Context, inVdr ids.NodeID, requestID uint32, blkID ids.ID) {
		*reqID = requestID
		require.False(*asked)
		*asked = true
		require.Equal(vdr, inVdr)
		require.Equal(blk.Parent(), blkID)
	}

	vm.ParseBlockF = func(_ context.Context, b []byte) (snowman.Block, error) {
		require.Equal(blk.Bytes(), b)
		return blk, nil
	}

	vm.GetBlockF = func(_ context.Context, blkID ids.ID) (snowman.Block, error) {
		switch blkID {
		case gBlk.ID():
			return gBlk, nil
		case parent.ID():
			return parent, nil
		default:
			return nil, errUnknownBlock
		}
	}

	require.NoError(te.Put(context.Background(), vdr, 0, blk.Bytes()))

	vm.ParseBlockF = nil

	require.True(*asked)
	require.Len(te.blocked, 1)

	vm.ParseBlockF = func(context.Context, []byte) (snowman.Block, error) {
		return nil, errUnknownBytes
	}

	require.NoError(te.Put(context.Background(), vdr, *reqID, nil))

	vm.ParseBlockF = nil

	require.Empty(te.blocked)
}

func TestEngineQuery(t *testing.T) {
	require := require.New(t)

	vdr, _, sender, vm, te, gBlk := setupDefaultConfig(t)

	blk := &snowman.TestBlock{
		TestDecidable: choices.TestDecidable{
			IDV:     ids.GenerateTestID(),
			StatusV: choices.Processing,
		},
		ParentV: gBlk.ID(),
		HeightV: 1,
		BytesV:  []byte{1},
	}

	chitted := new(bool)
	sender.SendChitsF = func(_ context.Context, inVdr ids.NodeID, requestID uint32, preferredID ids.ID, preferredIDByHeight ids.ID, accepted ids.ID) {
		require.False(*chitted)
		*chitted = true
		require.Equal(uint32(15), requestID)
		require.Equal(gBlk.ID(), preferredID)
		require.Equal(gBlk.ID(), preferredIDByHeight)
		require.Equal(gBlk.ID(), accepted)
	}

	blocked := new(bool)
	vm.GetBlockF = func(_ context.Context, blkID ids.ID) (snowman.Block, error) {
		*blocked = true
		switch blkID {
		case gBlk.ID():
			return gBlk, nil
		default:
			return nil, errUnknownBlock
		}
	}

	asked := new(bool)
	getRequestID := new(uint32)
	sender.SendGetF = func(_ context.Context, inVdr ids.NodeID, requestID uint32, blkID ids.ID) {
		require.False(*asked)
		*asked = true
		*getRequestID = requestID
		require.Equal(vdr, inVdr)
		require.Contains([]ids.ID{
			blk.ID(),
			gBlk.ID(),
		}, blkID)
	}

	require.NoError(te.PullQuery(context.Background(), vdr, 15, blk.ID(), 1))
	require.True(*chitted)
	require.True(*blocked)
	require.True(*asked)

	queried := new(bool)
	queryRequestID := new(uint32)
	sender.SendPullQueryF = func(_ context.Context, inVdrs set.Set[ids.NodeID], requestID uint32, blockID ids.ID, requestedHeight uint64) {
		require.False(*queried)
		*queried = true
		*queryRequestID = requestID
		vdrSet := set.Of(vdr)
		require.Equal(vdrSet, inVdrs)
		require.Equal(blk.ID(), blockID)
		require.Equal(uint64(1), requestedHeight)
	}

	vm.ParseBlockF = func(_ context.Context, b []byte) (snowman.Block, error) {
		require.Equal(blk.Bytes(), b)
		return blk, nil
	}
	require.NoError(te.Put(context.Background(), vdr, *getRequestID, blk.Bytes()))
	vm.ParseBlockF = nil

	require.True(*queried)

	blk1 := &snowman.TestBlock{
		TestDecidable: choices.TestDecidable{
			IDV:     ids.GenerateTestID(),
			StatusV: choices.Processing,
		},
		ParentV: blk.IDV,
		HeightV: 2,
		BytesV:  []byte{5, 4, 3, 2, 1, 9},
	}

	vm.GetBlockF = func(_ context.Context, blkID ids.ID) (snowman.Block, error) {
		switch blkID {
		case blk.ID(), blk1.ID():
			return nil, errUnknownBlock
		}
		require.FailNow(errUnknownBlock.Error())
		return nil, errUnknownBlock
	}

	*asked = false
	sender.SendGetF = func(_ context.Context, inVdr ids.NodeID, requestID uint32, blkID ids.ID) {
		require.False(*asked)
		*asked = true
		*getRequestID = requestID
		require.Equal(vdr, inVdr)
		require.Equal(blk1.ID(), blkID)
	}
	require.NoError(te.Chits(context.Background(), vdr, *queryRequestID, blk1.ID(), blk1.ID(), blk1.ID()))

	*queried = false
	*queryRequestID = 0
	sender.SendPullQueryF = func(_ context.Context, inVdrs set.Set[ids.NodeID], requestID uint32, blockID ids.ID, requestedHeight uint64) {
		require.False(*queried)
		*queried = true
		*queryRequestID = requestID
		vdrSet := set.Of(vdr)
		require.Equal(vdrSet, inVdrs)
		require.Equal(blk1.ID(), blockID)
		require.Equal(uint64(1), requestedHeight)
	}

	vm.ParseBlockF = func(_ context.Context, b []byte) (snowman.Block, error) {
		require.Equal(blk1.Bytes(), b)

		vm.GetBlockF = func(_ context.Context, blkID ids.ID) (snowman.Block, error) {
			switch blkID {
			case blk.ID():
				return blk, nil
			case blk1.ID():
				return blk1, nil
			}
			require.FailNow(errUnknownBlock.Error())
			return nil, errUnknownBlock
		}

		return blk1, nil
	}
	require.NoError(te.Put(context.Background(), vdr, *getRequestID, blk1.Bytes()))
	vm.ParseBlockF = nil

	require.Equal(choices.Accepted, blk1.Status())
	require.Empty(te.blocked)

	_ = te.polls.String() // Shouldn't panic

	require.NoError(te.QueryFailed(context.Background(), vdr, *queryRequestID))
	require.Empty(te.blocked)
}

func TestEngineMultipleQuery(t *testing.T) {
	require := require.New(t)

	engCfg := DefaultConfig()
	engCfg.Params = snowball.Parameters{
		K:                     3,
		AlphaPreference:       2,
		AlphaConfidence:       2,
		BetaVirtuous:          1,
		BetaRogue:             2,
		ConcurrentRepolls:     1,
		OptimalProcessing:     1,
		MaxOutstandingItems:   1,
		MaxItemProcessingTime: 1,
	}

	vals := validators.NewManager()
	engCfg.Validators = vals

	vdr0 := ids.GenerateTestNodeID()
	vdr1 := ids.GenerateTestNodeID()
	vdr2 := ids.GenerateTestNodeID()

	require.NoError(vals.AddStaker(engCfg.Ctx.SubnetID, vdr0, nil, ids.Empty, 1))
	require.NoError(vals.AddStaker(engCfg.Ctx.SubnetID, vdr1, nil, ids.Empty, 1))
	require.NoError(vals.AddStaker(engCfg.Ctx.SubnetID, vdr2, nil, ids.Empty, 1))

	sender := &common.SenderTest{T: t}
	engCfg.Sender = sender
	sender.Default(true)

	vm := &block.TestVM{}
	vm.T = t
	engCfg.VM = vm

	vm.Default(true)
	vm.CantSetState = false
	vm.CantSetPreference = false

	gBlk := &snowman.TestBlock{TestDecidable: choices.TestDecidable{
		IDV:     ids.GenerateTestID(),
		StatusV: choices.Accepted,
	}}

	vm.LastAcceptedF = func(context.Context) (ids.ID, error) {
		return gBlk.ID(), nil
	}
	vm.GetBlockF = func(_ context.Context, blkID ids.ID) (snowman.Block, error) {
		require.Equal(gBlk.ID(), blkID)
		return gBlk, nil
	}

	te, err := newTransitive(engCfg)
	require.NoError(err)

	require.NoError(te.Start(context.Background(), 0))

	vm.GetBlockF = nil
	vm.LastAcceptedF = nil

	blk0 := &snowman.TestBlock{
		TestDecidable: choices.TestDecidable{
			IDV:     ids.GenerateTestID(),
			StatusV: choices.Processing,
		},
		ParentV: gBlk.IDV,
		HeightV: 1,
		BytesV:  []byte{1},
	}

	queried := new(bool)
	queryRequestID := new(uint32)
	sender.SendPullQueryF = func(_ context.Context, inVdrs set.Set[ids.NodeID], requestID uint32, blkID ids.ID, requestedHeight uint64) {
		require.False(*queried)
		*queried = true
		*queryRequestID = requestID
		vdrSet := set.Of(vdr0, vdr1, vdr2)
		require.Equal(vdrSet, inVdrs)
		require.Equal(blk0.ID(), blkID)
		require.Equal(uint64(1), requestedHeight)
	}

	vm.GetBlockF = func(_ context.Context, blkID ids.ID) (snowman.Block, error) {
		switch blkID {
		case gBlk.ID():
			return gBlk, nil
		default:
			return nil, errUnknownBlock
		}
	}

	require.NoError(te.issue(
		context.Background(),
		te.Ctx.NodeID,
		blk0,
		false,
<<<<<<< HEAD
		te.metrics.providerSource.WithLabelValues(unknownSource),
=======
		te.metrics.issued.WithLabelValues(unknownSource),
>>>>>>> 6ed238cb
	))

	blk1 := &snowman.TestBlock{
		TestDecidable: choices.TestDecidable{
			IDV:     ids.GenerateTestID(),
			StatusV: choices.Processing,
		},
		ParentV: blk0.IDV,
		HeightV: 2,
		BytesV:  []byte{2},
	}

	vm.GetBlockF = func(_ context.Context, id ids.ID) (snowman.Block, error) {
		switch id {
		case gBlk.ID():
			return gBlk, nil
		case blk0.ID():
			return blk0, nil
		case blk1.ID():
			return nil, errUnknownBlock
		}
		require.FailNow(errUnknownBlock.Error())
		return nil, errUnknownBlock
	}

	asked := new(bool)
	getRequestID := new(uint32)
	sender.SendGetF = func(_ context.Context, inVdr ids.NodeID, requestID uint32, blkID ids.ID) {
		require.False(*asked)
		*asked = true
		*getRequestID = requestID
		require.Equal(vdr0, inVdr)
		require.Equal(blk1.ID(), blkID)
	}
	require.NoError(te.Chits(context.Background(), vdr0, *queryRequestID, blk1.ID(), blk1.ID(), blk1.ID()))
	require.NoError(te.Chits(context.Background(), vdr1, *queryRequestID, blk1.ID(), blk1.ID(), blk1.ID()))

	vm.ParseBlockF = func(context.Context, []byte) (snowman.Block, error) {
		vm.GetBlockF = func(_ context.Context, blkID ids.ID) (snowman.Block, error) {
			switch {
			case blkID == blk0.ID():
				return blk0, nil
			case blkID == blk1.ID():
				return blk1, nil
			}
			require.FailNow(errUnknownBlock.Error())
			return nil, errUnknownBlock
		}

		return blk1, nil
	}

	*queried = false
	secondQueryRequestID := new(uint32)
	sender.SendPullQueryF = func(_ context.Context, inVdrs set.Set[ids.NodeID], requestID uint32, blkID ids.ID, requestedHeight uint64) {
		require.False(*queried)
		*queried = true
		*secondQueryRequestID = requestID
		vdrSet := set.Of(vdr0, vdr1, vdr2)
		require.Equal(vdrSet, inVdrs)
		require.Equal(blk1.ID(), blkID)
		require.Equal(uint64(1), requestedHeight)
	}
	require.NoError(te.Put(context.Background(), vdr0, *getRequestID, blk1.Bytes()))

	// Should be dropped because the query was already filled
	require.NoError(te.Chits(context.Background(), vdr2, *queryRequestID, blk0.ID(), blk0.ID(), blk0.ID()))

	require.Equal(choices.Accepted, blk1.Status())
	require.Empty(te.blocked)
}

func TestEngineBlockedIssue(t *testing.T) {
	require := require.New(t)

	_, _, sender, vm, te, gBlk := setupDefaultConfig(t)

	sender.Default(false)

	blk0 := &snowman.TestBlock{
		TestDecidable: choices.TestDecidable{
			IDV:     ids.GenerateTestID(),
			StatusV: choices.Unknown,
		},
		ParentV: gBlk.ID(),
		HeightV: 1,
		BytesV:  []byte{1},
	}
	blk1 := &snowman.TestBlock{
		TestDecidable: choices.TestDecidable{
			IDV:     ids.GenerateTestID(),
			StatusV: choices.Processing,
		},
		ParentV: blk0.IDV,
		HeightV: 2,
		BytesV:  []byte{2},
	}

	sender.SendGetF = func(context.Context, ids.NodeID, uint32, ids.ID) {}
	vm.GetBlockF = func(_ context.Context, blkID ids.ID) (snowman.Block, error) {
		switch blkID {
		case gBlk.ID():
			return gBlk, nil
		case blk0.ID():
			return blk0, nil
		default:
			return nil, errUnknownBlock
		}
	}

	require.NoError(te.issue(
		context.Background(),
		te.Ctx.NodeID,
		blk1,
		false,
<<<<<<< HEAD
		te.metrics.providerSource.WithLabelValues(unknownSource),
=======
		te.metrics.issued.WithLabelValues(unknownSource),
>>>>>>> 6ed238cb
	))

	blk0.StatusV = choices.Processing
	require.NoError(te.issue(
		context.Background(),
		te.Ctx.NodeID,
		blk0,
		false,
<<<<<<< HEAD
		te.metrics.providerSource.WithLabelValues(unknownSource),
=======
		te.metrics.issued.WithLabelValues(unknownSource),
>>>>>>> 6ed238cb
	))

	require.Equal(blk1.ID(), te.Consensus.Preference())
}

func TestEngineAbandonResponse(t *testing.T) {
	require := require.New(t)

	vdr, _, sender, vm, te, gBlk := setupDefaultConfig(t)

	sender.Default(false)

	blk := &snowman.TestBlock{
		TestDecidable: choices.TestDecidable{
			IDV:     ids.GenerateTestID(),
			StatusV: choices.Unknown,
		},
		ParentV: gBlk.ID(),
		HeightV: 1,
		BytesV:  []byte{1},
	}

	vm.GetBlockF = func(_ context.Context, blkID ids.ID) (snowman.Block, error) {
		switch {
		case blkID == gBlk.ID():
			return gBlk, nil
		case blkID == blk.ID():
			return nil, errUnknownBlock
		}
		require.FailNow(errUnknownBlock.Error())
		return nil, errUnknownBlock
	}

	require.NoError(te.issue(
		context.Background(),
		te.Ctx.NodeID,
		blk,
		false,
<<<<<<< HEAD
		te.metrics.providerSource.WithLabelValues(unknownSource),
=======
		te.metrics.issued.WithLabelValues(unknownSource),
>>>>>>> 6ed238cb
	))
	require.NoError(te.QueryFailed(context.Background(), vdr, 1))

	require.Empty(te.blocked)
}

func TestEngineFetchBlock(t *testing.T) {
	require := require.New(t)

	vdr, _, sender, vm, te, gBlk := setupDefaultConfig(t)

	sender.Default(false)

	vm.GetBlockF = func(_ context.Context, id ids.ID) (snowman.Block, error) {
		require.Equal(gBlk.ID(), id)
		return gBlk, nil
	}

	added := new(bool)
	sender.SendPutF = func(_ context.Context, inVdr ids.NodeID, requestID uint32, blk []byte) {
		require.Equal(vdr, inVdr)
		require.Equal(uint32(123), requestID)
		require.Equal(gBlk.Bytes(), blk)
		*added = true
	}

	require.NoError(te.Get(context.Background(), vdr, 123, gBlk.ID()))

	require.True(*added)
}

func TestEnginePushQuery(t *testing.T) {
	require := require.New(t)

	vdr, _, sender, vm, te, gBlk := setupDefaultConfig(t)

	sender.Default(true)

	blk := &snowman.TestBlock{
		TestDecidable: choices.TestDecidable{
			IDV:     ids.GenerateTestID(),
			StatusV: choices.Processing,
		},
		ParentV: gBlk.ID(),
		HeightV: 1,
		BytesV:  []byte{1},
	}

	vm.ParseBlockF = func(_ context.Context, b []byte) (snowman.Block, error) {
		if bytes.Equal(b, blk.Bytes()) {
			return blk, nil
		}
		return nil, errUnknownBytes
	}

	vm.GetBlockF = func(_ context.Context, blkID ids.ID) (snowman.Block, error) {
		switch blkID {
		case gBlk.ID():
			return gBlk, nil
		case blk.ID():
			return blk, nil
		default:
			return nil, errUnknownBlock
		}
	}

	chitted := new(bool)
	sender.SendChitsF = func(_ context.Context, inVdr ids.NodeID, requestID uint32, preferredID ids.ID, preferredIDByHeight ids.ID, acceptedID ids.ID) {
		require.False(*chitted)
		*chitted = true
		require.Equal(vdr, inVdr)
		require.Equal(uint32(20), requestID)
		require.Equal(gBlk.ID(), preferredID)
		require.Equal(gBlk.ID(), preferredIDByHeight)
		require.Equal(gBlk.ID(), acceptedID)
	}

	queried := new(bool)
	sender.SendPullQueryF = func(_ context.Context, inVdrs set.Set[ids.NodeID], _ uint32, blkID ids.ID, requestedHeight uint64) {
		require.False(*queried)
		*queried = true
		vdrSet := set.Of(vdr)
		require.True(inVdrs.Equals(vdrSet))
		require.Equal(blk.ID(), blkID)
		require.Equal(uint64(1), requestedHeight)
	}

	require.NoError(te.PushQuery(context.Background(), vdr, 20, blk.Bytes(), 1))

	require.True(*chitted)
	require.True(*queried)
}

func TestEngineBuildBlock(t *testing.T) {
	require := require.New(t)

	vdr, _, sender, vm, te, gBlk := setupDefaultConfig(t)

	sender.Default(true)

	blk := &snowman.TestBlock{
		TestDecidable: choices.TestDecidable{
			IDV:     ids.GenerateTestID(),
			StatusV: choices.Processing,
		},
		ParentV: gBlk.ID(),
		HeightV: 1,
		BytesV:  []byte{1},
	}

	vm.GetBlockF = func(_ context.Context, blkID ids.ID) (snowman.Block, error) {
		switch blkID {
		case gBlk.ID():
			return gBlk, nil
		default:
			return nil, errUnknownBlock
		}
	}

	sender.SendPullQueryF = func(_ context.Context, inVdrs set.Set[ids.NodeID], _ uint32, _ ids.ID, _ uint64) {
		require.FailNow("should not be sending pulls when we are the block producer")
	}

	pushSent := new(bool)
	sender.SendPushQueryF = func(_ context.Context, inVdrs set.Set[ids.NodeID], _ uint32, _ []byte, _ uint64) {
		require.False(*pushSent)
		*pushSent = true
		vdrSet := set.Of(vdr)
		require.Equal(vdrSet, inVdrs)
	}

	vm.BuildBlockF = func(context.Context) (snowman.Block, error) {
		return blk, nil
	}
	require.NoError(te.Notify(context.Background(), common.PendingTxs))

	require.True(*pushSent)
}

func TestEngineRepoll(t *testing.T) {
	require := require.New(t)
	vdr, _, sender, _, te, _ := setupDefaultConfig(t)

	sender.Default(true)

	queried := new(bool)
	sender.SendPullQueryF = func(_ context.Context, inVdrs set.Set[ids.NodeID], _ uint32, _ ids.ID, _ uint64) {
		require.False(*queried)
		*queried = true
		vdrSet := set.Of(vdr)
		require.Equal(vdrSet, inVdrs)
	}

	te.repoll(context.Background())

	require.True(*queried)
}

func TestVoteCanceling(t *testing.T) {
	require := require.New(t)

	engCfg := DefaultConfig()
	engCfg.Params = snowball.Parameters{
		K:                     3,
		AlphaPreference:       2,
		AlphaConfidence:       2,
		BetaVirtuous:          1,
		BetaRogue:             2,
		ConcurrentRepolls:     1,
		OptimalProcessing:     1,
		MaxOutstandingItems:   1,
		MaxItemProcessingTime: 1,
	}

	vals := validators.NewManager()
	engCfg.Validators = vals

	vdr0 := ids.GenerateTestNodeID()
	vdr1 := ids.GenerateTestNodeID()
	vdr2 := ids.GenerateTestNodeID()

	require.NoError(vals.AddStaker(engCfg.Ctx.SubnetID, vdr0, nil, ids.Empty, 1))
	require.NoError(vals.AddStaker(engCfg.Ctx.SubnetID, vdr1, nil, ids.Empty, 1))
	require.NoError(vals.AddStaker(engCfg.Ctx.SubnetID, vdr2, nil, ids.Empty, 1))

	sender := &common.SenderTest{T: t}
	engCfg.Sender = sender
	sender.Default(true)

	vm := &block.TestVM{}
	vm.T = t
	engCfg.VM = vm

	vm.Default(true)
	vm.CantSetState = false
	vm.CantSetPreference = false

	gBlk := &snowman.TestBlock{TestDecidable: choices.TestDecidable{
		IDV:     ids.GenerateTestID(),
		StatusV: choices.Accepted,
	}}

	vm.LastAcceptedF = func(context.Context) (ids.ID, error) {
		return gBlk.ID(), nil
	}
	vm.GetBlockF = func(_ context.Context, id ids.ID) (snowman.Block, error) {
		require.Equal(gBlk.ID(), id)
		return gBlk, nil
	}

	te, err := newTransitive(engCfg)
	require.NoError(err)

	require.NoError(te.Start(context.Background(), 0))

	vm.LastAcceptedF = nil

	blk := &snowman.TestBlock{
		TestDecidable: choices.TestDecidable{
			IDV:     ids.GenerateTestID(),
			StatusV: choices.Processing,
		},
		ParentV: gBlk.IDV,
		HeightV: 1,
		BytesV:  []byte{1},
	}

	queried := new(bool)
	queryRequestID := new(uint32)
	sender.SendPushQueryF = func(_ context.Context, inVdrs set.Set[ids.NodeID], requestID uint32, blkBytes []byte, requestedHeight uint64) {
		require.False(*queried)
		*queried = true
		*queryRequestID = requestID
		vdrSet := set.Of(vdr0, vdr1, vdr2)
		require.Equal(vdrSet, inVdrs)
		require.Equal(blk.Bytes(), blkBytes)
		require.Equal(uint64(1), requestedHeight)
	}

	require.NoError(te.issue(
		context.Background(),
		te.Ctx.NodeID,
		blk,
		true,
<<<<<<< HEAD
		te.metrics.providerSource.WithLabelValues(unknownSource),
=======
		te.metrics.issued.WithLabelValues(unknownSource),
>>>>>>> 6ed238cb
	))

	require.Equal(1, te.polls.Len())

	require.NoError(te.QueryFailed(context.Background(), vdr0, *queryRequestID))

	require.Equal(1, te.polls.Len())

	repolled := new(bool)
	sender.SendPullQueryF = func(context.Context, set.Set[ids.NodeID], uint32, ids.ID, uint64) {
		*repolled = true
	}
	require.NoError(te.QueryFailed(context.Background(), vdr1, *queryRequestID))

	require.True(*repolled)
}

func TestEngineNoQuery(t *testing.T) {
	require := require.New(t)

	engCfg := DefaultConfig()

	sender := &common.SenderTest{T: t}
	engCfg.Sender = sender
	sender.Default(true)

	gBlk := &snowman.TestBlock{TestDecidable: choices.TestDecidable{
		IDV:     ids.GenerateTestID(),
		StatusV: choices.Accepted,
	}}

	vm := &block.TestVM{}
	vm.T = t
	vm.LastAcceptedF = func(context.Context) (ids.ID, error) {
		return gBlk.ID(), nil
	}

	vm.GetBlockF = func(_ context.Context, blkID ids.ID) (snowman.Block, error) {
		if blkID == gBlk.ID() {
			return gBlk, nil
		}
		return nil, errUnknownBlock
	}

	engCfg.VM = vm

	te, err := newTransitive(engCfg)
	require.NoError(err)

	require.NoError(te.Start(context.Background(), 0))

	blk := &snowman.TestBlock{
		TestDecidable: choices.TestDecidable{
			IDV:     ids.GenerateTestID(),
			StatusV: choices.Processing,
		},
		ParentV: gBlk.IDV,
		HeightV: 1,
		BytesV:  []byte{1},
	}

	require.NoError(te.issue(
		context.Background(),
		te.Ctx.NodeID,
		blk,
		false,
<<<<<<< HEAD
		te.metrics.providerSource.WithLabelValues(unknownSource),
=======
		te.metrics.issued.WithLabelValues(unknownSource),
>>>>>>> 6ed238cb
	))
}

func TestEngineNoRepollQuery(t *testing.T) {
	require := require.New(t)

	engCfg := DefaultConfig()

	sender := &common.SenderTest{T: t}
	engCfg.Sender = sender
	sender.Default(true)

	gBlk := &snowman.TestBlock{TestDecidable: choices.TestDecidable{
		IDV:     ids.GenerateTestID(),
		StatusV: choices.Accepted,
	}}

	vm := &block.TestVM{}
	vm.T = t
	vm.LastAcceptedF = func(context.Context) (ids.ID, error) {
		return gBlk.ID(), nil
	}

	vm.GetBlockF = func(_ context.Context, blkID ids.ID) (snowman.Block, error) {
		if blkID == gBlk.ID() {
			return gBlk, nil
		}
		return nil, errUnknownBlock
	}

	engCfg.VM = vm

	te, err := newTransitive(engCfg)
	require.NoError(err)

	require.NoError(te.Start(context.Background(), 0))

	te.repoll(context.Background())
}

func TestEngineAbandonQuery(t *testing.T) {
	require := require.New(t)

	vdr, _, sender, vm, te, _ := setupDefaultConfig(t)

	sender.Default(true)

	blkID := ids.GenerateTestID()

	vm.GetBlockF = func(_ context.Context, id ids.ID) (snowman.Block, error) {
		require.Equal(blkID, id)
		return nil, errUnknownBlock
	}

	reqID := new(uint32)
	sender.SendGetF = func(_ context.Context, _ ids.NodeID, requestID uint32, _ ids.ID) {
		*reqID = requestID
	}

	sender.CantSendChits = false

	require.NoError(te.PullQuery(context.Background(), vdr, 0, blkID, 0))

	require.Equal(1, te.blkReqs.Len())

	require.NoError(te.GetFailed(context.Background(), vdr, *reqID))

	require.Zero(te.blkReqs.Len())
}

func TestEngineAbandonChit(t *testing.T) {
	require := require.New(t)

	vdr, _, sender, vm, te, gBlk := setupDefaultConfig(t)

	sender.Default(true)

	blk := &snowman.TestBlock{
		TestDecidable: choices.TestDecidable{
			IDV:     ids.GenerateTestID(),
			StatusV: choices.Processing,
		},
		ParentV: gBlk.ID(),
		HeightV: 1,
		BytesV:  []byte{1},
	}

	vm.GetBlockF = func(_ context.Context, blkID ids.ID) (snowman.Block, error) {
		switch blkID {
		case gBlk.ID():
			return gBlk, nil
		case blk.ID():
			return nil, errUnknownBlock
		}
		require.FailNow(errUnknownBlock.Error())
		return nil, errUnknownBlock
	}

	var reqID uint32
	sender.SendPullQueryF = func(_ context.Context, _ set.Set[ids.NodeID], requestID uint32, _ ids.ID, _ uint64) {
		reqID = requestID
	}

	require.NoError(te.issue(
		context.Background(),
		te.Ctx.NodeID,
		blk,
		false,
<<<<<<< HEAD
		te.metrics.providerSource.WithLabelValues(unknownSource),
=======
		te.metrics.issued.WithLabelValues(unknownSource),
>>>>>>> 6ed238cb
	))

	fakeBlkID := ids.GenerateTestID()
	vm.GetBlockF = func(_ context.Context, id ids.ID) (snowman.Block, error) {
		require.Equal(fakeBlkID, id)
		return nil, errUnknownBlock
	}

	sender.SendGetF = func(_ context.Context, _ ids.NodeID, requestID uint32, _ ids.ID) {
		reqID = requestID
	}

	// Register a voter dependency on an unknown block.
	require.NoError(te.Chits(context.Background(), vdr, reqID, fakeBlkID, fakeBlkID, fakeBlkID))
	require.Len(te.blocked, 1)

	sender.CantSendPullQuery = false

	require.NoError(te.GetFailed(context.Background(), vdr, reqID))
	require.Empty(te.blocked)
}

func TestEngineAbandonChitWithUnexpectedPutBlock(t *testing.T) {
	require := require.New(t)

	vdr, _, sender, vm, te, gBlk := setupDefaultConfig(t)

	sender.Default(true)

	blk := &snowman.TestBlock{
		TestDecidable: choices.TestDecidable{
			IDV:     ids.GenerateTestID(),
			StatusV: choices.Processing,
		},
		ParentV: gBlk.ID(),
		HeightV: 1,
		BytesV:  []byte{1},
	}

	vm.GetBlockF = func(_ context.Context, blkID ids.ID) (snowman.Block, error) {
		switch blkID {
		case gBlk.ID():
			return gBlk, nil
		case blk.ID():
			return nil, errUnknownBlock
		}
		require.FailNow(errUnknownBlock.Error())
		return nil, errUnknownBlock
	}

	var reqID uint32
	sender.SendPushQueryF = func(_ context.Context, _ set.Set[ids.NodeID], requestID uint32, _ []byte, _ uint64) {
		reqID = requestID
	}

	require.NoError(te.issue(
		context.Background(),
		te.Ctx.NodeID,
		blk,
		true,
<<<<<<< HEAD
		te.metrics.providerSource.WithLabelValues(unknownSource),
=======
		te.metrics.issued.WithLabelValues(unknownSource),
>>>>>>> 6ed238cb
	))

	fakeBlkID := ids.GenerateTestID()
	vm.GetBlockF = func(_ context.Context, id ids.ID) (snowman.Block, error) {
		require.Equal(fakeBlkID, id)
		return nil, errUnknownBlock
	}

	sender.SendGetF = func(_ context.Context, _ ids.NodeID, requestID uint32, _ ids.ID) {
		reqID = requestID
	}

	// Register a voter dependency on an unknown block.
	require.NoError(te.Chits(context.Background(), vdr, reqID, fakeBlkID, fakeBlkID, fakeBlkID))
	require.Len(te.blocked, 1)

	sender.CantSendPullQuery = false

	gBlkBytes := gBlk.Bytes()
	vm.ParseBlockF = func(_ context.Context, b []byte) (snowman.Block, error) {
		require.Equal(gBlkBytes, b)
		return gBlk, nil
	}

	// Respond with an unexpected block and verify that the request is correctly
	// cleared.
	require.NoError(te.Put(context.Background(), vdr, reqID, gBlkBytes))
	require.Empty(te.blocked)
}

func TestEngineBlockingChitRequest(t *testing.T) {
	require := require.New(t)

	vdr, _, sender, vm, te, gBlk := setupDefaultConfig(t)

	sender.Default(true)

	missingBlk := &snowman.TestBlock{
		TestDecidable: choices.TestDecidable{
			IDV:     ids.GenerateTestID(),
			StatusV: choices.Unknown,
		},
		ParentV: gBlk.ID(),
		HeightV: 1,
		BytesV:  []byte{1},
	}
	parentBlk := &snowman.TestBlock{
		TestDecidable: choices.TestDecidable{
			IDV:     ids.GenerateTestID(),
			StatusV: choices.Processing,
		},
		ParentV: missingBlk.IDV,
		HeightV: 2,
		BytesV:  []byte{2},
	}
	blockingBlk := &snowman.TestBlock{
		TestDecidable: choices.TestDecidable{
			IDV:     ids.GenerateTestID(),
			StatusV: choices.Processing,
		},
		ParentV: parentBlk.IDV,
		HeightV: 3,
		BytesV:  []byte{3},
	}

	vm.GetBlockF = func(_ context.Context, blkID ids.ID) (snowman.Block, error) {
		switch blkID {
		case gBlk.ID():
			return gBlk, nil
		case blockingBlk.ID():
			return blockingBlk, nil
		default:
			return nil, errUnknownBlock
		}
	}

	sender.SendGetF = func(context.Context, ids.NodeID, uint32, ids.ID) {}

	vm.ParseBlockF = func(_ context.Context, b []byte) (snowman.Block, error) {
		require.Equal(blockingBlk.Bytes(), b)
		return blockingBlk, nil
	}

	require.NoError(te.issue(
		context.Background(),
		te.Ctx.NodeID,
		parentBlk,
		false,
<<<<<<< HEAD
		te.metrics.providerSource.WithLabelValues(unknownSource),
=======
		te.metrics.issued.WithLabelValues(unknownSource),
>>>>>>> 6ed238cb
	))

	sender.CantSendChits = false

	require.NoError(te.PushQuery(context.Background(), vdr, 0, blockingBlk.Bytes(), 0))

	require.Len(te.blocked, 2)

	sender.CantSendPullQuery = false

	missingBlk.StatusV = choices.Processing
	require.NoError(te.issue(
		context.Background(),
		te.Ctx.NodeID,
		missingBlk,
		false,
<<<<<<< HEAD
		te.metrics.providerSource.WithLabelValues(unknownSource),
=======
		te.metrics.issued.WithLabelValues(unknownSource),
>>>>>>> 6ed238cb
	))

	require.Empty(te.blocked)
}

func TestEngineBlockingChitResponse(t *testing.T) {
	require := require.New(t)

	vdr, _, sender, vm, te, gBlk := setupDefaultConfig(t)

	sender.Default(true)

	issuedBlk := &snowman.TestBlock{
		TestDecidable: choices.TestDecidable{
			IDV:     ids.GenerateTestID(),
			StatusV: choices.Processing,
		},
		ParentV: gBlk.ID(),
		HeightV: 1,
		BytesV:  []byte{1},
	}
	missingBlk := &snowman.TestBlock{
		TestDecidable: choices.TestDecidable{
			IDV:     ids.GenerateTestID(),
			StatusV: choices.Unknown,
		},
		ParentV: gBlk.ID(),
		HeightV: 1,
		BytesV:  []byte{2},
	}
	blockingBlk := &snowman.TestBlock{
		TestDecidable: choices.TestDecidable{
			IDV:     ids.GenerateTestID(),
			StatusV: choices.Processing,
		},
		ParentV: missingBlk.IDV,
		HeightV: 2,
		BytesV:  []byte{3},
	}

	vm.GetBlockF = func(_ context.Context, blkID ids.ID) (snowman.Block, error) {
		switch blkID {
		case gBlk.ID():
			return gBlk, nil
		case issuedBlk.ID():
			return issuedBlk, nil
		case blockingBlk.ID():
			return blockingBlk, nil
		default:
			return nil, errUnknownBlock
		}
	}

	require.NoError(te.issue(
		context.Background(),
		te.Ctx.NodeID,
		blockingBlk,
		false,
<<<<<<< HEAD
		te.metrics.providerSource.WithLabelValues(unknownSource),
=======
		te.metrics.issued.WithLabelValues(unknownSource),
>>>>>>> 6ed238cb
	))

	queryRequestID := new(uint32)
	sender.SendPullQueryF = func(_ context.Context, inVdrs set.Set[ids.NodeID], requestID uint32, blkID ids.ID, requestedHeight uint64) {
		*queryRequestID = requestID
		vdrSet := set.Of(vdr)
		require.Equal(vdrSet, inVdrs)
		require.Equal(issuedBlk.ID(), blkID)
		require.Equal(uint64(1), requestedHeight)
	}

	require.NoError(te.issue(
		context.Background(),
		te.Ctx.NodeID,
		issuedBlk,
		false,
<<<<<<< HEAD
		te.metrics.providerSource.WithLabelValues(unknownSource),
=======
		te.metrics.issued.WithLabelValues(unknownSource),
>>>>>>> 6ed238cb
	))

	sender.SendPushQueryF = nil
	sender.CantSendPushQuery = false

	require.NoError(te.Chits(context.Background(), vdr, *queryRequestID, blockingBlk.ID(), issuedBlk.ID(), blockingBlk.ID()))

	require.Len(te.blocked, 2)
	sender.CantSendPullQuery = false

	missingBlk.StatusV = choices.Processing
	require.NoError(te.issue(
		context.Background(),
		te.Ctx.NodeID,
		missingBlk,
		false,
<<<<<<< HEAD
		te.metrics.providerSource.WithLabelValues(unknownSource),
=======
		te.metrics.issued.WithLabelValues(unknownSource),
>>>>>>> 6ed238cb
	))
}

func TestEngineRetryFetch(t *testing.T) {
	require := require.New(t)

	vdr, _, sender, vm, te, gBlk := setupDefaultConfig(t)

	sender.Default(true)

	missingBlk := &snowman.TestBlock{
		TestDecidable: choices.TestDecidable{
			IDV:     ids.GenerateTestID(),
			StatusV: choices.Unknown,
		},
		ParentV: gBlk.ID(),
		HeightV: 1,
		BytesV:  []byte{1},
	}

	vm.CantGetBlock = false

	reqID := new(uint32)
	sender.SendGetF = func(_ context.Context, _ ids.NodeID, requestID uint32, _ ids.ID) {
		*reqID = requestID
	}
	sender.CantSendChits = false

	require.NoError(te.PullQuery(context.Background(), vdr, 0, missingBlk.ID(), 0))

	vm.CantGetBlock = true
	sender.SendGetF = nil

	require.NoError(te.GetFailed(context.Background(), vdr, *reqID))

	vm.CantGetBlock = false

	called := new(bool)
	sender.SendGetF = func(context.Context, ids.NodeID, uint32, ids.ID) {
		*called = true
	}

	require.NoError(te.PullQuery(context.Background(), vdr, 0, missingBlk.ID(), 0))

	vm.CantGetBlock = true
	sender.SendGetF = nil

	require.True(*called)
}

func TestEngineUndeclaredDependencyDeadlock(t *testing.T) {
	require := require.New(t)

	vdr, _, sender, vm, te, gBlk := setupDefaultConfig(t)

	sender.Default(true)

	validBlk := &snowman.TestBlock{
		TestDecidable: choices.TestDecidable{
			IDV:     ids.GenerateTestID(),
			StatusV: choices.Processing,
		},
		ParentV: gBlk.ID(),
		HeightV: 1,
		BytesV:  []byte{1},
	}
	invalidBlk := &snowman.TestBlock{
		TestDecidable: choices.TestDecidable{
			IDV:     ids.GenerateTestID(),
			StatusV: choices.Processing,
		},
		ParentV: validBlk.IDV,
		HeightV: 2,
		VerifyV: errTest,
		BytesV:  []byte{2},
	}

	invalidBlkID := invalidBlk.ID()

	reqID := new(uint32)
	sender.SendPullQueryF = func(_ context.Context, _ set.Set[ids.NodeID], requestID uint32, _ ids.ID, _ uint64) {
		*reqID = requestID
	}

	vm.GetBlockF = func(_ context.Context, blkID ids.ID) (snowman.Block, error) {
		switch blkID {
		case gBlk.ID():
			return gBlk, nil
		case validBlk.ID():
			return validBlk, nil
		case invalidBlk.ID():
			return invalidBlk, nil
		default:
			return nil, errUnknownBlock
		}
	}
	require.NoError(te.issue(
		context.Background(),
		te.Ctx.NodeID,
		validBlk,
		false,
<<<<<<< HEAD
		te.metrics.providerSource.WithLabelValues(unknownSource),
=======
		te.metrics.issued.WithLabelValues(unknownSource),
>>>>>>> 6ed238cb
	))
	sender.SendPushQueryF = nil
	require.NoError(te.issue(
		context.Background(),
		te.Ctx.NodeID,
		invalidBlk,
		false,
<<<<<<< HEAD
		te.metrics.providerSource.WithLabelValues(unknownSource),
=======
		te.metrics.issued.WithLabelValues(unknownSource),
>>>>>>> 6ed238cb
	))
	require.NoError(te.Chits(context.Background(), vdr, *reqID, invalidBlkID, invalidBlkID, invalidBlkID))

	require.Equal(choices.Accepted, validBlk.Status())
}

func TestEngineGossip(t *testing.T) {
	require := require.New(t)

	nodeID, _, sender, vm, te, gBlk := setupDefaultConfig(t)

	vm.LastAcceptedF = func(context.Context) (ids.ID, error) {
		return gBlk.ID(), nil
	}
	vm.GetBlockF = func(_ context.Context, blkID ids.ID) (snowman.Block, error) {
		require.Equal(gBlk.ID(), blkID)
		return gBlk, nil
	}

	var calledSendPullQuery bool
	sender.SendPullQueryF = func(_ context.Context, nodeIDs set.Set[ids.NodeID], _ uint32, _ ids.ID, _ uint64) {
		calledSendPullQuery = true
		require.Equal(set.Of(nodeID), nodeIDs)
	}

	require.NoError(te.Gossip(context.Background()))

	require.True(calledSendPullQuery)
}

func TestEngineInvalidBlockIgnoredFromUnexpectedPeer(t *testing.T) {
	require := require.New(t)

	vdr, vdrs, sender, vm, te, gBlk := setupDefaultConfig(t)

	secondVdr := ids.GenerateTestNodeID()
	require.NoError(vdrs.AddStaker(te.Ctx.SubnetID, secondVdr, nil, ids.Empty, 1))

	sender.Default(true)

	missingBlk := &snowman.TestBlock{
		TestDecidable: choices.TestDecidable{
			IDV:     ids.GenerateTestID(),
			StatusV: choices.Unknown,
		},
		ParentV: gBlk.ID(),
		HeightV: 1,
		BytesV:  []byte{1},
	}
	pendingBlk := &snowman.TestBlock{
		TestDecidable: choices.TestDecidable{
			IDV:     ids.GenerateTestID(),
			StatusV: choices.Processing,
		},
		ParentV: missingBlk.IDV,
		HeightV: 2,
		BytesV:  []byte{2},
	}

	parsed := new(bool)
	vm.ParseBlockF = func(_ context.Context, b []byte) (snowman.Block, error) {
		if bytes.Equal(b, pendingBlk.Bytes()) {
			*parsed = true
			return pendingBlk, nil
		}
		return nil, errUnknownBlock
	}

	vm.GetBlockF = func(_ context.Context, blkID ids.ID) (snowman.Block, error) {
		switch blkID {
		case gBlk.ID():
			return gBlk, nil
		case pendingBlk.ID():
			if !*parsed {
				return nil, errUnknownBlock
			}
			return pendingBlk, nil
		default:
			return nil, errUnknownBlock
		}
	}

	reqID := new(uint32)
	sender.SendGetF = func(_ context.Context, reqVdr ids.NodeID, requestID uint32, blkID ids.ID) {
		*reqID = requestID
		require.Equal(vdr, reqVdr)
		require.Equal(missingBlk.ID(), blkID)
	}
	sender.CantSendChits = false

	require.NoError(te.PushQuery(context.Background(), vdr, 0, pendingBlk.Bytes(), 0))

	require.NoError(te.Put(context.Background(), secondVdr, *reqID, []byte{3}))

	*parsed = false
	vm.ParseBlockF = func(_ context.Context, b []byte) (snowman.Block, error) {
		if bytes.Equal(b, missingBlk.Bytes()) {
			*parsed = true
			return missingBlk, nil
		}
		return nil, errUnknownBlock
	}
	vm.GetBlockF = func(_ context.Context, blkID ids.ID) (snowman.Block, error) {
		switch blkID {
		case gBlk.ID():
			return gBlk, nil
		case missingBlk.ID():
			if !*parsed {
				return nil, errUnknownBlock
			}
			return missingBlk, nil
		default:
			return nil, errUnknownBlock
		}
	}
	sender.CantSendPullQuery = false

	missingBlk.StatusV = choices.Processing

	require.NoError(te.Put(context.Background(), vdr, *reqID, missingBlk.Bytes()))

	require.Equal(pendingBlk.ID(), te.Consensus.Preference())
}

func TestEnginePushQueryRequestIDConflict(t *testing.T) {
	require := require.New(t)

	vdr, _, sender, vm, te, gBlk := setupDefaultConfig(t)

	sender.Default(true)

	missingBlk := &snowman.TestBlock{
		TestDecidable: choices.TestDecidable{
			IDV:     ids.GenerateTestID(),
			StatusV: choices.Unknown,
		},
		ParentV: gBlk.ID(),
		HeightV: 1,
		BytesV:  []byte{1},
	}
	pendingBlk := &snowman.TestBlock{
		TestDecidable: choices.TestDecidable{
			IDV:     ids.GenerateTestID(),
			StatusV: choices.Processing,
		},
		ParentV: missingBlk.IDV,
		HeightV: 2,
		BytesV:  []byte{2},
	}

	parsed := new(bool)
	vm.ParseBlockF = func(_ context.Context, b []byte) (snowman.Block, error) {
		if bytes.Equal(b, pendingBlk.Bytes()) {
			*parsed = true
			return pendingBlk, nil
		}
		return nil, errUnknownBlock
	}

	vm.GetBlockF = func(_ context.Context, blkID ids.ID) (snowman.Block, error) {
		switch blkID {
		case gBlk.ID():
			return gBlk, nil
		case pendingBlk.ID():
			if !*parsed {
				return nil, errUnknownBlock
			}
			return pendingBlk, nil
		default:
			return nil, errUnknownBlock
		}
	}

	reqID := new(uint32)
	sender.SendGetF = func(_ context.Context, reqVdr ids.NodeID, requestID uint32, blkID ids.ID) {
		*reqID = requestID
		require.Equal(vdr, reqVdr)
		require.Equal(missingBlk.ID(), blkID)
	}
	sender.CantSendChits = false

	require.NoError(te.PushQuery(context.Background(), vdr, 0, pendingBlk.Bytes(), 0))

	sender.SendGetF = nil
	sender.CantSendGet = false

	require.NoError(te.PushQuery(context.Background(), vdr, *reqID, []byte{3}, 0))

	*parsed = false
	vm.ParseBlockF = func(_ context.Context, b []byte) (snowman.Block, error) {
		if bytes.Equal(b, missingBlk.Bytes()) {
			*parsed = true
			return missingBlk, nil
		}
		return nil, errUnknownBlock
	}
	vm.GetBlockF = func(_ context.Context, blkID ids.ID) (snowman.Block, error) {
		switch blkID {
		case gBlk.ID():
			return gBlk, nil
		case missingBlk.ID():
			if !*parsed {
				return nil, errUnknownBlock
			}
			return missingBlk, nil
		default:
			return nil, errUnknownBlock
		}
	}
	sender.CantSendPullQuery = false

	require.NoError(te.Put(context.Background(), vdr, *reqID, missingBlk.Bytes()))

	require.Equal(pendingBlk.ID(), te.Consensus.Preference())
}

func TestEngineAggressivePolling(t *testing.T) {
	require := require.New(t)

	engCfg := DefaultConfig()
	engCfg.Params.ConcurrentRepolls = 2

	vals := validators.NewManager()
	engCfg.Validators = vals

	vdr := ids.GenerateTestNodeID()
	require.NoError(vals.AddStaker(engCfg.Ctx.SubnetID, vdr, nil, ids.Empty, 1))

	sender := &common.SenderTest{T: t}
	engCfg.Sender = sender
	sender.Default(true)

	vm := &block.TestVM{}
	vm.T = t
	engCfg.VM = vm

	vm.Default(true)
	vm.CantSetState = false
	vm.CantSetPreference = false

	gBlk := &snowman.TestBlock{TestDecidable: choices.TestDecidable{
		IDV:     ids.GenerateTestID(),
		StatusV: choices.Accepted,
	}}

	vm.LastAcceptedF = func(context.Context) (ids.ID, error) {
		return gBlk.ID(), nil
	}
	vm.GetBlockF = func(_ context.Context, blkID ids.ID) (snowman.Block, error) {
		require.Equal(gBlk.ID(), blkID)
		return gBlk, nil
	}

	te, err := newTransitive(engCfg)
	require.NoError(err)

	require.NoError(te.Start(context.Background(), 0))

	vm.GetBlockF = nil
	vm.LastAcceptedF = nil

	pendingBlk := &snowman.TestBlock{
		TestDecidable: choices.TestDecidable{
			IDV:     ids.GenerateTestID(),
			StatusV: choices.Processing,
		},
		ParentV: gBlk.IDV,
		HeightV: 1,
		BytesV:  []byte{1},
	}

	parsed := new(bool)
	vm.ParseBlockF = func(_ context.Context, b []byte) (snowman.Block, error) {
		if bytes.Equal(b, pendingBlk.Bytes()) {
			*parsed = true
			return pendingBlk, nil
		}
		return nil, errUnknownBlock
	}

	vm.GetBlockF = func(_ context.Context, blkID ids.ID) (snowman.Block, error) {
		switch blkID {
		case gBlk.ID():
			return gBlk, nil
		case pendingBlk.ID():
			if !*parsed {
				return nil, errUnknownBlock
			}
			return pendingBlk, nil
		default:
			return nil, errUnknownBlock
		}
	}

	numPulled := new(int)
	sender.SendPullQueryF = func(context.Context, set.Set[ids.NodeID], uint32, ids.ID, uint64) {
		*numPulled++
	}

	require.NoError(te.Put(context.Background(), vdr, 0, pendingBlk.Bytes()))

	require.Equal(2, *numPulled)
}

func TestEngineDoubleChit(t *testing.T) {
	require := require.New(t)

	engCfg := DefaultConfig()
	engCfg.Params = snowball.Parameters{
		K:                     2,
		AlphaPreference:       2,
		AlphaConfidence:       2,
		BetaVirtuous:          1,
		BetaRogue:             2,
		ConcurrentRepolls:     1,
		OptimalProcessing:     1,
		MaxOutstandingItems:   1,
		MaxItemProcessingTime: 1,
	}

	vals := validators.NewManager()
	engCfg.Validators = vals

	vdr0 := ids.GenerateTestNodeID()
	vdr1 := ids.GenerateTestNodeID()

	require.NoError(vals.AddStaker(engCfg.Ctx.SubnetID, vdr0, nil, ids.Empty, 1))
	require.NoError(vals.AddStaker(engCfg.Ctx.SubnetID, vdr1, nil, ids.Empty, 1))

	sender := &common.SenderTest{T: t}
	engCfg.Sender = sender

	sender.Default(true)

	vm := &block.TestVM{}
	vm.T = t
	engCfg.VM = vm

	vm.Default(true)
	vm.CantSetState = false
	vm.CantSetPreference = false

	gBlk := &snowman.TestBlock{TestDecidable: choices.TestDecidable{
		IDV:     ids.GenerateTestID(),
		StatusV: choices.Accepted,
	}}

	vm.LastAcceptedF = func(context.Context) (ids.ID, error) {
		return gBlk.ID(), nil
	}
	vm.GetBlockF = func(_ context.Context, id ids.ID) (snowman.Block, error) {
		require.Equal(gBlk.ID(), id)
		return gBlk, nil
	}

	te, err := newTransitive(engCfg)
	require.NoError(err)

	require.NoError(te.Start(context.Background(), 0))

	vm.LastAcceptedF = nil

	blk := &snowman.TestBlock{
		TestDecidable: choices.TestDecidable{
			IDV:     ids.GenerateTestID(),
			StatusV: choices.Processing,
		},
		ParentV: gBlk.IDV,
		HeightV: 1,
		BytesV:  []byte{1},
	}

	queried := new(bool)
	queryRequestID := new(uint32)
	sender.SendPullQueryF = func(_ context.Context, inVdrs set.Set[ids.NodeID], requestID uint32, blkID ids.ID, requestedHeight uint64) {
		require.False((*queried))
		*queried = true
		*queryRequestID = requestID
		vdrSet := set.Of(vdr0, vdr1)
		require.Equal(vdrSet, inVdrs)
		require.Equal(blk.ID(), blkID)
		require.Equal(uint64(1), requestedHeight)
	}
	require.NoError(te.issue(
		context.Background(),
		te.Ctx.NodeID,
		blk,
		false,
<<<<<<< HEAD
		te.metrics.providerSource.WithLabelValues(unknownSource),
=======
		te.metrics.issued.WithLabelValues(unknownSource),
>>>>>>> 6ed238cb
	))

	vm.GetBlockF = func(_ context.Context, id ids.ID) (snowman.Block, error) {
		switch id {
		case gBlk.ID():
			return gBlk, nil
		case blk.ID():
			return blk, nil
		}
		require.FailNow(errUnknownBlock.Error())
		return nil, errUnknownBlock
	}

	require.Equal(choices.Processing, blk.Status())

	require.NoError(te.Chits(context.Background(), vdr0, *queryRequestID, blk.ID(), blk.ID(), blk.ID()))
	require.Equal(choices.Processing, blk.Status())

	require.NoError(te.Chits(context.Background(), vdr0, *queryRequestID, blk.ID(), blk.ID(), blk.ID()))
	require.Equal(choices.Processing, blk.Status())

	require.NoError(te.Chits(context.Background(), vdr1, *queryRequestID, blk.ID(), blk.ID(), blk.ID()))
	require.Equal(choices.Accepted, blk.Status())
}

func TestEngineBuildBlockLimit(t *testing.T) {
	require := require.New(t)

	engCfg := DefaultConfig()
	engCfg.Params.K = 1
	engCfg.Params.AlphaPreference = 1
	engCfg.Params.AlphaConfidence = 1
	engCfg.Params.OptimalProcessing = 1

	vals := validators.NewManager()
	engCfg.Validators = vals

	vdr := ids.GenerateTestNodeID()
	require.NoError(vals.AddStaker(engCfg.Ctx.SubnetID, vdr, nil, ids.Empty, 1))

	sender := &common.SenderTest{T: t}
	engCfg.Sender = sender
	sender.Default(true)

	vm := &block.TestVM{}
	vm.T = t
	engCfg.VM = vm

	vm.Default(true)
	vm.CantSetState = false
	vm.CantSetPreference = false

	gBlk := &snowman.TestBlock{TestDecidable: choices.TestDecidable{
		IDV:     Genesis,
		StatusV: choices.Accepted,
	}}

	vm.LastAcceptedF = func(context.Context) (ids.ID, error) {
		return gBlk.ID(), nil
	}
	vm.GetBlockF = func(_ context.Context, blkID ids.ID) (snowman.Block, error) {
		require.Equal(gBlk.ID(), blkID)
		return gBlk, nil
	}

	te, err := newTransitive(engCfg)
	require.NoError(err)

	require.NoError(te.Start(context.Background(), 0))

	vm.GetBlockF = nil
	vm.LastAcceptedF = nil

	blk0 := &snowman.TestBlock{
		TestDecidable: choices.TestDecidable{
			IDV:     ids.GenerateTestID(),
			StatusV: choices.Processing,
		},
		ParentV: gBlk.IDV,
		HeightV: 1,
		BytesV:  []byte{1},
	}
	blk1 := &snowman.TestBlock{
		TestDecidable: choices.TestDecidable{
			IDV:     ids.GenerateTestID(),
			StatusV: choices.Processing,
		},
		ParentV: blk0.IDV,
		HeightV: 2,
		BytesV:  []byte{2},
	}
	blks := []snowman.Block{blk0, blk1}

	var (
		queried bool
		reqID   uint32
	)
	sender.SendPushQueryF = func(_ context.Context, inVdrs set.Set[ids.NodeID], rID uint32, _ []byte, _ uint64) {
		reqID = rID
		require.False(queried)
		queried = true
		vdrSet := set.Of(vdr)
		require.Equal(vdrSet, inVdrs)
	}

	vm.GetBlockF = func(_ context.Context, blkID ids.ID) (snowman.Block, error) {
		switch blkID {
		case gBlk.ID():
			return gBlk, nil
		default:
			return nil, errUnknownBlock
		}
	}

	blkToReturn := 0
	vm.BuildBlockF = func(context.Context) (snowman.Block, error) {
		require.Less(blkToReturn, len(blks))
		blk := blks[blkToReturn]
		blkToReturn++
		return blk, nil
	}
	require.NoError(te.Notify(context.Background(), common.PendingTxs))

	require.True(queried)

	queried = false
	require.NoError(te.Notify(context.Background(), common.PendingTxs))

	require.False(queried)

	vm.GetBlockF = func(_ context.Context, blkID ids.ID) (snowman.Block, error) {
		switch blkID {
		case gBlk.ID():
			return gBlk, nil
		case blk0.ID():
			return blk0, nil
		default:
			return nil, errUnknownBlock
		}
	}

	require.NoError(te.Chits(context.Background(), vdr, reqID, blk0.ID(), blk0.ID(), blk0.ID()))

	require.True(queried)
}

func TestEngineReceiveNewRejectedBlock(t *testing.T) {
	require := require.New(t)

	vdr, _, sender, vm, te, gBlk := setupDefaultConfig(t)

	acceptedBlk := &snowman.TestBlock{
		TestDecidable: choices.TestDecidable{
			IDV:     ids.GenerateTestID(),
			StatusV: choices.Processing,
		},
		ParentV: gBlk.ID(),
		HeightV: 1,
		BytesV:  []byte{1},
	}
	rejectedBlk := &snowman.TestBlock{
		TestDecidable: choices.TestDecidable{
			IDV:     ids.GenerateTestID(),
			StatusV: choices.Unknown,
		},
		ParentV: gBlk.ID(),
		HeightV: 1,
		BytesV:  []byte{2},
	}
	pendingBlk := &snowman.TestBlock{
		TestDecidable: choices.TestDecidable{
			IDV:     ids.GenerateTestID(),
			StatusV: choices.Processing,
		},
		ParentV: rejectedBlk.IDV,
		HeightV: 2,
		BytesV:  []byte{3},
	}

	vm.ParseBlockF = func(_ context.Context, b []byte) (snowman.Block, error) {
		switch {
		case bytes.Equal(b, acceptedBlk.Bytes()):
			return acceptedBlk, nil
		case bytes.Equal(b, rejectedBlk.Bytes()):
			return rejectedBlk, nil
		case bytes.Equal(b, pendingBlk.Bytes()):
			return pendingBlk, nil
		default:
			require.FailNow(errUnknownBlock.Error())
			return nil, errUnknownBlock
		}
	}

	vm.GetBlockF = func(_ context.Context, blkID ids.ID) (snowman.Block, error) {
		switch blkID {
		case gBlk.ID():
			return gBlk, nil
		case acceptedBlk.ID():
			return acceptedBlk, nil
		default:
			return nil, errUnknownBlock
		}
	}

	var (
		asked bool
		reqID uint32
	)
	sender.SendPullQueryF = func(_ context.Context, _ set.Set[ids.NodeID], rID uint32, _ ids.ID, _ uint64) {
		asked = true
		reqID = rID
	}

	require.NoError(te.Put(context.Background(), vdr, 0, acceptedBlk.Bytes()))

	require.True(asked)

	require.NoError(te.Chits(context.Background(), vdr, reqID, acceptedBlk.ID(), acceptedBlk.ID(), acceptedBlk.ID()))

	sender.SendPullQueryF = nil
	asked = false

	sender.SendGetF = func(_ context.Context, _ ids.NodeID, rID uint32, _ ids.ID) {
		asked = true
		reqID = rID
	}

	require.NoError(te.Put(context.Background(), vdr, 0, pendingBlk.Bytes()))

	require.True(asked)

	rejectedBlk.StatusV = choices.Rejected

	require.NoError(te.Put(context.Background(), vdr, reqID, rejectedBlk.Bytes()))

	require.Zero(te.blkReqs.Len())
}

func TestEngineRejectionAmplification(t *testing.T) {
	require := require.New(t)

	vdr, _, sender, vm, te, gBlk := setupDefaultConfig(t)

	acceptedBlk := &snowman.TestBlock{
		TestDecidable: choices.TestDecidable{
			IDV:     ids.GenerateTestID(),
			StatusV: choices.Processing,
		},
		ParentV: gBlk.ID(),
		HeightV: 1,
		BytesV:  []byte{1},
	}
	rejectedBlk := &snowman.TestBlock{
		TestDecidable: choices.TestDecidable{
			IDV:     ids.GenerateTestID(),
			StatusV: choices.Unknown,
		},
		ParentV: gBlk.ID(),
		HeightV: 1,
		BytesV:  []byte{2},
	}
	pendingBlk := &snowman.TestBlock{
		TestDecidable: choices.TestDecidable{
			IDV:     ids.GenerateTestID(),
			StatusV: choices.Processing,
		},
		ParentV: rejectedBlk.IDV,
		HeightV: 2,
		BytesV:  []byte{3},
	}

	vm.ParseBlockF = func(_ context.Context, b []byte) (snowman.Block, error) {
		switch {
		case bytes.Equal(b, acceptedBlk.Bytes()):
			return acceptedBlk, nil
		case bytes.Equal(b, rejectedBlk.Bytes()):
			return rejectedBlk, nil
		case bytes.Equal(b, pendingBlk.Bytes()):
			return pendingBlk, nil
		default:
			require.FailNow(errUnknownBlock.Error())
			return nil, errUnknownBlock
		}
	}

	vm.GetBlockF = func(_ context.Context, blkID ids.ID) (snowman.Block, error) {
		switch blkID {
		case gBlk.ID():
			return gBlk, nil
		case acceptedBlk.ID():
			return acceptedBlk, nil
		default:
			return nil, errUnknownBlock
		}
	}

	var (
		queried bool
		reqID   uint32
	)
	sender.SendPullQueryF = func(_ context.Context, _ set.Set[ids.NodeID], rID uint32, _ ids.ID, _ uint64) {
		queried = true
		reqID = rID
	}

	require.NoError(te.Put(context.Background(), vdr, 0, acceptedBlk.Bytes()))

	require.True(queried)

	vm.GetBlockF = func(_ context.Context, blkID ids.ID) (snowman.Block, error) {
		switch blkID {
		case gBlk.ID():
			return gBlk, nil
		case acceptedBlk.ID():
			return acceptedBlk, nil
		default:
			return nil, errUnknownBlock
		}
	}

	require.NoError(te.Chits(context.Background(), vdr, reqID, acceptedBlk.ID(), acceptedBlk.ID(), acceptedBlk.ID()))

	require.Zero(te.Consensus.NumProcessing())

	queried = false
	var asked bool
	sender.SendPullQueryF = func(context.Context, set.Set[ids.NodeID], uint32, ids.ID, uint64) {
		queried = true
	}
	sender.SendGetF = func(_ context.Context, _ ids.NodeID, rID uint32, blkID ids.ID) {
		asked = true
		reqID = rID

		require.Equal(rejectedBlk.ID(), blkID)
	}

	require.NoError(te.Put(context.Background(), vdr, 0, pendingBlk.Bytes()))

	require.False(queried)
	require.True(asked)

	rejectedBlk.StatusV = choices.Processing
	require.NoError(te.Put(context.Background(), vdr, reqID, rejectedBlk.Bytes()))

	require.False(queried)
}

// Test that the node will not issue a block into consensus that it knows will
// be rejected because the parent is rejected.
func TestEngineTransitiveRejectionAmplificationDueToRejectedParent(t *testing.T) {
	require := require.New(t)

	vdr, _, sender, vm, te, gBlk := setupDefaultConfig(t)

	acceptedBlk := &snowman.TestBlock{
		TestDecidable: choices.TestDecidable{
			IDV:     ids.GenerateTestID(),
			StatusV: choices.Processing,
		},
		ParentV: gBlk.ID(),
		HeightV: 1,
		BytesV:  []byte{1},
	}
	rejectedBlk := &snowman.TestBlock{
		TestDecidable: choices.TestDecidable{
			IDV:     ids.GenerateTestID(),
			StatusV: choices.Rejected,
		},
		ParentV: gBlk.ID(),
		HeightV: 1,
		BytesV:  []byte{2},
	}
	pendingBlk := &snowman.TestBlock{
		TestDecidable: choices.TestDecidable{
			IDV:     ids.GenerateTestID(),
			RejectV: errUnexpectedCall,
			StatusV: choices.Processing,
		},
		ParentV: rejectedBlk.IDV,
		HeightV: 2,
		BytesV:  []byte{3},
	}

	vm.ParseBlockF = func(_ context.Context, b []byte) (snowman.Block, error) {
		switch {
		case bytes.Equal(b, acceptedBlk.Bytes()):
			return acceptedBlk, nil
		case bytes.Equal(b, rejectedBlk.Bytes()):
			return rejectedBlk, nil
		case bytes.Equal(b, pendingBlk.Bytes()):
			return pendingBlk, nil
		default:
			require.FailNow(errUnknownBlock.Error())
			return nil, errUnknownBlock
		}
	}

	vm.GetBlockF = func(_ context.Context, blkID ids.ID) (snowman.Block, error) {
		switch blkID {
		case gBlk.ID():
			return gBlk, nil
		case acceptedBlk.ID():
			return acceptedBlk, nil
		case rejectedBlk.ID():
			return rejectedBlk, nil
		default:
			return nil, errUnknownBlock
		}
	}

	var (
		queried bool
		reqID   uint32
	)
	sender.SendPullQueryF = func(_ context.Context, _ set.Set[ids.NodeID], rID uint32, _ ids.ID, _ uint64) {
		queried = true
		reqID = rID
	}

	require.NoError(te.Put(context.Background(), vdr, 0, acceptedBlk.Bytes()))

	require.True(queried)

	require.NoError(te.Chits(context.Background(), vdr, reqID, acceptedBlk.ID(), acceptedBlk.ID(), acceptedBlk.ID()))

	require.Zero(te.Consensus.NumProcessing())

	require.NoError(te.Put(context.Background(), vdr, 0, pendingBlk.Bytes()))

	require.Zero(te.Consensus.NumProcessing())

	require.Empty(te.pending)
}

// Test that the node will not issue a block into consensus that it knows will
// be rejected because the parent is failing verification.
func TestEngineTransitiveRejectionAmplificationDueToInvalidParent(t *testing.T) {
	require := require.New(t)

	vdr, _, sender, vm, te, gBlk := setupDefaultConfig(t)

	acceptedBlk := &snowman.TestBlock{
		TestDecidable: choices.TestDecidable{
			IDV:     ids.GenerateTestID(),
			StatusV: choices.Processing,
		},
		ParentV: gBlk.ID(),
		HeightV: 1,
		BytesV:  []byte{1},
	}
	rejectedBlk := &snowman.TestBlock{
		TestDecidable: choices.TestDecidable{
			IDV:     ids.GenerateTestID(),
			StatusV: choices.Processing,
		},
		ParentV: gBlk.ID(),
		HeightV: 1,
		VerifyV: errUnexpectedCall,
		BytesV:  []byte{2},
	}
	pendingBlk := &snowman.TestBlock{
		TestDecidable: choices.TestDecidable{
			IDV:     ids.GenerateTestID(),
			RejectV: errUnexpectedCall,
			StatusV: choices.Processing,
		},
		ParentV: rejectedBlk.IDV,
		HeightV: 2,
		BytesV:  []byte{3},
	}

	vm.ParseBlockF = func(_ context.Context, b []byte) (snowman.Block, error) {
		switch {
		case bytes.Equal(b, acceptedBlk.Bytes()):
			return acceptedBlk, nil
		case bytes.Equal(b, rejectedBlk.Bytes()):
			return rejectedBlk, nil
		case bytes.Equal(b, pendingBlk.Bytes()):
			return pendingBlk, nil
		default:
			require.FailNow(errUnknownBlock.Error())
			return nil, errUnknownBlock
		}
	}

	vm.GetBlockF = func(_ context.Context, blkID ids.ID) (snowman.Block, error) {
		switch blkID {
		case gBlk.ID():
			return gBlk, nil
		default:
			return nil, errUnknownBlock
		}
	}

	var (
		queried bool
		reqID   uint32
	)
	sender.SendPullQueryF = func(_ context.Context, _ set.Set[ids.NodeID], rID uint32, _ ids.ID, _ uint64) {
		queried = true
		reqID = rID
	}

	require.NoError(te.Put(context.Background(), vdr, 0, acceptedBlk.Bytes()))
	require.True(queried)

	vm.GetBlockF = func(_ context.Context, blkID ids.ID) (snowman.Block, error) {
		switch blkID {
		case gBlk.ID():
			return gBlk, nil
		case rejectedBlk.ID():
			return rejectedBlk, nil
		case acceptedBlk.ID():
			return acceptedBlk, nil
		default:
			return nil, errUnknownBlock
		}
	}

	require.NoError(te.Chits(context.Background(), vdr, reqID, acceptedBlk.ID(), acceptedBlk.ID(), acceptedBlk.ID()))

	require.NoError(te.Put(context.Background(), vdr, 0, pendingBlk.Bytes()))
	require.Zero(te.Consensus.NumProcessing())
	require.Empty(te.pending)
}

// Test that the node will not gossip a block that isn't preferred.
func TestEngineNonPreferredAmplification(t *testing.T) {
	require := require.New(t)

	vdr, _, sender, vm, te, gBlk := setupDefaultConfig(t)

	preferredBlk := &snowman.TestBlock{
		TestDecidable: choices.TestDecidable{
			IDV:     ids.GenerateTestID(),
			StatusV: choices.Processing,
		},
		ParentV: gBlk.ID(),
		HeightV: 1,
		BytesV:  []byte{1},
	}
	nonPreferredBlk := &snowman.TestBlock{
		TestDecidable: choices.TestDecidable{
			IDV:     ids.GenerateTestID(),
			StatusV: choices.Processing,
		},
		ParentV: gBlk.ID(),
		HeightV: 1,
		BytesV:  []byte{2},
	}

	vm.ParseBlockF = func(_ context.Context, b []byte) (snowman.Block, error) {
		switch {
		case bytes.Equal(b, preferredBlk.Bytes()):
			return preferredBlk, nil
		case bytes.Equal(b, nonPreferredBlk.Bytes()):
			return nonPreferredBlk, nil
		default:
			require.FailNow(errUnknownBlock.Error())
			return nil, errUnknownBlock
		}
	}

	vm.GetBlockF = func(_ context.Context, blkID ids.ID) (snowman.Block, error) {
		switch blkID {
		case gBlk.ID():
			return gBlk, nil
		default:
			return nil, errUnknownBlock
		}
	}

	sender.SendPushQueryF = func(_ context.Context, _ set.Set[ids.NodeID], _ uint32, blkBytes []byte, requestedHeight uint64) {
		require.NotEqual(nonPreferredBlk.Bytes(), blkBytes)
		require.Equal(uint64(1), requestedHeight)
	}
	sender.SendPullQueryF = func(_ context.Context, _ set.Set[ids.NodeID], _ uint32, blkID ids.ID, requestedHeight uint64) {
		require.NotEqual(nonPreferredBlk.ID(), blkID)
		require.Equal(uint64(1), requestedHeight)
	}

	require.NoError(te.Put(context.Background(), vdr, 0, preferredBlk.Bytes()))

	require.NoError(te.Put(context.Background(), vdr, 0, nonPreferredBlk.Bytes()))
}

// Test that in the following scenario, if block B fails verification, votes
// will still be bubbled through to the valid block A. This is a regression test
// to ensure that the consensus engine correctly handles the case that votes can
// be bubbled correctly through a block that cannot pass verification until one
// of its ancestors has been marked as accepted.
//
//	G
//	|
//	A
//	|
//	B
func TestEngineBubbleVotesThroughInvalidBlock(t *testing.T) {
	require := require.New(t)

	vdr, _, sender, vm, te, gBlk := setupDefaultConfig(t)
	expectedVdrSet := set.Of(vdr)

	// [blk1] is a child of [gBlk] and currently passes verification
	blk1 := &snowman.TestBlock{
		TestDecidable: choices.TestDecidable{
			IDV:     ids.GenerateTestID(),
			StatusV: choices.Processing,
		},
		ParentV: gBlk.ID(),
		HeightV: 1,
		BytesV:  []byte{1},
	}
	// [blk2] is a child of [blk1] and cannot pass verification until [blk1]
	// has been marked as accepted.
	blk2 := &snowman.TestBlock{
		TestDecidable: choices.TestDecidable{
			IDV:     ids.GenerateTestID(),
			StatusV: choices.Processing,
		},
		ParentV: blk1.ID(),
		HeightV: 2,
		BytesV:  []byte{2},
		VerifyV: errInvalid,
	}

	// The VM should be able to parse [blk1] and [blk2]
	vm.ParseBlockF = func(_ context.Context, b []byte) (snowman.Block, error) {
		switch {
		case bytes.Equal(b, blk1.Bytes()):
			return blk1, nil
		case bytes.Equal(b, blk2.Bytes()):
			return blk2, nil
		default:
			require.FailNow(errUnknownBlock.Error())
			return nil, errUnknownBlock
		}
	}

	// for now, this VM should only be able to retrieve [gBlk] from storage
	// this "GetBlockF" will be updated after blocks are verified/accepted
	// in the following tests
	vm.GetBlockF = func(_ context.Context, blkID ids.ID) (snowman.Block, error) {
		switch blkID {
		case gBlk.ID():
			return gBlk, nil
		default:
			return nil, errUnknownBlock
		}
	}

	asked := new(bool)
	reqID := new(uint32)
	sender.SendGetF = func(_ context.Context, inVdr ids.NodeID, requestID uint32, blkID ids.ID) {
		*reqID = requestID
		require.False(*asked)
		require.Equal(blk1.ID(), blkID)
		require.Equal(vdr, inVdr)
		*asked = true
	}
	// This engine receives a Gossip message for [blk2] which was "unknown" in this engine.
	// The engine thus learns about its ancestor [blk1] and should send a Get request for it.
	// (see above for expected "Get" request)
	require.NoError(te.Put(context.Background(), vdr, constants.GossipMsgRequestID, blk2.Bytes()))
	require.True(*asked)

	// Prepare to PushQuery [blk1] after our Get request is fulfilled. We should not PushQuery
	// [blk2] since it currently fails verification.
	queried := new(bool)
	queryRequestID := new(uint32)
	sender.SendPullQueryF = func(_ context.Context, inVdrs set.Set[ids.NodeID], requestID uint32, blkID ids.ID, requestedHeight uint64) {
		require.False(*queried)
		*queried = true

		*queryRequestID = requestID
		vdrSet := set.Of(vdr)
		require.Equal(vdrSet, inVdrs)
		require.Equal(blk1.ID(), blkID)
		require.Equal(uint64(1), requestedHeight)
	}
	// This engine now handles the response to the "Get" request. This should cause [blk1] to be issued
	// which will result in attempting to issue [blk2]. However, [blk2] should fail verification and be dropped.
	// By issuing [blk1], this node should fire a "PushQuery" request for [blk1].
	// (see above for expected "PushQuery" request)
	require.NoError(te.Put(context.Background(), vdr, *reqID, blk1.Bytes()))
	require.True(*asked)
	require.True(*queried, "Didn't query the newly issued blk1")

	// now [blk1] is verified, vm can return it
	vm.GetBlockF = func(_ context.Context, blkID ids.ID) (snowman.Block, error) {
		switch blkID {
		case gBlk.ID():
			return gBlk, nil
		case blk1.ID():
			return blk1, nil
		default:
			return nil, errUnknownBlock
		}
	}

	sendReqID := new(uint32)
	reqVdr := new(ids.NodeID)
	// Update GetF to produce a more detailed error message in the case that receiving a Chits
	// message causes us to send another Get request.
	sender.SendGetF = func(_ context.Context, inVdr ids.NodeID, requestID uint32, blkID ids.ID) {
		require.Equal(blk2.ID(), blkID)

		*sendReqID = requestID
		*reqVdr = inVdr
	}

	// Now we are expecting a Chits message, and we receive it for [blk2]
	// instead of [blk1]. This will cause the node to again request [blk2].
	require.NoError(te.Chits(context.Background(), vdr, *queryRequestID, blk2.ID(), blk1.ID(), blk2.ID()))

	// The votes should be bubbled through [blk2] despite the fact that it is
	// failing verification.
	require.NoError(te.Put(context.Background(), *reqVdr, *sendReqID, blk2.Bytes()))

	// The vote should be bubbled through [blk2], such that [blk1] gets marked as Accepted.
	require.Equal(choices.Accepted, blk1.Status())
	require.Equal(choices.Processing, blk2.Status())

	// Now that [blk1] has been marked as Accepted, [blk2] can pass verification.
	blk2.VerifyV = nil
	vm.GetBlockF = func(_ context.Context, blkID ids.ID) (snowman.Block, error) {
		switch blkID {
		case gBlk.ID():
			return gBlk, nil
		case blk1.ID():
			return blk1, nil
		case blk2.ID():
			return blk2, nil
		default:
			return nil, errUnknownBlock
		}
	}
	*queried = false
	// Prepare to PushQuery [blk2] after receiving a Gossip message with [blk2].
	sender.SendPullQueryF = func(_ context.Context, inVdrs set.Set[ids.NodeID], requestID uint32, blkID ids.ID, requestedHeight uint64) {
		require.False(*queried)
		*queried = true
		*queryRequestID = requestID
		require.Equal(expectedVdrSet, inVdrs)
		require.Equal(blk2.ID(), blkID)
		require.Equal(uint64(2), requestedHeight)
	}
	// Expect that the Engine will send a PushQuery after receiving this Gossip message for [blk2].
	require.NoError(te.Put(context.Background(), vdr, constants.GossipMsgRequestID, blk2.Bytes()))
	require.True(*queried)

	// After a single vote for [blk2], it should be marked as accepted.
	require.NoError(te.Chits(context.Background(), vdr, *queryRequestID, blk2.ID(), blk1.ID(), blk2.ID()))
	require.Equal(choices.Accepted, blk2.Status())
}

// Test that in the following scenario, if block B fails verification, votes
// will still be bubbled through from block C to the valid block A. This is a
// regression test to ensure that the consensus engine correctly handles the
// case that votes can be bubbled correctly through a chain that cannot pass
// verification until one of its ancestors has been marked as accepted.
//
//	G
//	|
//	A
//	|
//	B
//	|
//	C
func TestEngineBubbleVotesThroughInvalidChain(t *testing.T) {
	require := require.New(t)

	vdr, _, sender, vm, te, gBlk := setupDefaultConfig(t)
	expectedVdrSet := set.Of(vdr)

	// [blk1] is a child of [gBlk] and currently passes verification
	blk1 := &snowman.TestBlock{
		TestDecidable: choices.TestDecidable{
			IDV:     ids.GenerateTestID(),
			StatusV: choices.Processing,
		},
		ParentV: gBlk.ID(),
		HeightV: 1,
		BytesV:  []byte{1},
	}
	// [blk2] is a child of [blk1] and cannot pass verification until [blk1]
	// has been marked as accepted.
	blk2 := &snowman.TestBlock{
		TestDecidable: choices.TestDecidable{
			IDV:     ids.GenerateTestID(),
			StatusV: choices.Processing,
		},
		ParentV: blk1.ID(),
		HeightV: 2,
		BytesV:  []byte{2},
		VerifyV: errInvalid,
	}
	// [blk3] is a child of [blk2] and will not attempt to be issued until
	// [blk2] has successfully been verified.
	blk3 := &snowman.TestBlock{
		TestDecidable: choices.TestDecidable{
			IDV:     ids.GenerateTestID(),
			StatusV: choices.Processing,
		},
		ParentV: blk2.ID(),
		HeightV: 3,
		BytesV:  []byte{3},
	}

	// The VM should be able to parse [blk1], [blk2], and [blk3]
	vm.ParseBlockF = func(_ context.Context, b []byte) (snowman.Block, error) {
		switch {
		case bytes.Equal(b, blk1.Bytes()):
			return blk1, nil
		case bytes.Equal(b, blk2.Bytes()):
			return blk2, nil
		case bytes.Equal(b, blk3.Bytes()):
			return blk3, nil
		default:
			require.FailNow(errUnknownBlock.Error())
			return nil, errUnknownBlock
		}
	}

	// The VM should be able to retrieve [gBlk] and [blk1] from storage
	vm.GetBlockF = func(_ context.Context, blkID ids.ID) (snowman.Block, error) {
		switch blkID {
		case gBlk.ID():
			return gBlk, nil
		case blk1.ID():
			return blk1, nil
		default:
			return nil, errUnknownBlock
		}
	}

	asked := new(bool)
	reqID := new(uint32)
	sender.SendGetF = func(_ context.Context, inVdr ids.NodeID, requestID uint32, blkID ids.ID) {
		*reqID = requestID
		require.False(*asked)
		require.Equal(blk2.ID(), blkID)
		require.Equal(vdr, inVdr)
		*asked = true
	}
	// Receive Gossip message for [blk3] first and expect the sender to issue a
	// Get request for its ancestor: [blk2].
	require.NoError(te.Put(context.Background(), vdr, constants.GossipMsgRequestID, blk3.Bytes()))
	require.True(*asked)

	// Prepare to PushQuery [blk1] after our request for [blk2] is fulfilled.
	// We should not PushQuery [blk2] since it currently fails verification.
	// We should not PushQuery [blk3] because [blk2] wasn't issued.
	queried := new(bool)
	queryRequestID := new(uint32)
	sender.SendPullQueryF = func(_ context.Context, inVdrs set.Set[ids.NodeID], requestID uint32, blkID ids.ID, requestedHeight uint64) {
		require.False(*queried)
		*queried = true
		*queryRequestID = requestID
		require.Equal(expectedVdrSet, inVdrs)
		require.Equal(blk1.ID(), blkID)
		require.Equal(uint64(1), requestedHeight)
	}

	// Answer the request, this should result in [blk1] being issued as well.
	require.NoError(te.Put(context.Background(), vdr, *reqID, blk2.Bytes()))
	require.True(*queried)

	sendReqID := new(uint32)
	reqVdr := new(ids.NodeID)
	// Update GetF to produce a more detailed error message in the case that receiving a Chits
	// message causes us to send another Get request.
	sender.SendGetF = func(_ context.Context, inVdr ids.NodeID, requestID uint32, blkID ids.ID) {
		switch blkID {
		case blk1.ID():
			require.FailNow("Unexpectedly sent a Get request for blk1")
		case blk2.ID():
			t.Logf("sending get for blk2 with %d", requestID)
			*sendReqID = requestID
			*reqVdr = inVdr
			return
		case blk3.ID():
			t.Logf("sending get for blk3 with %d", requestID)
			*sendReqID = requestID
			*reqVdr = inVdr
			return
		default:
			require.FailNow("Unexpectedly sent a Get request for unknown block")
		}
	}

	// Now we are expecting a Chits message and we receive it for [blk3].
	// This will cause the node to again request [blk3].
	require.NoError(te.Chits(context.Background(), vdr, *queryRequestID, blk3.ID(), blk1.ID(), blk3.ID()))

	// Drop the re-request for [blk3] to cause the poll to terminate. The votes
	// should be bubbled through [blk3] despite the fact that it hasn't been
	// issued.
	require.NoError(te.GetFailed(context.Background(), *reqVdr, *sendReqID))

	// The vote should be bubbled through [blk3] and [blk2] such that [blk1]
	// gets marked as Accepted.
	require.Equal(choices.Accepted, blk1.Status())
}

func TestEngineBuildBlockWithCachedNonVerifiedParent(t *testing.T) {
	require := require.New(t)
	vdr, _, sender, vm, te, gBlk := setupDefaultConfig(t)

	sender.Default(true)

	grandParentBlk := &snowman.TestBlock{
		TestDecidable: choices.TestDecidable{
			IDV:     ids.GenerateTestID(),
			StatusV: choices.Processing,
		},
		ParentV: gBlk.ID(),
		HeightV: 1,
		BytesV:  []byte{1},
	}

	parentBlkA := &snowman.TestBlock{
		TestDecidable: choices.TestDecidable{
			IDV:     ids.GenerateTestID(),
			StatusV: choices.Processing,
		},
		ParentV: grandParentBlk.ID(),
		HeightV: 2,
		VerifyV: errTest, // Reports as invalid
		BytesV:  []byte{2},
	}

	// Note that [parentBlkB] has the same [ID()] as [parentBlkA];
	// it's a different instantiation of the same block.
	parentBlkB := &snowman.TestBlock{
		TestDecidable: choices.TestDecidable{
			IDV:     parentBlkA.IDV,
			StatusV: choices.Processing,
		},
		ParentV: parentBlkA.ParentV,
		HeightV: parentBlkA.HeightV,
		BytesV:  parentBlkA.BytesV,
	}

	// Child of [parentBlkA]/[parentBlkB]
	childBlk := &snowman.TestBlock{
		TestDecidable: choices.TestDecidable{
			IDV:     ids.GenerateTestID(),
			StatusV: choices.Processing,
		},
		ParentV: parentBlkA.ID(),
		HeightV: 3,
		BytesV:  []byte{3},
	}

	vm.ParseBlockF = func(_ context.Context, b []byte) (snowman.Block, error) {
		require.Equal(grandParentBlk.BytesV, b)
		return grandParentBlk, nil
	}

	vm.GetBlockF = func(_ context.Context, blkID ids.ID) (snowman.Block, error) {
		switch blkID {
		case gBlk.ID():
			return gBlk, nil
		case grandParentBlk.IDV:
			return grandParentBlk, nil
		default:
			return nil, errUnknownBlock
		}
	}

	queryRequestGPID := new(uint32)
	sender.SendPullQueryF = func(_ context.Context, _ set.Set[ids.NodeID], requestID uint32, blkID ids.ID, requestedHeight uint64) {
		*queryRequestGPID = requestID
		require.Equal(grandParentBlk.ID(), blkID)
		require.Equal(uint64(1), requestedHeight)
	}

	// Give the engine the grandparent
	require.NoError(te.Put(context.Background(), vdr, 0, grandParentBlk.BytesV))

	vm.ParseBlockF = func(_ context.Context, b []byte) (snowman.Block, error) {
		require.Equal(parentBlkA.BytesV, b)
		return parentBlkA, nil
	}

	// Give the node [parentBlkA]/[parentBlkB].
	// When it's parsed we get [parentBlkA] (not [parentBlkB]).
	// [parentBlkA] fails verification and gets put into [te.nonVerifiedCache].
	require.NoError(te.Put(context.Background(), vdr, 0, parentBlkA.BytesV))

	vm.ParseBlockF = func(_ context.Context, b []byte) (snowman.Block, error) {
		require.Equal(parentBlkB.BytesV, b)
		return parentBlkB, nil
	}

	vm.GetBlockF = func(_ context.Context, blkID ids.ID) (snowman.Block, error) {
		switch blkID {
		case gBlk.ID():
			return gBlk, nil
		case grandParentBlk.IDV:
			return grandParentBlk, nil
		case parentBlkB.IDV:
			return parentBlkB, nil
		default:
			return nil, errUnknownBlock
		}
	}

	queryRequestAID := new(uint32)
	sender.SendPullQueryF = func(_ context.Context, _ set.Set[ids.NodeID], requestID uint32, blkID ids.ID, requestedHeight uint64) {
		*queryRequestAID = requestID
		require.Equal(parentBlkA.ID(), blkID)
		require.Equal(uint64(1), requestedHeight)
	}
	sender.CantSendPullQuery = false

	// Give the engine [parentBlkA]/[parentBlkB] again.
	// This time when we parse it we get [parentBlkB] (not [parentBlkA]).
	// When we fetch it using [GetBlockF] we get [parentBlkB].
	// Note that [parentBlkB] doesn't fail verification and is issued into consensus.
	// This evicts [parentBlkA] from [te.nonVerifiedCache].
	require.NoError(te.Put(context.Background(), vdr, 0, parentBlkA.BytesV))

	// Give 2 chits for [parentBlkA]/[parentBlkB]
	require.NoError(te.Chits(context.Background(), vdr, *queryRequestAID, parentBlkB.IDV, grandParentBlk.IDV, parentBlkB.IDV))
	require.NoError(te.Chits(context.Background(), vdr, *queryRequestGPID, parentBlkB.IDV, grandParentBlk.IDV, parentBlkB.IDV))

	// Assert that the blocks' statuses are correct.
	// The evicted [parentBlkA] shouldn't be changed.
	require.Equal(choices.Processing, parentBlkA.Status())
	require.Equal(choices.Accepted, parentBlkB.Status())

	vm.BuildBlockF = func(context.Context) (snowman.Block, error) {
		return childBlk, nil
	}

	sentQuery := new(bool)
	sender.SendPushQueryF = func(context.Context, set.Set[ids.NodeID], uint32, []byte, uint64) {
		*sentQuery = true
	}

	// Should issue a new block and send a query for it.
	require.NoError(te.Notify(context.Background(), common.PendingTxs))
	require.True(*sentQuery)
}

func TestEngineApplyAcceptedFrontierInQueryFailed(t *testing.T) {
	require := require.New(t)

	engCfg := DefaultConfig()
	engCfg.Params = snowball.Parameters{
		K:                     1,
		AlphaPreference:       1,
		AlphaConfidence:       1,
		BetaVirtuous:          2,
		BetaRogue:             2,
		ConcurrentRepolls:     1,
		OptimalProcessing:     1,
		MaxOutstandingItems:   1,
		MaxItemProcessingTime: 1,
	}

	vals := validators.NewManager()
	engCfg.Validators = vals

	vdr := ids.GenerateTestNodeID()
	require.NoError(vals.AddStaker(engCfg.Ctx.SubnetID, vdr, nil, ids.Empty, 1))

	sender := &common.SenderTest{T: t}
	engCfg.Sender = sender

	sender.Default(true)

	vm := &block.TestVM{}
	vm.T = t
	engCfg.VM = vm

	vm.Default(true)
	vm.CantSetState = false
	vm.CantSetPreference = false

	gBlk := &snowman.TestBlock{TestDecidable: choices.TestDecidable{
		IDV:     ids.GenerateTestID(),
		StatusV: choices.Accepted,
	}}

	vm.LastAcceptedF = func(context.Context) (ids.ID, error) {
		return gBlk.ID(), nil
	}
	vm.GetBlockF = func(_ context.Context, id ids.ID) (snowman.Block, error) {
		require.Equal(gBlk.ID(), id)
		return gBlk, nil
	}

	te, err := newTransitive(engCfg)
	require.NoError(err)
	require.NoError(te.Start(context.Background(), 0))

	vm.LastAcceptedF = nil

	blk := &snowman.TestBlock{
		TestDecidable: choices.TestDecidable{
			IDV:     ids.GenerateTestID(),
			StatusV: choices.Processing,
		},
		ParentV: gBlk.IDV,
		HeightV: 1,
		BytesV:  []byte{1},
	}

	queryRequestID := new(uint32)
	sender.SendPushQueryF = func(_ context.Context, inVdrs set.Set[ids.NodeID], requestID uint32, blkBytes []byte, requestedHeight uint64) {
		*queryRequestID = requestID
		require.Contains(inVdrs, vdr)
		require.Equal(blk.Bytes(), blkBytes)
		require.Equal(uint64(1), requestedHeight)
	}

	require.NoError(te.issue(
		context.Background(),
		te.Ctx.NodeID,
		blk,
		true,
<<<<<<< HEAD
		te.metrics.providerSource.WithLabelValues(unknownSource),
=======
		te.metrics.issued.WithLabelValues(unknownSource),
>>>>>>> 6ed238cb
	))

	vm.GetBlockF = func(_ context.Context, id ids.ID) (snowman.Block, error) {
		switch id {
		case gBlk.ID():
			return gBlk, nil
		case blk.ID():
			return blk, nil
		}
		require.FailNow(errUnknownBlock.Error())
		return nil, errUnknownBlock
	}

	require.Equal(choices.Processing, blk.Status())

	sender.SendPullQueryF = func(_ context.Context, inVdrs set.Set[ids.NodeID], requestID uint32, blkID ids.ID, requestedHeight uint64) {
		*queryRequestID = requestID
		require.Contains(inVdrs, vdr)
		require.Equal(blk.ID(), blkID)
		require.Equal(uint64(1), requestedHeight)
	}

	require.NoError(te.Chits(context.Background(), vdr, *queryRequestID, blk.ID(), blk.ID(), blk.ID()))

	require.Equal(choices.Processing, blk.Status())

	require.NoError(te.QueryFailed(context.Background(), vdr, *queryRequestID))

	require.Equal(choices.Accepted, blk.Status())
}<|MERGE_RESOLUTION|>--- conflicted
+++ resolved
@@ -417,11 +417,7 @@
 		te.Ctx.NodeID,
 		blk0,
 		false,
-<<<<<<< HEAD
-		te.metrics.providerSource.WithLabelValues(unknownSource),
-=======
 		te.metrics.issued.WithLabelValues(unknownSource),
->>>>>>> 6ed238cb
 	))
 
 	blk1 := &snowman.TestBlock{
@@ -537,11 +533,7 @@
 		te.Ctx.NodeID,
 		blk1,
 		false,
-<<<<<<< HEAD
-		te.metrics.providerSource.WithLabelValues(unknownSource),
-=======
 		te.metrics.issued.WithLabelValues(unknownSource),
->>>>>>> 6ed238cb
 	))
 
 	blk0.StatusV = choices.Processing
@@ -550,11 +542,7 @@
 		te.Ctx.NodeID,
 		blk0,
 		false,
-<<<<<<< HEAD
-		te.metrics.providerSource.WithLabelValues(unknownSource),
-=======
 		te.metrics.issued.WithLabelValues(unknownSource),
->>>>>>> 6ed238cb
 	))
 
 	require.Equal(blk1.ID(), te.Consensus.Preference())
@@ -593,11 +581,7 @@
 		te.Ctx.NodeID,
 		blk,
 		false,
-<<<<<<< HEAD
-		te.metrics.providerSource.WithLabelValues(unknownSource),
-=======
 		te.metrics.issued.WithLabelValues(unknownSource),
->>>>>>> 6ed238cb
 	))
 	require.NoError(te.QueryFailed(context.Background(), vdr, 1))
 
@@ -842,11 +826,7 @@
 		te.Ctx.NodeID,
 		blk,
 		true,
-<<<<<<< HEAD
-		te.metrics.providerSource.WithLabelValues(unknownSource),
-=======
 		te.metrics.issued.WithLabelValues(unknownSource),
->>>>>>> 6ed238cb
 	))
 
 	require.Equal(1, te.polls.Len())
@@ -913,11 +893,7 @@
 		te.Ctx.NodeID,
 		blk,
 		false,
-<<<<<<< HEAD
-		te.metrics.providerSource.WithLabelValues(unknownSource),
-=======
 		te.metrics.issued.WithLabelValues(unknownSource),
->>>>>>> 6ed238cb
 	))
 }
 
@@ -1026,11 +1002,7 @@
 		te.Ctx.NodeID,
 		blk,
 		false,
-<<<<<<< HEAD
-		te.metrics.providerSource.WithLabelValues(unknownSource),
-=======
 		te.metrics.issued.WithLabelValues(unknownSource),
->>>>>>> 6ed238cb
 	))
 
 	fakeBlkID := ids.GenerateTestID()
@@ -1091,11 +1063,7 @@
 		te.Ctx.NodeID,
 		blk,
 		true,
-<<<<<<< HEAD
-		te.metrics.providerSource.WithLabelValues(unknownSource),
-=======
 		te.metrics.issued.WithLabelValues(unknownSource),
->>>>>>> 6ed238cb
 	))
 
 	fakeBlkID := ids.GenerateTestID()
@@ -1184,11 +1152,7 @@
 		te.Ctx.NodeID,
 		parentBlk,
 		false,
-<<<<<<< HEAD
-		te.metrics.providerSource.WithLabelValues(unknownSource),
-=======
 		te.metrics.issued.WithLabelValues(unknownSource),
->>>>>>> 6ed238cb
 	))
 
 	sender.CantSendChits = false
@@ -1205,11 +1169,7 @@
 		te.Ctx.NodeID,
 		missingBlk,
 		false,
-<<<<<<< HEAD
-		te.metrics.providerSource.WithLabelValues(unknownSource),
-=======
 		te.metrics.issued.WithLabelValues(unknownSource),
->>>>>>> 6ed238cb
 	))
 
 	require.Empty(te.blocked)
@@ -1268,11 +1228,7 @@
 		te.Ctx.NodeID,
 		blockingBlk,
 		false,
-<<<<<<< HEAD
-		te.metrics.providerSource.WithLabelValues(unknownSource),
-=======
 		te.metrics.issued.WithLabelValues(unknownSource),
->>>>>>> 6ed238cb
 	))
 
 	queryRequestID := new(uint32)
@@ -1289,11 +1245,7 @@
 		te.Ctx.NodeID,
 		issuedBlk,
 		false,
-<<<<<<< HEAD
-		te.metrics.providerSource.WithLabelValues(unknownSource),
-=======
 		te.metrics.issued.WithLabelValues(unknownSource),
->>>>>>> 6ed238cb
 	))
 
 	sender.SendPushQueryF = nil
@@ -1310,11 +1262,7 @@
 		te.Ctx.NodeID,
 		missingBlk,
 		false,
-<<<<<<< HEAD
-		te.metrics.providerSource.WithLabelValues(unknownSource),
-=======
 		te.metrics.issued.WithLabelValues(unknownSource),
->>>>>>> 6ed238cb
 	))
 }
 
@@ -1416,11 +1364,7 @@
 		te.Ctx.NodeID,
 		validBlk,
 		false,
-<<<<<<< HEAD
-		te.metrics.providerSource.WithLabelValues(unknownSource),
-=======
 		te.metrics.issued.WithLabelValues(unknownSource),
->>>>>>> 6ed238cb
 	))
 	sender.SendPushQueryF = nil
 	require.NoError(te.issue(
@@ -1428,11 +1372,7 @@
 		te.Ctx.NodeID,
 		invalidBlk,
 		false,
-<<<<<<< HEAD
-		te.metrics.providerSource.WithLabelValues(unknownSource),
-=======
 		te.metrics.issued.WithLabelValues(unknownSource),
->>>>>>> 6ed238cb
 	))
 	require.NoError(te.Chits(context.Background(), vdr, *reqID, invalidBlkID, invalidBlkID, invalidBlkID))
 
@@ -1821,11 +1761,7 @@
 		te.Ctx.NodeID,
 		blk,
 		false,
-<<<<<<< HEAD
-		te.metrics.providerSource.WithLabelValues(unknownSource),
-=======
 		te.metrics.issued.WithLabelValues(unknownSource),
->>>>>>> 6ed238cb
 	))
 
 	vm.GetBlockF = func(_ context.Context, id ids.ID) (snowman.Block, error) {
@@ -2950,11 +2886,7 @@
 		te.Ctx.NodeID,
 		blk,
 		true,
-<<<<<<< HEAD
-		te.metrics.providerSource.WithLabelValues(unknownSource),
-=======
 		te.metrics.issued.WithLabelValues(unknownSource),
->>>>>>> 6ed238cb
 	))
 
 	vm.GetBlockF = func(_ context.Context, id ids.ID) (snowman.Block, error) {
