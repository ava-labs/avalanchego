// Copyright (C) 2019-2023, Ava Labs, Inc. All rights reserved.
// See the file LICENSE for licensing terms.

package snowman

import (
	"bytes"
	"context"
	"errors"
	"testing"

	"github.com/stretchr/testify/require"

	"github.com/ava-labs/avalanchego/ids"
	"github.com/ava-labs/avalanchego/snow/choices"
	"github.com/ava-labs/avalanchego/snow/consensus/snowball"
	"github.com/ava-labs/avalanchego/snow/consensus/snowman"
	"github.com/ava-labs/avalanchego/snow/engine/common"
	"github.com/ava-labs/avalanchego/snow/engine/snowman/block"
	"github.com/ava-labs/avalanchego/snow/engine/snowman/getter"
	"github.com/ava-labs/avalanchego/snow/validators"
	"github.com/ava-labs/avalanchego/utils/constants"
	"github.com/ava-labs/avalanchego/utils/set"
	"github.com/ava-labs/avalanchego/utils/wrappers"
)

var (
	errUnknownBlock   = errors.New("unknown block")
	errUnknownBytes   = errors.New("unknown bytes")
	errInvalid        = errors.New("invalid")
	errUnexpectedCall = errors.New("unexpected call")
	errTest           = errors.New("non-nil test")
	Genesis           = ids.GenerateTestID()
)

func setup(t *testing.T, commonCfg common.Config, engCfg Config) (ids.NodeID, validators.Set, *common.SenderTest, *block.TestVM, *Transitive, snowman.Block) {
	vals := validators.NewSet()
	engCfg.Validators = vals

	vdr := ids.GenerateTestNodeID()
	if err := vals.Add(vdr, nil, ids.Empty, 1); err != nil {
		t.Fatal(err)
	}

	sender := &common.SenderTest{T: t}
	engCfg.Sender = sender
	commonCfg.Sender = sender
	sender.Default(true)

	vm := &block.TestVM{}
	vm.T = t
	engCfg.VM = vm

	snowGetHandler, err := getter.New(vm, commonCfg)
	if err != nil {
		t.Fatal(err)
	}
	engCfg.AllGetsServer = snowGetHandler

	vm.Default(true)
	vm.CantSetState = false
	vm.CantSetPreference = false

	gBlk := &snowman.TestBlock{TestDecidable: choices.TestDecidable{
		IDV:     Genesis,
		StatusV: choices.Accepted,
	}}

	vm.LastAcceptedF = func(context.Context) (ids.ID, error) {
		return gBlk.ID(), nil
	}

	vm.GetBlockF = func(_ context.Context, blkID ids.ID) (snowman.Block, error) {
		switch blkID {
		case gBlk.ID():
			return gBlk, nil
		default:
			return nil, errUnknownBlock
		}
	}

	te, err := newTransitive(engCfg)
	if err != nil {
		t.Fatal(err)
	}

	if err := te.Start(context.Background(), 0); err != nil {
		t.Fatal(err)
	}

	vm.GetBlockF = nil
	vm.LastAcceptedF = nil
	return vdr, vals, sender, vm, te, gBlk
}

func setupDefaultConfig(t *testing.T) (ids.NodeID, validators.Set, *common.SenderTest, *block.TestVM, *Transitive, snowman.Block) {
	commonCfg := common.DefaultConfigTest()
	engCfg := DefaultConfigs()
	return setup(t, commonCfg, engCfg)
}

func TestEngineShutdown(t *testing.T) {
	_, _, _, vm, transitive, _ := setupDefaultConfig(t)
	vmShutdownCalled := false
	vm.ShutdownF = func(context.Context) error {
		vmShutdownCalled = true
		return nil
	}
	vm.CantShutdown = false
	if err := transitive.Shutdown(context.Background()); err != nil {
		t.Fatal(err)
	}
	if !vmShutdownCalled {
		t.Fatal("Shutting down the Transitive did not shutdown the VM")
	}
}

func TestEngineAdd(t *testing.T) {
	vdr, _, sender, vm, te, gBlk := setupDefaultConfig(t)

	if te.Ctx.ChainID != ids.Empty {
		t.Fatalf("Wrong chain ID")
	}

	parent := &snowman.TestBlock{TestDecidable: choices.TestDecidable{
		IDV:     ids.GenerateTestID(),
		StatusV: choices.Unknown,
	}}
	blk := &snowman.TestBlock{
		TestDecidable: choices.TestDecidable{
			IDV:     ids.GenerateTestID(),
			StatusV: choices.Processing,
		},
		ParentV: parent.IDV,
		HeightV: 1,
		BytesV:  []byte{1},
	}

	asked := new(bool)
	reqID := new(uint32)
	sender.SendGetF = func(_ context.Context, inVdr ids.NodeID, requestID uint32, blkID ids.ID) {
		*reqID = requestID
		if *asked {
			t.Fatalf("Asked multiple times")
		}
		*asked = true
		if vdr != inVdr {
			t.Fatalf("Asking wrong validator for block")
		}
		if blkID != blk.Parent() {
			t.Fatalf("Asking for wrong block")
		}
	}

	vm.ParseBlockF = func(_ context.Context, b []byte) (snowman.Block, error) {
		if !bytes.Equal(b, blk.Bytes()) {
			t.Fatalf("Wrong bytes")
		}
		return blk, nil
	}

	vm.GetBlockF = func(_ context.Context, blkID ids.ID) (snowman.Block, error) {
		switch blkID {
		case gBlk.ID():
			return gBlk, nil
		case parent.ID():
			return parent, nil
		default:
			return nil, errUnknownBlock
		}
	}

	if err := te.Put(context.Background(), vdr, 0, blk.Bytes()); err != nil {
		t.Fatal(err)
	}

	vm.ParseBlockF = nil

	if !*asked {
		t.Fatalf("Didn't ask for a missing block")
	}

	if len(te.blocked) != 1 {
		t.Fatalf("Should have been blocking on request")
	}

	vm.ParseBlockF = func(context.Context, []byte) (snowman.Block, error) {
		return nil, errUnknownBytes
	}

	if err := te.Put(context.Background(), vdr, *reqID, nil); err != nil {
		t.Fatal(err)
	}

	vm.ParseBlockF = nil

	if len(te.blocked) != 0 {
		t.Fatalf("Should have finished blocking issue")
	}
}

func TestEngineQuery(t *testing.T) {
	vdr, _, sender, vm, te, gBlk := setupDefaultConfig(t)

	blk := &snowman.TestBlock{
		TestDecidable: choices.TestDecidable{
			IDV:     ids.GenerateTestID(),
			StatusV: choices.Processing,
		},
		ParentV: gBlk.ID(),
		HeightV: 1,
		BytesV:  []byte{1},
	}

	chitted := new(bool)
	sender.SendChitsF = func(_ context.Context, inVdr ids.NodeID, requestID uint32, prefSet []ids.ID, accepted []ids.ID) {
		if *chitted {
			t.Fatalf("Sent multiple chits")
		}
		*chitted = true
		if requestID != 15 {
			t.Fatalf("Wrong request ID")
		}
		if len(prefSet) != 1 {
			t.Fatal("Should only be one vote")
		}
		if gBlk.ID() != prefSet[0] {
			t.Fatalf("Wrong chits block")
		}
		if len(accepted) != 1 {
			t.Fatal("accepted should only have one element")
		}
		if gBlk.ID() != accepted[0] {
			t.Fatalf("Wrong accepted frontier")
		}
	}

	blocked := new(bool)
	vm.GetBlockF = func(_ context.Context, blkID ids.ID) (snowman.Block, error) {
		*blocked = true
		switch blkID {
		case gBlk.ID():
			return gBlk, nil
		default:
			return nil, errUnknownBlock
		}
	}

	asked := new(bool)
	getRequestID := new(uint32)
	sender.SendGetF = func(_ context.Context, inVdr ids.NodeID, requestID uint32, blkID ids.ID) {
		if *asked {
			t.Fatalf("Asked multiple times")
		}
		*asked = true
		*getRequestID = requestID
		if vdr != inVdr {
			t.Fatalf("Asking wrong validator for block")
		}
		if blk.ID() != blkID && gBlk.ID() != blkID {
			t.Fatalf("Asking for wrong block")
		}
	}

	if err := te.PullQuery(context.Background(), vdr, 15, blk.ID()); err != nil {
		t.Fatal(err)
	}
	if !*chitted {
		t.Fatalf("Didn't respond with chits")
	}
	if !*blocked {
		t.Fatalf("Didn't request block")
	}
	if !*asked {
		t.Fatalf("Didn't request block from validator")
	}

	queried := new(bool)
	queryRequestID := new(uint32)
	sender.SendPullQueryF = func(_ context.Context, inVdrs set.Set[ids.NodeID], requestID uint32, blockID ids.ID) {
		if *queried {
			t.Fatalf("Asked multiple times")
		}
		*queried = true
		*queryRequestID = requestID
		vdrSet := set.Set[ids.NodeID]{}
		vdrSet.Add(vdr)
		if !inVdrs.Equals(vdrSet) {
			t.Fatalf("Asking wrong validator for preference")
		}
		if blk.ID() != blockID {
			t.Fatalf("Asking for wrong block")
		}
	}

	vm.ParseBlockF = func(_ context.Context, b []byte) (snowman.Block, error) {
		if !bytes.Equal(b, blk.Bytes()) {
			t.Fatalf("Wrong bytes")
		}
		return blk, nil
	}
	if err := te.Put(context.Background(), vdr, *getRequestID, blk.Bytes()); err != nil {
		t.Fatal(err)
	}
	vm.ParseBlockF = nil

	if !*queried {
		t.Fatalf("Didn't ask for preferences")
	}

	blk1 := &snowman.TestBlock{
		TestDecidable: choices.TestDecidable{
			IDV:     ids.GenerateTestID(),
			StatusV: choices.Processing,
		},
		ParentV: blk.IDV,
		HeightV: 2,
		BytesV:  []byte{5, 4, 3, 2, 1, 9},
	}

	vm.GetBlockF = func(_ context.Context, blkID ids.ID) (snowman.Block, error) {
		switch blkID {
		case blk.ID():
			return nil, errUnknownBlock
		case blk1.ID():
			return nil, errUnknownBlock
		}
		t.Fatalf("Wrong block requested")
		panic("Should have failed")
	}

	*asked = false
	sender.SendGetF = func(_ context.Context, inVdr ids.NodeID, requestID uint32, blkID ids.ID) {
		if *asked {
			t.Fatalf("Asked multiple times")
		}
		*asked = true
		*getRequestID = requestID
		if vdr != inVdr {
			t.Fatalf("Asking wrong validator for block")
		}
		if blk1.ID() != blkID {
			t.Fatalf("Asking for wrong block")
		}
	}
	if err := te.Chits(context.Background(), vdr, *queryRequestID, []ids.ID{blk1.ID()}, nil); err != nil {
		t.Fatal(err)
	}

	*queried = false
	*queryRequestID = 0
	sender.SendPullQueryF = func(_ context.Context, inVdrs set.Set[ids.NodeID], requestID uint32, blockID ids.ID) {
		if *queried {
			t.Fatalf("Asked multiple times")
		}
		*queried = true
		*queryRequestID = requestID
		vdrSet := set.Set[ids.NodeID]{}
		vdrSet.Add(vdr)
		if !inVdrs.Equals(vdrSet) {
			t.Fatalf("Asking wrong validator for preference")
		}
		if blk1.ID() != blockID {
			t.Fatalf("Asking for wrong block")
		}
	}

	vm.ParseBlockF = func(_ context.Context, b []byte) (snowman.Block, error) {
		if !bytes.Equal(b, blk1.Bytes()) {
			t.Fatalf("Wrong bytes")
		}

		vm.GetBlockF = func(_ context.Context, blkID ids.ID) (snowman.Block, error) {
			switch blkID {
			case blk.ID():
				return blk, nil
			case blk1.ID():
				return blk1, nil
			}
			t.Fatalf("Wrong block requested")
			panic("Should have failed")
		}

		return blk1, nil
	}
	if err := te.Put(context.Background(), vdr, *getRequestID, blk1.Bytes()); err != nil {
		t.Fatal(err)
	}
	vm.ParseBlockF = nil

	if blk1.Status() != choices.Accepted {
		t.Fatalf("Should have executed block")
	}
	if len(te.blocked) != 0 {
		t.Fatalf("Should have finished blocking")
	}

	_ = te.polls.String() // Shouldn't panic

	if err := te.QueryFailed(context.Background(), vdr, *queryRequestID); err != nil {
		t.Fatal(err)
	}
	if len(te.blocked) != 0 {
		t.Fatalf("Should have finished blocking")
	}
}

func TestEngineMultipleQuery(t *testing.T) {
	engCfg := DefaultConfigs()
	engCfg.Params = snowball.Parameters{
		K:                     3,
		Alpha:                 2,
		BetaVirtuous:          1,
		BetaRogue:             2,
		ConcurrentRepolls:     1,
		OptimalProcessing:     1,
		MaxOutstandingItems:   1,
		MaxItemProcessingTime: 1,
	}

	vals := validators.NewSet()
	engCfg.Validators = vals

	vdr0 := ids.GenerateTestNodeID()
	vdr1 := ids.GenerateTestNodeID()
	vdr2 := ids.GenerateTestNodeID()

	errs := wrappers.Errs{}
	errs.Add(
		vals.Add(vdr0, nil, ids.Empty, 1),
		vals.Add(vdr1, nil, ids.Empty, 1),
		vals.Add(vdr2, nil, ids.Empty, 1),
	)
	if errs.Errored() {
		t.Fatal(errs.Err)
	}

	sender := &common.SenderTest{T: t}
	engCfg.Sender = sender
	sender.Default(true)

	vm := &block.TestVM{}
	vm.T = t
	engCfg.VM = vm

	vm.Default(true)
	vm.CantSetState = false
	vm.CantSetPreference = false

	gBlk := &snowman.TestBlock{TestDecidable: choices.TestDecidable{
		IDV:     ids.GenerateTestID(),
		StatusV: choices.Accepted,
	}}

	vm.LastAcceptedF = func(context.Context) (ids.ID, error) {
		return gBlk.ID(), nil
	}
	vm.GetBlockF = func(_ context.Context, blkID ids.ID) (snowman.Block, error) {
		if blkID != gBlk.ID() {
			t.Fatalf("Wrong block requested")
		}
		return gBlk, nil
	}

	te, err := newTransitive(engCfg)
	if err != nil {
		t.Fatal(err)
	}

	if err := te.Start(context.Background(), 0); err != nil {
		t.Fatal(err)
	}

	vm.GetBlockF = nil
	vm.LastAcceptedF = nil

	blk0 := &snowman.TestBlock{
		TestDecidable: choices.TestDecidable{
			IDV:     ids.GenerateTestID(),
			StatusV: choices.Processing,
		},
		ParentV: gBlk.IDV,
		HeightV: 1,
		BytesV:  []byte{1},
	}

	queried := new(bool)
	queryRequestID := new(uint32)
	sender.SendPullQueryF = func(_ context.Context, inVdrs set.Set[ids.NodeID], requestID uint32, blkID ids.ID) {
		if *queried {
			t.Fatalf("Asked multiple times")
		}
		*queried = true
		*queryRequestID = requestID
		vdrSet := set.Set[ids.NodeID]{}
		vdrSet.Add(vdr0, vdr1, vdr2)
		if !inVdrs.Equals(vdrSet) {
			t.Fatalf("Asking wrong validator for preference")
		}
		if blk0.ID() != blkID {
			t.Fatalf("Asking for wrong block")
		}
	}

	vm.GetBlockF = func(_ context.Context, blkID ids.ID) (snowman.Block, error) {
		switch blkID {
		case gBlk.ID():
			return gBlk, nil
		default:
			return nil, errUnknownBlock
		}
	}

	if err := te.issue(context.Background(), blk0, false); err != nil {
		t.Fatal(err)
	}

	blk1 := &snowman.TestBlock{
		TestDecidable: choices.TestDecidable{
			IDV:     ids.GenerateTestID(),
			StatusV: choices.Processing,
		},
		ParentV: blk0.IDV,
		HeightV: 2,
		BytesV:  []byte{2},
	}

	vm.GetBlockF = func(_ context.Context, id ids.ID) (snowman.Block, error) {
		switch id {
		case gBlk.ID():
			return gBlk, nil
		case blk0.ID():
			return blk0, nil
		case blk1.ID():
			return nil, errUnknownBlock
		}
		t.Fatalf("Unknown block")
		panic("Should have errored")
	}

	asked := new(bool)
	getRequestID := new(uint32)
	sender.SendGetF = func(_ context.Context, inVdr ids.NodeID, requestID uint32, blkID ids.ID) {
		if *asked {
			t.Fatalf("Asked multiple times")
		}
		*asked = true
		*getRequestID = requestID
		if vdr0 != inVdr {
			t.Fatalf("Asking wrong validator for block")
		}
		if blk1.ID() != blkID {
			t.Fatalf("Asking for wrong block")
		}
	}
	blkSet := []ids.ID{blk1.ID()}
	if err := te.Chits(context.Background(), vdr0, *queryRequestID, blkSet, nil); err != nil {
		t.Fatal(err)
	}
	if err := te.Chits(context.Background(), vdr1, *queryRequestID, blkSet, nil); err != nil {
		t.Fatal(err)
	}

	vm.ParseBlockF = func(context.Context, []byte) (snowman.Block, error) {
		vm.GetBlockF = func(_ context.Context, blkID ids.ID) (snowman.Block, error) {
			switch {
			case blkID == blk0.ID():
				return blk0, nil
			case blkID == blk1.ID():
				return blk1, nil
			}
			t.Fatalf("Wrong block requested")
			panic("Should have failed")
		}

		return blk1, nil
	}

	*queried = false
	secondQueryRequestID := new(uint32)
	sender.SendPullQueryF = func(_ context.Context, inVdrs set.Set[ids.NodeID], requestID uint32, blkID ids.ID) {
		if *queried {
			t.Fatalf("Asked multiple times")
		}
		*queried = true
		*secondQueryRequestID = requestID
		vdrSet := set.Set[ids.NodeID]{}
		vdrSet.Add(vdr0, vdr1, vdr2)
		if !inVdrs.Equals(vdrSet) {
			t.Fatalf("Asking wrong validator for preference")
		}
		if blk1.ID() != blkID {
			t.Fatalf("Asking for wrong block")
		}
	}
	if err := te.Put(context.Background(), vdr0, *getRequestID, blk1.Bytes()); err != nil {
		t.Fatal(err)
	}

	// Should be dropped because the query was already filled
	blkSet = []ids.ID{blk0.ID()}
	if err := te.Chits(context.Background(), vdr2, *queryRequestID, blkSet, nil); err != nil {
		t.Fatal(err)
	}

	if blk1.Status() != choices.Accepted {
		t.Fatalf("Should have executed block")
	}
	if len(te.blocked) != 0 {
		t.Fatalf("Should have finished blocking")
	}
}

func TestEngineBlockedIssue(t *testing.T) {
	_, _, sender, vm, te, gBlk := setupDefaultConfig(t)

	sender.Default(false)

	blk0 := &snowman.TestBlock{
		TestDecidable: choices.TestDecidable{
			IDV:     ids.GenerateTestID(),
			StatusV: choices.Unknown,
		},
		ParentV: gBlk.ID(),
		HeightV: 1,
		BytesV:  []byte{1},
	}
	blk1 := &snowman.TestBlock{
		TestDecidable: choices.TestDecidable{
			IDV:     ids.GenerateTestID(),
			StatusV: choices.Processing,
		},
		ParentV: blk0.IDV,
		HeightV: 2,
		BytesV:  []byte{2},
	}

	sender.SendGetF = func(context.Context, ids.NodeID, uint32, ids.ID) {}
	vm.GetBlockF = func(_ context.Context, blkID ids.ID) (snowman.Block, error) {
		switch blkID {
		case gBlk.ID():
			return gBlk, nil
		case blk0.ID():
			return blk0, nil
		default:
			return nil, errUnknownBlock
		}
	}

	if err := te.issue(context.Background(), blk1, false); err != nil {
		t.Fatal(err)
	}

	blk0.StatusV = choices.Processing
	if err := te.issue(context.Background(), blk0, false); err != nil {
		t.Fatal(err)
	}

	if blk1.ID() != te.Consensus.Preference() {
		t.Fatalf("Should have issued blk1")
	}
}

func TestEngineAbandonResponse(t *testing.T) {
	vdr, _, sender, vm, te, gBlk := setupDefaultConfig(t)

	sender.Default(false)

	blk := &snowman.TestBlock{
		TestDecidable: choices.TestDecidable{
			IDV:     ids.GenerateTestID(),
			StatusV: choices.Unknown,
		},
		ParentV: gBlk.ID(),
		HeightV: 1,
		BytesV:  []byte{1},
	}

	vm.GetBlockF = func(_ context.Context, blkID ids.ID) (snowman.Block, error) {
		switch {
		case blkID == gBlk.ID():
			return gBlk, nil
		case blkID == blk.ID():
			return nil, errUnknownBlock
		}
		t.Fatalf("Wrong block requested")
		return nil, errUnknownBlock
	}

	if err := te.issue(context.Background(), blk, false); err != nil {
		t.Fatal(err)
	}
	if err := te.QueryFailed(context.Background(), vdr, 1); err != nil {
		t.Fatal(err)
	}

	if len(te.blocked) != 0 {
		t.Fatalf("Should have removed blocking event")
	}
}

func TestEngineFetchBlock(t *testing.T) {
	vdr, _, sender, vm, te, gBlk := setupDefaultConfig(t)

	sender.Default(false)

	vm.GetBlockF = func(_ context.Context, id ids.ID) (snowman.Block, error) {
		if id == gBlk.ID() {
			return gBlk, nil
		}
		t.Fatalf("Unknown block")
		panic("Should have failed")
	}

	added := new(bool)
	sender.SendPutF = func(_ context.Context, inVdr ids.NodeID, requestID uint32, blk []byte) {
		if vdr != inVdr {
			t.Fatalf("Wrong validator")
		}
		if requestID != 123 {
			t.Fatalf("Wrong request id")
		}
		if !bytes.Equal(gBlk.Bytes(), blk) {
			t.Fatalf("Asking for wrong block")
		}
		*added = true
	}

	if err := te.Get(context.Background(), vdr, 123, gBlk.ID()); err != nil {
		t.Fatal(err)
	}

	if !*added {
		t.Fatalf("Should have sent block to peer")
	}
}

func TestEnginePushQuery(t *testing.T) {
	vdr, _, sender, vm, te, gBlk := setupDefaultConfig(t)

	sender.Default(true)

	blk := &snowman.TestBlock{
		TestDecidable: choices.TestDecidable{
			IDV:     ids.GenerateTestID(),
			StatusV: choices.Processing,
		},
		ParentV: gBlk.ID(),
		HeightV: 1,
		BytesV:  []byte{1},
	}

	vm.ParseBlockF = func(_ context.Context, b []byte) (snowman.Block, error) {
		if bytes.Equal(b, blk.Bytes()) {
			return blk, nil
		}
		return nil, errUnknownBytes
	}

	vm.GetBlockF = func(_ context.Context, blkID ids.ID) (snowman.Block, error) {
		switch blkID {
		case gBlk.ID():
			return gBlk, nil
		case blk.ID():
			return blk, nil
		default:
			return nil, errUnknownBlock
		}
	}

	chitted := new(bool)
	sender.SendChitsF = func(_ context.Context, inVdr ids.NodeID, requestID uint32, votes []ids.ID, accepted []ids.ID) {
		if *chitted {
			t.Fatalf("Sent chit multiple times")
		}
		*chitted = true
		if inVdr != vdr {
			t.Fatalf("Asking wrong validator for preference")
		}
		if requestID != 20 {
			t.Fatalf("Wrong request id")
		}
		if len(votes) != 1 {
			t.Fatal("votes should only have one element")
		}
		if gBlk.ID() != votes[0] {
			t.Fatalf("Asking for wrong block")
		}
		if len(accepted) != 1 {
			t.Fatal("accepted should only have one element")
		}
		if gBlk.ID() != accepted[0] {
			t.Fatalf("Wrong accepted frontier")
		}
	}

	queried := new(bool)
	sender.SendPullQueryF = func(_ context.Context, inVdrs set.Set[ids.NodeID], _ uint32, blkID ids.ID) {
		if *queried {
			t.Fatalf("Asked multiple times")
		}
		*queried = true
		vdrSet := set.Set[ids.NodeID]{}
		vdrSet.Add(vdr)
		if !inVdrs.Equals(vdrSet) {
			t.Fatalf("Asking wrong validator for preference")
		}
		if blk.ID() != blkID {
			t.Fatalf("Asking for wrong block")
		}
	}

	if err := te.PushQuery(context.Background(), vdr, 20, blk.Bytes()); err != nil {
		t.Fatal(err)
	}

	if !*chitted {
		t.Fatalf("Should have sent a chit to the peer")
	}
	if !*queried {
		t.Fatalf("Should have sent a query to the peer")
	}
}

func TestEngineBuildBlock(t *testing.T) {
	vdr, _, sender, vm, te, gBlk := setupDefaultConfig(t)

	sender.Default(true)

	blk := &snowman.TestBlock{
		TestDecidable: choices.TestDecidable{
			IDV:     ids.GenerateTestID(),
			StatusV: choices.Processing,
		},
		ParentV: gBlk.ID(),
		HeightV: 1,
		BytesV:  []byte{1},
	}

	vm.GetBlockF = func(_ context.Context, blkID ids.ID) (snowman.Block, error) {
		switch blkID {
		case gBlk.ID():
			return gBlk, nil
		default:
			return nil, errUnknownBlock
		}
	}

	queried := new(bool)
	sender.SendPushQueryF = func(_ context.Context, inVdrs set.Set[ids.NodeID], _ uint32, blkBytes []byte) {
		if *queried {
			t.Fatalf("Asked multiple times")
		}
		*queried = true
		vdrSet := set.Set[ids.NodeID]{}
		vdrSet.Add(vdr)
		if !inVdrs.Equals(vdrSet) {
			t.Fatalf("Asking wrong validator for preference")
		}
	}

	vm.BuildBlockF = func(context.Context) (snowman.Block, error) {
		return blk, nil
	}
	if err := te.Notify(context.Background(), common.PendingTxs); err != nil {
		t.Fatal(err)
	}

	if !*queried {
		t.Fatalf("Should have sent a query to the peer")
	}
}

func TestEngineRepoll(t *testing.T) {
	vdr, _, sender, _, te, _ := setupDefaultConfig(t)

	sender.Default(true)

	queried := new(bool)
	sender.SendPullQueryF = func(_ context.Context, inVdrs set.Set[ids.NodeID], _ uint32, blkID ids.ID) {
		if *queried {
			t.Fatalf("Asked multiple times")
		}
		*queried = true
		vdrSet := set.Set[ids.NodeID]{}
		vdrSet.Add(vdr)
		if !inVdrs.Equals(vdrSet) {
			t.Fatalf("Asking wrong validator for preference")
		}
	}

	te.repoll(context.Background())

	if !*queried {
		t.Fatalf("Should have sent a query to the peer")
	}
}

func TestVoteCanceling(t *testing.T) {
	engCfg := DefaultConfigs()
	engCfg.Params = snowball.Parameters{
		K:                     3,
		Alpha:                 2,
		BetaVirtuous:          1,
		BetaRogue:             2,
		ConcurrentRepolls:     1,
		OptimalProcessing:     1,
		MaxOutstandingItems:   1,
		MaxItemProcessingTime: 1,
	}

	vals := validators.NewSet()
	engCfg.Validators = vals

	vdr0 := ids.GenerateTestNodeID()
	vdr1 := ids.GenerateTestNodeID()
	vdr2 := ids.GenerateTestNodeID()

	errs := wrappers.Errs{}
	errs.Add(
		vals.Add(vdr0, nil, ids.Empty, 1),
		vals.Add(vdr1, nil, ids.Empty, 1),
		vals.Add(vdr2, nil, ids.Empty, 1),
	)
	if errs.Errored() {
		t.Fatal(errs.Err)
	}

	sender := &common.SenderTest{T: t}
	engCfg.Sender = sender
	sender.Default(true)

	vm := &block.TestVM{}
	vm.T = t
	engCfg.VM = vm

	vm.Default(true)
	vm.CantSetState = false
	vm.CantSetPreference = false

	gBlk := &snowman.TestBlock{TestDecidable: choices.TestDecidable{
		IDV:     ids.GenerateTestID(),
		StatusV: choices.Accepted,
	}}

	vm.LastAcceptedF = func(context.Context) (ids.ID, error) {
		return gBlk.ID(), nil
	}
	vm.GetBlockF = func(_ context.Context, id ids.ID) (snowman.Block, error) {
		switch id {
		case gBlk.ID():
			return gBlk, nil
		default:
			t.Fatalf("Loaded unknown block")
			panic("Should have failed")
		}
	}

	te, err := newTransitive(engCfg)
	if err != nil {
		t.Fatal(err)
	}

	if err := te.Start(context.Background(), 0); err != nil {
		t.Fatal(err)
	}

	vm.LastAcceptedF = nil

	blk := &snowman.TestBlock{
		TestDecidable: choices.TestDecidable{
			IDV:     ids.GenerateTestID(),
			StatusV: choices.Processing,
		},
		ParentV: gBlk.IDV,
		HeightV: 1,
		BytesV:  []byte{1},
	}

	queried := new(bool)
	queryRequestID := new(uint32)
	sender.SendPushQueryF = func(_ context.Context, inVdrs set.Set[ids.NodeID], requestID uint32, blkBytes []byte) {
		if *queried {
			t.Fatalf("Asked multiple times")
		}
		*queried = true
		*queryRequestID = requestID
		vdrSet := set.Set[ids.NodeID]{}
		vdrSet.Add(vdr0, vdr1, vdr2)
		if !inVdrs.Equals(vdrSet) {
			t.Fatalf("Asking wrong validator for preference")
		}
		if !bytes.Equal(blk.Bytes(), blkBytes) {
			t.Fatalf("Asking for wrong block")
		}
	}

	if err := te.issue(context.Background(), blk, true); err != nil {
		t.Fatal(err)
	}

	if te.polls.Len() != 1 {
		t.Fatalf("Shouldn't have finished blocking issue")
	}

	if err := te.QueryFailed(context.Background(), vdr0, *queryRequestID); err != nil {
		t.Fatal(err)
	}

	if te.polls.Len() != 1 {
		t.Fatalf("Shouldn't have finished blocking issue")
	}

	repolled := new(bool)
	sender.SendPullQueryF = func(_ context.Context, inVdrs set.Set[ids.NodeID], requestID uint32, blkID ids.ID) {
		*repolled = true
	}
	if err := te.QueryFailed(context.Background(), vdr1, *queryRequestID); err != nil {
		t.Fatal(err)
	}

	if !*repolled {
		t.Fatalf("Should have finished blocking issue and repolled the network")
	}
}

func TestEngineNoQuery(t *testing.T) {
	engCfg := DefaultConfigs()

	sender := &common.SenderTest{T: t}
	engCfg.Sender = sender
	sender.Default(true)

	gBlk := &snowman.TestBlock{TestDecidable: choices.TestDecidable{
		IDV:     ids.GenerateTestID(),
		StatusV: choices.Accepted,
	}}

	vm := &block.TestVM{}
	vm.T = t
	vm.LastAcceptedF = func(context.Context) (ids.ID, error) {
		return gBlk.ID(), nil
	}

	vm.GetBlockF = func(_ context.Context, blkID ids.ID) (snowman.Block, error) {
		if blkID == gBlk.ID() {
			return gBlk, nil
		}
		return nil, errUnknownBlock
	}

	engCfg.VM = vm

	te, err := newTransitive(engCfg)
	if err != nil {
		t.Fatal(err)
	}

	if err := te.Start(context.Background(), 0); err != nil {
		t.Fatal(err)
	}

	blk := &snowman.TestBlock{
		TestDecidable: choices.TestDecidable{
			IDV:     ids.GenerateTestID(),
			StatusV: choices.Processing,
		},
		ParentV: gBlk.IDV,
		HeightV: 1,
		BytesV:  []byte{1},
	}

	if err := te.issue(context.Background(), blk, false); err != nil {
		t.Fatal(err)
	}
}

func TestEngineNoRepollQuery(t *testing.T) {
	engCfg := DefaultConfigs()

	sender := &common.SenderTest{T: t}
	engCfg.Sender = sender
	sender.Default(true)

	gBlk := &snowman.TestBlock{TestDecidable: choices.TestDecidable{
		IDV:     ids.GenerateTestID(),
		StatusV: choices.Accepted,
	}}

	vm := &block.TestVM{}
	vm.T = t
	vm.LastAcceptedF = func(context.Context) (ids.ID, error) {
		return gBlk.ID(), nil
	}

	vm.GetBlockF = func(_ context.Context, blkID ids.ID) (snowman.Block, error) {
		if blkID == gBlk.ID() {
			return gBlk, nil
		}
		return nil, errUnknownBlock
	}

	engCfg.VM = vm

	te, err := newTransitive(engCfg)
	if err != nil {
		t.Fatal(err)
	}

	if err := te.Start(context.Background(), 0); err != nil {
		t.Fatal(err)
	}

	te.repoll(context.Background())
}

func TestEngineAbandonQuery(t *testing.T) {
	vdr, _, sender, vm, te, _ := setupDefaultConfig(t)

	sender.Default(true)

	blkID := ids.GenerateTestID()

	vm.GetBlockF = func(_ context.Context, id ids.ID) (snowman.Block, error) {
		switch id {
		case blkID:
			return nil, errUnknownBlock
		default:
			t.Fatalf("Loaded unknown block")
			panic("Should have failed")
		}
	}

	reqID := new(uint32)
	sender.SendGetF = func(_ context.Context, _ ids.NodeID, requestID uint32, _ ids.ID) {
		*reqID = requestID
	}

	sender.CantSendChits = false

	if err := te.PullQuery(context.Background(), vdr, 0, blkID); err != nil {
		t.Fatal(err)
	}

	if te.blkReqs.Len() != 1 {
		t.Fatalf("Should have issued request")
	}

	if err := te.GetFailed(context.Background(), vdr, *reqID); err != nil {
		t.Fatal(err)
	}

	if te.blkReqs.Len() != 0 {
		t.Fatalf("Should have removed request")
	}
}

func TestEngineAbandonChit(t *testing.T) {
	require := require.New(t)

	vdr, _, sender, vm, te, gBlk := setupDefaultConfig(t)

	sender.Default(true)

	blk := &snowman.TestBlock{
		TestDecidable: choices.TestDecidable{
			IDV:     ids.GenerateTestID(),
			StatusV: choices.Processing,
		},
		ParentV: gBlk.ID(),
		HeightV: 1,
		BytesV:  []byte{1},
	}

	vm.GetBlockF = func(_ context.Context, blkID ids.ID) (snowman.Block, error) {
		switch blkID {
		case gBlk.ID():
			return gBlk, nil
		case blk.ID():
			return nil, errUnknownBlock
		}
		t.Fatalf("Wrong block requested")
		return nil, errUnknownBlock
	}

	var reqID uint32
	sender.SendPullQueryF = func(_ context.Context, _ set.Set[ids.NodeID], requestID uint32, _ ids.ID) {
		reqID = requestID
	}

<<<<<<< HEAD
	err := te.issue(context.Background(), blk, false)
	require.NoError(err)
=======
	require.NoError(te.issue(context.Background(), blk))
>>>>>>> b66e25ee

	fakeBlkID := ids.GenerateTestID()
	vm.GetBlockF = func(_ context.Context, id ids.ID) (snowman.Block, error) {
		require.Equal(fakeBlkID, id)
		return nil, errUnknownBlock
	}

	sender.SendGetF = func(_ context.Context, _ ids.NodeID, requestID uint32, _ ids.ID) {
		reqID = requestID
	}

	// Register a voter dependency on an unknown block.
	require.NoError(te.Chits(context.Background(), vdr, reqID, []ids.ID{fakeBlkID}, nil))
	require.Len(te.blocked, 1)

	sender.CantSendPullQuery = false

	require.NoError(te.GetFailed(context.Background(), vdr, reqID))
	require.Empty(te.blocked)
}

func TestEngineAbandonChitWithUnexpectedPutBlock(t *testing.T) {
	require := require.New(t)

	vdr, _, sender, vm, te, gBlk := setupDefaultConfig(t)

	sender.Default(true)

	blk := &snowman.TestBlock{
		TestDecidable: choices.TestDecidable{
			IDV:     ids.GenerateTestID(),
			StatusV: choices.Processing,
		},
		ParentV: gBlk.ID(),
		HeightV: 1,
		BytesV:  []byte{1},
	}

	vm.GetBlockF = func(_ context.Context, blkID ids.ID) (snowman.Block, error) {
		switch blkID {
		case gBlk.ID():
			return gBlk, nil
		case blk.ID():
			return nil, errUnknownBlock
		}
		t.Fatalf("Wrong block requested")
		return nil, errUnknownBlock
	}

	var reqID uint32
	sender.SendPushQueryF = func(_ context.Context, _ set.Set[ids.NodeID], requestID uint32, _ []byte) {
		reqID = requestID
	}

<<<<<<< HEAD
	err := te.issue(context.Background(), blk, true)
	require.NoError(err)
=======
	require.NoError(te.issue(context.Background(), blk))
>>>>>>> b66e25ee

	fakeBlkID := ids.GenerateTestID()
	vm.GetBlockF = func(_ context.Context, id ids.ID) (snowman.Block, error) {
		require.Equal(fakeBlkID, id)
		return nil, errUnknownBlock
	}

	sender.SendGetF = func(_ context.Context, _ ids.NodeID, requestID uint32, _ ids.ID) {
		reqID = requestID
	}

	// Register a voter dependency on an unknown block.
	require.NoError(te.Chits(context.Background(), vdr, reqID, []ids.ID{fakeBlkID}, nil))
	require.Len(te.blocked, 1)

	sender.CantSendPullQuery = false

	gBlkBytes := gBlk.Bytes()
	vm.ParseBlockF = func(_ context.Context, b []byte) (snowman.Block, error) {
		require.Equal(gBlkBytes, b)
		return gBlk, nil
	}

	// Respond with an unexpected block and verify that the request is correctly
	// cleared.
	require.NoError(te.Put(context.Background(), vdr, reqID, gBlkBytes))
	require.Empty(te.blocked)
}

func TestEngineBlockingChitRequest(t *testing.T) {
	vdr, _, sender, vm, te, gBlk := setupDefaultConfig(t)

	sender.Default(true)

	missingBlk := &snowman.TestBlock{
		TestDecidable: choices.TestDecidable{
			IDV:     ids.GenerateTestID(),
			StatusV: choices.Unknown,
		},
		ParentV: gBlk.ID(),
		HeightV: 1,
		BytesV:  []byte{1},
	}
	parentBlk := &snowman.TestBlock{
		TestDecidable: choices.TestDecidable{
			IDV:     ids.GenerateTestID(),
			StatusV: choices.Processing,
		},
		ParentV: missingBlk.IDV,
		HeightV: 2,
		BytesV:  []byte{2},
	}
	blockingBlk := &snowman.TestBlock{
		TestDecidable: choices.TestDecidable{
			IDV:     ids.GenerateTestID(),
			StatusV: choices.Processing,
		},
		ParentV: parentBlk.IDV,
		HeightV: 3,
		BytesV:  []byte{3},
	}

	vm.GetBlockF = func(_ context.Context, blkID ids.ID) (snowman.Block, error) {
		switch blkID {
		case gBlk.ID():
			return gBlk, nil
		case blockingBlk.ID():
			return blockingBlk, nil
		default:
			return nil, errUnknownBlock
		}
	}

	sender.SendGetF = func(context.Context, ids.NodeID, uint32, ids.ID) {}

	vm.ParseBlockF = func(_ context.Context, b []byte) (snowman.Block, error) {
		switch {
		case bytes.Equal(b, blockingBlk.Bytes()):
			return blockingBlk, nil
		default:
			t.Fatalf("Loaded unknown block")
			panic("Should have failed")
		}
	}

	if err := te.issue(context.Background(), parentBlk, false); err != nil {
		t.Fatal(err)
	}

	sender.CantSendChits = false

	if err := te.PushQuery(context.Background(), vdr, 0, blockingBlk.Bytes()); err != nil {
		t.Fatal(err)
	}

	if len(te.blocked) != 2 {
		t.Fatalf("Both inserts should be blocking")
	}

	sender.CantSendPullQuery = false

	missingBlk.StatusV = choices.Processing
	if err := te.issue(context.Background(), missingBlk, false); err != nil {
		t.Fatal(err)
	}

	if len(te.blocked) != 0 {
		t.Fatalf("Both inserts should not longer be blocking")
	}
}

func TestEngineBlockingChitResponse(t *testing.T) {
	vdr, _, sender, vm, te, gBlk := setupDefaultConfig(t)

	sender.Default(true)

	issuedBlk := &snowman.TestBlock{
		TestDecidable: choices.TestDecidable{
			IDV:     ids.GenerateTestID(),
			StatusV: choices.Processing,
		},
		ParentV: gBlk.ID(),
		HeightV: 1,
		BytesV:  []byte{1},
	}
	missingBlk := &snowman.TestBlock{
		TestDecidable: choices.TestDecidable{
			IDV:     ids.GenerateTestID(),
			StatusV: choices.Unknown,
		},
		ParentV: gBlk.ID(),
		HeightV: 1,
		BytesV:  []byte{2},
	}
	blockingBlk := &snowman.TestBlock{
		TestDecidable: choices.TestDecidable{
			IDV:     ids.GenerateTestID(),
			StatusV: choices.Processing,
		},
		ParentV: missingBlk.IDV,
		HeightV: 2,
		BytesV:  []byte{3},
	}

	vm.GetBlockF = func(_ context.Context, blkID ids.ID) (snowman.Block, error) {
		switch blkID {
		case gBlk.ID():
			return gBlk, nil
		case blockingBlk.ID():
			return blockingBlk, nil
		default:
			return nil, errUnknownBlock
		}
	}

	if err := te.issue(context.Background(), blockingBlk, false); err != nil {
		t.Fatal(err)
	}

	queryRequestID := new(uint32)
	sender.SendPullQueryF = func(_ context.Context, inVdrs set.Set[ids.NodeID], requestID uint32, blkID ids.ID) {
		*queryRequestID = requestID
		vdrSet := set.Set[ids.NodeID]{}
		vdrSet.Add(vdr)
		if !inVdrs.Equals(vdrSet) {
			t.Fatalf("Asking wrong validator for preference")
		}
		if issuedBlk.ID() != blkID {
			t.Fatalf("Asking for wrong block")
		}
	}

	if err := te.issue(context.Background(), issuedBlk, false); err != nil {
		t.Fatal(err)
	}

	sender.SendPushQueryF = nil
	sender.CantSendPushQuery = false

	if err := te.Chits(context.Background(), vdr, *queryRequestID, []ids.ID{blockingBlk.ID()}, nil); err != nil {
		t.Fatal(err)
	}

	require.Len(t, te.blocked, 2)
	sender.CantSendPullQuery = false

	missingBlk.StatusV = choices.Processing
	if err := te.issue(context.Background(), missingBlk, false); err != nil {
		t.Fatal(err)
	}
}

func TestEngineRetryFetch(t *testing.T) {
	vdr, _, sender, vm, te, gBlk := setupDefaultConfig(t)

	sender.Default(true)

	missingBlk := &snowman.TestBlock{
		TestDecidable: choices.TestDecidable{
			IDV:     ids.GenerateTestID(),
			StatusV: choices.Unknown,
		},
		ParentV: gBlk.ID(),
		HeightV: 1,
		BytesV:  []byte{1},
	}

	vm.CantGetBlock = false

	reqID := new(uint32)
	sender.SendGetF = func(_ context.Context, _ ids.NodeID, requestID uint32, _ ids.ID) {
		*reqID = requestID
	}
	sender.CantSendChits = false

	if err := te.PullQuery(context.Background(), vdr, 0, missingBlk.ID()); err != nil {
		t.Fatal(err)
	}

	vm.CantGetBlock = true
	sender.SendGetF = nil

	if err := te.GetFailed(context.Background(), vdr, *reqID); err != nil {
		t.Fatal(err)
	}

	vm.CantGetBlock = false

	called := new(bool)
	sender.SendGetF = func(context.Context, ids.NodeID, uint32, ids.ID) {
		*called = true
	}

	if err := te.PullQuery(context.Background(), vdr, 0, missingBlk.ID()); err != nil {
		t.Fatal(err)
	}

	vm.CantGetBlock = true
	sender.SendGetF = nil

	if !*called {
		t.Fatalf("Should have requested the block again")
	}
}

func TestEngineUndeclaredDependencyDeadlock(t *testing.T) {
	vdr, _, sender, vm, te, gBlk := setupDefaultConfig(t)

	sender.Default(true)

	validBlk := &snowman.TestBlock{
		TestDecidable: choices.TestDecidable{
			IDV:     ids.GenerateTestID(),
			StatusV: choices.Processing,
		},
		ParentV: gBlk.ID(),
		HeightV: 1,
		BytesV:  []byte{1},
	}
	invalidBlk := &snowman.TestBlock{
		TestDecidable: choices.TestDecidable{
			IDV:     ids.GenerateTestID(),
			StatusV: choices.Processing,
		},
		ParentV: validBlk.IDV,
		HeightV: 2,
		VerifyV: errTest,
		BytesV:  []byte{2},
	}

	invalidBlkID := invalidBlk.ID()

	reqID := new(uint32)
	sender.SendPullQueryF = func(_ context.Context, _ set.Set[ids.NodeID], requestID uint32, _ ids.ID) {
		*reqID = requestID
	}

	vm.GetBlockF = func(_ context.Context, blkID ids.ID) (snowman.Block, error) {
		switch blkID {
		case gBlk.ID():
			return gBlk, nil
		case validBlk.ID():
			return validBlk, nil
		case invalidBlk.ID():
			return invalidBlk, nil
		default:
			return nil, errUnknownBlock
		}
	}
	if err := te.issue(context.Background(), validBlk, false); err != nil {
		t.Fatal(err)
	}
	sender.SendPushQueryF = nil
	if err := te.issue(context.Background(), invalidBlk, false); err != nil {
		t.Fatal(err)
	}

	if err := te.Chits(context.Background(), vdr, *reqID, []ids.ID{invalidBlkID}, nil); err != nil {
		t.Fatal(err)
	}

	if status := validBlk.Status(); status != choices.Accepted {
		t.Log(status)
		t.Fatalf("Should have bubbled invalid votes to the valid parent")
	}
}

func TestEngineGossip(t *testing.T) {
	_, _, sender, vm, te, gBlk := setupDefaultConfig(t)

	vm.LastAcceptedF = func(context.Context) (ids.ID, error) {
		return gBlk.ID(), nil
	}
	vm.GetBlockF = func(_ context.Context, blkID ids.ID) (snowman.Block, error) {
		if blkID == gBlk.ID() {
			return gBlk, nil
		}
		t.Fatal(errUnknownBlock)
		return nil, errUnknownBlock
	}

	called := new(bool)
	sender.SendGossipF = func(_ context.Context, blkBytes []byte) {
		*called = true
		if !bytes.Equal(blkBytes, gBlk.Bytes()) {
			t.Fatal(errUnknownBytes)
		}
	}

	if err := te.Gossip(context.Background()); err != nil {
		t.Fatal(err)
	}

	if !*called {
		t.Fatalf("Should have gossiped the block")
	}
}

func TestEngineInvalidBlockIgnoredFromUnexpectedPeer(t *testing.T) {
	vdr, vdrs, sender, vm, te, gBlk := setupDefaultConfig(t)

	secondVdr := ids.GenerateTestNodeID()
	if err := vdrs.Add(secondVdr, nil, ids.Empty, 1); err != nil {
		t.Fatal(err)
	}

	sender.Default(true)

	missingBlk := &snowman.TestBlock{
		TestDecidable: choices.TestDecidable{
			IDV:     ids.GenerateTestID(),
			StatusV: choices.Unknown,
		},
		ParentV: gBlk.ID(),
		HeightV: 1,
		BytesV:  []byte{1},
	}
	pendingBlk := &snowman.TestBlock{
		TestDecidable: choices.TestDecidable{
			IDV:     ids.GenerateTestID(),
			StatusV: choices.Processing,
		},
		ParentV: missingBlk.IDV,
		HeightV: 2,
		BytesV:  []byte{2},
	}

	parsed := new(bool)
	vm.ParseBlockF = func(_ context.Context, b []byte) (snowman.Block, error) {
		if bytes.Equal(b, pendingBlk.Bytes()) {
			*parsed = true
			return pendingBlk, nil
		}
		return nil, errUnknownBlock
	}

	vm.GetBlockF = func(_ context.Context, blkID ids.ID) (snowman.Block, error) {
		switch blkID {
		case gBlk.ID():
			return gBlk, nil
		case pendingBlk.ID():
			if !*parsed {
				return nil, errUnknownBlock
			}
			return pendingBlk, nil
		default:
			return nil, errUnknownBlock
		}
	}

	reqID := new(uint32)
	sender.SendGetF = func(_ context.Context, reqVdr ids.NodeID, requestID uint32, blkID ids.ID) {
		*reqID = requestID
		if reqVdr != vdr {
			t.Fatalf("Wrong validator requested")
		}
		if blkID != missingBlk.ID() {
			t.Fatalf("Wrong block requested")
		}
	}
	sender.CantSendChits = false

	if err := te.PushQuery(context.Background(), vdr, 0, pendingBlk.Bytes()); err != nil {
		t.Fatal(err)
	}

	if err := te.Put(context.Background(), secondVdr, *reqID, []byte{3}); err != nil {
		t.Fatal(err)
	}

	*parsed = false
	vm.ParseBlockF = func(_ context.Context, b []byte) (snowman.Block, error) {
		if bytes.Equal(b, missingBlk.Bytes()) {
			*parsed = true
			return missingBlk, nil
		}
		return nil, errUnknownBlock
	}
	vm.GetBlockF = func(_ context.Context, blkID ids.ID) (snowman.Block, error) {
		switch blkID {
		case gBlk.ID():
			return gBlk, nil
		case missingBlk.ID():
			if !*parsed {
				return nil, errUnknownBlock
			}
			return missingBlk, nil
		default:
			return nil, errUnknownBlock
		}
	}
	sender.CantSendPullQuery = false

	missingBlk.StatusV = choices.Processing

	if err := te.Put(context.Background(), vdr, *reqID, missingBlk.Bytes()); err != nil {
		t.Fatal(err)
	}

	pref := te.Consensus.Preference()
	if pref != pendingBlk.ID() {
		t.Fatalf("Shouldn't have abandoned the pending block")
	}
}

func TestEnginePushQueryRequestIDConflict(t *testing.T) {
	vdr, _, sender, vm, te, gBlk := setupDefaultConfig(t)

	sender.Default(true)

	missingBlk := &snowman.TestBlock{
		TestDecidable: choices.TestDecidable{
			IDV:     ids.GenerateTestID(),
			StatusV: choices.Unknown,
		},
		ParentV: gBlk.ID(),
		HeightV: 1,
		BytesV:  []byte{1},
	}
	pendingBlk := &snowman.TestBlock{
		TestDecidable: choices.TestDecidable{
			IDV:     ids.GenerateTestID(),
			StatusV: choices.Processing,
		},
		ParentV: missingBlk.IDV,
		HeightV: 2,
		BytesV:  []byte{2},
	}

	parsed := new(bool)
	vm.ParseBlockF = func(_ context.Context, b []byte) (snowman.Block, error) {
		if bytes.Equal(b, pendingBlk.Bytes()) {
			*parsed = true
			return pendingBlk, nil
		}
		return nil, errUnknownBlock
	}

	vm.GetBlockF = func(_ context.Context, blkID ids.ID) (snowman.Block, error) {
		switch blkID {
		case gBlk.ID():
			return gBlk, nil
		case pendingBlk.ID():
			if !*parsed {
				return nil, errUnknownBlock
			}
			return pendingBlk, nil
		default:
			return nil, errUnknownBlock
		}
	}

	reqID := new(uint32)
	sender.SendGetF = func(_ context.Context, reqVdr ids.NodeID, requestID uint32, blkID ids.ID) {
		*reqID = requestID
		if reqVdr != vdr {
			t.Fatalf("Wrong validator requested")
		}
		if blkID != missingBlk.ID() {
			t.Fatalf("Wrong block requested")
		}
	}
	sender.CantSendChits = false

	if err := te.PushQuery(context.Background(), vdr, 0, pendingBlk.Bytes()); err != nil {
		t.Fatal(err)
	}

	sender.SendGetF = nil
	sender.CantSendGet = false

	if err := te.PushQuery(context.Background(), vdr, *reqID, []byte{3}); err != nil {
		t.Fatal(err)
	}

	*parsed = false
	vm.ParseBlockF = func(_ context.Context, b []byte) (snowman.Block, error) {
		if bytes.Equal(b, missingBlk.Bytes()) {
			*parsed = true
			return missingBlk, nil
		}
		return nil, errUnknownBlock
	}
	vm.GetBlockF = func(_ context.Context, blkID ids.ID) (snowman.Block, error) {
		switch blkID {
		case gBlk.ID():
			return gBlk, nil
		case missingBlk.ID():
			if !*parsed {
				return nil, errUnknownBlock
			}
			return missingBlk, nil
		default:
			return nil, errUnknownBlock
		}
	}
	sender.CantSendPullQuery = false

	if err := te.Put(context.Background(), vdr, *reqID, missingBlk.Bytes()); err != nil {
		t.Fatal(err)
	}

	pref := te.Consensus.Preference()
	if pref != pendingBlk.ID() {
		t.Fatalf("Shouldn't have abandoned the pending block")
	}
}

func TestEngineAggressivePolling(t *testing.T) {
	engCfg := DefaultConfigs()
	engCfg.Params.ConcurrentRepolls = 2

	vals := validators.NewSet()
	engCfg.Validators = vals

	vdr := ids.GenerateTestNodeID()
	if err := vals.Add(vdr, nil, ids.Empty, 1); err != nil {
		t.Fatal(err)
	}

	sender := &common.SenderTest{T: t}
	engCfg.Sender = sender
	sender.Default(true)

	vm := &block.TestVM{}
	vm.T = t
	engCfg.VM = vm

	vm.Default(true)
	vm.CantSetState = false
	vm.CantSetPreference = false

	gBlk := &snowman.TestBlock{TestDecidable: choices.TestDecidable{
		IDV:     ids.GenerateTestID(),
		StatusV: choices.Accepted,
	}}

	vm.LastAcceptedF = func(context.Context) (ids.ID, error) {
		return gBlk.ID(), nil
	}
	vm.GetBlockF = func(_ context.Context, blkID ids.ID) (snowman.Block, error) {
		if blkID != gBlk.ID() {
			t.Fatalf("Wrong block requested")
		}
		return gBlk, nil
	}

	te, err := newTransitive(engCfg)
	if err != nil {
		t.Fatal(err)
	}

	if err := te.Start(context.Background(), 0); err != nil {
		t.Fatal(err)
	}

	vm.GetBlockF = nil
	vm.LastAcceptedF = nil

	pendingBlk := &snowman.TestBlock{
		TestDecidable: choices.TestDecidable{
			IDV:     ids.GenerateTestID(),
			StatusV: choices.Processing,
		},
		ParentV: gBlk.IDV,
		HeightV: 1,
		BytesV:  []byte{1},
	}

	parsed := new(bool)
	vm.ParseBlockF = func(_ context.Context, b []byte) (snowman.Block, error) {
		if bytes.Equal(b, pendingBlk.Bytes()) {
			*parsed = true
			return pendingBlk, nil
		}
		return nil, errUnknownBlock
	}

	vm.GetBlockF = func(_ context.Context, blkID ids.ID) (snowman.Block, error) {
		switch blkID {
		case gBlk.ID():
			return gBlk, nil
		case pendingBlk.ID():
			if !*parsed {
				return nil, errUnknownBlock
			}
			return pendingBlk, nil
		default:
			return nil, errUnknownBlock
		}
	}

	numPulled := new(int)
	sender.SendPullQueryF = func(context.Context, set.Set[ids.NodeID], uint32, ids.ID) {
		*numPulled++
	}

	if err := te.Put(context.Background(), vdr, 0, pendingBlk.Bytes()); err != nil {
		t.Fatal(err)
	}

	if *numPulled != 2 {
		t.Fatalf("Should have sent two pull queries")
	}
}

func TestEngineDoubleChit(t *testing.T) {
	engCfg := DefaultConfigs()
	engCfg.Params = snowball.Parameters{
		K:                     2,
		Alpha:                 2,
		BetaVirtuous:          1,
		BetaRogue:             2,
		ConcurrentRepolls:     1,
		OptimalProcessing:     1,
		MaxOutstandingItems:   1,
		MaxItemProcessingTime: 1,
	}

	vals := validators.NewSet()
	engCfg.Validators = vals

	vdr0 := ids.GenerateTestNodeID()
	vdr1 := ids.GenerateTestNodeID()

	if err := vals.Add(vdr0, nil, ids.Empty, 1); err != nil {
		t.Fatal(err)
	}
	if err := vals.Add(vdr1, nil, ids.Empty, 1); err != nil {
		t.Fatal(err)
	}

	sender := &common.SenderTest{T: t}
	engCfg.Sender = sender

	sender.Default(true)

	vm := &block.TestVM{}
	vm.T = t
	engCfg.VM = vm

	vm.Default(true)
	vm.CantSetState = false
	vm.CantSetPreference = false

	gBlk := &snowman.TestBlock{TestDecidable: choices.TestDecidable{
		IDV:     ids.GenerateTestID(),
		StatusV: choices.Accepted,
	}}

	vm.LastAcceptedF = func(context.Context) (ids.ID, error) {
		return gBlk.ID(), nil
	}
	vm.GetBlockF = func(_ context.Context, id ids.ID) (snowman.Block, error) {
		if id == gBlk.ID() {
			return gBlk, nil
		}
		t.Fatalf("Unknown block")
		panic("Should have errored")
	}

	te, err := newTransitive(engCfg)
	if err != nil {
		t.Fatal(err)
	}

	if err := te.Start(context.Background(), 0); err != nil {
		t.Fatal(err)
	}

	vm.LastAcceptedF = nil

	blk := &snowman.TestBlock{
		TestDecidable: choices.TestDecidable{
			IDV:     ids.GenerateTestID(),
			StatusV: choices.Processing,
		},
		ParentV: gBlk.IDV,
		HeightV: 1,
		BytesV:  []byte{1},
	}

	queried := new(bool)
	queryRequestID := new(uint32)
	sender.SendPullQueryF = func(_ context.Context, inVdrs set.Set[ids.NodeID], requestID uint32, blkID ids.ID) {
		if *queried {
			t.Fatalf("Asked multiple times")
		}
		*queried = true
		*queryRequestID = requestID
		vdrSet := set.Set[ids.NodeID]{}
		vdrSet.Add(vdr0, vdr1)
		if !inVdrs.Equals(vdrSet) {
			t.Fatalf("Asking wrong validator for preference")
		}
		if blk.ID() != blkID {
			t.Fatalf("Asking for wrong block")
		}
	}

	if err := te.issue(context.Background(), blk, false); err != nil {
		t.Fatal(err)
	}

	vm.GetBlockF = func(_ context.Context, id ids.ID) (snowman.Block, error) {
		switch id {
		case gBlk.ID():
			return gBlk, nil
		case blk.ID():
			return blk, nil
		}
		t.Fatalf("Unknown block")
		panic("Should have errored")
	}

	blkSet := []ids.ID{blk.ID()}

	if status := blk.Status(); status != choices.Processing {
		t.Fatalf("Wrong status: %s ; expected: %s", status, choices.Processing)
	}

	if err := te.Chits(context.Background(), vdr0, *queryRequestID, blkSet, nil); err != nil {
		t.Fatal(err)
	}

	if status := blk.Status(); status != choices.Processing {
		t.Fatalf("Wrong status: %s ; expected: %s", status, choices.Processing)
	}

	if err := te.Chits(context.Background(), vdr0, *queryRequestID, blkSet, nil); err != nil {
		t.Fatal(err)
	}

	if status := blk.Status(); status != choices.Processing {
		t.Fatalf("Wrong status: %s ; expected: %s", status, choices.Processing)
	}

	if err := te.Chits(context.Background(), vdr1, *queryRequestID, blkSet, nil); err != nil {
		t.Fatal(err)
	}

	if status := blk.Status(); status != choices.Accepted {
		t.Fatalf("Wrong status: %s ; expected: %s", status, choices.Accepted)
	}
}

func TestEngineBuildBlockLimit(t *testing.T) {
	engCfg := DefaultConfigs()
	engCfg.Params.K = 1
	engCfg.Params.Alpha = 1
	engCfg.Params.OptimalProcessing = 1

	vals := validators.NewSet()
	engCfg.Validators = vals

	vdr := ids.GenerateTestNodeID()
	if err := vals.Add(vdr, nil, ids.Empty, 1); err != nil {
		t.Fatal(err)
	}

	sender := &common.SenderTest{T: t}
	engCfg.Sender = sender
	sender.Default(true)

	vm := &block.TestVM{}
	vm.T = t
	engCfg.VM = vm

	vm.Default(true)
	vm.CantSetState = false
	vm.CantSetPreference = false

	gBlk := &snowman.TestBlock{TestDecidable: choices.TestDecidable{
		IDV:     Genesis,
		StatusV: choices.Accepted,
	}}

	vm.LastAcceptedF = func(context.Context) (ids.ID, error) {
		return gBlk.ID(), nil
	}
	vm.GetBlockF = func(_ context.Context, blkID ids.ID) (snowman.Block, error) {
		if blkID != gBlk.ID() {
			t.Fatalf("Wrong block requested")
		}
		return gBlk, nil
	}

	te, err := newTransitive(engCfg)
	if err != nil {
		t.Fatal(err)
	}

	if err := te.Start(context.Background(), 0); err != nil {
		t.Fatal(err)
	}

	vm.GetBlockF = nil
	vm.LastAcceptedF = nil

	blk0 := &snowman.TestBlock{
		TestDecidable: choices.TestDecidable{
			IDV:     ids.GenerateTestID(),
			StatusV: choices.Processing,
		},
		ParentV: gBlk.IDV,
		HeightV: 1,
		BytesV:  []byte{1},
	}
	blk1 := &snowman.TestBlock{
		TestDecidable: choices.TestDecidable{
			IDV:     ids.GenerateTestID(),
			StatusV: choices.Processing,
		},
		ParentV: blk0.IDV,
		HeightV: 2,
		BytesV:  []byte{2},
	}
	blks := []snowman.Block{blk0, blk1}

	var (
		queried bool
		reqID   uint32
	)
	sender.SendPushQueryF = func(_ context.Context, inVdrs set.Set[ids.NodeID], rID uint32, _ []byte) {
		reqID = rID
		if queried {
			t.Fatalf("Asked multiple times")
		}
		queried = true
		vdrSet := set.Set[ids.NodeID]{}
		vdrSet.Add(vdr)
		if !inVdrs.Equals(vdrSet) {
			t.Fatalf("Asking wrong validator for preference")
		}
	}

	vm.GetBlockF = func(_ context.Context, blkID ids.ID) (snowman.Block, error) {
		switch blkID {
		case gBlk.ID():
			return gBlk, nil
		default:
			return nil, errUnknownBlock
		}
	}

	blkToReturn := 0
	vm.BuildBlockF = func(context.Context) (snowman.Block, error) {
		if blkToReturn >= len(blks) {
			t.Fatalf("Built too many blocks")
		}
		blk := blks[blkToReturn]
		blkToReturn++
		return blk, nil
	}
	if err := te.Notify(context.Background(), common.PendingTxs); err != nil {
		t.Fatal(err)
	}

	if !queried {
		t.Fatalf("Should have sent a query to the peer")
	}

	queried = false
	if err := te.Notify(context.Background(), common.PendingTxs); err != nil {
		t.Fatal(err)
	}

	if queried {
		t.Fatalf("Shouldn't have sent a query to the peer")
	}

	vm.GetBlockF = func(_ context.Context, blkID ids.ID) (snowman.Block, error) {
		switch blkID {
		case gBlk.ID():
			return gBlk, nil
		case blk0.ID():
			return blk0, nil
		default:
			return nil, errUnknownBlock
		}
	}

	if err := te.Chits(context.Background(), vdr, reqID, []ids.ID{blk0.ID()}, nil); err != nil {
		t.Fatal(err)
	}

	if !queried {
		t.Fatalf("Should have sent a query to the peer")
	}
}

func TestEngineReceiveNewRejectedBlock(t *testing.T) {
	vdr, _, sender, vm, te, gBlk := setupDefaultConfig(t)

	acceptedBlk := &snowman.TestBlock{
		TestDecidable: choices.TestDecidable{
			IDV:     ids.GenerateTestID(),
			StatusV: choices.Processing,
		},
		ParentV: gBlk.ID(),
		HeightV: 1,
		BytesV:  []byte{1},
	}
	rejectedBlk := &snowman.TestBlock{
		TestDecidable: choices.TestDecidable{
			IDV:     ids.GenerateTestID(),
			StatusV: choices.Unknown,
		},
		ParentV: gBlk.ID(),
		HeightV: 1,
		BytesV:  []byte{2},
	}
	pendingBlk := &snowman.TestBlock{
		TestDecidable: choices.TestDecidable{
			IDV:     ids.GenerateTestID(),
			StatusV: choices.Processing,
		},
		ParentV: rejectedBlk.IDV,
		HeightV: 2,
		BytesV:  []byte{3},
	}

	vm.ParseBlockF = func(_ context.Context, b []byte) (snowman.Block, error) {
		switch {
		case bytes.Equal(b, acceptedBlk.Bytes()):
			return acceptedBlk, nil
		case bytes.Equal(b, rejectedBlk.Bytes()):
			return rejectedBlk, nil
		case bytes.Equal(b, pendingBlk.Bytes()):
			return pendingBlk, nil
		default:
			t.Fatalf("Unknown block bytes")
			return nil, nil
		}
	}

	vm.GetBlockF = func(_ context.Context, blkID ids.ID) (snowman.Block, error) {
		switch blkID {
		case gBlk.ID():
			return gBlk, nil
		case acceptedBlk.ID():
			return acceptedBlk, nil
		default:
			return nil, errUnknownBlock
		}
	}

	var (
		asked bool
		reqID uint32
	)
	sender.SendPullQueryF = func(_ context.Context, _ set.Set[ids.NodeID], rID uint32, _ ids.ID) {
		asked = true
		reqID = rID
	}

	if err := te.Put(context.Background(), vdr, 0, acceptedBlk.Bytes()); err != nil {
		t.Fatal(err)
	}

	if !asked {
		t.Fatalf("Didn't query for the new block")
	}

	if err := te.Chits(context.Background(), vdr, reqID, []ids.ID{acceptedBlk.ID()}, nil); err != nil {
		t.Fatal(err)
	}

	sender.SendPullQueryF = nil
	asked = false

	sender.SendGetF = func(_ context.Context, _ ids.NodeID, rID uint32, _ ids.ID) {
		asked = true
		reqID = rID
	}

	if err := te.Put(context.Background(), vdr, 0, pendingBlk.Bytes()); err != nil {
		t.Fatal(err)
	}

	if !asked {
		t.Fatalf("Didn't request the missing block")
	}

	rejectedBlk.StatusV = choices.Rejected

	if err := te.Put(context.Background(), vdr, reqID, rejectedBlk.Bytes()); err != nil {
		t.Fatal(err)
	}

	if te.blkReqs.Len() != 0 {
		t.Fatalf("Should have finished all requests")
	}
}

func TestEngineRejectionAmplification(t *testing.T) {
	vdr, _, sender, vm, te, gBlk := setupDefaultConfig(t)

	acceptedBlk := &snowman.TestBlock{
		TestDecidable: choices.TestDecidable{
			IDV:     ids.GenerateTestID(),
			StatusV: choices.Processing,
		},
		ParentV: gBlk.ID(),
		HeightV: 1,
		BytesV:  []byte{1},
	}
	rejectedBlk := &snowman.TestBlock{
		TestDecidable: choices.TestDecidable{
			IDV:     ids.GenerateTestID(),
			StatusV: choices.Unknown,
		},
		ParentV: gBlk.ID(),
		HeightV: 1,
		BytesV:  []byte{2},
	}
	pendingBlk := &snowman.TestBlock{
		TestDecidable: choices.TestDecidable{
			IDV:     ids.GenerateTestID(),
			StatusV: choices.Processing,
		},
		ParentV: rejectedBlk.IDV,
		HeightV: 2,
		BytesV:  []byte{3},
	}

	vm.ParseBlockF = func(_ context.Context, b []byte) (snowman.Block, error) {
		switch {
		case bytes.Equal(b, acceptedBlk.Bytes()):
			return acceptedBlk, nil
		case bytes.Equal(b, rejectedBlk.Bytes()):
			return rejectedBlk, nil
		case bytes.Equal(b, pendingBlk.Bytes()):
			return pendingBlk, nil
		default:
			t.Fatalf("Unknown block bytes")
			return nil, nil
		}
	}

	vm.GetBlockF = func(_ context.Context, blkID ids.ID) (snowman.Block, error) {
		switch blkID {
		case gBlk.ID():
			return gBlk, nil
		case acceptedBlk.ID():
			return acceptedBlk, nil
		default:
			return nil, errUnknownBlock
		}
	}

	var (
		queried bool
		reqID   uint32
	)
	sender.SendPullQueryF = func(_ context.Context, _ set.Set[ids.NodeID], rID uint32, _ ids.ID) {
		queried = true
		reqID = rID
	}

	if err := te.Put(context.Background(), vdr, 0, acceptedBlk.Bytes()); err != nil {
		t.Fatal(err)
	}

	if !queried {
		t.Fatalf("Didn't query for the new block")
	}

	vm.GetBlockF = func(_ context.Context, blkID ids.ID) (snowman.Block, error) {
		switch blkID {
		case gBlk.ID():
			return gBlk, nil
		case acceptedBlk.ID():
			return acceptedBlk, nil
		default:
			return nil, errUnknownBlock
		}
	}

	if err := te.Chits(context.Background(), vdr, reqID, []ids.ID{acceptedBlk.ID()}, nil); err != nil {
		t.Fatal(err)
	}

	if !te.Consensus.Finalized() {
		t.Fatalf("Should have finalized the consensus instance")
	}

	queried = false
	var asked bool
	sender.SendPullQueryF = func(context.Context, set.Set[ids.NodeID], uint32, ids.ID) {
		queried = true
	}
	sender.SendGetF = func(_ context.Context, _ ids.NodeID, rID uint32, blkID ids.ID) {
		asked = true
		reqID = rID

		if blkID != rejectedBlk.ID() {
			t.Fatalf("requested %s but should have requested %s", blkID, rejectedBlk.ID())
		}
	}

	if err := te.Put(context.Background(), vdr, 0, pendingBlk.Bytes()); err != nil {
		t.Fatal(err)
	}

	if queried {
		t.Fatalf("Queried for the pending block")
	}
	if !asked {
		t.Fatalf("Should have asked for the missing block")
	}

	rejectedBlk.StatusV = choices.Processing
	if err := te.Put(context.Background(), vdr, reqID, rejectedBlk.Bytes()); err != nil {
		t.Fatal(err)
	}

	if queried {
		t.Fatalf("Queried for the rejected block")
	}
}

// Test that the node will not issue a block into consensus that it knows will
// be rejected because the parent is rejected.
func TestEngineTransitiveRejectionAmplificationDueToRejectedParent(t *testing.T) {
	vdr, _, sender, vm, te, gBlk := setupDefaultConfig(t)

	acceptedBlk := &snowman.TestBlock{
		TestDecidable: choices.TestDecidable{
			IDV:     ids.GenerateTestID(),
			StatusV: choices.Processing,
		},
		ParentV: gBlk.ID(),
		HeightV: 1,
		BytesV:  []byte{1},
	}
	rejectedBlk := &snowman.TestBlock{
		TestDecidable: choices.TestDecidable{
			IDV:     ids.GenerateTestID(),
			StatusV: choices.Rejected,
		},
		ParentV: gBlk.ID(),
		HeightV: 1,
		BytesV:  []byte{2},
	}
	pendingBlk := &snowman.TestBlock{
		TestDecidable: choices.TestDecidable{
			IDV:     ids.GenerateTestID(),
			RejectV: errUnexpectedCall,
			StatusV: choices.Processing,
		},
		ParentV: rejectedBlk.IDV,
		HeightV: 2,
		BytesV:  []byte{3},
	}

	vm.ParseBlockF = func(_ context.Context, b []byte) (snowman.Block, error) {
		switch {
		case bytes.Equal(b, acceptedBlk.Bytes()):
			return acceptedBlk, nil
		case bytes.Equal(b, rejectedBlk.Bytes()):
			return rejectedBlk, nil
		case bytes.Equal(b, pendingBlk.Bytes()):
			return pendingBlk, nil
		default:
			t.Fatalf("Unknown block bytes")
			return nil, nil
		}
	}

	vm.GetBlockF = func(_ context.Context, blkID ids.ID) (snowman.Block, error) {
		switch blkID {
		case gBlk.ID():
			return gBlk, nil
		case acceptedBlk.ID():
			return acceptedBlk, nil
		case rejectedBlk.ID():
			return rejectedBlk, nil
		default:
			return nil, errUnknownBlock
		}
	}

	var (
		queried bool
		reqID   uint32
	)
	sender.SendPullQueryF = func(_ context.Context, _ set.Set[ids.NodeID], rID uint32, _ ids.ID) {
		queried = true
		reqID = rID
	}

	if err := te.Put(context.Background(), vdr, 0, acceptedBlk.Bytes()); err != nil {
		t.Fatal(err)
	}

	if !queried {
		t.Fatalf("Didn't query for the new block")
	}

	if err := te.Chits(context.Background(), vdr, reqID, []ids.ID{acceptedBlk.ID()}, nil); err != nil {
		t.Fatal(err)
	}

	if !te.Consensus.Finalized() {
		t.Fatalf("Should have finalized the consensus instance")
	}

	if err := te.Put(context.Background(), vdr, 0, pendingBlk.Bytes()); err != nil {
		t.Fatal(err)
	}

	if !te.Consensus.Finalized() {
		t.Fatalf("Should have finalized the consensus instance")
	}

	if len(te.pending) != 0 {
		t.Fatalf("Shouldn't have any pending blocks")
	}
}

// Test that the node will not issue a block into consensus that it knows will
// be rejected because the parent is failing verification.
func TestEngineTransitiveRejectionAmplificationDueToInvalidParent(t *testing.T) {
	vdr, _, sender, vm, te, gBlk := setupDefaultConfig(t)

	acceptedBlk := &snowman.TestBlock{
		TestDecidable: choices.TestDecidable{
			IDV:     ids.GenerateTestID(),
			StatusV: choices.Processing,
		},
		ParentV: gBlk.ID(),
		HeightV: 1,
		BytesV:  []byte{1},
	}
	rejectedBlk := &snowman.TestBlock{
		TestDecidable: choices.TestDecidable{
			IDV:     ids.GenerateTestID(),
			StatusV: choices.Processing,
		},
		ParentV: gBlk.ID(),
		HeightV: 1,
		VerifyV: errUnexpectedCall,
		BytesV:  []byte{2},
	}
	pendingBlk := &snowman.TestBlock{
		TestDecidable: choices.TestDecidable{
			IDV:     ids.GenerateTestID(),
			RejectV: errUnexpectedCall,
			StatusV: choices.Processing,
		},
		ParentV: rejectedBlk.IDV,
		HeightV: 2,
		BytesV:  []byte{3},
	}

	vm.ParseBlockF = func(_ context.Context, b []byte) (snowman.Block, error) {
		switch {
		case bytes.Equal(b, acceptedBlk.Bytes()):
			return acceptedBlk, nil
		case bytes.Equal(b, rejectedBlk.Bytes()):
			return rejectedBlk, nil
		case bytes.Equal(b, pendingBlk.Bytes()):
			return pendingBlk, nil
		default:
			t.Fatalf("Unknown block bytes")
			return nil, nil
		}
	}

	vm.GetBlockF = func(_ context.Context, blkID ids.ID) (snowman.Block, error) {
		switch blkID {
		case gBlk.ID():
			return gBlk, nil
		default:
			return nil, errUnknownBlock
		}
	}

	var (
		queried bool
		reqID   uint32
	)
	sender.SendPullQueryF = func(_ context.Context, _ set.Set[ids.NodeID], rID uint32, _ ids.ID) {
		queried = true
		reqID = rID
	}

	if err := te.Put(context.Background(), vdr, 0, acceptedBlk.Bytes()); err != nil {
		t.Fatal(err)
	}

	if !queried {
		t.Fatalf("Didn't query for the new block")
	}

	vm.GetBlockF = func(_ context.Context, blkID ids.ID) (snowman.Block, error) {
		switch blkID {
		case gBlk.ID():
			return gBlk, nil
		case rejectedBlk.ID():
			return rejectedBlk, nil
		case acceptedBlk.ID():
			return acceptedBlk, nil
		default:
			return nil, errUnknownBlock
		}
	}

	if err := te.Chits(context.Background(), vdr, reqID, []ids.ID{acceptedBlk.ID()}, nil); err != nil {
		t.Fatal(err)
	}

	if !te.Consensus.Finalized() {
		t.Fatalf("Should have finalized the consensus instance")
	}

	if err := te.Put(context.Background(), vdr, 0, pendingBlk.Bytes()); err != nil {
		t.Fatal(err)
	}

	if !te.Consensus.Finalized() {
		t.Fatalf("Should have finalized the consensus instance")
	}

	if len(te.pending) != 0 {
		t.Fatalf("Shouldn't have any pending blocks")
	}
}

// Test that the node will not gossip a block that isn't preferred.
func TestEngineNonPreferredAmplification(t *testing.T) {
	vdr, _, sender, vm, te, gBlk := setupDefaultConfig(t)

	preferredBlk := &snowman.TestBlock{
		TestDecidable: choices.TestDecidable{
			IDV:     ids.GenerateTestID(),
			StatusV: choices.Processing,
		},
		ParentV: gBlk.ID(),
		HeightV: 1,
		BytesV:  []byte{1},
	}
	nonPreferredBlk := &snowman.TestBlock{
		TestDecidable: choices.TestDecidable{
			IDV:     ids.GenerateTestID(),
			StatusV: choices.Processing,
		},
		ParentV: gBlk.ID(),
		HeightV: 1,
		BytesV:  []byte{2},
	}

	vm.ParseBlockF = func(_ context.Context, b []byte) (snowman.Block, error) {
		switch {
		case bytes.Equal(b, preferredBlk.Bytes()):
			return preferredBlk, nil
		case bytes.Equal(b, nonPreferredBlk.Bytes()):
			return nonPreferredBlk, nil
		default:
			t.Fatalf("Unknown block bytes")
			return nil, nil
		}
	}

	vm.GetBlockF = func(_ context.Context, blkID ids.ID) (snowman.Block, error) {
		switch blkID {
		case gBlk.ID():
			return gBlk, nil
		default:
			return nil, errUnknownBlock
		}
	}

	sender.SendPushQueryF = func(_ context.Context, _ set.Set[ids.NodeID], _ uint32, blkBytes []byte) {
		if bytes.Equal(nonPreferredBlk.Bytes(), blkBytes) {
			t.Fatalf("gossiped non-preferred block")
		}
	}
	sender.SendPullQueryF = func(_ context.Context, _ set.Set[ids.NodeID], _ uint32, blkID ids.ID) {
		if blkID == nonPreferredBlk.ID() {
			t.Fatalf("gossiped non-preferred block")
		}
	}

	if err := te.Put(context.Background(), vdr, 0, preferredBlk.Bytes()); err != nil {
		t.Fatal(err)
	}

	if err := te.Put(context.Background(), vdr, 0, nonPreferredBlk.Bytes()); err != nil {
		t.Fatal(err)
	}
}

// Test that in the following scenario, if block B fails verification, votes
// will still be bubbled through to the valid block A. This is a regression test
// to ensure that the consensus engine correctly handles the case that votes can
// be bubbled correctly through a block that cannot pass verification until one
// of its ancestors has been marked as accepted.
//
//	G
//	|
//	A
//	|
//	B
func TestEngineBubbleVotesThroughInvalidBlock(t *testing.T) {
	vdr, _, sender, vm, te, gBlk := setupDefaultConfig(t)
	expectedVdrSet := set.Set[ids.NodeID]{}
	expectedVdrSet.Add(vdr)

	require := require.New(t)

	// [blk1] is a child of [gBlk] and currently passes verification
	blk1 := &snowman.TestBlock{
		TestDecidable: choices.TestDecidable{
			IDV:     ids.GenerateTestID(),
			StatusV: choices.Processing,
		},
		ParentV: gBlk.ID(),
		HeightV: 1,
		BytesV:  []byte{1},
	}
	// [blk2] is a child of [blk1] and cannot pass verification until [blk1]
	// has been marked as accepted.
	blk2 := &snowman.TestBlock{
		TestDecidable: choices.TestDecidable{
			IDV:     ids.GenerateTestID(),
			StatusV: choices.Processing,
		},
		ParentV: blk1.ID(),
		HeightV: 2,
		BytesV:  []byte{2},
		VerifyV: errInvalid,
	}

	// The VM should be able to parse [blk1] and [blk2]
	vm.ParseBlockF = func(_ context.Context, b []byte) (snowman.Block, error) {
		switch {
		case bytes.Equal(b, blk1.Bytes()):
			return blk1, nil
		case bytes.Equal(b, blk2.Bytes()):
			return blk2, nil
		default:
			require.FailNow("Unknown block bytes")
			return nil, nil
		}
	}

	// for now, this VM should only be able to retrieve [gBlk] from storage
	// this "GetBlockF" will be updated after blocks are verified/accepted
	// in the following tests
	vm.GetBlockF = func(_ context.Context, blkID ids.ID) (snowman.Block, error) {
		switch blkID {
		case gBlk.ID():
			return gBlk, nil
		default:
			return nil, errUnknownBlock
		}
	}

	asked := new(bool)
	reqID := new(uint32)
	sender.SendGetF = func(_ context.Context, inVdr ids.NodeID, requestID uint32, blkID ids.ID) {
		*reqID = requestID
		require.False(*asked)
		require.Equal(blk1.ID(), blkID)
		require.Equal(vdr, inVdr)
		*asked = true
	}
	// This engine receives a Gossip message for [blk2] which was "unknown" in this engine.
	// The engine thus learns about its ancestor [blk1] and should send a Get request for it.
	// (see above for expected "Get" request)
	require.NoError(te.Put(context.Background(), vdr, constants.GossipMsgRequestID, blk2.Bytes()))
	require.True(*asked)

	// Prepare to PushQuery [blk1] after our Get request is fulfilled. We should not PushQuery
	// [blk2] since it currently fails verification.
	queried := new(bool)
	queryRequestID := new(uint32)
<<<<<<< HEAD
	sender.SendPullQueryF = func(_ context.Context, inVdrs set.Set[ids.NodeID], requestID uint32, blkID ids.ID) {
		if *queried {
			t.Fatalf("Asked multiple times")
		}
=======
	sender.SendPushQueryF = func(_ context.Context, inVdrs set.Set[ids.NodeID], requestID uint32, blkBytes []byte) {
		require.False(*queried)
>>>>>>> b66e25ee
		*queried = true

		*queryRequestID = requestID
		vdrSet := set.Set[ids.NodeID]{}
		vdrSet.Add(vdr)
<<<<<<< HEAD
		if !inVdrs.Equals(vdrSet) {
			t.Fatalf("Asking wrong validator for preference")
		}
		if blk1.ID() != blkID {
			t.Fatalf("Asking for wrong block")
		}
	}

	// Answer the request, this should allow [blk1] to be issued and cause [blk2] to
	// fail verification.
	if err := te.Put(context.Background(), vdr, *reqID, blk1.Bytes()); err != nil {
		t.Fatal(err)
	}

	// now blk1 is verified, vm can return it
=======
		require.Equal(vdrSet, inVdrs)
		require.Equal(blk1.Bytes(), blkBytes)
	}
	// This engine now handles the response to the "Get" request. This should cause [blk1] to be issued
	// which will result in attempting to issue [blk2]. However, [blk2] should fail verification and be dropped.
	// By issuing [blk1], this node should fire a "PushQuery" request for [blk1].
	// (see above for expected "PushQuery" request)
	require.NoError(te.Put(context.Background(), vdr, *reqID, blk1.Bytes()))
	require.True(*asked)
	require.True(*queried, "Didn't query the newly issued blk1")

	// now [blk1] is verified, vm can return it
>>>>>>> b66e25ee
	vm.GetBlockF = func(_ context.Context, blkID ids.ID) (snowman.Block, error) {
		switch blkID {
		case gBlk.ID():
			return gBlk, nil
		case blk1.ID():
			return blk1, nil
		default:
			return nil, errUnknownBlock
		}
	}

	sendReqID := new(uint32)
	reqVdr := new(ids.NodeID)
	// Update GetF to produce a more detailed error message in the case that receiving a Chits
	// message causes us to send another Get request.
	sender.SendGetF = func(_ context.Context, inVdr ids.NodeID, requestID uint32, blkID ids.ID) {
		require.Equal(blk2.ID(), blkID)

<<<<<<< HEAD
	// Now we are expecting a Chits message, and we receive it for blk2 instead of blk1
	// The votes should be bubbled through blk2 despite the fact that it is failing verification.
	if err := te.Chits(context.Background(), vdr, *queryRequestID, []ids.ID{blk2.ID()}, nil); err != nil {
		t.Fatal(err)
	}
=======
		*sendReqID = requestID
		*reqVdr = inVdr
	}

	// Now we are expecting a Chits message, and we receive it for [blk2] instead of [blk1].
	// This will cause the node to again request [blk2].
	require.NoError(te.Chits(context.Background(), vdr, *queryRequestID, []ids.ID{blk2.ID()}, nil))
>>>>>>> b66e25ee

	// The votes should be bubbled through [blk2] despite the fact that it is failing verification.
	require.NoError(te.Put(context.Background(), *reqVdr, *sendReqID, blk2.Bytes()))

	// The vote should be bubbled through [blk2], such that [blk1] gets marked as Accepted.
	require.Equal(choices.Accepted, blk1.Status())
	require.Equal(choices.Processing, blk2.Status())

	// Now that [blk1] has been marked as Accepted, [blk2] can pass verification.
	blk2.VerifyV = nil
	vm.GetBlockF = func(_ context.Context, blkID ids.ID) (snowman.Block, error) {
		switch blkID {
		case gBlk.ID():
			return gBlk, nil
		case blk1.ID():
			return blk1, nil
		case blk2.ID():
			return blk2, nil
		default:
			return nil, errUnknownBlock
		}
	}
	*queried = false
	// Prepare to PushQuery [blk2] after receiving a Gossip message with [blk2].
<<<<<<< HEAD
	sender.SendPullQueryF = func(_ context.Context, inVdrs set.Set[ids.NodeID], requestID uint32, blkID ids.ID) {
		if *queried {
			t.Fatalf("Asked multiple times")
		}
		*queried = true
		*queryRequestID = requestID
		vdrSet := set.Set[ids.NodeID]{}
		vdrSet.Add(vdr)
		if !inVdrs.Equals(vdrSet) {
			t.Fatalf("Asking wrong validator for preference")
		}
		if blk2.ID() != blkID {
			t.Fatalf("Asking for wrong block")
		}
=======
	sender.SendPushQueryF = func(_ context.Context, inVdrs set.Set[ids.NodeID], requestID uint32, blkBytes []byte) {
		require.False(*queried)
		*queried = true
		*queryRequestID = requestID
		require.Equal(expectedVdrSet, inVdrs)
		require.Equal(blk2.Bytes(), blkBytes)
>>>>>>> b66e25ee
	}
	// Expect that the Engine will send a PushQuery after receiving this Gossip message for [blk2].
	require.NoError(te.Put(context.Background(), vdr, constants.GossipMsgRequestID, blk2.Bytes()))
	require.True(*queried)

	// After a single vote for [blk2], it should be marked as accepted.
	require.NoError(te.Chits(context.Background(), vdr, *queryRequestID, []ids.ID{blk2.ID()}, nil))
	require.Equal(choices.Accepted, blk2.Status())
}

// Test that in the following scenario, if block B fails verification, votes
// will still be bubbled through from block C to the valid block A. This is a
// regression test to ensure that the consensus engine correctly handles the
// case that votes can be bubbled correctly through a chain that cannot pass
// verification until one of its ancestors has been marked as accepted.
//
//	G
//	|
//	A
//	|
//	B
//	|
//	C
func TestEngineBubbleVotesThroughInvalidChain(t *testing.T) {
	vdr, _, sender, vm, te, gBlk := setupDefaultConfig(t)
	expectedVdrSet := set.Set[ids.NodeID]{}
	expectedVdrSet.Add(vdr)

	require := require.New(t)

	// [blk1] is a child of [gBlk] and currently passes verification
	blk1 := &snowman.TestBlock{
		TestDecidable: choices.TestDecidable{
			IDV:     ids.GenerateTestID(),
			StatusV: choices.Processing,
		},
		ParentV: gBlk.ID(),
		HeightV: 1,
		BytesV:  []byte{1},
	}
	// [blk2] is a child of [blk1] and cannot pass verification until [blk1]
	// has been marked as accepted.
	blk2 := &snowman.TestBlock{
		TestDecidable: choices.TestDecidable{
			IDV:     ids.GenerateTestID(),
			StatusV: choices.Processing,
		},
		ParentV: blk1.ID(),
		HeightV: 2,
		BytesV:  []byte{2},
		VerifyV: errInvalid,
	}
	// [blk3] is a child of [blk2] and will not attempt to be issued until
	// [blk2] has successfully been verified.
	blk3 := &snowman.TestBlock{
		TestDecidable: choices.TestDecidable{
			IDV:     ids.GenerateTestID(),
			StatusV: choices.Processing,
		},
		ParentV: blk2.ID(),
		HeightV: 3,
		BytesV:  []byte{3},
	}

	// The VM should be able to parse [blk1], [blk2], and [blk3]
	vm.ParseBlockF = func(_ context.Context, b []byte) (snowman.Block, error) {
		switch {
		case bytes.Equal(b, blk1.Bytes()):
			return blk1, nil
		case bytes.Equal(b, blk2.Bytes()):
			return blk2, nil
		case bytes.Equal(b, blk3.Bytes()):
			return blk3, nil
		default:
			require.FailNow("Unknown block bytes")
			return nil, nil
		}
	}

	// The VM should be able to retrieve [gBlk] and [blk1] from storage
	vm.GetBlockF = func(_ context.Context, blkID ids.ID) (snowman.Block, error) {
		switch blkID {
		case gBlk.ID():
			return gBlk, nil
		case blk1.ID():
			return blk1, nil
		default:
			return nil, errUnknownBlock
		}
	}

	asked := new(bool)
	reqID := new(uint32)
	sender.SendGetF = func(_ context.Context, inVdr ids.NodeID, requestID uint32, blkID ids.ID) {
		*reqID = requestID
		require.False(*asked)
		require.Equal(blk2.ID(), blkID)
		require.Equal(vdr, inVdr)
		*asked = true
	}
	// Receive Gossip message for [blk3] first and expect the sender to issue a
	// Get request for its ancestor: [blk2].
	require.NoError(te.Put(context.Background(), vdr, constants.GossipMsgRequestID, blk3.Bytes()))
	require.True(*asked)

	// Prepare to PushQuery [blk1] after our request for [blk2] is fulfilled.
	// We should not PushQuery [blk2] since it currently fails verification.
	// We should not PushQuery [blk3] because [blk2] wasn't issued.
	queried := new(bool)
	queryRequestID := new(uint32)
<<<<<<< HEAD
	sender.SendPullQueryF = func(_ context.Context, inVdrs set.Set[ids.NodeID], requestID uint32, blkID ids.ID) {
		if *queried {
			t.Fatalf("Asked multiple times")
		}
		*queried = true
		*queryRequestID = requestID
		vdrSet := set.Set[ids.NodeID]{}
		vdrSet.Add(vdr)
		if !inVdrs.Equals(vdrSet) {
			t.Fatalf("Asking wrong validator for preference")
		}
		if blk1.ID() != blkID {
			t.Fatalf("Asking for wrong block")
		}
=======
	sender.SendPushQueryF = func(_ context.Context, inVdrs set.Set[ids.NodeID], requestID uint32, blkBytes []byte) {
		require.False(*queried)
		*queried = true
		*queryRequestID = requestID
		require.Equal(expectedVdrSet, inVdrs)
		require.Equal(blk1.Bytes(), blkBytes)
>>>>>>> b66e25ee
	}

	// Answer the request, this should result in [blk1] being issued as well.
	require.NoError(te.Put(context.Background(), vdr, *reqID, blk2.Bytes()))
	require.True(*queried)

	sendReqID := new(uint32)
	reqVdr := new(ids.NodeID)
	// Update GetF to produce a more detailed error message in the case that receiving a Chits
	// message causes us to send another Get request.
	sender.SendGetF = func(_ context.Context, inVdr ids.NodeID, requestID uint32, blkID ids.ID) {
		switch blkID {
		case blk1.ID():
			require.FailNow("Unexpectedly sent a Get request for blk1")
		case blk2.ID():
			t.Logf("sending get for blk2 with %d", requestID)
			*sendReqID = requestID
			*reqVdr = inVdr
			return
		case blk3.ID():
			t.Logf("sending get for blk3 with %d", requestID)
			*sendReqID = requestID
			*reqVdr = inVdr
			return
		default:
			require.FailNow("Unexpectedly sent a Get request for unknown block")
		}
	}

	// Now we are expecting a Chits message and we receive it for [blk3].
	// This will cause the node to again request [blk3].
	require.NoError(te.Chits(context.Background(), vdr, *queryRequestID, []ids.ID{blk3.ID()}, nil))

	// Drop the re-request for [blk3] to cause the poll to terminate. The votes
	// should be bubbled through [blk3] despite the fact that it hasn't been
	// issued.
	require.NoError(te.GetFailed(context.Background(), *reqVdr, *sendReqID))

	// The vote should be bubbled through [blk3] and [blk2] such that [blk1]
	// gets marked as Accepted.
	require.Equal(choices.Accepted, blk1.Status())
}

// func TestSendQuery(t *testing.T) {
// 	type test struct {
// 		isVdr bool
// 	}
// 	tests := []test{
// 		{isVdr: true},
// 		{isVdr: false},
// 	}
// 	for _, tt := range tests {
// 		t.Run(
// 			fmt.Sprintf("is validator: %v", tt.isVdr),
// 			func(t *testing.T) {
// 				engConfig := DefaultConfigs()
// 				commonCfg := common.DefaultConfigTest()
// 				// Override the parameters k and MixedQueryNumPushNonVdr,
// 				// and update the validator set to have k validators.
// 				engConfig.Params.Alpha = 12
// 				engConfig.Params.K = 20
// 				_, _, sender, vm, te, gBlk := setup(t, commonCfg, engConfig)
//
// 				vdrs := set.Set[ids.NodeID]{}
// 				te.Validators = validators.NewSet()
// 				for i := 0; i < te.Params.K; i++ {
// 					vdrID := ids.GenerateTestNodeID()
// 					vdrs.Add(vdrID)
// 					err := te.Validators.Add(vdrID, nil, ids.Empty, 1)
// 					if err != nil {
// 						t.Fatal(err)
// 					}
// 				}
// 				if tt.isVdr {
// 					vdrs.Add(te.Ctx.NodeID)
// 					err := te.Validators.Add(te.Ctx.NodeID, nil, ids.Empty, 1)
// 					if err != nil {
// 						t.Fatal(err)
// 					}
// 				}
//
// 				// [blk1] is a child of [gBlk] and passes verification
// 				blk1 := &snowman.TestBlock{
// 					TestDecidable: choices.TestDecidable{
// 						IDV:     ids.GenerateTestID(),
// 						StatusV: choices.Processing,
// 					},
// 					ParentV: gBlk.ID(),
// 					HeightV: 1,
// 					BytesV:  []byte{1},
// 				}
//
// 				// The VM should be able to parse [blk1]
// 				vm.ParseBlockF = func(_ context.Context, b []byte) (snowman.Block, error) {
// 					switch {
// 					case bytes.Equal(b, blk1.Bytes()):
// 						return blk1, nil
// 					default:
// 						t.Fatalf("Unknown block bytes")
// 						return nil, nil
// 					}
// 				}
//
// 				// The VM should only be able to retrieve [gBlk] from storage
// 				vm.GetBlockF = func(_ context.Context, blkID ids.ID) (snowman.Block, error) {
// 					switch blkID {
// 					case gBlk.ID():
// 						return gBlk, nil
// 					default:
// 						return nil, errUnknownBlock
// 					}
// 				}
//
// 				pullQuerySent := new(bool)
// 				pullQueryReqID := new(uint32)
// 				pullQueriedVdrs := set.Set[ids.NodeID]{}
// 				sender.SendPullQueryF = func(_ context.Context, inVdrs set.Set[ids.NodeID], requestID uint32, blkID ids.ID) {
// 					switch {
// 					case *pullQuerySent:
// 						t.Fatalf("Asked multiple times")
// 					case blkID != blk1.ID():
// 						t.Fatalf("Expected engine to request blk1")
// 					}
// 					pullQueriedVdrs.Union(inVdrs)
// 					*pullQuerySent = true
// 					*pullQueryReqID = requestID
// 				}
//
// 				pushQuerySent := new(bool)
// 				pushQueryReqID := new(uint32)
// 				pushQueriedVdrs := set.Set[ids.NodeID]{}
// 				sender.SendPushQueryF = func(_ context.Context, inVdrs set.Set[ids.NodeID], requestID uint32, blkBytes []byte) {
// 					switch {
// 					case *pushQuerySent:
// 						t.Fatal("Asked multiple times")
// 					case !bytes.Equal(blkBytes, blk1.Bytes()):
// 						t.Fatal("got unexpected block bytes instead of blk1")
// 					}
// 					*pushQuerySent = true
// 					*pushQueryReqID = requestID
// 					pushQueriedVdrs.Union(inVdrs)
// 				}
//
// 				// Give the engine blk1. It should insert it into consensus and send a mixed query
// 				// consisting of 12 push queries and 8 pull queries.
// 				if err := te.Put(context.Background(), te.Validators.List()[0].NodeID, constants.GossipMsgRequestID, blk1.Bytes()); err != nil {
// 					t.Fatal(err)
// 				}
//
// 				switch {
// 				case !*pullQuerySent:
// 					t.Fatal("expected us to send pull queries")
// 				case !*pushQuerySent:
// 					t.Fatal("expected us to send push queries")
// 				case *pushQueryReqID != *pullQueryReqID:
// 					t.Fatalf("expected equal push query (%v) and pull query (%v) req IDs", *pushQueryReqID, *pullQueryReqID)
// 				case pushQueriedVdrs.Len()+pullQueriedVdrs.Len() != te.Config.Params.K:
// 					t.Fatalf("expected num push queried (%d) + num pull queried (%d) to be %d", pushQueriedVdrs.Len(), pullQueriedVdrs.Len(), te.Config.Params.K)
// 				case !tt.isVdr && pushQueriedVdrs.Len() != te.Params.MixedQueryNumPushNonVdr:
// 					t.Fatalf("expected num push queried (%d) to be %d", pushQueriedVdrs.Len(), te.Params.MixedQueryNumPushNonVdr)
// 				case tt.isVdr && pushQueriedVdrs.Len() != te.Params.MixedQueryNumPushVdr:
// 					t.Fatalf("expected num push queried (%d) to be %d", pushQueriedVdrs.Len(), te.Params.MixedQueryNumPushVdr)
// 				}
//
// 				pullQueriedVdrs.Union(pushQueriedVdrs) // Now this holds all queried validators (push and pull)
// 				for vdr := range pullQueriedVdrs {
// 					if !vdrs.Contains(vdr) {
// 						t.Fatalf("got unexpected vdr %v", vdr)
// 					}
// 				}
// 			})
// 	}
// }

func TestEngineBuildBlockWithCachedNonVerifiedParent(t *testing.T) {
	require := require.New(t)
	vdr, _, sender, vm, te, gBlk := setupDefaultConfig(t)

	sender.Default(true)

	grandParentBlk := &snowman.TestBlock{
		TestDecidable: choices.TestDecidable{
			IDV:     ids.GenerateTestID(),
			StatusV: choices.Processing,
		},
		ParentV: gBlk.ID(),
		HeightV: 1,
		BytesV:  []byte{1},
	}

	parentBlkA := &snowman.TestBlock{
		TestDecidable: choices.TestDecidable{
			IDV:     ids.GenerateTestID(),
			StatusV: choices.Processing,
		},
		ParentV: grandParentBlk.ID(),
		HeightV: 2,
		VerifyV: errTest, // Reports as invalid
		BytesV:  []byte{2},
	}

	// Note that [parentBlkB] has the same [ID()] as [parentBlkA];
	// it's a different instantiation of the same block.
	parentBlkB := &snowman.TestBlock{
		TestDecidable: choices.TestDecidable{
			IDV:     parentBlkA.IDV,
			StatusV: choices.Processing,
		},
		ParentV: parentBlkA.ParentV,
		HeightV: parentBlkA.HeightV,
		BytesV:  parentBlkA.BytesV,
	}

	// Child of [parentBlkA]/[parentBlkB]
	childBlk := &snowman.TestBlock{
		TestDecidable: choices.TestDecidable{
			IDV:     ids.GenerateTestID(),
			StatusV: choices.Processing,
		},
		ParentV: parentBlkA.ID(),
		HeightV: 3,
		BytesV:  []byte{3},
	}

	vm.ParseBlockF = func(_ context.Context, b []byte) (snowman.Block, error) {
		require.Equal(grandParentBlk.BytesV, b)
		return grandParentBlk, nil
	}

	vm.GetBlockF = func(_ context.Context, blkID ids.ID) (snowman.Block, error) {
		switch blkID {
		case gBlk.ID():
			return gBlk, nil
		case grandParentBlk.IDV:
			return grandParentBlk, nil
		default:
			return nil, errUnknownBlock
		}
	}

	queryRequestGPID := new(uint32)
	sender.SendPullQueryF = func(_ context.Context, _ set.Set[ids.NodeID], requestID uint32, blkID ids.ID) {
		require.Equal(grandParentBlk.ID(), blkID)
		*queryRequestGPID = requestID
	}

	// Give the engine the grandparent
	require.NoError(te.Put(context.Background(), vdr, 0, grandParentBlk.BytesV))

	vm.ParseBlockF = func(_ context.Context, b []byte) (snowman.Block, error) {
		require.Equal(parentBlkA.BytesV, b)
		return parentBlkA, nil
	}

	// Give the node [parentBlkA]/[parentBlkB].
	// When it's parsed we get [parentBlkA] (not [parentBlkB]).
	// [parentBlkA] fails verification and gets put into [te.nonVerifiedCache].
	require.NoError(te.Put(context.Background(), vdr, 0, parentBlkA.BytesV))

	vm.ParseBlockF = func(_ context.Context, b []byte) (snowman.Block, error) {
		require.Equal(parentBlkB.BytesV, b)
		return parentBlkB, nil
	}

	vm.GetBlockF = func(_ context.Context, blkID ids.ID) (snowman.Block, error) {
		switch blkID {
		case gBlk.ID():
			return gBlk, nil
		case grandParentBlk.IDV:
			return grandParentBlk, nil
		case parentBlkB.IDV:
			return parentBlkB, nil
		default:
			return nil, errUnknownBlock
		}
	}

	queryRequestAID := new(uint32)
	sender.SendPullQueryF = func(_ context.Context, _ set.Set[ids.NodeID], requestID uint32, blkID ids.ID) {
		require.Equal(parentBlkA.ID(), blkID)
		*queryRequestAID = requestID
	}
	sender.CantSendPullQuery = false

	// Give the engine [parentBlkA]/[parentBlkB] again.
	// This time when we parse it we get [parentBlkB] (not [parentBlkA]).
	// When we fetch it using [GetBlockF] we get [parentBlkB].
	// Note that [parentBlkB] doesn't fail verification and is issued into consensus.
	// This evicts [parentBlkA] from [te.nonVerifiedCache].
	require.NoError(te.Put(context.Background(), vdr, 0, parentBlkA.BytesV))

	// Give 2 chits for [parentBlkA]/[parentBlkB]
	require.NoError(te.Chits(context.Background(), vdr, *queryRequestAID, []ids.ID{parentBlkB.IDV}, nil))
	require.NoError(te.Chits(context.Background(), vdr, *queryRequestGPID, []ids.ID{parentBlkB.IDV}, nil))

	// Assert that the blocks' statuses are correct.
	// The evicted [parentBlkA] shouldn't be changed.
	require.Equal(choices.Processing, parentBlkA.Status())
	require.Equal(choices.Accepted, parentBlkB.Status())

	vm.BuildBlockF = func(context.Context) (snowman.Block, error) {
		return childBlk, nil
	}

	sentQuery := new(bool)
	sender.SendPushQueryF = func(context.Context, set.Set[ids.NodeID], uint32, []byte) {
		*sentQuery = true
	}

	// Should issue a new block and send a query for it.
	require.NoError(te.Notify(context.Background(), common.PendingTxs))
	require.True(*sentQuery)
}

func TestEngineApplyAcceptedFrontierInQueryFailed(t *testing.T) {
	require := require.New(t)

	engCfg := DefaultConfigs()
	engCfg.Params = snowball.Parameters{
		K:                     1,
		Alpha:                 1,
		BetaVirtuous:          2,
		BetaRogue:             2,
		ConcurrentRepolls:     1,
		OptimalProcessing:     1,
		MaxOutstandingItems:   1,
		MaxItemProcessingTime: 1,
	}

	vals := validators.NewSet()
	engCfg.Validators = vals

	vdr := ids.GenerateTestNodeID()
	require.NoError(vals.Add(vdr, nil, ids.Empty, 1))

	sender := &common.SenderTest{T: t}
	engCfg.Sender = sender

	sender.Default(true)

	vm := &block.TestVM{}
	vm.T = t
	engCfg.VM = vm

	vm.Default(true)
	vm.CantSetState = false
	vm.CantSetPreference = false

	gBlk := &snowman.TestBlock{TestDecidable: choices.TestDecidable{
		IDV:     ids.GenerateTestID(),
		StatusV: choices.Accepted,
	}}

	vm.LastAcceptedF = func(context.Context) (ids.ID, error) {
		return gBlk.ID(), nil
	}
	vm.GetBlockF = func(_ context.Context, id ids.ID) (snowman.Block, error) {
		require.Equal(gBlk.ID(), id)
		return gBlk, nil
	}

	te, err := newTransitive(engCfg)
	require.NoError(err)
	require.NoError(te.Start(context.Background(), 0))

	vm.LastAcceptedF = nil

	blk := &snowman.TestBlock{
		TestDecidable: choices.TestDecidable{
			IDV:     ids.GenerateTestID(),
			StatusV: choices.Processing,
		},
		ParentV: gBlk.IDV,
		HeightV: 1,
		BytesV:  []byte{1},
	}

	queryRequestID := new(uint32)
	sender.SendPushQueryF = func(_ context.Context, inVdrs set.Set[ids.NodeID], requestID uint32, blkBytes []byte) {
		require.Contains(inVdrs, vdr)
		require.Equal(blk.Bytes(), blkBytes)
		*queryRequestID = requestID
	}

	require.NoError(te.issue(context.Background(), blk, true))

	vm.GetBlockF = func(_ context.Context, id ids.ID) (snowman.Block, error) {
		switch id {
		case gBlk.ID():
			return gBlk, nil
		case blk.ID():
			return blk, nil
		}
		t.Fatalf("unknown block")
		panic("Should have errored")
	}

	require.Equal(choices.Processing, blk.Status())

	sender.SendPullQueryF = func(_ context.Context, inVdrs set.Set[ids.NodeID], requestID uint32, blkID ids.ID) {
		require.Contains(inVdrs, vdr)
		require.Equal(blk.ID(), blkID)
		*queryRequestID = requestID
	}

	blkIDs := []ids.ID{blk.ID()}
	require.NoError(te.Chits(context.Background(), vdr, *queryRequestID, blkIDs, blkIDs))

	require.Equal(choices.Processing, blk.Status())

	require.NoError(te.QueryFailed(context.Background(), vdr, *queryRequestID))

	require.Equal(choices.Accepted, blk.Status())
}<|MERGE_RESOLUTION|>--- conflicted
+++ resolved
@@ -1188,12 +1188,7 @@
 		reqID = requestID
 	}
 
-<<<<<<< HEAD
-	err := te.issue(context.Background(), blk, false)
-	require.NoError(err)
-=======
-	require.NoError(te.issue(context.Background(), blk))
->>>>>>> b66e25ee
+	require.NoError(te.issue(context.Background(), blk, false))
 
 	fakeBlkID := ids.GenerateTestID()
 	vm.GetBlockF = func(_ context.Context, id ids.ID) (snowman.Block, error) {
@@ -1248,12 +1243,7 @@
 		reqID = requestID
 	}
 
-<<<<<<< HEAD
-	err := te.issue(context.Background(), blk, true)
-	require.NoError(err)
-=======
-	require.NoError(te.issue(context.Background(), blk))
->>>>>>> b66e25ee
+	require.NoError(te.issue(context.Background(), blk, true))
 
 	fakeBlkID := ids.GenerateTestID()
 	vm.GetBlockF = func(_ context.Context, id ids.ID) (snowman.Block, error) {
@@ -2773,39 +2763,15 @@
 	// [blk2] since it currently fails verification.
 	queried := new(bool)
 	queryRequestID := new(uint32)
-<<<<<<< HEAD
 	sender.SendPullQueryF = func(_ context.Context, inVdrs set.Set[ids.NodeID], requestID uint32, blkID ids.ID) {
-		if *queried {
-			t.Fatalf("Asked multiple times")
-		}
-=======
-	sender.SendPushQueryF = func(_ context.Context, inVdrs set.Set[ids.NodeID], requestID uint32, blkBytes []byte) {
 		require.False(*queried)
->>>>>>> b66e25ee
 		*queried = true
 
 		*queryRequestID = requestID
 		vdrSet := set.Set[ids.NodeID]{}
 		vdrSet.Add(vdr)
-<<<<<<< HEAD
-		if !inVdrs.Equals(vdrSet) {
-			t.Fatalf("Asking wrong validator for preference")
-		}
-		if blk1.ID() != blkID {
-			t.Fatalf("Asking for wrong block")
-		}
-	}
-
-	// Answer the request, this should allow [blk1] to be issued and cause [blk2] to
-	// fail verification.
-	if err := te.Put(context.Background(), vdr, *reqID, blk1.Bytes()); err != nil {
-		t.Fatal(err)
-	}
-
-	// now blk1 is verified, vm can return it
-=======
 		require.Equal(vdrSet, inVdrs)
-		require.Equal(blk1.Bytes(), blkBytes)
+		require.Equal(blk1.ID(), blkID)
 	}
 	// This engine now handles the response to the "Get" request. This should cause [blk1] to be issued
 	// which will result in attempting to issue [blk2]. However, [blk2] should fail verification and be dropped.
@@ -2816,7 +2782,6 @@
 	require.True(*queried, "Didn't query the newly issued blk1")
 
 	// now [blk1] is verified, vm can return it
->>>>>>> b66e25ee
 	vm.GetBlockF = func(_ context.Context, blkID ids.ID) (snowman.Block, error) {
 		switch blkID {
 		case gBlk.ID():
@@ -2835,23 +2800,16 @@
 	sender.SendGetF = func(_ context.Context, inVdr ids.NodeID, requestID uint32, blkID ids.ID) {
 		require.Equal(blk2.ID(), blkID)
 
-<<<<<<< HEAD
-	// Now we are expecting a Chits message, and we receive it for blk2 instead of blk1
-	// The votes should be bubbled through blk2 despite the fact that it is failing verification.
-	if err := te.Chits(context.Background(), vdr, *queryRequestID, []ids.ID{blk2.ID()}, nil); err != nil {
-		t.Fatal(err)
-	}
-=======
 		*sendReqID = requestID
 		*reqVdr = inVdr
 	}
 
-	// Now we are expecting a Chits message, and we receive it for [blk2] instead of [blk1].
-	// This will cause the node to again request [blk2].
+	// Now we are expecting a Chits message, and we receive it for [blk2]
+	// instead of [blk1]. This will cause the node to again request [blk2].
 	require.NoError(te.Chits(context.Background(), vdr, *queryRequestID, []ids.ID{blk2.ID()}, nil))
->>>>>>> b66e25ee
-
-	// The votes should be bubbled through [blk2] despite the fact that it is failing verification.
+
+	// The votes should be bubbled through [blk2] despite the fact that it is
+	// failing verification.
 	require.NoError(te.Put(context.Background(), *reqVdr, *sendReqID, blk2.Bytes()))
 
 	// The vote should be bubbled through [blk2], such that [blk1] gets marked as Accepted.
@@ -2874,29 +2832,12 @@
 	}
 	*queried = false
 	// Prepare to PushQuery [blk2] after receiving a Gossip message with [blk2].
-<<<<<<< HEAD
 	sender.SendPullQueryF = func(_ context.Context, inVdrs set.Set[ids.NodeID], requestID uint32, blkID ids.ID) {
-		if *queried {
-			t.Fatalf("Asked multiple times")
-		}
-		*queried = true
-		*queryRequestID = requestID
-		vdrSet := set.Set[ids.NodeID]{}
-		vdrSet.Add(vdr)
-		if !inVdrs.Equals(vdrSet) {
-			t.Fatalf("Asking wrong validator for preference")
-		}
-		if blk2.ID() != blkID {
-			t.Fatalf("Asking for wrong block")
-		}
-=======
-	sender.SendPushQueryF = func(_ context.Context, inVdrs set.Set[ids.NodeID], requestID uint32, blkBytes []byte) {
 		require.False(*queried)
 		*queried = true
 		*queryRequestID = requestID
 		require.Equal(expectedVdrSet, inVdrs)
-		require.Equal(blk2.Bytes(), blkBytes)
->>>>>>> b66e25ee
+		require.Equal(blk2.ID(), blkID)
 	}
 	// Expect that the Engine will send a PushQuery after receiving this Gossip message for [blk2].
 	require.NoError(te.Put(context.Background(), vdr, constants.GossipMsgRequestID, blk2.Bytes()))
@@ -3007,29 +2948,12 @@
 	// We should not PushQuery [blk3] because [blk2] wasn't issued.
 	queried := new(bool)
 	queryRequestID := new(uint32)
-<<<<<<< HEAD
 	sender.SendPullQueryF = func(_ context.Context, inVdrs set.Set[ids.NodeID], requestID uint32, blkID ids.ID) {
-		if *queried {
-			t.Fatalf("Asked multiple times")
-		}
-		*queried = true
-		*queryRequestID = requestID
-		vdrSet := set.Set[ids.NodeID]{}
-		vdrSet.Add(vdr)
-		if !inVdrs.Equals(vdrSet) {
-			t.Fatalf("Asking wrong validator for preference")
-		}
-		if blk1.ID() != blkID {
-			t.Fatalf("Asking for wrong block")
-		}
-=======
-	sender.SendPushQueryF = func(_ context.Context, inVdrs set.Set[ids.NodeID], requestID uint32, blkBytes []byte) {
 		require.False(*queried)
 		*queried = true
 		*queryRequestID = requestID
 		require.Equal(expectedVdrSet, inVdrs)
-		require.Equal(blk1.Bytes(), blkBytes)
->>>>>>> b66e25ee
+		require.Equal(blk1.ID(), blkID)
 	}
 
 	// Answer the request, this should result in [blk1] being issued as well.
