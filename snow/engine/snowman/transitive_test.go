--- conflicted
+++ resolved
@@ -63,7 +63,6 @@
 	}
 	return chain
 }
-<<<<<<< HEAD
 
 func MakeGetBlockF(blks ...[]*snowman.TestBlock) func(context.Context, ids.ID) (snowman.Block, error) {
 	return func(_ context.Context, blkID ids.ID) (snowman.Block, error) {
@@ -81,14 +80,6 @@
 func setup(t *testing.T, config Config) (ids.NodeID, validators.Manager, *common.SenderTest, *block.TestVM, *Transitive) {
 	require := require.New(t)
 
-=======
-
-func setup(t *testing.T) (ids.NodeID, validators.Manager, *common.SenderTest, *block.TestVM, *Transitive) {
-	require := require.New(t)
-
-	config := DefaultConfig(t)
-
->>>>>>> 2535387d
 	vdr := ids.GenerateTestNodeID()
 	require.NoError(config.Validators.AddStaker(config.Ctx.SubnetID, vdr, nil, ids.Empty, 1))
 	require.NoError(config.ConnectedValidators.Connected(context.Background(), vdr, version.CurrentApp))
@@ -143,21 +134,12 @@
 func TestEngineDropsAttemptToIssueBlockAfterFailedRequest(t *testing.T) {
 	require := require.New(t)
 
-<<<<<<< HEAD
 	peerID, _, sender, vm, engine := setup(t, DefaultConfig(t))
 
 	blks := BuildChain(Genesis, 2)
 	parent := blks[0]
 	child := blks[1]
 
-=======
-	peerID, _, sender, vm, engine := setup(t)
-
-	blks := BuildChain(Genesis, 2)
-	parent := blks[0]
-	child := blks[1]
-
->>>>>>> 2535387d
 	var request *common.Request
 	sender.SendGetF = func(_ context.Context, nodeID ids.NodeID, requestID uint32, blkID ids.ID) {
 		require.Nil(request)
@@ -200,11 +182,7 @@
 func TestEngineQuery(t *testing.T) {
 	require := require.New(t)
 
-<<<<<<< HEAD
 	peerID, _, sender, vm, engine := setup(t, DefaultConfig(t))
-=======
-	peerID, _, sender, vm, engine := setup(t)
->>>>>>> 2535387d
 
 	blks := BuildChain(Genesis, 2)
 	parent := blks[0]
@@ -489,11 +467,7 @@
 func TestEngineBlockedIssue(t *testing.T) {
 	require := require.New(t)
 
-<<<<<<< HEAD
 	_, _, sender, vm, te := setup(t, DefaultConfig(t))
-=======
-	_, _, sender, vm, te := setup(t)
->>>>>>> 2535387d
 
 	sender.Default(false)
 
@@ -535,11 +509,7 @@
 func TestEngineRespondsToGetRequest(t *testing.T) {
 	require := require.New(t)
 
-<<<<<<< HEAD
 	vdr, _, sender, vm, te := setup(t, DefaultConfig(t))
-=======
-	vdr, _, sender, vm, te := setup(t)
->>>>>>> 2535387d
 
 	sender.Default(false)
 
@@ -565,11 +535,7 @@
 func TestEnginePushQuery(t *testing.T) {
 	require := require.New(t)
 
-<<<<<<< HEAD
 	vdr, _, sender, vm, te := setup(t, DefaultConfig(t))
-=======
-	vdr, _, sender, vm, te := setup(t)
->>>>>>> 2535387d
 
 	sender.Default(true)
 
@@ -624,11 +590,7 @@
 func TestEngineBuildBlock(t *testing.T) {
 	require := require.New(t)
 
-<<<<<<< HEAD
 	vdr, _, sender, vm, te := setup(t, DefaultConfig(t))
-=======
-	vdr, _, sender, vm, te := setup(t)
->>>>>>> 2535387d
 
 	sender.Default(true)
 
@@ -666,11 +628,7 @@
 
 func TestEngineRepoll(t *testing.T) {
 	require := require.New(t)
-<<<<<<< HEAD
 	vdr, _, sender, _, te := setup(t, DefaultConfig(t))
-=======
-	vdr, _, sender, _, te := setup(t)
->>>>>>> 2535387d
 
 	sender.Default(true)
 
@@ -855,11 +813,7 @@
 func TestEngineAbandonQuery(t *testing.T) {
 	require := require.New(t)
 
-<<<<<<< HEAD
 	vdr, _, sender, vm, te := setup(t, DefaultConfig(t))
-=======
-	vdr, _, sender, vm, te := setup(t)
->>>>>>> 2535387d
 
 	sender.Default(true)
 
@@ -889,11 +843,7 @@
 func TestEngineAbandonChit(t *testing.T) {
 	require := require.New(t)
 
-<<<<<<< HEAD
 	vdr, _, sender, vm, te := setup(t, DefaultConfig(t))
-=======
-	vdr, _, sender, vm, te := setup(t)
->>>>>>> 2535387d
 
 	sender.Default(true)
 
@@ -947,11 +897,7 @@
 func TestEngineAbandonChitWithUnexpectedPutBlock(t *testing.T) {
 	require := require.New(t)
 
-<<<<<<< HEAD
 	vdr, _, sender, vm, te := setup(t, DefaultConfig(t))
-=======
-	vdr, _, sender, vm, te := setup(t)
->>>>>>> 2535387d
 
 	sender.Default(true)
 
@@ -1012,11 +958,7 @@
 func TestEngineBlockingChitRequest(t *testing.T) {
 	require := require.New(t)
 
-<<<<<<< HEAD
 	vdr, _, sender, vm, te := setup(t, DefaultConfig(t))
-=======
-	vdr, _, sender, vm, te := setup(t)
->>>>>>> 2535387d
 
 	sender.Default(true)
 
@@ -1073,14 +1015,10 @@
 func TestEngineBlockingChitResponse(t *testing.T) {
 	require := require.New(t)
 
-<<<<<<< HEAD
 	config := DefaultConfig(t)
 	config.Params.BetaRogue = config.Params.BetaVirtuous
 
 	peerID, _, sender, vm, te := setup(t, config)
-=======
-	vdr, _, sender, vm, te := setup(t)
->>>>>>> 2535387d
 
 	sender.Default(true)
 
@@ -1174,7 +1112,6 @@
 	))
 	require.Len(te.blocked, 2)
 
-<<<<<<< HEAD
 	queryRequest = nil
 	sender.SendPullQueryF = func(_ context.Context, nodeIDs set.Set[ids.NodeID], requestID uint32, blkID ids.ID, requestedHeight uint64) {
 		require.Nil(queryRequest)
@@ -1205,9 +1142,6 @@
 	// Issuing [missingBlk] will add the block into consensus. However, it will
 	// not send a query for it as it is not the preferred block.
 	require.NoError(te.Put(
-=======
-	require.NoError(te.issue(
->>>>>>> 2535387d
 		context.Background(),
 		getRequest.NodeID,
 		getRequest.RequestID,
@@ -1221,11 +1155,7 @@
 func TestEngineRetryFetch(t *testing.T) {
 	require := require.New(t)
 
-<<<<<<< HEAD
 	vdr, _, sender, vm, te := setup(t, DefaultConfig(t))
-=======
-	vdr, _, sender, vm, te := setup(t)
->>>>>>> 2535387d
 
 	sender.Default(true)
 
@@ -1265,11 +1195,7 @@
 func TestEngineUndeclaredDependencyDeadlock(t *testing.T) {
 	require := require.New(t)
 
-<<<<<<< HEAD
 	vdr, _, sender, vm, te := setup(t, DefaultConfig(t))
-=======
-	vdr, _, sender, vm, te := setup(t)
->>>>>>> 2535387d
 
 	sender.Default(true)
 
@@ -1321,11 +1247,7 @@
 func TestEngineGossip(t *testing.T) {
 	require := require.New(t)
 
-<<<<<<< HEAD
 	nodeID, _, sender, vm, te := setup(t, DefaultConfig(t))
-=======
-	nodeID, _, sender, vm, te := setup(t)
->>>>>>> 2535387d
 
 	vm.LastAcceptedF = func(context.Context) (ids.ID, error) {
 		return GenesisID, nil
@@ -1349,11 +1271,7 @@
 func TestEngineInvalidBlockIgnoredFromUnexpectedPeer(t *testing.T) {
 	require := require.New(t)
 
-<<<<<<< HEAD
 	vdr, vdrs, sender, vm, te := setup(t, DefaultConfig(t))
-=======
-	vdr, vdrs, sender, vm, te := setup(t)
->>>>>>> 2535387d
 
 	secondVdr := ids.GenerateTestNodeID()
 	require.NoError(vdrs.AddStaker(te.Ctx.SubnetID, secondVdr, nil, ids.Empty, 1))
@@ -1430,11 +1348,7 @@
 func TestEnginePushQueryRequestIDConflict(t *testing.T) {
 	require := require.New(t)
 
-<<<<<<< HEAD
 	vdr, _, sender, vm, te := setup(t, DefaultConfig(t))
-=======
-	vdr, _, sender, vm, te := setup(t)
->>>>>>> 2535387d
 
 	sender.Default(true)
 
@@ -1784,11 +1698,7 @@
 func TestEngineReceiveNewRejectedBlock(t *testing.T) {
 	require := require.New(t)
 
-<<<<<<< HEAD
 	vdr, _, sender, vm, te := setup(t, DefaultConfig(t))
-=======
-	vdr, _, sender, vm, te := setup(t)
->>>>>>> 2535387d
 
 	acceptedBlks := BuildChain(Genesis, 1)
 	acceptedBlk := acceptedBlks[0]
@@ -1859,11 +1769,7 @@
 func TestEngineRejectionAmplification(t *testing.T) {
 	require := require.New(t)
 
-<<<<<<< HEAD
 	vdr, _, sender, vm, te := setup(t, DefaultConfig(t))
-=======
-	vdr, _, sender, vm, te := setup(t)
->>>>>>> 2535387d
 
 	acceptedBlks := BuildChain(Genesis, 1)
 	acceptedBlk := acceptedBlks[0]
@@ -1952,11 +1858,7 @@
 func TestEngineTransitiveRejectionAmplificationDueToRejectedParent(t *testing.T) {
 	require := require.New(t)
 
-<<<<<<< HEAD
 	vdr, _, sender, vm, te := setup(t, DefaultConfig(t))
-=======
-	vdr, _, sender, vm, te := setup(t)
->>>>>>> 2535387d
 
 	acceptedBlks := BuildChain(Genesis, 1)
 	acceptedBlk := acceptedBlks[0]
@@ -2022,11 +1924,7 @@
 func TestEngineTransitiveRejectionAmplificationDueToInvalidParent(t *testing.T) {
 	require := require.New(t)
 
-<<<<<<< HEAD
 	vdr, _, sender, vm, te := setup(t, DefaultConfig(t))
-=======
-	vdr, _, sender, vm, te := setup(t)
->>>>>>> 2535387d
 
 	acceptedBlks := BuildChain(Genesis, 1)
 	acceptedBlk := acceptedBlks[0]
@@ -2096,11 +1994,7 @@
 func TestEngineNonPreferredAmplification(t *testing.T) {
 	require := require.New(t)
 
-<<<<<<< HEAD
 	vdr, _, sender, vm, te := setup(t, DefaultConfig(t))
-=======
-	vdr, _, sender, vm, te := setup(t)
->>>>>>> 2535387d
 
 	preferredBlks := BuildChain(Genesis, 1)
 	preferredBlk := preferredBlks[0]
@@ -2157,11 +2051,7 @@
 func TestEngineBubbleVotesThroughInvalidBlock(t *testing.T) {
 	require := require.New(t)
 
-<<<<<<< HEAD
 	vdr, _, sender, vm, te := setup(t, DefaultConfig(t))
-=======
-	vdr, _, sender, vm, te := setup(t)
->>>>>>> 2535387d
 	expectedVdrSet := set.Of(vdr)
 
 	blks := BuildChain(Genesis, 2)
@@ -2320,11 +2210,7 @@
 func TestEngineBubbleVotesThroughInvalidChain(t *testing.T) {
 	require := require.New(t)
 
-<<<<<<< HEAD
 	vdr, _, sender, vm, te := setup(t, DefaultConfig(t))
-=======
-	vdr, _, sender, vm, te := setup(t)
->>>>>>> 2535387d
 	expectedVdrSet := set.Of(vdr)
 
 	blks := BuildChain(Genesis, 3)
@@ -2436,11 +2322,8 @@
 
 func TestEngineBuildBlockWithCachedNonVerifiedParent(t *testing.T) {
 	require := require.New(t)
-<<<<<<< HEAD
+
 	vdr, _, sender, vm, te := setup(t, DefaultConfig(t))
-=======
-	vdr, _, sender, vm, te := setup(t)
->>>>>>> 2535387d
 
 	sender.Default(true)
 
