--- conflicted
+++ resolved
@@ -131,24 +131,6 @@
 	return vdr, config.Validators, sender, vm, te
 }
 
-<<<<<<< HEAD
-func TestEngineShutdown(t *testing.T) {
-	require := require.New(t)
-
-	_, _, _, vm, engine := setup(t, DefaultConfig(t))
-
-	var vmShutdownCalled bool
-	vm.ShutdownF = func(context.Context) error {
-		vmShutdownCalled = true
-		return nil
-	}
-
-	require.NoError(engine.Shutdown(context.Background()))
-	require.True(vmShutdownCalled)
-}
-
-=======
->>>>>>> 473696d7
 func TestEngineDropsAttemptToIssueBlockAfterFailedRequest(t *testing.T) {
 	require := require.New(t)
 
