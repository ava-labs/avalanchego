--- conflicted
+++ resolved
@@ -1871,21 +1871,14 @@
 	}
 
 	numPushed := new(int)
-<<<<<<< HEAD
-	sender.SendPushQueryF = func(context.Context, set.Set[ids.NodeID], uint32, []byte) { *numPushed++ }
+	sender.SendPushQueryF = func(context.Context, set.Set[ids.NodeID], uint32, []byte) {
+		*numPushed++
+	}
 
 	numPulled := new(int)
-	sender.SendPullQueryF = func(context.Context, set.Set[ids.NodeID], uint32, ids.ID) { *numPulled++ }
-=======
-	sender.SendPushQueryF = func(context.Context, ids.NodeIDSet, uint32, []byte) {
-		*numPushed++
-	}
-
-	numPulled := new(int)
-	sender.SendPullQueryF = func(context.Context, ids.NodeIDSet, uint32, ids.ID) {
+	sender.SendPullQueryF = func(context.Context, set.Set[ids.NodeID], uint32, ids.ID) {
 		*numPulled++
 	}
->>>>>>> 3cdcd771
 
 	if err := te.Put(context.Background(), vdr, 0, pendingBlk.Bytes()); err != nil {
 		t.Fatal(err)
@@ -3140,13 +3133,8 @@
 				_, _, sender, vm, te, gBlk := setup(t, commonCfg, engConfig)
 
 				vdrsList := []validators.Validator{}
-<<<<<<< HEAD
 				vdrs := set.Set[ids.NodeID]{}
-				for i := 0; i < te.Config.Params.K; i++ {
-=======
-				vdrs := ids.NodeIDSet{}
 				for i := 0; i < te.Params.K; i++ {
->>>>>>> 3cdcd771
 					vdr := ids.GenerateTestNodeID()
 					vdrs.Add(vdr)
 					vdrsList = append(vdrsList, validators.NewValidator(vdr, 1))
