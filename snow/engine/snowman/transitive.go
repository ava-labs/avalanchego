// Copyright (C) 2019-2024, Ava Labs, Inc. All rights reserved.
// See the file LICENSE for licensing terms.

package snowman

import (
	"context"
	"fmt"

	"github.com/prometheus/client_golang/prometheus"
	"go.uber.org/zap"

	"github.com/ava-labs/avalanchego/cache"
	"github.com/ava-labs/avalanchego/cache/metercacher"
	"github.com/ava-labs/avalanchego/ids"
	"github.com/ava-labs/avalanchego/proto/pb/p2p"
	"github.com/ava-labs/avalanchego/snow"
	"github.com/ava-labs/avalanchego/snow/choices"
	"github.com/ava-labs/avalanchego/snow/consensus/snowman"
	"github.com/ava-labs/avalanchego/snow/consensus/snowman/poll"
	"github.com/ava-labs/avalanchego/snow/engine/common"
	"github.com/ava-labs/avalanchego/snow/engine/common/tracker"
	"github.com/ava-labs/avalanchego/snow/engine/snowman/ancestor"
	"github.com/ava-labs/avalanchego/snow/engine/snowman/job"
	"github.com/ava-labs/avalanchego/snow/validators"
	"github.com/ava-labs/avalanchego/utils/bag"
	"github.com/ava-labs/avalanchego/utils/bimap"
	"github.com/ava-labs/avalanchego/utils/constants"
	"github.com/ava-labs/avalanchego/utils/logging"
	"github.com/ava-labs/avalanchego/utils/math"
	"github.com/ava-labs/avalanchego/utils/set"
	"github.com/ava-labs/avalanchego/utils/units"
)

const nonVerifiedCacheSize = 64 * units.MiB

var _ common.Engine = (*Transitive)(nil)

func cachedBlockSize(_ ids.ID, blk snowman.Block) int {
	return ids.IDLen + len(blk.Bytes()) + constants.PointerOverhead
}

// Transitive implements the Engine interface by attempting to fetch all
// Transitive dependencies.
type Transitive struct {
	Config
	*metrics

	// list of NoOpsHandler for messages dropped by engine
	common.StateSummaryFrontierHandler
	common.AcceptedStateSummaryHandler
	common.AcceptedFrontierHandler
	common.AcceptedHandler
	common.AncestorsHandler
	common.AppHandler
	validators.Connector

	requestID uint32

	// track outstanding preference requests
	polls poll.Set

	// blocks that have we have sent get requests for but haven't yet received
	blkReqs            *bimap.BiMap[common.Request, ids.ID]
	blkReqSourceMetric map[common.Request]prometheus.Counter

	// blocks that are queued to be issued to consensus once missing dependencies are fetched
	// Block ID --> Block
	pending map[ids.ID]snowman.Block

	// Block ID --> Parent ID
	nonVerifieds ancestor.Tree

	// Block ID --> Block.
	// A block is put into this cache if it was not able to be issued. A block
	// fails to be issued if verification on the block or one of its ancestors
	// occurs.
	nonVerifiedCache cache.Cacher[ids.ID, snowman.Block]

	// acceptedFrontiers of the other validators of this chain
	acceptedFrontiers tracker.Accepted

	// operations that are blocked on a block being issued. This could be
	// issuing another block, responding to a query, or applying votes to consensus
	blocked *job.Scheduler[ids.ID]

	// number of times build block needs to be called once the number of
	// processing blocks has gone below the optimal number.
	pendingBuildBlocks int
}

func New(config Config) (*Transitive, error) {
	config.Ctx.Log.Info("initializing consensus engine")

	nonVerifiedCache, err := metercacher.New[ids.ID, snowman.Block](
		"non_verified_cache",
		config.Ctx.Registerer,
		cache.NewSizedLRU[ids.ID, snowman.Block](
			nonVerifiedCacheSize,
			cachedBlockSize,
		),
	)
	if err != nil {
		return nil, err
	}

	acceptedFrontiers := tracker.NewAccepted()
	config.Validators.RegisterSetCallbackListener(config.Ctx.SubnetID, acceptedFrontiers)

	factory, err := poll.NewEarlyTermNoTraversalFactory(
		config.Params.AlphaPreference,
		config.Params.AlphaConfidence,
		config.Ctx.Registerer,
	)
	if err != nil {
		return nil, err
	}
	polls, err := poll.NewSet(
		factory,
		config.Ctx.Log,
		config.Ctx.Registerer,
	)
	if err != nil {
		return nil, err
	}

	metrics, err := newMetrics(config.Ctx.Registerer)
	if err != nil {
		return nil, err
	}

	return &Transitive{
		Config:                      config,
		metrics:                     metrics,
		StateSummaryFrontierHandler: common.NewNoOpStateSummaryFrontierHandler(config.Ctx.Log),
		AcceptedStateSummaryHandler: common.NewNoOpAcceptedStateSummaryHandler(config.Ctx.Log),
		AcceptedFrontierHandler:     common.NewNoOpAcceptedFrontierHandler(config.Ctx.Log),
		AcceptedHandler:             common.NewNoOpAcceptedHandler(config.Ctx.Log),
		AncestorsHandler:            common.NewNoOpAncestorsHandler(config.Ctx.Log),
		AppHandler:                  config.VM,
		Connector:                   config.VM,
		pending:                     make(map[ids.ID]snowman.Block),
		nonVerifieds:                ancestor.NewTree(),
		nonVerifiedCache:            nonVerifiedCache,
		acceptedFrontiers:           acceptedFrontiers,
		blocked:                     job.NewScheduler[ids.ID](),
		polls:                       polls,
		blkReqs:                     bimap.New[common.Request, ids.ID](),
		blkReqSourceMetric:          make(map[common.Request]prometheus.Counter),
	}, nil
}

func (t *Transitive) Gossip(ctx context.Context) error {
	lastAcceptedID, lastAcceptedHeight := t.Consensus.LastAccepted()
	if numProcessing := t.Consensus.NumProcessing(); numProcessing != 0 {
		t.Ctx.Log.Debug("skipping block gossip",
			zap.String("reason", "blocks currently processing"),
			zap.Int("numProcessing", numProcessing),
		)

		// repoll is called here to unblock the engine if it previously errored
		// when attempting to issue a query. This can happen if a subnet was
		// temporarily misconfigured and there were no validators.
		t.repoll(ctx)
		return nil
	}

	t.Ctx.Log.Verbo("sampling from validators",
		zap.Stringer("validators", t.Validators),
	)

	// Uniform sampling is used here to reduce bandwidth requirements of
	// nodes with a large amount of stake weight.
	vdrID, ok := t.ConnectedValidators.SampleValidator()
	if !ok {
		t.Ctx.Log.Warn("skipping block gossip",
			zap.String("reason", "no connected validators"),
		)
		return nil
	}

	nextHeightToAccept, err := math.Add64(lastAcceptedHeight, 1)
	if err != nil {
		t.Ctx.Log.Error("skipping block gossip",
			zap.String("reason", "block height overflow"),
			zap.Stringer("blkID", lastAcceptedID),
			zap.Uint64("lastAcceptedHeight", lastAcceptedHeight),
			zap.Error(err),
		)
		return nil
	}

	t.requestID++
	t.Sender.SendPullQuery(
		ctx,
		set.Of(vdrID),
		t.requestID,
		t.Consensus.Preference(),
		nextHeightToAccept,
	)
	return nil
}

func (t *Transitive) Put(ctx context.Context, nodeID ids.NodeID, requestID uint32, blkBytes []byte) error {
	blk, err := t.VM.ParseBlock(ctx, blkBytes)
	if err != nil {
		if t.Ctx.Log.Enabled(logging.Verbo) {
			t.Ctx.Log.Verbo("failed to parse block",
				zap.Stringer("nodeID", nodeID),
				zap.Uint32("requestID", requestID),
				zap.Binary("block", blkBytes),
				zap.Error(err),
			)
		} else {
			t.Ctx.Log.Debug("failed to parse block",
				zap.Stringer("nodeID", nodeID),
				zap.Uint32("requestID", requestID),
				zap.Error(err),
			)
		}
		// because GetFailed doesn't utilize the assumption that we actually
		// sent a Get message, we can safely call GetFailed here to potentially
		// abandon the request.
		return t.GetFailed(ctx, nodeID, requestID)
	}

	var (
		req = common.Request{
			NodeID:    nodeID,
			RequestID: requestID,
		}
		issuedMetric prometheus.Counter
	)
	switch expectedBlkID, ok := t.blkReqs.GetValue(req); {
	case ok:
		actualBlkID := blk.ID()
		if actualBlkID != expectedBlkID {
			t.Ctx.Log.Debug("incorrect block returned in Put",
				zap.Stringer("nodeID", nodeID),
				zap.Uint32("requestID", requestID),
				zap.Stringer("blkID", actualBlkID),
				zap.Stringer("expectedBlkID", expectedBlkID),
			)
			// We assume that [blk] is useless because it doesn't match what we
			// expected.
			return t.GetFailed(ctx, nodeID, requestID)
		}

		issuedMetric = t.blkReqSourceMetric[req]
	default:
		// This can happen if this block was provided to this engine while a Get
		// request was outstanding. For example, the block may have been locally
		// built or the node may have received a PushQuery with this block.
		//
		// Note: It is still possible this block will be issued here, because
		// the block may have previously failed verification.
		issuedMetric = t.metrics.issued.WithLabelValues(unknownSource)
	}

	if !t.shouldIssueBlock(blk) {
		t.metrics.numUselessPutBytes.Add(float64(len(blkBytes)))
	}

	// issue the block into consensus. If the block has already been issued,
	// this will be a noop. If this block has missing dependencies, vdr will
	// receive requests to fill the ancestry. dependencies that have already
	// been fetched, but with missing dependencies themselves won't be requested
	// from the vdr.
	if err := t.issueFrom(ctx, nodeID, blk, issuedMetric); err != nil {
		return err
	}
	return t.executeDeferredWork(ctx)
}

func (t *Transitive) GetFailed(ctx context.Context, nodeID ids.NodeID, requestID uint32) error {
	// We don't assume that this function is called after a failed Get message.
	// Check to see if we have an outstanding request and also get what the
	// request was for if it exists.
	req := common.Request{
		NodeID:    nodeID,
		RequestID: requestID,
	}
	blkID, ok := t.blkReqs.DeleteKey(req)
	if !ok {
		t.Ctx.Log.Debug("unexpected GetFailed",
			zap.Stringer("nodeID", nodeID),
			zap.Uint32("requestID", requestID),
		)
		return nil
	}
	delete(t.blkReqSourceMetric, req)

	// Because the get request was dropped, we no longer expect blkID to be
	// issued.
	if err := t.blocked.Abandon(ctx, blkID); err != nil {
		return err
	}
	return t.executeDeferredWork(ctx)
}

func (t *Transitive) PullQuery(ctx context.Context, nodeID ids.NodeID, requestID uint32, blkID ids.ID, requestedHeight uint64) error {
	t.sendChits(ctx, nodeID, requestID, requestedHeight)

	issuedMetric := t.metrics.issued.WithLabelValues(pushGossipSource)

	// Try to issue [blkID] to consensus.
	// If we're missing an ancestor, request it from [vdr]
	if err := t.issueFromByID(ctx, nodeID, blkID, issuedMetric); err != nil {
		return err
	}

	return t.executeDeferredWork(ctx)
}

func (t *Transitive) PushQuery(ctx context.Context, nodeID ids.NodeID, requestID uint32, blkBytes []byte, requestedHeight uint64) error {
	t.sendChits(ctx, nodeID, requestID, requestedHeight)

	blk, err := t.VM.ParseBlock(ctx, blkBytes)
	// If parsing fails, we just drop the request, as we didn't ask for it
	if err != nil {
		if t.Ctx.Log.Enabled(logging.Verbo) {
			t.Ctx.Log.Verbo("failed to parse block",
				zap.Stringer("nodeID", nodeID),
				zap.Uint32("requestID", requestID),
				zap.Binary("block", blkBytes),
				zap.Error(err),
			)
		} else {
			t.Ctx.Log.Debug("failed to parse block",
				zap.Stringer("nodeID", nodeID),
				zap.Uint32("requestID", requestID),
				zap.Error(err),
			)
		}
		return nil
	}

	if !t.shouldIssueBlock(blk) {
		t.metrics.numUselessPushQueryBytes.Add(float64(len(blkBytes)))
	}

	issuedMetric := t.metrics.issued.WithLabelValues(pushGossipSource)

	// issue the block into consensus. If the block has already been issued,
	// this will be a noop. If this block has missing dependencies, nodeID will
	// receive requests to fill the ancestry. dependencies that have already
	// been fetched, but with missing dependencies themselves won't be requested
	// from the vdr.
	if err := t.issueFrom(ctx, nodeID, blk, issuedMetric); err != nil {
		return err
	}

	return t.executeDeferredWork(ctx)
}

func (t *Transitive) Chits(ctx context.Context, nodeID ids.NodeID, requestID uint32, preferredID ids.ID, preferredIDAtHeight ids.ID, acceptedID ids.ID) error {
	t.acceptedFrontiers.SetLastAccepted(nodeID, acceptedID)

	t.Ctx.Log.Verbo("called Chits for the block",
		zap.Stringer("nodeID", nodeID),
		zap.Uint32("requestID", requestID),
		zap.Stringer("preferredID", preferredID),
		zap.Stringer("preferredIDAtHeight", preferredIDAtHeight),
		zap.Stringer("acceptedID", acceptedID),
	)

	issuedMetric := t.metrics.issued.WithLabelValues(pullGossipSource)
	if err := t.issueFromByID(ctx, nodeID, preferredID, issuedMetric); err != nil {
		return err
	}

	var (
		preferredIDAtHeightShouldBlock bool
		// Invariant: The order of [responseOptions] must be [preferredID] then
		// (optionally) [preferredIDAtHeight]. During vote application, the
		// first vote that can be applied will be used. So, the votes should be
		// populated in order of decreasing height.
		responseOptions = []ids.ID{preferredID}
	)
	if preferredID != preferredIDAtHeight {
		if err := t.issueFromByID(ctx, nodeID, preferredIDAtHeight, issuedMetric); err != nil {
			return err
		}
		preferredIDAtHeightShouldBlock = t.canDependOn(preferredIDAtHeight)
		responseOptions = append(responseOptions, preferredIDAtHeight)
	}

	// Will record chits once [preferredID] and [preferredIDAtHeight] have been
	// issued into consensus
	v := &voter{
		t:               t,
		nodeID:          nodeID,
		requestID:       requestID,
		responseOptions: responseOptions,
	}

	// Wait until [preferredID] and [preferredIDAtHeight] have been issued to
	// consensus before applying this chit.
	var deps []ids.ID
	if t.canDependOn(preferredID) {
		deps = append(deps, preferredID)
	}
	if preferredIDAtHeightShouldBlock {
		deps = append(deps, preferredIDAtHeight)
	}

	if err := t.blocked.Schedule(ctx, v, deps...); err != nil {
		return err
	}
	return t.executeDeferredWork(ctx)
}

func (t *Transitive) QueryFailed(ctx context.Context, nodeID ids.NodeID, requestID uint32) error {
	lastAccepted, ok := t.acceptedFrontiers.LastAccepted(nodeID)
	if ok {
		return t.Chits(ctx, nodeID, requestID, lastAccepted, lastAccepted, lastAccepted)
	}

	v := &voter{
		t:         t,
		nodeID:    nodeID,
		requestID: requestID,
	}
	if err := t.blocked.Schedule(ctx, v); err != nil {
		return err
	}
	return t.executeDeferredWork(ctx)
}

func (*Transitive) Timeout(context.Context) error {
	return nil
}

func (*Transitive) Halt(context.Context) {}

func (t *Transitive) Shutdown(ctx context.Context) error {
	t.Ctx.Log.Info("shutting down consensus engine")

	t.Ctx.Lock.Lock()
	defer t.Ctx.Lock.Unlock()

	return t.VM.Shutdown(ctx)
}

func (t *Transitive) Notify(ctx context.Context, msg common.Message) error {
	switch msg {
	case common.PendingTxs:
		// the pending txs message means we should attempt to build a block.
		t.pendingBuildBlocks++
		return t.executeDeferredWork(ctx)
	case common.StateSyncDone:
		t.Ctx.StateSyncing.Set(false)
		return nil
	default:
		t.Ctx.Log.Warn("received an unexpected message from the VM",
			zap.Stringer("messageString", msg),
		)
		return nil
	}
}

func (t *Transitive) Context() *snow.ConsensusContext {
	return t.Ctx
}

func (t *Transitive) Start(ctx context.Context, startReqID uint32) error {
	t.requestID = startReqID
	lastAcceptedID, err := t.VM.LastAccepted(ctx)
	if err != nil {
		return err
	}

	lastAccepted, err := t.getBlock(ctx, lastAcceptedID)
	if err != nil {
		t.Ctx.Log.Error("failed to get last accepted block",
			zap.Error(err),
		)
		return err
	}

	// initialize consensus to the last accepted blockID
	lastAcceptedHeight := lastAccepted.Height()
	if err := t.Consensus.Initialize(t.Ctx, t.Params, lastAcceptedID, lastAcceptedHeight, lastAccepted.Timestamp()); err != nil {
		return err
	}

	// to maintain the invariant that oracle blocks are issued in the correct
	// preferences, we need to handle the case that we are bootstrapping into an oracle block
	if oracleBlk, ok := lastAccepted.(snowman.OracleBlock); ok {
		options, err := oracleBlk.Options(ctx)
		switch {
		case err == snowman.ErrNotOracle:
			// if there aren't blocks we need to deliver on startup, we need to set
			// the preference to the last accepted block
			if err := t.VM.SetPreference(ctx, lastAcceptedID); err != nil {
				return err
			}
		case err != nil:
			return err
		default:
			issuedMetric := t.metrics.issued.WithLabelValues(builtSource)
			for _, blk := range options {
				// note that deliver will set the VM's preference
				if err := t.deliver(ctx, t.Ctx.NodeID, blk, false, issuedMetric); err != nil {
					return err
				}
			}
		}
	} else if err := t.VM.SetPreference(ctx, lastAcceptedID); err != nil {
		return err
	}

	t.Ctx.Log.Info("starting consensus",
		zap.Stringer("lastAcceptedID", lastAcceptedID),
		zap.Uint64("lastAcceptedHeight", lastAcceptedHeight),
	)
	t.metrics.bootstrapFinished.Set(1)

	t.Ctx.State.Set(snow.EngineState{
		Type:  p2p.EngineType_ENGINE_TYPE_SNOWMAN,
		State: snow.NormalOp,
	})
	if err := t.VM.SetState(ctx, snow.NormalOp); err != nil {
		return fmt.Errorf("failed to notify VM that consensus is starting: %w",
			err)
	}
	return t.executeDeferredWork(ctx)
}

func (t *Transitive) HealthCheck(ctx context.Context) (interface{}, error) {
	t.Ctx.Lock.Lock()
	defer t.Ctx.Lock.Unlock()

	t.Ctx.Log.Verbo("running health check",
		zap.Uint32("requestID", t.requestID),
		zap.Stringer("polls", t.polls),
		zap.Reflect("outstandingBlockRequests", t.blkReqs),
		zap.Int("numMissingDependencies", t.blocked.NumDependencies()),
		zap.Int("pendingBuildBlocks", t.pendingBuildBlocks),
	)

	consensusIntf, consensusErr := t.Consensus.HealthCheck(ctx)
	vmIntf, vmErr := t.VM.HealthCheck(ctx)
	intf := map[string]interface{}{
		"consensus": consensusIntf,
		"vm":        vmIntf,
	}
	if consensusErr == nil {
		return intf, vmErr
	}
	if vmErr == nil {
		return intf, consensusErr
	}
	return intf, fmt.Errorf("vm: %w ; consensus: %w", vmErr, consensusErr)
}

func (t *Transitive) executeDeferredWork(ctx context.Context) error {
	if err := t.buildBlocks(ctx); err != nil {
		return err
	}

	t.metrics.numRequests.Set(float64(t.blkReqs.Len()))
	t.metrics.numBlocked.Set(float64(len(t.pending)))
	t.metrics.numBlockers.Set(float64(t.blocked.NumDependencies()))
	t.metrics.numNonVerifieds.Set(float64(t.nonVerifieds.Len()))
	return nil
}

func (t *Transitive) getBlock(ctx context.Context, blkID ids.ID) (snowman.Block, error) {
	if blk, ok := t.pending[blkID]; ok {
		return blk, nil
	}
	if blk, ok := t.nonVerifiedCache.Get(blkID); ok {
		return blk, nil
	}

	return t.VM.GetBlock(ctx, blkID)
}

func (t *Transitive) sendChits(ctx context.Context, nodeID ids.NodeID, requestID uint32, requestedHeight uint64) {
	lastAcceptedID, lastAcceptedHeight := t.Consensus.LastAccepted()
	// If we aren't fully verifying blocks, only vote for blocks that are widely
	// preferred by the validator set.
	if t.Ctx.StateSyncing.Get() || t.Config.PartialSync {
		acceptedAtHeight, err := t.VM.GetBlockIDAtHeight(ctx, requestedHeight)
		if err != nil {
			// Because we only return accepted state here, it's fairly likely
			// that the requested height is higher than the last accepted block.
			// That means that this code path is actually quite common.
			t.Ctx.Log.Debug("failed fetching accepted block",
				zap.Stringer("nodeID", nodeID),
				zap.Uint64("requestedHeight", requestedHeight),
				zap.Uint64("lastAcceptedHeight", lastAcceptedHeight),
				zap.Stringer("lastAcceptedID", lastAcceptedID),
				zap.Error(err),
			)
			acceptedAtHeight = lastAcceptedID
		}
		t.Sender.SendChits(ctx, nodeID, requestID, lastAcceptedID, acceptedAtHeight, lastAcceptedID)
		return
	}

	var (
		preference         = t.Consensus.Preference()
		preferenceAtHeight ids.ID
	)
	if requestedHeight < lastAcceptedHeight {
		var err error
		preferenceAtHeight, err = t.VM.GetBlockIDAtHeight(ctx, requestedHeight)
		if err != nil {
			// If this chain is pruning historical blocks, it's expected for a
			// node to be unable to fetch some block IDs. In this case, we fall
			// back to returning the last accepted ID.
			//
			// Because it is possible for a byzantine node to spam requests at
			// old heights on a pruning network, we log this as debug. However,
			// this case is unexpected to be hit by correct peers.
			t.Ctx.Log.Debug("failed fetching accepted block",
				zap.Stringer("nodeID", nodeID),
				zap.Uint64("requestedHeight", requestedHeight),
				zap.Uint64("lastAcceptedHeight", lastAcceptedHeight),
				zap.Stringer("lastAcceptedID", lastAcceptedID),
				zap.Error(err),
			)
			t.numMissingAcceptedBlocks.Inc()

			preferenceAtHeight = lastAcceptedID
		}
	} else {
		var ok bool
		preferenceAtHeight, ok = t.Consensus.PreferenceAtHeight(requestedHeight)
		if !ok {
			t.Ctx.Log.Debug("failed fetching processing block",
				zap.Stringer("nodeID", nodeID),
				zap.Uint64("requestedHeight", requestedHeight),
				zap.Uint64("lastAcceptedHeight", lastAcceptedHeight),
				zap.Stringer("preferredID", preference),
			)
			// If the requested height is higher than our preferred tip, we
			// don't prefer anything at the requested height yet.
			preferenceAtHeight = preference
		}
	}
	t.Sender.SendChits(ctx, nodeID, requestID, preference, preferenceAtHeight, lastAcceptedID)
}

// Build blocks if they have been requested and the number of processing blocks
// is less than optimal.
func (t *Transitive) buildBlocks(ctx context.Context) error {
	for t.pendingBuildBlocks > 0 && t.Consensus.NumProcessing() < t.Params.OptimalProcessing {
		t.pendingBuildBlocks--

		blk, err := t.VM.BuildBlock(ctx)
		if err != nil {
			t.Ctx.Log.Debug("failed building block",
				zap.Error(err),
			)
			t.numBuildsFailed.Inc()
			return nil
		}
		t.numBuilt.Inc()

		// a newly created block is expected to be processing. If this check
		// fails, there is potentially an error in the VM this engine is running
		if status := blk.Status(); status != choices.Processing {
			t.Ctx.Log.Warn("attempting to issue block with unexpected status",
				zap.Stringer("expectedStatus", choices.Processing),
				zap.Stringer("status", status),
			)
		}

		// The newly created block should be built on top of the preferred block.
		// Otherwise, the new block doesn't have the best chance of being confirmed.
		parentID := blk.Parent()
		if pref := t.Consensus.Preference(); parentID != pref {
			t.Ctx.Log.Warn("built block with unexpected parent",
				zap.Stringer("expectedParentID", pref),
				zap.Stringer("parentID", parentID),
			)
		}

		issuedMetric := t.metrics.issued.WithLabelValues(builtSource)
		if err := t.issueWithAncestors(ctx, blk, issuedMetric); err != nil {
			return err
		}

		// TODO: Technically this may incorrectly log a warning if the block
		// that was just built caused votes to be applied such that the block
		// was rejected or was accepted along with one of its children. This
		// should be cleaned up to never produce an invalid warning.
		if t.canIssueChildOn(blk.ID()) {
			t.Ctx.Log.Verbo("successfully issued new block from the VM")
		} else {
			t.Ctx.Log.Warn("block that was just built is not extendable")
		}
	}
	return nil
}

// Issue another poll to the network, asking what it prefers given the block we prefer.
// Helps move consensus along.
func (t *Transitive) repoll(ctx context.Context) {
	// if we are issuing a repoll, we should gossip our current preferences to
	// propagate the most likely branch as quickly as possible
	prefID := t.Consensus.Preference()

	for i := t.polls.Len(); i < t.Params.ConcurrentRepolls; i++ {
		t.sendQuery(ctx, prefID, nil, false)
	}
}

// issueFromByID attempts to issue the branch ending with a block [blkID] into
// consensus.
// If we do not have [blkID], request it.
func (t *Transitive) issueFromByID(
	ctx context.Context,
	nodeID ids.NodeID,
	blkID ids.ID,
	issuedMetric prometheus.Counter,
) error {
	blk, err := t.getBlock(ctx, blkID)
	if err != nil {
		t.sendRequest(ctx, nodeID, blkID, issuedMetric)
		return nil
	}
	return t.issueFrom(ctx, nodeID, blk, issuedMetric)
}

// issueFrom attempts to issue the branch ending with block [blkID] to
// consensus.
// If a dependency is missing, it will be requested it from [nodeID].
func (t *Transitive) issueFrom(
	ctx context.Context,
	nodeID ids.NodeID,
	blk snowman.Block,
	issuedMetric prometheus.Counter,
) error {
	// issue [blk] and its ancestors to consensus.
	blkID := blk.ID()
<<<<<<< HEAD
	for t.shouldIssueBlock(blk) {
=======
	for !t.wasIssued(blk) {
>>>>>>> 24e9952d
		err := t.issue(ctx, nodeID, blk, false, issuedMetric)
		if err != nil {
			return err
		}

		// If we don't have this ancestor, request it from [nodeID]
		blkID = blk.Parent()
		blk, err = t.getBlock(ctx, blkID)
		if err != nil {
			t.sendRequest(ctx, nodeID, blkID, issuedMetric)
			return nil
		}
	}

	// Remove any outstanding requests for this block
	if req, ok := t.blkReqs.DeleteValue(blkID); ok {
		delete(t.blkReqSourceMetric, req)
	}

	// If this block isn't pending, make sure nothing is blocked on it.
	if _, isPending := t.pending[blkID]; !isPending {
		return t.blocked.Abandon(ctx, blkID)
	}
	return nil
}

// issueWithAncestors attempts to issue the branch ending with [blk] to
// consensus.
// If a dependency is missing and the dependency hasn't been requested, the
// issuance will be abandoned.
func (t *Transitive) issueWithAncestors(
	ctx context.Context,
	blk snowman.Block,
	issuedMetric prometheus.Counter,
) error {
	blkID := blk.ID()
	// issue [blk] and its ancestors into consensus
<<<<<<< HEAD
	for t.shouldIssueBlock(blk) {
=======
	for !t.wasIssued(blk) {
>>>>>>> 24e9952d
		err := t.issue(ctx, t.Ctx.NodeID, blk, true, issuedMetric)
		if err != nil {
			return err
		}
		blkID = blk.Parent()
		blk, err = t.getBlock(ctx, blkID)
		if err != nil {
			break
		}
	}

	// There's an outstanding request for this block. We can wait for that
	// request to succeed or fail.
	if t.blkReqs.HasValue(blkID) {
		return nil
	}

	// If the block wasn't already issued, we have no reason to expect that it
	// will be able to be issued.
	return t.blocked.Abandon(ctx, blkID)
<<<<<<< HEAD
=======
}

// If the block has been decided, then it is marked as having been issued.
// If the block is processing, then it was issued.
// If the block is queued to be added to consensus, then it was issued.
func (t *Transitive) wasIssued(blk snowman.Block) bool {
	blkID := blk.ID()
	return t.isDecided(blk) || t.Consensus.Processing(blkID) || t.pendingContains(blkID)
>>>>>>> 24e9952d
}

// Issue [blk] to consensus once its ancestors have been issued.
// If [push] is true, a push query will be used. Otherwise, a pull query will be
// used.
func (t *Transitive) issue(
	ctx context.Context,
	nodeID ids.NodeID,
	blk snowman.Block,
	push bool,
	issuedMetric prometheus.Counter,
) error {
	blkID := blk.ID()

	// mark that the block is queued to be added to consensus once its ancestors have been
	t.pending[blkID] = blk

	// Remove any outstanding requests for this block
	if req, ok := t.blkReqs.DeleteValue(blkID); ok {
		delete(t.blkReqSourceMetric, req)
	}

	// Will add [blk] to consensus once its ancestors have been
	i := &issuer{
		t:            t,
		nodeID:       nodeID,
		blk:          blk,
		push:         push,
		issuedMetric: issuedMetric,
	}

	// block on the parent if needed
	var (
		parentID = blk.Parent()
		deps     []ids.ID
	)
	if parent, err := t.getBlock(ctx, parentID); err != nil || !(t.isDecided(parent) || t.Consensus.Processing(parentID)) {
		t.Ctx.Log.Verbo("block waiting for parent to be issued",
			zap.Stringer("blkID", blkID),
			zap.Stringer("parentID", parentID),
		)
		deps = append(deps, parentID)
	}

	return t.blocked.Schedule(ctx, i, deps...)
}

// Request that [vdr] send us block [blkID]
func (t *Transitive) sendRequest(
	ctx context.Context,
	nodeID ids.NodeID,
	blkID ids.ID,
	issuedMetric prometheus.Counter,
) {
	// There is already an outstanding request for this block
	if t.blkReqs.HasValue(blkID) {
		return
	}

	t.requestID++
	req := common.Request{
		NodeID:    nodeID,
		RequestID: t.requestID,
	}
	t.blkReqs.Put(req, blkID)
	t.blkReqSourceMetric[req] = issuedMetric

	t.Ctx.Log.Verbo("sending Get request",
		zap.Stringer("nodeID", nodeID),
		zap.Uint32("requestID", t.requestID),
		zap.Stringer("blkID", blkID),
	)
	t.Sender.SendGet(ctx, nodeID, t.requestID, blkID)
}

// Send a query for this block. If push is set to true, blkBytes will be used to
// send a PushQuery. Otherwise, blkBytes will be ignored and a PullQuery will be
// sent.
func (t *Transitive) sendQuery(
	ctx context.Context,
	blkID ids.ID,
	blkBytes []byte,
	push bool,
) {
	t.Ctx.Log.Verbo("sampling from validators",
		zap.Stringer("validators", t.Validators),
	)

	vdrIDs, err := t.Validators.Sample(t.Ctx.SubnetID, t.Params.K)
	if err != nil {
		t.Ctx.Log.Warn("dropped query for block",
			zap.String("reason", "insufficient number of validators"),
			zap.Stringer("blkID", blkID),
			zap.Int("size", t.Params.K),
		)
		return
	}

	_, lastAcceptedHeight := t.Consensus.LastAccepted()
	nextHeightToAccept, err := math.Add64(lastAcceptedHeight, 1)
	if err != nil {
		t.Ctx.Log.Error("dropped query for block",
			zap.String("reason", "block height overflow"),
			zap.Stringer("blkID", blkID),
			zap.Uint64("lastAcceptedHeight", lastAcceptedHeight),
			zap.Error(err),
		)
		return
	}

	vdrBag := bag.Of(vdrIDs...)
	t.requestID++
	if !t.polls.Add(t.requestID, vdrBag) {
		t.Ctx.Log.Error("dropped query for block",
			zap.String("reason", "failed to add poll"),
			zap.Stringer("blkID", blkID),
			zap.Uint32("requestID", t.requestID),
		)
		return
	}

	vdrSet := set.Of(vdrIDs...)
	if push {
		t.Sender.SendPushQuery(ctx, vdrSet, t.requestID, blkBytes, nextHeightToAccept)
	} else {
		t.Sender.SendPullQuery(ctx, vdrSet, t.requestID, blkID, nextHeightToAccept)
	}
}

// issue [blk] to consensus
// If [push] is true, a push query will be used. Otherwise, a pull query will be
// used.
func (t *Transitive) deliver(
	ctx context.Context,
	nodeID ids.NodeID,
	blk snowman.Block,
	push bool,
	issuedMetric prometheus.Counter,
) error {
	// we are no longer waiting on adding the block to consensus, so it is no
	// longer pending
	blkID := blk.ID()
	delete(t.pending, blkID)

	parentID := blk.Parent()
	if !t.canIssueChildOn(parentID) || t.Consensus.Processing(blkID) {
		// If the parent isn't processing or the last accepted block, then this
		// block is effectively rejected.
		// Additionally, if [blkID] is already in the processing set, it
		// shouldn't be added to consensus again.
		return t.blocked.Abandon(ctx, blkID)
	}

	// By ensuring that the parent is either processing or accepted, it is
	// guaranteed that the parent was successfully verified. This means that
	// calling Verify on this block is allowed.
	blkAdded, err := t.addUnverifiedBlockToConsensus(ctx, nodeID, blk, issuedMetric)
	if err != nil {
		return err
	}
	if !blkAdded {
		return t.blocked.Abandon(ctx, blkID)
	}

	// Add all the oracle blocks if they exist. We call verify on all the blocks
	// and add them to consensus before marking anything as fulfilled to avoid
	// any potential reentrant bugs.
	added := []snowman.Block{}
	dropped := []snowman.Block{}
	if blk, ok := blk.(snowman.OracleBlock); ok {
		options, err := blk.Options(ctx)
		if err != snowman.ErrNotOracle {
			if err != nil {
				return err
			}

			for _, blk := range options {
				blkAdded, err := t.addUnverifiedBlockToConsensus(ctx, nodeID, blk, issuedMetric)
				if err != nil {
					return err
				}
				if blkAdded {
					added = append(added, blk)
				} else {
					dropped = append(dropped, blk)
				}
			}
		}
	}

	if err := t.VM.SetPreference(ctx, t.Consensus.Preference()); err != nil {
		return err
	}

	// If the block is now preferred, query the network for its preferences
	// with this new block.
	if t.Consensus.IsPreferred(blkID) {
		t.sendQuery(ctx, blkID, blk.Bytes(), push)
	}

	if err := t.blocked.Fulfill(ctx, blkID); err != nil {
		return err
	}
	for _, blk := range added {
		blkID := blk.ID()
		if t.Consensus.IsPreferred(blkID) {
			t.sendQuery(ctx, blkID, blk.Bytes(), push)
		}

		delete(t.pending, blkID)
		if err := t.blocked.Fulfill(ctx, blkID); err != nil {
			return err
		}
		if req, ok := t.blkReqs.DeleteValue(blkID); ok {
			delete(t.blkReqSourceMetric, req)
		}
	}
	for _, blk := range dropped {
		blkID := blk.ID()
		delete(t.pending, blkID)
		if err := t.blocked.Abandon(ctx, blkID); err != nil {
			return err
		}
		if req, ok := t.blkReqs.DeleteValue(blkID); ok {
			delete(t.blkReqSourceMetric, req)
		}
	}

	// It's possible that the blocks we just added to consensus were decided
	// immediately by votes that were pending their issuance. If this is the
	// case, we should not be requesting any chits.
	if t.Consensus.NumProcessing() == 0 {
		return nil
	}

	// If we should issue multiple queries at the same time, we need to repoll
	t.repoll(ctx)
	return nil
}

<<<<<<< HEAD
=======
// Returns true if the block whose ID is [blkID] is waiting to be issued to consensus
func (t *Transitive) pendingContains(blkID ids.ID) bool {
	_, ok := t.pending[blkID]
	return ok
}

>>>>>>> 24e9952d
func (t *Transitive) addToNonVerifieds(blk snowman.Block) {
	// don't add this blk if it's decided or processing.
	blkID := blk.ID()
	if t.isDecided(blk) || t.Consensus.Processing(blkID) {
		return
	}
	parentID := blk.Parent()
	// we might still need this block so we can bubble votes to the parent
	// only add blocks with parent already in the tree or processing.
	// decided parents should not be in this map.
	if t.nonVerifieds.Has(parentID) || t.Consensus.Processing(parentID) {
		t.nonVerifieds.Add(blkID, parentID)
		t.nonVerifiedCache.Put(blkID, blk)
	}
}

// addUnverifiedBlockToConsensus returns whether the block was added and an
// error if one occurred while adding it to consensus.
func (t *Transitive) addUnverifiedBlockToConsensus(
	ctx context.Context,
	nodeID ids.NodeID,
	blk snowman.Block,
	issuedMetric prometheus.Counter,
) (bool, error) {
	blkID := blk.ID()
	blkHeight := blk.Height()

	// make sure this block is valid
	if err := blk.Verify(ctx); err != nil {
		t.Ctx.Log.Debug("block verification failed",
			zap.Stringer("nodeID", nodeID),
			zap.Stringer("blkID", blkID),
			zap.Uint64("height", blkHeight),
			zap.Error(err),
		)

		// if verify fails, then all descendants are also invalid
		t.addToNonVerifieds(blk)
		return false, nil
	}

	issuedMetric.Inc()
	t.nonVerifieds.Remove(blkID)
	t.nonVerifiedCache.Evict(blkID)
	t.metrics.issuerStake.Observe(float64(t.Validators.GetWeight(t.Ctx.SubnetID, nodeID)))
	t.Ctx.Log.Verbo("adding block to consensus",
		zap.Stringer("nodeID", nodeID),
		zap.Stringer("blkID", blkID),
		zap.Uint64("height", blkHeight),
	)
	return true, t.Consensus.Add(&memoryBlock{
		Block:   blk,
		metrics: t.metrics,
		tree:    t.nonVerifieds,
	})
}

// getProcessingAncestor finds [initialVote]'s most recent ancestor that is
// processing in consensus. If no ancestor could be found, false is returned.
//
// Note: If [initialVote] is processing, then [initialVote] will be returned.
func (t *Transitive) getProcessingAncestor(ctx context.Context, initialVote ids.ID) (ids.ID, bool) {
	// If [bubbledVote] != [initialVote], it is guaranteed that [bubbledVote] is
	// in processing. Otherwise, we attempt to iterate through any blocks we
	// have at our disposal as a best-effort mechanism to find a valid ancestor.
	bubbledVote := t.nonVerifieds.GetAncestor(initialVote)
	for {
		if t.Consensus.Processing(bubbledVote) {
			t.Ctx.Log.Verbo("applying vote",
				zap.Stringer("initialVoteID", initialVote),
				zap.Stringer("bubbledVoteID", bubbledVote),
			)
			if bubbledVote != initialVote {
				t.numProcessingAncestorFetchesSucceeded.Inc()
			} else {
				t.numProcessingAncestorFetchesUnneeded.Inc()
			}
			return bubbledVote, true
		}

		blk, err := t.getBlock(ctx, bubbledVote)
		// If we cannot retrieve the block, drop [vote]
		if err != nil {
			t.Ctx.Log.Debug("dropping vote",
				zap.String("reason", "ancestor couldn't be fetched"),
				zap.Stringer("initialVoteID", initialVote),
				zap.Stringer("bubbledVoteID", bubbledVote),
				zap.Error(err),
			)
			t.numProcessingAncestorFetchesFailed.Inc()
			return ids.Empty, false
		}

		if t.isDecided(blk) {
			t.Ctx.Log.Debug("dropping vote",
				zap.String("reason", "bubbled vote already decided"),
				zap.Stringer("initialVoteID", initialVote),
				zap.Stringer("bubbledVoteID", bubbledVote),
				zap.Stringer("status", blk.Status()),
				zap.Uint64("height", blk.Height()),
			)
			t.numProcessingAncestorFetchesDropped.Inc()
			return ids.Empty, false
		}

		bubbledVote = blk.Parent()
	}
}

<<<<<<< HEAD
// shouldIssueBlock returns true if the provided block should be enqueued for
// issuance. If the block is already decided, already enqueued, or has already
// been issued, this function will return false.
func (t *Transitive) shouldIssueBlock(blk snowman.Block) bool {
	height := blk.Height()
	lastAcceptedID, lastAcceptedHeight := t.Consensus.LastAccepted()
	if height <= lastAcceptedHeight {
		return false // block is either accepted or rejected
	}

	// This is guaranteed not to underflow because the above check ensures
	// [height] > 0.
	parentHeight := height - 1
	parentID := blk.Parent()
	if parentHeight == lastAcceptedHeight && parentID != lastAcceptedID {
		return false // the parent was rejected
	}

	blkID := blk.ID()
	_, isPending := t.pending[blkID]
	return !isPending && // If the block is already pending, don't issue it again.
		!t.Consensus.Processing(blkID) // If the block was previously issued, don't issue it again.
}

=======
>>>>>>> 24e9952d
// canDependOn reports true if it is guaranteed for the provided block ID to
// eventually either be fulfilled or abandoned.
func (t *Transitive) canDependOn(blkID ids.ID) bool {
	_, isPending := t.pending[blkID]
	return isPending || t.blkReqs.HasValue(blkID)
}

// canIssueChildOn reports true if it is valid for a child of parentID to be
// verified and added to consensus.
func (t *Transitive) canIssueChildOn(parentID ids.ID) bool {
	lastAcceptedID, _ := t.Consensus.LastAccepted()
	return parentID == lastAcceptedID || t.Consensus.Processing(parentID)
}

// isDecided reports true if the provided block's status is Accepted, Rejected,
// or if the block's height implies that the block is either Accepted or
// Rejected.
func (t *Transitive) isDecided(blk snowman.Block) bool {
	if blk.Status().Decided() {
		return true
	}

	_, lastAcceptedHeight := t.Consensus.LastAccepted()
	return blk.Height() <= lastAcceptedHeight
}<|MERGE_RESOLUTION|>--- conflicted
+++ resolved
@@ -737,11 +737,7 @@
 ) error {
 	// issue [blk] and its ancestors to consensus.
 	blkID := blk.ID()
-<<<<<<< HEAD
 	for t.shouldIssueBlock(blk) {
-=======
-	for !t.wasIssued(blk) {
->>>>>>> 24e9952d
 		err := t.issue(ctx, nodeID, blk, false, issuedMetric)
 		if err != nil {
 			return err
@@ -779,11 +775,7 @@
 ) error {
 	blkID := blk.ID()
 	// issue [blk] and its ancestors into consensus
-<<<<<<< HEAD
 	for t.shouldIssueBlock(blk) {
-=======
-	for !t.wasIssued(blk) {
->>>>>>> 24e9952d
 		err := t.issue(ctx, t.Ctx.NodeID, blk, true, issuedMetric)
 		if err != nil {
 			return err
@@ -804,17 +796,6 @@
 	// If the block wasn't already issued, we have no reason to expect that it
 	// will be able to be issued.
 	return t.blocked.Abandon(ctx, blkID)
-<<<<<<< HEAD
-=======
-}
-
-// If the block has been decided, then it is marked as having been issued.
-// If the block is processing, then it was issued.
-// If the block is queued to be added to consensus, then it was issued.
-func (t *Transitive) wasIssued(blk snowman.Block) bool {
-	blkID := blk.ID()
-	return t.isDecided(blk) || t.Consensus.Processing(blkID) || t.pendingContains(blkID)
->>>>>>> 24e9952d
 }
 
 // Issue [blk] to consensus once its ancestors have been issued.
@@ -1055,15 +1036,6 @@
 	return nil
 }
 
-<<<<<<< HEAD
-=======
-// Returns true if the block whose ID is [blkID] is waiting to be issued to consensus
-func (t *Transitive) pendingContains(blkID ids.ID) bool {
-	_, ok := t.pending[blkID]
-	return ok
-}
-
->>>>>>> 24e9952d
 func (t *Transitive) addToNonVerifieds(blk snowman.Block) {
 	// don't add this blk if it's decided or processing.
 	blkID := blk.ID()
@@ -1173,7 +1145,6 @@
 	}
 }
 
-<<<<<<< HEAD
 // shouldIssueBlock returns true if the provided block should be enqueued for
 // issuance. If the block is already decided, already enqueued, or has already
 // been issued, this function will return false.
@@ -1198,8 +1169,6 @@
 		!t.Consensus.Processing(blkID) // If the block was previously issued, don't issue it again.
 }
 
-=======
->>>>>>> 24e9952d
 // canDependOn reports true if it is guaranteed for the provided block ID to
 // eventually either be fulfilled or abandoned.
 func (t *Transitive) canDependOn(blkID ids.ID) bool {
