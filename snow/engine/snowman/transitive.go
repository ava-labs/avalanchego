--- conflicted
+++ resolved
@@ -1139,23 +1139,8 @@
 // issuance. If the block is already decided, already enqueued, or has already
 // been issued, this function will return false.
 func (t *Transitive) shouldIssueBlock(blk snowman.Block) bool {
-<<<<<<< HEAD
 	if t.isDecided(blk) {
 		return false
-=======
-	height := blk.Height()
-	lastAcceptedID, lastAcceptedHeight := t.Consensus.LastAccepted()
-	if height <= lastAcceptedHeight {
-		return false // block is either accepted or rejected
-	}
-
-	// This is guaranteed not to underflow because the above check ensures
-	// [height] > 0.
-	parentHeight := height - 1
-	parentID := blk.Parent()
-	if parentHeight == lastAcceptedHeight && parentID != lastAcceptedID {
-		return false // the parent was rejected
->>>>>>> c587d919
 	}
 
 	blkID := blk.ID()
