--- conflicted
+++ resolved
@@ -160,11 +160,6 @@
 			Ctx:                            config.Ctx,
 			VM:                             config.VM,
 			Sender:                         config.Sender,
-<<<<<<< HEAD
-=======
-			Validators:                     config.Validators,
-			Peers:                          config.ConnectedValidators,
->>>>>>> 647fd295
 			AncestorsMaxContainersSent:     config.AncestorsMaxContainersSent,
 			AncestorsMaxContainersReceived: config.AncestorsMaxContainersReceived,
 			SharedRequestID:                &t.requestID,
