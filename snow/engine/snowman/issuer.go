// Copyright (C) 2019-2023, Ava Labs, Inc. All rights reserved.
// See the file LICENSE for licensing terms.

package snowman

import (
	"context"

	"github.com/prometheus/client_golang/prometheus"

	"github.com/ava-labs/avalanchego/ids"
	"github.com/ava-labs/avalanchego/snow/consensus/snowman"
	"github.com/ava-labs/avalanchego/utils/set"
)

// issuer issues [blk] into to consensus after its dependencies are met.
type issuer struct {
	t            *Transitive
	nodeID       ids.NodeID // nodeID of the peer that provided this block
	blk          snowman.Block
<<<<<<< HEAD
	sourceMetric prometheus.Counter
=======
	issuedMetric prometheus.Counter
>>>>>>> 6ed238cb
	abandoned    bool
	deps         set.Set[ids.ID]
	push         bool
}

func (i *issuer) Dependencies() set.Set[ids.ID] {
	return i.deps
}

// Mark that a dependency has been met
func (i *issuer) Fulfill(ctx context.Context, id ids.ID) {
	i.deps.Remove(id)
	i.Update(ctx)
}

// Abandon the attempt to issue [i.block]
func (i *issuer) Abandon(ctx context.Context, _ ids.ID) {
	if !i.abandoned {
		blkID := i.blk.ID()
		i.t.removeFromPending(i.blk)
		i.t.addToNonVerifieds(i.blk)
		i.t.blocked.Abandon(ctx, blkID)

		// Tracks performance statistics
		i.t.metrics.numRequests.Set(float64(i.t.blkReqs.Len()))
		i.t.metrics.numBlocked.Set(float64(len(i.t.pending)))
		i.t.metrics.numBlockers.Set(float64(i.t.blocked.Len()))
	}
	i.abandoned = true
}

func (i *issuer) Update(ctx context.Context) {
	if i.abandoned || i.deps.Len() != 0 || i.t.errs.Errored() {
		return
	}
	// Issue the block into consensus
<<<<<<< HEAD
	i.t.errs.Add(i.t.deliver(ctx, i.nodeID, i.blk, i.push, i.sourceMetric))
=======
	i.t.errs.Add(i.t.deliver(ctx, i.nodeID, i.blk, i.push, i.issuedMetric))
>>>>>>> 6ed238cb
}<|MERGE_RESOLUTION|>--- conflicted
+++ resolved
@@ -18,11 +18,7 @@
 	t            *Transitive
 	nodeID       ids.NodeID // nodeID of the peer that provided this block
 	blk          snowman.Block
-<<<<<<< HEAD
-	sourceMetric prometheus.Counter
-=======
 	issuedMetric prometheus.Counter
->>>>>>> 6ed238cb
 	abandoned    bool
 	deps         set.Set[ids.ID]
 	push         bool
@@ -59,9 +55,5 @@
 		return
 	}
 	// Issue the block into consensus
-<<<<<<< HEAD
-	i.t.errs.Add(i.t.deliver(ctx, i.nodeID, i.blk, i.push, i.sourceMetric))
-=======
 	i.t.errs.Add(i.t.deliver(ctx, i.nodeID, i.blk, i.push, i.issuedMetric))
->>>>>>> 6ed238cb
 }