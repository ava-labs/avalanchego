--- conflicted
+++ resolved
@@ -268,11 +268,7 @@
 			return blk0, nil
 		default:
 			require.FailNow(database.ErrNotFound.Error())
-<<<<<<< HEAD
-			return nil, nil
-=======
-			return nil, database.ErrNotFound
->>>>>>> f458045c
+			return nil, database.ErrNotFound
 		}
 	}
 	vm.ParseBlockF = func(_ context.Context, blkBytes []byte) (snowman.Block, error) {
@@ -1140,12 +1136,7 @@
 
 	require.NoError(bs.Ancestors(context.Background(), peerID, reqID, [][]byte{blkBytes3, blkBytes2}))
 
-<<<<<<< HEAD
-	_, ok = requestIDs[blkID1]
-	require.True(ok)
-=======
 	require.Contains(requestIDs, blkID1)
->>>>>>> f458045c
 
 	// Remove request, so we can restart bootstrapping via ForceAccepted
 	require.True(bs.OutstandingRequests.RemoveAny(blkID1))
