--- conflicted
+++ resolved
@@ -11,6 +11,7 @@
 	"testing"
 	"time"
 
+	"github.com/prometheus/client_golang/prometheus"
 	"github.com/stretchr/testify/require"
 
 	"github.com/ava-labs/avalanchego/database"
@@ -79,10 +80,6 @@
 	snowGetHandler, err := getter.New(vm, sender, ctx.Log, time.Second, 2000, ctx.Registerer)
 	require.NoError(err)
 
-<<<<<<< HEAD
-	blocker, err := queue.NewWithMissing(memdb.New(), "", prometheus.NewRegistry())
-	require.NoError(err)
-
 	peerTracker, err := p2p.NewPeerTracker(
 		ctx.Log,
 		"",
@@ -94,8 +91,6 @@
 
 	peerTracker.Connected(peer, version.CurrentApp)
 
-=======
->>>>>>> 348cb0f4
 	return Config{
 		AllGetsServer:                  snowGetHandler,
 		Ctx:                            ctx,
@@ -696,10 +691,6 @@
 
 	vm.GetBlockF = nil
 
-<<<<<<< HEAD
-	blocker, err = queue.NewWithMissing(queueDB, "", prometheus.NewRegistry())
-	require.NoError(err)
-
 	peerTracker, err := p2p.NewPeerTracker(
 		ctx.Log,
 		"",
@@ -711,8 +702,6 @@
 
 	peerTracker.Connected(peer, version.CurrentApp)
 
-=======
->>>>>>> 348cb0f4
 	config := Config{
 		AllGetsServer:                  snowGetHandler,
 		Ctx:                            ctx,
