--- conflicted
+++ resolved
@@ -357,15 +357,11 @@
 		)
 		return nil
 	}
-<<<<<<< HEAD
-	return nil
-=======
 
 	if err := b.majority.RecordOpinion(ctx, nodeID, containerIDs); err != nil {
 		return err
 	}
 	return b.sendBootstrappingMessagesOrFinish(ctx)
->>>>>>> f8b3178d
 }
 
 func (b *Bootstrapper) GetAcceptedFailed(ctx context.Context, nodeID ids.NodeID, requestID uint32) error {
