--- conflicted
+++ resolved
@@ -14,10 +14,7 @@
 	"go.uber.org/zap"
 
 	"github.com/ava-labs/avalanchego/database"
-<<<<<<< HEAD
 	"github.com/ava-labs/avalanchego/genesis"
-=======
->>>>>>> 7975cb72
 	"github.com/ava-labs/avalanchego/ids"
 	"github.com/ava-labs/avalanchego/proto/pb/p2p"
 	"github.com/ava-labs/avalanchego/snow"
@@ -175,26 +172,12 @@
 	})
 	if err := b.VM.SetState(ctx, snow.Bootstrapping); err != nil {
 		return fmt.Errorf("failed to notify VM that bootstrapping has started: %w", err)
-<<<<<<< HEAD
-	}
-
-	// Set the starting height
-	lastAcceptedHeight, err := b.getLastAcceptedHeight(ctx)
-	if err != nil {
-		return err
-=======
->>>>>>> 7975cb72
-	}
-	b.startingHeight = lastAcceptedHeight
-	b.requestID = startReqID
-
-<<<<<<< HEAD
-=======
+	}
+
 	// Set the starting height
 	b.startingHeight = lastAcceptedHeight
 	b.requestID = startReqID
 
->>>>>>> 7975cb72
 	b.tree, err = interval.NewTree(b.DB)
 	if err != nil {
 		return fmt.Errorf("failed to initialize interval tree: %w", err)
@@ -395,13 +378,9 @@
 	// Initialize the fetch from set to the currently preferred peers
 	b.fetchFrom = b.StartupTracker.PreferredPeers()
 
-<<<<<<< HEAD
 	knownBlockIDs := genesis.GetCheckpoints(b.Ctx.NetworkID, b.Ctx.ChainID)
 	b.missingBlockIDs.Union(knownBlockIDs)
 	b.missingBlockIDs.Add(acceptedBlockIDs...)
-=======
-	b.missingBlockIDs.Add(acceptedContainerIDs...)
->>>>>>> 7975cb72
 	numMissingBlockIDs := b.missingBlockIDs.Len()
 
 	log := b.Ctx.Log.Info
@@ -409,12 +388,8 @@
 		log = b.Ctx.Log.Debug
 	}
 	log("starting to fetch blocks",
-<<<<<<< HEAD
 		zap.Int("numKnownBlocks", knownBlockIDs.Len()),
 		zap.Int("numAcceptedBlocks", len(acceptedBlockIDs)),
-=======
-		zap.Int("numAcceptedBlocks", len(acceptedContainerIDs)),
->>>>>>> 7975cb72
 		zap.Int("numMissingBlocks", numMissingBlockIDs),
 	)
 
@@ -589,11 +564,7 @@
 //
 //   - blk is a block that is assumed to have been marked as acceptable by the
 //     bootstrapping engine.
-<<<<<<< HEAD
-//   - ancestors is a set of blocks that can be used to optimisically lookup
-=======
 //   - ancestors is a set of blocks that can be used to optimistically lookup
->>>>>>> 7975cb72
 //     parent blocks. This enables the engine to process multiple blocks without
 //     relying on the VM to have stored blocks during `ParseBlock`.
 func (b *Bootstrapper) process(
@@ -601,11 +572,7 @@
 	blk snowman.Block,
 	ancestors map[ids.ID]snowman.Block,
 ) error {
-<<<<<<< HEAD
-	lastAcceptedHeight, err := b.getLastAcceptedHeight(ctx)
-=======
 	lastAccepted, err := b.getLastAccepted(ctx)
->>>>>>> 7975cb72
 	if err != nil {
 		return err
 	}
@@ -617,11 +584,7 @@
 		batch,
 		b.tree,
 		b.missingBlockIDs,
-<<<<<<< HEAD
-		lastAcceptedHeight,
-=======
 		lastAccepted.Height(),
->>>>>>> 7975cb72
 		blk,
 		ancestors,
 	)
@@ -682,24 +645,6 @@
 		return nil
 	}
 
-<<<<<<< HEAD
-	lastAcceptedHeight, err := b.getLastAcceptedHeight(ctx)
-	if err != nil {
-		return err
-	}
-
-	log := b.Ctx.Log.Info
-	if b.restarted {
-		log = b.Ctx.Log.Debug
-	}
-
-	numToExecute := b.tree.Len()
-	err = execute(
-		&haltableContext{
-			Context:  ctx,
-			Haltable: b,
-		},
-=======
 	lastAccepted, err := b.getLastAccepted(ctx)
 	if err != nil {
 		return err
@@ -714,7 +659,6 @@
 	err = execute(
 		ctx,
 		b,
->>>>>>> 7975cb72
 		log,
 		b.DB,
 		&parseAcceptor{
@@ -723,15 +667,6 @@
 			numAccepted: b.numAccepted,
 		},
 		b.tree,
-<<<<<<< HEAD
-		lastAcceptedHeight,
-	)
-	if errors.Is(err, errHalted) {
-		return nil
-	}
-	if err != nil {
-		return err
-=======
 		lastAccepted.Height(),
 	)
 	if err != nil {
@@ -749,7 +684,6 @@
 	}
 	if b.Halted() {
 		return nil
->>>>>>> 7975cb72
 	}
 
 	previouslyExecuted := b.executedStateTransitions
@@ -784,18 +718,6 @@
 	return b.onFinished(ctx, b.requestID)
 }
 
-<<<<<<< HEAD
-func (b *Bootstrapper) getLastAcceptedHeight(ctx context.Context) (uint64, error) {
-	lastAcceptedID, err := b.VM.LastAccepted(ctx)
-	if err != nil {
-		return 0, fmt.Errorf("couldn't get last accepted ID: %w", err)
-	}
-	lastAccepted, err := b.VM.GetBlock(ctx, lastAcceptedID)
-	if err != nil {
-		return 0, fmt.Errorf("couldn't get last accepted block: %w", err)
-	}
-	return lastAccepted.Height(), nil
-=======
 func (b *Bootstrapper) getLastAccepted(ctx context.Context) (snowman.Block, error) {
 	lastAcceptedID, err := b.VM.LastAccepted(ctx)
 	if err != nil {
@@ -806,7 +728,6 @@
 		return nil, fmt.Errorf("couldn't get last accepted block %s: %w", lastAcceptedID, err)
 	}
 	return lastAccepted, nil
->>>>>>> 7975cb72
 }
 
 func (b *Bootstrapper) Timeout(ctx context.Context) error {
