// Copyright (C) 2019-2021, Ava Labs, Inc. All rights reserved.
// See the file LICENSE for licensing terms.

package bootstrap

import (
	"errors"
	"fmt"
	"math"
	"time"

	"github.com/ava-labs/avalanchego/ids"
	"github.com/ava-labs/avalanchego/snow"
	"github.com/ava-labs/avalanchego/snow/choices"
	"github.com/ava-labs/avalanchego/snow/consensus/snowman"
	"github.com/ava-labs/avalanchego/snow/engine/common"
	"github.com/ava-labs/avalanchego/snow/engine/snowman/block"
	"github.com/ava-labs/avalanchego/utils/constants"
	"github.com/ava-labs/avalanchego/version"
)

// Parameters for delaying bootstrapping to avoid potential CPU burns
const bootstrappingDelay = 10 * time.Second

var (
	_ SnowmanBootstrapper = &bootstrapper{}

	errUnexpectedTimeout = errors.New("unexpected timeout fired")
)

type SnowmanBootstrapper interface {
	common.Engine
	common.Bootstrapable
<<<<<<< HEAD
	ClearJobs() error
=======
>>>>>>> 55523c39
}

func New(config Config, onFinished func(lastReqID uint32) error) (SnowmanBootstrapper, error) {
	return newBootstrapper(config, onFinished)
}

type bootstrapper struct {
	Config
	common.Bootstrapper
	common.Fetcher
	metrics

	started bool

	// Greatest height of the blocks passed in ForceAccepted
	tipHeight uint64
	// Height of the last accepted block when bootstrapping starts
	startingHeight uint64
	// Blocks passed into ForceAccepted
	startingAcceptedFrontier ids.Set

	// number of state transitions executed
	executedStateTransitions int

	parser *parser

	awaitingTimeout bool
}

func newBootstrapper(
	config Config,
	onFinished func(lastReqID uint32) error,
) (*bootstrapper, error) {
	b := &bootstrapper{
		Config: config,
		Fetcher: common.Fetcher{
			OnFinished: onFinished,
		},
		executedStateTransitions: math.MaxInt32,
		startingAcceptedFrontier: ids.Set{},
	}

	lastAcceptedID, err := b.VM.LastAccepted()
	if err != nil {
		return nil, fmt.Errorf("couldn't get last accepted ID: %s", err)
	}
	lastAccepted, err := b.VM.GetBlock(lastAcceptedID)
	if err != nil {
		return nil, fmt.Errorf("couldn't get last accepted block: %s", err)
	}
	b.startingHeight = lastAccepted.Height()

	if err := b.metrics.Initialize("bs", config.Ctx.Registerer); err != nil {
		return nil, err
	}

	b.parser = &parser{
		log:         config.Ctx.Log,
		numAccepted: b.numAccepted,
		numDropped:  b.numDropped,
		vm:          b.VM,
	}
	if err := b.Blocked.SetParser(b.parser); err != nil {
		return nil, err
	}

	config.Bootstrapable = b
	b.Bootstrapper = common.NewCommonBootstrapper(config.Config)
	return b, nil
}

// CurrentAcceptedFrontier implements common.Bootstrapable interface
// CurrentAcceptedFrontier returns the last accepted block
func (b *bootstrapper) CurrentAcceptedFrontier() ([]ids.ID, error) {
	lastAccepted, err := b.VM.LastAccepted()
	return []ids.ID{lastAccepted}, err
}

// FilterAccepted implements common.Bootstrapable interface
// FilterAccepted returns the blocks in [containerIDs] that we have accepted
func (b *bootstrapper) FilterAccepted(containerIDs []ids.ID) []ids.ID {
	acceptedIDs := make([]ids.ID, 0, len(containerIDs))
	for _, blkID := range containerIDs {
		if blk, err := b.VM.GetBlock(blkID); err == nil && blk.Status() == choices.Accepted {
			acceptedIDs = append(acceptedIDs, blkID)
		}
	}
	return acceptedIDs
}

// ForceAccepted implements common.Bootstrapable interface
func (b *bootstrapper) ForceAccepted(acceptedContainerIDs []ids.ID) error {
	if err := b.VM.Bootstrapping(); err != nil {
		return fmt.Errorf("failed to notify VM that bootstrapping has started: %w",
			err)
	}

	b.NumFetched = 0

	pendingContainerIDs := b.Blocked.MissingIDs()

	// Append the list of accepted container IDs to pendingContainerIDs to ensure
	// we iterate over every container that must be traversed.
	pendingContainerIDs = append(pendingContainerIDs, acceptedContainerIDs...)
	toProcess := make([]snowman.Block, 0, len(acceptedContainerIDs))
	b.Config.Ctx.Log.Debug("Starting bootstrapping with %d pending blocks and %d from the accepted frontier",
		len(pendingContainerIDs), len(acceptedContainerIDs))
	for _, blkID := range pendingContainerIDs {
		b.startingAcceptedFrontier.Add(blkID)
		if blk, err := b.VM.GetBlock(blkID); err == nil {
			if height := blk.Height(); height > b.tipHeight {
				b.tipHeight = height
			}
			if blk.Status() == choices.Accepted {
				b.Blocked.RemoveMissingID(blkID)
			} else {
				toProcess = append(toProcess, blk)
			}
		} else {
			b.Blocked.AddMissingID(blkID)
			if err := b.fetch(blkID); err != nil {
				return err
			}
		}
	}

	// Process received blocks
	for _, blk := range toProcess {
		if err := b.process(blk, nil); err != nil {
			return err
		}
	}

	return b.checkFinish()
}

// Get block [blkID] and its ancestors from a validator
func (b *bootstrapper) fetch(blkID ids.ID) error {
	// Make sure we haven't already requested this block
	if b.OutstandingRequests.Contains(blkID) {
		return nil
	}

	// Make sure we don't already have this block
	if _, err := b.VM.GetBlock(blkID); err == nil {
		return b.checkFinish()
	}

	validators, err := b.Config.Beacons.Sample(1) // validator to send request to
	if err != nil {
		return fmt.Errorf("dropping request for %s as there are no validators", blkID)
	}
	validatorID := validators[0].ID()
	b.Config.SharedCfg.RequestID++

	b.OutstandingRequests.Add(validatorID, b.Config.SharedCfg.RequestID, blkID)
	b.Config.Sender.SendGetAncestors(validatorID, b.Config.SharedCfg.RequestID, blkID) // request block and ancestors
	return nil
}

func (b *bootstrapper) ClearJobs() error {
	_, err := b.Config.Blocked.ClearAll(b.Config.Ctx, b, b.Config.SharedCfg.Restarted, nil)
	return err
}

// GetAncestors implements the Engine interface
func (b *bootstrapper) GetAncestors(vdr ids.ShortID, requestID uint32, blkID ids.ID) error {
	ancestorsBytes, err := block.GetAncestors(
		b.VM,
		blkID,
		b.Config.MultiputMaxContainersSent,
		constants.MaxContainersLen,
		b.Config.MaxTimeGetAncestors,
	)
	if err != nil {
		b.Config.Ctx.Log.Verbo("couldn't get ancestors with %s. Dropping GetAncestors(%s, %d, %s)",
			err, vdr, requestID, blkID)
		return nil
	}

	b.getAncestorsBlks.Observe(float64(len(ancestorsBytes)))
	b.Config.Sender.SendMultiPut(vdr, requestID, ancestorsBytes)
	return nil
}

// MultiPut handles the receipt of multiple containers. Should be received in response to a GetAncestors message to [vdr]
// with request ID [requestID]
func (b *bootstrapper) MultiPut(vdr ids.ShortID, requestID uint32, blks [][]byte) error {
	lenBlks := len(blks)
	if lenBlks == 0 {
		b.Config.Ctx.Log.Debug("MultiPut(%s, %d) contains no blocks", vdr, requestID)
		return b.GetAncestorsFailed(vdr, requestID)
	}
	if lenBlks > b.Config.MultiputMaxContainersReceived {
		blks = blks[:b.Config.MultiputMaxContainersReceived]
		b.Config.Ctx.Log.Debug("ignoring %d containers in multiput(%s, %d)",
			lenBlks-b.Config.MultiputMaxContainersReceived, vdr, requestID)
	}

	// Make sure this is in response to a request we made
	wantedBlkID, ok := b.OutstandingRequests.Remove(vdr, requestID)
	if !ok { // this message isn't in response to a request we made
		b.Config.Ctx.Log.Debug("received unexpected MultiPut from %s with ID %d", vdr, requestID)
		return nil
	}

	blocks, err := block.BatchedParseBlock(b.VM, blks)
	if err != nil { // the provided blocks couldn't be parsed
		b.Config.Ctx.Log.Debug("failed to parse blocks in MultiPut from %s with ID %d, err: %s", vdr, requestID, err.Error())
		return b.fetch(wantedBlkID)
	}

	if len(blocks) == 0 {
		b.Config.Ctx.Log.Debug("parsing blocks returned an empty set of blocks from %s with ID %d", vdr, requestID)
		return b.fetch(wantedBlkID)
	}

	requestedBlock := blocks[0]
	if actualID := requestedBlock.ID(); actualID != wantedBlkID {
		b.Config.Ctx.Log.Debug("expected the first block to be the requested block, %s, but is %s",
			wantedBlkID, actualID)
		return b.fetch(wantedBlkID)
	}

	blockSet := make(map[ids.ID]snowman.Block, len(blocks))
	for _, block := range blocks[1:] {
		blockSet[block.ID()] = block
	}
	return b.process(requestedBlock, blockSet)
}

// GetAncestorsFailed is called when a GetAncestors message we sent fails
func (b *bootstrapper) GetAncestorsFailed(vdr ids.ShortID, requestID uint32) error {
	blkID, ok := b.OutstandingRequests.Remove(vdr, requestID)
	if !ok {
		b.Config.Ctx.Log.Debug("GetAncestorsFailed(%s, %d) called but there was no outstanding request to this validator with this ID",
			vdr, requestID)
		return nil
	}
	// Send another request for this
	return b.fetch(blkID)
}

func (b *bootstrapper) Timeout() error {
	if !b.awaitingTimeout {
		return errUnexpectedTimeout
	}
	b.awaitingTimeout = false

	if !b.Config.Subnet.IsBootstrapped() {
		return b.RestartBootstrap(true)
	}
	return b.finish()
}

// process a block
func (b *bootstrapper) process(blk snowman.Block, processingBlocks map[ids.ID]snowman.Block) error {
	status := blk.Status()
	blkID := blk.ID()
	blkHeight := blk.Height()
	if blkHeight > b.tipHeight && b.startingAcceptedFrontier.Contains(blkID) {
		b.tipHeight = blkHeight
	}

	for status == choices.Processing {
		if b.Halted() {
			return nil
		}

		b.Blocked.RemoveMissingID(blkID)

		pushed, err := b.Blocked.Push(&blockJob{
			parser:      b.parser,
			numAccepted: b.numAccepted,
			numDropped:  b.numDropped,
			blk:         blk,
			vm:          b.VM,
		})
		if err != nil {
			return err
		}

		// Traverse to the next block regardless of if the block is pushed
		blkID = blk.Parent()
		processingBlock, ok := processingBlocks[blkID]
		// first check processing blocks
		if ok {
			blk = processingBlock
			status = blk.Status()
		} else {
			// if not available in processing blocks, get block
			blk, err = b.VM.GetBlock(blkID)
			if err != nil {
				status = choices.Unknown
			} else {
				status = blk.Status()
			}
		}

		if !pushed {
			// If this block is already on the queue, then we can stop
			// traversing here.
			break
		}

		b.numFetched.Inc()
		b.NumFetched++                                      // Progress tracker
		if b.NumFetched%common.StatusUpdateFrequency == 0 { // Periodically print progress
			if !b.Config.SharedCfg.Restarted {
				b.Config.Ctx.Log.Info("fetched %d of %d blocks", b.NumFetched, b.tipHeight-b.startingHeight)
			} else {
				b.Config.Ctx.Log.Debug("fetched %d of %d blocks", b.NumFetched, b.tipHeight-b.startingHeight)
			}
		}
	}

	switch status {
	case choices.Unknown:
		b.Blocked.AddMissingID(blkID)
		if err := b.fetch(blkID); err != nil {
			return err
		}
	case choices.Rejected: // Should never happen
		return fmt.Errorf("bootstrapping wants to accept %s, however it was previously rejected", blkID)
	}

	if err := b.Blocked.Commit(); err != nil {
		return err
	}

	return b.checkFinish()
}

// checkFinish repeatedly executes pending transactions and requests new frontier vertices until there aren't any new ones
// after which it finishes the bootstrap process
func (b *bootstrapper) checkFinish() error {
	if numPending := b.Blocked.NumMissingIDs(); numPending != 0 {
		return nil
	}

	if b.IsBootstrapped() || b.awaitingTimeout {
		return nil
	}

	if !b.Config.SharedCfg.Restarted {
		b.Config.Ctx.Log.Info("bootstrapping fetched %d blocks. Executing state transitions...", b.NumFetched)
	} else {
		b.Config.Ctx.Log.Debug("bootstrapping fetched %d blocks. Executing state transitions...", b.NumFetched)
	}

	executedBlocks, err := b.Blocked.ExecuteAll(
		b.Config.Ctx,
		b,
		b.Config.SharedCfg.Restarted,
		b.Config.Ctx.ConsensusDispatcher,
		b.Config.Ctx.DecisionDispatcher,
	)
	if err != nil || b.Halted() {
		return err
	}

	previouslyExecuted := b.executedStateTransitions
	b.executedStateTransitions = executedBlocks

	// Note that executedBlocks < c*previouslyExecuted ( 0 <= c < 1 ) is enforced
	// so that the bootstrapping process will terminate even as new blocks are
	// being issued.
	if b.Config.RetryBootstrap && executedBlocks > 0 && executedBlocks < previouslyExecuted/2 {
		return b.RestartBootstrap(true)
	}

	// If there is an additional callback, notify them that this chain has been
	// synced.
	if b.Bootstrapped != nil {
		b.Bootstrapped()
	}

	// Notify the subnet that this chain is synced
	b.Config.Subnet.Bootstrapped(b.Config.Ctx.ChainID)

	// If the subnet hasn't finished bootstrapping, this chain should remain
	// syncing.
	if !b.Config.Subnet.IsBootstrapped() {
		if !b.Config.SharedCfg.Restarted {
			b.Config.Ctx.Log.Info("waiting for the remaining chains in this subnet to finish syncing")
		} else {
			b.Config.Ctx.Log.Debug("waiting for the remaining chains in this subnet to finish syncing")
		}
		// Restart bootstrapping after [bootstrappingDelay] to keep up to date
		// on the latest tip.
		b.Config.Timer.RegisterTimeout(bootstrappingDelay)
		b.awaitingTimeout = true
		return nil
	}

	return b.finish()
}

func (b *bootstrapper) finish() error {
	if err := b.VM.Bootstrapped(); err != nil {
		return fmt.Errorf("failed to notify VM that bootstrapping has finished: %w",
			err)
	}

	// Start consensus
	if err := b.OnFinished(b.Config.SharedCfg.RequestID); err != nil {
		return err
	}
	return nil
}

// Connected implements the Engine interface.
func (b *bootstrapper) Connected(nodeID ids.ShortID, nodeVersion version.Application) error {
	// TODO: remove this check and replace with a different flow for WeightTracker
	if nodeID != ids.ShortEmpty {
		if err := b.VM.Connected(nodeID, nodeVersion); err != nil {
			return err
		}

		if err := b.WeightTracker.AddWeightForNode(nodeID); err != nil {
			return err
		}
	}

	if b.WeightTracker.EnoughConnectedWeight() && !b.started {
		b.started = true
		return b.Startup()
	}

	b.Ctx.Log.Info("weight tracker not ready %v %v", b.WeightTracker.EnoughConnectedWeight(), b.started)
	return nil
}

// Disconnected implements the Engine interface.
func (b *bootstrapper) Disconnected(nodeID ids.ShortID) error {
	if err := b.VM.Disconnected(nodeID); err != nil {
		return err
	}

	return b.WeightTracker.RemoveWeightForNode(nodeID)
}

func (b *bootstrapper) GetVM() common.VM                { return b.VM }
func (b *bootstrapper) Context() *snow.ConsensusContext { return b.Config.Ctx }
func (b *bootstrapper) IsBootstrapped() bool            { return b.Config.Ctx.IsBootstrapped() }
func (b *bootstrapper) HealthCheck() (interface{}, error) {
	vmIntf, vmErr := b.VM.HealthCheck()
	intf := map[string]interface{}{
		"consensus": struct{}{},
		"vm":        vmIntf,
	}
	return intf, vmErr
}<|MERGE_RESOLUTION|>--- conflicted
+++ resolved
@@ -31,10 +31,7 @@
 type SnowmanBootstrapper interface {
 	common.Engine
 	common.Bootstrapable
-<<<<<<< HEAD
 	ClearJobs() error
-=======
->>>>>>> 55523c39
 }
 
 func New(config Config, onFinished func(lastReqID uint32) error) (SnowmanBootstrapper, error) {
