--- conflicted
+++ resolved
@@ -251,11 +251,7 @@
 		return err
 	}
 	// Ensure fetchFrom reflects proper validator list
-<<<<<<< HEAD
 	if _, ok := b.Beacons.GetValidator(b.Ctx.SubnetID, nodeID); ok {
-=======
-	if b.Beacons.Contains(b.Ctx.SubnetID, nodeID) {
->>>>>>> 3a1dcca2
 		b.fetchFrom.Add(nodeID)
 	}
 
