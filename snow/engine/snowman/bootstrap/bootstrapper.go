// Copyright (C) 2019-2023, Ava Labs, Inc. All rights reserved.
// See the file LICENSE for licensing terms.

package bootstrap

import (
	"context"
	"errors"
	"fmt"
	"math"
	"sync"
	"time"

	"go.uber.org/zap"

	"github.com/ava-labs/avalanchego/ids"
	"github.com/ava-labs/avalanchego/proto/pb/p2p"
	"github.com/ava-labs/avalanchego/snow"
	"github.com/ava-labs/avalanchego/snow/choices"
	"github.com/ava-labs/avalanchego/snow/consensus/snowman"
	"github.com/ava-labs/avalanchego/snow/engine/common"
	"github.com/ava-labs/avalanchego/snow/engine/snowman/block"
	"github.com/ava-labs/avalanchego/utils/set"
	"github.com/ava-labs/avalanchego/utils/timer"
	"github.com/ava-labs/avalanchego/version"

	smbootstrapper "github.com/ava-labs/avalanchego/snow/consensus/snowman/bootstrapper"
)

const (
	// Delay bootstrapping to avoid potential CPU burns
	bootstrappingDelay = 10 * time.Second

	// StatusUpdateFrequency is how many containers should be processed between
	// logs
	statusUpdateFrequency = 5000

	// MaxOutstandingBroadcastRequests is the maximum number of requests to have
	// outstanding when broadcasting.
	maxOutstandingBroadcastRequests = 50
)

var (
	_ common.BootstrapableEngine = (*Bootstrapper)(nil)

	errUnexpectedTimeout = errors.New("unexpected timeout fired")
)

// bootstrapper repeatedly performs the bootstrapping protocol.
//
//  1. Wait until a sufficient amount of stake is connected.
//  2. Sample a small number of nodes to get the last accepted block ID
//  3. Verify against the full network that the last accepted block ID received
//     in step 2 is an accepted block.
//  4. Sync the full ancestry of the last accepted block.
//  5. Execute all the fetched blocks that haven't already been executed.
//  6. Restart the bootstrapping protocol until the number of blocks being
//     accepted during a bootstrapping round stops decreasing.
//
// Note: Because of step 6, the bootstrapping protocol will generally be
// performed multiple times.
//
// Invariant: The VM is not guaranteed to be initialized until Start has been
// called, so it must be guaranteed the VM is not used until after Start.
type Bootstrapper struct {
	Config
	common.Halter
	*metrics

	// list of NoOpsHandler for messages dropped by bootstrapper
	common.StateSummaryFrontierHandler
	common.AcceptedStateSummaryHandler
	common.PutHandler
	common.QueryHandler
	common.ChitsHandler
	common.AppHandler

	requestID uint32 // Tracks the last requestID that was used in a request

	started   bool
	restarted bool

	minority smbootstrapper.Poll
	majority smbootstrapper.Poll

	// Greatest height of the blocks passed in ForceAccepted
	tipHeight uint64
	// Height of the last accepted block when bootstrapping starts
	startingHeight uint64
	// Number of blocks that were fetched on ForceAccepted
	initiallyFetched uint64
	// Time that ForceAccepted was last called
	startTime time.Time

	common.Fetcher

	// number of state transitions executed
	executedStateTransitions int

	parser *parser

	awaitingTimeout bool

	// fetchFrom is the set of nodes that we can fetch the next container from.
	// When a container is fetched, the nodeID is removed from [fetchFrom] to
	// attempt to limit a single request to a peer at any given time. When the
	// response is received, either and Ancestors or an AncestorsFailed, the
	// nodeID will be added back to [fetchFrom] unless the Ancestors message is
	// empty. This is to attempt to prevent requesting containers from that peer
	// again.
	fetchFrom set.Set[ids.NodeID]

	// bootstrappedOnce ensures that the [Bootstrapped] callback is only invoked
	// once, even if bootstrapping is retried.
	bootstrappedOnce sync.Once
}

func New(config Config, onFinished func(ctx context.Context, lastReqID uint32) error) (*Bootstrapper, error) {
	metrics, err := newMetrics("bs", config.Ctx.Registerer)
<<<<<<< HEAD
	return &Bootstrapper{
=======
	if err != nil {
		return nil, err
	}

	b := &Bootstrapper{
>>>>>>> a803f38d
		Config:                      config,
		metrics:                     metrics,
		StateSummaryFrontierHandler: common.NewNoOpStateSummaryFrontierHandler(config.Ctx.Log),
		AcceptedStateSummaryHandler: common.NewNoOpAcceptedStateSummaryHandler(config.Ctx.Log),
		PutHandler:                  common.NewNoOpPutHandler(config.Ctx.Log),
		QueryHandler:                common.NewNoOpQueryHandler(config.Ctx.Log),
		ChitsHandler:                common.NewNoOpChitsHandler(config.Ctx.Log),
		AppHandler:                  config.VM,

		minority: smbootstrapper.Noop,
		majority: smbootstrapper.Noop,

		Fetcher: common.Fetcher{
			OnFinished: onFinished,
		},
		executedStateTransitions: math.MaxInt,
	}, err
}

func (b *Bootstrapper) Context() *snow.ConsensusContext {
	return b.Ctx
}

<<<<<<< HEAD
=======
func (b *Bootstrapper) Context() *snow.ConsensusContext {
	return b.Ctx
}

>>>>>>> a803f38d
func (b *Bootstrapper) Start(ctx context.Context, startReqID uint32) error {
	b.Ctx.Log.Info("starting bootstrapper")

	b.Ctx.State.Set(snow.EngineState{
		Type:  p2p.EngineType_ENGINE_TYPE_SNOWMAN,
		State: snow.Bootstrapping,
	})
	if err := b.VM.SetState(ctx, snow.Bootstrapping); err != nil {
		return fmt.Errorf("failed to notify VM that bootstrapping has started: %w",
			err)
	}

	b.parser = &parser{
		log:         b.Ctx.Log,
		numAccepted: b.numAccepted,
		numDropped:  b.numDropped,
		vm:          b.VM,
	}
	if err := b.Blocked.SetParser(ctx, b.parser); err != nil {
		return err
	}

	// Set the starting height
	lastAcceptedID, err := b.VM.LastAccepted(ctx)
	if err != nil {
		return fmt.Errorf("couldn't get last accepted ID: %w", err)
	}
	lastAccepted, err := b.VM.GetBlock(ctx, lastAcceptedID)
	if err != nil {
		return fmt.Errorf("couldn't get last accepted block: %w", err)
	}
	b.startingHeight = lastAccepted.Height()
	b.requestID = startReqID

	return b.startBootstrappingIfSufficientlyConnected(ctx)
}

func (b *Bootstrapper) Connected(ctx context.Context, nodeID ids.NodeID, nodeVersion *version.Application) error {
	if err := b.VM.Connected(ctx, nodeID, nodeVersion); err != nil {
		return err
	}

	if err := b.StartupTracker.Connected(ctx, nodeID, nodeVersion); err != nil {
		return err
	}
	// Ensure fetchFrom reflects proper validator list
	if _, ok := b.Beacons.GetValidator(b.Ctx.SubnetID, nodeID); ok {
		b.fetchFrom.Add(nodeID)
	}

	return b.startBootstrappingIfSufficientlyConnected(ctx)
}

func (b *Bootstrapper) Disconnected(ctx context.Context, nodeID ids.NodeID) error {
	if err := b.VM.Disconnected(ctx, nodeID); err != nil {
		return err
	}

	if err := b.StartupTracker.Disconnected(ctx, nodeID); err != nil {
		return err
	}

	b.markUnavailable(nodeID)
	return nil
}

<<<<<<< HEAD
func (b *Bootstrapper) startBootstrappingIfSufficientlyConnected(ctx context.Context) error {
=======
	return b.tryStartBootstrapping(ctx)
}

func (b *Bootstrapper) Connected(ctx context.Context, nodeID ids.NodeID, nodeVersion *version.Application) error {
	if err := b.VM.Connected(ctx, nodeID, nodeVersion); err != nil {
		return err
	}

	if err := b.StartupTracker.Connected(ctx, nodeID, nodeVersion); err != nil {
		return err
	}
	// Ensure fetchFrom reflects proper validator list
	if _, ok := b.Beacons.GetValidator(b.Ctx.SubnetID, nodeID); ok {
		b.fetchFrom.Add(nodeID)
	}

	return b.tryStartBootstrapping(ctx)
}

func (b *Bootstrapper) Disconnected(ctx context.Context, nodeID ids.NodeID) error {
	if err := b.VM.Disconnected(ctx, nodeID); err != nil {
		return err
	}

	if err := b.StartupTracker.Disconnected(ctx, nodeID); err != nil {
		return err
	}

	b.markUnavailable(nodeID)
	return nil
}

// tryStartBootstrapping will start bootstrapping the first time it is called
// while the startupTracker is reporting that the protocol should start.
func (b *Bootstrapper) tryStartBootstrapping(ctx context.Context) error {
>>>>>>> a803f38d
	if b.started || !b.StartupTracker.ShouldStart() {
		return nil
	}

	b.started = true
	return b.startBootstrapping(ctx)
}

func (b *Bootstrapper) startBootstrapping(ctx context.Context) error {
	currentBeacons := b.Beacons.GetMap(b.Ctx.SubnetID)
	nodeWeights := make(map[ids.NodeID]uint64, len(currentBeacons))
	for nodeID, beacon := range currentBeacons {
		nodeWeights[nodeID] = beacon.Weight
	}

	frontierNodes, err := smbootstrapper.Sample(nodeWeights, b.SampleK)
	if err != nil {
		return err
	}

	b.Ctx.Log.Debug("sampled nodes to seed bootstrapping frontier",
		zap.Reflect("sampledNodes", frontierNodes),
		zap.Int("numNodes", len(nodeWeights)),
	)

	b.minority = smbootstrapper.NewMinority(
		b.Ctx.Log,
		frontierNodes,
		maxOutstandingBroadcastRequests,
	)
	b.majority = smbootstrapper.NewMajority(
		b.Ctx.Log,
		nodeWeights,
		maxOutstandingBroadcastRequests,
	)

	if accepted, finalized := b.majority.Result(ctx); finalized {
		b.Ctx.Log.Info("bootstrapping skipped",
			zap.String("reason", "no provided bootstraps"),
		)
		return b.ForceAccepted(ctx, accepted)
	}

	b.requestID++
	return b.sendMessagesOrFinish(ctx)
}

func (b *Bootstrapper) sendMessagesOrFinish(ctx context.Context) error {
	if peers := b.minority.GetPeers(ctx); peers.Len() > 0 {
		b.Sender.SendGetAcceptedFrontier(ctx, peers, b.requestID)
		return nil
	}

	potentialAccepted, finalized := b.minority.Result(ctx)
	if !finalized {
		// We haven't finalized the accepted frontier, so we should wait for the
		// outstanding requests.
		return nil
	}

	if peers := b.majority.GetPeers(ctx); peers.Len() > 0 {
		b.Sender.SendGetAccepted(ctx, peers, b.requestID, potentialAccepted)
		return nil
	}

	accepted, finalized := b.majority.Result(ctx)
	if !finalized {
		// We haven't finalized the accepted set, so we should wait for the
		// outstanding requests.
		return nil
	}

	numAccepted := len(accepted)
	if numAccepted == 0 {
		b.Ctx.Log.Debug("restarting bootstrap",
			zap.String("reason", "no blocks accepted"),
			zap.Int("numBeacons", b.Beacons.Count(b.Ctx.SubnetID)),
		)
		// Invariant: These functions are mutualy recursive. However, when
		// [startBootstrapping] calls [sendMessagesOrFinish], it is guaranteed
		// to exit when sending GetAcceptedFrontier requests.
		return b.startBootstrapping(ctx)
	}

	if !b.restarted {
		b.Ctx.Log.Info("bootstrapping started syncing",
			zap.Int("numAccepted", numAccepted),
		)
	} else {
		b.Ctx.Log.Debug("bootstrapping started syncing",
			zap.Int("numAccepted", numAccepted),
		)
	}

	return b.ForceAccepted(ctx, accepted)
}

func (b *Bootstrapper) AcceptedFrontier(ctx context.Context, nodeID ids.NodeID, requestID uint32, containerID ids.ID) error {
	if requestID != b.requestID {
		b.Ctx.Log.Debug("received out-of-sync AcceptedFrontier message",
			zap.Stringer("nodeID", nodeID),
			zap.Uint32("expectedRequestID", b.requestID),
			zap.Uint32("requestID", requestID),
		)
		return nil
	}

	if err := b.minority.RecordOpinion(ctx, nodeID, set.Of(containerID)); err != nil {
		return err
	}
	return b.sendMessagesOrFinish(ctx)
}

func (b *Bootstrapper) GetAcceptedFrontierFailed(ctx context.Context, nodeID ids.NodeID, requestID uint32) error {
	if requestID != b.requestID {
		b.Ctx.Log.Debug("received out-of-sync GetAcceptedFrontierFailed message",
			zap.Stringer("nodeID", nodeID),
			zap.Uint32("expectedRequestID", b.requestID),
			zap.Uint32("requestID", requestID),
		)
		return nil
	}

	if err := b.minority.RecordOpinion(ctx, nodeID, nil); err != nil {
		return err
	}
	return b.sendMessagesOrFinish(ctx)
}

func (b *Bootstrapper) Accepted(ctx context.Context, nodeID ids.NodeID, requestID uint32, containerIDs set.Set[ids.ID]) error {
	if requestID != b.requestID {
		b.Ctx.Log.Debug("received out-of-sync Accepted message",
			zap.Stringer("nodeID", nodeID),
			zap.Uint32("expectedRequestID", b.requestID),
			zap.Uint32("requestID", requestID),
		)
		return nil
	}

	if err := b.majority.RecordOpinion(ctx, nodeID, containerIDs); err != nil {
		return err
	}
	return b.sendMessagesOrFinish(ctx)
}

func (b *Bootstrapper) GetAcceptedFailed(ctx context.Context, nodeID ids.NodeID, requestID uint32) error {
	if requestID != b.requestID {
		b.Ctx.Log.Debug("received out-of-sync GetAcceptedFailed message",
			zap.Stringer("nodeID", nodeID),
			zap.Uint32("expectedRequestID", b.requestID),
			zap.Uint32("requestID", requestID),
		)
		return nil
	}

	if err := b.majority.RecordOpinion(ctx, nodeID, nil); err != nil {
		return err
	}
	return b.sendMessagesOrFinish(ctx)
}

func (b *Bootstrapper) ForceAccepted(ctx context.Context, acceptedContainerIDs []ids.ID) error {
	pendingContainerIDs := b.Blocked.MissingIDs()

	// Initialize the fetch from set to the currently preferred peers
	b.fetchFrom = b.StartupTracker.PreferredPeers()

	// Append the list of accepted container IDs to pendingContainerIDs to ensure
	// we iterate over every container that must be traversed.
	pendingContainerIDs = append(pendingContainerIDs, acceptedContainerIDs...)
	toProcess := make([]snowman.Block, 0, len(pendingContainerIDs))
	b.Ctx.Log.Debug("starting bootstrapping",
		zap.Int("numPendingBlocks", len(pendingContainerIDs)),
		zap.Int("numAcceptedBlocks", len(acceptedContainerIDs)),
	)
	for _, blkID := range pendingContainerIDs {
		b.Blocked.AddMissingID(blkID)

		// TODO: if `GetBlock` returns an error other than
		// `database.ErrNotFound`, then the error should be propagated.
		blk, err := b.VM.GetBlock(ctx, blkID)
		if err != nil {
			if err := b.fetch(ctx, blkID); err != nil {
				return err
			}
			continue
		}
		toProcess = append(toProcess, blk)
	}

	b.initiallyFetched = b.Blocked.PendingJobs()
	b.startTime = time.Now()

	// Process received blocks
	for _, blk := range toProcess {
		if err := b.process(ctx, blk, nil); err != nil {
			return err
		}
	}

	return b.checkFinish(ctx)
}

// Ancestors handles the receipt of multiple containers. Should be received in
// response to a GetAncestors message to [nodeID] with request ID [requestID]
func (b *Bootstrapper) Ancestors(ctx context.Context, nodeID ids.NodeID, requestID uint32, blks [][]byte) error {
	// Make sure this is in response to a request we made
	wantedBlkID, ok := b.OutstandingRequests.Remove(nodeID, requestID)
	if !ok { // this message isn't in response to a request we made
		b.Ctx.Log.Debug("received unexpected Ancestors",
			zap.Stringer("nodeID", nodeID),
			zap.Uint32("requestID", requestID),
		)
		return nil
	}

	lenBlks := len(blks)
	if lenBlks == 0 {
		b.Ctx.Log.Debug("received Ancestors with no block",
			zap.Stringer("nodeID", nodeID),
			zap.Uint32("requestID", requestID),
		)

		b.markUnavailable(nodeID)

		// Send another request for this
		return b.fetch(ctx, wantedBlkID)
	}

	// This node has responded - so add it back into the set
	b.fetchFrom.Add(nodeID)

	if lenBlks > b.Config.AncestorsMaxContainersReceived {
		blks = blks[:b.Config.AncestorsMaxContainersReceived]
		b.Ctx.Log.Debug("ignoring containers in Ancestors",
			zap.Int("numContainers", lenBlks-b.Config.AncestorsMaxContainersReceived),
			zap.Stringer("nodeID", nodeID),
			zap.Uint32("requestID", requestID),
		)
	}

	blocks, err := block.BatchedParseBlock(ctx, b.VM, blks)
	if err != nil { // the provided blocks couldn't be parsed
		b.Ctx.Log.Debug("failed to parse blocks in Ancestors",
			zap.Stringer("nodeID", nodeID),
			zap.Uint32("requestID", requestID),
			zap.Error(err),
		)
		return b.fetch(ctx, wantedBlkID)
	}

	if len(blocks) == 0 {
		b.Ctx.Log.Debug("parsing blocks returned an empty set of blocks",
			zap.Stringer("nodeID", nodeID),
			zap.Uint32("requestID", requestID),
		)
		return b.fetch(ctx, wantedBlkID)
	}

	requestedBlock := blocks[0]
	if actualID := requestedBlock.ID(); actualID != wantedBlkID {
		b.Ctx.Log.Debug("first block is not the requested block",
			zap.Stringer("expectedBlkID", wantedBlkID),
			zap.Stringer("blkID", actualID),
		)
		return b.fetch(ctx, wantedBlkID)
	}

	blockSet := make(map[ids.ID]snowman.Block, len(blocks))
	for _, block := range blocks[1:] {
		blockSet[block.ID()] = block
	}
	return b.process(ctx, requestedBlock, blockSet)
}

func (b *Bootstrapper) GetAncestorsFailed(ctx context.Context, nodeID ids.NodeID, requestID uint32) error {
	blkID, ok := b.OutstandingRequests.Remove(nodeID, requestID)
	if !ok {
		b.Ctx.Log.Debug("unexpectedly called GetAncestorsFailed",
			zap.Stringer("nodeID", nodeID),
			zap.Uint32("requestID", requestID),
		)
		return nil
	}

	// This node timed out their request, so we can add them back to [fetchFrom]
	b.fetchFrom.Add(nodeID)

	// Send another request for this
	return b.fetch(ctx, blkID)
}

func (b *Bootstrapper) Timeout(ctx context.Context) error {
	if !b.awaitingTimeout {
		return errUnexpectedTimeout
	}
	b.awaitingTimeout = false

	if !b.Config.BootstrapTracker.IsBootstrapped() {
<<<<<<< HEAD
		return b.restartBootstrapping(ctx)
=======
		return b.Restart(ctx)
>>>>>>> a803f38d
	}
	b.fetchETA.Set(0)
	return b.OnFinished(ctx, b.requestID)
}

func (*Bootstrapper) Gossip(context.Context) error {
	return nil
}

func (b *Bootstrapper) Shutdown(ctx context.Context) error {
	b.Ctx.Log.Info("shutting down bootstrapper")

	b.Ctx.Lock.Lock()
	defer b.Ctx.Lock.Unlock()

	return b.VM.Shutdown(ctx)
}

func (b *Bootstrapper) Notify(_ context.Context, msg common.Message) error {
	if msg != common.StateSyncDone {
		b.Ctx.Log.Warn("received an unexpected message from the VM",
			zap.Stringer("msg", msg),
		)
		return nil
	}

	b.Ctx.StateSyncing.Set(false)
	return nil
}

func (b *Bootstrapper) HealthCheck(ctx context.Context) (interface{}, error) {
	b.Ctx.Lock.Lock()
	defer b.Ctx.Lock.Unlock()

	vmIntf, vmErr := b.VM.HealthCheck(ctx)
	intf := map[string]interface{}{
		"consensus": struct{}{},
		"vm":        vmIntf,
	}
	return intf, vmErr
}

func (b *Bootstrapper) GetVM() common.VM {
	return b.VM
}

<<<<<<< HEAD
=======
func (b *Bootstrapper) ForceAccepted(ctx context.Context, acceptedContainerIDs []ids.ID) error {
	pendingContainerIDs := b.Blocked.MissingIDs()

	// Initialize the fetch from set to the currently preferred peers
	b.fetchFrom = b.StartupTracker.PreferredPeers()

	// Append the list of accepted container IDs to pendingContainerIDs to ensure
	// we iterate over every container that must be traversed.
	pendingContainerIDs = append(pendingContainerIDs, acceptedContainerIDs...)
	toProcess := make([]snowman.Block, 0, len(pendingContainerIDs))
	b.Ctx.Log.Debug("starting bootstrapping",
		zap.Int("numPendingBlocks", len(pendingContainerIDs)),
		zap.Int("numAcceptedBlocks", len(acceptedContainerIDs)),
	)
	for _, blkID := range pendingContainerIDs {
		b.Blocked.AddMissingID(blkID)

		// TODO: if `GetBlock` returns an error other than
		// `database.ErrNotFound`, then the error should be propagated.
		blk, err := b.VM.GetBlock(ctx, blkID)
		if err != nil {
			if err := b.fetch(ctx, blkID); err != nil {
				return err
			}
			continue
		}
		toProcess = append(toProcess, blk)
	}

	b.initiallyFetched = b.Blocked.PendingJobs()
	b.startTime = time.Now()

	// Process received blocks
	for _, blk := range toProcess {
		if err := b.process(ctx, blk, nil); err != nil {
			return err
		}
	}

	return b.checkFinish(ctx)
}

>>>>>>> a803f38d
// Get block [blkID] and its ancestors from a validator
func (b *Bootstrapper) fetch(ctx context.Context, blkID ids.ID) error {
	// Make sure we haven't already requested this block
	if b.OutstandingRequests.Contains(blkID) {
		return nil
	}

	// Make sure we don't already have this block
	if _, err := b.VM.GetBlock(ctx, blkID); err == nil {
		return b.checkFinish(ctx)
	}

	validatorID, ok := b.fetchFrom.Peek()
	if !ok {
		return fmt.Errorf("dropping request for %s as there are no validators", blkID)
	}

	// We only allow one outbound request at a time from a node
	b.markUnavailable(validatorID)

	b.requestID++

	b.OutstandingRequests.Add(validatorID, b.requestID, blkID)
	b.Config.Sender.SendGetAncestors(ctx, validatorID, b.requestID, blkID) // request block and ancestors
	return nil
}

// markUnavailable removes [nodeID] from the set of peers used to fetch
// ancestors. If the set becomes empty, it is reset to the currently preferred
// peers so bootstrapping can continue.
func (b *Bootstrapper) markUnavailable(nodeID ids.NodeID) {
	b.fetchFrom.Remove(nodeID)

	// if [fetchFrom] has become empty, reset it to the currently preferred
	// peers
	if b.fetchFrom.Len() == 0 {
		b.fetchFrom = b.StartupTracker.PreferredPeers()
	}
}

func (b *Bootstrapper) Clear(context.Context) error {
	b.Ctx.Lock.Lock()
	defer b.Ctx.Lock.Unlock()

	if err := b.Config.Blocked.Clear(); err != nil {
		return err
	}
	return b.Config.Blocked.Commit()
}

// process a series of consecutive blocks starting at [blk].
//
//   - blk is a block that is assumed to have been marked as acceptable by the
//     bootstrapping engine.
//   - processingBlocks is a set of blocks that can be used to lookup blocks.
//     This enables the engine to process multiple blocks without relying on the
//     VM to have stored blocks during `ParseBlock`.
//
// If [blk]'s height is <= the last accepted height, then it will be removed
// from the missingIDs set.
func (b *Bootstrapper) process(ctx context.Context, blk snowman.Block, processingBlocks map[ids.ID]snowman.Block) error {
	for {
		blkID := blk.ID()
		if b.Halted() {
			// We must add in [blkID] to the set of missing IDs so that we are
			// guaranteed to continue processing from this state when the
			// bootstrapper is restarted.
			b.Blocked.AddMissingID(blkID)
			return b.Blocked.Commit()
		}

		b.Blocked.RemoveMissingID(blkID)

		status := blk.Status()
		// The status should never be rejected here - but we check to fail as
		// quickly as possible
		if status == choices.Rejected {
			return fmt.Errorf("bootstrapping wants to accept %s, however it was previously rejected", blkID)
		}

		blkHeight := blk.Height()
		if status == choices.Accepted || blkHeight <= b.startingHeight {
			// We can stop traversing, as we have reached the accepted frontier
			if err := b.Blocked.Commit(); err != nil {
				return err
			}
			return b.checkFinish(ctx)
		}

		// If this block is going to be accepted, make sure to update the
		// tipHeight for logging
		if blkHeight > b.tipHeight {
			b.tipHeight = blkHeight
		}

		pushed, err := b.Blocked.Push(ctx, &blockJob{
			log:         b.Ctx.Log,
			numAccepted: b.numAccepted,
			numDropped:  b.numDropped,
			blk:         blk,
			vm:          b.VM,
		})
		if err != nil {
			return err
		}

		if !pushed {
			// We can stop traversing, as we have reached a block that we
			// previously pushed onto the jobs queue
			if err := b.Blocked.Commit(); err != nil {
				return err
			}
			return b.checkFinish(ctx)
		}

		// We added a new block to the queue, so track that it was fetched
		b.numFetched.Inc()

		// Periodically log progress
		blocksFetchedSoFar := b.Blocked.Jobs.PendingJobs()
		if blocksFetchedSoFar%statusUpdateFrequency == 0 {
			totalBlocksToFetch := b.tipHeight - b.startingHeight
			eta := timer.EstimateETA(
				b.startTime,
				blocksFetchedSoFar-b.initiallyFetched, // Number of blocks we have fetched during this run
				totalBlocksToFetch-b.initiallyFetched, // Number of blocks we expect to fetch during this run
			)
			b.fetchETA.Set(float64(eta))

			if !b.restarted {
				b.Ctx.Log.Info("fetching blocks",
					zap.Uint64("numFetchedBlocks", blocksFetchedSoFar),
					zap.Uint64("numTotalBlocks", totalBlocksToFetch),
					zap.Duration("eta", eta),
				)
			} else {
				b.Ctx.Log.Debug("fetching blocks",
					zap.Uint64("numFetchedBlocks", blocksFetchedSoFar),
					zap.Uint64("numTotalBlocks", totalBlocksToFetch),
					zap.Duration("eta", eta),
				)
			}
		}

		// Attempt to traverse to the next block
		parentID := blk.Parent()

		// First check if the parent is in the processing blocks set
		parent, ok := processingBlocks[parentID]
		if ok {
			blk = parent
			continue
		}

		// If the parent is not available in processing blocks, attempt to get
		// the block from the vm
		parent, err = b.VM.GetBlock(ctx, parentID)
		if err == nil {
			blk = parent
			continue
		}
		// TODO: report errors that aren't `database.ErrNotFound`

		// If the block wasn't able to be acquired immediately, attempt to fetch
		// it
		b.Blocked.AddMissingID(parentID)
		if err := b.fetch(ctx, parentID); err != nil {
			return err
		}

		if err := b.Blocked.Commit(); err != nil {
			return err
		}
		return b.checkFinish(ctx)
	}
}

// checkFinish repeatedly executes pending transactions and requests new frontier vertices until there aren't any new ones
// after which it finishes the bootstrap process
func (b *Bootstrapper) checkFinish(ctx context.Context) error {
	if numPending := b.Blocked.NumMissingIDs(); numPending != 0 {
		return nil
	}

	if b.Ctx.State.Get().State == snow.NormalOp || b.awaitingTimeout {
		return nil
	}

	if !b.restarted {
		b.Ctx.Log.Info("executing blocks",
			zap.Uint64("numPendingJobs", b.Blocked.PendingJobs()),
		)
	} else {
		b.Ctx.Log.Debug("executing blocks",
			zap.Uint64("numPendingJobs", b.Blocked.PendingJobs()),
		)
	}

	executedBlocks, err := b.Blocked.ExecuteAll(
		ctx,
		b.Config.Ctx,
		b,
		b.restarted,
		b.Ctx.BlockAcceptor,
	)
	if err != nil || b.Halted() {
		return err
	}

	previouslyExecuted := b.executedStateTransitions
	b.executedStateTransitions = executedBlocks

	// Note that executedBlocks < c*previouslyExecuted ( 0 <= c < 1 ) is enforced
	// so that the bootstrapping process will terminate even as new blocks are
	// being issued.
	if executedBlocks > 0 && executedBlocks < previouslyExecuted/2 {
<<<<<<< HEAD
		return b.restartBootstrapping(ctx)
=======
		return b.Restart(ctx)
>>>>>>> a803f38d
	}

	// If there is an additional callback, notify them that this chain has been
	// synced.
	if b.Bootstrapped != nil {
		b.bootstrappedOnce.Do(b.Bootstrapped)
	}

	// Notify the subnet that this chain is synced
	b.Config.BootstrapTracker.Bootstrapped(b.Ctx.ChainID)

	// If the subnet hasn't finished bootstrapping, this chain should remain
	// syncing.
	if !b.Config.BootstrapTracker.IsBootstrapped() {
		if !b.restarted {
			b.Ctx.Log.Info("waiting for the remaining chains in this subnet to finish syncing")
		} else {
			b.Ctx.Log.Debug("waiting for the remaining chains in this subnet to finish syncing")
		}
		// Restart bootstrapping after [bootstrappingDelay] to keep up to date
		// on the latest tip.
		b.Config.Timer.RegisterTimeout(bootstrappingDelay)
		b.awaitingTimeout = true
		return nil
	}
	b.fetchETA.Set(0)
	return b.OnFinished(ctx, b.requestID)
}

func (b *Bootstrapper) restartBootstrapping(ctx context.Context) error {
	b.Ctx.Log.Debug("Checking for new frontiers")
	b.restarted = true
	return b.startBootstrapping(ctx)
}<|MERGE_RESOLUTION|>--- conflicted
+++ resolved
@@ -117,15 +117,7 @@
 
 func New(config Config, onFinished func(ctx context.Context, lastReqID uint32) error) (*Bootstrapper, error) {
 	metrics, err := newMetrics("bs", config.Ctx.Registerer)
-<<<<<<< HEAD
 	return &Bootstrapper{
-=======
-	if err != nil {
-		return nil, err
-	}
-
-	b := &Bootstrapper{
->>>>>>> a803f38d
 		Config:                      config,
 		metrics:                     metrics,
 		StateSummaryFrontierHandler: common.NewNoOpStateSummaryFrontierHandler(config.Ctx.Log),
@@ -149,13 +141,6 @@
 	return b.Ctx
 }
 
-<<<<<<< HEAD
-=======
-func (b *Bootstrapper) Context() *snow.ConsensusContext {
-	return b.Ctx
-}
-
->>>>>>> a803f38d
 func (b *Bootstrapper) Start(ctx context.Context, startReqID uint32) error {
 	b.Ctx.Log.Info("starting bootstrapper")
 
@@ -190,7 +175,7 @@
 	b.startingHeight = lastAccepted.Height()
 	b.requestID = startReqID
 
-	return b.startBootstrappingIfSufficientlyConnected(ctx)
+	return b.tryStartBootstrapping(ctx)
 }
 
 func (b *Bootstrapper) Connected(ctx context.Context, nodeID ids.NodeID, nodeVersion *version.Application) error {
@@ -206,41 +191,6 @@
 		b.fetchFrom.Add(nodeID)
 	}
 
-	return b.startBootstrappingIfSufficientlyConnected(ctx)
-}
-
-func (b *Bootstrapper) Disconnected(ctx context.Context, nodeID ids.NodeID) error {
-	if err := b.VM.Disconnected(ctx, nodeID); err != nil {
-		return err
-	}
-
-	if err := b.StartupTracker.Disconnected(ctx, nodeID); err != nil {
-		return err
-	}
-
-	b.markUnavailable(nodeID)
-	return nil
-}
-
-<<<<<<< HEAD
-func (b *Bootstrapper) startBootstrappingIfSufficientlyConnected(ctx context.Context) error {
-=======
-	return b.tryStartBootstrapping(ctx)
-}
-
-func (b *Bootstrapper) Connected(ctx context.Context, nodeID ids.NodeID, nodeVersion *version.Application) error {
-	if err := b.VM.Connected(ctx, nodeID, nodeVersion); err != nil {
-		return err
-	}
-
-	if err := b.StartupTracker.Connected(ctx, nodeID, nodeVersion); err != nil {
-		return err
-	}
-	// Ensure fetchFrom reflects proper validator list
-	if _, ok := b.Beacons.GetValidator(b.Ctx.SubnetID, nodeID); ok {
-		b.fetchFrom.Add(nodeID)
-	}
-
 	return b.tryStartBootstrapping(ctx)
 }
 
@@ -260,7 +210,6 @@
 // tryStartBootstrapping will start bootstrapping the first time it is called
 // while the startupTracker is reporting that the protocol should start.
 func (b *Bootstrapper) tryStartBootstrapping(ctx context.Context) error {
->>>>>>> a803f38d
 	if b.started || !b.StartupTracker.ShouldStart() {
 		return nil
 	}
@@ -560,11 +509,7 @@
 	b.awaitingTimeout = false
 
 	if !b.Config.BootstrapTracker.IsBootstrapped() {
-<<<<<<< HEAD
 		return b.restartBootstrapping(ctx)
-=======
-		return b.Restart(ctx)
->>>>>>> a803f38d
 	}
 	b.fetchETA.Set(0)
 	return b.OnFinished(ctx, b.requestID)
@@ -611,51 +556,6 @@
 	return b.VM
 }
 
-<<<<<<< HEAD
-=======
-func (b *Bootstrapper) ForceAccepted(ctx context.Context, acceptedContainerIDs []ids.ID) error {
-	pendingContainerIDs := b.Blocked.MissingIDs()
-
-	// Initialize the fetch from set to the currently preferred peers
-	b.fetchFrom = b.StartupTracker.PreferredPeers()
-
-	// Append the list of accepted container IDs to pendingContainerIDs to ensure
-	// we iterate over every container that must be traversed.
-	pendingContainerIDs = append(pendingContainerIDs, acceptedContainerIDs...)
-	toProcess := make([]snowman.Block, 0, len(pendingContainerIDs))
-	b.Ctx.Log.Debug("starting bootstrapping",
-		zap.Int("numPendingBlocks", len(pendingContainerIDs)),
-		zap.Int("numAcceptedBlocks", len(acceptedContainerIDs)),
-	)
-	for _, blkID := range pendingContainerIDs {
-		b.Blocked.AddMissingID(blkID)
-
-		// TODO: if `GetBlock` returns an error other than
-		// `database.ErrNotFound`, then the error should be propagated.
-		blk, err := b.VM.GetBlock(ctx, blkID)
-		if err != nil {
-			if err := b.fetch(ctx, blkID); err != nil {
-				return err
-			}
-			continue
-		}
-		toProcess = append(toProcess, blk)
-	}
-
-	b.initiallyFetched = b.Blocked.PendingJobs()
-	b.startTime = time.Now()
-
-	// Process received blocks
-	for _, blk := range toProcess {
-		if err := b.process(ctx, blk, nil); err != nil {
-			return err
-		}
-	}
-
-	return b.checkFinish(ctx)
-}
-
->>>>>>> a803f38d
 // Get block [blkID] and its ancestors from a validator
 func (b *Bootstrapper) fetch(ctx context.Context, blkID ids.ID) error {
 	// Make sure we haven't already requested this block
@@ -872,11 +772,7 @@
 	// so that the bootstrapping process will terminate even as new blocks are
 	// being issued.
 	if executedBlocks > 0 && executedBlocks < previouslyExecuted/2 {
-<<<<<<< HEAD
 		return b.restartBootstrapping(ctx)
-=======
-		return b.Restart(ctx)
->>>>>>> a803f38d
 	}
 
 	// If there is an additional callback, notify them that this chain has been
