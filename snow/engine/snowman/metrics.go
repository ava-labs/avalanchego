--- conflicted
+++ resolved
@@ -11,15 +11,9 @@
 )
 
 const (
-<<<<<<< HEAD
-	pullGossipSource = "pullGossip"
-	pushGossipSource = "pushGossip"
-	putGossipSource  = "putGossip"
-=======
 	pullGossipSource = "pull_gossip"
 	pushGossipSource = "push_gossip"
 	putGossipSource  = "put_gossip"
->>>>>>> 6ed238cb
 	builtSource      = "built"
 	unknownSource    = "unknown"
 )
@@ -41,13 +35,8 @@
 	numProcessingAncestorFetchesUnneeded  prometheus.Counter
 	getAncestorsBlks                      metric.Averager
 	selectedVoteIndex                     metric.Averager
-<<<<<<< HEAD
-	providerSource                        *prometheus.CounterVec
-	providerStake                         metric.Averager
-=======
 	issuerStake                           metric.Averager
 	issued                                *prometheus.CounterVec
->>>>>>> 6ed238cb
 }
 
 func (m *metrics) Initialize(namespace string, reg prometheus.Registerer) error {
@@ -136,33 +125,13 @@
 		reg,
 		&errs,
 	)
-<<<<<<< HEAD
-	m.providerSource = prometheus.NewCounterVec(prometheus.CounterOpts{
-		Namespace: namespace,
-		Name:      "blks_issued",
-		Help:      "number of blocks that have been issued into consensus broken down by how they were discovered",
-	}, []string{"source"})
-	m.providerStake = metric.NewAveragerWithErrs(
-		namespace,
-		"provider_stake",
-=======
 	m.issuerStake = metric.NewAveragerWithErrs(
 		namespace,
 		"issuer_stake",
->>>>>>> 6ed238cb
 		"stake weight of the peer who provided a block that was issued into consensus",
 		reg,
 		&errs,
 	)
-<<<<<<< HEAD
-
-	// Register the labels
-	m.providerSource.WithLabelValues(pullGossipSource)
-	m.providerSource.WithLabelValues(pushGossipSource)
-	m.providerSource.WithLabelValues(putGossipSource)
-	m.providerSource.WithLabelValues(builtSource)
-	m.providerSource.WithLabelValues(unknownSource)
-=======
 	m.issued = prometheus.NewCounterVec(prometheus.CounterOpts{
 		Namespace: namespace,
 		Name:      "blks_issued",
@@ -175,7 +144,6 @@
 	m.issued.WithLabelValues(putGossipSource)
 	m.issued.WithLabelValues(builtSource)
 	m.issued.WithLabelValues(unknownSource)
->>>>>>> 6ed238cb
 
 	errs.Add(
 		reg.Register(m.bootstrapFinished),
@@ -192,11 +160,7 @@
 		reg.Register(m.numProcessingAncestorFetchesDropped),
 		reg.Register(m.numProcessingAncestorFetchesSucceeded),
 		reg.Register(m.numProcessingAncestorFetchesUnneeded),
-<<<<<<< HEAD
-		reg.Register(m.providerSource),
-=======
 		reg.Register(m.issued),
->>>>>>> 6ed238cb
 	)
 	return errs.Err
 }