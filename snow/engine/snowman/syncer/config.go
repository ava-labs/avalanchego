--- conflicted
+++ resolved
@@ -42,26 +42,17 @@
 func NewConfig(
 	snowGetHandler common.AllGetsServer,
 	ctx *snow.ConsensusContext,
-<<<<<<< HEAD
-	beacons validators.Manager,
-	startupTracker tracker.Startup,
-	sender common.Sender,
-=======
 	startupTracker tracker.Startup,
 	sender common.Sender,
 	beacons validators.Manager,
->>>>>>> a803f38d
 	sampleK int,
 	alpha uint64,
 	stateSyncerIDs []ids.NodeID,
 	vm block.ChainVM,
 ) (Config, error) {
-<<<<<<< HEAD
 	// Initialize the default values that will be used if stateSyncerIDs is
 	// empty.
-=======
 	// Initialize the beacons that will be used if stateSyncerIDs is empty.
->>>>>>> a803f38d
 	stateSyncBeacons := beacons
 
 	// If the user has manually provided state syncer IDs, then override the
@@ -77,15 +68,8 @@
 		stateSyncingWeight, err := stateSyncBeacons.TotalWeight(ctx.SubnetID)
 		if err != nil {
 			return Config{}, fmt.Errorf("failed to calculate total weight of state sync beacons for subnet %s: %w", ctx.SubnetID, err)
-<<<<<<< HEAD
-		}
-		if uint64(sampleK) > stateSyncingWeight {
-			sampleK = int(stateSyncingWeight)
-		}
-=======
 		}
 		sampleK = int(math.Min(uint64(sampleK), stateSyncingWeight))
->>>>>>> a803f38d
 		alpha = stateSyncingWeight/2 + 1 // must be > 50%
 	}
 	return Config{
