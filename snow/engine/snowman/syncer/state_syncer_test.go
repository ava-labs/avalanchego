--- conflicted
+++ resolved
@@ -243,11 +243,7 @@
 	}
 
 	// check that vdrs are reached out for frontiers
-<<<<<<< HEAD
-	require.Len(contactedFrontiersProviders, safemath.Min(vdrs.Count(ctx.SubnetID), maxOutstandingBroadcastRequests))
-=======
-	require.Len(contactedFrontiersProviders, safemath.Min(beacons.Count(ctx.SubnetID), common.MaxOutstandingBroadcastRequests))
->>>>>>> a803f38d
+	require.Len(contactedFrontiersProviders, safemath.Min(beacons.Count(ctx.SubnetID), maxOutstandingBroadcastRequests))
 	for beaconID := range contactedFrontiersProviders {
 		// check that beacon is duly marked as reached out
 		require.Contains(syncer.pendingSeeders, beaconID)
@@ -509,18 +505,7 @@
 	startup := tracker.NewStartup(peers, startupAlpha)
 	beacons.RegisterCallbackListener(ctx.SubnetID, startup)
 
-<<<<<<< HEAD
-	commonCfg := common.Config{
-		Ctx:            snow.DefaultConsensusContextTest(),
-		Beacons:        vdrs,
-		SampleK:        vdrs.Count(ctx.SubnetID),
-		Alpha:          (totalWeight + 1) / 2,
-		StartupTracker: startup,
-	}
-	syncer, fullVM, sender := buildTestsObjects(t, &commonCfg)
-=======
 	syncer, fullVM, sender := buildTestsObjects(t, ctx, startup, beacons, (totalWeight+1)/2)
->>>>>>> a803f38d
 
 	// set sender to track nodes reached out
 	contactedFrontiersProviders := make(map[ids.NodeID]uint32) // nodeID -> reqID map
@@ -1041,18 +1026,7 @@
 	startup := tracker.NewStartup(peers, startupAlpha)
 	beacons.RegisterCallbackListener(ctx.SubnetID, startup)
 
-<<<<<<< HEAD
-	commonCfg := common.Config{
-		Ctx:            snow.DefaultConsensusContextTest(),
-		Beacons:        vdrs,
-		SampleK:        vdrs.Count(ctx.SubnetID),
-		Alpha:          (totalWeight + 1) / 2,
-		StartupTracker: startup,
-	}
-	syncer, fullVM, sender := buildTestsObjects(t, &commonCfg)
-=======
 	syncer, fullVM, sender := buildTestsObjects(t, ctx, startup, beacons, alpha)
->>>>>>> a803f38d
 
 	// set sender to track nodes reached out
 	contactedFrontiersProviders := make(map[ids.NodeID]uint32) // nodeID -> reqID map
@@ -1299,23 +1273,9 @@
 
 	peers := tracker.NewPeers()
 	startup := tracker.NewStartup(peers, startupAlpha)
-<<<<<<< HEAD
-	vdrs.RegisterCallbackListener(ctx.SubnetID, startup)
-
-	commonCfg := common.Config{
-		Ctx:            snow.DefaultConsensusContextTest(),
-		Beacons:        vdrs,
-		SampleK:        vdrs.Count(ctx.SubnetID),
-		Alpha:          (totalWeight + 1) / 2,
-		StartupTracker: startup,
-	}
-	syncer, fullVM, _ := buildTestsObjects(t, &commonCfg)
-	_ = fullVM
-=======
 	beacons.RegisterCallbackListener(ctx.SubnetID, startup)
 
 	syncer, _, _ := buildTestsObjects(t, ctx, startup, beacons, (totalWeight+1)/2)
->>>>>>> a803f38d
 
 	stateSyncFullyDone := false
 	syncer.onDoneStateSyncing = func(context.Context, uint32) error {
