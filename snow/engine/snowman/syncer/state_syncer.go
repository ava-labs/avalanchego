--- conflicted
+++ resolved
@@ -24,11 +24,7 @@
 	safemath "github.com/ava-labs/avalanchego/utils/math"
 )
 
-<<<<<<< HEAD
-// MaxOutstandingBroadcastRequests is the maximum number of requests to have
-=======
 // maxOutstandingBroadcastRequests is the maximum number of requests to have
->>>>>>> 1dddf302
 // outstanding when broadcasting.
 const maxOutstandingBroadcastRequests = 50
 
