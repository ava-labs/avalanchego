// Copyright (C) 2019-2023, Ava Labs, Inc. All rights reserved.
// See the file LICENSE for licensing terms.

package syncer

import (
	"context"
	"fmt"
	"math"

	"go.uber.org/zap"

	"github.com/ava-labs/avalanchego/database"
	"github.com/ava-labs/avalanchego/ids"
	"github.com/ava-labs/avalanchego/proto/pb/p2p"
	"github.com/ava-labs/avalanchego/snow"
	"github.com/ava-labs/avalanchego/snow/engine/common"
	"github.com/ava-labs/avalanchego/snow/engine/snowman/block"
	"github.com/ava-labs/avalanchego/snow/validators"
	"github.com/ava-labs/avalanchego/utils/logging"
	"github.com/ava-labs/avalanchego/utils/set"
	"github.com/ava-labs/avalanchego/version"

	safemath "github.com/ava-labs/avalanchego/utils/math"
)

var _ common.StateSyncer = (*stateSyncer)(nil)

// summary content as received from network, along with accumulated weight.
type weightedSummary struct {
	summary block.StateSummary
	weight  uint64
}

type stateSyncer struct {
	Config

	// list of NoOpsHandler for messages dropped by state syncer
	common.AcceptedFrontierHandler
	common.AcceptedHandler
	common.AncestorsHandler
	common.PutHandler
	common.QueryHandler
	common.ChitsHandler
	common.AppHandler

	started bool

	// Tracks the last requestID that was used in a request
	requestID uint32

	stateSyncVM        block.StateSyncableVM
	onDoneStateSyncing func(ctx context.Context, lastReqID uint32) error

	// we track the (possibly nil) local summary to help engine
	// choosing among multiple validated summaries
	locallyAvailableSummary block.StateSummary

	// Holds the beacons that were sampled for the accepted frontier
	// Won't be consumed as seeders are reached out. Used to rescale
	// alpha for frontiers
	frontierSeeders validators.Manager
	// IDs of validators we should request state summary frontier from.
	// Will be consumed seeders are reached out for frontier.
	targetSeeders set.Set[ids.NodeID]
	// IDs of validators we requested a state summary frontier from
	// but haven't received a reply yet. ID is cleared if/when reply arrives.
	pendingSeeders set.Set[ids.NodeID]
	// IDs of validators that failed to respond with their state summary frontier
	failedSeeders set.Set[ids.NodeID]

	// IDs of validators we should request filtering the accepted state summaries from
	targetVoters set.Set[ids.NodeID]
	// IDs of validators we requested filtering the accepted state summaries from
	// but haven't received a reply yet. ID is cleared if/when reply arrives.
	pendingVoters set.Set[ids.NodeID]
	// IDs of validators that failed to respond with their filtered accepted state summaries
	failedVoters set.Set[ids.NodeID]

	// summaryID --> (summary, weight)
	weightedSummaries map[ids.ID]*weightedSummary

	// summaries received may be different even if referring to the same height
	// we keep a list of deduplicated height ready for voting
	summariesHeights       set.Set[uint64]
	uniqueSummariesHeights []uint64

	// number of times the state sync has been attempted
	attempts int
}

func New(
	cfg Config,
	onDoneStateSyncing func(ctx context.Context, lastReqID uint32) error,
) common.StateSyncer {
	ssVM, _ := cfg.VM.(block.StateSyncableVM)
	return &stateSyncer{
		Config:                  cfg,
		AcceptedFrontierHandler: common.NewNoOpAcceptedFrontierHandler(cfg.Ctx.Log),
		AcceptedHandler:         common.NewNoOpAcceptedHandler(cfg.Ctx.Log),
		AncestorsHandler:        common.NewNoOpAncestorsHandler(cfg.Ctx.Log),
		PutHandler:              common.NewNoOpPutHandler(cfg.Ctx.Log),
		QueryHandler:            common.NewNoOpQueryHandler(cfg.Ctx.Log),
		ChitsHandler:            common.NewNoOpChitsHandler(cfg.Ctx.Log),
		AppHandler:              cfg.VM,
		stateSyncVM:             ssVM,
		onDoneStateSyncing:      onDoneStateSyncing,
	}
}

<<<<<<< HEAD
func (ss *stateSyncer) Start(ctx context.Context, startReqID uint32) error {
	ss.Ctx.Log.Info("starting state sync")

	ss.Ctx.State.Set(snow.EngineState{
		Type:  p2p.EngineType_ENGINE_TYPE_SNOWMAN,
		State: snow.StateSyncing,
	})
	if err := ss.VM.SetState(ctx, snow.StateSyncing); err != nil {
		return fmt.Errorf("failed to notify VM that state syncing has started: %w", err)
	}

	ss.requestID = startReqID

	return ss.startSyncingOnceIfSufficientlyConnected(ctx)
}

func (ss *stateSyncer) Connected(ctx context.Context, nodeID ids.NodeID, nodeVersion *version.Application) error {
	if err := ss.VM.Connected(ctx, nodeID, nodeVersion); err != nil {
		return err
	}

	if err := ss.StartupTracker.Connected(ctx, nodeID, nodeVersion); err != nil {
		return err
	}

	return ss.startSyncingOnceIfSufficientlyConnected(ctx)
}

func (ss *stateSyncer) Disconnected(ctx context.Context, nodeID ids.NodeID) error {
	if err := ss.VM.Disconnected(ctx, nodeID); err != nil {
		return err
	}

	return ss.StartupTracker.Disconnected(ctx, nodeID)
}

func (ss *stateSyncer) startSyncingOnceIfSufficientlyConnected(ctx context.Context) error {
	if ss.started || !ss.StartupTracker.ShouldStart() {
		return nil
	}

	ss.started = true
	return ss.startup(ctx)
=======
func (ss *stateSyncer) Context() *snow.ConsensusContext {
	return ss.Ctx
>>>>>>> fe72c5b9
}

func (ss *stateSyncer) StateSummaryFrontier(ctx context.Context, nodeID ids.NodeID, requestID uint32, summaryBytes []byte) error {
	// ignores any late responses
	if requestID != ss.requestID {
		ss.Ctx.Log.Debug("received out-of-sync StateSummaryFrontier message",
			zap.Stringer("nodeID", nodeID),
			zap.Uint32("expectedRequestID", ss.requestID),
			zap.Uint32("requestID", requestID),
		)
		return nil
	}

	if !ss.pendingSeeders.Contains(nodeID) {
		ss.Ctx.Log.Debug("received unexpected StateSummaryFrontier message",
			zap.Stringer("nodeID", nodeID),
		)
		return nil
	}

	// Mark that we received a response from [nodeID]
	ss.pendingSeeders.Remove(nodeID)

	// retrieve summary ID and register frontier;
	// make sure next beacons are reached out
	// even in case invalid summaries are received
	if summary, err := ss.stateSyncVM.ParseStateSummary(ctx, summaryBytes); err == nil {
		ss.weightedSummaries[summary.ID()] = &weightedSummary{
			summary: summary,
		}

		height := summary.Height()
		if !ss.summariesHeights.Contains(height) {
			ss.summariesHeights.Add(height)
			ss.uniqueSummariesHeights = append(ss.uniqueSummariesHeights, height)
		}
	} else {
		if ss.Ctx.Log.Enabled(logging.Verbo) {
			ss.Ctx.Log.Verbo("failed to parse summary",
				zap.Binary("summary", summaryBytes),
				zap.Error(err),
			)
		} else {
			ss.Ctx.Log.Debug("failed to parse summary",
				zap.Error(err),
			)
		}
	}

	return ss.receivedStateSummaryFrontier(ctx)
}

func (ss *stateSyncer) GetStateSummaryFrontierFailed(ctx context.Context, nodeID ids.NodeID, requestID uint32) error {
	// ignores any late responses
	if requestID != ss.requestID {
		ss.Ctx.Log.Debug("received out-of-sync GetStateSummaryFrontierFailed message",
			zap.Stringer("nodeID", nodeID),
			zap.Uint32("expectedRequestID", ss.requestID),
			zap.Uint32("requestID", requestID),
		)
		return nil
	}

	// Mark that we didn't get a response from [nodeID]
	ss.failedSeeders.Add(nodeID)
	ss.pendingSeeders.Remove(nodeID)

	return ss.receivedStateSummaryFrontier(ctx)
}

func (ss *stateSyncer) receivedStateSummaryFrontier(ctx context.Context) error {
	ss.sendGetStateSummaryFrontiers(ctx)

	// still waiting on requests
	if ss.pendingSeeders.Len() != 0 {
		return nil
	}

	// All nodes reached out for the summary frontier have responded or timed out.
	// If enough of them have indeed responded we'll go ahead and ask
	// each state syncer (not just a sample) to filter the list of state summaries
	// that we were told are on the accepted frontier.
	// If we got too many timeouts, we restart state syncing hoping that network
	// problems will go away and we can collect a qualified frontier.
	// We assume the frontier is qualified after an alpha proportion of frontier seeders have responded
	frontiersTotalWeight, err := ss.frontierSeeders.TotalWeight(ss.Ctx.SubnetID)
	if err != nil {
		return fmt.Errorf("failed to get total weight of frontier seeders for subnet %s: %w", ss.Ctx.SubnetID, err)
	}
	beaconsTotalWeight, err := ss.StateSyncBeacons.TotalWeight(ss.Ctx.SubnetID)
	if err != nil {
		return fmt.Errorf("failed to get total weight of state sync beacons for subnet %s: %w", ss.Ctx.SubnetID, err)
	}
	frontierAlpha := float64(frontiersTotalWeight*ss.Alpha) / float64(beaconsTotalWeight)
	failedBeaconWeight, err := ss.StateSyncBeacons.SubsetWeight(ss.Ctx.SubnetID, ss.failedSeeders)
	if err != nil {
		return fmt.Errorf("failed to get total weight of failed beacons: %w", err)
	}

	frontierStake := frontiersTotalWeight - failedBeaconWeight
	if float64(frontierStake) < frontierAlpha {
		ss.Ctx.Log.Debug("didn't receive enough frontiers",
			zap.Int("numFailedValidators", ss.failedSeeders.Len()),
			zap.Int("numStateSyncAttempts", ss.attempts),
		)

		if ss.Config.RetryBootstrap {
			ss.Ctx.Log.Debug("restarting state sync")
			return ss.restart(ctx)
		}
	}

	ss.requestID++
	ss.sendGetAcceptedStateSummaries(ctx)
	return nil
}

func (ss *stateSyncer) AcceptedStateSummary(ctx context.Context, nodeID ids.NodeID, requestID uint32, summaryIDs set.Set[ids.ID]) error {
	// ignores any late responses
	if requestID != ss.requestID {
		ss.Ctx.Log.Debug("received out-of-sync AcceptedStateSummary message",
			zap.Stringer("nodeID", nodeID),
			zap.Uint32("expectedRequestID", ss.requestID),
			zap.Uint32("requestID", requestID),
		)
		return nil
	}

	if !ss.pendingVoters.Contains(nodeID) {
		ss.Ctx.Log.Debug("received unexpected AcceptedStateSummary message",
			zap.Stringer("nodeID", nodeID),
		)
		return nil
	}

	// Mark that we received a response from [nodeID]
	ss.pendingVoters.Remove(nodeID)

	nodeWeight := ss.StateSyncBeacons.GetWeight(ss.Ctx.SubnetID, nodeID)
	ss.Ctx.Log.Debug("adding weight to summaries",
		zap.Stringer("nodeID", nodeID),
		zap.Stringer("subnetID", ss.Ctx.SubnetID),
		zap.Reflect("summaryIDs", summaryIDs),
		zap.Uint64("nodeWeight", nodeWeight),
	)
	for summaryID := range summaryIDs {
		ws, ok := ss.weightedSummaries[summaryID]
		if !ok {
			ss.Ctx.Log.Debug("skipping summary",
				zap.String("reason", "unknown summary"),
				zap.Stringer("nodeID", nodeID),
				zap.Stringer("summaryID", summaryID),
			)
			continue
		}

		newWeight, err := safemath.Add64(nodeWeight, ws.weight)
		if err != nil {
			ss.Ctx.Log.Error("failed to calculate new summary weight",
				zap.Stringer("nodeID", nodeID),
				zap.Stringer("summaryID", summaryID),
				zap.Uint64("height", ws.summary.Height()),
				zap.Uint64("nodeWeight", nodeWeight),
				zap.Uint64("previousWeight", ws.weight),
				zap.Error(err),
			)
			newWeight = math.MaxUint64
		}

		ss.Ctx.Log.Verbo("updating summary weight",
			zap.Stringer("nodeID", nodeID),
			zap.Stringer("summaryID", summaryID),
			zap.Uint64("height", ws.summary.Height()),
			zap.Uint64("previousWeight", ws.weight),
			zap.Uint64("newWeight", newWeight),
		)
		ws.weight = newWeight
	}

	ss.sendGetAcceptedStateSummaries(ctx)

	// wait on pending responses
	if ss.pendingVoters.Len() != 0 {
		return nil
	}

	// We've received the filtered accepted frontier from every state sync validator
	// Drop all summaries without a sufficient weight behind them
	for summaryID, ws := range ss.weightedSummaries {
		if ws.weight < ss.Alpha {
			ss.Ctx.Log.Debug("removing summary",
				zap.String("reason", "insufficient weight"),
				zap.Stringer("summaryID", summaryID),
				zap.Uint64("height", ws.summary.Height()),
				zap.Uint64("currentWeight", ws.weight),
				zap.Uint64("requiredWeight", ss.Alpha),
			)
			delete(ss.weightedSummaries, summaryID)
		}
	}

	// if we don't have enough weight for the state summary to be accepted then retry or fail the state sync
	size := len(ss.weightedSummaries)
	if size == 0 {
		// retry the state sync if the weight is not enough to state sync
		failedVotersWeight, err := ss.StateSyncBeacons.SubsetWeight(ss.Ctx.SubnetID, ss.failedVoters)
		if err != nil {
			return fmt.Errorf("failed to get total weight of failed voters: %w", err)
		}

		// if we had too many timeouts when asking for validator votes, we should restart
		// state sync hoping for the network problems to go away; otherwise, we received
		// enough (>= ss.Alpha) responses, but no state summary was supported by a majority
		// of validators (i.e. votes are split between minorities supporting different state
		// summaries), so there is no point in retrying state sync; we should move ahead to bootstrapping
		beaconsTotalWeight, err := ss.StateSyncBeacons.TotalWeight(ss.Ctx.SubnetID)
		if err != nil {
			return fmt.Errorf("failed to get total weight of state sync beacons for subnet %s: %w", ss.Ctx.SubnetID, err)
		}
		votingStakes := beaconsTotalWeight - failedVotersWeight
		if ss.Config.RetryBootstrap && votingStakes < ss.Alpha {
			ss.Ctx.Log.Debug("restarting state sync",
				zap.String("reason", "not enough votes received"),
				zap.Int("numBeacons", ss.StateSyncBeacons.Count(ss.Ctx.SubnetID)),
				zap.Int("numFailedSyncers", ss.failedVoters.Len()),
				zap.Int("numAttempts", ss.attempts),
			)
			return ss.restart(ctx)
		}

		ss.Ctx.Log.Info("skipping state sync",
			zap.String("reason", "no acceptable summaries found"),
		)

		// if we do not restart state sync, move on to bootstrapping.
		return ss.onDoneStateSyncing(ctx, ss.requestID)
	}

	preferredStateSummary := ss.selectSyncableStateSummary()
	syncMode, err := preferredStateSummary.Accept(ctx)
	if err != nil {
		return err
	}

	ss.Ctx.Log.Info("accepted state summary",
		zap.Stringer("summaryID", preferredStateSummary.ID()),
		zap.Stringer("syncMode", syncMode),
		zap.Int("numTotalSummaries", size),
	)

	switch syncMode {
	case block.StateSyncSkipped:
		// VM did not accept the summary, move on to bootstrapping.
		return ss.onDoneStateSyncing(ctx, ss.requestID)
	case block.StateSyncStatic:
		// Summary was accepted and VM is state syncing.
		// Engine will wait for notification of state sync done.
		ss.Ctx.StateSyncing.Set(true)
		return nil
	case block.StateSyncDynamic:
		// Summary was accepted and VM is state syncing.
		// Engine will continue into bootstrapping and the VM will sync in the
		// background.
		ss.Ctx.StateSyncing.Set(true)
		return ss.onDoneStateSyncing(ctx, ss.requestID)
	default:
		ss.Ctx.Log.Warn("unhandled state summary mode, proceeding to bootstrap",
			zap.Stringer("syncMode", syncMode),
		)
		return ss.onDoneStateSyncing(ctx, ss.requestID)
	}
}

// selectSyncableStateSummary chooses a state summary from all
// the network validated summaries.
func (ss *stateSyncer) selectSyncableStateSummary() block.StateSummary {
	var (
		maxSummaryHeight      uint64
		preferredStateSummary block.StateSummary
	)

	// by default pick highest summary, unless locallyAvailableSummary is still valid.
	// In such case we pick locallyAvailableSummary to allow VM resuming state syncing.
	for id, ws := range ss.weightedSummaries {
		if ss.locallyAvailableSummary != nil && id == ss.locallyAvailableSummary.ID() {
			return ss.locallyAvailableSummary
		}

		height := ws.summary.Height()
		if maxSummaryHeight <= height {
			maxSummaryHeight = height
			preferredStateSummary = ws.summary
		}
	}
	return preferredStateSummary
}

func (ss *stateSyncer) GetAcceptedStateSummaryFailed(ctx context.Context, nodeID ids.NodeID, requestID uint32) error {
	// ignores any late responses
	if requestID != ss.requestID {
		ss.Ctx.Log.Debug("received out-of-sync GetAcceptedStateSummaryFailed message",
			zap.Stringer("nodeID", nodeID),
			zap.Uint32("expectedRequestID", ss.requestID),
			zap.Uint32("requestID", requestID),
		)
		return nil
	}

	// If we can't get a response from [nodeID], act as though they said that
	// they think none of the containers we sent them in GetAccepted are
	// accepted
	ss.failedVoters.Add(nodeID)

	return ss.AcceptedStateSummary(ctx, nodeID, requestID, nil)
}

// startup do start the whole state sync process by
// sampling frontier seeders, listing state syncers to request votes to
// and reaching out frontier seeders if any. Otherwise, it moves immediately
// to bootstrapping. Unlike Start, startup does not check
// whether sufficient stake amount is connected.
func (ss *stateSyncer) startup(ctx context.Context) error {
	ss.Config.Ctx.Log.Info("starting state sync")

	// clear up messages trackers
	ss.weightedSummaries = make(map[ids.ID]*weightedSummary)
	ss.summariesHeights.Clear()
	ss.uniqueSummariesHeights = nil

	ss.targetSeeders.Clear()
	ss.pendingSeeders.Clear()
	ss.failedSeeders.Clear()
	ss.targetVoters.Clear()
	ss.pendingVoters.Clear()
	ss.failedVoters.Clear()

	// sample K beacons to retrieve frontier from
	beaconIDs, err := ss.StateSyncBeacons.Sample(ss.Ctx.SubnetID, ss.Config.SampleK)
	if err != nil {
		return err
	}

	ss.frontierSeeders = validators.NewManager()
	for _, nodeID := range beaconIDs {
		if _, ok := ss.frontierSeeders.GetValidator(ss.Ctx.SubnetID, nodeID); !ok {
			// Invariant: We never use the TxID or BLS keys populated here.
			err = ss.frontierSeeders.AddStaker(ss.Ctx.SubnetID, nodeID, nil, ids.Empty, 1)
		} else {
			err = ss.frontierSeeders.AddWeight(ss.Ctx.SubnetID, nodeID, 1)
		}
		if err != nil {
			return err
		}
		ss.targetSeeders.Add(nodeID)
	}

	// list all beacons, to reach them for voting on frontier
	ss.targetVoters.Add(ss.StateSyncBeacons.GetValidatorIDs(ss.Ctx.SubnetID)...)

	// check if there is an ongoing state sync; if so add its state summary
	// to the frontier to request votes on
	// Note: database.ErrNotFound means there is no ongoing summary
	localSummary, err := ss.stateSyncVM.GetOngoingSyncStateSummary(ctx)
	switch err {
	case database.ErrNotFound:
		// no action needed
	case nil:
		ss.locallyAvailableSummary = localSummary
		ss.weightedSummaries[localSummary.ID()] = &weightedSummary{
			summary: localSummary,
		}

		height := localSummary.Height()
		ss.summariesHeights.Add(height)
		ss.uniqueSummariesHeights = append(ss.uniqueSummariesHeights, height)
	default:
		return err
	}

	// initiate messages exchange
	ss.attempts++
	if ss.targetSeeders.Len() == 0 {
		ss.Ctx.Log.Info("State syncing skipped due to no provided syncers")
		return ss.onDoneStateSyncing(ctx, ss.requestID)
	}

	ss.requestID++
	ss.sendGetStateSummaryFrontiers(ctx)
	return nil
}

func (ss *stateSyncer) restart(ctx context.Context) error {
	if ss.attempts > 0 && ss.attempts%ss.RetryBootstrapWarnFrequency == 0 {
		ss.Ctx.Log.Debug("check internet connection",
			zap.Int("numSyncAttempts", ss.attempts),
		)
	}

	return ss.startup(ctx)
}

// Ask up to [common.MaxOutstandingBroadcastRequests] state sync validators at a time
// to send their accepted state summary. It is called again until there are
// no more seeders to be reached in the pending set
func (ss *stateSyncer) sendGetStateSummaryFrontiers(ctx context.Context) {
	vdrs := set.NewSet[ids.NodeID](1)
	for ss.targetSeeders.Len() > 0 && ss.pendingSeeders.Len() < common.MaxOutstandingBroadcastRequests {
		vdr, _ := ss.targetSeeders.Pop()
		vdrs.Add(vdr)
		ss.pendingSeeders.Add(vdr)
	}

	if vdrs.Len() > 0 {
		ss.Sender.SendGetStateSummaryFrontier(ctx, vdrs, ss.requestID)
	}
}

// Ask up to [common.MaxOutstandingStateSyncRequests] syncers validators to send
// their filtered accepted frontier. It is called again until there are
// no more voters to be reached in the pending set.
func (ss *stateSyncer) sendGetAcceptedStateSummaries(ctx context.Context) {
	vdrs := set.NewSet[ids.NodeID](1)
	for ss.targetVoters.Len() > 0 && ss.pendingVoters.Len() < common.MaxOutstandingBroadcastRequests {
		vdr, _ := ss.targetVoters.Pop()
		vdrs.Add(vdr)
		ss.pendingVoters.Add(vdr)
	}

	if len(vdrs) > 0 {
		ss.Sender.SendGetAcceptedStateSummary(ctx, vdrs, ss.requestID, ss.uniqueSummariesHeights)
		ss.Ctx.Log.Debug("sent GetAcceptedStateSummary messages",
			zap.Int("numSent", vdrs.Len()),
			zap.Int("numPending", ss.targetVoters.Len()),
		)
	}
}

func (ss *stateSyncer) Notify(ctx context.Context, msg common.Message) error {
	if msg != common.StateSyncDone {
		ss.Ctx.Log.Warn("received an unexpected message from the VM",
			zap.Stringer("msg", msg),
		)
		return nil
	}

	ss.Ctx.StateSyncing.Set(false)
	return ss.onDoneStateSyncing(ctx, ss.requestID)
}

func (*stateSyncer) Gossip(context.Context) error {
	return nil
}

func (ss *stateSyncer) Shutdown(ctx context.Context) error {
	ss.Config.Ctx.Log.Info("shutting down state syncer")

	ss.Ctx.Lock.Lock()
	defer ss.Ctx.Lock.Unlock()

	return ss.VM.Shutdown(ctx)
}

func (*stateSyncer) Halt(context.Context) {}

func (*stateSyncer) Timeout(context.Context) error {
	return nil
}

func (ss *stateSyncer) HealthCheck(ctx context.Context) (interface{}, error) {
	ss.Ctx.Lock.Lock()
	defer ss.Ctx.Lock.Unlock()

	vmIntf, vmErr := ss.VM.HealthCheck(ctx)
	intf := map[string]interface{}{
		"consensus": struct{}{},
		"vm":        vmIntf,
	}
	return intf, vmErr
}

func (ss *stateSyncer) GetVM() common.VM {
	return ss.VM
}

func (ss *stateSyncer) IsEnabled(ctx context.Context) (bool, error) {
	if ss.stateSyncVM == nil {
		// state sync is not implemented
		return false, nil
	}

	ss.Ctx.Lock.Lock()
	defer ss.Ctx.Lock.Unlock()

	return ss.stateSyncVM.StateSyncEnabled(ctx)
}<|MERGE_RESOLUTION|>--- conflicted
+++ resolved
@@ -108,7 +108,10 @@
 	}
 }
 
-<<<<<<< HEAD
+func (ss *stateSyncer) Context() *snow.ConsensusContext {
+	return ss.Ctx
+}
+
 func (ss *stateSyncer) Start(ctx context.Context, startReqID uint32) error {
 	ss.Ctx.Log.Info("starting state sync")
 
@@ -152,10 +155,6 @@
 
 	ss.started = true
 	return ss.startup(ctx)
-=======
-func (ss *stateSyncer) Context() *snow.ConsensusContext {
-	return ss.Ctx
->>>>>>> fe72c5b9
 }
 
 func (ss *stateSyncer) StateSummaryFrontier(ctx context.Context, nodeID ids.NodeID, requestID uint32, summaryBytes []byte) error {
