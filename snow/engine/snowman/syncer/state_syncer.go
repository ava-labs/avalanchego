--- conflicted
+++ resolved
@@ -244,16 +244,13 @@
 	// Mark that we received a response from [nodeID]
 	ss.pendingVoters.Remove(nodeID)
 
-<<<<<<< HEAD
-	weight := ss.StateSyncBeacons.GetWeight(ss.Ctx.SubnetID, nodeID)
-=======
-	nodeWeight := ss.StateSyncBeacons.GetWeight(nodeID)
+	nodeWeight := ss.StateSyncBeacons.GetWeight(ss.Ctx.SubnetID, nodeID)
 	ss.Ctx.Log.Debug("adding weight to summaries",
 		zap.Stringer("nodeID", nodeID),
+		zap.Stringer("subnetID", ss.Ctx.SubnetID),
 		zap.Stringers("summaryIDs", summaryIDs),
 		zap.Uint64("nodeWeight", nodeWeight),
 	)
->>>>>>> c3e9c833
 	for _, summaryID := range summaryIDs {
 		ws, ok := ss.weightedSummaries[summaryID]
 		if !ok {
