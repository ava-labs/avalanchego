// Copyright (C) 2019-2023, Ava Labs, Inc. All rights reserved.
// See the file LICENSE for licensing terms.

package block

import (
	"context"
	"errors"
	"testing"
	"time"

	"github.com/stretchr/testify/require"

	"github.com/ava-labs/avalanchego/database"
	"github.com/ava-labs/avalanchego/ids"
	"github.com/ava-labs/avalanchego/snow/consensus/snowman"
	"github.com/ava-labs/avalanchego/utils/logging"
)

var errTest = errors.New("non-nil error")

func TestGetAncestorsDatabaseNotFound(t *testing.T) {
	require := require.New(t)

	vm := &TestVM{}
	someID := ids.GenerateTestID()
	vm.GetBlockF = func(_ context.Context, id ids.ID) (snowman.Block, error) {
		require.Equal(someID, id)
		return nil, database.ErrNotFound
	}
<<<<<<< HEAD
	containers, err := GetAncestors(context.Background(), vm, someID, 10, 10, 1*time.Second)
	require.NoError(err)
	require.Empty(containers)
=======
	containers, err := GetAncestors(context.Background(), logging.NoLog{}, vm, someID, 10, 10, 1*time.Second)
	require.NoError(t, err)
	require.Empty(t, containers)
>>>>>>> b157612a
}

// TestGetAncestorsPropagatesErrors checks errors other than
// database.ErrNotFound propagate to caller.
func TestGetAncestorsPropagatesErrors(t *testing.T) {
	require := require.New(t)

	vm := &TestVM{}
	someID := ids.GenerateTestID()
	vm.GetBlockF = func(_ context.Context, id ids.ID) (snowman.Block, error) {
		require.Equal(someID, id)
		return nil, errTest
	}
<<<<<<< HEAD
	containers, err := GetAncestors(context.Background(), vm, someID, 10, 10, 1*time.Second)
	require.Nil(containers)
	require.ErrorIs(err, errTest)
=======
	containers, err := GetAncestors(context.Background(), logging.NoLog{}, vm, someID, 10, 10, 1*time.Second)
	require.Nil(t, containers)
	require.ErrorIs(t, err, errTest)
>>>>>>> b157612a
}<|MERGE_RESOLUTION|>--- conflicted
+++ resolved
@@ -28,15 +28,9 @@
 		require.Equal(someID, id)
 		return nil, database.ErrNotFound
 	}
-<<<<<<< HEAD
-	containers, err := GetAncestors(context.Background(), vm, someID, 10, 10, 1*time.Second)
+	containers, err := GetAncestors(context.Background(), logging.NoLog{}, vm, someID, 10, 10, 1*time.Second)
 	require.NoError(err)
 	require.Empty(containers)
-=======
-	containers, err := GetAncestors(context.Background(), logging.NoLog{}, vm, someID, 10, 10, 1*time.Second)
-	require.NoError(t, err)
-	require.Empty(t, containers)
->>>>>>> b157612a
 }
 
 // TestGetAncestorsPropagatesErrors checks errors other than
@@ -50,13 +44,7 @@
 		require.Equal(someID, id)
 		return nil, errTest
 	}
-<<<<<<< HEAD
-	containers, err := GetAncestors(context.Background(), vm, someID, 10, 10, 1*time.Second)
+	containers, err := GetAncestors(context.Background(), logging.NoLog{}, vm, someID, 10, 10, 1*time.Second)
 	require.Nil(containers)
 	require.ErrorIs(err, errTest)
-=======
-	containers, err := GetAncestors(context.Background(), logging.NoLog{}, vm, someID, 10, 10, 1*time.Second)
-	require.Nil(t, containers)
-	require.ErrorIs(t, err, errTest)
->>>>>>> b157612a
 }