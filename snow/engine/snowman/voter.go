// Copyright (C) 2019-2024, Ava Labs, Inc. All rights reserved.
// See the file LICENSE for licensing terms.

package snowman

import (
	"context"

	"go.uber.org/zap"

	"github.com/ava-labs/avalanchego/ids"
	"github.com/ava-labs/avalanchego/utils/bag"
	"github.com/ava-labs/avalanchego/utils/set"
)

// Voter records chits received from [vdr] once its dependencies are met.
type voter struct {
	t               *Transitive
	vdr             ids.NodeID
	requestID       uint32
	responseOptions []ids.ID
	deps            set.Set[ids.ID]
}

func (v *voter) Dependencies() set.Set[ids.ID] {
	return v.deps
}

// Mark that a dependency has been met.
func (v *voter) Fulfill(ctx context.Context, id ids.ID) {
	v.deps.Remove(id)
	v.Update(ctx)
}

// Abandon this attempt to record chits.
func (v *voter) Abandon(ctx context.Context, id ids.ID) {
	v.Fulfill(ctx, id)
}

func (v *voter) Update(ctx context.Context) {
	if v.deps.Len() != 0 || v.t.errs.Errored() {
		return
	}

	var (
		vote       ids.ID
		shouldVote bool
		voteIndex  int
	)
	for i, voteOption := range v.responseOptions {
		// To prevent any potential deadlocks with undisclosed dependencies,
		// votes must be bubbled to the nearest valid block
		vote, shouldVote = v.t.getProcessingAncestor(ctx, voteOption)
		if shouldVote {
			voteIndex = i
			break
		}
	}

	var results []bag.Bag[ids.ID]
	if shouldVote {
		v.t.selectedVoteIndex.Observe(float64(voteIndex))
		results = v.t.polls.Vote(v.requestID, v.vdr, vote)
	} else {
		results = v.t.polls.Drop(v.requestID, v.vdr)
	}

	if len(results) == 0 {
		return
	}

	for _, result := range results {
		result := result
		v.t.Ctx.Log.Debug("finishing poll",
			zap.Stringer("result", &result),
		)
		if err := v.t.Consensus.RecordPoll(ctx, result); err != nil {
			v.t.errs.Add(err)
		}
	}

	if v.t.errs.Errored() {
		return
	}

	if err := v.t.VM.SetPreference(ctx, v.t.Consensus.Preference()); err != nil {
		v.t.errs.Add(err)
		return
	}

	if v.t.Consensus.NumProcessing() == 0 {
		v.t.Ctx.Log.Debug("Snowman engine can quiesce")
		return
	}

	v.t.Ctx.Log.Debug("Snowman engine can't quiesce")
	v.t.repoll(ctx)
<<<<<<< HEAD
}

// getProcessingAncestor finds [initialVote]'s most recent ancestor that is
// processing in consensus. If no ancestor could be found, false is returned.
//
// Note: If [initialVote] is processing, then [initialVote] will be returned.
func (v *voter) getProcessingAncestor(ctx context.Context, initialVote ids.ID) (ids.ID, bool) {
	// If [bubbledVote] != [initialVote], it is guaranteed that [bubbledVote] is
	// in processing. Otherwise, we attempt to iterate through any blocks we
	// have at our disposal as a best-effort mechanism to find a valid ancestor.
	bubbledVote := v.t.nonVerifieds.GetAncestor(initialVote)
	_, lastAcceptedHeight := v.t.Consensus.LastAccepted()
	for {
		blk, err := v.t.getBlock(ctx, bubbledVote)
		// If we cannot retrieve the block, drop [vote]
		if err != nil {
			v.t.Ctx.Log.Debug("dropping vote",
				zap.String("reason", "ancestor couldn't be fetched"),
				zap.Stringer("initialVoteID", initialVote),
				zap.Stringer("bubbledVoteID", bubbledVote),
				zap.Error(err),
			)
			v.t.numProcessingAncestorFetchesFailed.Inc()
			return ids.Empty, false
		}

		height := blk.Height()
		if height <= lastAcceptedHeight {
			v.t.Ctx.Log.Debug("dropping vote",
				zap.String("reason", "bubbled vote already decided"),
				zap.Stringer("initialVoteID", initialVote),
				zap.Stringer("bubbledVoteID", bubbledVote),
				zap.Uint64("height", height),
			)
			v.t.numProcessingAncestorFetchesDropped.Inc()
			return ids.Empty, false
		}

		if v.t.Consensus.Processing(bubbledVote) {
			v.t.Ctx.Log.Verbo("applying vote",
				zap.Stringer("initialVoteID", initialVote),
				zap.Stringer("bubbledVoteID", bubbledVote),
				zap.Uint64("height", height),
			)
			if bubbledVote != initialVote {
				v.t.numProcessingAncestorFetchesSucceeded.Inc()
			} else {
				v.t.numProcessingAncestorFetchesUnneeded.Inc()
			}
			return bubbledVote, true
		}

		bubbledVote = blk.Parent()
	}
=======
>>>>>>> 38e798c7
}<|MERGE_RESOLUTION|>--- conflicted
+++ resolved
@@ -95,61 +95,4 @@
 
 	v.t.Ctx.Log.Debug("Snowman engine can't quiesce")
 	v.t.repoll(ctx)
-<<<<<<< HEAD
-}
-
-// getProcessingAncestor finds [initialVote]'s most recent ancestor that is
-// processing in consensus. If no ancestor could be found, false is returned.
-//
-// Note: If [initialVote] is processing, then [initialVote] will be returned.
-func (v *voter) getProcessingAncestor(ctx context.Context, initialVote ids.ID) (ids.ID, bool) {
-	// If [bubbledVote] != [initialVote], it is guaranteed that [bubbledVote] is
-	// in processing. Otherwise, we attempt to iterate through any blocks we
-	// have at our disposal as a best-effort mechanism to find a valid ancestor.
-	bubbledVote := v.t.nonVerifieds.GetAncestor(initialVote)
-	_, lastAcceptedHeight := v.t.Consensus.LastAccepted()
-	for {
-		blk, err := v.t.getBlock(ctx, bubbledVote)
-		// If we cannot retrieve the block, drop [vote]
-		if err != nil {
-			v.t.Ctx.Log.Debug("dropping vote",
-				zap.String("reason", "ancestor couldn't be fetched"),
-				zap.Stringer("initialVoteID", initialVote),
-				zap.Stringer("bubbledVoteID", bubbledVote),
-				zap.Error(err),
-			)
-			v.t.numProcessingAncestorFetchesFailed.Inc()
-			return ids.Empty, false
-		}
-
-		height := blk.Height()
-		if height <= lastAcceptedHeight {
-			v.t.Ctx.Log.Debug("dropping vote",
-				zap.String("reason", "bubbled vote already decided"),
-				zap.Stringer("initialVoteID", initialVote),
-				zap.Stringer("bubbledVoteID", bubbledVote),
-				zap.Uint64("height", height),
-			)
-			v.t.numProcessingAncestorFetchesDropped.Inc()
-			return ids.Empty, false
-		}
-
-		if v.t.Consensus.Processing(bubbledVote) {
-			v.t.Ctx.Log.Verbo("applying vote",
-				zap.Stringer("initialVoteID", initialVote),
-				zap.Stringer("bubbledVoteID", bubbledVote),
-				zap.Uint64("height", height),
-			)
-			if bubbledVote != initialVote {
-				v.t.numProcessingAncestorFetchesSucceeded.Inc()
-			} else {
-				v.t.numProcessingAncestorFetchesUnneeded.Inc()
-			}
-			return bubbledVote, true
-		}
-
-		bubbledVote = blk.Parent()
-	}
-=======
->>>>>>> 38e798c7
 }