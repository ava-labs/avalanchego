--- conflicted
+++ resolved
@@ -48,22 +48,12 @@
 	abandoned []T,
 ) *Scheduler[T] {
 	q := NewScheduler[T]()
-<<<<<<< HEAD
-	require.NoError(t, q.Register(context.Background(), job, dependencies...))
+	require.NoError(t, q.Schedule(context.Background(), job, dependencies...))
 	for _, d := range fulfilled {
 		require.NoError(t, q.Fulfill(context.Background(), d))
 	}
 	for _, d := range abandoned {
 		require.NoError(t, q.Abandon(context.Background(), d))
-=======
-	require.NoError(t, q.Schedule(context.Background(), job, dependencies...))
-	if shouldCancel {
-		for _, jobs := range q.dependents {
-			for _, j := range jobs {
-				j.shouldCancel = true
-			}
-		}
->>>>>>> cb01dd4c
 	}
 	return q
 }
