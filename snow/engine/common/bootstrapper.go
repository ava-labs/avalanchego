// Copyright (C) 2019-2023, Ava Labs, Inc. All rights reserved.
// See the file LICENSE for licensing terms.

package common

import (
	"context"
<<<<<<< HEAD
	"fmt"

	stdmath "math"
=======
	"math"
>>>>>>> 188f2b2f

	"go.uber.org/zap"

	"github.com/ava-labs/avalanchego/ids"
	"github.com/ava-labs/avalanchego/snow/validators"
	"github.com/ava-labs/avalanchego/utils/set"

	safemath "github.com/ava-labs/avalanchego/utils/math"
)

const (
	// StatusUpdateFrequency is how many containers should be processed between
	// logs
	StatusUpdateFrequency = 5000

	// MaxOutstandingGetAncestorsRequests is the maximum number of GetAncestors
	// sent but not responded to/failed
	MaxOutstandingGetAncestorsRequests = 10

	// MaxOutstandingBroadcastRequests is the maximum number of requests to have
	// outstanding when broadcasting.
	MaxOutstandingBroadcastRequests = 50
)

var _ Bootstrapper = (*bootstrapper)(nil)

type Bootstrapper interface {
	AcceptedFrontierHandler
	AcceptedHandler
	Haltable
	Startup(context.Context) error
	Restart(ctx context.Context, reset bool) error
}

// It collects mechanisms common to both snowman and avalanche bootstrappers
type bootstrapper struct {
	Config
	Halter

	// Holds the beacons that were sampled for the accepted frontier
	sampledBeacons validators.Manager
	// IDs of validators we should request an accepted frontier from
	pendingSendAcceptedFrontier set.Set[ids.NodeID]
	// IDs of validators we requested an accepted frontier from but haven't
	// received a reply yet
	pendingReceiveAcceptedFrontier set.Set[ids.NodeID]
	// IDs of validators that failed to respond with their accepted frontier
	failedAcceptedFrontier set.Set[ids.NodeID]
	// IDs of all the returned accepted frontiers
	acceptedFrontierSet set.Set[ids.ID]

	// IDs of validators we should request filtering the accepted frontier from
	pendingSendAccepted set.Set[ids.NodeID]
	// IDs of validators we requested filtering the accepted frontier from but
	// haven't received a reply yet
	pendingReceiveAccepted set.Set[ids.NodeID]
	// IDs of validators that failed to respond with their filtered accepted
	// frontier
	failedAccepted set.Set[ids.NodeID]
	// IDs of the returned accepted containers and the stake weight that has
	// marked them as accepted
	acceptedVotes    map[ids.ID]uint64
	acceptedFrontier []ids.ID

	// number of times the bootstrap has been attempted
	bootstrapAttempts int
}

func NewCommonBootstrapper(config Config) Bootstrapper {
	return &bootstrapper{
		Config: config,
	}
}

func (b *bootstrapper) AcceptedFrontier(ctx context.Context, nodeID ids.NodeID, requestID uint32, containerID ids.ID) error {
	// ignores any late responses
	if requestID != b.Config.SharedCfg.RequestID {
		b.Ctx.Log.Debug("received out-of-sync AcceptedFrontier message",
			zap.Stringer("nodeID", nodeID),
			zap.Uint32("expectedRequestID", b.Config.SharedCfg.RequestID),
			zap.Uint32("requestID", requestID),
		)
		return nil
	}

	if !b.pendingReceiveAcceptedFrontier.Contains(nodeID) {
		b.Ctx.Log.Debug("received unexpected AcceptedFrontier message",
			zap.Stringer("nodeID", nodeID),
		)
		return nil
	}

	// Union the reported accepted frontier from [nodeID] with the accepted
	// frontier we got from others
	b.acceptedFrontierSet.Add(containerID)
	return b.markAcceptedFrontierReceived(ctx, nodeID)
}

func (b *bootstrapper) GetAcceptedFrontierFailed(ctx context.Context, nodeID ids.NodeID, requestID uint32) error {
	// ignores any late responses
	if requestID != b.Config.SharedCfg.RequestID {
		b.Ctx.Log.Debug("received out-of-sync GetAcceptedFrontierFailed message",
			zap.Stringer("nodeID", nodeID),
			zap.Uint32("expectedRequestID", b.Config.SharedCfg.RequestID),
			zap.Uint32("requestID", requestID),
		)
		return nil
	}

	if !b.pendingReceiveAcceptedFrontier.Contains(nodeID) {
		b.Ctx.Log.Debug("received unexpected GetAcceptedFrontierFailed message",
			zap.Stringer("nodeID", nodeID),
		)
		return nil
	}

	// If we can't get a response from [nodeID], act as though they said their
	// accepted frontier is empty and we add the validator to the failed list
	b.failedAcceptedFrontier.Add(nodeID)
	return b.markAcceptedFrontierReceived(ctx, nodeID)
}

func (b *bootstrapper) markAcceptedFrontierReceived(ctx context.Context, nodeID ids.NodeID) error {
	// Mark that we received a response from [nodeID]
	b.pendingReceiveAcceptedFrontier.Remove(nodeID)

	b.sendGetAcceptedFrontiers(ctx)

	// still waiting on requests
	if b.pendingReceiveAcceptedFrontier.Len() != 0 {
		return nil
	}

	// We've received the accepted frontier from every bootstrap validator
	// Ask each bootstrap validator to filter the list of containers that we were
	// told are on the accepted frontier such that the list only contains containers
	// they think are accepted.
	totalSampledWeight, err := b.sampledBeacons.TotalWeight(b.Ctx.SubnetID)
	if err != nil {
		return fmt.Errorf("failed to get total weight of sampled beacons for subnet %s: %w", b.Ctx.SubnetID, err)
	}
	beaconsTotalWeight, err := b.Beacons.TotalWeight(b.Ctx.SubnetID)
	if err != nil {
		return fmt.Errorf("failed to get total weight of beacons for subnet %s: %w", b.Ctx.SubnetID, err)
	}
	newAlpha := float64(totalSampledWeight*b.Alpha) / float64(beaconsTotalWeight)

	failedBeaconWeight, err := b.Beacons.SubsetWeight(b.Ctx.SubnetID, b.failedAcceptedFrontier)
	if err != nil {
		return fmt.Errorf("failed to get total weight of failed beacons: %w", err)
	}

	// fail the bootstrap if the weight is not enough to bootstrap
	if float64(totalSampledWeight)-newAlpha < float64(failedBeaconWeight) {
		if b.Config.RetryBootstrap {
			b.Ctx.Log.Debug("restarting bootstrap",
				zap.String("reason", "not enough frontiers received"),
				zap.Int("numBeacons", b.Beacons.Count(b.Ctx.SubnetID)),
				zap.Int("numFailedBootstrappers", b.failedAcceptedFrontier.Len()),
				zap.Int("numBootstrapAttemps", b.bootstrapAttempts),
			)
			return b.Restart(ctx, false)
		}

		b.Ctx.Log.Debug("didn't receive enough frontiers",
			zap.Int("numFailedValidators", b.failedAcceptedFrontier.Len()),
			zap.Int("numBootstrapAttempts", b.bootstrapAttempts),
		)
	}

	b.Config.SharedCfg.RequestID++
	b.acceptedFrontier = b.acceptedFrontierSet.List()

	b.sendGetAccepted(ctx)
	return nil
}

func (b *bootstrapper) Accepted(ctx context.Context, nodeID ids.NodeID, requestID uint32, containerIDs []ids.ID) error {
	// ignores any late responses
	if requestID != b.Config.SharedCfg.RequestID {
		b.Ctx.Log.Debug("received out-of-sync Accepted message",
			zap.Stringer("nodeID", nodeID),
			zap.Uint32("expectedRequestID", b.Config.SharedCfg.RequestID),
			zap.Uint32("requestID", requestID),
		)
		return nil
	}

	if !b.pendingReceiveAccepted.Contains(nodeID) {
		b.Ctx.Log.Debug("received unexpected Accepted message",
			zap.Stringer("nodeID", nodeID),
		)
		return nil
	}
	// Mark that we received a response from [nodeID]
	b.pendingReceiveAccepted.Remove(nodeID)

	weight := b.Beacons.GetWeight(b.Ctx.SubnetID, nodeID)
	for _, containerID := range containerIDs {
		previousWeight := b.acceptedVotes[containerID]
		newWeight, err := safemath.Add64(weight, previousWeight)
		if err != nil {
			b.Ctx.Log.Error("failed calculating the Accepted votes",
				zap.Uint64("weight", weight),
				zap.Uint64("previousWeight", previousWeight),
				zap.Error(err),
			)
			newWeight = math.MaxUint64
		}
		b.acceptedVotes[containerID] = newWeight
	}

	b.sendGetAccepted(ctx)

	// wait on pending responses
	if b.pendingReceiveAccepted.Len() != 0 {
		return nil
	}

	// We've received the filtered accepted frontier from every bootstrap validator
	// Accept all containers that have a sufficient weight behind them
	accepted := make([]ids.ID, 0, len(b.acceptedVotes))
	for containerID, weight := range b.acceptedVotes {
		if weight >= b.Alpha {
			accepted = append(accepted, containerID)
		}
	}

	// if we don't have enough weight for the bootstrap to be accepted then
	// retry or fail the bootstrap
	size := len(accepted)
	if size == 0 && b.Beacons.Count(b.Ctx.SubnetID) > 0 {
		// if we had too many timeouts when asking for validator votes, we
		// should restart bootstrap hoping for the network problems to go away;
		// otherwise, we received enough (>= b.Alpha) responses, but no frontier
		// was supported by a majority of validators (i.e. votes are split
		// between minorities supporting different frontiers).
		beaconTotalWeight, err := b.Beacons.TotalWeight(b.Ctx.SubnetID)
		if err != nil {
			return fmt.Errorf("failed to get total weight of beacons for subnet %s: %w", b.Ctx.SubnetID, err)
		}
		failedBeaconWeight, err := b.Beacons.SubsetWeight(b.Ctx.SubnetID, b.failedAccepted)
		if err != nil {
			return fmt.Errorf("failed to get total weight of failed beacons for subnet %s: %w", b.Ctx.SubnetID, err)
		}
		votingStakes := beaconTotalWeight - failedBeaconWeight
		if b.Config.RetryBootstrap && votingStakes < b.Alpha {
			b.Ctx.Log.Debug("restarting bootstrap",
				zap.String("reason", "not enough votes received"),
				zap.Int("numBeacons", b.Beacons.Count(b.Ctx.SubnetID)),
				zap.Int("numFailedBootstrappers", b.failedAccepted.Len()),
				zap.Int("numBootstrapAttempts", b.bootstrapAttempts),
			)
			return b.Restart(ctx, false)
		}
	}

	if !b.Config.SharedCfg.Restarted {
		b.Ctx.Log.Info("bootstrapping started syncing",
			zap.Int("numVerticesInFrontier", size),
		)
	} else {
		b.Ctx.Log.Debug("bootstrapping started syncing",
			zap.Int("numVerticesInFrontier", size),
		)
	}

	return b.Bootstrapable.ForceAccepted(ctx, accepted)
}

func (b *bootstrapper) GetAcceptedFailed(ctx context.Context, nodeID ids.NodeID, requestID uint32) error {
	// ignores any late responses
	if requestID != b.Config.SharedCfg.RequestID {
		b.Ctx.Log.Debug("received out-of-sync GetAcceptedFailed message",
			zap.Stringer("nodeID", nodeID),
			zap.Uint32("expectedRequestID", b.Config.SharedCfg.RequestID),
			zap.Uint32("requestID", requestID),
		)
		return nil
	}

	// If we can't get a response from [nodeID], act as though they said that
	// they think none of the containers we sent them in GetAccepted are
	// accepted
	b.failedAccepted.Add(nodeID)
	return b.Accepted(ctx, nodeID, requestID, nil)
}

func (b *bootstrapper) Startup(ctx context.Context) error {
	beaconIDs, err := b.Beacons.Sample(b.Ctx.SubnetID, b.Config.SampleK)
	if err != nil {
		return err
	}

	b.sampledBeacons = validators.NewManager()
	b.pendingSendAcceptedFrontier.Clear()
	for _, nodeID := range beaconIDs {
		if !b.sampledBeacons.Contains(b.Ctx.SubnetID, nodeID) {
			// Invariant: We never use the TxID or BLS keys populated here.
			err = b.sampledBeacons.AddStaker(b.Ctx.SubnetID, nodeID, nil, ids.Empty, 1)
		} else {
			err = b.sampledBeacons.AddWeight(b.Ctx.SubnetID, nodeID, 1)
		}
		if err != nil {
			return err
		}
		b.pendingSendAcceptedFrontier.Add(nodeID)
	}

	b.pendingReceiveAcceptedFrontier.Clear()
	b.failedAcceptedFrontier.Clear()
	b.acceptedFrontierSet.Clear()

	b.pendingSendAccepted.Clear()
	for _, nodeID := range b.Beacons.GetValidatorIDs(b.Ctx.SubnetID) {
		b.pendingSendAccepted.Add(nodeID)
	}

	b.pendingReceiveAccepted.Clear()
	b.failedAccepted.Clear()
	b.acceptedVotes = make(map[ids.ID]uint64)

	b.bootstrapAttempts++
	if b.pendingSendAcceptedFrontier.Len() == 0 {
		b.Ctx.Log.Info("bootstrapping skipped",
			zap.String("reason", "no provided bootstraps"),
		)
		return b.Bootstrapable.ForceAccepted(ctx, nil)
	}

	b.Config.SharedCfg.RequestID++
	b.sendGetAcceptedFrontiers(ctx)
	return nil
}

func (b *bootstrapper) Restart(ctx context.Context, reset bool) error {
	// resets the attempts when we're pulling blocks/vertices we don't want to
	// fail the bootstrap at that stage
	if reset {
		b.Ctx.Log.Debug("Checking for new frontiers")

		b.Config.SharedCfg.Restarted = true
		b.bootstrapAttempts = 0
	}

	if b.bootstrapAttempts > 0 && b.bootstrapAttempts%b.RetryBootstrapWarnFrequency == 0 {
		b.Ctx.Log.Debug("check internet connection",
			zap.Int("numBootstrapAttempts", b.bootstrapAttempts),
		)
	}

	return b.Startup(ctx)
}

// Ask up to [MaxOutstandingBroadcastRequests] bootstrap validators to send
// their accepted frontier with the current accepted frontier
func (b *bootstrapper) sendGetAcceptedFrontiers(ctx context.Context) {
	vdrs := set.NewSet[ids.NodeID](1)
	for b.pendingSendAcceptedFrontier.Len() > 0 && b.pendingReceiveAcceptedFrontier.Len() < MaxOutstandingBroadcastRequests {
		vdr, _ := b.pendingSendAcceptedFrontier.Pop()
		// Add the validator to the set to send the messages to
		vdrs.Add(vdr)
		// Add the validator to send pending receipt set
		b.pendingReceiveAcceptedFrontier.Add(vdr)
	}

	if vdrs.Len() > 0 {
		b.Sender.SendGetAcceptedFrontier(ctx, vdrs, b.Config.SharedCfg.RequestID)
	}
}

// Ask up to [MaxOutstandingBroadcastRequests] bootstrap validators to send
// their filtered accepted frontier
func (b *bootstrapper) sendGetAccepted(ctx context.Context) {
	vdrs := set.NewSet[ids.NodeID](1)
	for b.pendingSendAccepted.Len() > 0 && b.pendingReceiveAccepted.Len() < MaxOutstandingBroadcastRequests {
		vdr, _ := b.pendingSendAccepted.Pop()
		// Add the validator to the set to send the messages to
		vdrs.Add(vdr)
		// Add the validator to send pending receipt set
		b.pendingReceiveAccepted.Add(vdr)
	}

	if vdrs.Len() > 0 {
		b.Ctx.Log.Debug("sent GetAccepted messages",
			zap.Int("numSent", vdrs.Len()),
			zap.Int("numPending", b.pendingSendAccepted.Len()),
		)
		b.Sender.SendGetAccepted(ctx, vdrs, b.Config.SharedCfg.RequestID, b.acceptedFrontier)
	}
}<|MERGE_RESOLUTION|>--- conflicted
+++ resolved
@@ -5,13 +5,8 @@
 
 import (
 	"context"
-<<<<<<< HEAD
 	"fmt"
-
-	stdmath "math"
-=======
 	"math"
->>>>>>> 188f2b2f
 
 	"go.uber.org/zap"
 
