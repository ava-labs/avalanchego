// Copyright (C) 2019-2021, Ava Labs, Inc. All rights reserved.
// See the file LICENSE for licensing terms.

package appsender

import (
	"context"

	"google.golang.org/protobuf/types/known/emptypb"

	"github.com/ava-labs/avalanchego/ids"
	"github.com/ava-labs/avalanchego/snow/engine/common"

	appsenderpb "github.com/ava-labs/avalanchego/proto/pb/appsender"
)

var _ appsenderpb.AppSenderServer = &Server{}

type Server struct {
	appsenderpb.UnimplementedAppSenderServer
	appSender common.AppSender
}

// NewServer returns a messenger connected to a remote channel
func NewServer(appSender common.AppSender) *Server {
	return &Server{appSender: appSender}
}

<<<<<<< HEAD
func (s *Server) SendAppRequest(_ context.Context, req *appsenderproto.SendAppRequestMsg) (*emptypb.Empty, error) {
	nodeIDs := ids.NewNodeIDSet(len(req.NodeIds))
=======
func (s *Server) SendAppRequest(_ context.Context, req *appsenderpb.SendAppRequestMsg) (*emptypb.Empty, error) {
	nodeIDs := ids.NewShortSet(len(req.NodeIds))
>>>>>>> 7b66084a
	for _, nodeIDBytes := range req.NodeIds {
		nodeID, err := ids.ToNodeID(nodeIDBytes)
		if err != nil {
			return nil, err
		}
		nodeIDs.Add(nodeID)
	}
	err := s.appSender.SendAppRequest(nodeIDs, req.RequestId, req.Request)
	return &emptypb.Empty{}, err
}

<<<<<<< HEAD
func (s *Server) SendAppResponse(_ context.Context, req *appsenderproto.SendAppResponseMsg) (*emptypb.Empty, error) {
	nodeID, err := ids.ToNodeID(req.NodeId)
=======
func (s *Server) SendAppResponse(_ context.Context, req *appsenderpb.SendAppResponseMsg) (*emptypb.Empty, error) {
	nodeID, err := ids.ToShortID(req.NodeId)
>>>>>>> 7b66084a
	if err != nil {
		return nil, err
	}
	err = s.appSender.SendAppResponse(nodeID, req.RequestId, req.Response)
	return &emptypb.Empty{}, err
}

func (s *Server) SendAppGossip(_ context.Context, req *appsenderpb.SendAppGossipMsg) (*emptypb.Empty, error) {
	err := s.appSender.SendAppGossip(req.Msg)
	return &emptypb.Empty{}, err
}

<<<<<<< HEAD
func (s *Server) SendAppGossipSpecific(_ context.Context, req *appsenderproto.SendAppGossipSpecificMsg) (*emptypb.Empty, error) {
	nodeIDs := ids.NewNodeIDSet(len(req.NodeIds))
=======
func (s *Server) SendAppGossipSpecific(_ context.Context, req *appsenderpb.SendAppGossipSpecificMsg) (*emptypb.Empty, error) {
	nodeIDs := ids.NewShortSet(len(req.NodeIds))
>>>>>>> 7b66084a
	for _, nodeIDBytes := range req.NodeIds {
		nodeID, err := ids.ToNodeID(nodeIDBytes)
		if err != nil {
			return nil, err
		}
		nodeIDs.Add(nodeID)
	}
	err := s.appSender.SendAppGossipSpecific(nodeIDs, req.Msg)
	return &emptypb.Empty{}, err
}<|MERGE_RESOLUTION|>--- conflicted
+++ resolved
@@ -26,13 +26,8 @@
 	return &Server{appSender: appSender}
 }
 
-<<<<<<< HEAD
-func (s *Server) SendAppRequest(_ context.Context, req *appsenderproto.SendAppRequestMsg) (*emptypb.Empty, error) {
+func (s *Server) SendAppRequest(_ context.Context, req *appsenderpb.SendAppRequestMsg) (*emptypb.Empty, error) {
 	nodeIDs := ids.NewNodeIDSet(len(req.NodeIds))
-=======
-func (s *Server) SendAppRequest(_ context.Context, req *appsenderpb.SendAppRequestMsg) (*emptypb.Empty, error) {
-	nodeIDs := ids.NewShortSet(len(req.NodeIds))
->>>>>>> 7b66084a
 	for _, nodeIDBytes := range req.NodeIds {
 		nodeID, err := ids.ToNodeID(nodeIDBytes)
 		if err != nil {
@@ -44,13 +39,8 @@
 	return &emptypb.Empty{}, err
 }
 
-<<<<<<< HEAD
-func (s *Server) SendAppResponse(_ context.Context, req *appsenderproto.SendAppResponseMsg) (*emptypb.Empty, error) {
+func (s *Server) SendAppResponse(_ context.Context, req *appsenderpb.SendAppResponseMsg) (*emptypb.Empty, error) {
 	nodeID, err := ids.ToNodeID(req.NodeId)
-=======
-func (s *Server) SendAppResponse(_ context.Context, req *appsenderpb.SendAppResponseMsg) (*emptypb.Empty, error) {
-	nodeID, err := ids.ToShortID(req.NodeId)
->>>>>>> 7b66084a
 	if err != nil {
 		return nil, err
 	}
@@ -63,13 +53,8 @@
 	return &emptypb.Empty{}, err
 }
 
-<<<<<<< HEAD
-func (s *Server) SendAppGossipSpecific(_ context.Context, req *appsenderproto.SendAppGossipSpecificMsg) (*emptypb.Empty, error) {
+func (s *Server) SendAppGossipSpecific(_ context.Context, req *appsenderpb.SendAppGossipSpecificMsg) (*emptypb.Empty, error) {
 	nodeIDs := ids.NewNodeIDSet(len(req.NodeIds))
-=======
-func (s *Server) SendAppGossipSpecific(_ context.Context, req *appsenderpb.SendAppGossipSpecificMsg) (*emptypb.Empty, error) {
-	nodeIDs := ids.NewShortSet(len(req.NodeIds))
->>>>>>> 7b66084a
 	for _, nodeIDBytes := range req.NodeIds {
 		nodeID, err := ids.ToNodeID(nodeIDBytes)
 		if err != nil {
