// Copyright (C) 2019-2023, Ava Labs, Inc. All rights reserved.
// See the file LICENSE for licensing terms.

package common

import (
	"context"
	"errors"
	"testing"

	"github.com/stretchr/testify/require"

	"github.com/ava-labs/avalanchego/ids"
)

var (
	_ Bootstrapable = (*BootstrapableTest)(nil)

	errForceAccepted = errors.New("unexpectedly called ForceAccepted")
	errClear         = errors.New("unexpectedly called Clear")
)

// BootstrapableTest is a test engine that supports bootstrapping
type BootstrapableTest struct {
	T *testing.T

	CantForceAccepted, CantClear bool

	ClearF         func() error
	ForceAcceptedF func(ctx context.Context, acceptedContainerIDs []ids.ID) error
}

// Default sets the default on call handling
func (b *BootstrapableTest) Default(cant bool) {
	b.CantForceAccepted = cant
}

func (b *BootstrapableTest) Clear() error {
	if b.ClearF != nil {
		return b.ClearF()
<<<<<<< HEAD
	} else if b.CantClear && b.T != nil {
		require.FailNow(b.T, errClear.Error())
	}
=======
	}
	if b.CantClear && b.T != nil {
		require.FailNow(b.T, errClear.Error())
	}
>>>>>>> f458045c
	return errClear
}

func (b *BootstrapableTest) ForceAccepted(ctx context.Context, containerIDs []ids.ID) error {
	if b.ForceAcceptedF != nil {
		return b.ForceAcceptedF(ctx, containerIDs)
<<<<<<< HEAD
	} else if b.CantForceAccepted && b.T != nil {
		require.FailNow(b.T, errForceAccepted.Error())
	}
=======
	}
	if b.CantForceAccepted && b.T != nil {
		require.FailNow(b.T, errForceAccepted.Error())
	}
>>>>>>> f458045c
	return errForceAccepted
}<|MERGE_RESOLUTION|>--- conflicted
+++ resolved
@@ -38,31 +38,19 @@
 func (b *BootstrapableTest) Clear() error {
 	if b.ClearF != nil {
 		return b.ClearF()
-<<<<<<< HEAD
-	} else if b.CantClear && b.T != nil {
-		require.FailNow(b.T, errClear.Error())
-	}
-=======
 	}
 	if b.CantClear && b.T != nil {
 		require.FailNow(b.T, errClear.Error())
 	}
->>>>>>> f458045c
 	return errClear
 }
 
 func (b *BootstrapableTest) ForceAccepted(ctx context.Context, containerIDs []ids.ID) error {
 	if b.ForceAcceptedF != nil {
 		return b.ForceAcceptedF(ctx, containerIDs)
-<<<<<<< HEAD
-	} else if b.CantForceAccepted && b.T != nil {
-		require.FailNow(b.T, errForceAccepted.Error())
-	}
-=======
 	}
 	if b.CantForceAccepted && b.T != nil {
 		require.FailNow(b.T, errForceAccepted.Error())
 	}
->>>>>>> f458045c
 	return errForceAccepted
 }