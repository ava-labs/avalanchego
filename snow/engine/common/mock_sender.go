--- conflicted
+++ resolved
@@ -166,21 +166,6 @@
 	return mr.mock.ctrl.RecordCallWithMethodType(mr.mock, "SendChits", reflect.TypeOf((*MockSender)(nil).SendChits), arg0, arg1, arg2, arg3)
 }
 
-<<<<<<< HEAD
-// SendChitsV2 mocks base method.
-func (m *MockSender) SendChitsV2(arg0 context.Context, arg1 ids.NodeID, arg2 uint32, arg3 []ids.ID, arg4 ids.ID) {
-	m.ctrl.T.Helper()
-	m.ctrl.Call(m, "SendChitsV2", arg0, arg1, arg2, arg3, arg4)
-}
-
-// SendChitsV2 indicates an expected call of SendChitsV2.
-func (mr *MockSenderMockRecorder) SendChitsV2(arg0, arg1, arg2, arg3, arg4 interface{}) *gomock.Call {
-	mr.mock.ctrl.T.Helper()
-	return mr.mock.ctrl.RecordCallWithMethodType(mr.mock, "SendChitsV2", reflect.TypeOf((*MockSender)(nil).SendChitsV2), arg0, arg1, arg2, arg3, arg4)
-}
-
-=======
->>>>>>> 75ca54f9
 // SendGet mocks base method.
 func (m *MockSender) SendGet(arg0 context.Context, arg1 ids.NodeID, arg2 uint32, arg3 ids.ID) {
 	m.ctrl.T.Helper()
@@ -254,27 +239,15 @@
 }
 
 // SendGossip mocks base method.
-<<<<<<< HEAD
-func (m *MockSender) SendGossip(arg0 context.Context, arg1 ids.ID, arg2 []byte) {
-	m.ctrl.T.Helper()
-	m.ctrl.Call(m, "SendGossip", arg0, arg1, arg2)
+func (m *MockSender) SendGossip(arg0 context.Context, arg1 []byte) {
+	m.ctrl.T.Helper()
+	m.ctrl.Call(m, "SendGossip", arg0, arg1)
 }
 
 // SendGossip indicates an expected call of SendGossip.
-func (mr *MockSenderMockRecorder) SendGossip(arg0, arg1, arg2 interface{}) *gomock.Call {
-	mr.mock.ctrl.T.Helper()
-	return mr.mock.ctrl.RecordCallWithMethodType(mr.mock, "SendGossip", reflect.TypeOf((*MockSender)(nil).SendGossip), arg0, arg1, arg2)
-=======
-func (m *MockSender) SendGossip(container []byte) {
-	m.ctrl.T.Helper()
-	m.ctrl.Call(m, "SendGossip", container)
-}
-
-// SendGossip indicates an expected call of SendGossip.
-func (mr *MockSenderMockRecorder) SendGossip(container interface{}) *gomock.Call {
-	mr.mock.ctrl.T.Helper()
-	return mr.mock.ctrl.RecordCallWithMethodType(mr.mock, "SendGossip", reflect.TypeOf((*MockSender)(nil).SendGossip), container)
->>>>>>> 75ca54f9
+func (mr *MockSenderMockRecorder) SendGossip(arg0, arg1 interface{}) *gomock.Call {
+	mr.mock.ctrl.T.Helper()
+	return mr.mock.ctrl.RecordCallWithMethodType(mr.mock, "SendGossip", reflect.TypeOf((*MockSender)(nil).SendGossip), arg0, arg1)
 }
 
 // SendPullQuery mocks base method.
@@ -290,51 +263,27 @@
 }
 
 // SendPushQuery mocks base method.
-<<<<<<< HEAD
-func (m *MockSender) SendPushQuery(arg0 context.Context, arg1 ids.NodeIDSet, arg2 uint32, arg3 ids.ID, arg4 []byte) {
-	m.ctrl.T.Helper()
-	m.ctrl.Call(m, "SendPushQuery", arg0, arg1, arg2, arg3, arg4)
+func (m *MockSender) SendPushQuery(arg0 context.Context, arg1 ids.NodeIDSet, arg2 uint32, arg3 []byte) {
+	m.ctrl.T.Helper()
+	m.ctrl.Call(m, "SendPushQuery", arg0, arg1, arg2, arg3)
 }
 
 // SendPushQuery indicates an expected call of SendPushQuery.
-func (mr *MockSenderMockRecorder) SendPushQuery(arg0, arg1, arg2, arg3, arg4 interface{}) *gomock.Call {
-	mr.mock.ctrl.T.Helper()
-	return mr.mock.ctrl.RecordCallWithMethodType(mr.mock, "SendPushQuery", reflect.TypeOf((*MockSender)(nil).SendPushQuery), arg0, arg1, arg2, arg3, arg4)
+func (mr *MockSenderMockRecorder) SendPushQuery(arg0, arg1, arg2, arg3 interface{}) *gomock.Call {
+	mr.mock.ctrl.T.Helper()
+	return mr.mock.ctrl.RecordCallWithMethodType(mr.mock, "SendPushQuery", reflect.TypeOf((*MockSender)(nil).SendPushQuery), arg0, arg1, arg2, arg3)
 }
 
 // SendPut mocks base method.
-func (m *MockSender) SendPut(arg0 context.Context, arg1 ids.NodeID, arg2 uint32, arg3 ids.ID, arg4 []byte) {
-	m.ctrl.T.Helper()
-	m.ctrl.Call(m, "SendPut", arg0, arg1, arg2, arg3, arg4)
+func (m *MockSender) SendPut(arg0 context.Context, arg1 ids.NodeID, arg2 uint32, arg3 []byte) {
+	m.ctrl.T.Helper()
+	m.ctrl.Call(m, "SendPut", arg0, arg1, arg2, arg3)
 }
 
 // SendPut indicates an expected call of SendPut.
-func (mr *MockSenderMockRecorder) SendPut(arg0, arg1, arg2, arg3, arg4 interface{}) *gomock.Call {
-	mr.mock.ctrl.T.Helper()
-	return mr.mock.ctrl.RecordCallWithMethodType(mr.mock, "SendPut", reflect.TypeOf((*MockSender)(nil).SendPut), arg0, arg1, arg2, arg3, arg4)
-=======
-func (m *MockSender) SendPushQuery(nodeIDs ids.NodeIDSet, requestID uint32, container []byte) {
-	m.ctrl.T.Helper()
-	m.ctrl.Call(m, "SendPushQuery", nodeIDs, requestID, container)
-}
-
-// SendPushQuery indicates an expected call of SendPushQuery.
-func (mr *MockSenderMockRecorder) SendPushQuery(nodeIDs, requestID, container interface{}) *gomock.Call {
-	mr.mock.ctrl.T.Helper()
-	return mr.mock.ctrl.RecordCallWithMethodType(mr.mock, "SendPushQuery", reflect.TypeOf((*MockSender)(nil).SendPushQuery), nodeIDs, requestID, container)
-}
-
-// SendPut mocks base method.
-func (m *MockSender) SendPut(nodeID ids.NodeID, requestID uint32, container []byte) {
-	m.ctrl.T.Helper()
-	m.ctrl.Call(m, "SendPut", nodeID, requestID, container)
-}
-
-// SendPut indicates an expected call of SendPut.
-func (mr *MockSenderMockRecorder) SendPut(nodeID, requestID, container interface{}) *gomock.Call {
-	mr.mock.ctrl.T.Helper()
-	return mr.mock.ctrl.RecordCallWithMethodType(mr.mock, "SendPut", reflect.TypeOf((*MockSender)(nil).SendPut), nodeID, requestID, container)
->>>>>>> 75ca54f9
+func (mr *MockSenderMockRecorder) SendPut(arg0, arg1, arg2, arg3 interface{}) *gomock.Call {
+	mr.mock.ctrl.T.Helper()
+	return mr.mock.ctrl.RecordCallWithMethodType(mr.mock, "SendPut", reflect.TypeOf((*MockSender)(nil).SendPut), arg0, arg1, arg2, arg3)
 }
 
 // SendStateSummaryFrontier mocks base method.
@@ -346,441 +295,5 @@
 // SendStateSummaryFrontier indicates an expected call of SendStateSummaryFrontier.
 func (mr *MockSenderMockRecorder) SendStateSummaryFrontier(arg0, arg1, arg2, arg3 interface{}) *gomock.Call {
 	mr.mock.ctrl.T.Helper()
-<<<<<<< HEAD
 	return mr.mock.ctrl.RecordCallWithMethodType(mr.mock, "SendStateSummaryFrontier", reflect.TypeOf((*MockSender)(nil).SendStateSummaryFrontier), arg0, arg1, arg2, arg3)
-=======
-	return mr.mock.ctrl.RecordCallWithMethodType(mr.mock, "SendStateSummaryFrontier", reflect.TypeOf((*MockSender)(nil).SendStateSummaryFrontier), nodeID, requestID, summary)
-}
-
-// MockStateSummarySender is a mock of StateSummarySender interface.
-type MockStateSummarySender struct {
-	ctrl     *gomock.Controller
-	recorder *MockStateSummarySenderMockRecorder
-}
-
-// MockStateSummarySenderMockRecorder is the mock recorder for MockStateSummarySender.
-type MockStateSummarySenderMockRecorder struct {
-	mock *MockStateSummarySender
-}
-
-// NewMockStateSummarySender creates a new mock instance.
-func NewMockStateSummarySender(ctrl *gomock.Controller) *MockStateSummarySender {
-	mock := &MockStateSummarySender{ctrl: ctrl}
-	mock.recorder = &MockStateSummarySenderMockRecorder{mock}
-	return mock
-}
-
-// EXPECT returns an object that allows the caller to indicate expected use.
-func (m *MockStateSummarySender) EXPECT() *MockStateSummarySenderMockRecorder {
-	return m.recorder
-}
-
-// SendGetStateSummaryFrontier mocks base method.
-func (m *MockStateSummarySender) SendGetStateSummaryFrontier(nodeIDs ids.NodeIDSet, requestID uint32) {
-	m.ctrl.T.Helper()
-	m.ctrl.Call(m, "SendGetStateSummaryFrontier", nodeIDs, requestID)
-}
-
-// SendGetStateSummaryFrontier indicates an expected call of SendGetStateSummaryFrontier.
-func (mr *MockStateSummarySenderMockRecorder) SendGetStateSummaryFrontier(nodeIDs, requestID interface{}) *gomock.Call {
-	mr.mock.ctrl.T.Helper()
-	return mr.mock.ctrl.RecordCallWithMethodType(mr.mock, "SendGetStateSummaryFrontier", reflect.TypeOf((*MockStateSummarySender)(nil).SendGetStateSummaryFrontier), nodeIDs, requestID)
-}
-
-// SendStateSummaryFrontier mocks base method.
-func (m *MockStateSummarySender) SendStateSummaryFrontier(nodeID ids.NodeID, requestID uint32, summary []byte) {
-	m.ctrl.T.Helper()
-	m.ctrl.Call(m, "SendStateSummaryFrontier", nodeID, requestID, summary)
-}
-
-// SendStateSummaryFrontier indicates an expected call of SendStateSummaryFrontier.
-func (mr *MockStateSummarySenderMockRecorder) SendStateSummaryFrontier(nodeID, requestID, summary interface{}) *gomock.Call {
-	mr.mock.ctrl.T.Helper()
-	return mr.mock.ctrl.RecordCallWithMethodType(mr.mock, "SendStateSummaryFrontier", reflect.TypeOf((*MockStateSummarySender)(nil).SendStateSummaryFrontier), nodeID, requestID, summary)
-}
-
-// MockAcceptedStateSummarySender is a mock of AcceptedStateSummarySender interface.
-type MockAcceptedStateSummarySender struct {
-	ctrl     *gomock.Controller
-	recorder *MockAcceptedStateSummarySenderMockRecorder
-}
-
-// MockAcceptedStateSummarySenderMockRecorder is the mock recorder for MockAcceptedStateSummarySender.
-type MockAcceptedStateSummarySenderMockRecorder struct {
-	mock *MockAcceptedStateSummarySender
-}
-
-// NewMockAcceptedStateSummarySender creates a new mock instance.
-func NewMockAcceptedStateSummarySender(ctrl *gomock.Controller) *MockAcceptedStateSummarySender {
-	mock := &MockAcceptedStateSummarySender{ctrl: ctrl}
-	mock.recorder = &MockAcceptedStateSummarySenderMockRecorder{mock}
-	return mock
-}
-
-// EXPECT returns an object that allows the caller to indicate expected use.
-func (m *MockAcceptedStateSummarySender) EXPECT() *MockAcceptedStateSummarySenderMockRecorder {
-	return m.recorder
-}
-
-// SendAcceptedStateSummary mocks base method.
-func (m *MockAcceptedStateSummarySender) SendAcceptedStateSummary(nodeID ids.NodeID, requestID uint32, summaryIDs []ids.ID) {
-	m.ctrl.T.Helper()
-	m.ctrl.Call(m, "SendAcceptedStateSummary", nodeID, requestID, summaryIDs)
-}
-
-// SendAcceptedStateSummary indicates an expected call of SendAcceptedStateSummary.
-func (mr *MockAcceptedStateSummarySenderMockRecorder) SendAcceptedStateSummary(nodeID, requestID, summaryIDs interface{}) *gomock.Call {
-	mr.mock.ctrl.T.Helper()
-	return mr.mock.ctrl.RecordCallWithMethodType(mr.mock, "SendAcceptedStateSummary", reflect.TypeOf((*MockAcceptedStateSummarySender)(nil).SendAcceptedStateSummary), nodeID, requestID, summaryIDs)
-}
-
-// SendGetAcceptedStateSummary mocks base method.
-func (m *MockAcceptedStateSummarySender) SendGetAcceptedStateSummary(nodeIDs ids.NodeIDSet, requestID uint32, heights []uint64) {
-	m.ctrl.T.Helper()
-	m.ctrl.Call(m, "SendGetAcceptedStateSummary", nodeIDs, requestID, heights)
-}
-
-// SendGetAcceptedStateSummary indicates an expected call of SendGetAcceptedStateSummary.
-func (mr *MockAcceptedStateSummarySenderMockRecorder) SendGetAcceptedStateSummary(nodeIDs, requestID, heights interface{}) *gomock.Call {
-	mr.mock.ctrl.T.Helper()
-	return mr.mock.ctrl.RecordCallWithMethodType(mr.mock, "SendGetAcceptedStateSummary", reflect.TypeOf((*MockAcceptedStateSummarySender)(nil).SendGetAcceptedStateSummary), nodeIDs, requestID, heights)
-}
-
-// MockFrontierSender is a mock of FrontierSender interface.
-type MockFrontierSender struct {
-	ctrl     *gomock.Controller
-	recorder *MockFrontierSenderMockRecorder
-}
-
-// MockFrontierSenderMockRecorder is the mock recorder for MockFrontierSender.
-type MockFrontierSenderMockRecorder struct {
-	mock *MockFrontierSender
-}
-
-// NewMockFrontierSender creates a new mock instance.
-func NewMockFrontierSender(ctrl *gomock.Controller) *MockFrontierSender {
-	mock := &MockFrontierSender{ctrl: ctrl}
-	mock.recorder = &MockFrontierSenderMockRecorder{mock}
-	return mock
-}
-
-// EXPECT returns an object that allows the caller to indicate expected use.
-func (m *MockFrontierSender) EXPECT() *MockFrontierSenderMockRecorder {
-	return m.recorder
-}
-
-// SendAcceptedFrontier mocks base method.
-func (m *MockFrontierSender) SendAcceptedFrontier(nodeID ids.NodeID, requestID uint32, containerIDs []ids.ID) {
-	m.ctrl.T.Helper()
-	m.ctrl.Call(m, "SendAcceptedFrontier", nodeID, requestID, containerIDs)
-}
-
-// SendAcceptedFrontier indicates an expected call of SendAcceptedFrontier.
-func (mr *MockFrontierSenderMockRecorder) SendAcceptedFrontier(nodeID, requestID, containerIDs interface{}) *gomock.Call {
-	mr.mock.ctrl.T.Helper()
-	return mr.mock.ctrl.RecordCallWithMethodType(mr.mock, "SendAcceptedFrontier", reflect.TypeOf((*MockFrontierSender)(nil).SendAcceptedFrontier), nodeID, requestID, containerIDs)
-}
-
-// SendGetAcceptedFrontier mocks base method.
-func (m *MockFrontierSender) SendGetAcceptedFrontier(nodeIDs ids.NodeIDSet, requestID uint32) {
-	m.ctrl.T.Helper()
-	m.ctrl.Call(m, "SendGetAcceptedFrontier", nodeIDs, requestID)
-}
-
-// SendGetAcceptedFrontier indicates an expected call of SendGetAcceptedFrontier.
-func (mr *MockFrontierSenderMockRecorder) SendGetAcceptedFrontier(nodeIDs, requestID interface{}) *gomock.Call {
-	mr.mock.ctrl.T.Helper()
-	return mr.mock.ctrl.RecordCallWithMethodType(mr.mock, "SendGetAcceptedFrontier", reflect.TypeOf((*MockFrontierSender)(nil).SendGetAcceptedFrontier), nodeIDs, requestID)
-}
-
-// MockAcceptedSender is a mock of AcceptedSender interface.
-type MockAcceptedSender struct {
-	ctrl     *gomock.Controller
-	recorder *MockAcceptedSenderMockRecorder
-}
-
-// MockAcceptedSenderMockRecorder is the mock recorder for MockAcceptedSender.
-type MockAcceptedSenderMockRecorder struct {
-	mock *MockAcceptedSender
-}
-
-// NewMockAcceptedSender creates a new mock instance.
-func NewMockAcceptedSender(ctrl *gomock.Controller) *MockAcceptedSender {
-	mock := &MockAcceptedSender{ctrl: ctrl}
-	mock.recorder = &MockAcceptedSenderMockRecorder{mock}
-	return mock
-}
-
-// EXPECT returns an object that allows the caller to indicate expected use.
-func (m *MockAcceptedSender) EXPECT() *MockAcceptedSenderMockRecorder {
-	return m.recorder
-}
-
-// SendAccepted mocks base method.
-func (m *MockAcceptedSender) SendAccepted(nodeID ids.NodeID, requestID uint32, containerIDs []ids.ID) {
-	m.ctrl.T.Helper()
-	m.ctrl.Call(m, "SendAccepted", nodeID, requestID, containerIDs)
-}
-
-// SendAccepted indicates an expected call of SendAccepted.
-func (mr *MockAcceptedSenderMockRecorder) SendAccepted(nodeID, requestID, containerIDs interface{}) *gomock.Call {
-	mr.mock.ctrl.T.Helper()
-	return mr.mock.ctrl.RecordCallWithMethodType(mr.mock, "SendAccepted", reflect.TypeOf((*MockAcceptedSender)(nil).SendAccepted), nodeID, requestID, containerIDs)
-}
-
-// SendGetAccepted mocks base method.
-func (m *MockAcceptedSender) SendGetAccepted(nodeIDs ids.NodeIDSet, requestID uint32, containerIDs []ids.ID) {
-	m.ctrl.T.Helper()
-	m.ctrl.Call(m, "SendGetAccepted", nodeIDs, requestID, containerIDs)
-}
-
-// SendGetAccepted indicates an expected call of SendGetAccepted.
-func (mr *MockAcceptedSenderMockRecorder) SendGetAccepted(nodeIDs, requestID, containerIDs interface{}) *gomock.Call {
-	mr.mock.ctrl.T.Helper()
-	return mr.mock.ctrl.RecordCallWithMethodType(mr.mock, "SendGetAccepted", reflect.TypeOf((*MockAcceptedSender)(nil).SendGetAccepted), nodeIDs, requestID, containerIDs)
-}
-
-// MockFetchSender is a mock of FetchSender interface.
-type MockFetchSender struct {
-	ctrl     *gomock.Controller
-	recorder *MockFetchSenderMockRecorder
-}
-
-// MockFetchSenderMockRecorder is the mock recorder for MockFetchSender.
-type MockFetchSenderMockRecorder struct {
-	mock *MockFetchSender
-}
-
-// NewMockFetchSender creates a new mock instance.
-func NewMockFetchSender(ctrl *gomock.Controller) *MockFetchSender {
-	mock := &MockFetchSender{ctrl: ctrl}
-	mock.recorder = &MockFetchSenderMockRecorder{mock}
-	return mock
-}
-
-// EXPECT returns an object that allows the caller to indicate expected use.
-func (m *MockFetchSender) EXPECT() *MockFetchSenderMockRecorder {
-	return m.recorder
-}
-
-// SendAncestors mocks base method.
-func (m *MockFetchSender) SendAncestors(nodeID ids.NodeID, requestID uint32, containers [][]byte) {
-	m.ctrl.T.Helper()
-	m.ctrl.Call(m, "SendAncestors", nodeID, requestID, containers)
-}
-
-// SendAncestors indicates an expected call of SendAncestors.
-func (mr *MockFetchSenderMockRecorder) SendAncestors(nodeID, requestID, containers interface{}) *gomock.Call {
-	mr.mock.ctrl.T.Helper()
-	return mr.mock.ctrl.RecordCallWithMethodType(mr.mock, "SendAncestors", reflect.TypeOf((*MockFetchSender)(nil).SendAncestors), nodeID, requestID, containers)
-}
-
-// SendGet mocks base method.
-func (m *MockFetchSender) SendGet(nodeID ids.NodeID, requestID uint32, containerID ids.ID) {
-	m.ctrl.T.Helper()
-	m.ctrl.Call(m, "SendGet", nodeID, requestID, containerID)
-}
-
-// SendGet indicates an expected call of SendGet.
-func (mr *MockFetchSenderMockRecorder) SendGet(nodeID, requestID, containerID interface{}) *gomock.Call {
-	mr.mock.ctrl.T.Helper()
-	return mr.mock.ctrl.RecordCallWithMethodType(mr.mock, "SendGet", reflect.TypeOf((*MockFetchSender)(nil).SendGet), nodeID, requestID, containerID)
-}
-
-// SendGetAncestors mocks base method.
-func (m *MockFetchSender) SendGetAncestors(nodeID ids.NodeID, requestID uint32, containerID ids.ID) {
-	m.ctrl.T.Helper()
-	m.ctrl.Call(m, "SendGetAncestors", nodeID, requestID, containerID)
-}
-
-// SendGetAncestors indicates an expected call of SendGetAncestors.
-func (mr *MockFetchSenderMockRecorder) SendGetAncestors(nodeID, requestID, containerID interface{}) *gomock.Call {
-	mr.mock.ctrl.T.Helper()
-	return mr.mock.ctrl.RecordCallWithMethodType(mr.mock, "SendGetAncestors", reflect.TypeOf((*MockFetchSender)(nil).SendGetAncestors), nodeID, requestID, containerID)
-}
-
-// SendPut mocks base method.
-func (m *MockFetchSender) SendPut(nodeID ids.NodeID, requestID uint32, container []byte) {
-	m.ctrl.T.Helper()
-	m.ctrl.Call(m, "SendPut", nodeID, requestID, container)
-}
-
-// SendPut indicates an expected call of SendPut.
-func (mr *MockFetchSenderMockRecorder) SendPut(nodeID, requestID, container interface{}) *gomock.Call {
-	mr.mock.ctrl.T.Helper()
-	return mr.mock.ctrl.RecordCallWithMethodType(mr.mock, "SendPut", reflect.TypeOf((*MockFetchSender)(nil).SendPut), nodeID, requestID, container)
-}
-
-// MockQuerySender is a mock of QuerySender interface.
-type MockQuerySender struct {
-	ctrl     *gomock.Controller
-	recorder *MockQuerySenderMockRecorder
-}
-
-// MockQuerySenderMockRecorder is the mock recorder for MockQuerySender.
-type MockQuerySenderMockRecorder struct {
-	mock *MockQuerySender
-}
-
-// NewMockQuerySender creates a new mock instance.
-func NewMockQuerySender(ctrl *gomock.Controller) *MockQuerySender {
-	mock := &MockQuerySender{ctrl: ctrl}
-	mock.recorder = &MockQuerySenderMockRecorder{mock}
-	return mock
-}
-
-// EXPECT returns an object that allows the caller to indicate expected use.
-func (m *MockQuerySender) EXPECT() *MockQuerySenderMockRecorder {
-	return m.recorder
-}
-
-// SendChits mocks base method.
-func (m *MockQuerySender) SendChits(nodeID ids.NodeID, requestID uint32, votes []ids.ID) {
-	m.ctrl.T.Helper()
-	m.ctrl.Call(m, "SendChits", nodeID, requestID, votes)
-}
-
-// SendChits indicates an expected call of SendChits.
-func (mr *MockQuerySenderMockRecorder) SendChits(nodeID, requestID, votes interface{}) *gomock.Call {
-	mr.mock.ctrl.T.Helper()
-	return mr.mock.ctrl.RecordCallWithMethodType(mr.mock, "SendChits", reflect.TypeOf((*MockQuerySender)(nil).SendChits), nodeID, requestID, votes)
-}
-
-// SendPullQuery mocks base method.
-func (m *MockQuerySender) SendPullQuery(nodeIDs ids.NodeIDSet, requestID uint32, containerID ids.ID) {
-	m.ctrl.T.Helper()
-	m.ctrl.Call(m, "SendPullQuery", nodeIDs, requestID, containerID)
-}
-
-// SendPullQuery indicates an expected call of SendPullQuery.
-func (mr *MockQuerySenderMockRecorder) SendPullQuery(nodeIDs, requestID, containerID interface{}) *gomock.Call {
-	mr.mock.ctrl.T.Helper()
-	return mr.mock.ctrl.RecordCallWithMethodType(mr.mock, "SendPullQuery", reflect.TypeOf((*MockQuerySender)(nil).SendPullQuery), nodeIDs, requestID, containerID)
-}
-
-// SendPushQuery mocks base method.
-func (m *MockQuerySender) SendPushQuery(nodeIDs ids.NodeIDSet, requestID uint32, container []byte) {
-	m.ctrl.T.Helper()
-	m.ctrl.Call(m, "SendPushQuery", nodeIDs, requestID, container)
-}
-
-// SendPushQuery indicates an expected call of SendPushQuery.
-func (mr *MockQuerySenderMockRecorder) SendPushQuery(nodeIDs, requestID, container interface{}) *gomock.Call {
-	mr.mock.ctrl.T.Helper()
-	return mr.mock.ctrl.RecordCallWithMethodType(mr.mock, "SendPushQuery", reflect.TypeOf((*MockQuerySender)(nil).SendPushQuery), nodeIDs, requestID, container)
-}
-
-// MockGossiper is a mock of Gossiper interface.
-type MockGossiper struct {
-	ctrl     *gomock.Controller
-	recorder *MockGossiperMockRecorder
-}
-
-// MockGossiperMockRecorder is the mock recorder for MockGossiper.
-type MockGossiperMockRecorder struct {
-	mock *MockGossiper
-}
-
-// NewMockGossiper creates a new mock instance.
-func NewMockGossiper(ctrl *gomock.Controller) *MockGossiper {
-	mock := &MockGossiper{ctrl: ctrl}
-	mock.recorder = &MockGossiperMockRecorder{mock}
-	return mock
-}
-
-// EXPECT returns an object that allows the caller to indicate expected use.
-func (m *MockGossiper) EXPECT() *MockGossiperMockRecorder {
-	return m.recorder
-}
-
-// SendGossip mocks base method.
-func (m *MockGossiper) SendGossip(container []byte) {
-	m.ctrl.T.Helper()
-	m.ctrl.Call(m, "SendGossip", container)
-}
-
-// SendGossip indicates an expected call of SendGossip.
-func (mr *MockGossiperMockRecorder) SendGossip(container interface{}) *gomock.Call {
-	mr.mock.ctrl.T.Helper()
-	return mr.mock.ctrl.RecordCallWithMethodType(mr.mock, "SendGossip", reflect.TypeOf((*MockGossiper)(nil).SendGossip), container)
-}
-
-// MockAppSender is a mock of AppSender interface.
-type MockAppSender struct {
-	ctrl     *gomock.Controller
-	recorder *MockAppSenderMockRecorder
-}
-
-// MockAppSenderMockRecorder is the mock recorder for MockAppSender.
-type MockAppSenderMockRecorder struct {
-	mock *MockAppSender
-}
-
-// NewMockAppSender creates a new mock instance.
-func NewMockAppSender(ctrl *gomock.Controller) *MockAppSender {
-	mock := &MockAppSender{ctrl: ctrl}
-	mock.recorder = &MockAppSenderMockRecorder{mock}
-	return mock
-}
-
-// EXPECT returns an object that allows the caller to indicate expected use.
-func (m *MockAppSender) EXPECT() *MockAppSenderMockRecorder {
-	return m.recorder
-}
-
-// SendAppGossip mocks base method.
-func (m *MockAppSender) SendAppGossip(appGossipBytes []byte) error {
-	m.ctrl.T.Helper()
-	ret := m.ctrl.Call(m, "SendAppGossip", appGossipBytes)
-	ret0, _ := ret[0].(error)
-	return ret0
-}
-
-// SendAppGossip indicates an expected call of SendAppGossip.
-func (mr *MockAppSenderMockRecorder) SendAppGossip(appGossipBytes interface{}) *gomock.Call {
-	mr.mock.ctrl.T.Helper()
-	return mr.mock.ctrl.RecordCallWithMethodType(mr.mock, "SendAppGossip", reflect.TypeOf((*MockAppSender)(nil).SendAppGossip), appGossipBytes)
-}
-
-// SendAppGossipSpecific mocks base method.
-func (m *MockAppSender) SendAppGossipSpecific(nodeIDs ids.NodeIDSet, appGossipBytes []byte) error {
-	m.ctrl.T.Helper()
-	ret := m.ctrl.Call(m, "SendAppGossipSpecific", nodeIDs, appGossipBytes)
-	ret0, _ := ret[0].(error)
-	return ret0
-}
-
-// SendAppGossipSpecific indicates an expected call of SendAppGossipSpecific.
-func (mr *MockAppSenderMockRecorder) SendAppGossipSpecific(nodeIDs, appGossipBytes interface{}) *gomock.Call {
-	mr.mock.ctrl.T.Helper()
-	return mr.mock.ctrl.RecordCallWithMethodType(mr.mock, "SendAppGossipSpecific", reflect.TypeOf((*MockAppSender)(nil).SendAppGossipSpecific), nodeIDs, appGossipBytes)
-}
-
-// SendAppRequest mocks base method.
-func (m *MockAppSender) SendAppRequest(nodeIDs ids.NodeIDSet, requestID uint32, appRequestBytes []byte) error {
-	m.ctrl.T.Helper()
-	ret := m.ctrl.Call(m, "SendAppRequest", nodeIDs, requestID, appRequestBytes)
-	ret0, _ := ret[0].(error)
-	return ret0
-}
-
-// SendAppRequest indicates an expected call of SendAppRequest.
-func (mr *MockAppSenderMockRecorder) SendAppRequest(nodeIDs, requestID, appRequestBytes interface{}) *gomock.Call {
-	mr.mock.ctrl.T.Helper()
-	return mr.mock.ctrl.RecordCallWithMethodType(mr.mock, "SendAppRequest", reflect.TypeOf((*MockAppSender)(nil).SendAppRequest), nodeIDs, requestID, appRequestBytes)
-}
-
-// SendAppResponse mocks base method.
-func (m *MockAppSender) SendAppResponse(nodeID ids.NodeID, requestID uint32, appResponseBytes []byte) error {
-	m.ctrl.T.Helper()
-	ret := m.ctrl.Call(m, "SendAppResponse", nodeID, requestID, appResponseBytes)
-	ret0, _ := ret[0].(error)
-	return ret0
-}
-
-// SendAppResponse indicates an expected call of SendAppResponse.
-func (mr *MockAppSenderMockRecorder) SendAppResponse(nodeID, requestID, appResponseBytes interface{}) *gomock.Call {
-	mr.mock.ctrl.T.Helper()
-	return mr.mock.ctrl.RecordCallWithMethodType(mr.mock, "SendAppResponse", reflect.TypeOf((*MockAppSender)(nil).SendAppResponse), nodeID, requestID, appResponseBytes)
->>>>>>> 75ca54f9
 }