// Copyright (C) 2019-2025, Ava Labs, Inc. All rights reserved.
// See the file LICENSE for licensing terms.

package gvalidators

import (
	"context"
	"errors"
	"fmt"
	"testing"

	"github.com/stretchr/testify/require"
	"go.uber.org/mock/gomock"

	"github.com/ava-labs/avalanchego/ids"
	"github.com/ava-labs/avalanchego/snow/validators"
	"github.com/ava-labs/avalanchego/snow/validators/validatorsmock"
	"github.com/ava-labs/avalanchego/snow/validators/validatorstest"
	"github.com/ava-labs/avalanchego/utils/crypto/bls"
	"github.com/ava-labs/avalanchego/utils/crypto/bls/signer/localsigner"
	"github.com/ava-labs/avalanchego/vms/rpcchainvm/grpcutils"

	pb "github.com/ava-labs/avalanchego/proto/pb/validatorstate"
)

var errCustom = errors.New("custom")

func newClient(t testing.TB, state validators.State) *Client {
	t.Helper()

	require := require.New(t)

	listener, err := grpcutils.NewListener()
	require.NoError(err)

	server := grpcutils.NewServer()
	pb.RegisterValidatorStateServer(server, NewServer(state))

	go grpcutils.Serve(listener, server)

	conn, err := grpcutils.Dial(listener.Addr().String())
	require.NoError(err)

	t.Cleanup(func() {
		server.Stop()
		_ = conn.Close()
		_ = listener.Close()
	})

	return NewClient(pb.NewValidatorStateClient(conn))
}

type testState struct {
	client *Client
	server *validatorsmock.State
}

func setupState(t testing.TB, ctrl *gomock.Controller) *testState {
	t.Helper()

	state := validatorsmock.NewState(ctrl)
	return &testState{
		client: newClient(t, state),
		server: state,
	}
}

func TestGetMinimumHeight(t *testing.T) {
	require := require.New(t)
	ctrl := gomock.NewController(t)

	state := setupState(t, ctrl)

	// Happy path
	expectedHeight := uint64(1337)
	state.server.EXPECT().GetMinimumHeight(gomock.Any()).Return(expectedHeight, nil)

	height, err := state.client.GetMinimumHeight(context.Background())
	require.NoError(err)
	require.Equal(expectedHeight, height)

	// Error path
	state.server.EXPECT().GetMinimumHeight(gomock.Any()).Return(expectedHeight, errCustom)

	_, err = state.client.GetMinimumHeight(context.Background())
	// TODO: require specific error
	require.Error(err) //nolint:forbidigo // currently returns grpc error
}

func TestGetCurrentHeight(t *testing.T) {
	require := require.New(t)
	ctrl := gomock.NewController(t)

	state := setupState(t, ctrl)

	// Happy path
	expectedHeight := uint64(1337)
	state.server.EXPECT().GetCurrentHeight(gomock.Any()).Return(expectedHeight, nil)

	height, err := state.client.GetCurrentHeight(context.Background())
	require.NoError(err)
	require.Equal(expectedHeight, height)

	// Error path
	state.server.EXPECT().GetCurrentHeight(gomock.Any()).Return(expectedHeight, errCustom)

	_, err = state.client.GetCurrentHeight(context.Background())
	// TODO: require specific error
	require.Error(err) //nolint:forbidigo // currently returns grpc error
}

func TestGetSubnetID(t *testing.T) {
	require := require.New(t)
	ctrl := gomock.NewController(t)

	state := setupState(t, ctrl)

	// Happy path
	chainID := ids.GenerateTestID()
	expectedSubnetID := ids.GenerateTestID()
	state.server.EXPECT().GetSubnetID(gomock.Any(), chainID).Return(expectedSubnetID, nil)

	subnetID, err := state.client.GetSubnetID(context.Background(), chainID)
	require.NoError(err)
	require.Equal(expectedSubnetID, subnetID)

	// Error path
	state.server.EXPECT().GetSubnetID(gomock.Any(), chainID).Return(expectedSubnetID, errCustom)

	_, err = state.client.GetSubnetID(context.Background(), chainID)
	// TODO: require specific error
	require.Error(err) //nolint:forbidigo // currently returns grpc error
}

func TestGetValidatorSet(t *testing.T) {
	require := require.New(t)
	ctrl := gomock.NewController(t)

	state := setupState(t, ctrl)

	// Happy path
	sk0, err := localsigner.New()
	require.NoError(err)
	vdr0 := &validators.GetValidatorOutput{
		NodeID:    ids.GenerateTestNodeID(),
		PublicKey: sk0.PublicKey(),
		Weight:    1,
	}

	sk1, err := localsigner.New()
	require.NoError(err)
	vdr1 := &validators.GetValidatorOutput{
		NodeID:    ids.GenerateTestNodeID(),
		PublicKey: sk1.PublicKey(),
		Weight:    2,
	}

	vdr2 := &validators.GetValidatorOutput{
		NodeID:    ids.GenerateTestNodeID(),
		PublicKey: nil,
		Weight:    3,
	}

	expectedVdrs := map[ids.NodeID]*validators.GetValidatorOutput{
		vdr0.NodeID: vdr0,
		vdr1.NodeID: vdr1,
		vdr2.NodeID: vdr2,
	}
	height := uint64(1337)
	subnetID := ids.GenerateTestID()
	state.server.EXPECT().GetValidatorSet(gomock.Any(), height, subnetID).Return(expectedVdrs, nil)

	vdrs, err := state.client.GetValidatorSet(context.Background(), height, subnetID)
	require.NoError(err)
	require.Equal(expectedVdrs, vdrs)

	// Error path
	state.server.EXPECT().GetValidatorSet(gomock.Any(), height, subnetID).Return(expectedVdrs, errCustom)

	_, err = state.client.GetValidatorSet(context.Background(), height, subnetID)
	// TODO: require specific error
	require.Error(err) //nolint:forbidigo // currently returns grpc error
}

func TestPublicKeyDeserialize(t *testing.T) {
	require := require.New(t)

	sk, err := localsigner.New()
	require.NoError(err)
	pk := sk.PublicKey()

	pkBytes := bls.PublicKeyToUncompressedBytes(pk)
	pkDe := bls.PublicKeyFromValidUncompressedBytes(pkBytes)
	require.NotNil(pkDe)
	require.Equal(pk, pkDe)
}

// BenchmarkGetValidatorSet measures the time it takes complete a gRPC client
// request based on a mocked validator set.
func BenchmarkGetValidatorSet(b *testing.B) {
	for _, size := range []int{1, 16, 32, 1024, 2048} {
		vs := setupValidatorSet(b, size)
		b.Run(fmt.Sprintf("get_validator_set_%d_validators", size), func(b *testing.B) {
			benchmarkGetValidatorSet(b, vs)
		})
	}
}

func benchmarkGetValidatorSet(b *testing.B, vs map[ids.NodeID]*validators.GetValidatorOutput) {
	require := require.New(b)
	ctrl := gomock.NewController(b)
	state := setupState(b, ctrl)

	height := uint64(1337)
	subnetID := ids.GenerateTestID()
	state.server.EXPECT().GetValidatorSet(gomock.Any(), height, subnetID).Return(vs, nil).AnyTimes()
	b.ResetTimer()
	for i := 0; i < b.N; i++ {
		_, err := state.client.GetValidatorSet(context.Background(), height, subnetID)
		require.NoError(err)
	}
	b.StopTimer()
}

func setupValidatorSet(b *testing.B, size int) map[ids.NodeID]*validators.GetValidatorOutput {
	b.Helper()

	set := make(map[ids.NodeID]*validators.GetValidatorOutput, size)
	sk, err := localsigner.New()
	require.NoError(b, err)
	pk := sk.PublicKey()
	for i := 0; i < size; i++ {
		id := ids.GenerateTestNodeID()
		set[id] = &validators.GetValidatorOutput{
			NodeID:    id,
			PublicKey: pk,
			Weight:    uint64(i),
		}
	}
	return set
}

func TestGetWarpValidatorSets(t *testing.T) {
	const height uint64 = 1337
	t.Run("error", func(t *testing.T) {
		state := &validatorstest.State{
			CantGetWarpValidatorSets: true,
		}
		c := newClient(t, state)

		_, err := c.GetWarpValidatorSets(context.Background(), height)
		require.Error(t, err) //nolint:forbidigo // returns grpc error
	})

	t.Run("valid", func(t *testing.T) {
		require := require.New(t)

		expectedVdrSets := map[ids.ID]validators.WarpSet{
			ids.GenerateTestID(): validatorstest.NewWarpSet(t, 1),
			ids.GenerateTestID(): validatorstest.NewWarpSet(t, 2),
			ids.GenerateTestID(): validatorstest.NewWarpSet(t, 3),
		}
		state := &validatorstest.State{
			GetWarpValidatorSetsF: func(ctx context.Context, h uint64) (map[ids.ID]validators.WarpSet, error) {
				require.Equal(height, h)
				return expectedVdrSets, nil
			},
		}
		c := newClient(t, state)

		vdrSets, err := c.GetWarpValidatorSets(context.Background(), height)
		require.NoError(err)
		require.Equal(expectedVdrSets, vdrSets)
	})
<<<<<<< HEAD
=======
}

func TestGetWarpValidatorSet(t *testing.T) {
	const height uint64 = 1337
	t.Run("error", func(t *testing.T) {
		state := &validatorstest.State{
			CantGetWarpValidatorSets: true,
		}
		c := newClient(t, state)

		_, err := c.GetWarpValidatorSet(context.Background(), height, ids.GenerateTestID())
		require.Error(t, err) //nolint:forbidigo // returns grpc error
	})

	t.Run("valid", func(t *testing.T) {
		require := require.New(t)

		subnetID := ids.GenerateTestID()
		expectedVdrSet := validatorstest.NewWarpSet(t, 3)
		state := &validatorstest.State{
			GetWarpValidatorSetF: func(ctx context.Context, h uint64, s ids.ID) (validators.WarpSet, error) {
				require.Equal(height, h)
				require.Equal(subnetID, s)
				return expectedVdrSet, nil
			},
		}
		c := newClient(t, state)

		vdrSet, err := c.GetWarpValidatorSet(context.Background(), height, subnetID)
		require.NoError(err)
		require.Equal(expectedVdrSet, vdrSet)
	})
>>>>>>> 8494227a
}<|MERGE_RESOLUTION|>--- conflicted
+++ resolved
@@ -272,8 +272,6 @@
 		require.NoError(err)
 		require.Equal(expectedVdrSets, vdrSets)
 	})
-<<<<<<< HEAD
-=======
 }
 
 func TestGetWarpValidatorSet(t *testing.T) {
@@ -306,5 +304,4 @@
 		require.NoError(err)
 		require.Equal(expectedVdrSet, vdrSet)
 	})
->>>>>>> 8494227a
 }