--- conflicted
+++ resolved
@@ -92,22 +92,9 @@
 	s := NewSet()
 	m.Add(subnetID, s)
 
-<<<<<<< HEAD
 	require.False(Contains(m, subnetID, nodeID))
-
 	require.NoError(Add(m, subnetID, nodeID, nil, ids.Empty, 1))
 	require.True(Contains(m, subnetID, nodeID))
-=======
-	contains = Contains(m, subnetID, nodeID)
-	require.False(contains)
-
-	require.NoError(Add(m, subnetID, nodeID, nil, ids.Empty, 1))
-
-	contains = Contains(m, subnetID, nodeID)
-	require.True(contains)
-
-	require.NoError(RemoveWeight(m, subnetID, nodeID, 1))
->>>>>>> b30352c3
 
 	require.NoError(RemoveWeight(m, subnetID, nodeID, 1))
 	require.False(Contains(m, subnetID, nodeID))
