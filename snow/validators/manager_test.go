// Copyright (C) 2019-2023, Ava Labs, Inc. All rights reserved.
// See the file LICENSE for licensing terms.

package validators

import (
	"testing"

	"github.com/stretchr/testify/require"

	"github.com/ava-labs/avalanchego/ids"
)

func TestAdd(t *testing.T) {
	require := require.New(t)

	m := NewManager()

	subnetID := ids.GenerateTestID()
	nodeID := ids.GenerateTestNodeID()

	err := Add(m, subnetID, nodeID, nil, ids.Empty, 1)
	require.ErrorIs(err, errMissingValidators)

	s := NewSet()
	m.Add(subnetID, s)

	require.NoError(Add(m, subnetID, nodeID, nil, ids.Empty, 1))

	require.Equal(uint64(1), s.Weight())
}

func TestAddWeight(t *testing.T) {
	require := require.New(t)

	m := NewManager()

	subnetID := ids.GenerateTestID()
	nodeID := ids.GenerateTestNodeID()

	err := AddWeight(m, subnetID, nodeID, 1)
	require.ErrorIs(err, errMissingValidators)

	s := NewSet()
	m.Add(subnetID, s)

	err = AddWeight(m, subnetID, nodeID, 1)
	require.ErrorIs(err, errMissingValidator)

	require.NoError(Add(m, subnetID, nodeID, nil, ids.Empty, 1))

	require.NoError(AddWeight(m, subnetID, nodeID, 1))

<<<<<<< HEAD
	weight := s.Weight()
	require.Equal(uint64(2), weight)
=======
	require.Equal(uint64(2), s.Weight())
>>>>>>> b3a07d8b
}

func TestRemoveWeight(t *testing.T) {
	require := require.New(t)

	m := NewManager()

	subnetID := ids.GenerateTestID()
	nodeID := ids.GenerateTestNodeID()

	require.ErrorIs(RemoveWeight(m, subnetID, nodeID, 1), errMissingValidators)

	s := NewSet()
	m.Add(subnetID, s)

	require.NoError(Add(m, subnetID, nodeID, nil, ids.Empty, 2))

	require.NoError(RemoveWeight(m, subnetID, nodeID, 1))

	require.Equal(uint64(1), s.Weight())

	require.NoError(RemoveWeight(m, subnetID, nodeID, 1))

	require.Zero(s.Weight())
}

func TestContains(t *testing.T) {
	require := require.New(t)

	m := NewManager()

	subnetID := ids.GenerateTestID()
	nodeID := ids.GenerateTestNodeID()

	require.False(Contains(m, subnetID, nodeID))

	s := NewSet()
	m.Add(subnetID, s)

	require.False(Contains(m, subnetID, nodeID))

	require.NoError(Add(m, subnetID, nodeID, nil, ids.Empty, 1))
	require.True(Contains(m, subnetID, nodeID))

	require.NoError(RemoveWeight(m, subnetID, nodeID, 1))
	require.False(Contains(m, subnetID, nodeID))
}<|MERGE_RESOLUTION|>--- conflicted
+++ resolved
@@ -51,12 +51,7 @@
 
 	require.NoError(AddWeight(m, subnetID, nodeID, 1))
 
-<<<<<<< HEAD
-	weight := s.Weight()
-	require.Equal(uint64(2), weight)
-=======
 	require.Equal(uint64(2), s.Weight())
->>>>>>> b3a07d8b
 }
 
 func TestRemoveWeight(t *testing.T) {
