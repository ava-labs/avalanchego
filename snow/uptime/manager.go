// Copyright (C) 2019-2024, Ava Labs, Inc. All rights reserved.
// See the file LICENSE for licensing terms.

package uptime

import (
	"errors"
	"time"

	"github.com/ava-labs/avalanchego/database"
	"github.com/ava-labs/avalanchego/ids"
	"github.com/ava-labs/avalanchego/utils/timer/mockable"
)

var _ Manager = (*manager)(nil)

var (
	errAlreadyStartedTracking = errors.New("already started tracking")
	errNotStartedTracking     = errors.New("not started tracking")
)

type Manager interface {
	Tracker
	Calculator
}

type Tracker interface {
	StartTracking(nodeIDs []ids.NodeID) error
	StopTracking(nodeIDs []ids.NodeID) error
<<<<<<< HEAD
=======
	StartedTracking() bool
>>>>>>> c55a0117

	Connect(nodeID ids.NodeID) error
	IsConnected(nodeID ids.NodeID) bool
	Disconnect(nodeID ids.NodeID) error
}

type Calculator interface {
	CalculateUptime(nodeID ids.NodeID) (time.Duration, time.Time, error)
	CalculateUptimePercent(nodeID ids.NodeID) (float64, error)
	// CalculateUptimePercentFrom expects [startTime] to be truncated (floored) to the nearest second
	CalculateUptimePercentFrom(nodeID ids.NodeID, startTime time.Time) (float64, error)
}

type manager struct {
	// Used to get time. Useful for faking time during tests.
	clock *mockable.Clock

	state       State
	connections map[ids.NodeID]time.Time // nodeID  -> connected at
	// Whether we have started tracking the uptime of the nodes
	// This is used to avoid setting the uptime before we have started tracking
	startedTracking bool
}

func NewManager(state State, clk *mockable.Clock) Manager {
	return &manager{
		clock:       clk,
		state:       state,
		connections: make(map[ids.NodeID]time.Time),
	}
}

func (m *manager) StartTracking(nodeIDs []ids.NodeID) error {
<<<<<<< HEAD
	now := m.clock.UnixTime()
	for _, nodeID := range nodeIDs {
		upDuration, lastUpdated, err := m.state.GetUptime(nodeID)
		if err != nil {
			return err
		}

		// If we are in a weird reality where time has moved backwards, then we
		// shouldn't modify the validator's uptime.
		if now.Before(lastUpdated) {
			continue
		}

		durationOffline := now.Sub(lastUpdated)
		newUpDuration := upDuration + durationOffline
		if err := m.state.SetUptime(nodeID, newUpDuration, now); err != nil {
			return err
		}
	}
=======
	if m.startedTracking {
		return errAlreadyStartedTracking
	}

	for _, nodeID := range nodeIDs {
		if err := m.updateUptime(nodeID); err != nil {
			return err
		}
	}

>>>>>>> c55a0117
	m.startedTracking = true
	return nil
}

func (m *manager) StopTracking(nodeIDs []ids.NodeID) error {
<<<<<<< HEAD
	// TODO: this was not here before, should we add it?
	if !m.startedTracking {
		return nil
	}
	defer func() {
		m.startedTracking = false
	}()
	now := m.clock.UnixTime()
	for _, nodeID := range nodeIDs {
		// If the node is already connected, then we can just
		// update the uptime in the state and remove the connection
		if _, isConnected := m.connections[nodeID]; isConnected {
			if err := m.disconnect(nodeID); err != nil {
				return err
			}
			continue
		}

		// if the node is not connected, then we need to update
		// the uptime in the state from the last time the node was connected to current time.
		upDuration, lastUpdated, err := m.state.GetUptime(nodeID)
		if err != nil {
			return err
		}

		// If we are in a weird reality where time has moved backwards, then we
		// shouldn't modify the validator's uptime.
		if now.Before(lastUpdated) {
			continue
		}

		if err := m.state.SetUptime(nodeID, upDuration, now); err != nil {
=======
	if !m.startedTracking {
		return errNotStartedTracking
	}

	for _, nodeID := range nodeIDs {
		if err := m.updateUptime(nodeID); err != nil {
>>>>>>> c55a0117
			return err
		}
	}

	m.startedTracking = false
	return nil
}

<<<<<<< HEAD
=======
func (m *manager) StartedTracking() bool {
	return m.startedTracking
}

>>>>>>> c55a0117
func (m *manager) Connect(nodeID ids.NodeID) error {
	m.connections[nodeID] = m.clock.UnixTime()
	return nil
}

func (m *manager) IsConnected(nodeID ids.NodeID) bool {
	_, connected := m.connections[nodeID]
	return connected
}

func (m *manager) Disconnect(nodeID ids.NodeID) error {
<<<<<<< HEAD
	return m.disconnect(nodeID)
}

func (m *manager) disconnect(nodeID ids.NodeID) error {
	if err := m.updateUptime(nodeID); err != nil {
		return err
	}
	// TODO: shall we delete the connection regardless of the error?
	delete(m.connections, nodeID)
	return nil
=======
	defer delete(m.connections, nodeID)

	if !m.startedTracking {
		return nil
	}

	return m.updateUptime(nodeID)
>>>>>>> c55a0117
}

func (m *manager) CalculateUptime(nodeID ids.NodeID) (time.Duration, time.Time, error) {
	upDuration, lastUpdated, err := m.state.GetUptime(nodeID)
	if err != nil {
		return 0, time.Time{}, err
	}

	now := m.clock.UnixTime()
	// If we are in a weird reality where time has gone backwards, make sure
	// that we don't double count or delete any uptime.
	if now.Before(lastUpdated) {
		return upDuration, lastUpdated, nil
	}

<<<<<<< HEAD
=======
	// If we haven't started tracking, then we assume that the node has been
	// online since their last update.
>>>>>>> c55a0117
	if !m.startedTracking {
		durationOffline := now.Sub(lastUpdated)
		newUpDuration := upDuration + durationOffline
		return newUpDuration, now, nil
	}

<<<<<<< HEAD
=======
	// If we are tracking and they aren't connected, they have been offline
	// since their last update.
>>>>>>> c55a0117
	timeConnected, isConnected := m.connections[nodeID]
	if !isConnected {
		return upDuration, now, nil
	}

	// The time the peer connected needs to be adjusted to ensure no time period
	// is double counted.
	if timeConnected.Before(lastUpdated) {
		timeConnected = lastUpdated
	}

	// If we are in a weird reality where time has gone backwards, make sure
	// that we don't double count or delete any uptime.
	if now.Before(timeConnected) {
		return upDuration, now, nil
	}

	// Increase the uptimes by the amount of time this node has been running
	// since the last time it's uptime was written to disk.
	durationConnected := now.Sub(timeConnected)
	newUpDuration := upDuration + durationConnected
	return newUpDuration, now, nil
}

func (m *manager) CalculateUptimePercent(nodeID ids.NodeID) (float64, error) {
	startTime, err := m.state.GetStartTime(nodeID)
	if err != nil {
		return 0, err
	}
	return m.CalculateUptimePercentFrom(nodeID, startTime)
}

func (m *manager) CalculateUptimePercentFrom(nodeID ids.NodeID, startTime time.Time) (float64, error) {
	upDuration, now, err := m.CalculateUptime(nodeID)
	if err != nil {
		return 0, err
	}
	bestPossibleUpDuration := now.Sub(startTime)
	if bestPossibleUpDuration == 0 {
		return 1, nil
	}
	uptime := float64(upDuration) / float64(bestPossibleUpDuration)
	return uptime, nil
}

<<<<<<< HEAD
// updateUptime updates the uptime of the node on the state by the amount
// of time that the node has been connected.
func (m *manager) updateUptime(nodeID ids.NodeID) error {
	if !m.startedTracking {
		return nil
	}
=======
// updateUptime updates the uptime of the node on the state by the amount of
// time that the node has been connected.
func (m *manager) updateUptime(nodeID ids.NodeID) error {
>>>>>>> c55a0117
	newDuration, newLastUpdated, err := m.CalculateUptime(nodeID)
	if err == database.ErrNotFound {
		// We don't track the uptimes of non-validators.
		return nil
	}
	if err != nil {
		return err
	}

	return m.state.SetUptime(nodeID, newDuration, newLastUpdated)
}<|MERGE_RESOLUTION|>--- conflicted
+++ resolved
@@ -27,10 +27,7 @@
 type Tracker interface {
 	StartTracking(nodeIDs []ids.NodeID) error
 	StopTracking(nodeIDs []ids.NodeID) error
-<<<<<<< HEAD
-=======
 	StartedTracking() bool
->>>>>>> c55a0117
 
 	Connect(nodeID ids.NodeID) error
 	IsConnected(nodeID ids.NodeID) bool
@@ -64,27 +61,6 @@
 }
 
 func (m *manager) StartTracking(nodeIDs []ids.NodeID) error {
-<<<<<<< HEAD
-	now := m.clock.UnixTime()
-	for _, nodeID := range nodeIDs {
-		upDuration, lastUpdated, err := m.state.GetUptime(nodeID)
-		if err != nil {
-			return err
-		}
-
-		// If we are in a weird reality where time has moved backwards, then we
-		// shouldn't modify the validator's uptime.
-		if now.Before(lastUpdated) {
-			continue
-		}
-
-		durationOffline := now.Sub(lastUpdated)
-		newUpDuration := upDuration + durationOffline
-		if err := m.state.SetUptime(nodeID, newUpDuration, now); err != nil {
-			return err
-		}
-	}
-=======
 	if m.startedTracking {
 		return errAlreadyStartedTracking
 	}
@@ -95,53 +71,17 @@
 		}
 	}
 
->>>>>>> c55a0117
 	m.startedTracking = true
 	return nil
 }
 
 func (m *manager) StopTracking(nodeIDs []ids.NodeID) error {
-<<<<<<< HEAD
-	// TODO: this was not here before, should we add it?
-	if !m.startedTracking {
-		return nil
-	}
-	defer func() {
-		m.startedTracking = false
-	}()
-	now := m.clock.UnixTime()
-	for _, nodeID := range nodeIDs {
-		// If the node is already connected, then we can just
-		// update the uptime in the state and remove the connection
-		if _, isConnected := m.connections[nodeID]; isConnected {
-			if err := m.disconnect(nodeID); err != nil {
-				return err
-			}
-			continue
-		}
-
-		// if the node is not connected, then we need to update
-		// the uptime in the state from the last time the node was connected to current time.
-		upDuration, lastUpdated, err := m.state.GetUptime(nodeID)
-		if err != nil {
-			return err
-		}
-
-		// If we are in a weird reality where time has moved backwards, then we
-		// shouldn't modify the validator's uptime.
-		if now.Before(lastUpdated) {
-			continue
-		}
-
-		if err := m.state.SetUptime(nodeID, upDuration, now); err != nil {
-=======
 	if !m.startedTracking {
 		return errNotStartedTracking
 	}
 
 	for _, nodeID := range nodeIDs {
 		if err := m.updateUptime(nodeID); err != nil {
->>>>>>> c55a0117
 			return err
 		}
 	}
@@ -150,13 +90,10 @@
 	return nil
 }
 
-<<<<<<< HEAD
-=======
 func (m *manager) StartedTracking() bool {
 	return m.startedTracking
 }
 
->>>>>>> c55a0117
 func (m *manager) Connect(nodeID ids.NodeID) error {
 	m.connections[nodeID] = m.clock.UnixTime()
 	return nil
@@ -168,18 +105,6 @@
 }
 
 func (m *manager) Disconnect(nodeID ids.NodeID) error {
-<<<<<<< HEAD
-	return m.disconnect(nodeID)
-}
-
-func (m *manager) disconnect(nodeID ids.NodeID) error {
-	if err := m.updateUptime(nodeID); err != nil {
-		return err
-	}
-	// TODO: shall we delete the connection regardless of the error?
-	delete(m.connections, nodeID)
-	return nil
-=======
 	defer delete(m.connections, nodeID)
 
 	if !m.startedTracking {
@@ -187,7 +112,6 @@
 	}
 
 	return m.updateUptime(nodeID)
->>>>>>> c55a0117
 }
 
 func (m *manager) CalculateUptime(nodeID ids.NodeID) (time.Duration, time.Time, error) {
@@ -203,22 +127,16 @@
 		return upDuration, lastUpdated, nil
 	}
 
-<<<<<<< HEAD
-=======
 	// If we haven't started tracking, then we assume that the node has been
 	// online since their last update.
->>>>>>> c55a0117
 	if !m.startedTracking {
 		durationOffline := now.Sub(lastUpdated)
 		newUpDuration := upDuration + durationOffline
 		return newUpDuration, now, nil
 	}
 
-<<<<<<< HEAD
-=======
 	// If we are tracking and they aren't connected, they have been offline
 	// since their last update.
->>>>>>> c55a0117
 	timeConnected, isConnected := m.connections[nodeID]
 	if !isConnected {
 		return upDuration, now, nil
@@ -264,18 +182,9 @@
 	return uptime, nil
 }
 
-<<<<<<< HEAD
-// updateUptime updates the uptime of the node on the state by the amount
-// of time that the node has been connected.
-func (m *manager) updateUptime(nodeID ids.NodeID) error {
-	if !m.startedTracking {
-		return nil
-	}
-=======
 // updateUptime updates the uptime of the node on the state by the amount of
 // time that the node has been connected.
 func (m *manager) updateUptime(nodeID ids.NodeID) error {
->>>>>>> c55a0117
 	newDuration, newLastUpdated, err := m.CalculateUptime(nodeID)
 	if err == database.ErrNotFound {
 		// We don't track the uptimes of non-validators.
