--- conflicted
+++ resolved
@@ -284,18 +284,7 @@
     RequestID 0:
         waiting on Bag[ids.NodeID]: (Size = 1)
             NodeID-6HgC8KRBEhXYbF4riJyJFLSHt37UNuRt: 1
-<<<<<<< HEAD
-        received Bag: (Size = 0)`
+		received Bag[ids.ID]: (Size = 0)`
 	require.True(s.Add(0, vdrs))
 	require.Equal(expected, s.String())
-=======
-        received Bag[ids.ID]: (Size = 0)`
-	if !s.Add(0, vdrs) {
-		t.Fatalf("Should have been able to add a new poll")
-	} else if str := s.String(); expected != str {
-		t.Fatalf("Set return wrong string, Expected:\n%s\nReturned:\n%s",
-			expected,
-			str)
-	}
->>>>>>> b157612a
 }