--- conflicted
+++ resolved
@@ -4,12 +4,8 @@
 package snowman
 
 import (
-<<<<<<< HEAD
-	"github.com/ava-labs/gecko/ids"
-	"github.com/ava-labs/gecko/snow/choices"
-=======
+	"github.com/ava-labs/avalanche-go/ids"
 	"github.com/ava-labs/avalanche-go/snow/choices"
->>>>>>> d7f5f2db
 )
 
 // Block is a possible decision that dictates the next canonical block.
