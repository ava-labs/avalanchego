// Copyright (C) 2019-2023, Ava Labs, Inc. All rights reserved.
// See the file LICENSE for licensing terms.

package snowman

import (
	"context"
	"errors"
	"path"
	"reflect"
	"runtime"
	"strings"
	"testing"
	"time"

	"github.com/prometheus/client_golang/prometheus"

	"github.com/stretchr/testify/require"

	"github.com/ava-labs/avalanchego/ids"
	"github.com/ava-labs/avalanchego/snow"
	"github.com/ava-labs/avalanchego/snow/choices"
	"github.com/ava-labs/avalanchego/snow/consensus/snowball"
	"github.com/ava-labs/avalanchego/utils/bag"
	"github.com/ava-labs/avalanchego/utils/sampler"
)

type testFunc func(*testing.T, Factory)

var (
	GenesisID        = ids.Empty.Prefix(0)
	GenesisHeight    = uint64(0)
	GenesisTimestamp = time.Unix(1, 0)
	Genesis          = &TestBlock{TestDecidable: choices.TestDecidable{
		IDV:     GenesisID,
		StatusV: choices.Accepted,
	}}

	testFuncs = []testFunc{
		InitializeTest,
		NumProcessingTest,
		AddToTailTest,
		AddToNonTailTest,
		AddToUnknownTest,
		StatusOrProcessingPreviouslyAcceptedTest,
		StatusOrProcessingPreviouslyRejectedTest,
		StatusOrProcessingUnissuedTest,
		StatusOrProcessingIssuedTest,
		RecordPollAcceptSingleBlockTest,
		RecordPollAcceptAndRejectTest,
		RecordPollSplitVoteNoChangeTest,
		RecordPollWhenFinalizedTest,
		RecordPollRejectTransitivelyTest,
		RecordPollTransitivelyResetConfidenceTest,
		RecordPollInvalidVoteTest,
		RecordPollTransitiveVotingTest,
		RecordPollDivergedVotingTest,
		RecordPollDivergedVotingWithNoConflictingBitTest,
		RecordPollChangePreferredChainTest,
		MetricsProcessingErrorTest,
		MetricsAcceptedErrorTest,
		MetricsRejectedErrorTest,
		ErrorOnInitialRejectionTest,
		ErrorOnAcceptTest,
		ErrorOnRejectSiblingTest,
		ErrorOnTransitiveRejectionTest,
		RandomizedConsistencyTest,
		ErrorOnAddDecidedBlock,
		ErrorOnAddDuplicateBlockID,
	}

	errTest = errors.New("non-nil error")
)

// Execute all tests against a consensus implementation
func runConsensusTests(t *testing.T, factory Factory) {
	for _, test := range testFuncs {
		t.Run(getTestName(test), func(tt *testing.T) {
			test(tt, factory)
		})
	}
}

func getTestName(i interface{}) string {
	return strings.Split(path.Base(runtime.FuncForPC(reflect.ValueOf(i).Pointer()).Name()), ".")[1]
}

// Make sure that initialize sets the state correctly
func InitializeTest(t *testing.T, factory Factory) {
	require := require.New(t)

	sm := factory.New()

	ctx := snow.DefaultConsensusContextTest()
	params := snowball.Parameters{
		K:                     1,
		Alpha:                 1,
		BetaVirtuous:          3,
		BetaRogue:             5,
		ConcurrentRepolls:     1,
		OptimalProcessing:     1,
		MaxOutstandingItems:   1,
		MaxItemProcessingTime: 1,
	}

	require.NoError(sm.Initialize(ctx, params, GenesisID, GenesisHeight, GenesisTimestamp))

	require.Equal(GenesisID, sm.Preference())
	require.True(sm.Finalized())
}

// Make sure that the number of processing blocks is tracked correctly
func NumProcessingTest(t *testing.T, factory Factory) {
	require := require.New(t)

	sm := factory.New()

	ctx := snow.DefaultConsensusContextTest()
	params := snowball.Parameters{
		K:                     1,
		Alpha:                 1,
		BetaVirtuous:          1,
		BetaRogue:             1,
		ConcurrentRepolls:     1,
		OptimalProcessing:     1,
		MaxOutstandingItems:   1,
		MaxItemProcessingTime: 1,
	}
	require.NoError(sm.Initialize(ctx, params, GenesisID, GenesisHeight, GenesisTimestamp))

	block := &TestBlock{
		TestDecidable: choices.TestDecidable{
			IDV:     ids.Empty.Prefix(1),
			StatusV: choices.Processing,
		},
		ParentV: Genesis.IDV,
		HeightV: Genesis.HeightV + 1,
	}

	require.Zero(sm.NumProcessing())

	// Adding to the previous preference will update the preference
	require.NoError(sm.Add(context.Background(), block))

	require.Equal(1, sm.NumProcessing())

	votes := bag.Bag[ids.ID]{}
	votes.Add(block.ID())
	require.NoError(sm.RecordPoll(context.Background(), votes))

	require.Zero(sm.NumProcessing())
}

// Make sure that adding a block to the tail updates the preference
func AddToTailTest(t *testing.T, factory Factory) {
	require := require.New(t)

	sm := factory.New()

	ctx := snow.DefaultConsensusContextTest()
	params := snowball.Parameters{
		K:                     1,
		Alpha:                 1,
		BetaVirtuous:          3,
		BetaRogue:             5,
		ConcurrentRepolls:     1,
		OptimalProcessing:     1,
		MaxOutstandingItems:   1,
		MaxItemProcessingTime: 1,
	}
	require.NoError(sm.Initialize(ctx, params, GenesisID, GenesisHeight, GenesisTimestamp))

	block := &TestBlock{
		TestDecidable: choices.TestDecidable{
			IDV:     ids.Empty.Prefix(1),
			StatusV: choices.Processing,
		},
		ParentV: Genesis.IDV,
		HeightV: Genesis.HeightV + 1,
	}

	// Adding to the previous preference will update the preference
	require.NoError(sm.Add(context.Background(), block))
	require.Equal(block.ID(), sm.Preference())
	require.True(sm.IsPreferred(block))
}

// Make sure that adding a block not to the tail doesn't change the preference
func AddToNonTailTest(t *testing.T, factory Factory) {
	require := require.New(t)

	sm := factory.New()

	ctx := snow.DefaultConsensusContextTest()
	params := snowball.Parameters{
		K:                     1,
		Alpha:                 1,
		BetaVirtuous:          3,
		BetaRogue:             5,
		ConcurrentRepolls:     1,
		OptimalProcessing:     1,
		MaxOutstandingItems:   1,
		MaxItemProcessingTime: 1,
	}
	require.NoError(sm.Initialize(ctx, params, GenesisID, GenesisHeight, GenesisTimestamp))

	firstBlock := &TestBlock{
		TestDecidable: choices.TestDecidable{
			IDV:     ids.Empty.Prefix(1),
			StatusV: choices.Processing,
		},
		ParentV: Genesis.IDV,
		HeightV: Genesis.HeightV + 1,
	}
	secondBlock := &TestBlock{
		TestDecidable: choices.TestDecidable{
			IDV:     ids.Empty.Prefix(2),
			StatusV: choices.Processing,
		},
		ParentV: Genesis.IDV,
		HeightV: Genesis.HeightV + 1,
	}

	// Adding to the previous preference will update the preference
	require.NoError(sm.Add(context.Background(), firstBlock))
	require.Equal(firstBlock.IDV, sm.Preference())

	// Adding to something other than the previous preference won't update the
	// preference
	require.NoError(sm.Add(context.Background(), secondBlock))
	require.Equal(firstBlock.IDV, sm.Preference())
}

// Make sure that adding a block that is detached from the rest of the tree
// rejects the block
func AddToUnknownTest(t *testing.T, factory Factory) {
	require := require.New(t)

	sm := factory.New()

	ctx := snow.DefaultConsensusContextTest()
	params := snowball.Parameters{
		K:                     1,
		Alpha:                 1,
		BetaVirtuous:          3,
		BetaRogue:             5,
		ConcurrentRepolls:     1,
		OptimalProcessing:     1,
		MaxOutstandingItems:   1,
		MaxItemProcessingTime: 1,
	}
	require.NoError(sm.Initialize(ctx, params, GenesisID, GenesisHeight, GenesisTimestamp))

	parent := &TestBlock{TestDecidable: choices.TestDecidable{
		IDV:     ids.Empty.Prefix(1),
		StatusV: choices.Unknown,
	}}

	block := &TestBlock{
		TestDecidable: choices.TestDecidable{
			IDV:     ids.Empty.Prefix(2),
			StatusV: choices.Processing,
		},
		ParentV: parent.IDV,
		HeightV: parent.HeightV + 1,
	}

	// Adding a block with an unknown parent means the parent must have already
	// been rejected. Therefore the block should be immediately rejected
	require.NoError(sm.Add(context.Background(), block))
	require.Equal(GenesisID, sm.Preference())
	require.Equal(choices.Rejected, block.Status())
}

func StatusOrProcessingPreviouslyAcceptedTest(t *testing.T, factory Factory) {
	require := require.New(t)

	sm := factory.New()

	ctx := snow.DefaultConsensusContextTest()
	params := snowball.Parameters{
		K:                     1,
		Alpha:                 1,
		BetaVirtuous:          3,
		BetaRogue:             5,
		ConcurrentRepolls:     1,
		OptimalProcessing:     1,
		MaxOutstandingItems:   1,
		MaxItemProcessingTime: 1,
	}
	require.NoError(sm.Initialize(ctx, params, GenesisID, GenesisHeight, GenesisTimestamp))

	require.Equal(choices.Accepted, Genesis.Status())
	require.False(sm.Processing(Genesis.ID()))
	require.True(sm.Decided(Genesis))
	require.True(sm.IsPreferred(Genesis))
}

func StatusOrProcessingPreviouslyRejectedTest(t *testing.T, factory Factory) {
	require := require.New(t)

	sm := factory.New()

	ctx := snow.DefaultConsensusContextTest()
	params := snowball.Parameters{
		K:                     1,
		Alpha:                 1,
		BetaVirtuous:          3,
		BetaRogue:             5,
		ConcurrentRepolls:     1,
		OptimalProcessing:     1,
		MaxOutstandingItems:   1,
		MaxItemProcessingTime: 1,
	}
	require.NoError(sm.Initialize(ctx, params, GenesisID, GenesisHeight, GenesisTimestamp))

	block := &TestBlock{
		TestDecidable: choices.TestDecidable{
			IDV:     ids.Empty.Prefix(1),
			StatusV: choices.Rejected,
		},
		ParentV: Genesis.IDV,
		HeightV: Genesis.HeightV + 1,
	}

<<<<<<< HEAD
	require.NotEqual(choices.Accepted, block.Status())
=======
	require.Equal(choices.Rejected, block.Status())
>>>>>>> f458045c
	require.False(sm.Processing(block.ID()))
	require.True(sm.Decided(block))
	require.False(sm.IsPreferred(block))
}

func StatusOrProcessingUnissuedTest(t *testing.T, factory Factory) {
	require := require.New(t)

	sm := factory.New()

	ctx := snow.DefaultConsensusContextTest()
	params := snowball.Parameters{
		K:                     1,
		Alpha:                 1,
		BetaVirtuous:          3,
		BetaRogue:             5,
		ConcurrentRepolls:     1,
		OptimalProcessing:     1,
		MaxOutstandingItems:   1,
		MaxItemProcessingTime: 1,
	}
	require.NoError(sm.Initialize(ctx, params, GenesisID, GenesisHeight, GenesisTimestamp))

	block := &TestBlock{
		TestDecidable: choices.TestDecidable{
			IDV:     ids.Empty.Prefix(1),
			StatusV: choices.Processing,
		},
		ParentV: Genesis.IDV,
		HeightV: Genesis.HeightV + 1,
	}

	require.Equal(choices.Processing, block.Status())
	require.False(sm.Processing(block.ID()))
	require.False(sm.Decided(block))
	require.False(sm.IsPreferred(block))
}

func StatusOrProcessingIssuedTest(t *testing.T, factory Factory) {
	require := require.New(t)

	sm := factory.New()

	ctx := snow.DefaultConsensusContextTest()
	params := snowball.Parameters{
		K:                     1,
		Alpha:                 1,
		BetaVirtuous:          3,
		BetaRogue:             5,
		ConcurrentRepolls:     1,
		OptimalProcessing:     1,
		MaxOutstandingItems:   1,
		MaxItemProcessingTime: 1,
	}
	require.NoError(sm.Initialize(ctx, params, GenesisID, GenesisHeight, GenesisTimestamp))

	block := &TestBlock{
		TestDecidable: choices.TestDecidable{
			IDV:     ids.Empty.Prefix(1),
			StatusV: choices.Processing,
		},
		ParentV: Genesis.IDV,
		HeightV: Genesis.HeightV + 1,
	}

	require.NoError(sm.Add(context.Background(), block))
<<<<<<< HEAD
	require.NotEqual(choices.Accepted, block.Status())
=======
	require.Equal(choices.Processing, block.Status())
>>>>>>> f458045c
	require.True(sm.Processing(block.ID()))
	require.False(sm.Decided(block))
	require.True(sm.IsPreferred(block))
}

func RecordPollAcceptSingleBlockTest(t *testing.T, factory Factory) {
	require := require.New(t)

	sm := factory.New()

	ctx := snow.DefaultConsensusContextTest()
	params := snowball.Parameters{
		K:                     1,
		Alpha:                 1,
		BetaVirtuous:          2,
		BetaRogue:             3,
		ConcurrentRepolls:     1,
		OptimalProcessing:     1,
		MaxOutstandingItems:   1,
		MaxItemProcessingTime: 1,
	}
	require.NoError(sm.Initialize(ctx, params, GenesisID, GenesisHeight, GenesisTimestamp))

	block := &TestBlock{
		TestDecidable: choices.TestDecidable{
			IDV:     ids.Empty.Prefix(1),
			StatusV: choices.Processing,
		},
		ParentV: Genesis.IDV,
		HeightV: Genesis.HeightV + 1,
	}

	require.NoError(sm.Add(context.Background(), block))

	votes := bag.Bag[ids.ID]{}
	votes.Add(block.ID())
	require.NoError(sm.RecordPoll(context.Background(), votes))
	require.Equal(block.ID(), sm.Preference())
	require.False(sm.Finalized())
	require.Equal(choices.Processing, block.Status())

	require.NoError(sm.RecordPoll(context.Background(), votes))
	require.Equal(block.ID(), sm.Preference())
	require.True(sm.Finalized())
	require.Equal(choices.Accepted, block.Status())
}

func RecordPollAcceptAndRejectTest(t *testing.T, factory Factory) {
	require := require.New(t)

	sm := factory.New()

	ctx := snow.DefaultConsensusContextTest()
	params := snowball.Parameters{
		K:                     1,
		Alpha:                 1,
		BetaVirtuous:          1,
		BetaRogue:             2,
		ConcurrentRepolls:     1,
		OptimalProcessing:     1,
		MaxOutstandingItems:   1,
		MaxItemProcessingTime: 1,
	}
	require.NoError(sm.Initialize(ctx, params, GenesisID, GenesisHeight, GenesisTimestamp))

	firstBlock := &TestBlock{
		TestDecidable: choices.TestDecidable{
			IDV:     ids.Empty.Prefix(1),
			StatusV: choices.Processing,
		},
		ParentV: Genesis.IDV,
		HeightV: Genesis.HeightV + 1,
	}
	secondBlock := &TestBlock{
		TestDecidable: choices.TestDecidable{
			IDV:     ids.Empty.Prefix(2),
			StatusV: choices.Processing,
		},
		ParentV: Genesis.IDV,
		HeightV: Genesis.HeightV + 1,
	}

	require.NoError(sm.Add(context.Background(), firstBlock))
	require.NoError(sm.Add(context.Background(), secondBlock))

	votes := bag.Bag[ids.ID]{}
	votes.Add(firstBlock.ID())

	require.NoError(sm.RecordPoll(context.Background(), votes))
	require.Equal(firstBlock.ID(), sm.Preference())
	require.False(sm.Finalized())
	require.Equal(choices.Processing, firstBlock.Status())
	require.Equal(choices.Processing, secondBlock.Status())

	require.NoError(sm.RecordPoll(context.Background(), votes))
	require.Equal(firstBlock.ID(), sm.Preference())
	require.True(sm.Finalized())
	require.Equal(choices.Accepted, firstBlock.Status())
	require.Equal(choices.Rejected, secondBlock.Status())
}

func RecordPollSplitVoteNoChangeTest(t *testing.T, factory Factory) {
	require := require.New(t)
	sm := factory.New()

	ctx := snow.DefaultConsensusContextTest()
	registerer := prometheus.NewRegistry()
	ctx.Registerer = registerer

	params := snowball.Parameters{
		K:                     2,
		Alpha:                 2,
		BetaVirtuous:          1,
		BetaRogue:             2,
		ConcurrentRepolls:     1,
		OptimalProcessing:     1,
		MaxOutstandingItems:   1,
		MaxItemProcessingTime: 1,
	}
	require.NoError(sm.Initialize(ctx, params, GenesisID, GenesisHeight, GenesisTimestamp))

	firstBlock := &TestBlock{
		TestDecidable: choices.TestDecidable{
			IDV:     ids.Empty.Prefix(1),
			StatusV: choices.Processing,
		},
		ParentV: Genesis.IDV,
		HeightV: Genesis.HeightV + 1,
	}
	secondBlock := &TestBlock{
		TestDecidable: choices.TestDecidable{
			IDV:     ids.Empty.Prefix(2),
			StatusV: choices.Processing,
		},
		ParentV: Genesis.IDV,
		HeightV: Genesis.HeightV + 1,
	}

	require.NoError(sm.Add(context.Background(), firstBlock))
	require.NoError(sm.Add(context.Background(), secondBlock))

	votes := bag.Bag[ids.ID]{}
	votes.Add(firstBlock.ID())
	votes.Add(secondBlock.ID())

	// The first poll will accept shared bits
	require.NoError(sm.RecordPoll(context.Background(), votes))
	require.Equal(firstBlock.ID(), sm.Preference())
	require.False(sm.Finalized())

	metrics := gatherCounterGauge(t, registerer)
	require.Zero(metrics["polls_failed"])
	require.Equal(float64(1), metrics["polls_successful"])

	// The second poll will do nothing
	require.NoError(sm.RecordPoll(context.Background(), votes))
	require.Equal(firstBlock.ID(), sm.Preference())
	require.False(sm.Finalized())

	metrics = gatherCounterGauge(t, registerer)
	require.Equal(float64(1), metrics["polls_failed"])
	require.Equal(float64(1), metrics["polls_successful"])
}

func RecordPollWhenFinalizedTest(t *testing.T, factory Factory) {
	require := require.New(t)

	sm := factory.New()

	ctx := snow.DefaultConsensusContextTest()
	params := snowball.Parameters{
		K:                     1,
		Alpha:                 1,
		BetaVirtuous:          1,
		BetaRogue:             2,
		ConcurrentRepolls:     1,
		OptimalProcessing:     1,
		MaxOutstandingItems:   1,
		MaxItemProcessingTime: 1,
	}
	require.NoError(sm.Initialize(ctx, params, GenesisID, GenesisHeight, GenesisTimestamp))

	votes := bag.Bag[ids.ID]{}
	votes.Add(GenesisID)
	require.NoError(sm.RecordPoll(context.Background(), votes))
	require.True(sm.Finalized())
	require.Equal(GenesisID, sm.Preference())
}

func RecordPollRejectTransitivelyTest(t *testing.T, factory Factory) {
	require := require.New(t)

	sm := factory.New()

	ctx := snow.DefaultConsensusContextTest()
	params := snowball.Parameters{
		K:                     1,
		Alpha:                 1,
		BetaVirtuous:          1,
		BetaRogue:             1,
		ConcurrentRepolls:     1,
		OptimalProcessing:     1,
		MaxOutstandingItems:   1,
		MaxItemProcessingTime: 1,
	}
	require.NoError(sm.Initialize(ctx, params, GenesisID, GenesisHeight, GenesisTimestamp))

	block0 := &TestBlock{
		TestDecidable: choices.TestDecidable{
			IDV:     ids.Empty.Prefix(1),
			StatusV: choices.Processing,
		},
		ParentV: Genesis.IDV,
		HeightV: Genesis.HeightV + 1,
	}
	block1 := &TestBlock{
		TestDecidable: choices.TestDecidable{
			IDV:     ids.Empty.Prefix(2),
			StatusV: choices.Processing,
		},
		ParentV: Genesis.IDV,
		HeightV: Genesis.HeightV + 1,
	}
	block2 := &TestBlock{
		TestDecidable: choices.TestDecidable{
			IDV:     ids.Empty.Prefix(3),
			StatusV: choices.Processing,
		},
		ParentV: block1.IDV,
		HeightV: block1.HeightV + 1,
	}

	require.NoError(sm.Add(context.Background(), block0))
	require.NoError(sm.Add(context.Background(), block1))
	require.NoError(sm.Add(context.Background(), block2))

	// Current graph structure:
	//   G
	//  / \
	// 0   1
	//     |
	//     2
	// Tail = 0

	votes := bag.Bag[ids.ID]{}
	votes.Add(block0.ID())
	require.NoError(sm.RecordPoll(context.Background(), votes))

	// Current graph structure:
	// 0
	// Tail = 0

	require.True(sm.Finalized())
	require.Equal(block0.ID(), sm.Preference())
	require.Equal(choices.Accepted, block0.Status())
	require.Equal(choices.Rejected, block1.Status())
	require.Equal(choices.Rejected, block2.Status())
}

func RecordPollTransitivelyResetConfidenceTest(t *testing.T, factory Factory) {
	require := require.New(t)

	sm := factory.New()

	ctx := snow.DefaultConsensusContextTest()
	params := snowball.Parameters{
		K:                     1,
		Alpha:                 1,
		BetaVirtuous:          2,
		BetaRogue:             2,
		ConcurrentRepolls:     1,
		OptimalProcessing:     1,
		MaxOutstandingItems:   1,
		MaxItemProcessingTime: 1,
	}
	require.NoError(sm.Initialize(ctx, params, GenesisID, GenesisHeight, GenesisTimestamp))

	block0 := &TestBlock{
		TestDecidable: choices.TestDecidable{
			IDV:     ids.Empty.Prefix(1),
			StatusV: choices.Processing,
		},
		ParentV: Genesis.IDV,
		HeightV: Genesis.HeightV + 1,
	}
	block1 := &TestBlock{
		TestDecidable: choices.TestDecidable{
			IDV:     ids.Empty.Prefix(2),
			StatusV: choices.Processing,
		},
		ParentV: Genesis.IDV,
		HeightV: Genesis.HeightV + 1,
	}
	block2 := &TestBlock{
		TestDecidable: choices.TestDecidable{
			IDV:     ids.Empty.Prefix(3),
			StatusV: choices.Processing,
		},
		ParentV: block1.IDV,
		HeightV: block1.HeightV + 1,
	}
	block3 := &TestBlock{
		TestDecidable: choices.TestDecidable{
			IDV:     ids.Empty.Prefix(4),
			StatusV: choices.Processing,
		},
		ParentV: block1.IDV,
		HeightV: block1.HeightV + 1,
	}

	require.NoError(sm.Add(context.Background(), block0))
	require.NoError(sm.Add(context.Background(), block1))
	require.NoError(sm.Add(context.Background(), block2))
	require.NoError(sm.Add(context.Background(), block3))

	// Current graph structure:
	//   G
	//  / \
	// 0   1
	//    / \
	//   2   3

	votesFor2 := bag.Bag[ids.ID]{}
	votesFor2.Add(block2.ID())
	require.NoError(sm.RecordPoll(context.Background(), votesFor2))
	require.False(sm.Finalized())
	require.Equal(block2.ID(), sm.Preference())

	emptyVotes := bag.Bag[ids.ID]{}
	require.NoError(sm.RecordPoll(context.Background(), emptyVotes))
	require.False(sm.Finalized())
	require.Equal(block2.ID(), sm.Preference())

	require.NoError(sm.RecordPoll(context.Background(), votesFor2))
	require.False(sm.Finalized())
	require.Equal(block2.ID(), sm.Preference())

	votesFor3 := bag.Bag[ids.ID]{}
	votesFor3.Add(block3.ID())
	require.NoError(sm.RecordPoll(context.Background(), votesFor3))
	require.False(sm.Finalized())
	require.Equal(block2.ID(), sm.Preference())

	require.NoError(sm.RecordPoll(context.Background(), votesFor3))
	require.True(sm.Finalized())
	require.Equal(block3.ID(), sm.Preference())
	require.Equal(choices.Rejected, block0.Status())
	require.Equal(choices.Accepted, block1.Status())
	require.Equal(choices.Rejected, block2.Status())
	require.Equal(choices.Accepted, block3.Status())
}

func RecordPollInvalidVoteTest(t *testing.T, factory Factory) {
	require := require.New(t)

	sm := factory.New()

	ctx := snow.DefaultConsensusContextTest()
	params := snowball.Parameters{
		K:                     1,
		Alpha:                 1,
		BetaVirtuous:          2,
		BetaRogue:             2,
		ConcurrentRepolls:     1,
		OptimalProcessing:     1,
		MaxOutstandingItems:   1,
		MaxItemProcessingTime: 1,
	}
	require.NoError(sm.Initialize(ctx, params, GenesisID, GenesisHeight, GenesisTimestamp))

	block := &TestBlock{
		TestDecidable: choices.TestDecidable{
			IDV:     ids.Empty.Prefix(1),
			StatusV: choices.Processing,
		},
		ParentV: Genesis.IDV,
		HeightV: Genesis.HeightV + 1,
	}
	unknownBlockID := ids.Empty.Prefix(2)

	require.NoError(sm.Add(context.Background(), block))

	validVotes := bag.Bag[ids.ID]{}
	validVotes.Add(block.ID())
	require.NoError(sm.RecordPoll(context.Background(), validVotes))

	invalidVotes := bag.Bag[ids.ID]{}
	invalidVotes.Add(unknownBlockID)
	require.NoError(sm.RecordPoll(context.Background(), invalidVotes))
	require.NoError(sm.RecordPoll(context.Background(), validVotes))
	require.False(sm.Finalized())
	require.Equal(block.ID(), sm.Preference())
}

func RecordPollTransitiveVotingTest(t *testing.T, factory Factory) {
	require := require.New(t)

	sm := factory.New()

	ctx := snow.DefaultConsensusContextTest()
	params := snowball.Parameters{
		K:                     3,
		Alpha:                 3,
		BetaVirtuous:          1,
		BetaRogue:             1,
		ConcurrentRepolls:     1,
		OptimalProcessing:     1,
		MaxOutstandingItems:   1,
		MaxItemProcessingTime: 1,
	}
	require.NoError(sm.Initialize(ctx, params, GenesisID, GenesisHeight, GenesisTimestamp))

	block0 := &TestBlock{
		TestDecidable: choices.TestDecidable{
			IDV:     ids.Empty.Prefix(1),
			StatusV: choices.Processing,
		},
		ParentV: Genesis.IDV,
		HeightV: Genesis.HeightV + 1,
	}
	block1 := &TestBlock{
		TestDecidable: choices.TestDecidable{
			IDV:     ids.Empty.Prefix(2),
			StatusV: choices.Processing,
		},
		ParentV: block0.IDV,
		HeightV: block0.HeightV + 1,
	}
	block2 := &TestBlock{
		TestDecidable: choices.TestDecidable{
			IDV:     ids.Empty.Prefix(3),
			StatusV: choices.Processing,
		},
		ParentV: block1.IDV,
		HeightV: block1.HeightV + 1,
	}
	block3 := &TestBlock{
		TestDecidable: choices.TestDecidable{
			IDV:     ids.Empty.Prefix(4),
			StatusV: choices.Processing,
		},
		ParentV: block0.IDV,
		HeightV: block0.HeightV + 1,
	}
	block4 := &TestBlock{
		TestDecidable: choices.TestDecidable{
			IDV:     ids.Empty.Prefix(5),
			StatusV: choices.Processing,
		},
		ParentV: block3.IDV,
		HeightV: block3.HeightV + 1,
	}

	require.NoError(sm.Add(context.Background(), block0))
	require.NoError(sm.Add(context.Background(), block1))
	require.NoError(sm.Add(context.Background(), block2))
	require.NoError(sm.Add(context.Background(), block3))
	require.NoError(sm.Add(context.Background(), block4))

	// Current graph structure:
	//   G
	//   |
	//   0
	//  / \
	// 1   3
	// |   |
	// 2   4
	// Tail = 2

	votes0_2_4 := bag.Bag[ids.ID]{}
	votes0_2_4.Add(
		block0.ID(),
		block2.ID(),
		block4.ID(),
	)
	require.NoError(sm.RecordPoll(context.Background(), votes0_2_4))

	// Current graph structure:
	//   0
	//  / \
	// 1   3
	// |   |
	// 2   4
	// Tail = 2

	require.False(sm.Finalized())
	require.Equal(block2.ID(), sm.Preference())
	require.Equal(choices.Accepted, block0.Status())
	require.Equal(choices.Processing, block1.Status())
	require.Equal(choices.Processing, block2.Status())
	require.Equal(choices.Processing, block3.Status())
	require.Equal(choices.Processing, block4.Status())

	dep2_2_2 := bag.Bag[ids.ID]{}
	dep2_2_2.AddCount(block2.ID(), 3)
	require.NoError(sm.RecordPoll(context.Background(), dep2_2_2))

	// Current graph structure:
	//   2
	// Tail = 2

	require.True(sm.Finalized())
	require.Equal(block2.ID(), sm.Preference())
	require.Equal(choices.Accepted, block0.Status())
	require.Equal(choices.Accepted, block1.Status())
	require.Equal(choices.Accepted, block2.Status())
	require.Equal(choices.Rejected, block3.Status())
	require.Equal(choices.Rejected, block4.Status())
}

func RecordPollDivergedVotingTest(t *testing.T, factory Factory) {
	sm := factory.New()
	require := require.New(t)

	ctx := snow.DefaultConsensusContextTest()
	params := snowball.Parameters{
		K:                     1,
		Alpha:                 1,
		BetaVirtuous:          1,
		BetaRogue:             2,
		ConcurrentRepolls:     1,
		OptimalProcessing:     1,
		MaxOutstandingItems:   1,
		MaxItemProcessingTime: 1,
	}
	require.NoError(sm.Initialize(ctx, params, GenesisID, GenesisHeight, GenesisTimestamp))

	block0 := &TestBlock{
		TestDecidable: choices.TestDecidable{
			IDV:     ids.ID{0x0f}, // 1111
			StatusV: choices.Processing,
		},
		ParentV: Genesis.IDV,
		HeightV: Genesis.HeightV + 1,
	}
	block1 := &TestBlock{
		TestDecidable: choices.TestDecidable{
			IDV:     ids.ID{0x08}, // 0001
			StatusV: choices.Processing,
		},
		ParentV: Genesis.IDV,
		HeightV: Genesis.HeightV + 1,
	}
	block2 := &TestBlock{
		TestDecidable: choices.TestDecidable{
			IDV:     ids.ID{0x01}, // 1000
			StatusV: choices.Processing,
		},
		ParentV: Genesis.IDV,
		HeightV: Genesis.HeightV + 1,
	}
	block3 := &TestBlock{
		TestDecidable: choices.TestDecidable{
			IDV:     ids.Empty.Prefix(1),
			StatusV: choices.Processing,
		},
		ParentV: block2.IDV,
		HeightV: block2.HeightV + 1,
	}

	require.NoError(sm.Add(context.Background(), block0))

	require.NoError(sm.Add(context.Background(), block1))

	// The first bit is contested as either 0 or 1. When voting for [block0] and
	// when the first bit is 1, the following bits have been decided to follow
	// the 255 remaining bits of [block0].
	votes0 := bag.Bag[ids.ID]{}
	votes0.Add(block0.ID())
	require.NoError(sm.RecordPoll(context.Background(), votes0))

	// Although we are adding in [block2] here - the underlying snowball
	// instance has already decided it is rejected. Snowman doesn't actually
	// know that though, because that is an implementation detail of the
	// Snowball trie that is used.
	require.NoError(sm.Add(context.Background(), block2))

	// Because [block2] is effectively rejected, [block3] is also effectively
	// rejected.
	require.NoError(sm.Add(context.Background(), block3))

	require.Equal(block0.ID(), sm.Preference())
	require.Equal(choices.Processing, block0.Status(), "should not be accepted yet")
	require.Equal(choices.Processing, block1.Status(), "should not be rejected yet")
	require.Equal(choices.Processing, block2.Status(), "should not be rejected yet")
	require.Equal(choices.Processing, block3.Status(), "should not be rejected yet")

	// Current graph structure:
	//       G
	//     /   \
	//    *     |
	//   / \    |
	//  0   2   1
	//      |
	//      3
	// Tail = 0

	// Transitively votes for [block2] by voting for its child [block3].
	// Because [block2] shares the first bit with [block0] and the following
	// bits have been finalized for [block0], the voting results in accepting
	// [block0]. When [block0] is accepted, [block1] and [block2] are rejected
	// as conflicting. [block2]'s child, [block3], is then rejected
	// transitively.
	votes3 := bag.Bag[ids.ID]{}
	votes3.Add(block3.ID())
	require.NoError(sm.RecordPoll(context.Background(), votes3))

	require.True(sm.Finalized(), "finalized too late")
	require.Equal(choices.Accepted, block0.Status(), "should be accepted")
	require.Equal(choices.Rejected, block1.Status())
	require.Equal(choices.Rejected, block2.Status())
	require.Equal(choices.Rejected, block3.Status())
}

func RecordPollDivergedVotingWithNoConflictingBitTest(t *testing.T, factory Factory) {
	sm := factory.New()
	require := require.New(t)

	ctx := snow.DefaultConsensusContextTest()
	params := snowball.Parameters{
		K:                     1,
		Alpha:                 1,
		BetaVirtuous:          1,
		BetaRogue:             2,
		ConcurrentRepolls:     1,
		OptimalProcessing:     1,
		MaxOutstandingItems:   1,
		MaxItemProcessingTime: 1,
	}
	require.NoError(sm.Initialize(ctx, params, GenesisID, GenesisHeight, GenesisTimestamp))

	block0 := &TestBlock{
		TestDecidable: choices.TestDecidable{
			IDV:     ids.ID{0x06}, // 0110
			StatusV: choices.Processing,
		},
		ParentV: Genesis.IDV,
		HeightV: Genesis.HeightV + 1,
	}
	block1 := &TestBlock{
		TestDecidable: choices.TestDecidable{
			IDV:     ids.ID{0x08}, // 0001
			StatusV: choices.Processing,
		},
		ParentV: Genesis.IDV,
		HeightV: Genesis.HeightV + 1,
	}
	block2 := &TestBlock{
		TestDecidable: choices.TestDecidable{
			IDV:     ids.ID{0x01}, // 1000
			StatusV: choices.Processing,
		},
		ParentV: Genesis.IDV,
		HeightV: Genesis.HeightV + 1,
	}
	block3 := &TestBlock{
		TestDecidable: choices.TestDecidable{
			IDV:     ids.Empty.Prefix(1),
			StatusV: choices.Processing,
		},
		ParentV: block2.IDV,
		HeightV: block2.HeightV + 1,
	}

	require.NoError(sm.Add(context.Background(), block0))
	require.NoError(sm.Add(context.Background(), block1))

	// When voting for [block0], we end up finalizing the first bit as 0. The
	// second bit is contested as either 0 or 1. For when the second bit is 1,
	// the following bits have been decided to follow the 254 remaining bits of
	// [block0].
	votes0 := bag.Bag[ids.ID]{}
	votes0.Add(block0.ID())
	require.NoError(sm.RecordPoll(context.Background(), votes0))

	// Although we are adding in [block2] here - the underlying snowball
	// instance has already decided it is rejected. Snowman doesn't actually
	// know that though, because that is an implementation detail of the
	// Snowball trie that is used.
	require.NoError(sm.Add(context.Background(), block2))

	// Because [block2] is effectively rejected, [block3] is also effectively
	// rejected.
	require.NoError(sm.Add(context.Background(), block3))

	require.Equal(block0.ID(), sm.Preference())
	require.Equal(choices.Processing, block0.Status(), "should not be decided yet")
	require.Equal(choices.Processing, block1.Status(), "should not be decided yet")
	require.Equal(choices.Processing, block2.Status(), "should not be decided yet")
	require.Equal(choices.Processing, block3.Status(), "should not be decided yet")

	// Current graph structure:
	//       G
	//     /   \
	//    *     |
	//   / \    |
	//  0   1   2
	//          |
	//          3
	// Tail = 0

	// Transitively votes for [block2] by voting for its child [block3]. Because
	// [block2] doesn't share any processing bits with [block0] or [block1], the
	// votes are over only rejected bits. Therefore, the votes for [block2] are
	// dropped. Although the votes for [block3] are still applied, [block3] will
	// only be marked as accepted after [block2] is marked as accepted; which
	// will never happen.
	votes3 := bag.Bag[ids.ID]{}
	votes3.Add(block3.ID())
	require.NoError(sm.RecordPoll(context.Background(), votes3))

	require.False(sm.Finalized(), "finalized too early")
	require.Equal(choices.Processing, block0.Status())
	require.Equal(choices.Processing, block1.Status())
	require.Equal(choices.Processing, block2.Status())
	require.Equal(choices.Processing, block3.Status())
}

func RecordPollChangePreferredChainTest(t *testing.T, factory Factory) {
	require := require.New(t)

	sm := factory.New()

	ctx := snow.DefaultConsensusContextTest()
	params := snowball.Parameters{
		K:                     1,
		Alpha:                 1,
		BetaVirtuous:          10,
		BetaRogue:             10,
		ConcurrentRepolls:     1,
		OptimalProcessing:     1,
		MaxOutstandingItems:   1,
		MaxItemProcessingTime: 1,
	}
	require.NoError(sm.Initialize(ctx, params, GenesisID, GenesisHeight, GenesisTimestamp))

	a1Block := &TestBlock{
		TestDecidable: choices.TestDecidable{
			IDV:     ids.GenerateTestID(),
			StatusV: choices.Processing,
		},
		ParentV: Genesis.IDV,
		HeightV: Genesis.HeightV + 1,
	}
	b1Block := &TestBlock{
		TestDecidable: choices.TestDecidable{
			IDV:     ids.GenerateTestID(),
			StatusV: choices.Processing,
		},
		ParentV: Genesis.IDV,
		HeightV: Genesis.HeightV + 1,
	}
	a2Block := &TestBlock{
		TestDecidable: choices.TestDecidable{
			IDV:     ids.GenerateTestID(),
			StatusV: choices.Processing,
		},
		ParentV: a1Block.IDV,
		HeightV: a1Block.HeightV + 1,
	}
	b2Block := &TestBlock{
		TestDecidable: choices.TestDecidable{
			IDV:     ids.GenerateTestID(),
			StatusV: choices.Processing,
		},
		ParentV: b1Block.IDV,
		HeightV: b1Block.HeightV + 1,
	}

	require.NoError(sm.Add(context.Background(), a1Block))
	require.NoError(sm.Add(context.Background(), a2Block))
	require.NoError(sm.Add(context.Background(), b1Block))
	require.NoError(sm.Add(context.Background(), b2Block))

	require.Equal(a2Block.ID(), sm.Preference())

	require.True(sm.IsPreferred(a1Block))
	require.True(sm.IsPreferred(a2Block))
	require.False(sm.IsPreferred(b1Block))
	require.False(sm.IsPreferred(b2Block))

	b2Votes := bag.Bag[ids.ID]{}
	b2Votes.Add(b2Block.ID())

	require.NoError(sm.RecordPoll(context.Background(), b2Votes))

	require.Equal(b2Block.ID(), sm.Preference())
	require.False(sm.IsPreferred(a1Block))
	require.False(sm.IsPreferred(a2Block))
	require.True(sm.IsPreferred(b1Block))
	require.True(sm.IsPreferred(b2Block))

	a1Votes := bag.Bag[ids.ID]{}
	a1Votes.Add(a1Block.ID())

	require.NoError(sm.RecordPoll(context.Background(), a1Votes))
	require.NoError(sm.RecordPoll(context.Background(), a1Votes))

	require.Equal(a2Block.ID(), sm.Preference())
	require.True(sm.IsPreferred(a1Block))
	require.True(sm.IsPreferred(a2Block))
	require.False(sm.IsPreferred(b1Block))
	require.False(sm.IsPreferred(b2Block))
}

func MetricsProcessingErrorTest(t *testing.T, factory Factory) {
	require := require.New(t)

	sm := factory.New()

	ctx := snow.DefaultConsensusContextTest()
	params := snowball.Parameters{
		K:                     1,
		Alpha:                 1,
		BetaVirtuous:          1,
		BetaRogue:             1,
		ConcurrentRepolls:     1,
		OptimalProcessing:     1,
		MaxOutstandingItems:   1,
		MaxItemProcessingTime: 1,
	}

	numProcessing := prometheus.NewGauge(
		prometheus.GaugeOpts{
			Name: "blks_processing",
		})

	require.NoError(ctx.Registerer.Register(numProcessing))

	err := sm.Initialize(ctx, params, GenesisID, GenesisHeight, GenesisTimestamp)
	require.Error(err) //nolint:forbidigo // error is not exported https://github.com/prometheus/client_golang/blob/main/prometheus/registry.go#L315
}

func MetricsAcceptedErrorTest(t *testing.T, factory Factory) {
	require := require.New(t)

	sm := factory.New()

	ctx := snow.DefaultConsensusContextTest()
	params := snowball.Parameters{
		K:                     1,
		Alpha:                 1,
		BetaVirtuous:          1,
		BetaRogue:             1,
		ConcurrentRepolls:     1,
		OptimalProcessing:     1,
		MaxOutstandingItems:   1,
		MaxItemProcessingTime: 1,
	}

	numAccepted := prometheus.NewGauge(
		prometheus.GaugeOpts{
			Name: "blks_accepted_count",
		})

	require.NoError(ctx.Registerer.Register(numAccepted))

	err := sm.Initialize(ctx, params, GenesisID, GenesisHeight, GenesisTimestamp)
	require.Error(err) //nolint:forbidigo // error is not exported https://github.com/prometheus/client_golang/blob/main/prometheus/registry.go#L315
}

func MetricsRejectedErrorTest(t *testing.T, factory Factory) {
	require := require.New(t)

	sm := factory.New()

	ctx := snow.DefaultConsensusContextTest()
	params := snowball.Parameters{
		K:                     1,
		Alpha:                 1,
		BetaVirtuous:          1,
		BetaRogue:             1,
		ConcurrentRepolls:     1,
		OptimalProcessing:     1,
		MaxOutstandingItems:   1,
		MaxItemProcessingTime: 1,
	}

	numRejected := prometheus.NewGauge(
		prometheus.GaugeOpts{
			Name: "blks_rejected_count",
		})

	require.NoError(ctx.Registerer.Register(numRejected))

	err := sm.Initialize(ctx, params, GenesisID, GenesisHeight, GenesisTimestamp)
	require.Error(err) //nolint:forbidigo // error is not exported https://github.com/prometheus/client_golang/blob/main/prometheus/registry.go#L315
}

func ErrorOnInitialRejectionTest(t *testing.T, factory Factory) {
	require := require.New(t)

	sm := factory.New()

	ctx := snow.DefaultConsensusContextTest()
	params := snowball.Parameters{
		K:                     1,
		Alpha:                 1,
		BetaVirtuous:          1,
		BetaRogue:             1,
		ConcurrentRepolls:     1,
		OptimalProcessing:     1,
		MaxOutstandingItems:   1,
		MaxItemProcessingTime: 1,
	}

	require.NoError(sm.Initialize(ctx, params, GenesisID, GenesisHeight, GenesisTimestamp))

	rejectedBlock := &TestBlock{TestDecidable: choices.TestDecidable{
		IDV:     ids.Empty.Prefix(1),
		StatusV: choices.Rejected,
	}}

	block := &TestBlock{
		TestDecidable: choices.TestDecidable{
			IDV:     ids.Empty.Prefix(2),
			RejectV: errTest,
			StatusV: choices.Processing,
		},
		ParentV: rejectedBlock.IDV,
		HeightV: rejectedBlock.HeightV + 1,
	}

	err := sm.Add(context.Background(), block)
	require.ErrorIs(err, errTest)
}

func ErrorOnAcceptTest(t *testing.T, factory Factory) {
	require := require.New(t)

	sm := factory.New()

	ctx := snow.DefaultConsensusContextTest()
	params := snowball.Parameters{
		K:                     1,
		Alpha:                 1,
		BetaVirtuous:          1,
		BetaRogue:             1,
		ConcurrentRepolls:     1,
		OptimalProcessing:     1,
		MaxOutstandingItems:   1,
		MaxItemProcessingTime: 1,
	}

	require.NoError(sm.Initialize(ctx, params, GenesisID, GenesisHeight, GenesisTimestamp))

	block := &TestBlock{
		TestDecidable: choices.TestDecidable{
			IDV:     ids.Empty.Prefix(1),
			AcceptV: errTest,
			StatusV: choices.Processing,
		},
		ParentV: Genesis.IDV,
		HeightV: Genesis.HeightV + 1,
	}

	require.NoError(sm.Add(context.Background(), block))

	votes := bag.Bag[ids.ID]{}
	votes.Add(block.ID())
	err := sm.RecordPoll(context.Background(), votes)
	require.ErrorIs(err, errTest)
}

func ErrorOnRejectSiblingTest(t *testing.T, factory Factory) {
	require := require.New(t)

	sm := factory.New()

	ctx := snow.DefaultConsensusContextTest()
	params := snowball.Parameters{
		K:                     1,
		Alpha:                 1,
		BetaVirtuous:          1,
		BetaRogue:             1,
		ConcurrentRepolls:     1,
		OptimalProcessing:     1,
		MaxOutstandingItems:   1,
		MaxItemProcessingTime: 1,
	}

	require.NoError(sm.Initialize(ctx, params, GenesisID, GenesisHeight, GenesisTimestamp))

	block0 := &TestBlock{
		TestDecidable: choices.TestDecidable{
			IDV:     ids.Empty.Prefix(1),
			StatusV: choices.Processing,
		},
		ParentV: Genesis.IDV,
		HeightV: Genesis.HeightV + 1,
	}
	block1 := &TestBlock{
		TestDecidable: choices.TestDecidable{
			IDV:     ids.Empty.Prefix(2),
			RejectV: errTest,
			StatusV: choices.Processing,
		},
		ParentV: Genesis.IDV,
		HeightV: Genesis.HeightV + 1,
	}

	require.NoError(sm.Add(context.Background(), block0))
	require.NoError(sm.Add(context.Background(), block1))

	votes := bag.Bag[ids.ID]{}
	votes.Add(block0.ID())
	err := sm.RecordPoll(context.Background(), votes)
	require.ErrorIs(err, errTest)
}

func ErrorOnTransitiveRejectionTest(t *testing.T, factory Factory) {
	require := require.New(t)

	sm := factory.New()

	ctx := snow.DefaultConsensusContextTest()
	params := snowball.Parameters{
		K:                     1,
		Alpha:                 1,
		BetaVirtuous:          1,
		BetaRogue:             1,
		ConcurrentRepolls:     1,
		OptimalProcessing:     1,
		MaxOutstandingItems:   1,
		MaxItemProcessingTime: 1,
	}

	require.NoError(sm.Initialize(ctx, params, GenesisID, GenesisHeight, GenesisTimestamp))

	block0 := &TestBlock{
		TestDecidable: choices.TestDecidable{
			IDV:     ids.Empty.Prefix(1),
			StatusV: choices.Processing,
		},
		ParentV: Genesis.IDV,
		HeightV: Genesis.HeightV + 1,
	}
	block1 := &TestBlock{
		TestDecidable: choices.TestDecidable{
			IDV:     ids.Empty.Prefix(2),
			StatusV: choices.Processing,
		},
		ParentV: Genesis.IDV,
		HeightV: Genesis.HeightV + 1,
	}
	block2 := &TestBlock{
		TestDecidable: choices.TestDecidable{
			IDV:     ids.Empty.Prefix(3),
			RejectV: errTest,
			StatusV: choices.Processing,
		},
		ParentV: block1.IDV,
		HeightV: block1.HeightV + 1,
	}

	require.NoError(sm.Add(context.Background(), block0))
	require.NoError(sm.Add(context.Background(), block1))
	require.NoError(sm.Add(context.Background(), block2))

	votes := bag.Bag[ids.ID]{}
	votes.Add(block0.ID())
	err := sm.RecordPoll(context.Background(), votes)
	require.ErrorIs(err, errTest)
}

func RandomizedConsistencyTest(t *testing.T, factory Factory) {
	require := require.New(t)

	numColors := 50
	numNodes := 100
	params := snowball.Parameters{
		K:                     20,
		Alpha:                 15,
		BetaVirtuous:          20,
		BetaRogue:             30,
		ConcurrentRepolls:     1,
		OptimalProcessing:     1,
		MaxOutstandingItems:   1,
		MaxItemProcessingTime: 1,
	}
	seed := int64(0)

	sampler.Seed(seed)

	n := Network{}
	n.Initialize(params, numColors)

	for i := 0; i < numNodes; i++ {
		require.NoError(n.AddNode(factory.New()))
	}

	for !n.Finalized() {
		require.NoError(n.Round())
	}

	require.True(n.Agreement())
}

func ErrorOnAddDecidedBlock(t *testing.T, factory Factory) {
	sm := factory.New()
	require := require.New(t)

	ctx := snow.DefaultConsensusContextTest()
	params := snowball.Parameters{
		K:                     1,
		Alpha:                 1,
		BetaVirtuous:          1,
		BetaRogue:             1,
		ConcurrentRepolls:     1,
		OptimalProcessing:     1,
		MaxOutstandingItems:   1,
		MaxItemProcessingTime: 1,
	}
	require.NoError(sm.Initialize(ctx, params, GenesisID, GenesisHeight, GenesisTimestamp))

	block0 := &TestBlock{
		TestDecidable: choices.TestDecidable{
			IDV:     ids.ID{0x03}, // 0b0011
			StatusV: choices.Accepted,
		},
		ParentV: Genesis.IDV,
		HeightV: Genesis.HeightV + 1,
	}
	err := sm.Add(context.Background(), block0)
	require.ErrorIs(err, errDuplicateAdd)
}

func ErrorOnAddDuplicateBlockID(t *testing.T, factory Factory) {
	sm := factory.New()
	require := require.New(t)

	ctx := snow.DefaultConsensusContextTest()
	params := snowball.Parameters{
		K:                     1,
		Alpha:                 1,
		BetaVirtuous:          1,
		BetaRogue:             1,
		ConcurrentRepolls:     1,
		OptimalProcessing:     1,
		MaxOutstandingItems:   1,
		MaxItemProcessingTime: 1,
	}
	require.NoError(sm.Initialize(ctx, params, GenesisID, GenesisHeight, GenesisTimestamp))

	block0 := &TestBlock{
		TestDecidable: choices.TestDecidable{
			IDV:     ids.ID{0x03}, // 0b0011
			StatusV: choices.Processing,
		},
		ParentV: Genesis.IDV,
		HeightV: Genesis.HeightV + 1,
	}
	block1 := &TestBlock{
		TestDecidable: choices.TestDecidable{
			IDV:     ids.ID{0x03}, // 0b0011, same as block0
			StatusV: choices.Processing,
		},
		ParentV: block0.IDV,
		HeightV: block0.HeightV + 1,
	}

	require.NoError(sm.Add(context.Background(), block0))
	err := sm.Add(context.Background(), block1)
	require.ErrorIs(err, errDuplicateAdd)
}

func gatherCounterGauge(t *testing.T, reg *prometheus.Registry) map[string]float64 {
	require := require.New(t)

	ms, err := reg.Gather()
<<<<<<< HEAD
	require.NoError(err)
=======
	require.NoError(t, err)
>>>>>>> f458045c
	mss := make(map[string]float64)
	for _, mf := range ms {
		name := mf.GetName()
		for _, m := range mf.GetMetric() {
			cnt := m.GetCounter()
			if cnt != nil {
				mss[name] = cnt.GetValue()
				break
			}
			gg := m.GetGauge()
			if gg != nil {
				mss[name] = gg.GetValue()
				break
			}
		}
	}
	return mss
}<|MERGE_RESOLUTION|>--- conflicted
+++ resolved
@@ -323,11 +323,7 @@
 		HeightV: Genesis.HeightV + 1,
 	}
 
-<<<<<<< HEAD
-	require.NotEqual(choices.Accepted, block.Status())
-=======
 	require.Equal(choices.Rejected, block.Status())
->>>>>>> f458045c
 	require.False(sm.Processing(block.ID()))
 	require.True(sm.Decided(block))
 	require.False(sm.IsPreferred(block))
@@ -394,11 +390,7 @@
 	}
 
 	require.NoError(sm.Add(context.Background(), block))
-<<<<<<< HEAD
-	require.NotEqual(choices.Accepted, block.Status())
-=======
 	require.Equal(choices.Processing, block.Status())
->>>>>>> f458045c
 	require.True(sm.Processing(block.ID()))
 	require.False(sm.Decided(block))
 	require.True(sm.IsPreferred(block))
@@ -1569,11 +1561,7 @@
 	require := require.New(t)
 
 	ms, err := reg.Gather()
-<<<<<<< HEAD
-	require.NoError(err)
-=======
 	require.NoError(t, err)
->>>>>>> f458045c
 	mss := make(map[string]float64)
 	for _, mf := range ms {
 		name := mf.GetName()
