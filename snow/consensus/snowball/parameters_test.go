// Copyright (C) 2019-2023, Ava Labs, Inc. All rights reserved.
// See the file LICENSE for licensing terms.

package snowball

import (
	"fmt"
	"testing"

	"github.com/stretchr/testify/require"
)

func TestParametersVerify(t *testing.T) {
	require := require.New(t)

	p := Parameters{
		K:                     1,
		Alpha:                 1,
		BetaVirtuous:          1,
		BetaRogue:             1,
		ConcurrentRepolls:     1,
		OptimalProcessing:     1,
		MaxOutstandingItems:   1,
		MaxItemProcessingTime: 1,
	}

	require.NoError(p.Verify())
}

func TestParametersAnotherVerify(t *testing.T) {
	require := require.New(t)

	p := Parameters{
		K:                     1,
		Alpha:                 1,
		BetaVirtuous:          28,
		BetaRogue:             30,
		ConcurrentRepolls:     1,
		OptimalProcessing:     1,
		MaxOutstandingItems:   1,
		MaxItemProcessingTime: 1,
	}

	require.NoError(p.Verify())
}

func TestParametersYetAnotherVerify(t *testing.T) {
	require := require.New(t)

	p := Parameters{
		K:                     1,
		Alpha:                 1,
		BetaVirtuous:          3,
		BetaRogue:             3,
		ConcurrentRepolls:     1,
		OptimalProcessing:     1,
		MaxOutstandingItems:   1,
		MaxItemProcessingTime: 1,
	}

	require.NoError(p.Verify())
}

func TestParametersInvalidK(t *testing.T) {
	p := Parameters{
		K:                     0,
		Alpha:                 1,
		BetaVirtuous:          1,
		BetaRogue:             1,
		ConcurrentRepolls:     1,
		OptimalProcessing:     1,
		MaxOutstandingItems:   1,
		MaxItemProcessingTime: 1,
	}

	err := p.Verify()
	require.ErrorIs(t, err, ErrParametersInvalid)
}

func TestParametersInvalidAlpha(t *testing.T) {
	p := Parameters{
		K:                     1,
		Alpha:                 0,
		BetaVirtuous:          1,
		BetaRogue:             1,
		ConcurrentRepolls:     1,
		OptimalProcessing:     1,
		MaxOutstandingItems:   1,
		MaxItemProcessingTime: 1,
	}

	err := p.Verify()
	require.ErrorIs(t, err, ErrParametersInvalid)
}

func TestParametersInvalidBetaVirtuous(t *testing.T) {
	p := Parameters{
		K:                     1,
		Alpha:                 1,
		BetaVirtuous:          0,
		BetaRogue:             1,
		ConcurrentRepolls:     1,
		OptimalProcessing:     1,
		MaxOutstandingItems:   1,
		MaxItemProcessingTime: 1,
	}

	err := p.Verify()
	require.ErrorIs(t, err, ErrParametersInvalid)
}

func TestParametersInvalidBetaRogue(t *testing.T) {
	p := Parameters{
		K:                     1,
		Alpha:                 1,
		BetaVirtuous:          1,
		BetaRogue:             0,
		ConcurrentRepolls:     1,
		OptimalProcessing:     1,
		MaxOutstandingItems:   1,
		MaxItemProcessingTime: 1,
	}

	err := p.Verify()
	require.ErrorIs(t, err, ErrParametersInvalid)
}

func TestParametersAnotherInvalidBetaRogue(t *testing.T) {
	p := Parameters{
		K:                     1,
		Alpha:                 1,
		BetaVirtuous:          28,
		BetaRogue:             3,
		ConcurrentRepolls:     1,
		OptimalProcessing:     1,
		MaxOutstandingItems:   1,
		MaxItemProcessingTime: 1,
	}

	err := p.Verify()
	require.ErrorIs(t, err, ErrParametersInvalid)
}

func TestParametersInvalidConcurrentRepolls(t *testing.T) {
	tests := []Parameters{
		{
			K:                     1,
			Alpha:                 1,
			BetaVirtuous:          1,
			BetaRogue:             1,
			ConcurrentRepolls:     2,
			OptimalProcessing:     1,
			MaxOutstandingItems:   1,
			MaxItemProcessingTime: 1,
		},
		{
			K:                     1,
			Alpha:                 1,
			BetaVirtuous:          1,
			BetaRogue:             1,
			ConcurrentRepolls:     0,
			OptimalProcessing:     1,
			MaxOutstandingItems:   1,
			MaxItemProcessingTime: 1,
		},
	}
	for _, p := range tests {
		label := fmt.Sprintf("ConcurrentRepolls=%d", p.ConcurrentRepolls)
		t.Run(label, func(t *testing.T) {
			err := p.Verify()
			require.ErrorIs(t, err, ErrParametersInvalid)
		})
	}
}

func TestParametersInvalidOptimalProcessing(t *testing.T) {
	p := Parameters{
		K:                     1,
		Alpha:                 1,
		BetaVirtuous:          1,
		BetaRogue:             1,
		ConcurrentRepolls:     1,
		OptimalProcessing:     0,
		MaxOutstandingItems:   1,
		MaxItemProcessingTime: 1,
	}

	err := p.Verify()
	require.ErrorIs(t, err, ErrParametersInvalid)
}

func TestParametersInvalidMaxOutstandingItems(t *testing.T) {
	p := Parameters{
		K:                     1,
		Alpha:                 1,
		BetaVirtuous:          1,
		BetaRogue:             1,
		ConcurrentRepolls:     1,
		OptimalProcessing:     1,
		MaxOutstandingItems:   0,
		MaxItemProcessingTime: 1,
	}

	err := p.Verify()
	require.ErrorIs(t, err, ErrParametersInvalid)
}

func TestParametersInvalidMaxItemProcessingTime(t *testing.T) {
	p := Parameters{
		K:                     1,
		Alpha:                 1,
		BetaVirtuous:          1,
		BetaRogue:             1,
		ConcurrentRepolls:     1,
		OptimalProcessing:     1,
		MaxOutstandingItems:   1,
		MaxItemProcessingTime: 0,
	}

<<<<<<< HEAD
	err := p.Verify()
	require.ErrorIs(t, err, ErrParametersInvalid)
=======
	if err := p.Verify(); err == nil {
		t.Fatalf("Should have failed due to invalid max item processing time")
	}
}

func TestParametersMinPercentConnectedHealthy(t *testing.T) {
	tests := []struct {
		name                        string
		params                      Parameters
		expectedMinPercentConnected float64
	}{
		{
			name:                        "default",
			params:                      DefaultParameters,
			expectedMinPercentConnected: 0.8,
		},
		{
			name: "custom",
			params: Parameters{
				K:     60,
				Alpha: 15,
			},
			expectedMinPercentConnected: 0.4,
		},
	}

	for _, tt := range tests {
		t.Run(tt.name, func(t *testing.T) {
			minStake := tt.params.MinPercentConnectedHealthy()
			require.Equal(t, tt.expectedMinPercentConnected, minStake)
		})
	}
>>>>>>> b157612a
}<|MERGE_RESOLUTION|>--- conflicted
+++ resolved
@@ -217,13 +217,8 @@
 		MaxItemProcessingTime: 0,
 	}
 
-<<<<<<< HEAD
-	err := p.Verify()
-	require.ErrorIs(t, err, ErrParametersInvalid)
-=======
-	if err := p.Verify(); err == nil {
-		t.Fatalf("Should have failed due to invalid max item processing time")
-	}
+	err := p.Verify()
+	require.ErrorIs(t, err, ErrParametersInvalid)
 }
 
 func TestParametersMinPercentConnectedHealthy(t *testing.T) {
@@ -253,5 +248,4 @@
 			require.Equal(t, tt.expectedMinPercentConnected, minStake)
 		})
 	}
->>>>>>> b157612a
 }