--- conflicted
+++ resolved
@@ -3,15 +3,11 @@
 
 package snowball
 
-<<<<<<< HEAD
-import "testing"
-=======
 import (
 	"testing"
 
 	"github.com/stretchr/testify/require"
 )
->>>>>>> b3a07d8b
 
 func UnarySnowflakeStateTest(t *testing.T, sf *unarySnowflake, expectedConfidence int, expectedFinalized bool) {
 	if confidence := sf.confidence; confidence != expectedConfidence {
