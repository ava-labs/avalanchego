--- conflicted
+++ resolved
@@ -3,15 +3,11 @@
 
 package snowball
 
-<<<<<<< HEAD
-import "testing"
-=======
 import (
 	"testing"
 
 	"github.com/stretchr/testify/require"
 )
->>>>>>> b3a07d8b
 
 func UnarySnowballStateTest(t *testing.T, sb *unarySnowball, expectedNumSuccessfulPolls, expectedConfidence int, expectedFinalized bool) {
 	if numSuccessfulPolls := sb.numSuccessfulPolls; numSuccessfulPolls != expectedNumSuccessfulPolls {
