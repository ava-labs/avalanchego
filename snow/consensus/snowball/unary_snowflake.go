--- conflicted
+++ resolved
@@ -7,22 +7,11 @@
 
 var _ Unary = (*unarySnowflake)(nil)
 
-func newUnarySnowflake(alphaPreference int, alphaConfidence, beta []int) unarySnowflake {
+func newUnarySnowflake(alphaPreference int, terminationConditions []terminationCondition) unarySnowflake {
 	return unarySnowflake{
-		alphaPreference: alphaPreference,
-<<<<<<< HEAD
-		alphaConfidence: alphaConfidence,
-		beta:            beta,
-		confidence:      make([]int, len(alphaConfidence)),
-=======
-		terminationConditions: []terminationCondition{
-			{
-				alphaConfidence: alphaConfidence,
-				beta:            beta,
-			},
-		},
-		confidence: make([]int, 1),
->>>>>>> 1fd35ce4
+		alphaPreference:       alphaPreference,
+		terminationConditions: terminationConditions,
+		confidence:            make([]int, len(terminationConditions)),
 	}
 }
 
