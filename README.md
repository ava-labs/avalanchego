<div align="center">
  <img src="resources/AvalancheLogoRed.png?raw=true">
</div>

---

Node implementation for the [Avalanche](https://avax.network) network -
a blockchains platform with high throughput, and blazing fast transactions.

## Installation

Avalanche is an incredibly lightweight protocol, so the minimum computer requirements are quite modest.
Note that as network usage increases, hardware requirements may change.

The minimum recommended hardware specification for nodes connected to Mainnet is:

- CPU: Equivalent of 8 AWS vCPU
- RAM: 16 GiB
- Storage: 1 TiB
  - Nodes running for very long periods of time or nodes with custom configurations may observe higher storage requirements.
- OS: Ubuntu 20.04/22.04 or macOS >= 12
- Network: Reliable IPv4 or IPv6 network connection, with an open public port.

If you plan to build AvalancheGo from source, you will also need the following software:

- [Go](https://golang.org/doc/install) version >= 1.21.8
- [gcc](https://gcc.gnu.org/)
- g++

### Building From Source

#### Clone The Repository

Clone the AvalancheGo repository:

```sh
git clone git@github.com:ava-labs/avalanchego.git
cd avalanchego
```

This will clone and checkout the `master` branch.

#### Building AvalancheGo

Build AvalancheGo by running the build script:

```sh
./scripts/build.sh
```

The `avalanchego` binary is now in the `build` directory. To run:

```sh
./build/avalanchego
```

### Binary Repository

Install AvalancheGo using an `apt` repository.

#### Adding the APT Repository

If you already have the APT repository added, you do not need to add it again.

To add the repository on Ubuntu, run:

```sh
sudo su -
wget -qO - https://downloads.avax.network/avalanchego.gpg.key | tee /etc/apt/trusted.gpg.d/avalanchego.asc
source /etc/os-release && echo "deb https://downloads.avax.network/apt $UBUNTU_CODENAME main" > /etc/apt/sources.list.d/avalanche.list
exit
```

#### Installing the Latest Version

After adding the APT repository, install `avalanchego` by running:

```sh
sudo apt update
sudo apt install avalanchego
```

### Binary Install

Download the [latest build](https://github.com/ava-labs/avalanchego/releases/latest) for your operating system and architecture.

The Avalanche binary to be executed is named `avalanchego`.

### Docker Install

Make sure Docker is installed on the machine - so commands like `docker run` etc. are available.

Building the Docker image of latest `avalanchego` branch can be done by running:

```sh
./scripts/build_image.sh
```

To check the built image, run:

```sh
docker image ls
```

The image should be tagged as `avaplatform/avalanchego:xxxxxxxx`, where `xxxxxxxx` is the shortened commit of the Avalanche source it was built from. To run the Avalanche node, run:

```sh
docker run -ti -p 9650:9650 -p 9651:9651 avaplatform/avalanchego:xxxxxxxx /avalanchego/build/avalanchego
```

## Running Avalanche

### Connecting to Mainnet

To connect to the Avalanche Mainnet, run:

```sh
./build/avalanchego
```

You should see some pretty ASCII art and log messages.

You can use `Ctrl+C` to kill the node.

### Connecting to Fuji

To connect to the Fuji Testnet, run:

```sh
./build/avalanchego --network-id=fuji
```

### Creating a Local Testnet

The [avalanche-cli](https://github.com/ava-labs/avalanche-cli) is the easiest way to start a local network.

```sh
avalanche network start
avalanche network status
```

## Bootstrapping

A node needs to catch up to the latest network state before it can participate in consensus and serve API calls. This process (called bootstrapping) currently takes several days for a new node connected to Mainnet.

A node will not [report healthy](https://docs.avax.network/build/avalanchego-apis/health) until it is done bootstrapping.

Improvements that reduce the amount of time it takes to bootstrap are under development.

The bottleneck during bootstrapping is typically database IO. Using a more powerful CPU or increasing the database IOPS on the computer running a node will decrease the amount of time bootstrapping takes.

## Generating Code

AvalancheGo uses multiple tools to generate efficient and boilerplate code.

### Running protobuf codegen

To regenerate the protobuf go code, run `scripts/protobuf_codegen.sh` from the root of the repo.

This should only be necessary when upgrading protobuf versions or modifying .proto definition files.

<<<<<<< HEAD
To use this script, you must have [buf](https://docs.buf.build/installation) (v1.30.0), protoc-gen-go (v1.30.0) and protoc-gen-go-grpc (v1.3.0) installed.
=======
To use this script, you must have [buf](https://docs.buf.build/installation) (v1.29.0), protoc-gen-go (v1.33.0) and protoc-gen-go-grpc (v1.3.0) installed.
>>>>>>> b62846fa

To install the buf dependencies:

```sh
go install google.golang.org/protobuf/cmd/protoc-gen-go@v1.33.0
go install google.golang.org/grpc/cmd/protoc-gen-go-grpc@v1.3.0
```

If you have not already, you may need to add `$GOPATH/bin` to your `$PATH`:

```sh
export PATH="$PATH:$(go env GOPATH)/bin"
```

If you extract buf to ~/software/buf/bin, the following should work:

```sh
export PATH=$PATH:~/software/buf/bin/:~/go/bin
go get google.golang.org/protobuf/cmd/protoc-gen-go
go get google.golang.org/protobuf/cmd/protoc-gen-go-grpc
scripts/protobuf_codegen.sh
```

For more information, refer to the [GRPC Golang Quick Start Guide](https://grpc.io/docs/languages/go/quickstart/).

### Running protobuf codegen from docker

```sh
docker build -t avalanche:protobuf_codegen -f api/Dockerfile.buf .
docker run -t -i -v $(pwd):/opt/avalanche -w/opt/avalanche avalanche:protobuf_codegen bash -c "scripts/protobuf_codegen.sh"
```

### Running mock codegen

To regenerate the [gomock](https://github.com/uber-go/mock) code, run `scripts/mock.gen.sh` from the root of the repo.

This should only be necessary when modifying exported interfaces or after modifying `scripts/mock.mockgen.txt`.

## Versioning

### Version Semantics

AvalancheGo is first and foremost a client for the Avalanche network. The versioning of AvalancheGo follows that of the Avalanche network.

- `v0.x.x` indicates a development network version.
- `v1.x.x` indicates a production network version.
- `vx.[Upgrade].x` indicates the number of network upgrades that have occurred.
- `vx.x.[Patch]` indicates the number of client upgrades that have occurred since the last network upgrade.

### Library Compatibility Guarantees

Because AvalancheGo's version denotes the network version, it is expected that interfaces exported by AvalancheGo's packages may change in `Patch` version updates.

### API Compatibility Guarantees

APIs exposed when running AvalancheGo will maintain backwards compatibility, unless the functionality is explicitly deprecated and announced when removed.

## Supported Platforms

AvalancheGo can run on different platforms, with different support tiers:

- **Tier 1**: Fully supported by the maintainers, guaranteed to pass all tests including e2e and stress tests.
- **Tier 2**: Passes all unit and integration tests but not necessarily e2e tests.
- **Tier 3**: Builds but lightly tested (or not), considered _experimental_.
- **Not supported**: May not build and not tested, considered _unsafe_. To be supported in the future.

The following table lists currently supported platforms and their corresponding
AvalancheGo support tiers:

| Architecture | Operating system | Support tier  |
| :----------: | :--------------: | :-----------: |
|    amd64     |      Linux       |       1       |
|    arm64     |      Linux       |       2       |
|    amd64     |      Darwin      |       2       |
|    amd64     |     Windows      |       3       |
|     arm      |      Linux       | Not supported |
|     i386     |      Linux       | Not supported |
|    arm64     |      Darwin      | Not supported |

To officially support a new platform, one must satisfy the following requirements:

| AvalancheGo continuous integration | Tier 1  | Tier 2  | Tier 3  |
| ---------------------------------- | :-----: | :-----: | :-----: |
| Build passes                       | &check; | &check; | &check; |
| Unit and integration tests pass    | &check; | &check; |         |
| End-to-end and stress tests pass   | &check; |         |         |

## Security Bugs

**We and our community welcome responsible disclosures.**

Please refer to our [Security Policy](SECURITY.md) and [Security Advisories](https://github.com/ava-labs/avalanchego/security/advisories).<|MERGE_RESOLUTION|>--- conflicted
+++ resolved
@@ -159,11 +159,7 @@
 
 This should only be necessary when upgrading protobuf versions or modifying .proto definition files.
 
-<<<<<<< HEAD
-To use this script, you must have [buf](https://docs.buf.build/installation) (v1.30.0), protoc-gen-go (v1.30.0) and protoc-gen-go-grpc (v1.3.0) installed.
-=======
-To use this script, you must have [buf](https://docs.buf.build/installation) (v1.29.0), protoc-gen-go (v1.33.0) and protoc-gen-go-grpc (v1.3.0) installed.
->>>>>>> b62846fa
+To use this script, you must have [buf](https://docs.buf.build/installation) (v1.30.0), protoc-gen-go (v1.33.0) and protoc-gen-go-grpc (v1.3.0) installed.
 
 To install the buf dependencies:
 
