// Copyright (C) 2019-2023, Ava Labs, Inc. All rights reserved.
// See the file LICENSE for licensing terms.

package registry

import (
	"errors"
	"io/fs"
	"testing"
	"time"

	"github.com/golang/mock/gomock"

	"github.com/prometheus/client_golang/prometheus"

	"github.com/stretchr/testify/require"

	"github.com/ava-labs/avalanchego/ids"
	"github.com/ava-labs/avalanchego/utils/filesystem"
	"github.com/ava-labs/avalanchego/utils/logging"
	"github.com/ava-labs/avalanchego/utils/resource"
	"github.com/ava-labs/avalanchego/vms"
)

var (
	pluginDir = "plugin getter"

	// errors
	errTest = errors.New("non-nil error")

	// vm names
	registeredVMName   = "mgj786NP7uDwBCcq6YwThhaN8FLyybkCa4zBWTQbNgmK6k9A6"
	unregisteredVMName = "tGas3T58KzdjLHhBDMnH2TvrddhqTji5iZAMZ3RXs2NLpSnhH"

	// files
	directory = filesystem.MockFile{
		MockName:  "directory-1",
		MockIsDir: true,
	}
	registeredVM = filesystem.MockFile{
		MockName: registeredVMName + ".abc",
	}
	unregisteredVM = filesystem.MockFile{
		MockName: unregisteredVMName + ".xyz",
	}
	invalidVM = filesystem.MockFile{
		MockName: "invalid-vm.file",
	}

	// read dir results
	oneValidVM = []fs.DirEntry{
		directory,
		registeredVM,
	}
	twoValidVMs = []fs.DirEntry{
		directory,
		registeredVM,
		unregisteredVM,
	}
	invalidVMs = []fs.DirEntry{
		directory,
		invalidVM,
	}
)

// Get should fail if we hit an io issue when reading files on the disk
func TestGet_ReadDirFails(t *testing.T) {
	resources := initVMGetterTest(t)
	defer resources.ctrl.Finish()

	// disk read fails
	resources.mockReader.EXPECT().ReadDir(pluginDir).Times(1).Return(nil, errTest)

	_, _, err := resources.getter.Get()
	require.ErrorIs(t, err, errTest)
}

// Get should fail if we see an invalid VM id
func TestGet_InvalidVMName(t *testing.T) {
	resources := initVMGetterTest(t)
	defer resources.ctrl.Finish()

	resources.mockReader.EXPECT().ReadDir(pluginDir).Times(1).Return(invalidVMs, nil)
	// didn't find an alias, so we'll try using this invalid vm name
	resources.mockManager.EXPECT().Lookup("invalid-vm").Times(1).Return(ids.Empty, errTest)

	_, _, err := resources.getter.Get()
	require.ErrorIs(t, err, errInvalidVMID)
}

// Get should fail if we can't get the VM factory
func TestGet_GetFactoryFails(t *testing.T) {
	resources := initVMGetterTest(t)
	defer resources.ctrl.Finish()

	vm, _ := ids.FromString("vmId")

	resources.mockReader.EXPECT().ReadDir(pluginDir).Times(1).Return(oneValidVM, nil)
	resources.mockManager.EXPECT().Lookup(registeredVMName).Times(1).Return(vm, nil)
	// Getting the factory fails
	resources.mockManager.EXPECT().GetFactory(vm).Times(1).Return(nil, errTest)

	_, _, err := resources.getter.Get()
	require.ErrorIs(t, err, errTest)
}

// Get should return the correct registered and unregistered VMs.
func TestGet_Success(t *testing.T) {
	require := require.New(t)

	resources := initVMGetterTest(t)
	defer resources.ctrl.Finish()

	registeredVMId := ids.GenerateTestID()
	unregisteredVMId := ids.GenerateTestID()

	registeredVMFactory := vms.NewMockFactory(resources.ctrl)

	resources.mockReader.EXPECT().ReadDir(pluginDir).Times(1).Return(twoValidVMs, nil)
	resources.mockManager.EXPECT().Lookup(registeredVMName).Times(1).Return(registeredVMId, nil)
	resources.mockManager.EXPECT().GetFactory(registeredVMId).Times(1).Return(registeredVMFactory, nil)
	resources.mockManager.EXPECT().Lookup(unregisteredVMName).Times(1).Return(unregisteredVMId, nil)
	resources.mockManager.EXPECT().GetFactory(unregisteredVMId).Times(1).Return(nil, vms.ErrNotFound)

	registeredVMs, unregisteredVMs, err := resources.getter.Get()

	// we should have one registered vm, and one unregistered vm.
	require.Len(registeredVMs, 1)
	require.NotNil(registeredVMs[registeredVMId])

	require.Len(unregisteredVMs, 1)
	require.NotNil(unregisteredVMs[unregisteredVMId])

	require.NoError(err)
}

type vmGetterTestResources struct {
	ctrl        *gomock.Controller
	mockReader  *filesystem.MockReader
	mockManager *vms.MockManager
	getter      VMGetter
}

func initVMGetterTest(t *testing.T) *vmGetterTestResources {
	ctrl := gomock.NewController(t)

	mockReader := filesystem.NewMockReader(ctrl)
	mockManager := vms.NewMockManager(ctrl)
	mockRegistry := prometheus.NewRegistry()
	mockCPUTracker, err := resource.NewManager(" ", time.Hour, time.Hour, time.Hour, mockRegistry)
	require.NoError(t, err)

	getter := NewVMGetter(
		VMGetterConfig{
			FileReader:      mockReader,
			Manager:         mockManager,
			PluginDirectory: pluginDir,
<<<<<<< HEAD
			CPUTracker:      resource.NewManager(logging.NoLog{}, "", time.Hour, time.Hour, time.Hour),
=======
			CPUTracker:      mockCPUTracker,
>>>>>>> 9e6bf965
		},
	)

	return &vmGetterTestResources{
		ctrl:        ctrl,
		mockReader:  mockReader,
		mockManager: mockManager,
		getter:      getter,
	}
}<|MERGE_RESOLUTION|>--- conflicted
+++ resolved
@@ -147,7 +147,14 @@
 	mockReader := filesystem.NewMockReader(ctrl)
 	mockManager := vms.NewMockManager(ctrl)
 	mockRegistry := prometheus.NewRegistry()
-	mockCPUTracker, err := resource.NewManager(" ", time.Hour, time.Hour, time.Hour, mockRegistry)
+	mockCPUTracker, err := resource.NewManager(
+		logging.NoLog{},
+		"",
+		time.Hour,
+		time.Hour,
+		time.Hour,
+		mockRegistry,
+	)
 	require.NoError(t, err)
 
 	getter := NewVMGetter(
@@ -155,11 +162,7 @@
 			FileReader:      mockReader,
 			Manager:         mockManager,
 			PluginDirectory: pluginDir,
-<<<<<<< HEAD
-			CPUTracker:      resource.NewManager(logging.NoLog{}, "", time.Hour, time.Hour, time.Hour),
-=======
 			CPUTracker:      mockCPUTracker,
->>>>>>> 9e6bf965
 		},
 	)
 
