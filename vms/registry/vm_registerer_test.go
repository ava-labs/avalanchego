--- conflicted
+++ resolved
@@ -25,8 +25,6 @@
 
 // Register should succeed even if we can't register a VM
 func TestRegisterRegisterVMFails(t *testing.T) {
-	require := require.New(t)
-
 	resources := initRegistererTest(t)
 	defer resources.ctrl.Finish()
 
@@ -35,18 +33,12 @@
 	// We fail to register the VM
 	resources.mockManager.EXPECT().RegisterFactory(gomock.Any(), id, vmFactory).Times(1).Return(errTest)
 
-<<<<<<< HEAD
-	require.ErrorIs(resources.registerer.Register(context.Background(), id, vmFactory), errTest)
-=======
-	err := resources.registerer.Register(context.Background(), id, vmFactory)
-	require.ErrorIs(t, err, errTest)
->>>>>>> 7b8bbd66
+	err := resources.registerer.Register(context.Background(), id, vmFactory)
+	require.ErrorIs(t, err, errTest)
 }
 
 // Tests Register if a VM doesn't actually implement VM.
 func TestRegisterBadVM(t *testing.T) {
-	require := require.New(t)
-
 	resources := initRegistererTest(t)
 	defer resources.ctrl.Finish()
 
@@ -57,18 +49,12 @@
 	// Since this factory produces a bad vm, we should get an error.
 	vmFactory.EXPECT().New(logging.NoLog{}).Times(1).Return(vm, nil)
 
-<<<<<<< HEAD
-	require.ErrorIs(resources.registerer.Register(context.Background(), id, vmFactory), errNotVM)
-=======
 	err := resources.registerer.Register(context.Background(), id, vmFactory)
 	require.ErrorIs(t, err, errNotVM)
->>>>>>> 7b8bbd66
 }
 
 // Tests Register if creating endpoints for a VM fails + shutdown fails
 func TestRegisterCreateHandlersAndShutdownFails(t *testing.T) {
-	require := require.New(t)
-
 	resources := initRegistererTest(t)
 	defer resources.ctrl.Finish()
 
@@ -81,18 +67,12 @@
 	vm.EXPECT().CreateStaticHandlers(gomock.Any()).Return(nil, errTest).Times(1)
 	vm.EXPECT().Shutdown(gomock.Any()).Return(errTest).Times(1)
 
-<<<<<<< HEAD
-	require.ErrorIs(resources.registerer.Register(context.Background(), id, vmFactory), errTest)
-=======
-	err := resources.registerer.Register(context.Background(), id, vmFactory)
-	require.ErrorIs(t, err, errTest)
->>>>>>> 7b8bbd66
+	err := resources.registerer.Register(context.Background(), id, vmFactory)
+	require.ErrorIs(t, err, errTest)
 }
 
 // Tests Register if creating endpoints for a VM fails + shutdown succeeds
 func TestRegisterCreateHandlersFails(t *testing.T) {
-	require := require.New(t)
-
 	resources := initRegistererTest(t)
 	defer resources.ctrl.Finish()
 
@@ -105,18 +85,12 @@
 	vm.EXPECT().CreateStaticHandlers(gomock.Any()).Return(nil, errTest).Times(1)
 	vm.EXPECT().Shutdown(gomock.Any()).Return(nil).Times(1)
 
-<<<<<<< HEAD
-	require.ErrorIs(resources.registerer.Register(context.Background(), id, vmFactory), errTest)
-=======
-	err := resources.registerer.Register(context.Background(), id, vmFactory)
-	require.ErrorIs(t, err, errTest)
->>>>>>> 7b8bbd66
+	err := resources.registerer.Register(context.Background(), id, vmFactory)
+	require.ErrorIs(t, err, errTest)
 }
 
 // Tests Register if we fail to register the new endpoint on the server.
 func TestRegisterAddRouteFails(t *testing.T) {
-	require := require.New(t)
-
 	resources := initRegistererTest(t)
 	defer resources.ctrl.Finish()
 
@@ -141,18 +115,12 @@
 		Times(1).
 		Return(errTest)
 
-<<<<<<< HEAD
-	require.ErrorIs(resources.registerer.Register(context.Background(), id, vmFactory), errTest)
-=======
-	err := resources.registerer.Register(context.Background(), id, vmFactory)
-	require.ErrorIs(t, err, errTest)
->>>>>>> 7b8bbd66
+	err := resources.registerer.Register(context.Background(), id, vmFactory)
+	require.ErrorIs(t, err, errTest)
 }
 
 // Tests Register we can't find the alias for the newly registered vm
 func TestRegisterAliasLookupFails(t *testing.T) {
-	require := require.New(t)
-
 	resources := initRegistererTest(t)
 	defer resources.ctrl.Finish()
 
@@ -178,18 +146,12 @@
 		Return(nil)
 	resources.mockManager.EXPECT().Aliases(id).Times(1).Return(nil, errTest)
 
-<<<<<<< HEAD
-	require.ErrorIs(resources.registerer.Register(context.Background(), id, vmFactory), errTest)
-=======
-	err := resources.registerer.Register(context.Background(), id, vmFactory)
-	require.ErrorIs(t, err, errTest)
->>>>>>> 7b8bbd66
+	err := resources.registerer.Register(context.Background(), id, vmFactory)
+	require.ErrorIs(t, err, errTest)
 }
 
 // Tests Register if adding aliases for the newly registered vm fails
 func TestRegisterAddAliasesFails(t *testing.T) {
-	require := require.New(t)
-
 	resources := initRegistererTest(t)
 	defer resources.ctrl.Finish()
 
@@ -223,18 +185,12 @@
 		).
 		Return(errTest)
 
-<<<<<<< HEAD
-	require.ErrorIs(resources.registerer.Register(context.Background(), id, vmFactory), errTest)
-=======
-	err := resources.registerer.Register(context.Background(), id, vmFactory)
-	require.ErrorIs(t, err, errTest)
->>>>>>> 7b8bbd66
+	err := resources.registerer.Register(context.Background(), id, vmFactory)
+	require.ErrorIs(t, err, errTest)
 }
 
 // Tests Register if no errors are thrown
 func TestRegisterHappyCase(t *testing.T) {
-	require := require.New(t)
-
 	resources := initRegistererTest(t)
 	defer resources.ctrl.Finish()
 
@@ -268,13 +224,11 @@
 		Times(1).
 		Return(nil)
 
-	require.NoError(resources.registerer.Register(context.Background(), id, vmFactory))
+	require.NoError(t, resources.registerer.Register(context.Background(), id, vmFactory))
 }
 
 // RegisterWithReadLock should succeed even if we can't register a VM
 func TestRegisterWithReadLockRegisterVMFails(t *testing.T) {
-	require := require.New(t)
-
 	resources := initRegistererTest(t)
 	defer resources.ctrl.Finish()
 
@@ -283,18 +237,12 @@
 	// We fail to register the VM
 	resources.mockManager.EXPECT().RegisterFactory(gomock.Any(), id, vmFactory).Times(1).Return(errTest)
 
-<<<<<<< HEAD
-	require.ErrorIs(resources.registerer.RegisterWithReadLock(context.Background(), id, vmFactory), errTest)
-=======
-	err := resources.registerer.RegisterWithReadLock(context.Background(), id, vmFactory)
-	require.ErrorIs(t, err, errTest)
->>>>>>> 7b8bbd66
+	err := resources.registerer.RegisterWithReadLock(context.Background(), id, vmFactory)
+	require.ErrorIs(t, err, errTest)
 }
 
 // Tests RegisterWithReadLock if a VM doesn't actually implement VM.
 func TestRegisterWithReadLockBadVM(t *testing.T) {
-	require := require.New(t)
-
 	resources := initRegistererTest(t)
 	defer resources.ctrl.Finish()
 
@@ -305,18 +253,12 @@
 	// Since this factory produces a bad vm, we should get an error.
 	vmFactory.EXPECT().New(logging.NoLog{}).Times(1).Return(vm, nil)
 
-<<<<<<< HEAD
-	require.ErrorIs(resources.registerer.RegisterWithReadLock(context.Background(), id, vmFactory), errNotVM)
-=======
 	err := resources.registerer.RegisterWithReadLock(context.Background(), id, vmFactory)
 	require.ErrorIs(t, err, errNotVM)
->>>>>>> 7b8bbd66
 }
 
 // Tests RegisterWithReadLock if creating endpoints for a VM fails + shutdown fails
 func TestRegisterWithReadLockCreateHandlersAndShutdownFails(t *testing.T) {
-	require := require.New(t)
-
 	resources := initRegistererTest(t)
 	defer resources.ctrl.Finish()
 
@@ -329,18 +271,12 @@
 	vm.EXPECT().CreateStaticHandlers(gomock.Any()).Return(nil, errTest).Times(1)
 	vm.EXPECT().Shutdown(gomock.Any()).Return(errTest).Times(1)
 
-<<<<<<< HEAD
-	require.ErrorIs(resources.registerer.RegisterWithReadLock(context.Background(), id, vmFactory), errTest)
-=======
-	err := resources.registerer.RegisterWithReadLock(context.Background(), id, vmFactory)
-	require.ErrorIs(t, err, errTest)
->>>>>>> 7b8bbd66
+	err := resources.registerer.RegisterWithReadLock(context.Background(), id, vmFactory)
+	require.ErrorIs(t, err, errTest)
 }
 
 // Tests RegisterWithReadLock if creating endpoints for a VM fails + shutdown succeeds
 func TestRegisterWithReadLockCreateHandlersFails(t *testing.T) {
-	require := require.New(t)
-
 	resources := initRegistererTest(t)
 	defer resources.ctrl.Finish()
 
@@ -353,18 +289,12 @@
 	vm.EXPECT().CreateStaticHandlers(gomock.Any()).Return(nil, errTest).Times(1)
 	vm.EXPECT().Shutdown(gomock.Any()).Return(nil).Times(1)
 
-<<<<<<< HEAD
-	require.ErrorIs(resources.registerer.RegisterWithReadLock(context.Background(), id, vmFactory), errTest)
-=======
-	err := resources.registerer.RegisterWithReadLock(context.Background(), id, vmFactory)
-	require.ErrorIs(t, err, errTest)
->>>>>>> 7b8bbd66
+	err := resources.registerer.RegisterWithReadLock(context.Background(), id, vmFactory)
+	require.ErrorIs(t, err, errTest)
 }
 
 // Tests RegisterWithReadLock if we fail to register the new endpoint on the server.
 func TestRegisterWithReadLockAddRouteWithReadLockFails(t *testing.T) {
-	require := require.New(t)
-
 	resources := initRegistererTest(t)
 	defer resources.ctrl.Finish()
 
@@ -389,18 +319,12 @@
 		Times(1).
 		Return(errTest)
 
-<<<<<<< HEAD
-	require.ErrorIs(resources.registerer.RegisterWithReadLock(context.Background(), id, vmFactory), errTest)
-=======
-	err := resources.registerer.RegisterWithReadLock(context.Background(), id, vmFactory)
-	require.ErrorIs(t, err, errTest)
->>>>>>> 7b8bbd66
+	err := resources.registerer.RegisterWithReadLock(context.Background(), id, vmFactory)
+	require.ErrorIs(t, err, errTest)
 }
 
 // Tests RegisterWithReadLock we can't find the alias for the newly registered vm
 func TestRegisterWithReadLockAliasLookupFails(t *testing.T) {
-	require := require.New(t)
-
 	resources := initRegistererTest(t)
 	defer resources.ctrl.Finish()
 
@@ -426,18 +350,12 @@
 		Return(nil)
 	resources.mockManager.EXPECT().Aliases(id).Times(1).Return(nil, errTest)
 
-<<<<<<< HEAD
-	require.ErrorIs(resources.registerer.RegisterWithReadLock(context.Background(), id, vmFactory), errTest)
-=======
-	err := resources.registerer.RegisterWithReadLock(context.Background(), id, vmFactory)
-	require.ErrorIs(t, err, errTest)
->>>>>>> 7b8bbd66
+	err := resources.registerer.RegisterWithReadLock(context.Background(), id, vmFactory)
+	require.ErrorIs(t, err, errTest)
 }
 
 // Tests RegisterWithReadLock if adding aliases for the newly registered vm fails
 func TestRegisterWithReadLockAddAliasesFails(t *testing.T) {
-	require := require.New(t)
-
 	resources := initRegistererTest(t)
 	defer resources.ctrl.Finish()
 
@@ -471,18 +389,12 @@
 		).
 		Return(errTest)
 
-<<<<<<< HEAD
-	require.ErrorIs(resources.registerer.RegisterWithReadLock(context.Background(), id, vmFactory), errTest)
-=======
-	err := resources.registerer.RegisterWithReadLock(context.Background(), id, vmFactory)
-	require.ErrorIs(t, err, errTest)
->>>>>>> 7b8bbd66
+	err := resources.registerer.RegisterWithReadLock(context.Background(), id, vmFactory)
+	require.ErrorIs(t, err, errTest)
 }
 
 // Tests RegisterWithReadLock if no errors are thrown
 func TestRegisterWithReadLockHappyCase(t *testing.T) {
-	require := require.New(t)
-
 	resources := initRegistererTest(t)
 	defer resources.ctrl.Finish()
 
@@ -516,7 +428,7 @@
 		Times(1).
 		Return(nil)
 
-	require.NoError(resources.registerer.RegisterWithReadLock(context.Background(), id, vmFactory))
+	require.NoError(t, resources.registerer.RegisterWithReadLock(context.Background(), id, vmFactory))
 }
 
 type vmRegistererTestResources struct {
