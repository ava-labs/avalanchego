--- conflicted
+++ resolved
@@ -32,14 +32,6 @@
 	}
 
 	var hexData string
-<<<<<<< HEAD
-	err := json.Unmarshal(jsonBytes, &hexData)
-	if err != nil {
-		return err
-	}
-	*b, err = formatting.Decode(formatting.HexNC, hexData)
-	return err
-=======
 	if err := json.Unmarshal(jsonBytes, &hexData); err != nil {
 		return err
 	}
@@ -49,5 +41,4 @@
 	}
 	*b = v
 	return nil
->>>>>>> 833b3a0c
 }