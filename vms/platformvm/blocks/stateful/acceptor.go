--- conflicted
+++ resolved
@@ -22,8 +22,7 @@
 	recentlyAccepted *window.Window
 }
 
-<<<<<<< HEAD
-func (a *acceptor) VisitBlueberryProposalBlock(b *stateless.BlueberryProposalBlock) error {
+func (a *acceptor) BlueberryProposalBlock(b *stateless.BlueberryProposalBlock) error {
 	// Update the state of the chain in the database
 	// apply baseOptionState first
 	// TODO by dan for alberto: why do we do this?
@@ -37,14 +36,11 @@
 	return a.commonVisitProposalBlock(b, false)
 }
 
-func (a *acceptor) VisitApricotProposalBlock(b *stateless.ApricotProposalBlock) error {
+func (a *acceptor) ApricotProposalBlock(b *stateless.ApricotProposalBlock) error {
 	return a.commonVisitProposalBlock(b, true)
 }
 
 func (a *acceptor) commonVisitProposalBlock(b stateless.Block, isApricot bool) error {
-=======
-func (a *acceptor) ProposalBlock(b *stateless.ProposalBlock) error {
->>>>>>> a8697e79
 	/* Note that:
 
 	* We don't free the proposal block in this method.
@@ -130,19 +126,15 @@
 	return nil
 }
 
-<<<<<<< HEAD
-func (a *acceptor) VisitBlueberryStandardBlock(b *stateless.BlueberryStandardBlock) error {
-	return a.visitStandardBlock(b)
-}
-
-func (a *acceptor) VisitApricotStandardBlock(b *stateless.ApricotStandardBlock) error {
-	return a.visitStandardBlock(b)
-}
-
-func (a *acceptor) visitStandardBlock(b stateless.Block) error {
-=======
-func (a *acceptor) StandardBlock(b *stateless.StandardBlock) error {
->>>>>>> a8697e79
+func (a *acceptor) BlueberryStandardBlock(b *stateless.BlueberryStandardBlock) error {
+	return a.standardBlock(b)
+}
+
+func (a *acceptor) ApricotStandardBlock(b *stateless.ApricotStandardBlock) error {
+	return a.standardBlock(b)
+}
+
+func (a *acceptor) standardBlock(b stateless.Block) error {
 	blkID := b.ID()
 	defer a.free(blkID)
 
