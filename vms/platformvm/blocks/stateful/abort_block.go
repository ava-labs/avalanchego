--- conflicted
+++ resolved
@@ -62,13 +62,7 @@
 				baseBlk:         statelessBlk,
 				status:          status,
 				timestampGetter: manager,
-<<<<<<< HEAD
-				lastAccepteder:  manager,
-=======
 				LastAccepteder:  manager,
-				baseBlk:         &statelessBlk.CommonBlock,
-				status:          status,
->>>>>>> 2b8d7001
 			},
 		},
 		wasPreferred: wasPreferred,
