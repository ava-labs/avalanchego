// Copyright (C) 2019-2023, Ava Labs, Inc. All rights reserved.
// See the file LICENSE for licensing terms.

package builder

import (
	"context"
	"errors"
	"testing"
	"time"

	"github.com/prometheus/client_golang/prometheus"

	"github.com/stretchr/testify/require"

	"github.com/ava-labs/avalanchego/chains"
	"github.com/ava-labs/avalanchego/chains/atomic"
	"github.com/ava-labs/avalanchego/codec"
	"github.com/ava-labs/avalanchego/codec/linearcodec"
	"github.com/ava-labs/avalanchego/database"
	"github.com/ava-labs/avalanchego/database/manager"
	"github.com/ava-labs/avalanchego/database/prefixdb"
	"github.com/ava-labs/avalanchego/database/versiondb"
	"github.com/ava-labs/avalanchego/ids"
	"github.com/ava-labs/avalanchego/snow"
	"github.com/ava-labs/avalanchego/snow/engine/common"
	"github.com/ava-labs/avalanchego/snow/uptime"
	"github.com/ava-labs/avalanchego/snow/validators"
	"github.com/ava-labs/avalanchego/utils"
	"github.com/ava-labs/avalanchego/utils/constants"
	"github.com/ava-labs/avalanchego/utils/crypto/secp256k1"
	"github.com/ava-labs/avalanchego/utils/formatting"
	"github.com/ava-labs/avalanchego/utils/formatting/address"
	"github.com/ava-labs/avalanchego/utils/json"
	"github.com/ava-labs/avalanchego/utils/logging"
	"github.com/ava-labs/avalanchego/utils/timer/mockable"
	"github.com/ava-labs/avalanchego/utils/units"
	"github.com/ava-labs/avalanchego/utils/wrappers"
	"github.com/ava-labs/avalanchego/version"
	"github.com/ava-labs/avalanchego/vms/components/avax"
	"github.com/ava-labs/avalanchego/vms/platformvm/api"
	"github.com/ava-labs/avalanchego/vms/platformvm/config"
	"github.com/ava-labs/avalanchego/vms/platformvm/fx"
	"github.com/ava-labs/avalanchego/vms/platformvm/metrics"
	"github.com/ava-labs/avalanchego/vms/platformvm/reward"
	"github.com/ava-labs/avalanchego/vms/platformvm/state"
	"github.com/ava-labs/avalanchego/vms/platformvm/status"
	"github.com/ava-labs/avalanchego/vms/platformvm/txs"
	"github.com/ava-labs/avalanchego/vms/platformvm/txs/mempool"
	"github.com/ava-labs/avalanchego/vms/platformvm/utxo"
	"github.com/ava-labs/avalanchego/vms/secp256k1fx"

	blockexecutor "github.com/ava-labs/avalanchego/vms/platformvm/blocks/executor"
	txbuilder "github.com/ava-labs/avalanchego/vms/platformvm/txs/builder"
	txexecutor "github.com/ava-labs/avalanchego/vms/platformvm/txs/executor"
	pvalidators "github.com/ava-labs/avalanchego/vms/platformvm/validators"
)

const defaultWeight = 10000

var (
	defaultMinStakingDuration = 24 * time.Hour
	defaultMaxStakingDuration = 365 * 24 * time.Hour
	defaultGenesisTime        = time.Date(1997, 1, 1, 0, 0, 0, 0, time.UTC)
	defaultValidateStartTime  = defaultGenesisTime
	defaultValidateEndTime    = defaultValidateStartTime.Add(10 * defaultMinStakingDuration)
	defaultMinValidatorStake  = 5 * units.MilliAvax
	defaultBalance            = 100 * defaultMinValidatorStake
	preFundedKeys             = secp256k1.TestKeys()
	avaxAssetID               = ids.ID{'y', 'e', 'e', 't'}
	defaultTxFee              = uint64(100)
	xChainID                  = ids.Empty.Prefix(0)
	cChainID                  = ids.Empty.Prefix(1)

	testSubnet1            *txs.Tx
	testSubnet1ControlKeys = preFundedKeys[0:3]

	errMissingPrimaryValidators = errors.New("missing primary validator set")
	errMissing                  = errors.New("missing")
)

type mutableSharedMemory struct {
	atomic.SharedMemory
}

type environment struct {
	Builder
	blkManager blockexecutor.Manager
	mempool    mempool.Mempool
	sender     *common.SenderTest

	isBootstrapped *utils.Atomic[bool]
	config         *config.Config
	clk            *mockable.Clock
	baseDB         *versiondb.Database
	ctx            *snow.Context
	msm            *mutableSharedMemory
	fx             fx.Fx
	state          state.State
	atomicUTXOs    avax.AtomicUTXOManager
	uptimes        uptime.Manager
	utxosHandler   utxo.Handler
	txBuilder      txbuilder.Builder
	backend        txexecutor.Backend
}

func newEnvironment(t *testing.T) *environment {
	require := require.New(t)

	res := &environment{
		isBootstrapped: &utils.Atomic[bool]{},
		config:         defaultConfig(),
		clk:            defaultClock(),
	}
	res.isBootstrapped.Set(true)

	baseDBManager := manager.NewMemDB(version.Semantic1_0_0)
	res.baseDB = versiondb.New(baseDBManager.Current().Database)
	res.ctx, res.msm = defaultCtx(res.baseDB)

	res.ctx.Lock.Lock()
	defer res.ctx.Lock.Unlock()

	res.fx = defaultFx(t, res.clk, res.ctx.Log, res.isBootstrapped.Get())

	rewardsCalc := reward.NewCalculator(res.config.RewardConfig)
	res.state = defaultState(t, res.config, res.ctx, res.baseDB, rewardsCalc)

	res.atomicUTXOs = avax.NewAtomicUTXOManager(res.ctx.SharedMemory, txs.Codec)
	res.uptimes = uptime.NewManager(res.state)
	res.utxosHandler = utxo.NewHandler(res.ctx, res.clk, res.fx)

	res.txBuilder = txbuilder.New(
		res.ctx,
		res.config,
		res.clk,
		res.fx,
		res.state,
		res.atomicUTXOs,
		res.utxosHandler,
	)

	genesisID := res.state.GetLastAccepted()
	res.backend = txexecutor.Backend{
		Config:       res.config,
		Ctx:          res.ctx,
		Clk:          res.clk,
		Bootstrapped: res.isBootstrapped,
		Fx:           res.fx,
		FlowChecker:  res.utxosHandler,
		Uptimes:      res.uptimes,
		Rewards:      rewardsCalc,
	}

	registerer := prometheus.NewRegistry()
	res.sender = &common.SenderTest{T: t}

<<<<<<< HEAD
	metrics, err := metrics.New("", registerer, res.config.TrackedSubnets)
	require.NoError(err)
=======
	metrics, err := metrics.New("", registerer)
	if err != nil {
		panic(fmt.Errorf("failed to create metrics: %w", err))
	}
>>>>>>> b406c844

	res.mempool, err = mempool.NewMempool("mempool", registerer, res)
	require.NoError(err)

	res.blkManager = blockexecutor.NewManager(
		res.mempool,
		metrics,
		res.state,
		&res.backend,
		pvalidators.TestManager,
	)

	res.Builder = New(
		res.mempool,
		res.txBuilder,
		&res.backend,
		res.blkManager,
		nil, // toEngine,
		res.sender,
	)

	res.Builder.SetPreference(genesisID)
	addSubnet(t, res)

	return res
}

func addSubnet(t *testing.T, env *environment) {
	require := require.New(t)

	// Create a subnet
	var err error
	testSubnet1, err = env.txBuilder.NewCreateSubnetTx(
		2, // threshold; 2 sigs from keys[0], keys[1], keys[2] needed to add validator to this subnet
		[]ids.ShortID{ // control keys
			preFundedKeys[0].PublicKey().Address(),
			preFundedKeys[1].PublicKey().Address(),
			preFundedKeys[2].PublicKey().Address(),
		},
		[]*secp256k1.PrivateKey{preFundedKeys[0]},
		preFundedKeys[0].PublicKey().Address(),
	)
	require.NoError(err)

	// store it
	genesisID := env.state.GetLastAccepted()
	stateDiff, err := state.NewDiff(genesisID, env.blkManager)
	require.NoError(err)

	executor := txexecutor.StandardTxExecutor{
		Backend: &env.backend,
		State:   stateDiff,
		Tx:      testSubnet1,
	}
	require.NoError(testSubnet1.Unsigned.Visit(&executor))

	stateDiff.AddTx(testSubnet1, status.Committed)
	require.NoError(stateDiff.Apply(env.state))
}

func defaultState(
	t *testing.T,
	cfg *config.Config,
	ctx *snow.Context,
	db database.Database,
	rewards reward.Calculator,
) state.State {
	require := require.New(t)

	genesisBytes := buildGenesisTest(t, ctx)
	state, err := state.New(
		db,
		genesisBytes,
		prometheus.NewRegistry(),
		cfg,
		ctx,
		metrics.Noop,
		rewards,
		&utils.Atomic[bool]{},
	)
	require.NoError(err)

	// persist and reload to init a bunch of in-memory stuff
	state.SetHeight(0)
<<<<<<< HEAD
	require.NoError(state.Commit())
	state.SetHeight( /*height*/ 0)
	require.NoError(state.Commit())

=======
	if err := state.Commit(); err != nil {
		panic(err)
	}
>>>>>>> b406c844
	return state
}

func defaultCtx(db database.Database) (*snow.Context, *mutableSharedMemory) {
	ctx := snow.DefaultContextTest()
	ctx.NetworkID = 10
	ctx.XChainID = xChainID
	ctx.CChainID = cChainID
	ctx.AVAXAssetID = avaxAssetID

	atomicDB := prefixdb.New([]byte{1}, db)
	m := atomic.NewMemory(atomicDB)

	msm := &mutableSharedMemory{
		SharedMemory: m.NewSharedMemory(ctx.ChainID),
	}
	ctx.SharedMemory = msm

	ctx.ValidatorState = &validators.TestState{
		GetSubnetIDF: func(_ context.Context, chainID ids.ID) (ids.ID, error) {
			subnetID, ok := map[ids.ID]ids.ID{
				constants.PlatformChainID: constants.PrimaryNetworkID,
				xChainID:                  constants.PrimaryNetworkID,
				cChainID:                  constants.PrimaryNetworkID,
			}[chainID]
			if !ok {
				return ids.Empty, errMissing
			}
			return subnetID, nil
		},
	}

	return ctx, msm
}

func defaultConfig() *config.Config {
	vdrs := validators.NewManager()
	primaryVdrs := validators.NewSet()
	_ = vdrs.Add(constants.PrimaryNetworkID, primaryVdrs)
	return &config.Config{
		Chains:                 chains.TestManager,
		UptimeLockedCalculator: uptime.NewLockedCalculator(),
		Validators:             vdrs,
		TxFee:                  defaultTxFee,
		CreateSubnetTxFee:      100 * defaultTxFee,
		CreateBlockchainTxFee:  100 * defaultTxFee,
		MinValidatorStake:      5 * units.MilliAvax,
		MaxValidatorStake:      500 * units.MilliAvax,
		MinDelegatorStake:      1 * units.MilliAvax,
		MinStakeDuration:       defaultMinStakingDuration,
		MaxStakeDuration:       defaultMaxStakingDuration,
		RewardConfig: reward.Config{
			MaxConsumptionRate: .12 * reward.PercentDenominator,
			MinConsumptionRate: .10 * reward.PercentDenominator,
			MintingPeriod:      365 * 24 * time.Hour,
			SupplyCap:          720 * units.MegaAvax,
		},
		ApricotPhase3Time: defaultValidateEndTime,
		ApricotPhase5Time: defaultValidateEndTime,
		BanffTime:         time.Time{}, // neglecting fork ordering this for package tests
	}
}

func defaultClock() *mockable.Clock {
	// set time after Banff fork (and before default nextStakerTime)
	clk := &mockable.Clock{}
	clk.Set(defaultGenesisTime)
	return clk
}

type fxVMInt struct {
	registry codec.Registry
	clk      *mockable.Clock
	log      logging.Logger
}

func (fvi *fxVMInt) CodecRegistry() codec.Registry {
	return fvi.registry
}

func (fvi *fxVMInt) Clock() *mockable.Clock {
	return fvi.clk
}

func (fvi *fxVMInt) Logger() logging.Logger {
	return fvi.log
}

func defaultFx(t *testing.T, clk *mockable.Clock, log logging.Logger, isBootstrapped bool) fx.Fx {
	require := require.New(t)

	fxVMInt := &fxVMInt{
		registry: linearcodec.NewDefault(),
		clk:      clk,
		log:      log,
	}
	res := &secp256k1fx.Fx{}
	require.NoError(res.Initialize(fxVMInt))
	if isBootstrapped {
		require.NoError(res.Bootstrapped())
	}
	return res
}

func buildGenesisTest(t *testing.T, ctx *snow.Context) []byte {
	require := require.New(t)

	genesisUTXOs := make([]api.UTXO, len(preFundedKeys))
	for i, key := range preFundedKeys {
		id := key.PublicKey().Address()
		addr, err := address.FormatBech32(constants.UnitTestHRP, id.Bytes())
		require.NoError(err)
		genesisUTXOs[i] = api.UTXO{
			Amount:  json.Uint64(defaultBalance),
			Address: addr,
		}
	}

	genesisValidators := make([]api.PermissionlessValidator, len(preFundedKeys))
	for i, key := range preFundedKeys {
		nodeID := ids.NodeID(key.PublicKey().Address())
		addr, err := address.FormatBech32(constants.UnitTestHRP, nodeID.Bytes())
		require.NoError(err)
		genesisValidators[i] = api.PermissionlessValidator{
			Staker: api.Staker{
				StartTime: json.Uint64(defaultValidateStartTime.Unix()),
				EndTime:   json.Uint64(defaultValidateEndTime.Unix()),
				NodeID:    nodeID,
			},
			RewardOwner: &api.Owner{
				Threshold: 1,
				Addresses: []string{addr},
			},
			Staked: []api.UTXO{{
				Amount:  json.Uint64(defaultWeight),
				Address: addr,
			}},
			DelegationFee: reward.PercentDenominator,
		}
	}

	buildGenesisArgs := api.BuildGenesisArgs{
		NetworkID:     json.Uint32(constants.UnitTestID),
		AvaxAssetID:   ctx.AVAXAssetID,
		UTXOs:         genesisUTXOs,
		Validators:    genesisValidators,
		Chains:        nil,
		Time:          json.Uint64(defaultGenesisTime.Unix()),
		InitialSupply: json.Uint64(360 * units.MegaAvax),
		Encoding:      formatting.Hex,
	}

	buildGenesisResponse := api.BuildGenesisReply{}
	platformvmSS := api.StaticService{}
	require.NoError(platformvmSS.BuildGenesis(nil, &buildGenesisArgs, &buildGenesisResponse))

	genesisBytes, err := formatting.Decode(buildGenesisResponse.Encoding, buildGenesisResponse.Bytes)
	require.NoError(err)

	return genesisBytes
}

func shutdownEnvironment(env *environment) error {
	if env.isBootstrapped.Get() {
		primaryValidatorSet, exist := env.config.Validators.Get(constants.PrimaryNetworkID)
		if !exist {
			return errMissingPrimaryValidators
		}
		primaryValidators := primaryValidatorSet.List()

		validatorIDs := make([]ids.NodeID, len(primaryValidators))
		for i, vdr := range primaryValidators {
			validatorIDs[i] = vdr.NodeID
		}

		if err := env.uptimes.StopTracking(validatorIDs, constants.PrimaryNetworkID); err != nil {
			return err
		}
		if err := env.state.Commit(); err != nil {
			return err
		}
	}

	errs := wrappers.Errs{}
	errs.Add(
		env.state.Close(),
		env.baseDB.Close(),
	)
	return errs.Err
}<|MERGE_RESOLUTION|>--- conflicted
+++ resolved
@@ -155,15 +155,8 @@
 	registerer := prometheus.NewRegistry()
 	res.sender = &common.SenderTest{T: t}
 
-<<<<<<< HEAD
-	metrics, err := metrics.New("", registerer, res.config.TrackedSubnets)
-	require.NoError(err)
-=======
 	metrics, err := metrics.New("", registerer)
-	if err != nil {
-		panic(fmt.Errorf("failed to create metrics: %w", err))
-	}
->>>>>>> b406c844
+	require.NoError(err)
 
 	res.mempool, err = mempool.NewMempool("mempool", registerer, res)
 	require.NoError(err)
@@ -248,16 +241,7 @@
 
 	// persist and reload to init a bunch of in-memory stuff
 	state.SetHeight(0)
-<<<<<<< HEAD
 	require.NoError(state.Commit())
-	state.SetHeight( /*height*/ 0)
-	require.NoError(state.Commit())
-
-=======
-	if err := state.Commit(); err != nil {
-		panic(err)
-	}
->>>>>>> b406c844
 	return state
 }
 
