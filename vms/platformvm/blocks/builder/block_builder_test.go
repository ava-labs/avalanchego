--- conflicted
+++ resolved
@@ -32,11 +32,7 @@
 	err := env.BlockBuilder.AddUnverifiedTx(tx)
 	assert.NoError(err, "couldn't add tx to mempool")
 
-<<<<<<< HEAD
-	has := h.mempool.Has(txID)
-=======
-	has := env.mpool.Has(txID)
->>>>>>> b8ee829b
+	has := env.mempool.Has(txID)
 	assert.True(has, "valid tx not recorded into mempool")
 
 	// show that build block include that tx and removes it from mempool
@@ -48,11 +44,7 @@
 	assert.Len(blk.BlockTxs(), 1, "standard block should include a single transaction")
 	assert.Equal(txID, blk.BlockTxs()[0].ID(), "standard block does not include expected transaction")
 
-<<<<<<< HEAD
-	has = h.mempool.Has(txID)
-=======
-	has = env.mpool.Has(txID)
->>>>>>> b8ee829b
+	has = env.mempool.Has(txID)
 	assert.False(has, "tx included in block is still recorded into mempool")
 }
 
@@ -71,60 +63,33 @@
 	txID := tx.ID()
 
 	// A tx simply added to mempool is obviously not marked as dropped
-<<<<<<< HEAD
-	assert.NoError(h.mempool.Add(tx))
-	assert.True(h.mempool.Has(txID))
-	_, isDropped := h.mempool.GetDropReason(txID)
+	assert.NoError(env.mempool.Add(tx))
+	assert.True(env.mempool.Has(txID))
+	_, isDropped := env.mempool.GetDropReason(txID)
 	assert.False(isDropped)
 
 	// When a tx is marked as dropped, it is still available to allow re-issuance
-	h.mempool.MarkDropped(txID, "dropped for testing")
-	assert.True(h.mempool.Has(txID)) // still available
-	_, isDropped = h.mempool.GetDropReason(txID)
-=======
-	assert.NoError(env.mpool.Add(tx))
-	assert.True(env.mpool.Has(txID))
-	_, isDropped := env.mpool.GetDropReason(txID)
-	assert.False(isDropped)
-
-	// When a tx is marked as dropped, it is still available to allow re-issuance
-	env.mpool.MarkDropped(txID, "dropped for testing")
-	assert.True(env.mpool.Has(txID)) // still available
-	_, isDropped = env.mpool.GetDropReason(txID)
->>>>>>> b8ee829b
+	env.mempool.MarkDropped(txID, "dropped for testing")
+	assert.True(env.mempool.Has(txID)) // still available
+	_, isDropped = env.mempool.GetDropReason(txID)
 	assert.True(isDropped)
 
 	// A previously dropped tx, popped then re-added to mempool,
 	// is not dropped anymore
 	switch tx.Unsigned.(type) {
 	case txs.StakerTx:
-<<<<<<< HEAD
-		h.mempool.PopProposalTx()
-=======
-		env.mpool.PopProposalTx()
->>>>>>> b8ee829b
+		env.mempool.PopProposalTx()
 	case *txs.CreateChainTx,
 		*txs.CreateSubnetTx,
 		*txs.ImportTx,
 		*txs.ExportTx:
-<<<<<<< HEAD
-		h.mempool.PopDecisionTxs(math.MaxInt64)
+		env.mempool.PopDecisionTxs(math.MaxInt64)
 	default:
 		t.Fatal("unknown tx type")
 	}
-	assert.NoError(h.mempool.Add(tx))
+	assert.NoError(env.mempool.Add(tx))
 
-	assert.True(h.mempool.Has(txID))
-	_, isDropped = h.mempool.GetDropReason(txID)
-=======
-		env.mpool.PopDecisionTxs(math.MaxInt64)
-	default:
-		t.Fatal("unknown tx type")
-	}
-	assert.NoError(env.mpool.Add(tx))
-
-	assert.True(env.mpool.Has(txID))
-	_, isDropped = env.mpool.GetDropReason(txID)
->>>>>>> b8ee829b
+	assert.True(env.mempool.Has(txID))
+	_, isDropped = env.mempool.GetDropReason(txID)
 	assert.False(isDropped)
 }