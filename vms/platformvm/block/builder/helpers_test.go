// Copyright (C) 2019-2024, Ava Labs, Inc. All rights reserved.
// See the file LICENSE for licensing terms.

package builder

import (
	"context"
	"testing"
	"time"

	"github.com/prometheus/client_golang/prometheus"
	"github.com/stretchr/testify/require"

	"github.com/ava-labs/avalanchego/chains"
	"github.com/ava-labs/avalanchego/chains/atomic"
	"github.com/ava-labs/avalanchego/codec"
	"github.com/ava-labs/avalanchego/codec/linearcodec"
	"github.com/ava-labs/avalanchego/database/memdb"
	"github.com/ava-labs/avalanchego/database/prefixdb"
	"github.com/ava-labs/avalanchego/database/versiondb"
	"github.com/ava-labs/avalanchego/ids"
	"github.com/ava-labs/avalanchego/snow"
	"github.com/ava-labs/avalanchego/snow/engine/common"
	"github.com/ava-labs/avalanchego/snow/engine/enginetest"
	"github.com/ava-labs/avalanchego/snow/snowtest"
	"github.com/ava-labs/avalanchego/snow/uptime"
	"github.com/ava-labs/avalanchego/snow/validators"
	"github.com/ava-labs/avalanchego/upgrade/upgradetest"
	"github.com/ava-labs/avalanchego/utils"
	"github.com/ava-labs/avalanchego/utils/constants"
	"github.com/ava-labs/avalanchego/utils/crypto/secp256k1"
	"github.com/ava-labs/avalanchego/utils/logging"
	"github.com/ava-labs/avalanchego/utils/timer/mockable"
	"github.com/ava-labs/avalanchego/utils/units"
	"github.com/ava-labs/avalanchego/vms/platformvm/config"
	"github.com/ava-labs/avalanchego/vms/platformvm/fx"
	"github.com/ava-labs/avalanchego/vms/platformvm/genesis/genesistest"
	"github.com/ava-labs/avalanchego/vms/platformvm/metrics"
	"github.com/ava-labs/avalanchego/vms/platformvm/network"
	"github.com/ava-labs/avalanchego/vms/platformvm/reward"
	"github.com/ava-labs/avalanchego/vms/platformvm/state"
	"github.com/ava-labs/avalanchego/vms/platformvm/state/statetest"
	"github.com/ava-labs/avalanchego/vms/platformvm/status"
	"github.com/ava-labs/avalanchego/vms/platformvm/txs"
	"github.com/ava-labs/avalanchego/vms/platformvm/txs/fee"
	"github.com/ava-labs/avalanchego/vms/platformvm/txs/mempool"
	"github.com/ava-labs/avalanchego/vms/platformvm/txs/txstest"
	"github.com/ava-labs/avalanchego/vms/platformvm/utxo"
	"github.com/ava-labs/avalanchego/vms/platformvm/validators/validatorstest"
	"github.com/ava-labs/avalanchego/vms/secp256k1fx"
	"github.com/ava-labs/avalanchego/wallet/chain/p/wallet"

	blockexecutor "github.com/ava-labs/avalanchego/vms/platformvm/block/executor"
	txexecutor "github.com/ava-labs/avalanchego/vms/platformvm/txs/executor"
)

const (
	defaultMinStakingDuration = 24 * time.Hour
	defaultMaxStakingDuration = 365 * 24 * time.Hour

	defaultTxFee = 100 * units.NanoAvax
)

var testSubnet1 *txs.Tx

type mutableSharedMemory struct {
	atomic.SharedMemory
}

type environment struct {
	Builder
	blkManager blockexecutor.Manager
	mempool    mempool.Mempool
	network    *network.Network
	sender     *enginetest.Sender

	isBootstrapped *utils.Atomic[bool]
	config         *config.Internal
	clk            *mockable.Clock
	baseDB         *versiondb.Database
	ctx            *snow.Context
	msm            *mutableSharedMemory
	fx             fx.Fx
	state          state.State
	uptimes        uptime.Manager
	utxosVerifier  utxo.Verifier
	backend        txexecutor.Backend
}

func newEnvironment(t *testing.T, f upgradetest.Fork) *environment { //nolint:unparam
	require := require.New(t)

	res := &environment{
		isBootstrapped: &utils.Atomic[bool]{},
		config:         defaultConfig(f),
		clk:            defaultClock(),
	}
	res.isBootstrapped.Set(true)

	res.baseDB = versiondb.New(memdb.New())
	atomicDB := prefixdb.New([]byte{1}, res.baseDB)
	m := atomic.NewMemory(atomicDB)

	res.ctx = snowtest.Context(t, snowtest.PChainID)
	res.msm = &mutableSharedMemory{
		SharedMemory: m.NewSharedMemory(res.ctx.ChainID),
	}
	res.ctx.SharedMemory = res.msm

	res.ctx.Lock.Lock()
	defer res.ctx.Lock.Unlock()

	res.fx = defaultFx(t, res.clk, res.ctx.Log, res.isBootstrapped.Get())

	rewardsCalc := reward.NewCalculator(res.config.RewardConfig)
	res.state = statetest.New(t, statetest.Config{
		DB:         res.baseDB,
		Genesis:    genesistest.NewBytes(t, genesistest.Config{}),
		Validators: res.config.Validators,
		Context:    res.ctx,
		Rewards:    rewardsCalc,
	})

	res.uptimes = uptime.NewManager(res.state, res.clk)
	res.utxosVerifier = utxo.NewVerifier(res.ctx, res.clk, res.fx)

	genesisID := res.state.GetLastAccepted()
	res.backend = txexecutor.Backend{
		Config:       res.config,
		Ctx:          res.ctx,
		Clk:          res.clk,
		Bootstrapped: res.isBootstrapped,
		Fx:           res.fx,
		FlowChecker:  res.utxosVerifier,
		Uptimes:      res.uptimes,
		Rewards:      rewardsCalc,
	}

	registerer := prometheus.NewRegistry()
	res.sender = &enginetest.Sender{T: t}
	res.sender.SendAppGossipF = func(context.Context, common.SendConfig, []byte) error {
		return nil
	}

	metrics, err := metrics.New(registerer)
	require.NoError(err)

	res.mempool, err = mempool.New("mempool", registerer, nil)
	require.NoError(err)

	res.blkManager = blockexecutor.NewManager(
		res.mempool,
		metrics,
		res.state,
		&res.backend,
		validatorstest.Manager,
	)

	txVerifier := network.NewLockedTxVerifier(&res.ctx.Lock, res.blkManager)
	res.network, err = network.New(
		res.backend.Ctx.Log,
		res.backend.Ctx.NodeID,
		res.backend.Ctx.SubnetID,
		res.backend.Ctx.ValidatorState,
		txVerifier,
		res.mempool,
		res.backend.Config.PartialSyncPrimaryNetwork,
		res.sender,
		&res.ctx.Lock,
		res.state,
		res.ctx.WarpSigner,
		registerer,
<<<<<<< HEAD
		config.DefaultNetworkConfig,
=======
		config.DefaultNetwork,
>>>>>>> 6756ea09
	)
	require.NoError(err)

	res.Builder = New(
		res.mempool,
		&res.backend,
		res.blkManager,
	)
	res.Builder.StartBlockTimer()

	res.blkManager.SetPreference(genesisID)
	addSubnet(t, res)

	t.Cleanup(func() {
		res.ctx.Lock.Lock()
		defer res.ctx.Lock.Unlock()

		res.Builder.ShutdownBlockTimer()

		if res.uptimes.StartedTracking() {
			validatorIDs := res.config.Validators.GetValidatorIDs(constants.PrimaryNetworkID)

			require.NoError(res.uptimes.StopTracking(validatorIDs))

			require.NoError(res.state.Commit())
		}

		require.NoError(res.state.Close())
		require.NoError(res.baseDB.Close())
	})

	return res
}

type walletConfig struct {
	keys      []*secp256k1.PrivateKey
	subnetIDs []ids.ID
}

func newWallet(t testing.TB, e *environment, c walletConfig) wallet.Wallet {
	if len(c.keys) == 0 {
		c.keys = genesistest.DefaultFundedKeys
	}
	return txstest.NewWallet(
		t,
		e.ctx,
		e.config,
		e.state,
		secp256k1fx.NewKeychain(c.keys...),
		c.subnetIDs,
		[]ids.ID{e.ctx.CChainID, e.ctx.XChainID},
	)
}

func addSubnet(t *testing.T, env *environment) {
	require := require.New(t)

	wallet := newWallet(t, env, walletConfig{
		keys: genesistest.DefaultFundedKeys[:1],
	})

	var err error
	testSubnet1, err = wallet.IssueCreateSubnetTx(
		&secp256k1fx.OutputOwners{
			Threshold: 2,
			Addrs: []ids.ShortID{
				genesistest.DefaultFundedKeys[0].Address(),
				genesistest.DefaultFundedKeys[1].Address(),
				genesistest.DefaultFundedKeys[2].Address(),
			},
		},
	)
	require.NoError(err)

	genesisID := env.state.GetLastAccepted()
	stateDiff, err := state.NewDiff(genesisID, env.blkManager)
	require.NoError(err)

	feeCalculator := state.PickFeeCalculator(env.config, stateDiff)
	_, _, _, err = txexecutor.StandardTx(
		&env.backend,
		feeCalculator,
		testSubnet1,
		stateDiff,
	)
	require.NoError(err)

	stateDiff.AddTx(testSubnet1, status.Committed)
	require.NoError(stateDiff.Apply(env.state))
	require.NoError(env.state.Commit())
}

func defaultConfig(f upgradetest.Fork) *config.Internal {
	upgrades := upgradetest.GetConfigWithUpgradeTime(f, time.Time{})
	// This package neglects fork ordering
	upgradetest.SetTimesTo(
		&upgrades,
		min(f, upgradetest.ApricotPhase5),
		genesistest.DefaultValidatorEndTime,
	)

	return &config.Internal{
		Chains:                 chains.TestManager,
		UptimeLockedCalculator: uptime.NewLockedCalculator(),
		Validators:             validators.NewManager(),
		StaticFeeConfig: fee.StaticConfig{
			TxFee:                 defaultTxFee,
			CreateSubnetTxFee:     100 * defaultTxFee,
			CreateBlockchainTxFee: 100 * defaultTxFee,
		},
		MinValidatorStake: 5 * units.MilliAvax,
		MaxValidatorStake: 500 * units.MilliAvax,
		MinDelegatorStake: 1 * units.MilliAvax,
		MinStakeDuration:  defaultMinStakingDuration,
		MaxStakeDuration:  defaultMaxStakingDuration,
		RewardConfig: reward.Config{
			MaxConsumptionRate: .12 * reward.PercentDenominator,
			MinConsumptionRate: .10 * reward.PercentDenominator,
			MintingPeriod:      365 * 24 * time.Hour,
			SupplyCap:          720 * units.MegaAvax,
		},
		UpgradeConfig: upgrades,
	}
}

func defaultClock() *mockable.Clock {
	// set time after Banff fork (and before default nextStakerTime)
	clk := &mockable.Clock{}
	clk.Set(genesistest.DefaultValidatorStartTime)
	return clk
}

type fxVMInt struct {
	registry codec.Registry
	clk      *mockable.Clock
	log      logging.Logger
}

func (fvi *fxVMInt) CodecRegistry() codec.Registry {
	return fvi.registry
}

func (fvi *fxVMInt) Clock() *mockable.Clock {
	return fvi.clk
}

func (fvi *fxVMInt) Logger() logging.Logger {
	return fvi.log
}

func defaultFx(t *testing.T, clk *mockable.Clock, log logging.Logger, isBootstrapped bool) fx.Fx {
	require := require.New(t)

	fxVMInt := &fxVMInt{
		registry: linearcodec.NewDefault(),
		clk:      clk,
		log:      log,
	}
	res := &secp256k1fx.Fx{}
	require.NoError(res.Initialize(fxVMInt))
	if isBootstrapped {
		require.NoError(res.Bootstrapped())
	}
	return res
}<|MERGE_RESOLUTION|>--- conflicted
+++ resolved
@@ -170,11 +170,7 @@
 		res.state,
 		res.ctx.WarpSigner,
 		registerer,
-<<<<<<< HEAD
-		config.DefaultNetworkConfig,
-=======
 		config.DefaultNetwork,
->>>>>>> 6756ea09
 	)
 	require.NoError(err)
 
