--- conflicted
+++ resolved
@@ -221,11 +221,7 @@
 		e.state,
 		secp256k1fx.NewKeychain(c.keys...),
 		c.subnetIDs,
-<<<<<<< HEAD
-		nil,
-=======
 		nil, // validationIDs
->>>>>>> 58939b27
 		[]ids.ID{e.ctx.CChainID, e.ctx.XChainID},
 	)
 }
