// Copyright (C) 2019-2023, Ava Labs, Inc. All rights reserved.
// See the file LICENSE for licensing terms.

package builder

import (
	"context"
	"errors"
	"testing"
	"time"

	"github.com/prometheus/client_golang/prometheus"

	"github.com/stretchr/testify/require"

	"github.com/ava-labs/avalanchego/chains"
	"github.com/ava-labs/avalanchego/chains/atomic"
	"github.com/ava-labs/avalanchego/codec"
	"github.com/ava-labs/avalanchego/codec/linearcodec"
	"github.com/ava-labs/avalanchego/database"
	"github.com/ava-labs/avalanchego/database/memdb"
	"github.com/ava-labs/avalanchego/database/prefixdb"
	"github.com/ava-labs/avalanchego/database/versiondb"
	"github.com/ava-labs/avalanchego/ids"
	"github.com/ava-labs/avalanchego/snow"
	"github.com/ava-labs/avalanchego/snow/engine/common"
	"github.com/ava-labs/avalanchego/snow/uptime"
	"github.com/ava-labs/avalanchego/snow/validators"
	"github.com/ava-labs/avalanchego/utils"
	"github.com/ava-labs/avalanchego/utils/constants"
	"github.com/ava-labs/avalanchego/utils/crypto/secp256k1"
	"github.com/ava-labs/avalanchego/utils/formatting"
	"github.com/ava-labs/avalanchego/utils/formatting/address"
	"github.com/ava-labs/avalanchego/utils/json"
	"github.com/ava-labs/avalanchego/utils/logging"
	"github.com/ava-labs/avalanchego/utils/timer/mockable"
	"github.com/ava-labs/avalanchego/utils/units"
	"github.com/ava-labs/avalanchego/vms/components/avax"
	"github.com/ava-labs/avalanchego/vms/platformvm/api"
	"github.com/ava-labs/avalanchego/vms/platformvm/config"
	"github.com/ava-labs/avalanchego/vms/platformvm/fx"
	"github.com/ava-labs/avalanchego/vms/platformvm/metrics"
	"github.com/ava-labs/avalanchego/vms/platformvm/network"
	"github.com/ava-labs/avalanchego/vms/platformvm/reward"
	"github.com/ava-labs/avalanchego/vms/platformvm/state"
	"github.com/ava-labs/avalanchego/vms/platformvm/status"
	"github.com/ava-labs/avalanchego/vms/platformvm/txs"
	"github.com/ava-labs/avalanchego/vms/platformvm/txs/mempool"
	"github.com/ava-labs/avalanchego/vms/platformvm/utxo"
	"github.com/ava-labs/avalanchego/vms/secp256k1fx"

	blockexecutor "github.com/ava-labs/avalanchego/vms/platformvm/block/executor"
	txbuilder "github.com/ava-labs/avalanchego/vms/platformvm/txs/builder"
	txexecutor "github.com/ava-labs/avalanchego/vms/platformvm/txs/executor"
	pvalidators "github.com/ava-labs/avalanchego/vms/platformvm/validators"
)

const (
	defaultWeight = 10000
	trackChecksum = false
)

var (
	defaultMinStakingDuration = 24 * time.Hour
	defaultMaxStakingDuration = 365 * 24 * time.Hour
	defaultGenesisTime        = time.Date(1997, 1, 1, 0, 0, 0, 0, time.UTC)
	defaultValidateStartTime  = defaultGenesisTime
	defaultValidateEndTime    = defaultValidateStartTime.Add(10 * defaultMinStakingDuration)
	defaultMinValidatorStake  = 5 * units.MilliAvax
	defaultBalance            = 100 * defaultMinValidatorStake
	preFundedKeys             = secp256k1.TestKeys()
	avaxAssetID               = ids.ID{'y', 'e', 'e', 't'}
	defaultTxFee              = uint64(100)
	xChainID                  = ids.Empty.Prefix(0)
	cChainID                  = ids.Empty.Prefix(1)

	testSubnet1            *txs.Tx
	testSubnet1ControlKeys = preFundedKeys[0:3]

	errMissing = errors.New("missing")
)

type mutableSharedMemory struct {
	atomic.SharedMemory
}

type environment struct {
	Builder
	blkManager blockexecutor.Manager
	mempool    mempool.Mempool
	network    Network
	sender     *common.SenderTest
	network    network.Network

	isBootstrapped *utils.Atomic[bool]
	config         *config.Config
	clk            *mockable.Clock
	baseDB         *versiondb.Database
	ctx            *snow.Context
	msm            *mutableSharedMemory
	fx             fx.Fx
	state          state.State
	atomicUTXOs    avax.AtomicUTXOManager
	uptimes        uptime.Manager
	utxosHandler   utxo.Handler
	txBuilder      txbuilder.Builder
	backend        txexecutor.Backend
}

func newEnvironment(t *testing.T) *environment {
	require := require.New(t)

	res := &environment{
		isBootstrapped: &utils.Atomic[bool]{},
		config:         defaultConfig(),
		clk:            defaultClock(),
	}
	res.isBootstrapped.Set(true)

	res.baseDB = versiondb.New(memdb.New())
	res.ctx, res.msm = defaultCtx(res.baseDB)

	res.ctx.Lock.Lock()
	defer res.ctx.Lock.Unlock()

	res.fx = defaultFx(t, res.clk, res.ctx.Log, res.isBootstrapped.Get())

	rewardsCalc := reward.NewCalculator(res.config.RewardConfig)
	res.state = defaultState(t, res.config, res.ctx, res.baseDB, rewardsCalc)

	res.atomicUTXOs = avax.NewAtomicUTXOManager(res.ctx.SharedMemory, txs.Codec)
	res.uptimes = uptime.NewManager(res.state, res.clk)
	res.utxosHandler = utxo.NewHandler(res.ctx, res.clk, res.fx)

	res.txBuilder = txbuilder.New(
		res.ctx,
		res.config,
		res.clk,
		res.fx,
		res.state,
		res.atomicUTXOs,
		res.utxosHandler,
	)

	genesisID := res.state.GetLastAccepted()
	res.backend = txexecutor.Backend{
		Config:       res.config,
		Ctx:          res.ctx,
		Clk:          res.clk,
		Bootstrapped: res.isBootstrapped,
		Fx:           res.fx,
		FlowChecker:  res.utxosHandler,
		Uptimes:      res.uptimes,
		Rewards:      rewardsCalc,
	}

	registerer := prometheus.NewRegistry()
	res.sender = &common.SenderTest{T: t}

	metrics, err := metrics.New("", registerer)
	require.NoError(err)

	res.mempool, err = mempool.New("mempool", registerer, res)
	require.NoError(err)

	res.blkManager = blockexecutor.NewManager(
		res.mempool,
		metrics,
		res.state,
		&res.backend,
		pvalidators.TestManager,
	)

<<<<<<< HEAD
	res.network = network.New(
=======
	res.network = NewNetwork(
>>>>>>> fec30915
		res.backend.Ctx,
		res.blkManager,
		res.mempool,
		res.backend.Config.PartialSyncPrimaryNetwork,
		res.sender,
	)

	res.Builder = New(
		res.mempool,
		res.txBuilder,
		&res.backend,
		res.blkManager,
		nil, // toEngine,
	)

	res.blkManager.SetPreference(genesisID)
	addSubnet(t, res)

	return res
}

func addSubnet(t *testing.T, env *environment) {
	require := require.New(t)

	// Create a subnet
	var err error
	testSubnet1, err = env.txBuilder.NewCreateSubnetTx(
		2, // threshold; 2 sigs from keys[0], keys[1], keys[2] needed to add validator to this subnet
		[]ids.ShortID{ // control keys
			preFundedKeys[0].PublicKey().Address(),
			preFundedKeys[1].PublicKey().Address(),
			preFundedKeys[2].PublicKey().Address(),
		},
		[]*secp256k1.PrivateKey{preFundedKeys[0]},
		preFundedKeys[0].PublicKey().Address(),
	)
	require.NoError(err)

	// store it
	genesisID := env.state.GetLastAccepted()
	stateDiff, err := state.NewDiff(genesisID, env.blkManager)
	require.NoError(err)

	executor := txexecutor.StandardTxExecutor{
		Backend: &env.backend,
		State:   stateDiff,
		Tx:      testSubnet1,
	}
	require.NoError(testSubnet1.Unsigned.Visit(&executor))

	stateDiff.AddTx(testSubnet1, status.Committed)
	require.NoError(stateDiff.Apply(env.state))
}

func defaultState(
	t *testing.T,
	cfg *config.Config,
	ctx *snow.Context,
	db database.Database,
	rewards reward.Calculator,
) state.State {
	require := require.New(t)

	execCfg, _ := config.GetExecutionConfig([]byte(`{}`))
	genesisBytes := buildGenesisTest(t, ctx)
	state, err := state.New(
		db,
		genesisBytes,
		prometheus.NewRegistry(),
		cfg,
		execCfg,
		ctx,
		metrics.Noop,
		rewards,
	)
	require.NoError(err)

	// persist and reload to init a bunch of in-memory stuff
	state.SetHeight(0)
	require.NoError(state.Commit())
	return state
}

func defaultCtx(db database.Database) (*snow.Context, *mutableSharedMemory) {
	ctx := snow.DefaultContextTest()
	ctx.NetworkID = 10
	ctx.XChainID = xChainID
	ctx.CChainID = cChainID
	ctx.AVAXAssetID = avaxAssetID

	atomicDB := prefixdb.New([]byte{1}, db)
	m := atomic.NewMemory(atomicDB)

	msm := &mutableSharedMemory{
		SharedMemory: m.NewSharedMemory(ctx.ChainID),
	}
	ctx.SharedMemory = msm

	ctx.ValidatorState = &validators.TestState{
		GetSubnetIDF: func(_ context.Context, chainID ids.ID) (ids.ID, error) {
			subnetID, ok := map[ids.ID]ids.ID{
				constants.PlatformChainID: constants.PrimaryNetworkID,
				xChainID:                  constants.PrimaryNetworkID,
				cChainID:                  constants.PrimaryNetworkID,
			}[chainID]
			if !ok {
				return ids.Empty, errMissing
			}
			return subnetID, nil
		},
	}

	return ctx, msm
}

func defaultConfig() *config.Config {
	return &config.Config{
		Chains:                 chains.TestManager,
		UptimeLockedCalculator: uptime.NewLockedCalculator(),
		Validators:             validators.NewManager(),
		TxFee:                  defaultTxFee,
		CreateSubnetTxFee:      100 * defaultTxFee,
		CreateBlockchainTxFee:  100 * defaultTxFee,
		MinValidatorStake:      5 * units.MilliAvax,
		MaxValidatorStake:      500 * units.MilliAvax,
		MinDelegatorStake:      1 * units.MilliAvax,
		MinStakeDuration:       defaultMinStakingDuration,
		MaxStakeDuration:       defaultMaxStakingDuration,
		RewardConfig: reward.Config{
			MaxConsumptionRate: .12 * reward.PercentDenominator,
			MinConsumptionRate: .10 * reward.PercentDenominator,
			MintingPeriod:      365 * 24 * time.Hour,
			SupplyCap:          720 * units.MegaAvax,
		},
		ApricotPhase3Time: defaultValidateEndTime,
		ApricotPhase5Time: defaultValidateEndTime,
		BanffTime:         time.Time{}, // neglecting fork ordering this for package tests
	}
}

func defaultClock() *mockable.Clock {
	// set time after Banff fork (and before default nextStakerTime)
	clk := &mockable.Clock{}
	clk.Set(defaultGenesisTime)
	return clk
}

type fxVMInt struct {
	registry codec.Registry
	clk      *mockable.Clock
	log      logging.Logger
}

func (fvi *fxVMInt) CodecRegistry() codec.Registry {
	return fvi.registry
}

func (fvi *fxVMInt) Clock() *mockable.Clock {
	return fvi.clk
}

func (fvi *fxVMInt) Logger() logging.Logger {
	return fvi.log
}

func defaultFx(t *testing.T, clk *mockable.Clock, log logging.Logger, isBootstrapped bool) fx.Fx {
	require := require.New(t)

	fxVMInt := &fxVMInt{
		registry: linearcodec.NewDefault(),
		clk:      clk,
		log:      log,
	}
	res := &secp256k1fx.Fx{}
	require.NoError(res.Initialize(fxVMInt))
	if isBootstrapped {
		require.NoError(res.Bootstrapped())
	}
	return res
}

func buildGenesisTest(t *testing.T, ctx *snow.Context) []byte {
	require := require.New(t)

	genesisUTXOs := make([]api.UTXO, len(preFundedKeys))
	for i, key := range preFundedKeys {
		id := key.PublicKey().Address()
		addr, err := address.FormatBech32(constants.UnitTestHRP, id.Bytes())
		require.NoError(err)
		genesisUTXOs[i] = api.UTXO{
			Amount:  json.Uint64(defaultBalance),
			Address: addr,
		}
	}

	genesisValidators := make([]api.GenesisPermissionlessValidator, len(preFundedKeys))
	for i, key := range preFundedKeys {
		nodeID := ids.NodeID(key.PublicKey().Address())
		addr, err := address.FormatBech32(constants.UnitTestHRP, nodeID.Bytes())
		require.NoError(err)
		genesisValidators[i] = api.GenesisPermissionlessValidator{
			GenesisValidator: api.GenesisValidator{
				StartTime: json.Uint64(defaultValidateStartTime.Unix()),
				EndTime:   json.Uint64(defaultValidateEndTime.Unix()),
				NodeID:    nodeID,
			},
			RewardOwner: &api.Owner{
				Threshold: 1,
				Addresses: []string{addr},
			},
			Staked: []api.UTXO{{
				Amount:  json.Uint64(defaultWeight),
				Address: addr,
			}},
			DelegationFee: reward.PercentDenominator,
		}
	}

	buildGenesisArgs := api.BuildGenesisArgs{
		NetworkID:     json.Uint32(constants.UnitTestID),
		AvaxAssetID:   ctx.AVAXAssetID,
		UTXOs:         genesisUTXOs,
		Validators:    genesisValidators,
		Chains:        nil,
		Time:          json.Uint64(defaultGenesisTime.Unix()),
		InitialSupply: json.Uint64(360 * units.MegaAvax),
		Encoding:      formatting.Hex,
	}

	buildGenesisResponse := api.BuildGenesisReply{}
	platformvmSS := api.StaticService{}
	require.NoError(platformvmSS.BuildGenesis(nil, &buildGenesisArgs, &buildGenesisResponse))

	genesisBytes, err := formatting.Decode(buildGenesisResponse.Encoding, buildGenesisResponse.Bytes)
	require.NoError(err)

	return genesisBytes
}

func shutdownEnvironment(env *environment) error {
	env.Builder.Shutdown()

	if env.isBootstrapped.Get() {
		validatorIDs := env.config.Validators.GetValidatorIDs(constants.PrimaryNetworkID)

		if err := env.uptimes.StopTracking(validatorIDs, constants.PrimaryNetworkID); err != nil {
			return err
		}
		if err := env.state.Commit(); err != nil {
			return err
		}
	}

	return utils.Err(
		env.state.Close(),
		env.baseDB.Close(),
	)
}

func getValidTx(txBuilder txbuilder.Builder, t *testing.T) *txs.Tx {
	tx, err := txBuilder.NewCreateChainTx(
		testSubnet1.ID(),
		nil,
		constants.AVMID,
		nil,
		"chain name",
		[]*secp256k1.PrivateKey{testSubnet1ControlKeys[0], testSubnet1ControlKeys[1]},
		ids.ShortEmpty,
	)
	require.NoError(t, err)
	return tx
}<|MERGE_RESOLUTION|>--- conflicted
+++ resolved
@@ -88,9 +88,8 @@
 	Builder
 	blkManager blockexecutor.Manager
 	mempool    mempool.Mempool
-	network    Network
+	network    network.Network
 	sender     *common.SenderTest
-	network    network.Network
 
 	isBootstrapped *utils.Atomic[bool]
 	config         *config.Config
@@ -171,11 +170,7 @@
 		pvalidators.TestManager,
 	)
 
-<<<<<<< HEAD
 	res.network = network.New(
-=======
-	res.network = NewNetwork(
->>>>>>> fec30915
 		res.backend.Ctx,
 		res.blkManager,
 		res.mempool,
