// Copyright (C) 2019-2024, Ava Labs, Inc. All rights reserved.
// See the file LICENSE for licensing terms.

package builder

import (
	"context"
	"testing"
	"time"

	"github.com/prometheus/client_golang/prometheus"
	"github.com/stretchr/testify/require"

	"github.com/ava-labs/avalanchego/chains"
	"github.com/ava-labs/avalanchego/chains/atomic"
	"github.com/ava-labs/avalanchego/codec"
	"github.com/ava-labs/avalanchego/codec/linearcodec"
	"github.com/ava-labs/avalanchego/database/memdb"
	"github.com/ava-labs/avalanchego/database/prefixdb"
	"github.com/ava-labs/avalanchego/database/versiondb"
	"github.com/ava-labs/avalanchego/ids"
	"github.com/ava-labs/avalanchego/snow"
	"github.com/ava-labs/avalanchego/snow/engine/common"
	"github.com/ava-labs/avalanchego/snow/engine/enginetest"
	"github.com/ava-labs/avalanchego/snow/snowtest"
	"github.com/ava-labs/avalanchego/snow/uptime"
	"github.com/ava-labs/avalanchego/snow/validators"
	"github.com/ava-labs/avalanchego/upgrade/upgradetest"
	"github.com/ava-labs/avalanchego/utils"
	"github.com/ava-labs/avalanchego/utils/constants"
	"github.com/ava-labs/avalanchego/utils/logging"
	"github.com/ava-labs/avalanchego/utils/timer/mockable"
	"github.com/ava-labs/avalanchego/utils/units"
	"github.com/ava-labs/avalanchego/vms/platformvm/config"
	"github.com/ava-labs/avalanchego/vms/platformvm/fx"
	"github.com/ava-labs/avalanchego/vms/platformvm/genesis/genesistest"
	"github.com/ava-labs/avalanchego/vms/platformvm/metrics"
	"github.com/ava-labs/avalanchego/vms/platformvm/network"
	"github.com/ava-labs/avalanchego/vms/platformvm/reward"
	"github.com/ava-labs/avalanchego/vms/platformvm/state"
	"github.com/ava-labs/avalanchego/vms/platformvm/state/statetest"
	"github.com/ava-labs/avalanchego/vms/platformvm/status"
	"github.com/ava-labs/avalanchego/vms/platformvm/txs"
	"github.com/ava-labs/avalanchego/vms/platformvm/txs/fee"
	"github.com/ava-labs/avalanchego/vms/platformvm/txs/mempool"
	"github.com/ava-labs/avalanchego/vms/platformvm/txs/txstest"
	"github.com/ava-labs/avalanchego/vms/platformvm/utxo"
	"github.com/ava-labs/avalanchego/vms/secp256k1fx"

	blockexecutor "github.com/ava-labs/avalanchego/vms/platformvm/block/executor"
	txexecutor "github.com/ava-labs/avalanchego/vms/platformvm/txs/executor"
	pvalidators "github.com/ava-labs/avalanchego/vms/platformvm/validators"
	walletsigner "github.com/ava-labs/avalanchego/wallet/chain/p/signer"
	walletcommon "github.com/ava-labs/avalanchego/wallet/subnet/primary/common"
)

const (
	defaultMinStakingDuration = 24 * time.Hour
	defaultMaxStakingDuration = 365 * 24 * time.Hour

<<<<<<< HEAD
	testSubnet1            *txs.Tx
	testSubnet1ControlKeys = preFundedKeys[0:3]

	// Node IDs of genesis validators. Initialized in init function
	genesisNodeIDs []ids.ShortNodeID
)

func init() {
	genesisNodeIDs = make([]ids.ShortNodeID, len(preFundedKeys))
	for i := range preFundedKeys {
		genesisNodeIDs[i] = ids.GenerateTestShortNodeID()
	}
}
=======
	defaultTxFee = 100 * units.NanoAvax
)

var (
	testSubnet1            *txs.Tx
	testSubnet1ControlKeys = genesistest.DefaultFundedKeys[0:3]
)
>>>>>>> 85ab9693

type mutableSharedMemory struct {
	atomic.SharedMemory
}

type environment struct {
	Builder
	blkManager blockexecutor.Manager
	mempool    mempool.Mempool
	network    *network.Network
	sender     *enginetest.Sender

	isBootstrapped *utils.Atomic[bool]
	config         *config.Config
	clk            *mockable.Clock
	baseDB         *versiondb.Database
	ctx            *snow.Context
	msm            *mutableSharedMemory
	fx             fx.Fx
	state          state.State
	uptimes        uptime.Manager
	utxosVerifier  utxo.Verifier
	factory        *txstest.WalletFactory
	backend        txexecutor.Backend
}

func newEnvironment(t *testing.T, f upgradetest.Fork) *environment { //nolint:unparam
	require := require.New(t)

	res := &environment{
		isBootstrapped: &utils.Atomic[bool]{},
		config:         defaultConfig(f),
		clk:            defaultClock(),
	}
	res.isBootstrapped.Set(true)

	res.baseDB = versiondb.New(memdb.New())
	atomicDB := prefixdb.New([]byte{1}, res.baseDB)
	m := atomic.NewMemory(atomicDB)

	res.ctx = snowtest.Context(t, snowtest.PChainID)
	res.msm = &mutableSharedMemory{
		SharedMemory: m.NewSharedMemory(res.ctx.ChainID),
	}
	res.ctx.SharedMemory = res.msm

	res.ctx.Lock.Lock()
	defer res.ctx.Lock.Unlock()

	res.fx = defaultFx(t, res.clk, res.ctx.Log, res.isBootstrapped.Get())

	rewardsCalc := reward.NewCalculator(res.config.RewardConfig)
	res.state = statetest.New(t, statetest.Config{
		DB:         res.baseDB,
		Genesis:    genesistest.NewBytes(t, genesistest.Config{}),
		Validators: res.config.Validators,
		Context:    res.ctx,
		Rewards:    rewardsCalc,
	})

	res.uptimes = uptime.NewManager(res.state, res.clk)
	res.utxosVerifier = utxo.NewVerifier(res.ctx, res.clk, res.fx)
	res.factory = txstest.NewWalletFactory(res.ctx, res.config, res.state)

	genesisID := res.state.GetLastAccepted()
	res.backend = txexecutor.Backend{
		Config:       res.config,
		Ctx:          res.ctx,
		Clk:          res.clk,
		Bootstrapped: res.isBootstrapped,
		Fx:           res.fx,
		FlowChecker:  res.utxosVerifier,
		Uptimes:      res.uptimes,
		Rewards:      rewardsCalc,
	}

	registerer := prometheus.NewRegistry()
	res.sender = &enginetest.Sender{T: t}
	res.sender.SendAppGossipF = func(context.Context, common.SendConfig, []byte) error {
		return nil
	}

	metrics, err := metrics.New(registerer)
	require.NoError(err)

	res.mempool, err = mempool.New("mempool", registerer, nil)
	require.NoError(err)

	res.blkManager = blockexecutor.NewManager(
		res.mempool,
		metrics,
		res.state,
		&res.backend,
		pvalidators.TestManager,
	)

	txVerifier := network.NewLockedTxVerifier(&res.ctx.Lock, res.blkManager)
	res.network, err = network.New(
		res.backend.Ctx.Log,
		res.backend.Ctx.NodeID,
		res.backend.Ctx.SubnetID,
		res.backend.Ctx.ValidatorState,
		txVerifier,
		res.mempool,
		res.backend.Config.PartialSyncPrimaryNetwork,
		res.sender,
		registerer,
		network.DefaultConfig,
	)
	require.NoError(err)

	res.Builder = New(
		res.mempool,
		&res.backend,
		res.blkManager,
	)
	res.Builder.StartBlockTimer()

	res.blkManager.SetPreference(genesisID)
	addSubnet(t, res)

	t.Cleanup(func() {
		res.ctx.Lock.Lock()
		defer res.ctx.Lock.Unlock()

		res.Builder.ShutdownBlockTimer()

		if res.isBootstrapped.Get() {
			validatorIDs := res.config.Validators.GetValidatorIDs(constants.PrimaryNetworkID)

			require.NoError(res.uptimes.StopTracking(validatorIDs, constants.PrimaryNetworkID))

			require.NoError(res.state.Commit())
		}

		require.NoError(res.state.Close())
		require.NoError(res.baseDB.Close())
	})

	return res
}

func addSubnet(t *testing.T, env *environment) {
	require := require.New(t)

	builder, signer := env.factory.NewWallet(genesistest.DefaultFundedKeys[0])
	utx, err := builder.NewCreateSubnetTx(
		&secp256k1fx.OutputOwners{
			Threshold: 2,
			Addrs: []ids.ShortID{
				genesistest.DefaultFundedKeys[0].Address(),
				genesistest.DefaultFundedKeys[1].Address(),
				genesistest.DefaultFundedKeys[2].Address(),
			},
		},
		walletcommon.WithChangeOwner(&secp256k1fx.OutputOwners{
			Threshold: 1,
			Addrs:     []ids.ShortID{genesistest.DefaultFundedKeys[0].Address()},
		}),
	)
	require.NoError(err)
	testSubnet1, err = walletsigner.SignUnsigned(context.Background(), signer, utx)
	require.NoError(err)

	genesisID := env.state.GetLastAccepted()
	stateDiff, err := state.NewDiff(genesisID, env.blkManager)
	require.NoError(err)

	feeCalculator := state.PickFeeCalculator(env.config, stateDiff)
	executor := txexecutor.StandardTxExecutor{
		Backend:       &env.backend,
		State:         stateDiff,
		FeeCalculator: feeCalculator,
		Tx:            testSubnet1,
	}
	require.NoError(testSubnet1.Unsigned.Visit(&executor))

	stateDiff.AddTx(testSubnet1, status.Committed)
	require.NoError(stateDiff.Apply(env.state))
	require.NoError(env.state.Commit())
}

func defaultConfig(f upgradetest.Fork) *config.Config {
	upgrades := upgradetest.GetConfigWithUpgradeTime(f, time.Time{})
	// This package neglects fork ordering
	upgradetest.SetTimesTo(
		&upgrades,
		min(f, upgradetest.ApricotPhase5),
		genesistest.DefaultValidatorEndTime,
	)

	return &config.Config{
		Chains:                 chains.TestManager,
		UptimeLockedCalculator: uptime.NewLockedCalculator(),
		Validators:             validators.NewManager(),
		StaticFeeConfig: fee.StaticConfig{
			TxFee:                 defaultTxFee,
			CreateSubnetTxFee:     100 * defaultTxFee,
			CreateBlockchainTxFee: 100 * defaultTxFee,
		},
		MinValidatorStake: 5 * units.MilliAvax,
		MaxValidatorStake: 500 * units.MilliAvax,
		MinDelegatorStake: 1 * units.MilliAvax,
		MinStakeDuration:  defaultMinStakingDuration,
		MaxStakeDuration:  defaultMaxStakingDuration,
		RewardConfig: reward.Config{
			MaxConsumptionRate: .12 * reward.PercentDenominator,
			MinConsumptionRate: .10 * reward.PercentDenominator,
			MintingPeriod:      365 * 24 * time.Hour,
			SupplyCap:          720 * units.MegaAvax,
		},
		UpgradeConfig: upgrades,
	}
}

func defaultClock() *mockable.Clock {
	// set time after Banff fork (and before default nextStakerTime)
	clk := &mockable.Clock{}
	clk.Set(genesistest.DefaultValidatorStartTime)
	return clk
}

type fxVMInt struct {
	registry codec.Registry
	clk      *mockable.Clock
	log      logging.Logger
}

func (fvi *fxVMInt) CodecRegistry() codec.Registry {
	return fvi.registry
}

func (fvi *fxVMInt) Clock() *mockable.Clock {
	return fvi.clk
}

func (fvi *fxVMInt) Logger() logging.Logger {
	return fvi.log
}

func defaultFx(t *testing.T, clk *mockable.Clock, log logging.Logger, isBootstrapped bool) fx.Fx {
	require := require.New(t)

	fxVMInt := &fxVMInt{
		registry: linearcodec.NewDefault(),
		clk:      clk,
		log:      log,
	}
	res := &secp256k1fx.Fx{}
	require.NoError(res.Initialize(fxVMInt))
	if isBootstrapped {
		require.NoError(res.Bootstrapped())
	}
	return res
}<|MERGE_RESOLUTION|>--- conflicted
+++ resolved
@@ -58,21 +58,6 @@
 	defaultMinStakingDuration = 24 * time.Hour
 	defaultMaxStakingDuration = 365 * 24 * time.Hour
 
-<<<<<<< HEAD
-	testSubnet1            *txs.Tx
-	testSubnet1ControlKeys = preFundedKeys[0:3]
-
-	// Node IDs of genesis validators. Initialized in init function
-	genesisNodeIDs []ids.ShortNodeID
-)
-
-func init() {
-	genesisNodeIDs = make([]ids.ShortNodeID, len(preFundedKeys))
-	for i := range preFundedKeys {
-		genesisNodeIDs[i] = ids.GenerateTestShortNodeID()
-	}
-}
-=======
 	defaultTxFee = 100 * units.NanoAvax
 )
 
@@ -80,7 +65,6 @@
 	testSubnet1            *txs.Tx
 	testSubnet1ControlKeys = genesistest.DefaultFundedKeys[0:3]
 )
->>>>>>> 85ab9693
 
 type mutableSharedMemory struct {
 	atomic.SharedMemory
