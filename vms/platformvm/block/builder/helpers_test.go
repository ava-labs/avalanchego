// Copyright (C) 2019-2023, Ava Labs, Inc. All rights reserved.
// See the file LICENSE for licensing terms.

package builder

import (
	"testing"
	"time"

	"github.com/prometheus/client_golang/prometheus"

	"github.com/stretchr/testify/require"

	"github.com/ava-labs/avalanchego/chains"
	"github.com/ava-labs/avalanchego/chains/atomic"
	"github.com/ava-labs/avalanchego/codec"
	"github.com/ava-labs/avalanchego/codec/linearcodec"
	"github.com/ava-labs/avalanchego/database"
	"github.com/ava-labs/avalanchego/database/memdb"
	"github.com/ava-labs/avalanchego/database/prefixdb"
	"github.com/ava-labs/avalanchego/database/versiondb"
	"github.com/ava-labs/avalanchego/ids"
	"github.com/ava-labs/avalanchego/snow"
	"github.com/ava-labs/avalanchego/snow/engine/common"
	"github.com/ava-labs/avalanchego/snow/snowtest"
	"github.com/ava-labs/avalanchego/snow/uptime"
	"github.com/ava-labs/avalanchego/snow/validators"
	"github.com/ava-labs/avalanchego/utils"
	"github.com/ava-labs/avalanchego/utils/constants"
	"github.com/ava-labs/avalanchego/utils/crypto/secp256k1"
	"github.com/ava-labs/avalanchego/utils/formatting"
	"github.com/ava-labs/avalanchego/utils/formatting/address"
	"github.com/ava-labs/avalanchego/utils/json"
	"github.com/ava-labs/avalanchego/utils/logging"
	"github.com/ava-labs/avalanchego/utils/timer/mockable"
	"github.com/ava-labs/avalanchego/utils/units"
	"github.com/ava-labs/avalanchego/vms/components/avax"
	"github.com/ava-labs/avalanchego/vms/platformvm/api"
	"github.com/ava-labs/avalanchego/vms/platformvm/config"
	"github.com/ava-labs/avalanchego/vms/platformvm/fx"
	"github.com/ava-labs/avalanchego/vms/platformvm/metrics"
	"github.com/ava-labs/avalanchego/vms/platformvm/network"
	"github.com/ava-labs/avalanchego/vms/platformvm/reward"
	"github.com/ava-labs/avalanchego/vms/platformvm/state"
	"github.com/ava-labs/avalanchego/vms/platformvm/status"
	"github.com/ava-labs/avalanchego/vms/platformvm/txs"
	"github.com/ava-labs/avalanchego/vms/platformvm/txs/mempool"
	"github.com/ava-labs/avalanchego/vms/platformvm/utxo"
	"github.com/ava-labs/avalanchego/vms/secp256k1fx"

	blockexecutor "github.com/ava-labs/avalanchego/vms/platformvm/block/executor"
	txbuilder "github.com/ava-labs/avalanchego/vms/platformvm/txs/builder"
	txexecutor "github.com/ava-labs/avalanchego/vms/platformvm/txs/executor"
	pvalidators "github.com/ava-labs/avalanchego/vms/platformvm/validators"
)

const (
	defaultWeight = 10000
	trackChecksum = false
)

var (
	defaultMinStakingDuration = 24 * time.Hour
	defaultMaxStakingDuration = 365 * 24 * time.Hour
	defaultGenesisTime        = time.Date(1997, 1, 1, 0, 0, 0, 0, time.UTC)
	defaultValidateStartTime  = defaultGenesisTime
	defaultValidateEndTime    = defaultValidateStartTime.Add(10 * defaultMinStakingDuration)
	defaultMinValidatorStake  = 5 * units.MilliAvax
	defaultBalance            = 100 * defaultMinValidatorStake
	preFundedKeys             = secp256k1.TestKeys()
	defaultTxFee              = uint64(100)

	testSubnet1            *txs.Tx
	testSubnet1ControlKeys = preFundedKeys[0:3]

	// Node IDs of genesis validators. Initialized in init function
	genesisNodeIDs []ids.NodeID
)

func init() {
	genesisNodeIDs = make([]ids.NodeID, len(preFundedKeys))
	for i := range preFundedKeys {
		genesisNodeIDs[i] = ids.GenerateTestNodeID()
	}
}

type mutableSharedMemory struct {
	atomic.SharedMemory
}

type environment struct {
	Builder
	blkManager blockexecutor.Manager
	mempool    mempool.Mempool
	network    network.Network
	sender     *common.SenderTest

	isBootstrapped *utils.Atomic[bool]
	config         *config.Config
	clk            *mockable.Clock
	baseDB         *versiondb.Database
	ctx            *snow.Context
	msm            *mutableSharedMemory
	fx             fx.Fx
	state          state.State
	atomicUTXOs    avax.AtomicUTXOManager
	uptimes        uptime.Manager
	utxosHandler   utxo.Handler
	txBuilder      txbuilder.Builder
	backend        txexecutor.Backend
}

func newEnvironment(t *testing.T) *environment {
	require := require.New(t)

	env := &environment{
		isBootstrapped: &utils.Atomic[bool]{},
		config:         defaultConfig(),
		clk:            defaultClock(),
	}
	env.isBootstrapped.Set(true)

<<<<<<< HEAD
	env.baseDB = versiondb.New(memdb.New())
	env.ctx, env.msm = defaultCtx(env.baseDB)
=======
	res.baseDB = versiondb.New(memdb.New())
	atomicDB := prefixdb.New([]byte{1}, res.baseDB)
	m := atomic.NewMemory(atomicDB)

	res.ctx = snowtest.Context(t, snowtest.PChainID)
	res.msm = &mutableSharedMemory{
		SharedMemory: m.NewSharedMemory(res.ctx.ChainID),
	}
	res.ctx.SharedMemory = res.msm
>>>>>>> 9a637767

	env.ctx.Lock.Lock()
	defer env.ctx.Lock.Unlock()

	env.fx = defaultFx(t, env.clk, env.ctx.Log, env.isBootstrapped.Get())

	rewardsCalc := reward.NewCalculator(env.config.RewardConfig)
	env.state = defaultState(t, env.config, env.ctx, env.baseDB, rewardsCalc)

	env.atomicUTXOs = avax.NewAtomicUTXOManager(env.ctx.SharedMemory, txs.Codec)
	env.uptimes = uptime.NewManager(env.state, env.clk)
	env.utxosHandler = utxo.NewHandler(env.ctx, env.clk, env.fx)

	env.txBuilder = txbuilder.New(
		env.ctx,
		env.config,
		env.clk,
		env.fx,
		env.state,
		env.atomicUTXOs,
		env.utxosHandler,
	)

	genesisID := env.state.GetLastAccepted()
	env.backend = txexecutor.Backend{
		Config:       env.config,
		Ctx:          env.ctx,
		Clk:          env.clk,
		Bootstrapped: env.isBootstrapped,
		Fx:           env.fx,
		FlowChecker:  env.utxosHandler,
		Uptimes:      env.uptimes,
		Rewards:      rewardsCalc,
	}

	registerer := prometheus.NewRegistry()
	env.sender = &common.SenderTest{T: t}

	metrics, err := metrics.New("", registerer)
	require.NoError(err)

	env.mempool, err = mempool.New("mempool", registerer, nil)
	require.NoError(err)

	env.blkManager = blockexecutor.NewManager(
		env.mempool,
		metrics,
		env.state,
		&env.backend,
		pvalidators.TestManager,
	)

	env.network = network.New(
		env.backend.Ctx,
		env.blkManager,
		env.mempool,
		env.backend.Config.PartialSyncPrimaryNetwork,
		env.sender,
	)

	env.Builder = New(
		env.mempool,
		env.txBuilder,
		&env.backend,
		env.blkManager,
	)
	env.Builder.StartBlockTimer()

	env.blkManager.SetPreference(genesisID)
	addSubnet(t, env)

	t.Cleanup(func() {
		env.Builder.ShutdownBlockTimer()

		if env.isBootstrapped.Get() {
			validatorIDs := env.config.Validators.GetValidatorIDs(constants.PrimaryNetworkID)

			require.NoError(env.uptimes.StopTracking(validatorIDs, constants.PrimaryNetworkID))

			require.NoError(env.state.Commit())
		}

		require.NoError(env.state.Close())
		require.NoError(env.baseDB.Close())
	})

	return env
}

func addSubnet(t *testing.T, env *environment) {
	require := require.New(t)

	// Create a subnet
	var err error
	testSubnet1, err = env.txBuilder.NewCreateSubnetTx(
		2, // threshold; 2 sigs from keys[0], keys[1], keys[2] needed to add validator to this subnet
		[]ids.ShortID{ // control keys
			preFundedKeys[0].PublicKey().Address(),
			preFundedKeys[1].PublicKey().Address(),
			preFundedKeys[2].PublicKey().Address(),
		},
		[]*secp256k1.PrivateKey{preFundedKeys[0]},
		preFundedKeys[0].PublicKey().Address(),
	)
	require.NoError(err)

	// store it
	genesisID := env.state.GetLastAccepted()
	stateDiff, err := state.NewDiff(genesisID, env.blkManager)
	require.NoError(err)

	executor := txexecutor.StandardTxExecutor{
		Backend: &env.backend,
		State:   stateDiff,
		Tx:      testSubnet1,
	}
	require.NoError(testSubnet1.Unsigned.Visit(&executor))

	stateDiff.AddTx(testSubnet1, status.Committed)
	require.NoError(stateDiff.Apply(env.state))
}

func defaultState(
	t *testing.T,
	cfg *config.Config,
	ctx *snow.Context,
	db database.Database,
	rewards reward.Calculator,
) state.State {
	require := require.New(t)

	execCfg, _ := config.GetExecutionConfig([]byte(`{}`))
	genesisBytes := buildGenesisTest(t, ctx)
	state, err := state.New(
		db,
		genesisBytes,
		prometheus.NewRegistry(),
		cfg,
		execCfg,
		ctx,
		metrics.Noop,
		rewards,
	)
	require.NoError(err)

	// persist and reload to init a bunch of in-memory stuff
	state.SetHeight(0)
	require.NoError(state.Commit())
	return state
}

func defaultConfig() *config.Config {
	return &config.Config{
		Chains:                 chains.TestManager,
		UptimeLockedCalculator: uptime.NewLockedCalculator(),
		Validators:             validators.NewManager(),
		TxFee:                  defaultTxFee,
		CreateSubnetTxFee:      100 * defaultTxFee,
		CreateBlockchainTxFee:  100 * defaultTxFee,
		MinValidatorStake:      5 * units.MilliAvax,
		MaxValidatorStake:      500 * units.MilliAvax,
		MinDelegatorStake:      1 * units.MilliAvax,
		MinStakeDuration:       defaultMinStakingDuration,
		MaxStakeDuration:       defaultMaxStakingDuration,
		RewardConfig: reward.Config{
			MaxConsumptionRate: .12 * reward.PercentDenominator,
			MinConsumptionRate: .10 * reward.PercentDenominator,
			MintingPeriod:      365 * 24 * time.Hour,
			SupplyCap:          720 * units.MegaAvax,
		},
		ApricotPhase3Time: defaultValidateEndTime,
		ApricotPhase5Time: defaultValidateEndTime,
		BanffTime:         time.Time{}, // neglecting fork ordering this for package tests
	}
}

func defaultClock() *mockable.Clock {
	// set time after Banff fork (and before default nextStakerTime)
	clk := &mockable.Clock{}
	clk.Set(defaultGenesisTime)
	return clk
}

type fxVMInt struct {
	registry codec.Registry
	clk      *mockable.Clock
	log      logging.Logger
}

func (fvi *fxVMInt) CodecRegistry() codec.Registry {
	return fvi.registry
}

func (fvi *fxVMInt) Clock() *mockable.Clock {
	return fvi.clk
}

func (fvi *fxVMInt) Logger() logging.Logger {
	return fvi.log
}

func defaultFx(t *testing.T, clk *mockable.Clock, log logging.Logger, isBootstrapped bool) fx.Fx {
	require := require.New(t)

	fxVMInt := &fxVMInt{
		registry: linearcodec.NewDefault(),
		clk:      clk,
		log:      log,
	}
	res := &secp256k1fx.Fx{}
	require.NoError(res.Initialize(fxVMInt))
	if isBootstrapped {
		require.NoError(res.Bootstrapped())
	}
	return res
}

func buildGenesisTest(t *testing.T, ctx *snow.Context) []byte {
	require := require.New(t)

	genesisUTXOs := make([]api.UTXO, len(preFundedKeys))
	for i, key := range preFundedKeys {
		id := key.PublicKey().Address()
		addr, err := address.FormatBech32(constants.UnitTestHRP, id.Bytes())
		require.NoError(err)
		genesisUTXOs[i] = api.UTXO{
			Amount:  json.Uint64(defaultBalance),
			Address: addr,
		}
	}

	genesisValidators := make([]api.GenesisPermissionlessValidator, len(genesisNodeIDs))
	for i, nodeID := range genesisNodeIDs {
		addr, err := address.FormatBech32(constants.UnitTestHRP, nodeID.Bytes())
		require.NoError(err)
		genesisValidators[i] = api.GenesisPermissionlessValidator{
			GenesisValidator: api.GenesisValidator{
				StartTime: json.Uint64(defaultValidateStartTime.Unix()),
				EndTime:   json.Uint64(defaultValidateEndTime.Unix()),
				NodeID:    nodeID,
			},
			RewardOwner: &api.Owner{
				Threshold: 1,
				Addresses: []string{addr},
			},
			Staked: []api.UTXO{{
				Amount:  json.Uint64(defaultWeight),
				Address: addr,
			}},
			DelegationFee: reward.PercentDenominator,
		}
	}

	buildGenesisArgs := api.BuildGenesisArgs{
		NetworkID:     json.Uint32(constants.UnitTestID),
		AvaxAssetID:   ctx.AVAXAssetID,
		UTXOs:         genesisUTXOs,
		Validators:    genesisValidators,
		Chains:        nil,
		Time:          json.Uint64(defaultGenesisTime.Unix()),
		InitialSupply: json.Uint64(360 * units.MegaAvax),
		Encoding:      formatting.Hex,
	}

	buildGenesisResponse := api.BuildGenesisReply{}
	platformvmSS := api.StaticService{}
	require.NoError(platformvmSS.BuildGenesis(nil, &buildGenesisArgs, &buildGenesisResponse))

	genesisBytes, err := formatting.Decode(buildGenesisResponse.Encoding, buildGenesisResponse.Bytes)
	require.NoError(err)

	return genesisBytes
}<|MERGE_RESOLUTION|>--- conflicted
+++ resolved
@@ -113,17 +113,13 @@
 func newEnvironment(t *testing.T) *environment {
 	require := require.New(t)
 
-	env := &environment{
+	res := &environment{
 		isBootstrapped: &utils.Atomic[bool]{},
 		config:         defaultConfig(),
 		clk:            defaultClock(),
 	}
-	env.isBootstrapped.Set(true)
-
-<<<<<<< HEAD
-	env.baseDB = versiondb.New(memdb.New())
-	env.ctx, env.msm = defaultCtx(env.baseDB)
-=======
+	res.isBootstrapped.Set(true)
+
 	res.baseDB = versiondb.New(memdb.New())
 	atomicDB := prefixdb.New([]byte{1}, res.baseDB)
 	m := atomic.NewMemory(atomicDB)
@@ -133,94 +129,93 @@
 		SharedMemory: m.NewSharedMemory(res.ctx.ChainID),
 	}
 	res.ctx.SharedMemory = res.msm
->>>>>>> 9a637767
-
-	env.ctx.Lock.Lock()
-	defer env.ctx.Lock.Unlock()
-
-	env.fx = defaultFx(t, env.clk, env.ctx.Log, env.isBootstrapped.Get())
-
-	rewardsCalc := reward.NewCalculator(env.config.RewardConfig)
-	env.state = defaultState(t, env.config, env.ctx, env.baseDB, rewardsCalc)
-
-	env.atomicUTXOs = avax.NewAtomicUTXOManager(env.ctx.SharedMemory, txs.Codec)
-	env.uptimes = uptime.NewManager(env.state, env.clk)
-	env.utxosHandler = utxo.NewHandler(env.ctx, env.clk, env.fx)
-
-	env.txBuilder = txbuilder.New(
-		env.ctx,
-		env.config,
-		env.clk,
-		env.fx,
-		env.state,
-		env.atomicUTXOs,
-		env.utxosHandler,
-	)
-
-	genesisID := env.state.GetLastAccepted()
-	env.backend = txexecutor.Backend{
-		Config:       env.config,
-		Ctx:          env.ctx,
-		Clk:          env.clk,
-		Bootstrapped: env.isBootstrapped,
-		Fx:           env.fx,
-		FlowChecker:  env.utxosHandler,
-		Uptimes:      env.uptimes,
+
+	res.ctx.Lock.Lock()
+	defer res.ctx.Lock.Unlock()
+
+	res.fx = defaultFx(t, res.clk, res.ctx.Log, res.isBootstrapped.Get())
+
+	rewardsCalc := reward.NewCalculator(res.config.RewardConfig)
+	res.state = defaultState(t, res.config, res.ctx, res.baseDB, rewardsCalc)
+
+	res.atomicUTXOs = avax.NewAtomicUTXOManager(res.ctx.SharedMemory, txs.Codec)
+	res.uptimes = uptime.NewManager(res.state, res.clk)
+	res.utxosHandler = utxo.NewHandler(res.ctx, res.clk, res.fx)
+
+	res.txBuilder = txbuilder.New(
+		res.ctx,
+		res.config,
+		res.clk,
+		res.fx,
+		res.state,
+		res.atomicUTXOs,
+		res.utxosHandler,
+	)
+
+	genesisID := res.state.GetLastAccepted()
+	res.backend = txexecutor.Backend{
+		Config:       res.config,
+		Ctx:          res.ctx,
+		Clk:          res.clk,
+		Bootstrapped: res.isBootstrapped,
+		Fx:           res.fx,
+		FlowChecker:  res.utxosHandler,
+		Uptimes:      res.uptimes,
 		Rewards:      rewardsCalc,
 	}
 
 	registerer := prometheus.NewRegistry()
-	env.sender = &common.SenderTest{T: t}
+	res.sender = &common.SenderTest{T: t}
 
 	metrics, err := metrics.New("", registerer)
 	require.NoError(err)
 
-	env.mempool, err = mempool.New("mempool", registerer, nil)
-	require.NoError(err)
-
-	env.blkManager = blockexecutor.NewManager(
-		env.mempool,
+	res.mempool, err = mempool.New("mempool", registerer, nil)
+	require.NoError(err)
+
+	res.blkManager = blockexecutor.NewManager(
+		res.mempool,
 		metrics,
-		env.state,
-		&env.backend,
+		res.state,
+		&res.backend,
 		pvalidators.TestManager,
 	)
 
-	env.network = network.New(
-		env.backend.Ctx,
-		env.blkManager,
-		env.mempool,
-		env.backend.Config.PartialSyncPrimaryNetwork,
-		env.sender,
-	)
-
-	env.Builder = New(
-		env.mempool,
-		env.txBuilder,
-		&env.backend,
-		env.blkManager,
-	)
-	env.Builder.StartBlockTimer()
-
-	env.blkManager.SetPreference(genesisID)
-	addSubnet(t, env)
+	res.network = network.New(
+		res.backend.Ctx,
+		res.blkManager,
+		res.mempool,
+		res.backend.Config.PartialSyncPrimaryNetwork,
+		res.sender,
+	)
+
+	res.Builder = New(
+		res.mempool,
+		res.txBuilder,
+		&res.backend,
+		res.blkManager,
+	)
+	res.Builder.StartBlockTimer()
+
+	res.blkManager.SetPreference(genesisID)
+	addSubnet(t, res)
 
 	t.Cleanup(func() {
-		env.Builder.ShutdownBlockTimer()
-
-		if env.isBootstrapped.Get() {
-			validatorIDs := env.config.Validators.GetValidatorIDs(constants.PrimaryNetworkID)
-
-			require.NoError(env.uptimes.StopTracking(validatorIDs, constants.PrimaryNetworkID))
-
-			require.NoError(env.state.Commit())
+		res.Builder.ShutdownBlockTimer()
+
+		if res.isBootstrapped.Get() {
+			validatorIDs := res.config.Validators.GetValidatorIDs(constants.PrimaryNetworkID)
+
+			require.NoError(res.uptimes.StopTracking(validatorIDs, constants.PrimaryNetworkID))
+
+			require.NoError(res.state.Commit())
 		}
 
-		require.NoError(env.state.Close())
-		require.NoError(env.baseDB.Close())
+		require.NoError(res.state.Close())
+		require.NoError(res.baseDB.Close())
 	})
 
-	return env
+	return res
 }
 
 func addSubnet(t *testing.T, env *environment) {
