// Copyright (C) 2019-2023, Ava Labs, Inc. All rights reserved.
// See the file LICENSE for licensing terms.

package builder

import (
	"context"
	"errors"
	"testing"
	"time"

	"github.com/stretchr/testify/require"

	"go.uber.org/mock/gomock"

	"github.com/ava-labs/avalanchego/ids"
	"github.com/ava-labs/avalanchego/snow/consensus/snowman"
	"github.com/ava-labs/avalanchego/utils/constants"
	"github.com/ava-labs/avalanchego/utils/crypto/secp256k1"
	"github.com/ava-labs/avalanchego/utils/timer/mockable"
	"github.com/ava-labs/avalanchego/utils/units"
	"github.com/ava-labs/avalanchego/vms/platformvm/block"
	"github.com/ava-labs/avalanchego/vms/platformvm/config"
	"github.com/ava-labs/avalanchego/vms/platformvm/reward"
	"github.com/ava-labs/avalanchego/vms/platformvm/state"
	"github.com/ava-labs/avalanchego/vms/platformvm/txs"
	"github.com/ava-labs/avalanchego/vms/platformvm/txs/mempool"

	blockexecutor "github.com/ava-labs/avalanchego/vms/platformvm/block/executor"
	txexecutor "github.com/ava-labs/avalanchego/vms/platformvm/txs/executor"
)

func TestBuildBlockBasic(t *testing.T) {
	require := require.New(t)

	env := newEnvironment(t)
	env.ctx.Lock.Lock()
	defer func() {
		require.NoError(shutdownEnvironment(env))
		env.ctx.Lock.Unlock()
	}()

	// Create a valid transaction
	tx, err := env.txBuilder.NewCreateChainTx(
		testSubnet1.ID(),
		nil,
		constants.AVMID,
		nil,
		"chain name",
		[]*secp256k1.PrivateKey{testSubnet1ControlKeys[0], testSubnet1ControlKeys[1]},
		ids.ShortEmpty,
	)
	require.NoError(err)
	txID := tx.ID()

	// Issue the transaction
	require.NoError(env.network.IssueTx(context.Background(), tx))
	require.True(env.mempool.Has(txID))

	// [BuildBlock] should build a block with the transaction
	blkIntf, err := env.Builder.BuildBlock(context.Background())
	require.NoError(err)

	require.IsType(&blockexecutor.Block{}, blkIntf)
	blk := blkIntf.(*blockexecutor.Block)
	require.Len(blk.Txs(), 1)
	require.Equal(txID, blk.Txs()[0].ID())

	// Mempool should not contain the transaction or have marked it as dropped
	require.False(env.mempool.Has(txID))
	require.NoError(env.mempool.GetDropReason(txID))
}

func TestBuildBlockDoesNotBuildWithEmptyMempool(t *testing.T) {
	require := require.New(t)

	env := newEnvironment(t)
	env.ctx.Lock.Lock()
	defer func() {
		require.NoError(shutdownEnvironment(env))
		env.ctx.Lock.Unlock()
	}()

	tx, exists := env.mempool.Peek()
	require.False(exists)
	require.Nil(tx)

	// [BuildBlock] should not build an empty block
	blk, err := env.Builder.BuildBlock(context.Background())
	require.ErrorIs(err, ErrNoPendingBlocks)
	require.Nil(blk)
}

func TestBuildBlockShouldReward(t *testing.T) {
	require := require.New(t)

	env := newEnvironment(t)
	env.ctx.Lock.Lock()
	defer func() {
		require.NoError(shutdownEnvironment(env))
		env.ctx.Lock.Unlock()
	}()

	var (
		now    = env.backend.Clk.Time()
		nodeID = ids.GenerateTestNodeID()

		defaultValidatorStake = 100 * units.MilliAvax
		validatorStartTime    = now.Add(2 * txexecutor.SyncBound)
		validatorEndTime      = validatorStartTime.Add(360 * 24 * time.Hour)
	)

	// Create a valid [AddValidatorTx]
	tx, err := env.txBuilder.NewAddValidatorTx(
		defaultValidatorStake,
		uint64(validatorStartTime.Unix()),
		uint64(validatorEndTime.Unix()),
		nodeID,
		preFundedKeys[0].PublicKey().Address(),
		reward.PercentDenominator,
		[]*secp256k1.PrivateKey{preFundedKeys[0]},
		preFundedKeys[0].PublicKey().Address(),
	)
	require.NoError(err)
	txID := tx.ID()

	// Issue the transaction
	require.NoError(env.network.IssueTx(context.Background(), tx))
	require.True(env.mempool.Has(txID))

	// Build and accept a block with the tx
	blk, err := env.Builder.BuildBlock(context.Background())
	require.NoError(err)
	require.IsType(&block.BanffStandardBlock{}, blk.(*blockexecutor.Block).Block)
	require.Equal([]*txs.Tx{tx}, blk.(*blockexecutor.Block).Block.Txs())
	require.NoError(blk.Verify(context.Background()))
	require.NoError(blk.Accept(context.Background()))
	require.True(env.blkManager.SetPreference(blk.ID()))

	// Validator should now be pending
	staker, err := env.state.GetPendingValidator(constants.PrimaryNetworkID, nodeID)
	require.NoError(err)
	require.Equal(txID, staker.TxID)

	// Move it from pending to current
	env.backend.Clk.Set(validatorStartTime)
	blk, err = env.Builder.BuildBlock(context.Background())
	require.NoError(err)
	require.NoError(blk.Verify(context.Background()))
	require.NoError(blk.Accept(context.Background()))
	require.True(env.blkManager.SetPreference(blk.ID()))

	staker, err = env.state.GetCurrentValidator(constants.PrimaryNetworkID, nodeID)
	require.NoError(err)
	require.Equal(txID, staker.TxID)

	// Should be rewarded at the end of staking period
	env.backend.Clk.Set(validatorEndTime)

	for {
		iter, err := env.state.GetCurrentStakerIterator()
		require.NoError(err)
		require.True(iter.Next())
		staker := iter.Value()
		iter.Release()

		// Check that the right block was built
		blk, err := env.Builder.BuildBlock(context.Background())
		require.NoError(err)
		require.NoError(blk.Verify(context.Background()))
		require.IsType(&block.BanffProposalBlock{}, blk.(*blockexecutor.Block).Block)

		expectedTx, err := env.txBuilder.NewRewardValidatorTx(staker.TxID)
		require.NoError(err)
		require.Equal([]*txs.Tx{expectedTx}, blk.(*blockexecutor.Block).Block.Txs())

		// Commit the [ProposalBlock] with a [CommitBlock]
		proposalBlk, ok := blk.(snowman.OracleBlock)
		require.True(ok)
		options, err := proposalBlk.Options(context.Background())
		require.NoError(err)

		commit := options[0].(*blockexecutor.Block)
		require.IsType(&block.BanffCommitBlock{}, commit.Block)

		require.NoError(blk.Accept(context.Background()))
		require.NoError(commit.Verify(context.Background()))
		require.NoError(commit.Accept(context.Background()))
		require.True(env.blkManager.SetPreference(commit.ID()))

		// Stop rewarding once our staker is rewarded
		if staker.TxID == txID {
			break
		}
	}

	// Staking rewards should have been issued
	rewardUTXOs, err := env.state.GetRewardUTXOs(txID)
	require.NoError(err)
	require.NotEmpty(rewardUTXOs)
}

func TestBuildBlockAdvanceTime(t *testing.T) {
	require := require.New(t)

	env := newEnvironment(t)
	env.ctx.Lock.Lock()
	defer func() {
		require.NoError(shutdownEnvironment(env))
		env.ctx.Lock.Unlock()
	}()

	var (
		now      = env.backend.Clk.Time()
		nextTime = now.Add(2 * txexecutor.SyncBound)
	)

	// Add a staker to [env.state]
	env.state.PutCurrentValidator(&state.Staker{
		NextTime: nextTime,
		Priority: txs.PrimaryNetworkValidatorCurrentPriority,
	})

	// Advance wall clock to [nextTime]
	env.backend.Clk.Set(nextTime)

	// [BuildBlock] should build a block advancing the time to [NextTime]
	blkIntf, err := env.Builder.BuildBlock(context.Background())
	require.NoError(err)

	require.IsType(&blockexecutor.Block{}, blkIntf)
	blk := blkIntf.(*blockexecutor.Block)
	require.Empty(blk.Txs())
	require.IsType(&block.BanffStandardBlock{}, blk.Block)
	standardBlk := blk.Block.(*block.BanffStandardBlock)
	require.Equal(nextTime.Unix(), standardBlk.Timestamp().Unix())
}

func TestPreviouslyDroppedTxsCanBeReAddedToMempool(t *testing.T) {
	require := require.New(t)

	env := newEnvironment(t)
	env.ctx.Lock.Lock()
	defer func() {
		require.NoError(shutdownEnvironment(env))
		env.ctx.Lock.Unlock()
	}()

	// Create a valid transaction
	tx, err := env.txBuilder.NewCreateChainTx(
		testSubnet1.ID(),
		nil,
		constants.AVMID,
		nil,
		"chain name",
		[]*secp256k1.PrivateKey{testSubnet1ControlKeys[0], testSubnet1ControlKeys[1]},
		ids.ShortEmpty,
	)
	require.NoError(err)
	txID := tx.ID()

	// Issue the transaction
	require.NoError(env.network.IssueTx(context.Background(), tx))
	require.True(env.mempool.Has(txID))

	// Transaction should not be marked as dropped when added to the mempool
	reason := env.mempool.GetDropReason(txID)
	require.NoError(reason)

	// Mark the transaction as dropped
	errTestingDropped := errors.New("testing dropped")
	env.mempool.MarkDropped(txID, errTestingDropped)
	reason = env.mempool.GetDropReason(txID)
	require.ErrorIs(reason, errTestingDropped)

	// Dropped transactions should still be in the mempool
	require.True(env.mempool.Has(txID))

	// Remove the transaction from the mempool
	env.mempool.Remove([]*txs.Tx{tx})

	// Issue the transaction again
	require.NoError(env.network.IssueTx(context.Background(), tx))
	require.True(env.mempool.Has(txID))

	// When issued again, the mempool should not be marked as dropped
	reason = env.mempool.GetDropReason(txID)
	require.NoError(reason)
}

func TestNoErrorOnUnexpectedSetPreferenceDuringBootstrapping(t *testing.T) {
	require := require.New(t)

	env := newEnvironment(t)
	env.ctx.Lock.Lock()
	env.isBootstrapped.Set(false)
	defer func() {
		require.NoError(shutdownEnvironment(env))
		env.ctx.Lock.Unlock()
	}()

	require.True(env.blkManager.SetPreference(ids.GenerateTestID())) // should not panic
}

func TestGetNextStakerToReward(t *testing.T) {
	var (
		now  = time.Now()
		txID = ids.GenerateTestID()
	)

	type test struct {
		name                 string
		timestamp            time.Time
		stateF               func(*gomock.Controller) state.Chain
		expectedTxID         ids.ID
		expectedShouldReward bool
		expectedErr          error
	}

	tests := []test{
		{
			name:      "end of time",
			timestamp: mockable.MaxTime,
			stateF: func(ctrl *gomock.Controller) state.Chain {
				return state.NewMockChain(ctrl)
			},
			expectedErr: ErrEndOfTime,
		},
		{
			name:      "no stakers",
			timestamp: now,
			stateF: func(ctrl *gomock.Controller) state.Chain {
				currentStakerIter := state.NewMockStakerIterator(ctrl)
				currentStakerIter.EXPECT().Next().Return(false)
				currentStakerIter.EXPECT().Release()

				s := state.NewMockChain(ctrl)
				s.EXPECT().GetCurrentStakerIterator().Return(currentStakerIter, nil)

				return s
			},
		},
		{
			name:      "expired subnet validator/delegator",
			timestamp: now,
			stateF: func(ctrl *gomock.Controller) state.Chain {
				currentStakerIter := state.NewMockStakerIterator(ctrl)

				currentStakerIter.EXPECT().Next().Return(true)
				currentStakerIter.EXPECT().Value().Return(&state.Staker{
					Priority: txs.SubnetPermissionedValidatorCurrentPriority,
					EndTime:  now,
				})
				currentStakerIter.EXPECT().Next().Return(true)
				currentStakerIter.EXPECT().Value().Return(&state.Staker{
					TxID:     txID,
					Priority: txs.SubnetPermissionlessDelegatorCurrentPriority,
					EndTime:  now,
				})
				currentStakerIter.EXPECT().Release()

				s := state.NewMockChain(ctrl)
				s.EXPECT().GetCurrentStakerIterator().Return(currentStakerIter, nil)

				return s
			},
			expectedTxID:         txID,
			expectedShouldReward: true,
		},
		{
			name:      "expired primary network validator after subnet expired subnet validator",
			timestamp: now,
			stateF: func(ctrl *gomock.Controller) state.Chain {
				currentStakerIter := state.NewMockStakerIterator(ctrl)

				currentStakerIter.EXPECT().Next().Return(true)
				currentStakerIter.EXPECT().Value().Return(&state.Staker{
					Priority: txs.SubnetPermissionedValidatorCurrentPriority,
					EndTime:  now,
				})
				currentStakerIter.EXPECT().Next().Return(true)
				currentStakerIter.EXPECT().Value().Return(&state.Staker{
					TxID:     txID,
					Priority: txs.PrimaryNetworkValidatorCurrentPriority,
					EndTime:  now,
				})
				currentStakerIter.EXPECT().Release()

				s := state.NewMockChain(ctrl)
				s.EXPECT().GetCurrentStakerIterator().Return(currentStakerIter, nil)

				return s
			},
			expectedTxID:         txID,
			expectedShouldReward: true,
		},
		{
			name:      "expired primary network delegator after subnet expired subnet validator",
			timestamp: now,
			stateF: func(ctrl *gomock.Controller) state.Chain {
				currentStakerIter := state.NewMockStakerIterator(ctrl)

				currentStakerIter.EXPECT().Next().Return(true)
				currentStakerIter.EXPECT().Value().Return(&state.Staker{
					Priority: txs.SubnetPermissionedValidatorCurrentPriority,
					EndTime:  now,
				})
				currentStakerIter.EXPECT().Next().Return(true)
				currentStakerIter.EXPECT().Value().Return(&state.Staker{
					TxID:     txID,
					Priority: txs.PrimaryNetworkDelegatorCurrentPriority,
					EndTime:  now,
				})
				currentStakerIter.EXPECT().Release()

				s := state.NewMockChain(ctrl)
				s.EXPECT().GetCurrentStakerIterator().Return(currentStakerIter, nil)

				return s
			},
			expectedTxID:         txID,
			expectedShouldReward: true,
		},
		{
			name:      "non-expired primary network delegator",
			timestamp: now,
			stateF: func(ctrl *gomock.Controller) state.Chain {
				currentStakerIter := state.NewMockStakerIterator(ctrl)

				currentStakerIter.EXPECT().Next().Return(true)
				currentStakerIter.EXPECT().Value().Return(&state.Staker{
					TxID:     txID,
					Priority: txs.PrimaryNetworkDelegatorCurrentPriority,
					EndTime:  now.Add(time.Second),
				})
				currentStakerIter.EXPECT().Release()

				s := state.NewMockChain(ctrl)
				s.EXPECT().GetCurrentStakerIterator().Return(currentStakerIter, nil)

				return s
			},
			expectedTxID:         txID,
			expectedShouldReward: false,
		},
		{
			name:      "non-expired primary network validator",
			timestamp: now,
			stateF: func(ctrl *gomock.Controller) state.Chain {
				currentStakerIter := state.NewMockStakerIterator(ctrl)

				currentStakerIter.EXPECT().Next().Return(true)
				currentStakerIter.EXPECT().Value().Return(&state.Staker{
					TxID:     txID,
					Priority: txs.PrimaryNetworkValidatorCurrentPriority,
					EndTime:  now.Add(time.Second),
				})
				currentStakerIter.EXPECT().Release()

				s := state.NewMockChain(ctrl)
				s.EXPECT().GetCurrentStakerIterator().Return(currentStakerIter, nil)

				return s
			},
			expectedTxID:         txID,
			expectedShouldReward: false,
		},
	}

	for _, tt := range tests {
		t.Run(tt.name, func(t *testing.T) {
			require := require.New(t)
			ctrl := gomock.NewController(t)

			state := tt.stateF(ctrl)
			txID, shouldReward, err := getNextStakerToReward(tt.timestamp, state)
			require.ErrorIs(err, tt.expectedErr)
			if tt.expectedErr != nil {
				return
			}
			require.Equal(tt.expectedTxID, txID)
			require.Equal(tt.expectedShouldReward, shouldReward)
		})
	}
}

func TestBuildBlock(t *testing.T) {
	env := newEnvironment(t)
	env.ctx.Lock.Lock()
	defer func() {
		require.NoError(t, shutdownEnvironment(env))
		env.ctx.Lock.Unlock()
	}()

	var (
		now             = env.backend.Clk.Time()
		parentID        = ids.GenerateTestID()
		height          = uint64(1337)
		parentTimestamp = now.Add(-2 * time.Second)

		defaultValidatorStake = 100 * units.MilliAvax
		validatorStartTime    = now.Add(2 * txexecutor.SyncBound)
		validatorEndTime      = validatorStartTime.Add(360 * 24 * time.Hour)
	)

	tx, err := env.txBuilder.NewAddValidatorTx(
		defaultValidatorStake,
		uint64(validatorStartTime.Unix()),
		uint64(validatorEndTime.Unix()),
		ids.GenerateTestNodeID(),
		preFundedKeys[0].PublicKey().Address(),
		reward.PercentDenominator,
		[]*secp256k1.PrivateKey{preFundedKeys[0]},
		preFundedKeys[0].PublicKey().Address(),
	)
	require.NoError(t, err)

	type test struct {
		name             string
		builderF         func(*gomock.Controller) *builder
		timestamp        time.Time
		forceAdvanceTime bool
		parentStateF     func(*gomock.Controller) state.Chain
		expectedBlkF     func(*require.Assertions) block.Block
		expectedErr      error
	}

	tests := []test{
		{
<<<<<<< HEAD
			name: "no stakers tx",
			builderF: func(ctrl *gomock.Controller) *builder {
				mempool := mempool.NewMockMempool(ctrl)

				// There are no txs.
				mempool.EXPECT().DropExpiredStakerTxs(gomock.Any()).Return([]ids.ID{})
				mempool.EXPECT().Peek().Return(nil, false)

				clk := &mockable.Clock{}
				clk.Set(now)
				return &builder{
					Mempool: mempool,
					txExecutorBackend: &txexecutor.Backend{
						Ctx: &snow.Context{
							Log: logging.NoLog{},
						},
						Clk: clk,
						Config: &config.Config{
							DurangoTime: time.Time{}, // Durango fork activate
						},
					},
				}
			},
			timestamp:        parentTimestamp,
			forceAdvanceTime: false,
			parentStateF: func(ctrl *gomock.Controller) state.Chain {
				s := state.NewMockChain(ctrl)

				// Handle calls in [getNextStakerToReward]
				// and [GetNextStakerChangeTime].
				// Next validator change time is in the future.
				currentStakerIter := state.NewMockStakerIterator(ctrl)
				gomock.InOrder(
					// expect calls from [getNextStakerToReward]
					currentStakerIter.EXPECT().Next().Return(true),
					currentStakerIter.EXPECT().Value().Return(&state.Staker{
						NextTime: now.Add(time.Second),
						Priority: txs.PrimaryNetworkDelegatorCurrentPriority,
					}),
					currentStakerIter.EXPECT().Release(),
				)

				s.EXPECT().GetCurrentStakerIterator().Return(currentStakerIter, nil).Times(1)
				return s
			},
			expectedBlkF: func(*require.Assertions) block.Block {
				return nil
			},
			expectedErr: ErrNoPendingBlocks,
		},
		{
			name: "should advance time",
			builderF: func(ctrl *gomock.Controller) *builder {
				mempool := mempool.NewMockMempool(ctrl)

				// There are no txs.
				mempool.EXPECT().DropExpiredStakerTxs(gomock.Any()).Return([]ids.ID{})
				mempool.EXPECT().Peek().Return(nil, false)

				clk := &mockable.Clock{}
				clk.Set(now)
				return &builder{
					Mempool: mempool,
					txExecutorBackend: &txexecutor.Backend{
						Clk: clk,
						Config: &config.Config{
							DurangoTime: time.Time{}, // Durango fork activate
						},
					},
				}
			},
			timestamp:        now.Add(-1 * time.Second),
			forceAdvanceTime: true,
			parentStateF: func(ctrl *gomock.Controller) state.Chain {
				s := state.NewMockChain(ctrl)

				// add current validator that ends at [now] - 1 second.
				// That is, it ends in the past but after the current chain time.
				// Handle calls in [getNextStakerToReward]
				// and [GetNextStakerChangeTime]
				// when determining whether to issue a reward tx.
				currentStakerIter := state.NewMockStakerIterator(ctrl)
				gomock.InOrder(
					// expect calls from [getNextStakerToReward]
					currentStakerIter.EXPECT().Next().Return(true),
					currentStakerIter.EXPECT().Value().Return(&state.Staker{
						NextTime: now.Add(-1 * time.Second),
						Priority: txs.PrimaryNetworkDelegatorCurrentPriority,
					}),
					currentStakerIter.EXPECT().Release(),
				)

				s.EXPECT().GetCurrentStakerIterator().Return(currentStakerIter, nil).Times(1)
				return s
			},
			expectedBlkF: func(require *require.Assertions) block.Block {
				expectedBlk, err := block.NewBanffStandardBlock(
					now.Add(-1*time.Second), // note the advanced time
					parentID,
					height,
					nil, // empty block to advance time
				)
				require.NoError(err)
				return expectedBlk
			},
			expectedErr: nil,
		},
		{
=======
>>>>>>> ff4fae4e
			name: "has a staker tx no force",
			builderF: func(ctrl *gomock.Controller) *builder {
				mempool := mempool.NewMockMempool(ctrl)

				// There is a tx.
				mempool.EXPECT().DropExpiredStakerTxs(gomock.Any()).Return([]ids.ID{})

				gomock.InOrder(
					mempool.EXPECT().Peek().Return(tx, true),
					mempool.EXPECT().Remove([]*txs.Tx{tx}),
					// Second loop iteration
					mempool.EXPECT().Peek().Return(nil, false),
				)

				clk := &mockable.Clock{}
				clk.Set(now)
				return &builder{
					Mempool: mempool,
					txExecutorBackend: &txexecutor.Backend{
						Clk: clk,
						Config: &config.Config{
							DurangoTime: time.Time{}, // Durango fork activate
						},
					},
				}
			},
			timestamp:        parentTimestamp,
			forceAdvanceTime: false,
			parentStateF: func(ctrl *gomock.Controller) state.Chain {
				s := state.NewMockChain(ctrl)

				// Handle calls in [getNextStakerToReward]
				// and [GetNextStakerChangeTime].
				// Next validator change time is in the future.
				currentStakerIter := state.NewMockStakerIterator(ctrl)
				gomock.InOrder(
					// expect calls from [getNextStakerToReward]
					currentStakerIter.EXPECT().Next().Return(true),
					currentStakerIter.EXPECT().Value().Return(&state.Staker{
						NextTime: now.Add(time.Second),
						Priority: txs.PrimaryNetworkDelegatorCurrentPriority,
					}),
					currentStakerIter.EXPECT().Release(),
				)

				s.EXPECT().GetCurrentStakerIterator().Return(currentStakerIter, nil).Times(1)
				return s
			},
			expectedBlkF: func(require *require.Assertions) block.Block {
				expectedBlk, err := block.NewBanffStandardBlock(
					parentTimestamp,
					parentID,
					height,
					[]*txs.Tx{tx},
				)
				require.NoError(err)
				return expectedBlk
			},
			expectedErr: nil,
		},
		{
			name: "has a staker tx with force",
			builderF: func(ctrl *gomock.Controller) *builder {
				mempool := mempool.NewMockMempool(ctrl)

				// There are no decision txs
				// There is a staker tx.
				mempool.EXPECT().DropExpiredStakerTxs(gomock.Any()).Return([]ids.ID{})

				gomock.InOrder(
					mempool.EXPECT().Peek().Return(tx, true),
					mempool.EXPECT().Remove([]*txs.Tx{tx}),
					// Second loop iteration
					mempool.EXPECT().Peek().Return(nil, false),
				)

				clk := &mockable.Clock{}
				clk.Set(now)
				return &builder{
					Mempool: mempool,
					txExecutorBackend: &txexecutor.Backend{
						Clk: clk,
						Config: &config.Config{
							DurangoTime: time.Time{}, // Durango fork activate
						},
					},
				}
			},
			timestamp:        parentTimestamp,
			forceAdvanceTime: true,
			parentStateF: func(ctrl *gomock.Controller) state.Chain {
				s := state.NewMockChain(ctrl)

				// Handle calls in [getNextStakerToReward]
				// and [GetNextStakerChangeTime].
				// Next validator change time is in the future.
				currentStakerIter := state.NewMockStakerIterator(ctrl)
				gomock.InOrder(
					// expect calls from [getNextStakerToReward]
					currentStakerIter.EXPECT().Next().Return(true),
					currentStakerIter.EXPECT().Value().Return(&state.Staker{
						NextTime: now.Add(time.Second),
						Priority: txs.PrimaryNetworkDelegatorCurrentPriority,
					}),
					currentStakerIter.EXPECT().Release(),
				)

				s.EXPECT().GetCurrentStakerIterator().Return(currentStakerIter, nil).Times(1)
				return s
			},
			expectedBlkF: func(require *require.Assertions) block.Block {
				expectedBlk, err := block.NewBanffStandardBlock(
					parentTimestamp,
					parentID,
					height,
					[]*txs.Tx{tx},
				)
				require.NoError(err)
				return expectedBlk
			},
			expectedErr: nil,
		},
	}

	for _, tt := range tests {
		t.Run(tt.name, func(t *testing.T) {
			require := require.New(t)
			ctrl := gomock.NewController(t)

			gotBlk, err := buildBlock(
				tt.builderF(ctrl),
				parentID,
				height,
				tt.timestamp,
				tt.forceAdvanceTime,
				tt.parentStateF(ctrl),
			)
			if tt.expectedErr != nil {
				require.ErrorIs(err, tt.expectedErr)
				return
			}
			require.NoError(err)
			require.Equal(tt.expectedBlkF(require), gotBlk)
		})
	}
}<|MERGE_RESOLUTION|>--- conflicted
+++ resolved
@@ -527,117 +527,6 @@
 
 	tests := []test{
 		{
-<<<<<<< HEAD
-			name: "no stakers tx",
-			builderF: func(ctrl *gomock.Controller) *builder {
-				mempool := mempool.NewMockMempool(ctrl)
-
-				// There are no txs.
-				mempool.EXPECT().DropExpiredStakerTxs(gomock.Any()).Return([]ids.ID{})
-				mempool.EXPECT().Peek().Return(nil, false)
-
-				clk := &mockable.Clock{}
-				clk.Set(now)
-				return &builder{
-					Mempool: mempool,
-					txExecutorBackend: &txexecutor.Backend{
-						Ctx: &snow.Context{
-							Log: logging.NoLog{},
-						},
-						Clk: clk,
-						Config: &config.Config{
-							DurangoTime: time.Time{}, // Durango fork activate
-						},
-					},
-				}
-			},
-			timestamp:        parentTimestamp,
-			forceAdvanceTime: false,
-			parentStateF: func(ctrl *gomock.Controller) state.Chain {
-				s := state.NewMockChain(ctrl)
-
-				// Handle calls in [getNextStakerToReward]
-				// and [GetNextStakerChangeTime].
-				// Next validator change time is in the future.
-				currentStakerIter := state.NewMockStakerIterator(ctrl)
-				gomock.InOrder(
-					// expect calls from [getNextStakerToReward]
-					currentStakerIter.EXPECT().Next().Return(true),
-					currentStakerIter.EXPECT().Value().Return(&state.Staker{
-						NextTime: now.Add(time.Second),
-						Priority: txs.PrimaryNetworkDelegatorCurrentPriority,
-					}),
-					currentStakerIter.EXPECT().Release(),
-				)
-
-				s.EXPECT().GetCurrentStakerIterator().Return(currentStakerIter, nil).Times(1)
-				return s
-			},
-			expectedBlkF: func(*require.Assertions) block.Block {
-				return nil
-			},
-			expectedErr: ErrNoPendingBlocks,
-		},
-		{
-			name: "should advance time",
-			builderF: func(ctrl *gomock.Controller) *builder {
-				mempool := mempool.NewMockMempool(ctrl)
-
-				// There are no txs.
-				mempool.EXPECT().DropExpiredStakerTxs(gomock.Any()).Return([]ids.ID{})
-				mempool.EXPECT().Peek().Return(nil, false)
-
-				clk := &mockable.Clock{}
-				clk.Set(now)
-				return &builder{
-					Mempool: mempool,
-					txExecutorBackend: &txexecutor.Backend{
-						Clk: clk,
-						Config: &config.Config{
-							DurangoTime: time.Time{}, // Durango fork activate
-						},
-					},
-				}
-			},
-			timestamp:        now.Add(-1 * time.Second),
-			forceAdvanceTime: true,
-			parentStateF: func(ctrl *gomock.Controller) state.Chain {
-				s := state.NewMockChain(ctrl)
-
-				// add current validator that ends at [now] - 1 second.
-				// That is, it ends in the past but after the current chain time.
-				// Handle calls in [getNextStakerToReward]
-				// and [GetNextStakerChangeTime]
-				// when determining whether to issue a reward tx.
-				currentStakerIter := state.NewMockStakerIterator(ctrl)
-				gomock.InOrder(
-					// expect calls from [getNextStakerToReward]
-					currentStakerIter.EXPECT().Next().Return(true),
-					currentStakerIter.EXPECT().Value().Return(&state.Staker{
-						NextTime: now.Add(-1 * time.Second),
-						Priority: txs.PrimaryNetworkDelegatorCurrentPriority,
-					}),
-					currentStakerIter.EXPECT().Release(),
-				)
-
-				s.EXPECT().GetCurrentStakerIterator().Return(currentStakerIter, nil).Times(1)
-				return s
-			},
-			expectedBlkF: func(require *require.Assertions) block.Block {
-				expectedBlk, err := block.NewBanffStandardBlock(
-					now.Add(-1*time.Second), // note the advanced time
-					parentID,
-					height,
-					nil, // empty block to advance time
-				)
-				require.NoError(err)
-				return expectedBlk
-			},
-			expectedErr: nil,
-		},
-		{
-=======
->>>>>>> ff4fae4e
 			name: "has a staker tx no force",
 			builderF: func(ctrl *gomock.Controller) *builder {
 				mempool := mempool.NewMockMempool(ctrl)
