--- conflicted
+++ resolved
@@ -14,9 +14,11 @@
 	"go.uber.org/mock/gomock"
 
 	"github.com/ava-labs/avalanchego/ids"
+	"github.com/ava-labs/avalanchego/snow"
 	"github.com/ava-labs/avalanchego/snow/consensus/snowman"
 	"github.com/ava-labs/avalanchego/utils/constants"
 	"github.com/ava-labs/avalanchego/utils/crypto/secp256k1"
+	"github.com/ava-labs/avalanchego/utils/logging"
 	"github.com/ava-labs/avalanchego/utils/timer/mockable"
 	"github.com/ava-labs/avalanchego/utils/units"
 	"github.com/ava-labs/avalanchego/vms/platformvm/block"
@@ -515,7 +517,6 @@
 
 	tests := []test{
 		{
-<<<<<<< HEAD
 			name: "no stakers tx",
 			builderF: func(ctrl *gomock.Controller) *builder {
 				mempool := mempool.NewMockMempool(ctrl)
@@ -622,8 +623,6 @@
 			expectedErr: nil,
 		},
 		{
-=======
->>>>>>> 3e6c59cb
 			name: "has a staker tx no force",
 			builderF: func(ctrl *gomock.Controller) *builder {
 				mempool := mempool.NewMockMempool(ctrl)
