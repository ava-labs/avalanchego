--- conflicted
+++ resolved
@@ -23,7 +23,6 @@
 	"github.com/ava-labs/avalanchego/vms/platformvm/reward"
 	"github.com/ava-labs/avalanchego/vms/platformvm/state"
 	"github.com/ava-labs/avalanchego/vms/platformvm/txs"
-	"github.com/ava-labs/avalanchego/vms/platformvm/txs/mempool"
 
 	blockexecutor "github.com/ava-labs/avalanchego/vms/platformvm/block/executor"
 	txexecutor "github.com/ava-labs/avalanchego/vms/platformvm/txs/executor"
@@ -70,31 +69,16 @@
 	require.NoError(env.mempool.GetDropReason(txID))
 }
 
-<<<<<<< HEAD
-func TestBuildBlockForceAdvanceTime(t *testing.T) {
-=======
 func TestBuildBlockDoesNotBuildWithEmptyMempool(t *testing.T) {
->>>>>>> 0ab1ddc3
-	require := require.New(t)
-
-	env := newEnvironment(t)
-	env.ctx.Lock.Lock()
-	defer func() {
-		require.NoError(shutdownEnvironment(env))
-		env.ctx.Lock.Unlock()
-	}()
-
-<<<<<<< HEAD
-	// Create a valid transaction
-	tx, err := env.txBuilder.NewCreateChainTx(
-		testSubnet1.ID(),
-		nil,
-		constants.AVMID,
-		nil,
-		"chain name",
-		[]*secp256k1.PrivateKey{testSubnet1ControlKeys[0], testSubnet1ControlKeys[1]},
-		ids.ShortEmpty,
-=======
+	require := require.New(t)
+
+	env := newEnvironment(t)
+	env.ctx.Lock.Lock()
+	defer func() {
+		require.NoError(shutdownEnvironment(env))
+		env.ctx.Lock.Unlock()
+	}()
+
 	tx, exists := env.mempool.Peek()
 	require.False(exists)
 	require.Nil(tx)
@@ -134,7 +118,6 @@
 		reward.PercentDenominator,
 		[]*secp256k1.PrivateKey{preFundedKeys[0]},
 		preFundedKeys[0].PublicKey().Address(),
->>>>>>> 0ab1ddc3
 	)
 	require.NoError(err)
 	txID := tx.ID()
@@ -143,8 +126,6 @@
 	require.NoError(env.network.IssueTx(context.Background(), tx))
 	require.True(env.mempool.Has(txID))
 
-<<<<<<< HEAD
-=======
 	// Build and accept a block with the tx
 	blk, err := env.Builder.BuildBlock(context.Background())
 	require.NoError(err)
@@ -227,7 +208,6 @@
 		env.ctx.Lock.Unlock()
 	}()
 
->>>>>>> 0ab1ddc3
 	var (
 		now      = env.backend.Clk.Time()
 		nextTime = now.Add(2 * txexecutor.SyncBound)
@@ -239,28 +219,70 @@
 		Priority: txs.PrimaryNetworkValidatorCurrentPriority,
 	})
 
-<<<<<<< HEAD
+	// Advance wall clock to [nextTime]
+	env.backend.Clk.Set(nextTime)
+
+	// [BuildBlock] should build a block advancing the time to [NextTime]
+	blkIntf, err := env.Builder.BuildBlock(context.Background())
+	require.NoError(err)
+
+	require.IsType(&blockexecutor.Block{}, blkIntf)
+	blk := blkIntf.(*blockexecutor.Block)
+	require.Empty(blk.Txs())
+	require.IsType(&block.BanffStandardBlock{}, blk.Block)
+	standardBlk := blk.Block.(*block.BanffStandardBlock)
+	require.Equal(nextTime.Unix(), standardBlk.Timestamp().Unix())
+}
+
+func TestBuildBlockForceAdvanceTime(t *testing.T) {
+	require := require.New(t)
+
+	env := newEnvironment(t)
+	env.ctx.Lock.Lock()
+	defer func() {
+		require.NoError(shutdownEnvironment(env))
+		env.ctx.Lock.Unlock()
+	}()
+
+	// Create a valid transaction
+	tx, err := env.txBuilder.NewCreateChainTx(
+		testSubnet1.ID(),
+		nil,
+		constants.AVMID,
+		nil,
+		"chain name",
+		[]*secp256k1.PrivateKey{testSubnet1ControlKeys[0], testSubnet1ControlKeys[1]},
+		ids.ShortEmpty,
+	)
+	require.NoError(err)
+	txID := tx.ID()
+
+	// Issue the transaction
+	require.NoError(env.network.IssueTx(context.Background(), tx))
+	require.True(env.mempool.Has(txID))
+
+	var (
+		now      = env.backend.Clk.Time()
+		nextTime = now.Add(2 * txexecutor.SyncBound)
+	)
+
+	// Add a staker to [env.state]
+	env.state.PutCurrentValidator(&state.Staker{
+		NextTime: nextTime,
+		Priority: txs.PrimaryNetworkValidatorCurrentPriority,
+	})
+
 	// Advance wall clock to [nextTime] + [txexecutor.SyncBound]
 	env.backend.Clk.Set(nextTime.Add(txexecutor.SyncBound))
 
 	// [BuildBlock] should build a block advancing the time to [nextTime],
 	// not the current wall clock.
-=======
-	// Advance wall clock to [nextTime]
-	env.backend.Clk.Set(nextTime)
-
-	// [BuildBlock] should build a block advancing the time to [NextTime]
->>>>>>> 0ab1ddc3
 	blkIntf, err := env.Builder.BuildBlock(context.Background())
 	require.NoError(err)
 
 	require.IsType(&blockexecutor.Block{}, blkIntf)
 	blk := blkIntf.(*blockexecutor.Block)
-<<<<<<< HEAD
 	require.Equal([]*txs.Tx{tx}, blk.Txs())
-=======
-	require.Empty(blk.Txs())
->>>>>>> 0ab1ddc3
 	require.IsType(&block.BanffStandardBlock{}, blk.Block)
 	standardBlk := blk.Block.(*block.BanffStandardBlock)
 	require.Equal(nextTime.Unix(), standardBlk.Timestamp().Unix())
@@ -512,129 +534,4 @@
 			require.Equal(tt.expectedShouldReward, shouldReward)
 		})
 	}
-}
-
-func TestBuildBlock(t *testing.T) {
-	env := newEnvironment(t)
-	env.ctx.Lock.Lock()
-	defer func() {
-		require.NoError(t, shutdownEnvironment(env))
-		env.ctx.Lock.Unlock()
-	}()
-
-	var (
-		now             = env.backend.Clk.Time()
-		parentID        = ids.GenerateTestID()
-		height          = uint64(1337)
-		parentTimestamp = now.Add(-2 * time.Second)
-
-		defaultValidatorStake = 100 * units.MilliAvax
-		validatorStartTime    = now.Add(2 * txexecutor.SyncBound)
-		validatorEndTime      = validatorStartTime.Add(360 * 24 * time.Hour)
-	)
-
-	tx, err := env.txBuilder.NewAddValidatorTx(
-		defaultValidatorStake,
-		uint64(validatorStartTime.Unix()),
-		uint64(validatorEndTime.Unix()),
-		ids.GenerateTestNodeID(),
-		preFundedKeys[0].PublicKey().Address(),
-		reward.PercentDenominator,
-		[]*secp256k1.PrivateKey{preFundedKeys[0]},
-		preFundedKeys[0].PublicKey().Address(),
-	)
-	require.NoError(t, err)
-
-	type test struct {
-		name             string
-		builderF         func(*gomock.Controller) *builder
-		timestamp        time.Time
-		forceAdvanceTime bool
-		parentStateF     func(*gomock.Controller) state.Chain
-		expectedBlkF     func(*require.Assertions) block.Block
-		expectedErr      error
-	}
-
-	tests := []test{
-		{
-			name: "has a staker tx no force",
-			builderF: func(ctrl *gomock.Controller) *builder {
-				mempool := mempool.NewMockMempool(ctrl)
-
-				// There is a tx.
-				mempool.EXPECT().DropExpiredStakerTxs(gomock.Any()).Return([]ids.ID{})
-
-				gomock.InOrder(
-					mempool.EXPECT().Peek().Return(tx, true),
-					mempool.EXPECT().Remove([]*txs.Tx{tx}),
-					// Second loop iteration
-					mempool.EXPECT().Peek().Return(nil, false),
-				)
-
-				clk := &mockable.Clock{}
-				clk.Set(now)
-				return &builder{
-					Mempool: mempool,
-					txExecutorBackend: &txexecutor.Backend{
-						Clk: clk,
-					},
-				}
-			},
-			timestamp:        parentTimestamp,
-			forceAdvanceTime: false,
-			parentStateF: func(ctrl *gomock.Controller) state.Chain {
-				s := state.NewMockChain(ctrl)
-
-				// Handle calls in [getNextStakerToReward]
-				// and [GetNextStakerChangeTime].
-				// Next validator change time is in the future.
-				currentStakerIter := state.NewMockStakerIterator(ctrl)
-				gomock.InOrder(
-					// expect calls from [getNextStakerToReward]
-					currentStakerIter.EXPECT().Next().Return(true),
-					currentStakerIter.EXPECT().Value().Return(&state.Staker{
-						NextTime: now.Add(time.Second),
-						Priority: txs.PrimaryNetworkDelegatorCurrentPriority,
-					}),
-					currentStakerIter.EXPECT().Release(),
-				)
-
-				s.EXPECT().GetCurrentStakerIterator().Return(currentStakerIter, nil).Times(1)
-				return s
-			},
-			expectedBlkF: func(require *require.Assertions) block.Block {
-				expectedBlk, err := block.NewBanffStandardBlock(
-					parentTimestamp,
-					parentID,
-					height,
-					[]*txs.Tx{tx},
-				)
-				require.NoError(err)
-				return expectedBlk
-			},
-			expectedErr: nil,
-		},
-	}
-
-	for _, tt := range tests {
-		t.Run(tt.name, func(t *testing.T) {
-			require := require.New(t)
-			ctrl := gomock.NewController(t)
-
-			gotBlk, err := buildBlock(
-				tt.builderF(ctrl),
-				parentID,
-				height,
-				tt.timestamp,
-				tt.forceAdvanceTime,
-				tt.parentStateF(ctrl),
-			)
-			if tt.expectedErr != nil {
-				require.ErrorIs(err, tt.expectedErr)
-				return
-			}
-			require.NoError(err)
-			require.Equal(tt.expectedBlkF(require), gotBlk)
-		})
-	}
 }