--- conflicted
+++ resolved
@@ -473,112 +473,6 @@
 
 	tests := []test{
 		{
-<<<<<<< HEAD
-			name: "should reward",
-			builderF: func(ctrl *gomock.Controller) *builder {
-				mempool := mempool.NewMockMempool(ctrl)
-
-				// The tx builder should be asked to build a reward tx
-				txBuilder := txbuilder.NewMockBuilder(ctrl)
-				txBuilder.EXPECT().NewRewardValidatorTx(stakerTxID).Return(tx, nil)
-
-				return &builder{
-					Mempool:   mempool,
-					txBuilder: txBuilder,
-					txExecutorBackend: &txexecutor.Backend{
-						Config: &config.Config{
-							DurangoTime: time.Time{}, // Durango fork activate
-						},
-					},
-				}
-			},
-			timestamp:        parentTimestamp,
-			forceAdvanceTime: false,
-			parentStateF: func(ctrl *gomock.Controller) state.Chain {
-				s := state.NewMockChain(ctrl)
-
-				// add current validator that ends at [parentTimestamp]
-				// i.e. it should be rewarded
-				currentStakerIter := state.NewMockStakerIterator(ctrl)
-				currentStakerIter.EXPECT().Next().Return(true)
-				currentStakerIter.EXPECT().Value().Return(&state.Staker{
-					TxID:     stakerTxID,
-					Priority: txs.PrimaryNetworkDelegatorCurrentPriority,
-					EndTime:  parentTimestamp,
-				})
-				currentStakerIter.EXPECT().Release()
-
-				s.EXPECT().GetCurrentStakerIterator().Return(currentStakerIter, nil)
-				return s
-			},
-			expectedBlkF: func(require *require.Assertions) block.Block {
-				expectedBlk, err := block.NewBanffProposalBlock(
-					parentTimestamp,
-					parentID,
-					height,
-					tx,
-					[]*txs.Tx{},
-				)
-				require.NoError(err)
-				return expectedBlk
-			},
-			expectedErr: nil,
-		},
-		{
-			name: "has decision txs",
-			builderF: func(ctrl *gomock.Controller) *builder {
-				mempool := mempool.NewMockMempool(ctrl)
-
-				// There are txs.
-				mempool.EXPECT().DropExpiredStakerTxs(gomock.Any()).Return([]ids.ID{})
-				mempool.EXPECT().HasTxs().Return(true)
-				mempool.EXPECT().PeekTxs(targetBlockSize).Return([]*txs.Tx{tx})
-				return &builder{
-					Mempool: mempool,
-					txExecutorBackend: &txexecutor.Backend{
-						Config: &config.Config{
-							DurangoTime: time.Time{}, // Durango fork activate
-						},
-					},
-				}
-			},
-			timestamp:        parentTimestamp,
-			forceAdvanceTime: false,
-			parentStateF: func(ctrl *gomock.Controller) state.Chain {
-				s := state.NewMockChain(ctrl)
-
-				// Handle calls in [getNextStakerToReward]
-				// and [GetNextStakerChangeTime].
-				// Next validator change time is in the future.
-				currentStakerIter := state.NewMockStakerIterator(ctrl)
-				gomock.InOrder(
-					// expect calls from [getNextStakerToReward]
-					currentStakerIter.EXPECT().Next().Return(true),
-					currentStakerIter.EXPECT().Value().Return(&state.Staker{
-						NextTime: now.Add(time.Second),
-						Priority: txs.PrimaryNetworkDelegatorCurrentPriority,
-					}),
-					currentStakerIter.EXPECT().Release(),
-				)
-
-				s.EXPECT().GetCurrentStakerIterator().Return(currentStakerIter, nil).Times(1)
-				return s
-			},
-			expectedBlkF: func(require *require.Assertions) block.Block {
-				expectedBlk, err := block.NewBanffStandardBlock(
-					parentTimestamp,
-					parentID,
-					height,
-					[]*txs.Tx{tx},
-				)
-				require.NoError(err)
-				return expectedBlk
-			},
-			expectedErr: nil,
-		},
-		{
-=======
->>>>>>> af4299e3
 			name: "no stakers tx",
 			builderF: func(ctrl *gomock.Controller) *builder {
 				mempool := mempool.NewMockMempool(ctrl)
