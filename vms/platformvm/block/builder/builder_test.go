--- conflicted
+++ resolved
@@ -119,20 +119,8 @@
 	require.NoError(blk.Accept(context.Background()))
 	require.True(env.blkManager.SetPreference(blk.ID()))
 
-	// Validator should now be pending
-	staker, err := env.state.GetPendingValidator(constants.PrimaryNetworkID, nodeID)
-	require.NoError(err)
-	require.Equal(txID, staker.TxID)
-
-	// Move it from pending to current
-	env.backend.Clk.Set(validatorStartTime)
-	blk, err = env.Builder.BuildBlock(context.Background())
-	require.NoError(err)
-	require.NoError(blk.Verify(context.Background()))
-	require.NoError(blk.Accept(context.Background()))
-	require.True(env.blkManager.SetPreference(blk.ID()))
-
-	staker, err = env.state.GetCurrentValidator(constants.PrimaryNetworkID, nodeID)
+	// Validator should now be current
+	staker, err := env.state.GetCurrentValidator(constants.PrimaryNetworkID, nodeID)
 	require.NoError(err)
 	require.Equal(txID, staker.TxID)
 
@@ -473,122 +461,12 @@
 
 	tests := []test{
 		{
-<<<<<<< HEAD
-			name: "should reward",
-			builderF: func(ctrl *gomock.Controller) *builder {
-				mempool := mempool.NewMockMempool(ctrl)
-
-				// The tx builder should be asked to build a reward tx
-				txBuilder := txbuilder.NewMockBuilder(ctrl)
-				txBuilder.EXPECT().NewRewardValidatorTx(stakerTxID).Return(tx, nil)
-
-				return &builder{
-					Mempool:   mempool,
-					txBuilder: txBuilder,
-					txExecutorBackend: &txexecutor.Backend{
-						Config: &config.Config{
-							DurangoTime: time.Time{}, // Durango fork activate
-						},
-					},
-				}
-			},
-			timestamp:        parentTimestamp,
-			forceAdvanceTime: false,
-			parentStateF: func(ctrl *gomock.Controller) state.Chain {
-				s := state.NewMockChain(ctrl)
-
-				// add current validator that ends at [parentTimestamp]
-				// i.e. it should be rewarded
-				currentStakerIter := state.NewMockStakerIterator(ctrl)
-				currentStakerIter.EXPECT().Next().Return(true)
-				currentStakerIter.EXPECT().Value().Return(&state.Staker{
-					TxID:     stakerTxID,
-					Priority: txs.PrimaryNetworkDelegatorCurrentPriority,
-					EndTime:  parentTimestamp,
-				})
-				currentStakerIter.EXPECT().Release()
-
-				s.EXPECT().GetCurrentStakerIterator().Return(currentStakerIter, nil)
-				return s
-			},
-			expectedBlkF: func(require *require.Assertions) block.Block {
-				expectedBlk, err := block.NewBanffProposalBlock(
-					parentTimestamp,
-					parentID,
-					height,
-					tx,
-					[]*txs.Tx{},
-				)
-				require.NoError(err)
-				return expectedBlk
-			},
-			expectedErr: nil,
-		},
-		{
-			name: "has decision txs",
-			builderF: func(ctrl *gomock.Controller) *builder {
-				mempool := mempool.NewMockMempool(ctrl)
-
-				// There are txs.
-				mempool.EXPECT().HasTxs().Return(true)
-				mempool.EXPECT().PeekTxs(targetBlockSize).Return([]*txs.Tx{tx})
-				return &builder{
-					Mempool: mempool,
-					txExecutorBackend: &txexecutor.Backend{
-						Config: &config.Config{
-							DurangoTime: time.Time{}, // Durango fork activate
-						},
-					},
-				}
-			},
-			timestamp:        parentTimestamp,
-			forceAdvanceTime: false,
-			parentStateF: func(ctrl *gomock.Controller) state.Chain {
-				s := state.NewMockChain(ctrl)
-
-				// Handle calls in [getNextStakerToReward]
-				// and [GetNextStakerChangeTime].
-				// Next validator change time is in the future.
-				currentStakerIter := state.NewMockStakerIterator(ctrl)
-				gomock.InOrder(
-					// expect calls from [getNextStakerToReward]
-					currentStakerIter.EXPECT().Next().Return(true),
-					currentStakerIter.EXPECT().Value().Return(&state.Staker{
-						NextTime: now.Add(time.Second),
-						Priority: txs.PrimaryNetworkDelegatorCurrentPriority,
-					}),
-					currentStakerIter.EXPECT().Release(),
-				)
-
-				s.EXPECT().GetCurrentStakerIterator().Return(currentStakerIter, nil).Times(1)
-				return s
-			},
-			expectedBlkF: func(require *require.Assertions) block.Block {
-				expectedBlk, err := block.NewBanffStandardBlock(
-					parentTimestamp,
-					parentID,
-					height,
-					[]*txs.Tx{tx},
-				)
-				require.NoError(err)
-				return expectedBlk
-			},
-			expectedErr: nil,
-		},
-		{
-=======
->>>>>>> 6f8224c3
 			name: "no stakers tx",
 			builderF: func(ctrl *gomock.Controller) *builder {
 				mempool := mempool.NewMockMempool(ctrl)
 
 				// There are no txs.
-<<<<<<< HEAD
-				mempool.EXPECT().HasTxs().Return(false)
-=======
-				mempool.EXPECT().DropExpiredStakerTxs(gomock.Any()).Return([]ids.ID{})
 				mempool.EXPECT().Peek().Return(nil, false)
->>>>>>> 6f8224c3
 
 				clk := &mockable.Clock{}
 				clk.Set(now)
@@ -638,13 +516,7 @@
 				mempool := mempool.NewMockMempool(ctrl)
 
 				// There are no txs.
-<<<<<<< HEAD
-				mempool.EXPECT().HasTxs().Return(false)
-				mempool.EXPECT().PeekTxs(targetBlockSize).Return(nil)
-=======
-				mempool.EXPECT().DropExpiredStakerTxs(gomock.Any()).Return([]ids.ID{})
 				mempool.EXPECT().Peek().Return(nil, false)
->>>>>>> 6f8224c3
 
 				clk := &mockable.Clock{}
 				clk.Set(now)
@@ -700,19 +572,12 @@
 				mempool := mempool.NewMockMempool(ctrl)
 
 				// There is a tx.
-<<<<<<< HEAD
-				mempool.EXPECT().HasTxs().Return(true)
-				mempool.EXPECT().PeekTxs(targetBlockSize).Return([]*txs.Tx{tx})
-=======
-				mempool.EXPECT().DropExpiredStakerTxs(gomock.Any()).Return([]ids.ID{})
-
 				gomock.InOrder(
 					mempool.EXPECT().Peek().Return(tx, true),
 					mempool.EXPECT().Remove([]*txs.Tx{tx}),
 					// Second loop iteration
 					mempool.EXPECT().Peek().Return(nil, false),
 				)
->>>>>>> 6f8224c3
 
 				clk := &mockable.Clock{}
 				clk.Set(now)
@@ -767,19 +632,12 @@
 
 				// There are no decision txs
 				// There is a staker tx.
-<<<<<<< HEAD
-				mempool.EXPECT().HasTxs().Return(true)
-				mempool.EXPECT().PeekTxs(targetBlockSize).Return([]*txs.Tx{tx})
-=======
-				mempool.EXPECT().DropExpiredStakerTxs(gomock.Any()).Return([]ids.ID{})
-
 				gomock.InOrder(
 					mempool.EXPECT().Peek().Return(tx, true),
 					mempool.EXPECT().Remove([]*txs.Tx{tx}),
 					// Second loop iteration
 					mempool.EXPECT().Peek().Return(nil, false),
 				)
->>>>>>> 6f8224c3
 
 				clk := &mockable.Clock{}
 				clk.Set(now)
