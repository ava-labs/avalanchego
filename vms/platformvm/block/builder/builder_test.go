// Copyright (C) 2019-2023, Ava Labs, Inc. All rights reserved.
// See the file LICENSE for licensing terms.

package builder

import (
	"context"
	"errors"
	"testing"
	"time"

	"github.com/stretchr/testify/require"

	"go.uber.org/mock/gomock"

	"github.com/ava-labs/avalanchego/ids"
	"github.com/ava-labs/avalanchego/snow"
	"github.com/ava-labs/avalanchego/utils/constants"
	"github.com/ava-labs/avalanchego/utils/crypto/secp256k1"
	"github.com/ava-labs/avalanchego/utils/logging"
	"github.com/ava-labs/avalanchego/utils/timer/mockable"
	"github.com/ava-labs/avalanchego/utils/units"
	"github.com/ava-labs/avalanchego/vms/platformvm/block"
	"github.com/ava-labs/avalanchego/vms/platformvm/reward"
	"github.com/ava-labs/avalanchego/vms/platformvm/state"
	"github.com/ava-labs/avalanchego/vms/platformvm/txs"
	"github.com/ava-labs/avalanchego/vms/platformvm/txs/mempool"

	blockexecutor "github.com/ava-labs/avalanchego/vms/platformvm/block/executor"
	txbuilder "github.com/ava-labs/avalanchego/vms/platformvm/txs/builder"
	txexecutor "github.com/ava-labs/avalanchego/vms/platformvm/txs/executor"
)

func TestBlockBuilderAddLocalTx(t *testing.T) {
	require := require.New(t)

	env := newEnvironment(t)
	env.ctx.Lock.Lock()
	defer func() {
		require.NoError(shutdownEnvironment(env))
		env.ctx.Lock.Unlock()
	}()

	// Create a valid transaction
	tx, err := env.txBuilder.NewCreateChainTx(
		testSubnet1.ID(),
		nil,
		constants.AVMID,
		nil,
		"chain name",
		[]*secp256k1.PrivateKey{testSubnet1ControlKeys[0], testSubnet1ControlKeys[1]},
		ids.ShortEmpty,
	)
	require.NoError(err)
	txID := tx.ID()

	// Issue the transaction
	require.NoError(env.network.IssueTx(context.Background(), tx))
	require.True(env.mempool.Has(txID))

	// [BuildBlock] should build a block with the transaction
	blkIntf, err := env.Builder.BuildBlock(context.Background())
	require.NoError(err)

	require.IsType(&blockexecutor.Block{}, blkIntf)
	blk := blkIntf.(*blockexecutor.Block)
	require.Len(blk.Txs(), 1)
	require.Equal(txID, blk.Txs()[0].ID())

	// Mempool should not contain the transaction or have marked it as dropped
	require.False(env.mempool.Has(txID))
	require.NoError(env.mempool.GetDropReason(txID))
}

func TestPreviouslyDroppedTxsCanBeReAddedToMempool(t *testing.T) {
	require := require.New(t)

	env := newEnvironment(t)
	env.ctx.Lock.Lock()
	defer func() {
		require.NoError(shutdownEnvironment(env))
		env.ctx.Lock.Unlock()
	}()

	// Create a valid transaction
	tx, err := env.txBuilder.NewCreateChainTx(
		testSubnet1.ID(),
		nil,
		constants.AVMID,
		nil,
		"chain name",
		[]*secp256k1.PrivateKey{testSubnet1ControlKeys[0], testSubnet1ControlKeys[1]},
		ids.ShortEmpty,
	)
	require.NoError(err)
	txID := tx.ID()

	// Issue the transaction
	require.NoError(env.network.IssueTx(context.Background(), tx))
	require.True(env.mempool.Has(txID))

	// Transaction should not be marked as dropped when added to the mempool
	reason := env.mempool.GetDropReason(txID)
	require.NoError(reason)

	// Mark the transaction as dropped
	errTestingDropped := errors.New("testing dropped")
	env.mempool.MarkDropped(txID, errTestingDropped)
	reason = env.mempool.GetDropReason(txID)
	require.ErrorIs(reason, errTestingDropped)

	// Dropped transactions should still be in the mempool
	require.True(env.mempool.Has(txID))

	// Remove the transaction from the mempool
	env.mempool.Remove([]*txs.Tx{tx})

	// Issue the transaction again
	require.NoError(env.network.IssueTx(context.Background(), tx))
	require.True(env.mempool.Has(txID))

	// When issued again, the mempool should not be marked as dropped
	reason = env.mempool.GetDropReason(txID)
	require.NoError(reason)
}

func TestNoErrorOnUnexpectedSetPreferenceDuringBootstrapping(t *testing.T) {
	require := require.New(t)

	env := newEnvironment(t)
	env.ctx.Lock.Lock()
	env.isBootstrapped.Set(false)
	defer func() {
		require.NoError(shutdownEnvironment(env))
		env.ctx.Lock.Unlock()
	}()

	require.True(env.blkManager.SetPreference(ids.GenerateTestID())) // should not panic
}

func TestGetNextStakerToReward(t *testing.T) {
	var (
		now  = time.Now()
		txID = ids.GenerateTestID()
	)

	type test struct {
		name                 string
		timestamp            time.Time
		stateF               func(*gomock.Controller) state.Chain
		expectedTxID         ids.ID
		expectedShouldReward bool
		expectedErr          error
	}

	tests := []test{
		{
			name:      "end of time",
			timestamp: mockable.MaxTime,
			stateF: func(ctrl *gomock.Controller) state.Chain {
				return state.NewMockChain(ctrl)
			},
			expectedErr: ErrEndOfTime,
		},
		{
			name:      "no stakers",
			timestamp: now,
			stateF: func(ctrl *gomock.Controller) state.Chain {
				currentStakerIter := state.NewMockStakerIterator(ctrl)
				currentStakerIter.EXPECT().Next().Return(false)
				currentStakerIter.EXPECT().Release()

				s := state.NewMockChain(ctrl)
				s.EXPECT().GetCurrentStakerIterator().Return(currentStakerIter, nil)

				return s
			},
		},
		{
			name:      "expired subnet validator/delegator",
			timestamp: now,
			stateF: func(ctrl *gomock.Controller) state.Chain {
				currentStakerIter := state.NewMockStakerIterator(ctrl)

				currentStakerIter.EXPECT().Next().Return(true)
				currentStakerIter.EXPECT().Value().Return(&state.Staker{
					Priority: txs.SubnetPermissionedValidatorCurrentPriority,
					EndTime:  now,
				})
				currentStakerIter.EXPECT().Next().Return(true)
				currentStakerIter.EXPECT().Value().Return(&state.Staker{
					TxID:     txID,
					Priority: txs.SubnetPermissionlessDelegatorCurrentPriority,
					EndTime:  now,
				})
				currentStakerIter.EXPECT().Release()

				s := state.NewMockChain(ctrl)
				s.EXPECT().GetCurrentStakerIterator().Return(currentStakerIter, nil)

				return s
			},
			expectedTxID:         txID,
			expectedShouldReward: true,
		},
		{
			name:      "expired primary network validator after subnet expired subnet validator",
			timestamp: now,
			stateF: func(ctrl *gomock.Controller) state.Chain {
				currentStakerIter := state.NewMockStakerIterator(ctrl)

				currentStakerIter.EXPECT().Next().Return(true)
				currentStakerIter.EXPECT().Value().Return(&state.Staker{
					Priority: txs.SubnetPermissionedValidatorCurrentPriority,
					EndTime:  now,
				})
				currentStakerIter.EXPECT().Next().Return(true)
				currentStakerIter.EXPECT().Value().Return(&state.Staker{
					TxID:     txID,
					Priority: txs.PrimaryNetworkValidatorCurrentPriority,
					EndTime:  now,
				})
				currentStakerIter.EXPECT().Release()

				s := state.NewMockChain(ctrl)
				s.EXPECT().GetCurrentStakerIterator().Return(currentStakerIter, nil)

				return s
			},
			expectedTxID:         txID,
			expectedShouldReward: true,
		},
		{
			name:      "expired primary network delegator after subnet expired subnet validator",
			timestamp: now,
			stateF: func(ctrl *gomock.Controller) state.Chain {
				currentStakerIter := state.NewMockStakerIterator(ctrl)

				currentStakerIter.EXPECT().Next().Return(true)
				currentStakerIter.EXPECT().Value().Return(&state.Staker{
					Priority: txs.SubnetPermissionedValidatorCurrentPriority,
					EndTime:  now,
				})
				currentStakerIter.EXPECT().Next().Return(true)
				currentStakerIter.EXPECT().Value().Return(&state.Staker{
					TxID:     txID,
					Priority: txs.PrimaryNetworkDelegatorCurrentPriority,
					EndTime:  now,
				})
				currentStakerIter.EXPECT().Release()

				s := state.NewMockChain(ctrl)
				s.EXPECT().GetCurrentStakerIterator().Return(currentStakerIter, nil)

				return s
			},
			expectedTxID:         txID,
			expectedShouldReward: true,
		},
		{
			name:      "non-expired primary network delegator",
			timestamp: now,
			stateF: func(ctrl *gomock.Controller) state.Chain {
				currentStakerIter := state.NewMockStakerIterator(ctrl)

				currentStakerIter.EXPECT().Next().Return(true)
				currentStakerIter.EXPECT().Value().Return(&state.Staker{
					TxID:     txID,
					Priority: txs.PrimaryNetworkDelegatorCurrentPriority,
					EndTime:  now.Add(time.Second),
				})
				currentStakerIter.EXPECT().Release()

				s := state.NewMockChain(ctrl)
				s.EXPECT().GetCurrentStakerIterator().Return(currentStakerIter, nil)

				return s
			},
			expectedTxID:         txID,
			expectedShouldReward: false,
		},
		{
			name:      "non-expired primary network validator",
			timestamp: now,
			stateF: func(ctrl *gomock.Controller) state.Chain {
				currentStakerIter := state.NewMockStakerIterator(ctrl)

				currentStakerIter.EXPECT().Next().Return(true)
				currentStakerIter.EXPECT().Value().Return(&state.Staker{
					TxID:     txID,
					Priority: txs.PrimaryNetworkValidatorCurrentPriority,
					EndTime:  now.Add(time.Second),
				})
				currentStakerIter.EXPECT().Release()

				s := state.NewMockChain(ctrl)
				s.EXPECT().GetCurrentStakerIterator().Return(currentStakerIter, nil)

				return s
			},
			expectedTxID:         txID,
			expectedShouldReward: false,
		},
	}

	for _, tt := range tests {
		t.Run(tt.name, func(t *testing.T) {
			require := require.New(t)
			ctrl := gomock.NewController(t)

			state := tt.stateF(ctrl)
			txID, shouldReward, err := getNextStakerToReward(tt.timestamp, state)
			require.ErrorIs(err, tt.expectedErr)
			if tt.expectedErr != nil {
				return
			}
			require.Equal(tt.expectedTxID, txID)
			require.Equal(tt.expectedShouldReward, shouldReward)
		})
	}
}

func TestBuildBlock(t *testing.T) {
	env := newEnvironment(t)
	env.ctx.Lock.Lock()
	defer func() {
		require.NoError(t, shutdownEnvironment(env))
		env.ctx.Lock.Unlock()
	}()

	var (
		now             = env.backend.Clk.Time()
		parentID        = ids.GenerateTestID()
		height          = uint64(1337)
		parentTimestamp = now.Add(-2 * time.Second)
		stakerTxID      = ids.GenerateTestID()

		defaultValidatorStake = 100 * units.MilliAvax
		validatorStartTime    = now.Add(2 * txexecutor.SyncBound)
		validatorEndTime      = validatorStartTime.Add(360 * 24 * time.Hour)
	)

	tx, err := env.txBuilder.NewAddValidatorTx(
		defaultValidatorStake,
		uint64(validatorStartTime.Unix()),
		uint64(validatorEndTime.Unix()),
		ids.GenerateTestNodeID(),
		preFundedKeys[0].PublicKey().Address(),
		reward.PercentDenominator,
		[]*secp256k1.PrivateKey{preFundedKeys[0]},
		preFundedKeys[0].PublicKey().Address(),
	)
	require.NoError(t, err)

	type test struct {
		name             string
		builderF         func(*gomock.Controller) *builder
		timestamp        time.Time
		forceAdvanceTime bool
		parentStateF     func(*gomock.Controller) state.Chain
		expectedBlkF     func(*require.Assertions) block.Block
		expectedErr      error
	}

	tests := []test{
		{
			name: "should reward",
			builderF: func(ctrl *gomock.Controller) *builder {
				mempool := mempool.NewMockMempool(ctrl)

				// The tx builder should be asked to build a reward tx
				txBuilder := txbuilder.NewMockBuilder(ctrl)
				txBuilder.EXPECT().NewRewardValidatorTx(stakerTxID).Return(tx, nil)

				return &builder{
					Mempool:   mempool,
					txBuilder: txBuilder,
				}
			},
			timestamp:        parentTimestamp,
			forceAdvanceTime: false,
			parentStateF: func(ctrl *gomock.Controller) state.Chain {
				s := state.NewMockChain(ctrl)

				// add current validator that ends at [parentTimestamp]
				// i.e. it should be rewarded
				currentStakerIter := state.NewMockStakerIterator(ctrl)
				currentStakerIter.EXPECT().Next().Return(true)
				currentStakerIter.EXPECT().Value().Return(&state.Staker{
					TxID:     stakerTxID,
					Priority: txs.PrimaryNetworkDelegatorCurrentPriority,
					EndTime:  parentTimestamp,
				})
				currentStakerIter.EXPECT().Release()

				s.EXPECT().GetCurrentStakerIterator().Return(currentStakerIter, nil)
				return s
			},
			expectedBlkF: func(require *require.Assertions) block.Block {
				expectedBlk, err := block.NewBanffProposalBlock(
					parentTimestamp,
					parentID,
					height,
					tx,
					[]*txs.Tx{},
				)
				require.NoError(err)
				return expectedBlk
			},
			expectedErr: nil,
		},
		{
<<<<<<< HEAD
			name: "no stakers tx",
			builderF: func(ctrl *gomock.Controller) *builder {
				mempool := mempool.NewMockMempool(ctrl)
				mempool.EXPECT().Peek(gomock.Any()).Return(nil)
=======
			name: "has decision txs",
			builderF: func(ctrl *gomock.Controller) *builder {
				mempool := mempool.NewMockMempool(ctrl)

				mempool.EXPECT().DropExpiredStakerTxs(gomock.Any()).Return([]ids.ID{})

				gomock.InOrder(
					mempool.EXPECT().Peek().Return(tx),
					mempool.EXPECT().Remove([]*txs.Tx{tx}),
					// Second loop iteration
					mempool.EXPECT().Peek().Return(nil),
				)

				return &builder{
					Mempool: mempool,
				}
			},
			timestamp:        parentTimestamp,
			forceAdvanceTime: false,
			parentStateF: func(ctrl *gomock.Controller) state.Chain {
				s := state.NewMockChain(ctrl)

				// Handle calls in [getNextStakerToReward]
				// and [GetNextStakerChangeTime].
				// Next validator change time is in the future.
				currentStakerIter := state.NewMockStakerIterator(ctrl)
				gomock.InOrder(
					// expect calls from [getNextStakerToReward]
					currentStakerIter.EXPECT().Next().Return(true),
					currentStakerIter.EXPECT().Value().Return(&state.Staker{
						NextTime: now.Add(time.Second),
						Priority: txs.PrimaryNetworkDelegatorCurrentPriority,
					}),
					currentStakerIter.EXPECT().Release(),
				)

				s.EXPECT().GetCurrentStakerIterator().Return(currentStakerIter, nil).Times(1)
				return s
			},
			expectedBlkF: func(require *require.Assertions) block.Block {
				expectedBlk, err := block.NewBanffStandardBlock(
					parentTimestamp,
					parentID,
					height,
					[]*txs.Tx{tx},
				)
				require.NoError(err)
				return expectedBlk
			},
			expectedErr: nil,
		},
		{
			name: "no stakers tx",
			builderF: func(ctrl *gomock.Controller) *builder {
				mempool := mempool.NewMockMempool(ctrl)

				// There are no txs.
				mempool.EXPECT().DropExpiredStakerTxs(gomock.Any()).Return([]ids.ID{})
				mempool.EXPECT().Peek().Return(nil)
>>>>>>> 18b78227

				clk := &mockable.Clock{}
				clk.Set(now)
				return &builder{
					Mempool: mempool,
					txExecutorBackend: &txexecutor.Backend{
						Ctx: &snow.Context{
							Log: logging.NoLog{},
						},
						Clk: clk,
					},
				}
			},
			timestamp:        parentTimestamp,
			forceAdvanceTime: false,
			parentStateF: func(ctrl *gomock.Controller) state.Chain {
				s := state.NewMockChain(ctrl)

				// Handle calls in [getNextStakerToReward]
				// and [GetNextStakerChangeTime].
				// Next validator change time is in the future.
				currentStakerIter := state.NewMockStakerIterator(ctrl)
				gomock.InOrder(
					// expect calls from [getNextStakerToReward]
					currentStakerIter.EXPECT().Next().Return(true),
					currentStakerIter.EXPECT().Value().Return(&state.Staker{
						NextTime: now.Add(time.Second),
						Priority: txs.PrimaryNetworkDelegatorCurrentPriority,
					}),
					currentStakerIter.EXPECT().Release(),
				)

				s.EXPECT().GetCurrentStakerIterator().Return(currentStakerIter, nil).Times(1)
				return s
			},
			expectedBlkF: func(*require.Assertions) block.Block {
				return nil
			},
			expectedErr: ErrNoPendingBlocks,
		},
		{
			name: "should advance time",
			builderF: func(ctrl *gomock.Controller) *builder {
				mempool := mempool.NewMockMempool(ctrl)
<<<<<<< HEAD
				mempool.EXPECT().Peek(gomock.Any()).Return(nil)
=======

				// There are no txs.
				mempool.EXPECT().DropExpiredStakerTxs(gomock.Any()).Return([]ids.ID{})
				mempool.EXPECT().Peek().Return(nil)
>>>>>>> 18b78227

				clk := &mockable.Clock{}
				clk.Set(now)
				return &builder{
					Mempool: mempool,
					txExecutorBackend: &txexecutor.Backend{
						Clk: clk,
					},
				}
			},
			timestamp:        now.Add(-1 * time.Second),
			forceAdvanceTime: true,
			parentStateF: func(ctrl *gomock.Controller) state.Chain {
				s := state.NewMockChain(ctrl)

				// add current validator that ends at [now] - 1 second.
				// That is, it ends in the past but after the current chain time.
				// Handle calls in [getNextStakerToReward]
				// and [GetNextStakerChangeTime]
				// when determining whether to issue a reward tx.
				currentStakerIter := state.NewMockStakerIterator(ctrl)
				gomock.InOrder(
					// expect calls from [getNextStakerToReward]
					currentStakerIter.EXPECT().Next().Return(true),
					currentStakerIter.EXPECT().Value().Return(&state.Staker{
						NextTime: now.Add(-1 * time.Second),
						Priority: txs.PrimaryNetworkDelegatorCurrentPriority,
					}),
					currentStakerIter.EXPECT().Release(),
				)

				s.EXPECT().GetCurrentStakerIterator().Return(currentStakerIter, nil).Times(1)
				return s
			},
			expectedBlkF: func(require *require.Assertions) block.Block {
				expectedBlk, err := block.NewBanffStandardBlock(
					now.Add(-1*time.Second), // note the advanced time
					parentID,
					height,
					nil, // empty block to advance time
				)
				require.NoError(err)
				return expectedBlk
			},
			expectedErr: nil,
		},
		{
			name: "has a staker tx no force",
			builderF: func(ctrl *gomock.Controller) *builder {
				mempool := mempool.NewMockMempool(ctrl)

<<<<<<< HEAD
				gomock.InOrder(
					mempool.EXPECT().Peek(targetBlockSize).Return(tx),
					mempool.EXPECT().Remove([]*txs.Tx{tx}),
					// Second loop iteration
					mempool.EXPECT().Peek(gomock.Any()).Return(nil),
=======
				// There is a tx.
				mempool.EXPECT().DropExpiredStakerTxs(gomock.Any()).Return([]ids.ID{})

				gomock.InOrder(
					mempool.EXPECT().Peek().Return(tx),
					mempool.EXPECT().Remove([]*txs.Tx{tx}),
					// Second loop iteration
					mempool.EXPECT().Peek().Return(nil),
>>>>>>> 18b78227
				)

				clk := &mockable.Clock{}
				clk.Set(now)
				return &builder{
					Mempool: mempool,
					txExecutorBackend: &txexecutor.Backend{
						Clk: clk,
					},
				}
			},
			timestamp:        parentTimestamp,
			forceAdvanceTime: false,
			parentStateF: func(ctrl *gomock.Controller) state.Chain {
				s := state.NewMockChain(ctrl)

				// Handle calls in [getNextStakerToReward]
				// and [GetNextStakerChangeTime].
				// Next validator change time is in the future.
				currentStakerIter := state.NewMockStakerIterator(ctrl)
				gomock.InOrder(
					// expect calls from [getNextStakerToReward]
					currentStakerIter.EXPECT().Next().Return(true),
					currentStakerIter.EXPECT().Value().Return(&state.Staker{
						NextTime: now.Add(time.Second),
						Priority: txs.PrimaryNetworkDelegatorCurrentPriority,
					}),
					currentStakerIter.EXPECT().Release(),
				)

				s.EXPECT().GetCurrentStakerIterator().Return(currentStakerIter, nil).Times(1)
				return s
			},
			expectedBlkF: func(require *require.Assertions) block.Block {
				expectedBlk, err := block.NewBanffStandardBlock(
					parentTimestamp,
					parentID,
					height,
					[]*txs.Tx{tx},
				)
				require.NoError(err)
				return expectedBlk
			},
			expectedErr: nil,
		},
		{
			name: "has a staker tx with force",
			builderF: func(ctrl *gomock.Controller) *builder {
				mempool := mempool.NewMockMempool(ctrl)

<<<<<<< HEAD
				gomock.InOrder(
					mempool.EXPECT().Peek(targetBlockSize).Return(tx),
					mempool.EXPECT().Remove([]*txs.Tx{tx}),
					// Second loop iteration
					mempool.EXPECT().Peek(gomock.Any()).Return(nil),
=======
				// There are no decision txs
				// There is a staker tx.
				mempool.EXPECT().DropExpiredStakerTxs(gomock.Any()).Return([]ids.ID{})

				gomock.InOrder(
					mempool.EXPECT().Peek().Return(tx),
					mempool.EXPECT().Remove([]*txs.Tx{tx}),
					// Second loop iteration
					mempool.EXPECT().Peek().Return(nil),
>>>>>>> 18b78227
				)

				clk := &mockable.Clock{}
				clk.Set(now)
				return &builder{
					Mempool: mempool,
					txExecutorBackend: &txexecutor.Backend{
						Clk: clk,
					},
				}
			},
			timestamp:        parentTimestamp,
			forceAdvanceTime: true,
			parentStateF: func(ctrl *gomock.Controller) state.Chain {
				s := state.NewMockChain(ctrl)

				// Handle calls in [getNextStakerToReward]
				// and [GetNextStakerChangeTime].
				// Next validator change time is in the future.
				currentStakerIter := state.NewMockStakerIterator(ctrl)
				gomock.InOrder(
					// expect calls from [getNextStakerToReward]
					currentStakerIter.EXPECT().Next().Return(true),
					currentStakerIter.EXPECT().Value().Return(&state.Staker{
						NextTime: now.Add(time.Second),
						Priority: txs.PrimaryNetworkDelegatorCurrentPriority,
					}),
					currentStakerIter.EXPECT().Release(),
				)

				s.EXPECT().GetCurrentStakerIterator().Return(currentStakerIter, nil).Times(1)
				return s
			},
			expectedBlkF: func(require *require.Assertions) block.Block {
				expectedBlk, err := block.NewBanffStandardBlock(
					parentTimestamp,
					parentID,
					height,
					[]*txs.Tx{tx},
				)
				require.NoError(err)
				return expectedBlk
			},
			expectedErr: nil,
		},
	}

	for _, tt := range tests {
		t.Run(tt.name, func(t *testing.T) {
			require := require.New(t)
			ctrl := gomock.NewController(t)

			gotBlk, err := buildBlock(
				tt.builderF(ctrl),
				parentID,
				height,
				tt.timestamp,
				tt.forceAdvanceTime,
				tt.parentStateF(ctrl),
			)
			if tt.expectedErr != nil {
				require.ErrorIs(err, tt.expectedErr)
				return
			}
			require.NoError(err)
			require.Equal(tt.expectedBlkF(require), gotBlk)
		})
	}
}

func TestBuildBlockDropExpiredStakerTxs(t *testing.T) {
	require := require.New(t)

	env := newEnvironment(t)
	env.ctx.Lock.Lock()
	defer func() {
		require.NoError(shutdownEnvironment(env))
	}()

	env.sender.SendAppGossipF = func(context.Context, []byte) error {
		return nil
	}

	now := env.backend.Clk.Time()

	defaultValidatorStake := 100 * units.MilliAvax

	// Add a validator with StartTime in the future within [MaxFutureStartTime]
	validatorStartTime := now.Add(txexecutor.MaxFutureStartTime - 1*time.Second)
	validatorEndTime := validatorStartTime.Add(360 * 24 * time.Hour)

	tx1, err := env.txBuilder.NewAddValidatorTx(
		defaultValidatorStake,
		uint64(validatorStartTime.Unix()),
		uint64(validatorEndTime.Unix()),
		ids.GenerateTestNodeID(),
		preFundedKeys[0].PublicKey().Address(),
		reward.PercentDenominator,
		[]*secp256k1.PrivateKey{preFundedKeys[0]},
		preFundedKeys[0].PublicKey().Address(),
	)
	require.NoError(err)
	require.NoError(env.mempool.Add(tx1))
	tx1ID := tx1.ID()
	require.True(env.mempool.Has(tx1ID))

	// Add a validator with StartTime before current chain time
	validator2StartTime := now.Add(-5 * time.Second)
	validator2EndTime := validator2StartTime.Add(360 * 24 * time.Hour)

	tx2, err := env.txBuilder.NewAddValidatorTx(
		defaultValidatorStake,
		uint64(validator2StartTime.Unix()),
		uint64(validator2EndTime.Unix()),
		ids.GenerateTestNodeID(),
		preFundedKeys[1].PublicKey().Address(),
		reward.PercentDenominator,
		[]*secp256k1.PrivateKey{preFundedKeys[1]},
		preFundedKeys[1].PublicKey().Address(),
	)
	require.NoError(err)
	require.NoError(env.mempool.Add(tx2))
	tx2ID := tx2.ID()
	require.True(env.mempool.Has(tx2ID))

	// Add a validator with StartTime in the future past [MaxFutureStartTime]
	validator3StartTime := now.Add(txexecutor.MaxFutureStartTime + 5*time.Second)
	validator3EndTime := validator2StartTime.Add(360 * 24 * time.Hour)

	tx3, err := env.txBuilder.NewAddValidatorTx(
		defaultValidatorStake,
		uint64(validator3StartTime.Unix()),
		uint64(validator3EndTime.Unix()),
		ids.GenerateTestNodeID(),
		preFundedKeys[2].PublicKey().Address(),
		reward.PercentDenominator,
		[]*secp256k1.PrivateKey{preFundedKeys[2]},
		preFundedKeys[2].PublicKey().Address(),
	)
	require.NoError(err)
	require.NoError(env.mempool.Add(tx3))
	tx3ID := tx3.ID()
	require.True(env.mempool.Has(tx3ID))

	// Only tx1 should be in a built block
	blkIntf, err := env.Builder.BuildBlock(context.Background())
	require.NoError(err)

	require.IsType(&blockexecutor.Block{}, blkIntf)
	blk := blkIntf.(*blockexecutor.Block)
	require.Len(blk.Txs(), 1)
	require.Equal(tx1ID, blk.Txs()[0].ID())

	// Mempool should have none of the txs
	require.False(env.mempool.Has(tx1ID))
	require.False(env.mempool.Has(tx2ID))
	require.False(env.mempool.Has(tx3ID))

	require.NoError(env.mempool.GetDropReason(tx1ID))

	tx2DropReason := env.mempool.GetDropReason(tx2ID)
	require.ErrorIs(tx2DropReason, txexecutor.ErrTimestampNotBeforeStartTime)

	tx3DropReason := env.mempool.GetDropReason(tx3ID)
	require.ErrorIs(tx3DropReason, txexecutor.ErrFutureStakeTime)
}<|MERGE_RESOLUTION|>--- conflicted
+++ resolved
@@ -410,72 +410,10 @@
 			expectedErr: nil,
 		},
 		{
-<<<<<<< HEAD
 			name: "no stakers tx",
 			builderF: func(ctrl *gomock.Controller) *builder {
 				mempool := mempool.NewMockMempool(ctrl)
-				mempool.EXPECT().Peek(gomock.Any()).Return(nil)
-=======
-			name: "has decision txs",
-			builderF: func(ctrl *gomock.Controller) *builder {
-				mempool := mempool.NewMockMempool(ctrl)
-
-				mempool.EXPECT().DropExpiredStakerTxs(gomock.Any()).Return([]ids.ID{})
-
-				gomock.InOrder(
-					mempool.EXPECT().Peek().Return(tx),
-					mempool.EXPECT().Remove([]*txs.Tx{tx}),
-					// Second loop iteration
-					mempool.EXPECT().Peek().Return(nil),
-				)
-
-				return &builder{
-					Mempool: mempool,
-				}
-			},
-			timestamp:        parentTimestamp,
-			forceAdvanceTime: false,
-			parentStateF: func(ctrl *gomock.Controller) state.Chain {
-				s := state.NewMockChain(ctrl)
-
-				// Handle calls in [getNextStakerToReward]
-				// and [GetNextStakerChangeTime].
-				// Next validator change time is in the future.
-				currentStakerIter := state.NewMockStakerIterator(ctrl)
-				gomock.InOrder(
-					// expect calls from [getNextStakerToReward]
-					currentStakerIter.EXPECT().Next().Return(true),
-					currentStakerIter.EXPECT().Value().Return(&state.Staker{
-						NextTime: now.Add(time.Second),
-						Priority: txs.PrimaryNetworkDelegatorCurrentPriority,
-					}),
-					currentStakerIter.EXPECT().Release(),
-				)
-
-				s.EXPECT().GetCurrentStakerIterator().Return(currentStakerIter, nil).Times(1)
-				return s
-			},
-			expectedBlkF: func(require *require.Assertions) block.Block {
-				expectedBlk, err := block.NewBanffStandardBlock(
-					parentTimestamp,
-					parentID,
-					height,
-					[]*txs.Tx{tx},
-				)
-				require.NoError(err)
-				return expectedBlk
-			},
-			expectedErr: nil,
-		},
-		{
-			name: "no stakers tx",
-			builderF: func(ctrl *gomock.Controller) *builder {
-				mempool := mempool.NewMockMempool(ctrl)
-
-				// There are no txs.
-				mempool.EXPECT().DropExpiredStakerTxs(gomock.Any()).Return([]ids.ID{})
 				mempool.EXPECT().Peek().Return(nil)
->>>>>>> 18b78227
 
 				clk := &mockable.Clock{}
 				clk.Set(now)
@@ -520,14 +458,7 @@
 			name: "should advance time",
 			builderF: func(ctrl *gomock.Controller) *builder {
 				mempool := mempool.NewMockMempool(ctrl)
-<<<<<<< HEAD
-				mempool.EXPECT().Peek(gomock.Any()).Return(nil)
-=======
-
-				// There are no txs.
-				mempool.EXPECT().DropExpiredStakerTxs(gomock.Any()).Return([]ids.ID{})
 				mempool.EXPECT().Peek().Return(nil)
->>>>>>> 18b78227
 
 				clk := &mockable.Clock{}
 				clk.Set(now)
@@ -579,22 +510,11 @@
 			builderF: func(ctrl *gomock.Controller) *builder {
 				mempool := mempool.NewMockMempool(ctrl)
 
-<<<<<<< HEAD
-				gomock.InOrder(
-					mempool.EXPECT().Peek(targetBlockSize).Return(tx),
-					mempool.EXPECT().Remove([]*txs.Tx{tx}),
-					// Second loop iteration
-					mempool.EXPECT().Peek(gomock.Any()).Return(nil),
-=======
-				// There is a tx.
-				mempool.EXPECT().DropExpiredStakerTxs(gomock.Any()).Return([]ids.ID{})
-
 				gomock.InOrder(
 					mempool.EXPECT().Peek().Return(tx),
 					mempool.EXPECT().Remove([]*txs.Tx{tx}),
 					// Second loop iteration
 					mempool.EXPECT().Peek().Return(nil),
->>>>>>> 18b78227
 				)
 
 				clk := &mockable.Clock{}
@@ -645,23 +565,11 @@
 			builderF: func(ctrl *gomock.Controller) *builder {
 				mempool := mempool.NewMockMempool(ctrl)
 
-<<<<<<< HEAD
-				gomock.InOrder(
-					mempool.EXPECT().Peek(targetBlockSize).Return(tx),
-					mempool.EXPECT().Remove([]*txs.Tx{tx}),
-					// Second loop iteration
-					mempool.EXPECT().Peek(gomock.Any()).Return(nil),
-=======
-				// There are no decision txs
-				// There is a staker tx.
-				mempool.EXPECT().DropExpiredStakerTxs(gomock.Any()).Return([]ids.ID{})
-
 				gomock.InOrder(
 					mempool.EXPECT().Peek().Return(tx),
 					mempool.EXPECT().Remove([]*txs.Tx{tx}),
 					// Second loop iteration
 					mempool.EXPECT().Peek().Return(nil),
->>>>>>> 18b78227
 				)
 
 				clk := &mockable.Clock{}
