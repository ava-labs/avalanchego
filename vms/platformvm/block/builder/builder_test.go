--- conflicted
+++ resolved
@@ -14,14 +14,12 @@
 	"go.uber.org/mock/gomock"
 
 	"github.com/ava-labs/avalanchego/ids"
-<<<<<<< HEAD
-=======
 	"github.com/ava-labs/avalanchego/snow/consensus/snowman"
->>>>>>> 36447afb
 	"github.com/ava-labs/avalanchego/utils/constants"
 	"github.com/ava-labs/avalanchego/utils/crypto/secp256k1"
 	"github.com/ava-labs/avalanchego/utils/timer/mockable"
 	"github.com/ava-labs/avalanchego/utils/units"
+	"github.com/ava-labs/avalanchego/vms/platformvm/block"
 	"github.com/ava-labs/avalanchego/vms/platformvm/reward"
 	"github.com/ava-labs/avalanchego/vms/platformvm/state"
 	"github.com/ava-labs/avalanchego/vms/platformvm/txs"
@@ -288,6 +286,102 @@
 	require.IsType(&block.BanffStandardBlock{}, blk.Block)
 	standardBlk := blk.Block.(*block.BanffStandardBlock)
 	require.Equal(nextTime.Unix(), standardBlk.Timestamp().Unix())
+}
+
+func TestBuildBlockDropExpiredStakerTxs(t *testing.T) {
+	require := require.New(t)
+
+	env := newEnvironment(t)
+	env.ctx.Lock.Lock()
+	defer func() {
+		require.NoError(shutdownEnvironment(env))
+		env.ctx.Lock.Unlock()
+	}()
+
+	var (
+		now                   = env.backend.Clk.Time()
+		defaultValidatorStake = 100 * units.MilliAvax
+
+		// Add a validator with StartTime in the future within [MaxFutureStartTime]
+		validatorStartTime = now.Add(txexecutor.MaxFutureStartTime - 1*time.Second)
+		validatorEndTime   = validatorStartTime.Add(360 * 24 * time.Hour)
+	)
+
+	tx1, err := env.txBuilder.NewAddValidatorTx(
+		defaultValidatorStake,
+		uint64(validatorStartTime.Unix()),
+		uint64(validatorEndTime.Unix()),
+		ids.GenerateTestNodeID(),
+		preFundedKeys[0].PublicKey().Address(),
+		reward.PercentDenominator,
+		[]*secp256k1.PrivateKey{preFundedKeys[0]},
+		preFundedKeys[0].PublicKey().Address(),
+	)
+	require.NoError(err)
+	require.NoError(env.mempool.Add(tx1))
+	tx1ID := tx1.ID()
+	require.True(env.mempool.Has(tx1ID))
+
+	// Add a validator with StartTime before current chain time
+	validator2StartTime := now.Add(-5 * time.Second)
+	validator2EndTime := validator2StartTime.Add(360 * 24 * time.Hour)
+
+	tx2, err := env.txBuilder.NewAddValidatorTx(
+		defaultValidatorStake,
+		uint64(validator2StartTime.Unix()),
+		uint64(validator2EndTime.Unix()),
+		ids.GenerateTestNodeID(),
+		preFundedKeys[1].PublicKey().Address(),
+		reward.PercentDenominator,
+		[]*secp256k1.PrivateKey{preFundedKeys[1]},
+		preFundedKeys[1].PublicKey().Address(),
+	)
+	require.NoError(err)
+	require.NoError(env.mempool.Add(tx2))
+	tx2ID := tx2.ID()
+	require.True(env.mempool.Has(tx2ID))
+
+	// Add a validator with StartTime in the future past [MaxFutureStartTime]
+	validator3StartTime := now.Add(txexecutor.MaxFutureStartTime + 5*time.Second)
+	validator3EndTime := validator2StartTime.Add(360 * 24 * time.Hour)
+
+	tx3, err := env.txBuilder.NewAddValidatorTx(
+		defaultValidatorStake,
+		uint64(validator3StartTime.Unix()),
+		uint64(validator3EndTime.Unix()),
+		ids.GenerateTestNodeID(),
+		preFundedKeys[2].PublicKey().Address(),
+		reward.PercentDenominator,
+		[]*secp256k1.PrivateKey{preFundedKeys[2]},
+		preFundedKeys[2].PublicKey().Address(),
+	)
+	require.NoError(err)
+	require.NoError(env.mempool.Add(tx3))
+	tx3ID := tx3.ID()
+	require.True(env.mempool.Has(tx3ID))
+
+	// Only tx1 should be in a built block
+	blkIntf, err := env.Builder.BuildBlock(context.Background())
+	require.NoError(err)
+
+	require.IsType(&blockexecutor.Block{}, blkIntf)
+	blk := blkIntf.(*blockexecutor.Block)
+	require.Len(blk.Txs(), 1)
+	require.Equal(tx1ID, blk.Txs()[0].ID())
+
+	// Mempool should have none of the txs
+	require.False(env.mempool.Has(tx1ID))
+	require.False(env.mempool.Has(tx2ID))
+	require.False(env.mempool.Has(tx3ID))
+
+	// Only tx2 and tx3 should be dropped
+	require.NoError(env.mempool.GetDropReason(tx1ID))
+
+	tx2DropReason := env.mempool.GetDropReason(tx2ID)
+	require.ErrorIs(tx2DropReason, txexecutor.ErrTimestampNotBeforeStartTime)
+
+	tx3DropReason := env.mempool.GetDropReason(tx3ID)
+	require.ErrorIs(tx3DropReason, txexecutor.ErrFutureStakeTime)
 }
 
 func TestPreviouslyDroppedTxsCanBeReAddedToMempool(t *testing.T) {
@@ -536,103 +630,4 @@
 			require.Equal(tt.expectedShouldReward, shouldReward)
 		})
 	}
-<<<<<<< HEAD
-}
-
-func TestBuildBlockDropExpiredStakerTxs(t *testing.T) {
-	require := require.New(t)
-
-	env := newEnvironment(t)
-	env.ctx.Lock.Lock()
-	defer func() {
-		require.NoError(shutdownEnvironment(env))
-		env.ctx.Lock.Unlock()
-	}()
-
-	var (
-		now                   = env.backend.Clk.Time()
-		defaultValidatorStake = 100 * units.MilliAvax
-
-		// Add a validator with StartTime in the future within [MaxFutureStartTime]
-		validatorStartTime = now.Add(txexecutor.MaxFutureStartTime - 1*time.Second)
-		validatorEndTime   = validatorStartTime.Add(360 * 24 * time.Hour)
-	)
-
-	tx1, err := env.txBuilder.NewAddValidatorTx(
-		defaultValidatorStake,
-		uint64(validatorStartTime.Unix()),
-		uint64(validatorEndTime.Unix()),
-		ids.GenerateTestNodeID(),
-		preFundedKeys[0].PublicKey().Address(),
-		reward.PercentDenominator,
-		[]*secp256k1.PrivateKey{preFundedKeys[0]},
-		preFundedKeys[0].PublicKey().Address(),
-	)
-	require.NoError(err)
-	require.NoError(env.mempool.Add(tx1))
-	tx1ID := tx1.ID()
-	require.True(env.mempool.Has(tx1ID))
-
-	// Add a validator with StartTime before current chain time
-	validator2StartTime := now.Add(-5 * time.Second)
-	validator2EndTime := validator2StartTime.Add(360 * 24 * time.Hour)
-
-	tx2, err := env.txBuilder.NewAddValidatorTx(
-		defaultValidatorStake,
-		uint64(validator2StartTime.Unix()),
-		uint64(validator2EndTime.Unix()),
-		ids.GenerateTestNodeID(),
-		preFundedKeys[1].PublicKey().Address(),
-		reward.PercentDenominator,
-		[]*secp256k1.PrivateKey{preFundedKeys[1]},
-		preFundedKeys[1].PublicKey().Address(),
-	)
-	require.NoError(err)
-	require.NoError(env.mempool.Add(tx2))
-	tx2ID := tx2.ID()
-	require.True(env.mempool.Has(tx2ID))
-
-	// Add a validator with StartTime in the future past [MaxFutureStartTime]
-	validator3StartTime := now.Add(txexecutor.MaxFutureStartTime + 5*time.Second)
-	validator3EndTime := validator2StartTime.Add(360 * 24 * time.Hour)
-
-	tx3, err := env.txBuilder.NewAddValidatorTx(
-		defaultValidatorStake,
-		uint64(validator3StartTime.Unix()),
-		uint64(validator3EndTime.Unix()),
-		ids.GenerateTestNodeID(),
-		preFundedKeys[2].PublicKey().Address(),
-		reward.PercentDenominator,
-		[]*secp256k1.PrivateKey{preFundedKeys[2]},
-		preFundedKeys[2].PublicKey().Address(),
-	)
-	require.NoError(err)
-	require.NoError(env.mempool.Add(tx3))
-	tx3ID := tx3.ID()
-	require.True(env.mempool.Has(tx3ID))
-
-	// Only tx1 should be in a built block
-	blkIntf, err := env.Builder.BuildBlock(context.Background())
-	require.NoError(err)
-
-	require.IsType(&blockexecutor.Block{}, blkIntf)
-	blk := blkIntf.(*blockexecutor.Block)
-	require.Len(blk.Txs(), 1)
-	require.Equal(tx1ID, blk.Txs()[0].ID())
-
-	// Mempool should have none of the txs
-	require.False(env.mempool.Has(tx1ID))
-	require.False(env.mempool.Has(tx2ID))
-	require.False(env.mempool.Has(tx3ID))
-
-	// Only tx2 and tx3 should be dropped
-	require.NoError(env.mempool.GetDropReason(tx1ID))
-
-	tx2DropReason := env.mempool.GetDropReason(tx2ID)
-	require.ErrorIs(tx2DropReason, txexecutor.ErrTimestampNotBeforeStartTime)
-
-	tx3DropReason := env.mempool.GetDropReason(tx3ID)
-	require.ErrorIs(tx3DropReason, txexecutor.ErrFutureStakeTime)
-=======
->>>>>>> 36447afb
 }