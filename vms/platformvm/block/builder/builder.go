--- conflicted
+++ resolved
@@ -347,7 +347,7 @@
 
 	var (
 		isEActivated = backend.Config.IsEActivated(timestamp)
-		feesCfg      = config.GetDynamicFeesConfig(isEActivated)
+		feeCfg       = config.GetDynamicFeesConfig(isEActivated)
 
 		blockTxs []*txs.Tx
 		inputs   set.Set[ids.ID]
@@ -356,7 +356,7 @@
 	feeMan := commonfees.NewManager(feeRates)
 	if isEActivated {
 		if err := feeMan.UpdateFeeRates(
-			feesCfg,
+			feeCfg,
 			parentBlkComplexity,
 			parentBlkTime.Unix(),
 			timestamp.Unix(),
@@ -376,7 +376,7 @@
 		// pre e upgrade is active, we fill blocks till a target size
 		// post e upgrade is active, we fill blocks till a target complexity
 		targetSizeReached := (!isEActivated && txSize > remainingSize) ||
-			(isEActivated && !commonfees.Compare(feeMan.GetCumulatedComplexity(), feesCfg.BlockTargetComplexityRate))
+			(isEActivated && !commonfees.Compare(feeMan.GetCumulatedComplexity(), feeCfg.BlockTargetComplexityRate))
 		if targetSizeReached {
 			break
 		}
@@ -392,11 +392,7 @@
 		executor := &txexecutor.StandardTxExecutor{
 			Backend:            backend,
 			BlkFeeManager:      feeMan,
-<<<<<<< HEAD
-			BlockMaxComplexity: feesCfg.BlockMaxComplexity,
-=======
 			BlockMaxComplexity: feeCfg.BlockMaxComplexity,
->>>>>>> b4f53294
 			State:              txDiff,
 			Tx:                 tx,
 		}
