// Copyright (C) 2019-2023, Ava Labs, Inc. All rights reserved.
// See the file LICENSE for licensing terms.

package builder

import (
	"context"
	"errors"
	"fmt"
	"time"

	"go.uber.org/zap"

	"github.com/ava-labs/avalanchego/ids"
	"github.com/ava-labs/avalanchego/snow/consensus/snowman"
	"github.com/ava-labs/avalanchego/snow/engine/common"
	"github.com/ava-labs/avalanchego/utils/timer"
	"github.com/ava-labs/avalanchego/utils/timer/mockable"
	"github.com/ava-labs/avalanchego/utils/units"
	"github.com/ava-labs/avalanchego/vms/platformvm/block"
	"github.com/ava-labs/avalanchego/vms/platformvm/state"
	"github.com/ava-labs/avalanchego/vms/platformvm/txs"
	"github.com/ava-labs/avalanchego/vms/platformvm/txs/mempool"

	blockexecutor "github.com/ava-labs/avalanchego/vms/platformvm/block/executor"
	txbuilder "github.com/ava-labs/avalanchego/vms/platformvm/txs/builder"
	txexecutor "github.com/ava-labs/avalanchego/vms/platformvm/txs/executor"
)

// targetBlockSize is maximum number of transaction bytes to place into a
// StandardBlock
const targetBlockSize = 128 * units.KiB

var (
	_ Builder = (*builder)(nil)

	ErrEndOfTime       = errors.New("program time is suspiciously far in the future")
	ErrNoPendingBlocks = errors.New("no pending blocks")
	ErrChainNotSynced  = errors.New("chain not synced")
)

type Builder interface {
	mempool.Mempool
	mempool.BlockTimer
	Network

	// set preferred block on top of which we'll build next
	SetPreference(blockID ids.ID)

	// get preferred block on top of which we'll build next
	Preferred() (snowman.Block, error)

	// AddUnverifiedTx verifier the tx before adding it to mempool
	AddUnverifiedTx(tx *txs.Tx) error

	// BuildBlock is called on timer clock to attempt to create
	// next block
	BuildBlock(context.Context) (snowman.Block, error)

	// Shutdown cleanly shuts Builder down
	Shutdown()
}

// builder implements a simple builder to convert txs into valid blocks
type builder struct {
	mempool.Mempool
	Network

	txBuilder         txbuilder.Builder
	txExecutorBackend *txexecutor.Backend
	blkManager        blockexecutor.Manager

	// ID of the preferred block to build on top of
	preferredBlockID ids.ID

	// channel to send messages to the consensus engine
	toEngine chan<- common.Message

	// This timer goes off when it is time for the next validator to add/leave
	// the validator set. When it goes off ResetTimer() is called, potentially
	// triggering creation of a new block.
	timer *timer.Timer
}

func New(
	mempool mempool.Mempool,
	txBuilder txbuilder.Builder,
	txExecutorBackend *txexecutor.Backend,
	blkManager blockexecutor.Manager,
	toEngine chan<- common.Message,
	appSender common.AppSender,
) Builder {
	builder := &builder{
		Mempool:           mempool,
		txBuilder:         txBuilder,
		txExecutorBackend: txExecutorBackend,
		blkManager:        blkManager,
		toEngine:          toEngine,
	}

	builder.timer = timer.NewTimer(builder.setNextBuildBlockTime)

	builder.Network = NewNetwork(
		txExecutorBackend.Ctx,
		builder,
		appSender,
	)

	go txExecutorBackend.Ctx.Log.RecoverAndPanic(builder.timer.Dispatch)
	return builder
}

func (b *builder) SetPreference(blockID ids.ID) {
	if blockID == b.preferredBlockID {
		// If the preference didn't change, then this is a noop
		return
	}
	b.preferredBlockID = blockID
	b.ResetBlockTimer()
}

func (b *builder) Preferred() (snowman.Block, error) {
	return b.blkManager.GetBlock(b.preferredBlockID)
}

// AddUnverifiedTx verifies a transaction and attempts to add it to the mempool
func (b *builder) AddUnverifiedTx(tx *txs.Tx) error {
	if !b.txExecutorBackend.Bootstrapped.Get() {
		return ErrChainNotSynced
	}

	txID := tx.ID()
	if b.Mempool.Has(txID) {
		// If the transaction is already in the mempool - then it looks the same
		// as if it was successfully added
		return nil
	}

	verifier := txexecutor.MempoolTxVerifier{
		Backend:       b.txExecutorBackend,
		ParentID:      b.preferredBlockID, // We want to build off of the preferred block
		StateVersions: b.blkManager,
		Tx:            tx,
	}
	if err := tx.Unsigned.Visit(&verifier); err != nil {
		b.MarkDropped(txID, err)
		return err
	}

	// If we are partially syncing the Primary Network, we should not be
	// maintaining the transaction mempool locally.
	if !b.txExecutorBackend.Config.PartialSyncPrimaryNetwork {
		if err := b.Mempool.Add(tx); err != nil {
			return err
		}
	}
	return b.GossipTx(tx)
}

// BuildBlock builds a block to be added to consensus.
// This method removes the transactions from the returned
// blocks from the mempool.
func (b *builder) BuildBlock(context.Context) (snowman.Block, error) {
	b.Mempool.DisableAdding()
	defer func() {
		b.Mempool.EnableAdding()
		b.ResetBlockTimer()
	}()

	ctx := b.txExecutorBackend.Ctx
	ctx.Log.Debug("starting to attempt to build a block")

	statelessBlk, err := b.buildBlock()
	if err != nil {
		return nil, err
	}

	// Remove selected txs from mempool now that we are returning the block to
	// the consensus engine.
	txs := statelessBlk.Txs()
	b.Mempool.Remove(txs)
	return b.blkManager.NewBlock(statelessBlk), nil
}

// Returns the block we want to build and issue.
// Only modifies state to remove expired proposal txs.
func (b *builder) buildBlock() (block.Block, error) {
	// Get the block to build on top of and retrieve the new block's context.
	preferred, err := b.Preferred()
	if err != nil {
		return nil, err
	}
	preferredID := preferred.ID()
	nextHeight := preferred.Height() + 1
	preferredState, ok := b.blkManager.GetState(preferredID)
	if !ok {
		return nil, fmt.Errorf("%w: %s", state.ErrMissingParentState, preferredID)
	}

	timestamp := b.txExecutorBackend.Clk.Time()
	if parentTime := preferred.Timestamp(); parentTime.After(timestamp) {
		timestamp = parentTime
	}
	// [timestamp] = max(now, parentTime)

	nextStakerChangeTime, err := txexecutor.GetNextStakerChangeTime(preferredState)
	if err != nil {
		return nil, fmt.Errorf("could not calculate next staker change time: %w", err)
	}

	// timeWasCapped means that [timestamp] was reduced to
	// [nextStakerChangeTime]. It is used as a flag for [buildApricotBlock] to
	// be willing to issue an advanceTimeTx. It is also used as a flag for
	// [buildBanffBlock] to force the issuance of an empty block to advance
	// the time forward; if there are no available transactions.
	timeWasCapped := !timestamp.Before(nextStakerChangeTime)
	if timeWasCapped {
		timestamp = nextStakerChangeTime
	}
	// [timestamp] = min(max(now, parentTime), nextStakerChangeTime)

	return buildBlock(
		b,
		preferredID,
		nextHeight,
		timestamp,
		timeWasCapped,
		preferredState,
	)
}

func (b *builder) Shutdown() {
	// There is a potential deadlock if the timer is about to execute a timeout.
	// So, the lock must be released before stopping the timer.
	ctx := b.txExecutorBackend.Ctx
	ctx.Lock.Unlock()
	b.timer.Stop()
	ctx.Lock.Lock()
}

func (b *builder) ResetBlockTimer() {
	// Next time the context lock is released, we can attempt to reset the block
	// timer.
	b.timer.SetTimeoutIn(0)
}

<<<<<<< HEAD
// dropExpiredStakerTxs drops add validator/delegator transactions in the
// mempool whose start time is not sufficiently far in the future
// (i.e. within local time plus [MaxFutureStartFrom]).
func (b *builder) dropExpiredStakerTxs(timestamp time.Time) {
	minStartTime := timestamp.Add(txexecutor.SyncBound)
	iter := b.Mempool.GetTxIterator()
	for iter.Next() {
		tx := iter.Value()
		stakerTx, ok := tx.Unsigned.(txs.Staker)
		if !ok {
			continue
		}

		startTime := stakerTx.StartTime()
		if !startTime.Before(minStartTime) {
			// The next proposal tx in the mempool starts sufficiently far in
			// the future.
			return
		}

		txID := tx.ID()
		err := fmt.Errorf(
			"synchrony bound (%s) is later than staker start time (%s)",
			minStartTime,
			startTime,
		)

		b.Mempool.Remove([]*txs.Tx{tx})
		b.Mempool.MarkDropped(txID, err) // cache tx as dropped
		b.txExecutorBackend.Ctx.Log.Debug("dropping tx",
			zap.Stringer("txID", txID),
			zap.Error(err),
		)
	}
}

=======
>>>>>>> ebaf9d4b
func (b *builder) setNextBuildBlockTime() {
	ctx := b.txExecutorBackend.Ctx

	// Grabbing the lock here enforces that this function is not called mid-way
	// through modifying of the state.
	ctx.Lock.Lock()
	defer ctx.Lock.Unlock()

	if !b.txExecutorBackend.Bootstrapped.Get() {
		ctx.Log.Verbo("skipping block timer reset",
			zap.String("reason", "not bootstrapped"),
		)
		return
	}

	if _, err := b.buildBlock(); err == nil {
		// We can build a block now
		b.notifyBlockReady()
		return
	}

	// Wake up when it's time to add/remove the next validator/delegator
	preferredState, ok := b.blkManager.GetState(b.preferredBlockID)
	if !ok {
		// The preferred block should always be a decision block
		ctx.Log.Error("couldn't get preferred block state",
			zap.Stringer("preferredID", b.preferredBlockID),
			zap.Stringer("lastAcceptedID", b.blkManager.LastAccepted()),
		)
		return
	}

	nextStakerChangeTime, err := txexecutor.GetNextStakerChangeTime(preferredState)
	if err != nil {
		ctx.Log.Error("couldn't get next staker change time",
			zap.Stringer("preferredID", b.preferredBlockID),
			zap.Stringer("lastAcceptedID", b.blkManager.LastAccepted()),
			zap.Error(err),
		)
		return
	}

	now := b.txExecutorBackend.Clk.Time()
	waitTime := nextStakerChangeTime.Sub(now)
	ctx.Log.Debug("setting next scheduled event",
		zap.Time("nextEventTime", nextStakerChangeTime),
		zap.Duration("timeUntil", waitTime),
	)

	// Wake up when it's time to add/remove the next validator
	b.timer.SetTimeoutIn(waitTime)
}

// notifyBlockReady tells the consensus engine that a new block is ready to be
// created
func (b *builder) notifyBlockReady() {
	select {
	case b.toEngine <- common.PendingTxs:
	default:
		b.txExecutorBackend.Ctx.Log.Debug("dropping message to consensus engine")
	}
}

// [timestamp] is min(max(now, parent timestamp), next staker change time)
func buildBlock(
	builder *builder,
	parentID ids.ID,
	height uint64,
	timestamp time.Time,
	forceAdvanceTime bool,
	parentState state.Chain,
) (block.Block, error) {
	// Try rewarding stakers whose staking period ends at the new chain time.
	// This is done first to prioritize advancing the timestamp as quickly as
	// possible.
	stakerTxID, shouldReward, err := getNextStakerToReward(timestamp, parentState)
	if err != nil {
		return nil, fmt.Errorf("could not find next staker to reward: %w", err)
	}
	if shouldReward {
		rewardValidatorTx, err := builder.txBuilder.NewRewardValidatorTx(stakerTxID)
		if err != nil {
			return nil, fmt.Errorf("could not build tx to reward staker: %w", err)
		}

		return block.NewBanffProposalBlock(
			timestamp,
			parentID,
			height,
			rewardValidatorTx,
		)
	}

	// Clean out the mempool's transactions with invalid timestamps.
	droppedStakerTxIDs := mempool.DropExpiredStakerTxs(builder.Mempool, timestamp.Add(txexecutor.SyncBound))
	for _, txID := range droppedStakerTxIDs {
		builder.txExecutorBackend.Ctx.Log.Debug("dropping tx",
			zap.Stringer("txID", txID),
			zap.Error(err),
		)
	}

	// If there is no reason to build a block, don't.
	if !builder.Mempool.HasTxs() && !forceAdvanceTime {
		builder.txExecutorBackend.Ctx.Log.Debug("no pending txs to issue into a block")
		return nil, ErrNoPendingBlocks
	}

	// Issue a block with as many transactions as possible.
	return block.NewBanffStandardBlock(
		timestamp,
		parentID,
		height,
		builder.Mempool.PeekTxs(targetBlockSize),
	)
}

// getNextStakerToReward returns the next staker txID to remove from the staking
// set with a RewardValidatorTx rather than an AdvanceTimeTx. [chainTimestamp]
// is the timestamp of the chain at the time this validator would be getting
// removed and is used to calculate [shouldReward].
// Returns:
// - [txID] of the next staker to reward
// - [shouldReward] if the txID exists and is ready to be rewarded
// - [err] if something bad happened
func getNextStakerToReward(
	chainTimestamp time.Time,
	preferredState state.Chain,
) (ids.ID, bool, error) {
	if !chainTimestamp.Before(mockable.MaxTime) {
		return ids.Empty, false, ErrEndOfTime
	}

	currentStakerIterator, err := preferredState.GetCurrentStakerIterator()
	if err != nil {
		return ids.Empty, false, err
	}
	defer currentStakerIterator.Release()

	for currentStakerIterator.Next() {
		currentStaker := currentStakerIterator.Value()
		priority := currentStaker.Priority
		// If the staker is a permissionless staker (not a permissioned subnet
		// validator), it's the next staker we will want to remove with a
		// RewardValidatorTx rather than an AdvanceTimeTx.
		if priority != txs.SubnetPermissionedValidatorCurrentPriority {
			return currentStaker.TxID, chainTimestamp.Equal(currentStaker.EndTime), nil
		}
	}
	return ids.Empty, false, nil
}<|MERGE_RESOLUTION|>--- conflicted
+++ resolved
@@ -244,45 +244,6 @@
 	b.timer.SetTimeoutIn(0)
 }
 
-<<<<<<< HEAD
-// dropExpiredStakerTxs drops add validator/delegator transactions in the
-// mempool whose start time is not sufficiently far in the future
-// (i.e. within local time plus [MaxFutureStartFrom]).
-func (b *builder) dropExpiredStakerTxs(timestamp time.Time) {
-	minStartTime := timestamp.Add(txexecutor.SyncBound)
-	iter := b.Mempool.GetTxIterator()
-	for iter.Next() {
-		tx := iter.Value()
-		stakerTx, ok := tx.Unsigned.(txs.Staker)
-		if !ok {
-			continue
-		}
-
-		startTime := stakerTx.StartTime()
-		if !startTime.Before(minStartTime) {
-			// The next proposal tx in the mempool starts sufficiently far in
-			// the future.
-			return
-		}
-
-		txID := tx.ID()
-		err := fmt.Errorf(
-			"synchrony bound (%s) is later than staker start time (%s)",
-			minStartTime,
-			startTime,
-		)
-
-		b.Mempool.Remove([]*txs.Tx{tx})
-		b.Mempool.MarkDropped(txID, err) // cache tx as dropped
-		b.txExecutorBackend.Ctx.Log.Debug("dropping tx",
-			zap.Stringer("txID", txID),
-			zap.Error(err),
-		)
-	}
-}
-
-=======
->>>>>>> ebaf9d4b
 func (b *builder) setNextBuildBlockTime() {
 	ctx := b.txExecutorBackend.Ctx
 
