--- conflicted
+++ resolved
@@ -13,11 +13,7 @@
 
 	"github.com/ava-labs/avalanchego/ids"
 	"github.com/ava-labs/avalanchego/snow/consensus/snowman"
-<<<<<<< HEAD
-	"github.com/ava-labs/avalanchego/snow/engine/common"
 	"github.com/ava-labs/avalanchego/utils/set"
-=======
->>>>>>> b8bf721c
 	"github.com/ava-labs/avalanchego/utils/timer"
 	"github.com/ava-labs/avalanchego/utils/timer/mockable"
 	"github.com/ava-labs/avalanchego/utils/units"
@@ -102,20 +98,6 @@
 
 	b.txExecutorBackend.Ctx.Log.Debug("starting to attempt to build a block")
 
-<<<<<<< HEAD
-	statelessBlk, err := b.buildBlock()
-	if err != nil {
-		return nil, err
-	}
-
-	return b.blkManager.NewBlock(statelessBlk), nil
-}
-
-// Returns the block we want to build and issue.
-// Only modifies state to remove expired proposal txs.
-func (b *builder) buildBlock() (block.Block, error) {
-=======
->>>>>>> b8bf721c
 	// Get the block to build on top of and retrieve the new block's context.
 	preferredID := b.blkManager.Preferred()
 	preferred, err := b.blkManager.GetBlock(preferredID)
@@ -327,29 +309,7 @@
 		blockTxs = append(blockTxs, tx)
 	}
 
-<<<<<<< HEAD
 	if len(blockTxs) == 0 && !forceAdvanceTime {
-=======
-	var (
-		blockTxs      []*txs.Tx
-		remainingSize = targetBlockSize
-	)
-
-	for {
-		tx := builder.Mempool.Peek(remainingSize)
-		if tx == nil {
-			break
-		}
-		builder.Mempool.Remove([]*txs.Tx{tx})
-
-		remainingSize -= len(tx.Bytes())
-		blockTxs = append(blockTxs, tx)
-	}
-
-	// If there is no reason to build a block, don't.
-	if len(blockTxs) == 0 && !forceAdvanceTime {
-		builder.txExecutorBackend.Ctx.Log.Debug("no pending txs to issue into a block")
->>>>>>> b8bf721c
 		return nil, ErrNoPendingBlocks
 	}
 
