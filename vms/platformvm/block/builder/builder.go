--- conflicted
+++ resolved
@@ -14,11 +14,7 @@
 
 	"github.com/ava-labs/avalanchego/ids"
 	"github.com/ava-labs/avalanchego/snow/consensus/snowman"
-<<<<<<< HEAD
 	"github.com/ava-labs/avalanchego/utils/set"
-	"github.com/ava-labs/avalanchego/utils/timer"
-=======
->>>>>>> 18b78227
 	"github.com/ava-labs/avalanchego/utils/timer/mockable"
 	"github.com/ava-labs/avalanchego/utils/units"
 	"github.com/ava-labs/avalanchego/vms/platformvm/block"
@@ -48,14 +44,6 @@
 type Builder interface {
 	mempool.Mempool
 
-<<<<<<< HEAD
-	// ResetBlockTimer schedules a timer to notify the consensus engine once a
-	// block needs to be built to process a staker change.
-	ResetBlockTimer()
-
-	// BuildBlock can be called to attempt to create a new block
-	BuildBlock(context.Context) (snowman.Block, error)
-=======
 	// StartBlockTimer starts to issue block creation requests to advance the
 	// chain timestamp.
 	StartBlockTimer()
@@ -69,7 +57,6 @@
 	//
 	// Invariant: Assumes the context lock is held when calling.
 	ShutdownBlockTimer()
->>>>>>> 18b78227
 
 	// BuildBlock can be called to attempt to create a new block
 	BuildBlock(context.Context) (snowman.Block, error)
@@ -83,20 +70,11 @@
 	txExecutorBackend *txexecutor.Backend
 	blkManager        blockexecutor.Manager
 
-<<<<<<< HEAD
-	// This timer goes off when it is time for the next staker to add/leave
-	// the staking set. When it goes off, [maybeIssueEmptyBlock()] is called,
-	// potentially triggering creation of a new block.
-	timer                    *timer.Timer
-	nextStakerChangeTimeLock sync.RWMutex
-	nextStakerChangeTime     time.Time
-=======
 	// resetTimer is used to signal that the block builder timer should update
 	// when it will trigger building of a block.
 	resetTimer chan struct{}
 	closed     chan struct{}
 	closeOnce  sync.Once
->>>>>>> 18b78227
 }
 
 func New(
@@ -183,15 +161,11 @@
 	default:
 	}
 
-<<<<<<< HEAD
-	builder.timer = timer.NewTimer(builder.maybeIssueEmptyBlock)
-=======
 	preferredID := b.blkManager.Preferred()
 	preferredState, ok := b.blkManager.GetState(preferredID)
 	if !ok {
 		return 0, fmt.Errorf("%w: %s", errMissingPreferredState, preferredID)
 	}
->>>>>>> 18b78227
 
 	nextStakerChangeTime, err := txexecutor.GetNextStakerChangeTime(preferredState)
 	if err != nil {
@@ -221,9 +195,6 @@
 // blocks from the mempool.
 func (b *builder) BuildBlock(context.Context) (snowman.Block, error) {
 	defer func() {
-<<<<<<< HEAD
-		b.Mempool.EnableAdding()
-=======
 		// If we need to advance the chain's timestamp in a standard block, but
 		// we build an invalid block, then we need to re-trigger block building.
 		//
@@ -231,7 +202,6 @@
 		b.ResetBlockTimer()
 		// If there are still transactions in the mempool, then we need to
 		// re-trigger block building.
->>>>>>> 18b78227
 		b.Mempool.RequestBuildBlock(false /*=emptyBlockPermitted*/)
 	}()
 
@@ -249,29 +219,11 @@
 		return nil, fmt.Errorf("%w: %s", state.ErrMissingParentState, preferredID)
 	}
 
-	timestamp, timeWasCapped, nextStakerChangeTime, err := txexecutor.NextBlockTime(preferredState, b.txExecutorBackend.Clk)
+	timestamp, timeWasCapped, _, err := txexecutor.NextBlockTime(preferredState, b.txExecutorBackend.Clk)
 	if err != nil {
 		return nil, fmt.Errorf("could not calculate next staker change time: %w", err)
 	}
 
-<<<<<<< HEAD
-	waitTime := nextStakerChangeTime.Sub(timestamp)
-	ctx.Log.Debug("setting next scheduled event",
-		zap.Time("nextEventTime", nextStakerChangeTime),
-		zap.Duration("timeUntil", waitTime),
-	)
-
-	b.nextStakerChangeTimeLock.Lock()
-	ctx.Log.Debug("updating nextStakerChangeTime in BuildBlock",
-		zap.Time("old", b.nextStakerChangeTime),
-		zap.Time("new", nextStakerChangeTime),
-	)
-	b.nextStakerChangeTime = nextStakerChangeTime
-	b.nextStakerChangeTimeLock.Unlock()
-	b.timer.SetTimeoutIn(waitTime)
-
-=======
->>>>>>> 18b78227
 	statelessBlk, err := buildBlock(
 		b,
 		preferredID,
@@ -280,103 +232,11 @@
 		timeWasCapped,
 		preferredState,
 	)
-<<<<<<< HEAD
 	if err != nil {
 		return nil, err
 	}
 
 	return b.blkManager.NewBlock(statelessBlk), nil
-}
-
-func (b *builder) Shutdown() {
-	// There is a potential deadlock if the timer is about to execute a timeout.
-	// So, the lock must be released before stopping the timer.
-	ctx := b.txExecutorBackend.Ctx
-	ctx.Lock.Unlock()
-	b.timer.Stop()
-	ctx.Lock.Lock()
-}
-
-func (b *builder) ResetBlockTimer() {
-	ctx := b.txExecutorBackend.Ctx
-
-	if !b.txExecutorBackend.Bootstrapped.Get() {
-		ctx.Log.Verbo("skipping block timer reset",
-			zap.String("reason", "not bootstrapped"),
-		)
-		return
-	}
-
-	preferredID := b.blkManager.Preferred()
-	preferredState, ok := b.blkManager.GetState(preferredID)
-	if !ok {
-		// The preferred block should always be a decision block
-		ctx.Log.Error("couldn't get preferred block state",
-			zap.Stringer("preferredID", preferredID),
-			zap.Stringer("lastAcceptedID", b.blkManager.LastAccepted()),
-		)
-		return
-	}
-
-	nextStakerChangeTime, err := txexecutor.GetNextStakerChangeTime(preferredState)
-=======
->>>>>>> 18b78227
-	if err != nil {
-		return nil, err
-	}
-
-<<<<<<< HEAD
-	now := b.txExecutorBackend.Clk.Time()
-	waitTime := nextStakerChangeTime.Sub(now)
-	ctx.Log.Debug("setting next scheduled event",
-		zap.Time("nextEventTime", nextStakerChangeTime),
-		zap.Duration("timeUntil", waitTime),
-	)
-
-	// Wake up when it's time to add/remove the next validator
-	b.nextStakerChangeTimeLock.Lock()
-	ctx.Log.Debug("updating nextStakerChangeTime in ResetBlockTimer",
-		zap.Time("old", b.nextStakerChangeTime),
-		zap.Time("new", nextStakerChangeTime),
-	)
-	b.nextStakerChangeTime = nextStakerChangeTime
-	b.nextStakerChangeTimeLock.Unlock()
-	b.timer.SetTimeoutIn(waitTime)
-=======
-	return b.blkManager.NewBlock(statelessBlk), nil
->>>>>>> 18b78227
-}
-
-func (b *builder) maybeIssueEmptyBlock() {
-	ctx := b.txExecutorBackend.Ctx
-
-	// Grabbing the lock here enforces that this function is not called mid-way
-	// through modifying of the state.
-	ctx.Lock.Lock()
-	defer ctx.Lock.Unlock()
-
-	b.nextStakerChangeTimeLock.RLock()
-	defer b.nextStakerChangeTimeLock.RUnlock()
-
-	now := b.txExecutorBackend.Clk.Time()
-	if b.nextStakerChangeTime.After(now) {
-		// [nextStakerChangeTime] is in the future, no need to advance time.
-		waitTime := b.nextStakerChangeTime.Sub(now)
-		ctx.Log.Debug("setting next scheduled event",
-			zap.Time("nextEventTime", b.nextStakerChangeTime),
-			zap.Duration("timeUntil", waitTime),
-		)
-		b.timer.SetTimeoutIn(waitTime)
-		return
-	}
-
-	ctx.Log.Debug("issuing empty block to advance time",
-		zap.Time("now", now),
-		zap.Time("nextStakerChangeTime", b.nextStakerChangeTime),
-	)
-
-	// Block needs to be issued to advance time.
-	b.Mempool.RequestBuildBlock(true /*=emptyBlockPermitted*/)
 }
 
 // [timestamp] is min(max(now, parent timestamp), next staker change time)
@@ -430,8 +290,8 @@
 	)
 
 	for {
-		tx := builder.Mempool.Peek(remainingSize)
-		if tx == nil {
+		tx := builder.Mempool.Peek()
+		if tx == nil || len(tx.Bytes()) > remainingSize {
 			break
 		}
 		builder.Mempool.Remove([]*txs.Tx{tx})
@@ -476,22 +336,6 @@
 			builder.Mempool.MarkDropped(txID, err)
 			continue
 		}
-
-		remainingSize -= len(tx.Bytes())
-		blockTxs = append(blockTxs, tx)
-	}
-
-	var (
-		blockTxs      []*txs.Tx
-		remainingSize = targetBlockSize
-	)
-
-	for {
-		tx := builder.Mempool.Peek()
-		if tx == nil || len(tx.Bytes()) > remainingSize {
-			break
-		}
-		builder.Mempool.Remove([]*txs.Tx{tx})
 
 		remainingSize -= len(tx.Bytes())
 		blockTxs = append(blockTxs, tx)
