// Copyright (C) 2019-2023, Ava Labs, Inc. All rights reserved.
// See the file LICENSE for licensing terms.

package builder

import (
	"context"
	"errors"
	"fmt"
	"time"

	"go.uber.org/zap"

	"github.com/ava-labs/avalanchego/ids"
	"github.com/ava-labs/avalanchego/snow/consensus/snowman"
	"github.com/ava-labs/avalanchego/snow/engine/common"
	"github.com/ava-labs/avalanchego/utils/timer"
	"github.com/ava-labs/avalanchego/utils/timer/mockable"
	"github.com/ava-labs/avalanchego/utils/units"
	"github.com/ava-labs/avalanchego/vms/platformvm/block"
	"github.com/ava-labs/avalanchego/vms/platformvm/state"
	"github.com/ava-labs/avalanchego/vms/platformvm/txs"
	"github.com/ava-labs/avalanchego/vms/platformvm/txs/mempool"

	blockexecutor "github.com/ava-labs/avalanchego/vms/platformvm/block/executor"
	txbuilder "github.com/ava-labs/avalanchego/vms/platformvm/txs/builder"
	txexecutor "github.com/ava-labs/avalanchego/vms/platformvm/txs/executor"
)

// targetBlockSize is maximum number of transaction bytes to place into a
// StandardBlock
const targetBlockSize = 128 * units.KiB

var (
	_ Builder = (*builder)(nil)

	ErrEndOfTime       = errors.New("program time is suspiciously far in the future")
	ErrNoPendingBlocks = errors.New("no pending blocks")
)

type Builder interface {
	mempool.Mempool
	mempool.BlockTimer

	// BuildBlock is called on timer clock to attempt to create
	// next block
	BuildBlock(context.Context) (snowman.Block, error)

	// Shutdown cleanly shuts Builder down
	Shutdown()
}

// builder implements a simple builder to convert txs into valid blocks
type builder struct {
	mempool.Mempool

	txBuilder         txbuilder.Builder
	txExecutorBackend *txexecutor.Backend
	blkManager        blockexecutor.Manager

	// channel to send messages to the consensus engine
	toEngine chan<- common.Message

	// This timer goes off when it is time for the next validator to add/leave
	// the validator set. When it goes off ResetTimer() is called, potentially
	// triggering creation of a new block.
	timer *timer.Timer
}

func New(
	mempool mempool.Mempool,
	txBuilder txbuilder.Builder,
	txExecutorBackend *txexecutor.Backend,
	blkManager blockexecutor.Manager,
	toEngine chan<- common.Message,
) Builder {
	builder := &builder{
		Mempool:           mempool,
		txBuilder:         txBuilder,
		txExecutorBackend: txExecutorBackend,
		blkManager:        blkManager,
		toEngine:          toEngine,
	}

	builder.timer = timer.NewTimer(builder.setNextBuildBlockTime)

	go txExecutorBackend.Ctx.Log.RecoverAndPanic(builder.timer.Dispatch)
	return builder
}

<<<<<<< HEAD
func (b *builder) SetPreference(blockID ids.ID) {
	if blockID == b.preferredBlockID {
		// If the preference didn't change, then this is a noop
		return
	}
	b.preferredBlockID = blockID
	b.ResetBlockTimer()
}

func (b *builder) Preferred() (snowman.Block, error) {
	return b.blkManager.GetBlock(b.preferredBlockID)
}

// AddUnverifiedTx verifies a transaction and attempts to add it to the mempool
func (b *builder) AddUnverifiedTx(tx *txs.Tx) error {
	if !b.txExecutorBackend.Bootstrapped.Get() {
		return ErrChainNotSynced
	}

	txID := tx.ID()
	if b.Mempool.Has(txID) {
		// If the transaction is already in the mempool - then it looks the same
		// as if it was successfully added
		return nil
	}

	verifier := txexecutor.MempoolTxVerifier{
		Backend:       b.txExecutorBackend,
		ParentID:      b.preferredBlockID, // We want to build off of the preferred block
		StateVersions: b.blkManager,
		Tx:            tx,
	}
	if err := tx.Unsigned.Visit(&verifier); err != nil {
		b.MarkDropped(txID, err)
		return err
	}

	// If we are partially syncing the Primary Network, we should not be
	// maintaining the transaction mempool locally.
	if !b.txExecutorBackend.Config.PartialSyncPrimaryNetwork {
		b.txExecutorBackend.Ctx.Log.Debug("adding tx to mempool",
			zap.Stringer("txID", tx.ID()),
		)

		if err := b.Mempool.Add(tx); err != nil {
			b.txExecutorBackend.Ctx.Log.Debug("failed to add tx to mempool",
				zap.Stringer("txID", tx.ID()),
			)

			return err
		}
	}
	return b.GossipTx(tx)
}

=======
>>>>>>> cbc5cee8
// BuildBlock builds a block to be added to consensus.
// This method removes the transactions from the returned
// blocks from the mempool.
func (b *builder) BuildBlock(context.Context) (snowman.Block, error) {
	b.Mempool.DisableAdding()
	defer func() {
		b.Mempool.EnableAdding()
		b.ResetBlockTimer()
	}()

	ctx := b.txExecutorBackend.Ctx
	ctx.Log.Debug("starting to attempt to build a block")

	statelessBlk, err := b.buildBlock()
	if err != nil {
		return nil, err
	}

	return b.blkManager.NewBlock(statelessBlk), nil
}

// Returns the block we want to build and issue.
// Only modifies state to remove expired proposal txs.
func (b *builder) buildBlock() (block.Block, error) {
	// Get the block to build on top of and retrieve the new block's context.
	preferredID := b.blkManager.Preferred()
	preferred, err := b.blkManager.GetBlock(preferredID)
	if err != nil {
		return nil, err
	}
	nextHeight := preferred.Height() + 1
	preferredState, ok := b.blkManager.GetState(preferredID)
	if !ok {
		return nil, fmt.Errorf("%w: %s", state.ErrMissingParentState, preferredID)
	}

	timestamp := b.txExecutorBackend.Clk.Time()
	if parentTime := preferred.Timestamp(); parentTime.After(timestamp) {
		timestamp = parentTime
	}
	// [timestamp] = max(now, parentTime)

	nextStakerChangeTime, err := txexecutor.GetNextStakerChangeTime(preferredState)
	if err != nil {
		return nil, fmt.Errorf("could not calculate next staker change time: %w", err)
	}

	// timeWasCapped means that [timestamp] was reduced to
	// [nextStakerChangeTime]. It is used as a flag for [buildApricotBlock] to
	// be willing to issue an advanceTimeTx. It is also used as a flag for
	// [buildBanffBlock] to force the issuance of an empty block to advance
	// the time forward; if there are no available transactions.
	timeWasCapped := !timestamp.Before(nextStakerChangeTime)
	if timeWasCapped {
		timestamp = nextStakerChangeTime
	}
	// [timestamp] = min(max(now, parentTime), nextStakerChangeTime)

	return buildBlock(
		b,
		preferredID,
		nextHeight,
		timestamp,
		timeWasCapped,
		preferredState,
	)
}

func (b *builder) Shutdown() {
	// There is a potential deadlock if the timer is about to execute a timeout.
	// So, the lock must be released before stopping the timer.
	ctx := b.txExecutorBackend.Ctx
	ctx.Lock.Unlock()
	b.timer.Stop()
	ctx.Lock.Lock()
}

func (b *builder) ResetBlockTimer() {
	// Next time the context lock is released, we can attempt to reset the block
	// timer.
	b.timer.SetTimeoutIn(0)
}

func (b *builder) setNextBuildBlockTime() {
	ctx := b.txExecutorBackend.Ctx

	// Grabbing the lock here enforces that this function is not called mid-way
	// through modifying of the state.
	ctx.Lock.Lock()
	defer ctx.Lock.Unlock()

	if !b.txExecutorBackend.Bootstrapped.Get() {
		ctx.Log.Verbo("skipping block timer reset",
			zap.String("reason", "not bootstrapped"),
		)
		return
	}

	if _, err := b.buildBlock(); err == nil {
		// We can build a block now
		b.notifyBlockReady()
		return
	}

	// Wake up when it's time to add/remove the next validator/delegator
	preferredID := b.blkManager.Preferred()
	preferredState, ok := b.blkManager.GetState(preferredID)
	if !ok {
		// The preferred block should always be a decision block
		ctx.Log.Error("couldn't get preferred block state",
			zap.Stringer("preferredID", preferredID),
			zap.Stringer("lastAcceptedID", b.blkManager.LastAccepted()),
		)
		return
	}

	nextStakerChangeTime, err := txexecutor.GetNextStakerChangeTime(preferredState)
	if err != nil {
		ctx.Log.Error("couldn't get next staker change time",
			zap.Stringer("preferredID", preferredID),
			zap.Stringer("lastAcceptedID", b.blkManager.LastAccepted()),
			zap.Error(err),
		)
		return
	}

	now := b.txExecutorBackend.Clk.Time()
	waitTime := nextStakerChangeTime.Sub(now)
	ctx.Log.Debug("setting next scheduled event",
		zap.Time("nextEventTime", nextStakerChangeTime),
		zap.Duration("timeUntil", waitTime),
	)

	// Wake up when it's time to add/remove the next validator
	b.timer.SetTimeoutIn(waitTime)
}

// notifyBlockReady tells the consensus engine that a new block is ready to be
// created
func (b *builder) notifyBlockReady() {
	select {
	case b.toEngine <- common.PendingTxs:
	default:
		b.txExecutorBackend.Ctx.Log.Debug("dropping message to consensus engine")
	}
}

// [timestamp] is min(max(now, parent timestamp), next staker change time)
func buildBlock(
	builder *builder,
	parentID ids.ID,
	height uint64,
	timestamp time.Time,
	forceAdvanceTime bool,
	parentState state.Chain,
) (block.Block, error) {
	// Try rewarding stakers whose staking period ends at the new chain time.
	// This is done first to prioritize advancing the timestamp as quickly as
	// possible.
	stakerTxID, shouldReward, err := getNextStakerToReward(timestamp, parentState)
	if err != nil {
		return nil, fmt.Errorf("could not find next staker to reward: %w", err)
	}
	if shouldReward {
		rewardValidatorTx, err := builder.txBuilder.NewRewardValidatorTx(stakerTxID)
		if err != nil {
			return nil, fmt.Errorf("could not build tx to reward staker: %w", err)
		}

		return block.NewBanffProposalBlock(
			timestamp,
			parentID,
			height,
			rewardValidatorTx,
		)
	}

	// Clean out the mempool's transactions with invalid timestamps.
	droppedStakerTxIDs := builder.Mempool.DropExpiredStakerTxs(timestamp.Add(txexecutor.SyncBound))
	for _, txID := range droppedStakerTxIDs {
		builder.txExecutorBackend.Ctx.Log.Debug("dropping tx",
			zap.Stringer("txID", txID),
			zap.Error(err),
		)
	}

	var (
		blockTxs      []*txs.Tx
		remainingSize = targetBlockSize
	)
	for {
		tx := builder.Mempool.Peek(remainingSize)
		if tx == nil {
			break
		}
		builder.Mempool.Remove([]*txs.Tx{tx})

		remainingSize -= len(tx.Bytes())
		blockTxs = append(blockTxs, tx)
	}

	if len(blockTxs) == 0 && !forceAdvanceTime {
		builder.txExecutorBackend.Ctx.Log.Debug("no pending txs to issue into a block")
		return nil, ErrNoPendingBlocks
	}

	// Issue a block with as many transactions as possible.
	return block.NewBanffStandardBlock(
		timestamp,
		parentID,
		height,
		blockTxs,
	)
}

// getNextStakerToReward returns the next staker txID to remove from the staking
// set with a RewardValidatorTx rather than an AdvanceTimeTx. [chainTimestamp]
// is the timestamp of the chain at the time this validator would be getting
// removed and is used to calculate [shouldReward].
// Returns:
// - [txID] of the next staker to reward
// - [shouldReward] if the txID exists and is ready to be rewarded
// - [err] if something bad happened
func getNextStakerToReward(
	chainTimestamp time.Time,
	preferredState state.Chain,
) (ids.ID, bool, error) {
	if !chainTimestamp.Before(mockable.MaxTime) {
		return ids.Empty, false, ErrEndOfTime
	}

	currentStakerIterator, err := preferredState.GetCurrentStakerIterator()
	if err != nil {
		return ids.Empty, false, err
	}
	defer currentStakerIterator.Release()

	for currentStakerIterator.Next() {
		currentStaker := currentStakerIterator.Value()
		priority := currentStaker.Priority
		// If the staker is a permissionless staker (not a permissioned subnet
		// validator), it's the next staker we will want to remove with a
		// RewardValidatorTx rather than an AdvanceTimeTx.
		if priority != txs.SubnetPermissionedValidatorCurrentPriority {
			return currentStaker.TxID, chainTimestamp.Equal(currentStaker.EndTime), nil
		}
	}
	return ids.Empty, false, nil
}<|MERGE_RESOLUTION|>--- conflicted
+++ resolved
@@ -88,64 +88,6 @@
 	return builder
 }
 
-<<<<<<< HEAD
-func (b *builder) SetPreference(blockID ids.ID) {
-	if blockID == b.preferredBlockID {
-		// If the preference didn't change, then this is a noop
-		return
-	}
-	b.preferredBlockID = blockID
-	b.ResetBlockTimer()
-}
-
-func (b *builder) Preferred() (snowman.Block, error) {
-	return b.blkManager.GetBlock(b.preferredBlockID)
-}
-
-// AddUnverifiedTx verifies a transaction and attempts to add it to the mempool
-func (b *builder) AddUnverifiedTx(tx *txs.Tx) error {
-	if !b.txExecutorBackend.Bootstrapped.Get() {
-		return ErrChainNotSynced
-	}
-
-	txID := tx.ID()
-	if b.Mempool.Has(txID) {
-		// If the transaction is already in the mempool - then it looks the same
-		// as if it was successfully added
-		return nil
-	}
-
-	verifier := txexecutor.MempoolTxVerifier{
-		Backend:       b.txExecutorBackend,
-		ParentID:      b.preferredBlockID, // We want to build off of the preferred block
-		StateVersions: b.blkManager,
-		Tx:            tx,
-	}
-	if err := tx.Unsigned.Visit(&verifier); err != nil {
-		b.MarkDropped(txID, err)
-		return err
-	}
-
-	// If we are partially syncing the Primary Network, we should not be
-	// maintaining the transaction mempool locally.
-	if !b.txExecutorBackend.Config.PartialSyncPrimaryNetwork {
-		b.txExecutorBackend.Ctx.Log.Debug("adding tx to mempool",
-			zap.Stringer("txID", tx.ID()),
-		)
-
-		if err := b.Mempool.Add(tx); err != nil {
-			b.txExecutorBackend.Ctx.Log.Debug("failed to add tx to mempool",
-				zap.Stringer("txID", tx.ID()),
-			)
-
-			return err
-		}
-	}
-	return b.GossipTx(tx)
-}
-
-=======
->>>>>>> cbc5cee8
 // BuildBlock builds a block to be added to consensus.
 // This method removes the transactions from the returned
 // blocks from the mempool.
