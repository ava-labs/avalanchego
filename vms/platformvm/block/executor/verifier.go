// Copyright (C) 2019-2024, Ava Labs, Inc. All rights reserved.
// See the file LICENSE for licensing terms.

package executor

import (
	"errors"
	"fmt"
	"time"

	"github.com/ava-labs/avalanchego/chains/atomic"
	"github.com/ava-labs/avalanchego/ids"
	"github.com/ava-labs/avalanchego/utils/set"
	"github.com/ava-labs/avalanchego/vms/components/fees"
	"github.com/ava-labs/avalanchego/vms/platformvm/block"
	"github.com/ava-labs/avalanchego/vms/platformvm/state"
	"github.com/ava-labs/avalanchego/vms/platformvm/status"
	"github.com/ava-labs/avalanchego/vms/platformvm/txs"
	"github.com/ava-labs/avalanchego/vms/platformvm/txs/executor"
)

var (
	_ block.Visitor = (*verifier)(nil)

	ErrConflictingBlockTxs = errors.New("block contains conflicting transactions")

	errApricotBlockIssuedAfterFork                = errors.New("apricot block issued after fork")
	errBanffProposalBlockWithMultipleTransactions = errors.New("BanffProposalBlock contains multiple transactions")
	errBanffStandardBlockWithoutChanges           = errors.New("BanffStandardBlock performs no state changes")
	errIncorrectBlockHeight                       = errors.New("incorrect block height")
	errChildBlockEarlierThanParent                = errors.New("proposed timestamp before current chain time")
	errOptionBlockTimestampNotMatchingParent      = errors.New("option block proposed timestamp not matching parent block one")
)

// verifier handles the logic for verifying a block.
type verifier struct {
	*backend
	txExecutorBackend *executor.Backend
}

func (v *verifier) BanffAbortBlock(b *block.BanffAbortBlock) error {
	if err := v.banffOptionBlock(b); err != nil {
		return err
	}
	return v.abortBlock(b)
}

func (v *verifier) BanffCommitBlock(b *block.BanffCommitBlock) error {
	if err := v.banffOptionBlock(b); err != nil {
		return err
	}
	return v.commitBlock(b)
}

func (v *verifier) BanffProposalBlock(b *block.BanffProposalBlock) error {
	nextChainTime := b.Timestamp()
	if !v.txExecutorBackend.Config.IsDurangoActivated(nextChainTime) && len(b.Transactions) != 0 {
		return errBanffProposalBlockWithMultipleTransactions
	}

	if err := v.banffNonOptionBlock(b); err != nil {
		return err
	}

	parentID := b.Parent()
	onDecisionState, err := state.NewDiff(parentID, v.backend)
	if err != nil {
		return err
	}

	// Advance the time to [nextChainTime].
	if _, err := executor.AdvanceTimeTo(v.txExecutorBackend, onDecisionState, nextChainTime); err != nil {
		return err
	}

	inputs, atomicRequests, onAcceptFunc, err := v.processStandardTxs(b.Transactions, onDecisionState, b.Parent(), b.Timestamp())
	if err != nil {
		return err
	}

	onCommitState, err := state.NewDiffOn(onDecisionState)
	if err != nil {
		return err
	}

	onAbortState, err := state.NewDiffOn(onDecisionState)
	if err != nil {
		return err
	}

	return v.proposalBlock(
		&b.ApricotProposalBlock,
		onDecisionState,
		onCommitState,
		onAbortState,
		inputs,
		atomicRequests,
		onAcceptFunc,
	)
}

func (v *verifier) BanffStandardBlock(b *block.BanffStandardBlock) error {
	if err := v.banffNonOptionBlock(b); err != nil {
		return err
	}

	parentID := b.Parent()
	onAcceptState, err := state.NewDiff(parentID, v.backend)
	if err != nil {
		return err
	}

	// Advance the time to [b.Timestamp()].
	changed, err := executor.AdvanceTimeTo(
		v.txExecutorBackend,
		onAcceptState,
		b.Timestamp(),
	)
	if err != nil {
		return err
	}

	// If this block doesn't perform any changes, then it should never have been
	// issued.
	if !changed && len(b.Transactions) == 0 {
		return errBanffStandardBlockWithoutChanges
	}

	return v.standardBlock(&b.ApricotStandardBlock, b.Timestamp(), onAcceptState)
}

func (v *verifier) ApricotAbortBlock(b *block.ApricotAbortBlock) error {
	if err := v.apricotCommonBlock(b); err != nil {
		return err
	}
	return v.abortBlock(b)
}

func (v *verifier) ApricotCommitBlock(b *block.ApricotCommitBlock) error {
	if err := v.apricotCommonBlock(b); err != nil {
		return err
	}
	return v.commitBlock(b)
}

func (v *verifier) ApricotProposalBlock(b *block.ApricotProposalBlock) error {
	if err := v.apricotCommonBlock(b); err != nil {
		return err
	}

	parentID := b.Parent()
	onCommitState, err := state.NewDiff(parentID, v.backend)
	if err != nil {
		return err
	}
	onAbortState, err := state.NewDiff(parentID, v.backend)
	if err != nil {
		return err
	}

	return v.proposalBlock(b, nil, onCommitState, onAbortState, nil, nil, nil)
}

func (v *verifier) ApricotStandardBlock(b *block.ApricotStandardBlock) error {
	if err := v.apricotCommonBlock(b); err != nil {
		return err
	}

	parentID := b.Parent()
	onAcceptState, err := state.NewDiff(parentID, v)
	if err != nil {
		return err
	}

	return v.standardBlock(b, time.Time{}, onAcceptState)
}

func (v *verifier) ApricotAtomicBlock(b *block.ApricotAtomicBlock) error {
	// We call [commonBlock] here rather than [apricotCommonBlock] because below
	// this check we perform the more strict check that ApricotPhase5 isn't
	// activated.
	if err := v.commonBlock(b); err != nil {
		return err
	}

	parentID := b.Parent()
	currentTimestamp := v.getTimestamp(parentID)
	cfg := v.txExecutorBackend.Config
	if cfg.IsApricotPhase5Activated(currentTimestamp) {
		return fmt.Errorf(
			"the chain timestamp (%d) is after the apricot phase 5 time (%d), hence atomic transactions should go through the standard block",
			currentTimestamp.Unix(),
			cfg.ApricotPhase5Time.Unix(),
		)
	}

	atomicExecutor := executor.AtomicTxExecutor{
		Backend:       v.txExecutorBackend,
		ParentID:      parentID,
		StateVersions: v,
		Tx:            b.Tx,
	}

	if err := b.Tx.Unsigned.Visit(&atomicExecutor); err != nil {
		txID := b.Tx.ID()
		v.MarkDropped(txID, err) // cache tx as dropped
		return fmt.Errorf("tx %s failed semantic verification: %w", txID, err)
	}

	atomicExecutor.OnAccept.AddTx(b.Tx, status.Committed)

	if err := v.verifyUniqueInputs(parentID, atomicExecutor.Inputs); err != nil {
		return err
	}

	v.Mempool.Remove(b.Tx)

	blkID := b.ID()
	v.blkIDToState[blkID] = &blockState{
		statelessBlock: b,

		onAcceptState: atomicExecutor.OnAccept,

		inputs:         atomicExecutor.Inputs,
		timestamp:      atomicExecutor.OnAccept.GetTimestamp(),
		atomicRequests: atomicExecutor.AtomicRequests,
	}
	return nil
}

func (v *verifier) banffOptionBlock(b block.BanffBlock) error {
	if err := v.commonBlock(b); err != nil {
		return err
	}

	// Banff option blocks must be uniquely generated from the
	// BanffProposalBlock. This means that the timestamp must be
	// standardized to a specific value. Therefore, we require the timestamp to
	// be equal to the parents timestamp.
	parentID := b.Parent()
	parentBlkTime := v.getTimestamp(parentID)
	blkTime := b.Timestamp()
	if !blkTime.Equal(parentBlkTime) {
		return fmt.Errorf(
			"%w parent block timestamp (%s) option block timestamp (%s)",
			errOptionBlockTimestampNotMatchingParent,
			parentBlkTime,
			blkTime,
		)
	}
	return nil
}

func (v *verifier) banffNonOptionBlock(b block.BanffBlock) error {
	if err := v.commonBlock(b); err != nil {
		return err
	}

	parentID := b.Parent()
	parentState, ok := v.GetState(parentID)
	if !ok {
		return fmt.Errorf("%w: %s", state.ErrMissingParentState, parentID)
	}

	newChainTime := b.Timestamp()
	parentChainTime := parentState.GetTimestamp()
	if newChainTime.Before(parentChainTime) {
		return fmt.Errorf(
			"%w: proposed timestamp (%s), chain time (%s)",
			errChildBlockEarlierThanParent,
			newChainTime,
			parentChainTime,
		)
	}

	nextStakerChangeTime, err := executor.GetNextStakerChangeTime(parentState)
	if err != nil {
		return fmt.Errorf("could not verify block timestamp: %w", err)
	}

	now := v.txExecutorBackend.Clk.Time()
	return executor.VerifyNewChainTime(
		newChainTime,
		nextStakerChangeTime,
		now,
	)
}

func (v *verifier) apricotCommonBlock(b block.Block) error {
	// We can use the parent timestamp here, because we are guaranteed that the
	// parent was verified. Apricot blocks only update the timestamp with
	// AdvanceTimeTxs. This means that this block's timestamp will be equal to
	// the parent block's timestamp; unless this is a CommitBlock. In order for
	// the timestamp of the CommitBlock to be after the Banff activation,
	// the parent ApricotProposalBlock must include an AdvanceTimeTx with a
	// timestamp after the Banff timestamp. This is verified not to occur
	// during the verification of the ProposalBlock.
	parentID := b.Parent()
	timestamp := v.getTimestamp(parentID)
	if v.txExecutorBackend.Config.IsBanffActivated(timestamp) {
		return fmt.Errorf("%w: timestamp = %s", errApricotBlockIssuedAfterFork, timestamp)
	}
	return v.commonBlock(b)
}

func (v *verifier) commonBlock(b block.Block) error {
	parentID := b.Parent()
	parent, err := v.GetBlock(parentID)
	if err != nil {
		return err
	}

	expectedHeight := parent.Height() + 1
	height := b.Height()
	if expectedHeight != height {
		return fmt.Errorf(
			"%w expected %d, but found %d",
			errIncorrectBlockHeight,
			expectedHeight,
			height,
		)
	}
	return nil
}

// abortBlock populates the state of this block if [nil] is returned
func (v *verifier) abortBlock(b block.Block) error {
	parentID := b.Parent()
	onAbortState, ok := v.getOnAbortState(parentID)
	if !ok {
		return fmt.Errorf("%w: %s", state.ErrMissingParentState, parentID)
	}

	blkID := b.ID()
	v.blkIDToState[blkID] = &blockState{
		statelessBlock: b,
		onAcceptState:  onAbortState,
		timestamp:      onAbortState.GetTimestamp(),
	}
	return nil
}

// commitBlock populates the state of this block if [nil] is returned
func (v *verifier) commitBlock(b block.Block) error {
	parentID := b.Parent()
	onCommitState, ok := v.getOnCommitState(parentID)
	if !ok {
		return fmt.Errorf("%w: %s", state.ErrMissingParentState, parentID)
	}

	blkID := b.ID()
	v.blkIDToState[blkID] = &blockState{
		statelessBlock: b,
		onAcceptState:  onCommitState,
		timestamp:      onCommitState.GetTimestamp(),
	}
	return nil
}

// proposalBlock populates the state of this block if [nil] is returned
func (v *verifier) proposalBlock(
	b *block.ApricotProposalBlock,
	onDecisionState state.Diff,
	onCommitState state.Diff,
	onAbortState state.Diff,
	inputs set.Set[ids.ID],
	atomicRequests map[ids.ID]*atomic.Requests,
	onAcceptFunc func(),
) error {
	txExecutor := executor.ProposalTxExecutor{
		OnCommitState: onCommitState,
		OnAbortState:  onAbortState,
		Backend:       v.txExecutorBackend,
		Tx:            b.Tx,
	}

	if err := b.Tx.Unsigned.Visit(&txExecutor); err != nil {
		txID := b.Tx.ID()
		v.MarkDropped(txID, err) // cache tx as dropped
		return err
	}

	onCommitState.AddTx(b.Tx, status.Committed)
	onAbortState.AddTx(b.Tx, status.Aborted)

	v.Mempool.Remove(b.Tx)

	blkID := b.ID()
	v.blkIDToState[blkID] = &blockState{
		proposalBlockState: proposalBlockState{
			onDecisionState: onDecisionState,
			onCommitState:   onCommitState,
			onAbortState:    onAbortState,
		},

		statelessBlock: b,

		onAcceptFunc: onAcceptFunc,

		inputs: inputs,
		// It is safe to use [b.onAbortState] here because the timestamp will
		// never be modified by an Apricot Abort block and the timestamp will
		// always be the same as the Banff Proposal Block.
		timestamp:      onAbortState.GetTimestamp(),
		atomicRequests: atomicRequests,
	}
	return nil
}

// standardBlock populates the state of this block if [nil] is returned
func (v *verifier) standardBlock(
	b *block.ApricotStandardBlock,
	blkTimestamp time.Time,
	onAcceptState state.Diff,
) error {
	inputs, atomicRequests, onAcceptFunc, err := v.processStandardTxs(b.Transactions, onAcceptState, b.Parent(), blkTimestamp)
	if err != nil {
		return err
	}

	v.Mempool.Remove(b.Transactions...)

	blkID := b.ID()
	v.blkIDToState[blkID] = &blockState{
		statelessBlock: b,

		onAcceptState: onAcceptState,
		onAcceptFunc:  onAcceptFunc,

		timestamp:      onAcceptState.GetTimestamp(),
		inputs:         inputs,
		atomicRequests: atomicRequests,
	}
	return nil
}

func (v *verifier) processStandardTxs(txs []*txs.Tx, state state.Diff, parentID ids.ID, blkTimestamp time.Time) (
	set.Set[ids.ID],
	map[ids.ID]*atomic.Requests,
	func(),
	error,
) {
	var (
<<<<<<< HEAD
		currentTimestamp = state.GetTimestamp()
		isEForkActive    = v.txExecutorBackend.Config.IsEUpgradeActivated(currentTimestamp)
		feesCfg          = config.EUpgradeDynamicFeesConfig
		unitFees         = state.GetUnitFees()
		unitWindows      = state.GetFeeWindows()
=======
		feesCfg = v.txExecutorBackend.Config.GetDynamicFeesConfig(state.GetTimestamp())
>>>>>>> 1861ce42

		onAcceptFunc   func()
		inputs         set.Set[ids.ID]
		funcs          = make([]func(), 0, len(txs))
		atomicRequests = make(map[ids.ID]*atomic.Requests)
	)

	feeManager := fees.NewManager(unitFees, unitWindows)
	if isEForkActive {
		feeManager = feeManager.ComputeNext(
			currentTimestamp.Unix(),
			blkTimestamp.Unix(),
			feesCfg.BlockUnitsTarget,
			feesCfg.FeesChangeDenominator,
			feesCfg.MinUnitFees,
		)
	}

	for _, tx := range txs {
		txExecutor := executor.StandardTxExecutor{
			Backend:       v.txExecutorBackend,
			BlkFeeManager: feeManager,
			UnitCaps:      feesCfg.BlockUnitsCap,
			State:         state,
			Tx:            tx,
		}
		if err := tx.Unsigned.Visit(&txExecutor); err != nil {
			txID := tx.ID()
			v.MarkDropped(txID, err) // cache tx as dropped
			return nil, nil, nil, err
		}
		// ensure it doesn't overlap with current input batch
		if inputs.Overlaps(txExecutor.Inputs) {
			return nil, nil, nil, ErrConflictingBlockTxs
		}
		// Add UTXOs to batch
		inputs.Union(txExecutor.Inputs)

		state.AddTx(tx, status.Committed)
		if txExecutor.OnAccept != nil {
			funcs = append(funcs, txExecutor.OnAccept)
		}

		for chainID, txRequests := range txExecutor.AtomicRequests {
			// Add/merge in the atomic requests represented by [tx]
			chainRequests, exists := atomicRequests[chainID]
			if !exists {
				atomicRequests[chainID] = txRequests
				continue
			}

			chainRequests.PutRequests = append(chainRequests.PutRequests, txRequests.PutRequests...)
			chainRequests.RemoveRequests = append(chainRequests.RemoveRequests, txRequests.RemoveRequests...)
		}
	}

	if err := v.verifyUniqueInputs(parentID, inputs); err != nil {
		return nil, nil, nil, err
	}

	if isEForkActive {
		state.SetUnitFees(feeManager.GetUnitFees())
		state.SetFeeWindows(feeManager.GetFeeWindows())
	}

	if numFuncs := len(funcs); numFuncs == 1 {
		onAcceptFunc = funcs[0]
	} else if numFuncs > 1 {
		onAcceptFunc = func() {
			for _, f := range funcs {
				f()
			}
		}
	}

	return inputs, atomicRequests, onAcceptFunc, nil
}<|MERGE_RESOLUTION|>--- conflicted
+++ resolved
@@ -441,15 +441,11 @@
 	error,
 ) {
 	var (
-<<<<<<< HEAD
 		currentTimestamp = state.GetTimestamp()
 		isEForkActive    = v.txExecutorBackend.Config.IsEUpgradeActivated(currentTimestamp)
-		feesCfg          = config.EUpgradeDynamicFeesConfig
+		feesCfg          = v.txExecutorBackend.Config.GetDynamicFeesConfig(currentTimestamp)
 		unitFees         = state.GetUnitFees()
 		unitWindows      = state.GetFeeWindows()
-=======
-		feesCfg = v.txExecutorBackend.Config.GetDynamicFeesConfig(state.GetTimestamp())
->>>>>>> 1861ce42
 
 		onAcceptFunc   func()
 		inputs         set.Set[ids.ID]
