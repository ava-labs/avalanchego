--- conflicted
+++ resolved
@@ -26,11 +26,7 @@
 	errBanffStandardBlockWithoutChanges           = errors.New("BanffStandardBlock performs no state changes")
 	errIncorrectBlockHeight                       = errors.New("incorrect block height")
 	errChildBlockEarlierThanParent                = errors.New("proposed timestamp before current chain time")
-<<<<<<< HEAD
-	errConflictingParentTxs                       = errors.New("block contains a transaction that conflicts with a transaction in a parent block")
-=======
 	errConflictingBatchTxs                        = errors.New("block contains conflicting transactions")
->>>>>>> 32f16f40
 	errOptionBlockTimestampNotMatchingParent      = errors.New("option block proposed timestamp not matching parent block one")
 )
 
@@ -207,11 +203,7 @@
 
 	atomicExecutor.OnAccept.AddTx(b.Tx, status.Committed)
 
-<<<<<<< HEAD
-	if err := v.VerifyUniqueInputs(b.Parent(), atomicExecutor.Inputs); err != nil {
-=======
 	if err := v.verifyUniqueInputs(b.Parent(), atomicExecutor.Inputs); err != nil {
->>>>>>> 32f16f40
 		return err
 	}
 
@@ -449,11 +441,7 @@
 		}
 	}
 
-<<<<<<< HEAD
-	if err := v.VerifyUniqueInputs(b.Parent(), blkState.inputs); err != nil {
-=======
 	if err := v.verifyUniqueInputs(b.Parent(), blkState.inputs); err != nil {
->>>>>>> 32f16f40
 		return err
 	}
 
