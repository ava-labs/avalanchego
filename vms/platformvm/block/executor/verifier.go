// Copyright (C) 2019-2024, Ava Labs, Inc. All rights reserved.
// See the file LICENSE for licensing terms.

package executor

import (
	"errors"
	"fmt"

	"github.com/ava-labs/avalanchego/chains/atomic"
	"github.com/ava-labs/avalanchego/ids"
	"github.com/ava-labs/avalanchego/utils/set"
	"github.com/ava-labs/avalanchego/vms/platformvm/block"
	"github.com/ava-labs/avalanchego/vms/platformvm/state"
	"github.com/ava-labs/avalanchego/vms/platformvm/status"
	"github.com/ava-labs/avalanchego/vms/platformvm/txs"
	"github.com/ava-labs/avalanchego/vms/platformvm/txs/executor"
)

var (
	_ block.Visitor = (*verifier)(nil)

	ErrConflictingBlockTxs = errors.New("block contains conflicting transactions")

	errApricotBlockIssuedAfterFork                = errors.New("apricot block issued after fork")
	errBanffProposalBlockWithMultipleTransactions = errors.New("BanffProposalBlock contains multiple transactions")
	errBanffStandardBlockWithoutChanges           = errors.New("BanffStandardBlock performs no state changes")
	errIncorrectBlockHeight                       = errors.New("incorrect block height")
	errChildBlockEarlierThanParent                = errors.New("proposed timestamp before current chain time")
	errOptionBlockTimestampNotMatchingParent      = errors.New("option block proposed timestamp not matching parent block one")
)

// verifier handles the logic for verifying a block.
type verifier struct {
	*backend
	txExecutorBackend *executor.Backend
}

func (v *verifier) BanffAbortBlock(b *block.BanffAbortBlock) error {
	if err := v.banffOptionBlock(b); err != nil {
		return err
	}
	return v.abortBlock(b)
}

func (v *verifier) BanffCommitBlock(b *block.BanffCommitBlock) error {
	if err := v.banffOptionBlock(b); err != nil {
		return err
	}
	return v.commitBlock(b)
}

func (v *verifier) BanffProposalBlock(b *block.BanffProposalBlock) error {
	nextChainTime := b.Timestamp()
	if !v.txExecutorBackend.Config.IsDurangoActivated(nextChainTime) && len(b.Transactions) != 0 {
		return errBanffProposalBlockWithMultipleTransactions
	}

	if err := v.banffNonOptionBlock(b); err != nil {
		return err
	}

	parentID := b.Parent()
	onDecisionState, err := state.NewDiff(parentID, v.backend)
	if err != nil {
		return err
	}

<<<<<<< HEAD
	// Advance the time to [b.Timestamp()].
	if _, err = executor.AdvanceTimeTo(v.txExecutorBackend, onDecisionState, b.Timestamp()); err != nil {
=======
	// Apply the changes, if any, from advancing the chain time.
	changes, err := executor.AdvanceTimeTo(
		v.txExecutorBackend,
		onDecisionState,
		nextChainTime,
	)
	if err != nil {
>>>>>>> 20452c35
		return err
	}

	inputs, atomicRequests, onAcceptFunc, err := v.processStandardTxs(b.Transactions, onDecisionState, b.Parent())
	if err != nil {
		return err
	}

	onCommitState, err := state.NewDiffOn(onDecisionState)
	if err != nil {
		return err
	}

	onAbortState, err := state.NewDiffOn(onDecisionState)
	if err != nil {
		return err
	}

	return v.proposalBlock(
		&b.ApricotProposalBlock,
		onDecisionState,
		onCommitState,
		onAbortState,
		inputs,
		atomicRequests,
		onAcceptFunc,
	)
}

func (v *verifier) BanffStandardBlock(b *block.BanffStandardBlock) error {
	if err := v.banffNonOptionBlock(b); err != nil {
		return err
	}

	parentID := b.Parent()
	onAcceptState, err := state.NewDiff(parentID, v.backend)
	if err != nil {
		return err
	}

	// Advance the time to [b.Timestamp()].
	changed, err := executor.AdvanceTimeTo(
		v.txExecutorBackend,
		onAcceptState,
		b.Timestamp(),
	)
	if err != nil {
		return err
	}

	// If this block doesn't perform any changes, then it should never have been
	// issued.
	if !changed && len(b.Transactions) == 0 {
		return errBanffStandardBlockWithoutChanges
	}

	return v.standardBlock(&b.ApricotStandardBlock, onAcceptState)
}

func (v *verifier) ApricotAbortBlock(b *block.ApricotAbortBlock) error {
	if err := v.apricotCommonBlock(b); err != nil {
		return err
	}
	return v.abortBlock(b)
}

func (v *verifier) ApricotCommitBlock(b *block.ApricotCommitBlock) error {
	if err := v.apricotCommonBlock(b); err != nil {
		return err
	}
	return v.commitBlock(b)
}

func (v *verifier) ApricotProposalBlock(b *block.ApricotProposalBlock) error {
	if err := v.apricotCommonBlock(b); err != nil {
		return err
	}

	parentID := b.Parent()
	onCommitState, err := state.NewDiff(parentID, v.backend)
	if err != nil {
		return err
	}
	onAbortState, err := state.NewDiff(parentID, v.backend)
	if err != nil {
		return err
	}

	return v.proposalBlock(b, nil, onCommitState, onAbortState, nil, nil, nil)
}

func (v *verifier) ApricotStandardBlock(b *block.ApricotStandardBlock) error {
	if err := v.apricotCommonBlock(b); err != nil {
		return err
	}

	parentID := b.Parent()
	onAcceptState, err := state.NewDiff(parentID, v)
	if err != nil {
		return err
	}

	return v.standardBlock(b, onAcceptState)
}

func (v *verifier) ApricotAtomicBlock(b *block.ApricotAtomicBlock) error {
	// We call [commonBlock] here rather than [apricotCommonBlock] because below
	// this check we perform the more strict check that ApricotPhase5 isn't
	// activated.
	if err := v.commonBlock(b); err != nil {
		return err
	}

	parentID := b.Parent()
	currentTimestamp := v.getTimestamp(parentID)
	cfg := v.txExecutorBackend.Config
	if cfg.IsApricotPhase5Activated(currentTimestamp) {
		return fmt.Errorf(
			"the chain timestamp (%d) is after the apricot phase 5 time (%d), hence atomic transactions should go through the standard block",
			currentTimestamp.Unix(),
			cfg.ApricotPhase5Time.Unix(),
		)
	}

	atomicExecutor := executor.AtomicTxExecutor{
		Backend:       v.txExecutorBackend,
		ParentID:      parentID,
		StateVersions: v,
		Tx:            b.Tx,
	}

	if err := b.Tx.Unsigned.Visit(&atomicExecutor); err != nil {
		txID := b.Tx.ID()
		v.MarkDropped(txID, err) // cache tx as dropped
		return fmt.Errorf("tx %s failed semantic verification: %w", txID, err)
	}

	atomicExecutor.OnAccept.AddTx(b.Tx, status.Committed)

	if err := v.verifyUniqueInputs(parentID, atomicExecutor.Inputs); err != nil {
		return err
	}

	v.Mempool.Remove(b.Tx)

	blkID := b.ID()
	v.blkIDToState[blkID] = &blockState{
		statelessBlock: b,

		onAcceptState: atomicExecutor.OnAccept,

		inputs:         atomicExecutor.Inputs,
		timestamp:      atomicExecutor.OnAccept.GetTimestamp(),
		atomicRequests: atomicExecutor.AtomicRequests,
	}
	return nil
}

func (v *verifier) banffOptionBlock(b block.BanffBlock) error {
	if err := v.commonBlock(b); err != nil {
		return err
	}

	// Banff option blocks must be uniquely generated from the
	// BanffProposalBlock. This means that the timestamp must be
	// standardized to a specific value. Therefore, we require the timestamp to
	// be equal to the parents timestamp.
	parentID := b.Parent()
	parentBlkTime := v.getTimestamp(parentID)
	blkTime := b.Timestamp()
	if !blkTime.Equal(parentBlkTime) {
		return fmt.Errorf(
			"%w parent block timestamp (%s) option block timestamp (%s)",
			errOptionBlockTimestampNotMatchingParent,
			parentBlkTime,
			blkTime,
		)
	}
	return nil
}

func (v *verifier) banffNonOptionBlock(b block.BanffBlock) error {
	if err := v.commonBlock(b); err != nil {
		return err
	}

	parentID := b.Parent()
	parentState, ok := v.GetState(parentID)
	if !ok {
		return fmt.Errorf("%w: %s", state.ErrMissingParentState, parentID)
	}

	newChainTime := b.Timestamp()
	parentChainTime := parentState.GetTimestamp()
	if newChainTime.Before(parentChainTime) {
		return fmt.Errorf(
			"%w: proposed timestamp (%s), chain time (%s)",
			errChildBlockEarlierThanParent,
			newChainTime,
			parentChainTime,
		)
	}

	nextStakerChangeTime, err := executor.GetNextStakerChangeTime(parentState)
	if err != nil {
		return fmt.Errorf("could not verify block timestamp: %w", err)
	}

	now := v.txExecutorBackend.Clk.Time()
	return executor.VerifyNewChainTime(
		newChainTime,
		nextStakerChangeTime,
		now,
	)
}

func (v *verifier) apricotCommonBlock(b block.Block) error {
	// We can use the parent timestamp here, because we are guaranteed that the
	// parent was verified. Apricot blocks only update the timestamp with
	// AdvanceTimeTxs. This means that this block's timestamp will be equal to
	// the parent block's timestamp; unless this is a CommitBlock. In order for
	// the timestamp of the CommitBlock to be after the Banff activation,
	// the parent ApricotProposalBlock must include an AdvanceTimeTx with a
	// timestamp after the Banff timestamp. This is verified not to occur
	// during the verification of the ProposalBlock.
	parentID := b.Parent()
	timestamp := v.getTimestamp(parentID)
	if v.txExecutorBackend.Config.IsBanffActivated(timestamp) {
		return fmt.Errorf("%w: timestamp = %s", errApricotBlockIssuedAfterFork, timestamp)
	}
	return v.commonBlock(b)
}

func (v *verifier) commonBlock(b block.Block) error {
	parentID := b.Parent()
	parent, err := v.GetBlock(parentID)
	if err != nil {
		return err
	}

	expectedHeight := parent.Height() + 1
	height := b.Height()
	if expectedHeight != height {
		return fmt.Errorf(
			"%w expected %d, but found %d",
			errIncorrectBlockHeight,
			expectedHeight,
			height,
		)
	}
	return nil
}

// abortBlock populates the state of this block if [nil] is returned
func (v *verifier) abortBlock(b block.Block) error {
	parentID := b.Parent()
	onAbortState, ok := v.getOnAbortState(parentID)
	if !ok {
		return fmt.Errorf("%w: %s", state.ErrMissingParentState, parentID)
	}

	blkID := b.ID()
	v.blkIDToState[blkID] = &blockState{
		statelessBlock: b,
		onAcceptState:  onAbortState,
		timestamp:      onAbortState.GetTimestamp(),
	}
	return nil
}

// commitBlock populates the state of this block if [nil] is returned
func (v *verifier) commitBlock(b block.Block) error {
	parentID := b.Parent()
	onCommitState, ok := v.getOnCommitState(parentID)
	if !ok {
		return fmt.Errorf("%w: %s", state.ErrMissingParentState, parentID)
	}

	blkID := b.ID()
	v.blkIDToState[blkID] = &blockState{
		statelessBlock: b,
		onAcceptState:  onCommitState,
		timestamp:      onCommitState.GetTimestamp(),
	}
	return nil
}

// proposalBlock populates the state of this block if [nil] is returned
func (v *verifier) proposalBlock(
	b *block.ApricotProposalBlock,
	onDecisionState state.Diff,
	onCommitState state.Diff,
	onAbortState state.Diff,
	inputs set.Set[ids.ID],
	atomicRequests map[ids.ID]*atomic.Requests,
	onAcceptFunc func(),
) error {
	txExecutor := executor.ProposalTxExecutor{
		OnCommitState: onCommitState,
		OnAbortState:  onAbortState,
		Backend:       v.txExecutorBackend,
		Tx:            b.Tx,
	}

	if err := b.Tx.Unsigned.Visit(&txExecutor); err != nil {
		txID := b.Tx.ID()
		v.MarkDropped(txID, err) // cache tx as dropped
		return err
	}

	onCommitState.AddTx(b.Tx, status.Committed)
	onAbortState.AddTx(b.Tx, status.Aborted)

	v.Mempool.Remove(b.Tx)

	blkID := b.ID()
	v.blkIDToState[blkID] = &blockState{
		proposalBlockState: proposalBlockState{
			onDecisionState:       onDecisionState,
			onCommitState:         onCommitState,
			onAbortState:          onAbortState,
			initiallyPreferCommit: txExecutor.PrefersCommit,
		},

		statelessBlock: b,

		onAcceptFunc: onAcceptFunc,

		inputs: inputs,
		// It is safe to use [b.onAbortState] here because the timestamp will
		// never be modified by an Apricot Abort block and the timestamp will
		// always be the same as the Banff Proposal Block.
		timestamp:      onAbortState.GetTimestamp(),
		atomicRequests: atomicRequests,
	}
	return nil
}

// standardBlock populates the state of this block if [nil] is returned
func (v *verifier) standardBlock(
	b *block.ApricotStandardBlock,
	onAcceptState state.Diff,
) error {
	inputs, atomicRequests, onAcceptFunc, err := v.processStandardTxs(b.Transactions, onAcceptState, b.Parent())
	if err != nil {
		return err
	}

	v.Mempool.Remove(b.Transactions...)

	blkID := b.ID()
	v.blkIDToState[blkID] = &blockState{
		statelessBlock: b,

		onAcceptState: onAcceptState,
		onAcceptFunc:  onAcceptFunc,

		timestamp:      onAcceptState.GetTimestamp(),
		inputs:         inputs,
		atomicRequests: atomicRequests,
	}
	return nil
}

func (v *verifier) processStandardTxs(txs []*txs.Tx, state state.Diff, parentID ids.ID) (
	set.Set[ids.ID],
	map[ids.ID]*atomic.Requests,
	func(),
	error,
) {
	var (
		onAcceptFunc   func()
		inputs         set.Set[ids.ID]
		funcs          = make([]func(), 0, len(txs))
		atomicRequests = make(map[ids.ID]*atomic.Requests)
	)
	for _, tx := range txs {
		txExecutor := executor.StandardTxExecutor{
			Backend: v.txExecutorBackend,
			State:   state,
			Tx:      tx,
		}
		if err := tx.Unsigned.Visit(&txExecutor); err != nil {
			txID := tx.ID()
			v.MarkDropped(txID, err) // cache tx as dropped
			return nil, nil, nil, err
		}
		// ensure it doesn't overlap with current input batch
		if inputs.Overlaps(txExecutor.Inputs) {
			return nil, nil, nil, ErrConflictingBlockTxs
		}
		// Add UTXOs to batch
		inputs.Union(txExecutor.Inputs)

		state.AddTx(tx, status.Committed)
		if txExecutor.OnAccept != nil {
			funcs = append(funcs, txExecutor.OnAccept)
		}

		for chainID, txRequests := range txExecutor.AtomicRequests {
			// Add/merge in the atomic requests represented by [tx]
			chainRequests, exists := atomicRequests[chainID]
			if !exists {
				atomicRequests[chainID] = txRequests
				continue
			}

			chainRequests.PutRequests = append(chainRequests.PutRequests, txRequests.PutRequests...)
			chainRequests.RemoveRequests = append(chainRequests.RemoveRequests, txRequests.RemoveRequests...)
		}
	}

	if err := v.verifyUniqueInputs(parentID, inputs); err != nil {
		return nil, nil, nil, err
	}

	if numFuncs := len(funcs); numFuncs == 1 {
		onAcceptFunc = funcs[0]
	} else if numFuncs > 1 {
		onAcceptFunc = func() {
			for _, f := range funcs {
				f()
			}
		}
	}

	return inputs, atomicRequests, onAcceptFunc, nil
}<|MERGE_RESOLUTION|>--- conflicted
+++ resolved
@@ -66,18 +66,8 @@
 		return err
 	}
 
-<<<<<<< HEAD
-	// Advance the time to [b.Timestamp()].
-	if _, err = executor.AdvanceTimeTo(v.txExecutorBackend, onDecisionState, b.Timestamp()); err != nil {
-=======
-	// Apply the changes, if any, from advancing the chain time.
-	changes, err := executor.AdvanceTimeTo(
-		v.txExecutorBackend,
-		onDecisionState,
-		nextChainTime,
-	)
-	if err != nil {
->>>>>>> 20452c35
+	// Advance the time to [nextChainTime].
+	if _, err := executor.AdvanceTimeTo(v.txExecutorBackend, onDecisionState, nextChainTime); err != nil {
 		return err
 	}
 
