--- conflicted
+++ resolved
@@ -69,7 +69,21 @@
 		return err
 	}
 
-	inputs, feesMan, atomicRequests, onAcceptFunc, err := v.processStandardTxs(b.Transactions, onDecisionState, b.Parent())
+	var (
+		isEActive     = v.txExecutorBackend.Config.UpgradeConfig.IsEActivated(nextChainTime)
+		staticFeeCfg  = v.txExecutorBackend.Config.StaticFeeConfig
+		feeCalculator *fee.Calculator
+	)
+
+	if !isEActive {
+		feeCalculator = fee.NewStaticCalculator(staticFeeCfg, v.txExecutorBackend.Config.UpgradeConfig, nextChainTime)
+	} else {
+		feesCfg := config.GetDynamicFeesConfig(isEActive)
+		feesMan := fees.NewManager(feesCfg.FeeRate)
+		feeCalculator = fee.NewDynamicCalculator(staticFeeCfg, feesMan, feesCfg.BlockMaxComplexity)
+	}
+
+	inputs, atomicRequests, onAcceptFunc, err := v.processStandardTxs(b.Transactions, feeCalculator, onDecisionState, b.Parent())
 	if err != nil {
 		return err
 	}
@@ -89,7 +103,7 @@
 		onDecisionState,
 		onCommitState,
 		onAbortState,
-		feesMan.GetCumulatedComplexity(),
+		feeCalculator,
 		inputs,
 		atomicRequests,
 		onAcceptFunc,
@@ -123,7 +137,21 @@
 		return errBanffStandardBlockWithoutChanges
 	}
 
-	return v.standardBlock(&b.ApricotStandardBlock, onAcceptState)
+	var (
+		isEActive     = v.txExecutorBackend.Config.UpgradeConfig.IsEActivated(b.Timestamp())
+		staticFeeCfg  = v.txExecutorBackend.Config.StaticFeeConfig
+		feeCalculator *fee.Calculator
+	)
+
+	if !isEActive {
+		feeCalculator = fee.NewStaticCalculator(staticFeeCfg, v.txExecutorBackend.Config.UpgradeConfig, b.Timestamp())
+	} else {
+		feesCfg := config.GetDynamicFeesConfig(isEActive)
+		feesMan := fees.NewManager(feesCfg.FeeRate)
+		feeCalculator = fee.NewDynamicCalculator(staticFeeCfg, feesMan, feesCfg.BlockMaxComplexity)
+	}
+
+	return v.standardBlock(&b.ApricotStandardBlock, feeCalculator, onAcceptState)
 }
 
 func (v *verifier) ApricotAbortBlock(b *block.ApricotAbortBlock) error {
@@ -155,7 +183,12 @@
 		return err
 	}
 
-	return v.proposalBlock(b, nil, onCommitState, onAbortState, fees.Empty, nil, nil, nil)
+	var (
+		staticFeesCfg = v.txExecutorBackend.Config.StaticFeeConfig
+		upgrades      = v.txExecutorBackend.Config.UpgradeConfig
+		feeCalculator = fee.NewStaticCalculator(staticFeesCfg, upgrades, onCommitState.GetTimestamp())
+	)
+	return v.proposalBlock(b, nil, onCommitState, onAbortState, feeCalculator, nil, nil, nil)
 }
 
 func (v *verifier) ApricotStandardBlock(b *block.ApricotStandardBlock) error {
@@ -169,7 +202,12 @@
 		return err
 	}
 
-	return v.standardBlock(b, onAcceptState)
+	var (
+		staticFeesCfg = v.txExecutorBackend.Config.StaticFeeConfig
+		upgrades      = v.txExecutorBackend.Config.UpgradeConfig
+		feeCalculator = fee.NewStaticCalculator(staticFeesCfg, upgrades, onAcceptState.GetTimestamp())
+	)
+	return v.standardBlock(b, feeCalculator, onAcceptState)
 }
 
 func (v *verifier) ApricotAtomicBlock(b *block.ApricotAtomicBlock) error {
@@ -367,12 +405,11 @@
 	onDecisionState state.Diff,
 	onCommitState state.Diff,
 	onAbortState state.Diff,
-	blockComplexity fees.Dimensions,
+	feeCalculator *fee.Calculator,
 	inputs set.Set[ids.ID],
 	atomicRequests map[ids.ID]*atomic.Requests,
 	onAcceptFunc func(),
 ) error {
-	feeCalculator := fee.NewStaticCalculator(v.txExecutorBackend.Config.StaticFeeConfig, v.txExecutorBackend.Config.UpgradeConfig, onCommitState.GetTimestamp())
 	txExecutor := executor.ProposalTxExecutor{
 		OnCommitState: onCommitState,
 		OnAbortState:  onAbortState,
@@ -409,7 +446,7 @@
 		// never be modified by an Apricot Abort block and the timestamp will
 		// always be the same as the Banff Proposal Block.
 		timestamp:       onAbortState.GetTimestamp(),
-		blockComplexity: blockComplexity,
+		blockComplexity: feeCalculator.GetCumulatedComplexity(),
 		atomicRequests:  atomicRequests,
 	}
 	return nil
@@ -418,9 +455,10 @@
 // standardBlock populates the state of this block if [nil] is returned
 func (v *verifier) standardBlock(
 	b *block.ApricotStandardBlock,
+	feeCalculator *fee.Calculator,
 	onAcceptState state.Diff,
 ) error {
-	inputs, feeMan, atomicRequests, onAcceptFunc, err := v.processStandardTxs(b.Transactions, onAcceptState, b.Parent())
+	inputs, atomicRequests, onAcceptFunc, err := v.processStandardTxs(b.Transactions, feeCalculator, onAcceptState, b.Parent())
 	if err != nil {
 		return err
 	}
@@ -435,57 +473,41 @@
 		onAcceptFunc:  onAcceptFunc,
 
 		timestamp:       onAcceptState.GetTimestamp(),
-		blockComplexity: feeMan.GetCumulatedComplexity(),
+		blockComplexity: feeCalculator.GetCumulatedComplexity(),
 		inputs:          inputs,
 		atomicRequests:  atomicRequests,
 	}
 	return nil
 }
 
-func (v *verifier) processStandardTxs(txs []*txs.Tx, state state.Diff, parentID ids.ID) (
+func (v *verifier) processStandardTxs(txs []*txs.Tx, feeCalculator *fee.Calculator, state state.Diff, parentID ids.ID) (
 	set.Set[ids.ID],
-	*fees.Manager,
 	map[ids.ID]*atomic.Requests,
 	func(),
 	error,
 ) {
 	var (
-<<<<<<< HEAD
-		isEActive = v.txExecutorBackend.Config.UpgradeConfig.IsEActivated(state.GetTimestamp())
-		feesCfg   = config.GetDynamicFeesConfig(isEActive)
-		feesMan   = fees.NewManager(feesCfg.FeeRate)
-=======
-		feeCalculator = fee.NewStaticCalculator(v.txExecutorBackend.Config.StaticFeeConfig, v.txExecutorBackend.Config.UpgradeConfig, state.GetTimestamp())
->>>>>>> 32e26d52
-
 		onAcceptFunc   func()
 		inputs         set.Set[ids.ID]
 		funcs          = make([]func(), 0, len(txs))
 		atomicRequests = make(map[ids.ID]*atomic.Requests)
 	)
+
 	for _, tx := range txs {
 		txExecutor := executor.StandardTxExecutor{
-<<<<<<< HEAD
-			Backend:            v.txExecutorBackend,
-			BlkFeeManager:      feesMan,
-			BlockMaxComplexity: feesCfg.BlockMaxComplexity,
-			State:              state,
-			Tx:                 tx,
-=======
 			Backend:       v.txExecutorBackend,
 			State:         state,
 			FeeCalculator: feeCalculator,
 			Tx:            tx,
->>>>>>> 32e26d52
 		}
 		if err := tx.Unsigned.Visit(&txExecutor); err != nil {
 			txID := tx.ID()
 			v.MarkDropped(txID, err) // cache tx as dropped
-			return nil, nil, nil, nil, err
+			return nil, nil, nil, err
 		}
 		// ensure it doesn't overlap with current input batch
 		if inputs.Overlaps(txExecutor.Inputs) {
-			return nil, nil, nil, nil, ErrConflictingBlockTxs
+			return nil, nil, nil, ErrConflictingBlockTxs
 		}
 		// Add UTXOs to batch
 		inputs.Union(txExecutor.Inputs)
@@ -509,7 +531,7 @@
 	}
 
 	if err := v.verifyUniqueInputs(parentID, inputs); err != nil {
-		return nil, nil, nil, nil, err
+		return nil, nil, nil, err
 	}
 
 	if numFuncs := len(funcs); numFuncs == 1 {
@@ -522,5 +544,5 @@
 		}
 	}
 
-	return inputs, feesMan, atomicRequests, onAcceptFunc, nil
+	return inputs, atomicRequests, onAcceptFunc, nil
 }