// Copyright (C) 2019-2024, Ava Labs, Inc. All rights reserved.
// See the file LICENSE for licensing terms.

package executor

import (
	"time"

	"github.com/ava-labs/avalanchego/chains/atomic"
	"github.com/ava-labs/avalanchego/ids"
	"github.com/ava-labs/avalanchego/utils/set"
	"github.com/ava-labs/avalanchego/vms/platformvm/block"
	"github.com/ava-labs/avalanchego/vms/platformvm/state"

	commonfees "github.com/ava-labs/avalanchego/vms/components/fees"
)

type proposalBlockState struct {
	onDecisionState state.Diff
	onCommitState   state.Diff
	onAbortState    state.Diff
}

// The state of a block.
// Note that not all fields will be set for a given block.
type blockState struct {
	proposalBlockState
	statelessBlock block.Block

	onAcceptState state.Diff
	onAcceptFunc  func()

<<<<<<< HEAD
	inputs           set.Set[ids.ID]
	timestamp        time.Time
	excessComplexity commonfees.Dimensions
	atomicRequests   map[ids.ID]*atomic.Requests
=======
	inputs         set.Set[ids.ID]
	timestamp      time.Time
	blockGas       commonfees.Gas
	atomicRequests map[ids.ID]*atomic.Requests
>>>>>>> bb4c5918
}<|MERGE_RESOLUTION|>--- conflicted
+++ resolved
@@ -30,15 +30,9 @@
 	onAcceptState state.Diff
 	onAcceptFunc  func()
 
-<<<<<<< HEAD
-	inputs           set.Set[ids.ID]
-	timestamp        time.Time
-	excessComplexity commonfees.Dimensions
-	atomicRequests   map[ids.ID]*atomic.Requests
-=======
 	inputs         set.Set[ids.ID]
 	timestamp      time.Time
 	blockGas       commonfees.Gas
+	excessGas      commonfees.Gas
 	atomicRequests map[ids.ID]*atomic.Requests
->>>>>>> bb4c5918
 }