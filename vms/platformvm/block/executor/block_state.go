--- conflicted
+++ resolved
@@ -25,16 +25,10 @@
 	optionsState
 	statelessBlock block.Block
 
-<<<<<<< HEAD
-	onAcceptFunc func()
-	inputs       set.Set[ids.ID]
-
-=======
 	onAcceptState state.Diff
 	onAcceptFunc  func()
 
 	inputs         set.Set[ids.ID]
->>>>>>> 04965201
 	timestamp      time.Time
 	atomicRequests map[ids.ID]*atomic.Requests
 }