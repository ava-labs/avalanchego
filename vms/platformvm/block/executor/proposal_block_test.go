--- conflicted
+++ resolved
@@ -153,14 +153,9 @@
 	defer func() {
 		require.NoError(shutdownEnvironment(env))
 	}()
-<<<<<<< HEAD
 	env.clk.Set(ts.GenesisTime)
-	env.config.BanffTime = time.Time{} // activate Banff
-=======
-	env.clk.Set(defaultGenesisTime)
 	env.config.BanffTime = time.Time{}        // activate Banff
 	env.config.DurangoTime = mockable.MaxTime // deactivate Durango
->>>>>>> 5db63ac2
 
 	// create parentBlock. It's a standard one for simplicity
 	parentTime := ts.GenesisTime
@@ -1368,12 +1363,12 @@
 		uint64(validatorStartTime.Unix()),
 		uint64(validatorEndTime.Unix()),
 		nodeID,
-		preFundedKeys[0].PublicKey().Address(),
+		ts.Keys[0].PublicKey().Address(),
 		10000,
 		[]*secp256k1.PrivateKey{
-			preFundedKeys[0],
-			preFundedKeys[1],
-			preFundedKeys[4],
+			ts.Keys[0],
+			ts.Keys[1],
+			ts.Keys[4],
 		},
 		ids.ShortEmpty,
 	)
@@ -1464,12 +1459,12 @@
 		uint64(validatorStartTime.Unix()),
 		uint64(validatorEndTime.Unix()),
 		nodeID,
-		preFundedKeys[0].PublicKey().Address(),
+		ts.Keys[0].PublicKey().Address(),
 		10000,
 		[]*secp256k1.PrivateKey{
-			preFundedKeys[0],
-			preFundedKeys[1],
-			preFundedKeys[4],
+			ts.Keys[0],
+			ts.Keys[1],
+			ts.Keys[4],
 		},
 		ids.ShortEmpty,
 	)
