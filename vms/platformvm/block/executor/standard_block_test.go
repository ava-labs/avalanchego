--- conflicted
+++ resolved
@@ -33,14 +33,7 @@
 	require := require.New(t)
 	ctrl := gomock.NewController(t)
 
-<<<<<<< HEAD
 	env := newEnvironment(t, configtest.ApricotPhase5Fork, ctrl)
-	defer func() {
-		require.NoError(shutdownEnvironment(env))
-	}()
-=======
-	env := newEnvironment(t, ctrl)
->>>>>>> 824cecba
 
 	// setup and store parent block
 	// it's a standard block for simplicity
@@ -93,17 +86,9 @@
 	require := require.New(t)
 	ctrl := gomock.NewController(t)
 
-<<<<<<< HEAD
 	env := newEnvironment(t, configtest.BanffFork, ctrl)
-	defer func() {
-		require.NoError(shutdownEnvironment(env))
-	}()
-=======
-	env := newEnvironment(t, ctrl)
->>>>>>> 824cecba
 	now := env.clk.Time()
 	env.clk.Set(now)
-	env.config.BanffTime = time.Time{} // activate Banff
 
 	// setup and store parent block
 	// it's a standard block for simplicity
@@ -307,16 +292,7 @@
 
 func TestBanffStandardBlockUpdatePrimaryNetworkStakers(t *testing.T) {
 	require := require.New(t)
-
-<<<<<<< HEAD
 	env := newEnvironment(t, configtest.BanffFork, nil)
-	defer func() {
-		require.NoError(shutdownEnvironment(env))
-	}()
-=======
-	env := newEnvironment(t, nil)
->>>>>>> 824cecba
-	env.config.BanffTime = time.Time{} // activate Banff
 
 	// Case: Timestamp is after next validator start time
 	// Add a pending validator
@@ -517,15 +493,7 @@
 	for _, test := range tests {
 		t.Run(test.description, func(t *testing.T) {
 			require := require.New(t)
-<<<<<<< HEAD
 			env := newEnvironment(t, configtest.BanffFork, nil)
-			defer func() {
-				require.NoError(shutdownEnvironment(env))
-			}()
-=======
-			env := newEnvironment(t, nil)
->>>>>>> 824cecba
-			env.config.BanffTime = time.Time{} // activate Banff
 
 			subnetID := testSubnet1.ID()
 			env.config.TrackedSubnets.Add(subnetID)
@@ -623,15 +591,7 @@
 // is after the new timestamp
 func TestBanffStandardBlockRemoveSubnetValidator(t *testing.T) {
 	require := require.New(t)
-<<<<<<< HEAD
 	env := newEnvironment(t, configtest.BanffFork, nil)
-	defer func() {
-		require.NoError(shutdownEnvironment(env))
-	}()
-=======
-	env := newEnvironment(t, nil)
->>>>>>> 824cecba
-	env.config.BanffTime = time.Time{} // activate Banff
 
 	subnetID := testSubnet1.ID()
 	env.config.TrackedSubnets.Add(subnetID)
@@ -726,15 +686,7 @@
 	for _, tracked := range []bool{true, false} {
 		t.Run(fmt.Sprintf("tracked %t", tracked), func(t *testing.T) {
 			require := require.New(t)
-<<<<<<< HEAD
 			env := newEnvironment(t, configtest.BanffFork, nil)
-			defer func() {
-				require.NoError(shutdownEnvironment(env))
-			}()
-=======
-			env := newEnvironment(t, nil)
->>>>>>> 824cecba
-			env.config.BanffTime = time.Time{} // activate Banff
 
 			subnetID := testSubnet1.ID()
 			if tracked {
@@ -793,15 +745,7 @@
 
 func TestBanffStandardBlockDelegatorStakerWeight(t *testing.T) {
 	require := require.New(t)
-<<<<<<< HEAD
 	env := newEnvironment(t, configtest.BanffFork, nil)
-	defer func() {
-		require.NoError(shutdownEnvironment(env))
-	}()
-=======
-	env := newEnvironment(t, nil)
->>>>>>> 824cecba
-	env.config.BanffTime = time.Time{} // activate Banff
 
 	// Case: Timestamp is after next validator start time
 	// Add a pending validator
