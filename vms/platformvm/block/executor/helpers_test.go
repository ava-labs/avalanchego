--- conflicted
+++ resolved
@@ -9,7 +9,6 @@
 	"time"
 
 	"github.com/prometheus/client_golang/prometheus"
-	"github.com/stretchr/testify/require"
 
 	"go.uber.org/mock/gomock"
 
@@ -21,7 +20,6 @@
 	"github.com/ava-labs/avalanchego/ids"
 	"github.com/ava-labs/avalanchego/snow"
 	"github.com/ava-labs/avalanchego/snow/engine/common"
-	"github.com/ava-labs/avalanchego/snow/snowtest"
 	"github.com/ava-labs/avalanchego/snow/uptime"
 	"github.com/ava-labs/avalanchego/utils"
 	"github.com/ava-labs/avalanchego/utils/constants"
@@ -96,8 +94,6 @@
 }
 
 func newEnvironment(t *testing.T, ctrl *gomock.Controller) *environment {
-	r := require.New(t)
-
 	var (
 		fork     = ts.ApricotPhase5Fork
 		forkTime = ts.ValidateEndTime
@@ -105,25 +101,13 @@
 
 	res := &environment{
 		isBootstrapped: &utils.Atomic[bool]{},
-<<<<<<< HEAD
 		config:         ts.Config(fork, forkTime),
-=======
-		ctx:            snowtest.Context(t, snowtest.PChainID),
-		config:         defaultConfig(),
->>>>>>> ccf6ada0
 		clk:            defaultClock(),
 	}
 	res.isBootstrapped.Set(true)
 
 	res.baseDB = versiondb.New(memdb.New())
-<<<<<<< HEAD
-	res.ctx, _ = ts.Context(r, res.baseDB)
-=======
-	atomicDB := prefixdb.New([]byte{1}, res.baseDB)
-	m := atomic.NewMemory(atomicDB)
-	res.ctx.SharedMemory = m.NewSharedMemory(res.ctx.ChainID)
-
->>>>>>> ccf6ada0
+	res.ctx, _ = ts.Context(t, res.baseDB)
 	res.fx = defaultFx(res.clk, res.ctx.Log, res.isBootstrapped.Get())
 
 	rewardsCalc := reward.NewCalculator(res.config.RewardConfig)
@@ -282,34 +266,6 @@
 	return state
 }
 
-<<<<<<< HEAD
-=======
-func defaultConfig() *config.Config {
-	return &config.Config{
-		Chains:                 chains.TestManager,
-		UptimeLockedCalculator: uptime.NewLockedCalculator(),
-		Validators:             validators.NewManager(),
-		TxFee:                  defaultTxFee,
-		CreateSubnetTxFee:      100 * defaultTxFee,
-		CreateBlockchainTxFee:  100 * defaultTxFee,
-		MinValidatorStake:      5 * units.MilliAvax,
-		MaxValidatorStake:      500 * units.MilliAvax,
-		MinDelegatorStake:      1 * units.MilliAvax,
-		MinStakeDuration:       ts.MinStakingDuration,
-		MaxStakeDuration:       ts.MaxStakingDuration,
-		RewardConfig: reward.Config{
-			MaxConsumptionRate: .12 * reward.PercentDenominator,
-			MinConsumptionRate: .10 * reward.PercentDenominator,
-			MintingPeriod:      365 * 24 * time.Hour,
-			SupplyCap:          720 * units.MegaAvax,
-		},
-		ApricotPhase3Time: ts.ValidateEndTime,
-		ApricotPhase5Time: ts.ValidateEndTime,
-		BanffTime:         mockable.MaxTime,
-	}
-}
-
->>>>>>> ccf6ada0
 func defaultClock() *mockable.Clock {
 	clk := &mockable.Clock{}
 	clk.Set(ts.GenesisTime)
