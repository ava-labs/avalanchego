// Copyright (C) 2019-2023, Ava Labs, Inc. All rights reserved.
// See the file LICENSE for licensing terms.

package executor

import (
	"fmt"
	"testing"
	"time"

	"github.com/prometheus/client_golang/prometheus"
	"github.com/stretchr/testify/require"

	"go.uber.org/mock/gomock"

	"github.com/ava-labs/avalanchego/codec"
	"github.com/ava-labs/avalanchego/codec/linearcodec"
	"github.com/ava-labs/avalanchego/database"
	"github.com/ava-labs/avalanchego/database/memdb"
	"github.com/ava-labs/avalanchego/database/versiondb"
	"github.com/ava-labs/avalanchego/ids"
	"github.com/ava-labs/avalanchego/snow"
	"github.com/ava-labs/avalanchego/snow/engine/common"
	"github.com/ava-labs/avalanchego/snow/uptime"
	"github.com/ava-labs/avalanchego/utils"
	"github.com/ava-labs/avalanchego/utils/constants"
	"github.com/ava-labs/avalanchego/utils/crypto/secp256k1"
	"github.com/ava-labs/avalanchego/utils/logging"
	"github.com/ava-labs/avalanchego/utils/timer/mockable"
	"github.com/ava-labs/avalanchego/vms/components/avax"
	"github.com/ava-labs/avalanchego/vms/platformvm/config"
	"github.com/ava-labs/avalanchego/vms/platformvm/config/configtest"
	"github.com/ava-labs/avalanchego/vms/platformvm/fx"
	"github.com/ava-labs/avalanchego/vms/platformvm/genesis/genesistest"
	"github.com/ava-labs/avalanchego/vms/platformvm/metrics"
	"github.com/ava-labs/avalanchego/vms/platformvm/reward"
	"github.com/ava-labs/avalanchego/vms/platformvm/state"
	"github.com/ava-labs/avalanchego/vms/platformvm/status"
	"github.com/ava-labs/avalanchego/vms/platformvm/txs"
	"github.com/ava-labs/avalanchego/vms/platformvm/txs/executor"
	"github.com/ava-labs/avalanchego/vms/platformvm/txs/mempool"
	"github.com/ava-labs/avalanchego/vms/platformvm/utxo"
	"github.com/ava-labs/avalanchego/vms/secp256k1fx"

	p_tx_builder "github.com/ava-labs/avalanchego/vms/platformvm/txs/builder"
	pvalidators "github.com/ava-labs/avalanchego/vms/platformvm/validators"
)

const (
	pending stakerStatus = iota
	current
)

var (
	genesisBlkID ids.ID
	testSubnet1  *txs.Tx

	defaultTxFee = uint64(100)
)

type stakerStatus uint

type staker struct {
	nodeID             ids.NodeID
	rewardAddress      ids.ShortID
	startTime, endTime time.Time
}

type test struct {
	description           string
	stakers               []staker
	subnetStakers         []staker
	advanceTimeTo         []time.Time
	expectedStakers       map[ids.NodeID]stakerStatus
	expectedSubnetStakers map[ids.NodeID]stakerStatus
}

type environment struct {
	blkManager Manager
	mempool    mempool.Mempool
	sender     *common.SenderTest

	isBootstrapped *utils.Atomic[bool]
	config         *config.Config
	clk            *mockable.Clock
	baseDB         *versiondb.Database
	ctx            *snow.Context
	fx             fx.Fx
	state          state.State
	mockedState    *state.MockState
	atomicUTXOs    avax.AtomicUTXOManager
	uptimes        uptime.Manager
	utxosHandler   utxo.Handler
	txBuilder      p_tx_builder.Builder
	backend        *executor.Backend
}

<<<<<<< HEAD
func newEnvironment(t *testing.T, fork ts.ActiveFork, ctrl *gomock.Controller) *environment {
	forkTime := ts.ValidateStartTime
	res := &environment{
		isBootstrapped: &utils.Atomic[bool]{},
		config:         ts.Config(fork, forkTime),
		clk:            ts.Clock(forkTime),
=======
func newEnvironment(t *testing.T, ctrl *gomock.Controller) *environment {
	var (
		fork     = configtest.ApricotPhase5Fork
		forkTime = genesistest.ValidateEndTime
	)

	res := &environment{
		isBootstrapped: &utils.Atomic[bool]{},
		config:         configtest.Config(fork, forkTime),
		clk:            defaultClock(),
>>>>>>> 3bf94245
	}
	res.isBootstrapped.Set(true)

	res.baseDB = versiondb.New(memdb.New())
	res.ctx, _ = configtest.Context(t, res.baseDB)
	res.fx = defaultFx(res.clk, res.ctx.Log, res.isBootstrapped.Get())

	rewardsCalc := reward.NewCalculator(res.config.RewardConfig)
	res.atomicUTXOs = avax.NewAtomicUTXOManager(res.ctx.SharedMemory, txs.Codec)

	if ctrl == nil {
		res.state = defaultState(t, res.config, res.ctx, res.baseDB, rewardsCalc)
		res.uptimes = uptime.NewManager(res.state, res.clk)
		res.utxosHandler = utxo.NewHandler(res.ctx, res.clk, res.fx)
		res.txBuilder = p_tx_builder.New(
			res.ctx,
			res.config,
			res.clk,
			res.fx,
			res.state,
			res.atomicUTXOs,
			res.utxosHandler,
		)
	} else {
		genesisBlkID = ids.GenerateTestID()
		res.mockedState = state.NewMockState(ctrl)
		res.uptimes = uptime.NewManager(res.mockedState, res.clk)
		res.utxosHandler = utxo.NewHandler(res.ctx, res.clk, res.fx)
		res.txBuilder = p_tx_builder.New(
			res.ctx,
			res.config,
			res.clk,
			res.fx,
			res.mockedState,
			res.atomicUTXOs,
			res.utxosHandler,
		)

		// setup expectations strictly needed for environment creation
		res.mockedState.EXPECT().GetLastAccepted().Return(genesisBlkID).Times(1)
	}

	res.backend = &executor.Backend{
		Config:       res.config,
		Ctx:          res.ctx,
		Clk:          res.clk,
		Bootstrapped: res.isBootstrapped,
		Fx:           res.fx,
		FlowChecker:  res.utxosHandler,
		Uptimes:      res.uptimes,
		Rewards:      rewardsCalc,
	}

	registerer := prometheus.NewRegistry()
	res.sender = &common.SenderTest{T: t}

	metrics := metrics.Noop

	var err error
	res.mempool, err = mempool.New("mempool", registerer, nil)
	if err != nil {
		panic(fmt.Errorf("failed to create mempool: %w", err))
	}

	if ctrl == nil {
		res.blkManager = NewManager(
			res.mempool,
			metrics,
			res.state,
			res.backend,
			pvalidators.TestManager,
		)
		addSubnet(t, res)
	} else {
		res.blkManager = NewManager(
			res.mempool,
			metrics,
			res.mockedState,
			res.backend,
			pvalidators.TestManager,
		)
		// we do not add any subnet to state, since we can mock
		// whatever we need
	}

	return res
}

func addSubnet(t *testing.T, env *environment) {
	require := require.New(t)

	// Create a subnet
	var err error
	testSubnet1, err = env.txBuilder.NewCreateSubnetTx(
		2, // threshold; 2 sigs from keys[0], keys[1], keys[2] needed to add validator to this subnet
		[]ids.ShortID{ // control keys
			genesistest.SubnetControlKeys[0].PublicKey().Address(),
			genesistest.SubnetControlKeys[1].PublicKey().Address(),
			genesistest.SubnetControlKeys[2].PublicKey().Address(),
		},
		[]*secp256k1.PrivateKey{genesistest.Keys[4]},
		genesistest.Keys[0].PublicKey().Address(),
	)
	require.NoError(err)

	// store it
	genesisID := env.state.GetLastAccepted()
	stateDiff, err := state.NewDiff(genesisID, env.blkManager)
	require.NoError(err)

	executor := executor.StandardTxExecutor{
		Backend: env.backend,
		State:   stateDiff,
		Tx:      testSubnet1,
	}
	err = testSubnet1.Unsigned.Visit(&executor)
	if err != nil {
		panic(err)
	}

	stateDiff.AddTx(testSubnet1, status.Committed)
	require.NoError(stateDiff.Apply(env.state))
	require.NoError(env.state.Commit())
}

func defaultState(
	t *testing.T,
	cfg *config.Config,
	ctx *snow.Context,
	db database.Database,
	rewards reward.Calculator,
) state.State {
	_, genesisBytes := genesistest.Genesis(t, ctx)

	execCfg, _ := config.GetExecutionConfig([]byte(`{}`))
	state, err := state.New(
		db,
		genesisBytes,
		prometheus.NewRegistry(),
		cfg,
		execCfg,
		ctx,
		metrics.Noop,
		rewards,
	)
	if err != nil {
		panic(err)
	}

	// persist and reload to init a bunch of in-memory stuff
	state.SetHeight(0)
	if err := state.Commit(); err != nil {
		panic(err)
	}
	genesisBlkID = state.GetLastAccepted()
	return state
}

<<<<<<< HEAD
=======
func defaultClock() *mockable.Clock {
	clk := &mockable.Clock{}
	clk.Set(genesistest.GenesisTime)
	return clk
}

>>>>>>> 3bf94245
type fxVMInt struct {
	registry codec.Registry
	clk      *mockable.Clock
	log      logging.Logger
}

func (fvi *fxVMInt) CodecRegistry() codec.Registry {
	return fvi.registry
}

func (fvi *fxVMInt) Clock() *mockable.Clock {
	return fvi.clk
}

func (fvi *fxVMInt) Logger() logging.Logger {
	return fvi.log
}

func defaultFx(clk *mockable.Clock, log logging.Logger, isBootstrapped bool) fx.Fx {
	fxVMInt := &fxVMInt{
		registry: linearcodec.NewDefault(),
		clk:      clk,
		log:      log,
	}
	res := &secp256k1fx.Fx{}
	if err := res.Initialize(fxVMInt); err != nil {
		panic(err)
	}
	if isBootstrapped {
		if err := res.Bootstrapped(); err != nil {
			panic(err)
		}
	}
	return res
}

func shutdownEnvironment(t *environment) error {
	if t.mockedState != nil {
		// state is mocked, nothing to do here
		return nil
	}

	if t.isBootstrapped.Get() {
		validatorIDs := t.config.Validators.GetValidatorIDs(constants.PrimaryNetworkID)

		if err := t.uptimes.StopTracking(validatorIDs, constants.PrimaryNetworkID); err != nil {
			return err
		}
		if err := t.state.Commit(); err != nil {
			return err
		}
	}

	var err error
	if t.state != nil {
		err = t.state.Close()
	}
	return utils.Err(
		err,
		t.baseDB.Close(),
	)
}

func addPendingValidator(
	env *environment,
	startTime time.Time,
	endTime time.Time,
	nodeID ids.NodeID,
	rewardAddress ids.ShortID,
	keys []*secp256k1.PrivateKey,
) (*txs.Tx, error) {
	addPendingValidatorTx, err := env.txBuilder.NewAddValidatorTx(
		env.config.MinValidatorStake,
		uint64(startTime.Unix()),
		uint64(endTime.Unix()),
		nodeID,
		rewardAddress,
		reward.PercentDenominator,
		keys,
		ids.ShortEmpty,
	)
	if err != nil {
		return nil, err
	}

	staker, err := state.NewPendingStaker(
		addPendingValidatorTx.ID(),
		addPendingValidatorTx.Unsigned.(*txs.AddValidatorTx),
	)
	if err != nil {
		return nil, err
	}

	env.state.PutPendingValidator(staker)
	env.state.AddTx(addPendingValidatorTx, status.Committed)
	dummyHeight := uint64(1)
	env.state.SetHeight(dummyHeight)
	if err := env.state.Commit(); err != nil {
		return nil, err
	}
	return addPendingValidatorTx, nil
}<|MERGE_RESOLUTION|>--- conflicted
+++ resolved
@@ -95,25 +95,12 @@
 	backend        *executor.Backend
 }
 
-<<<<<<< HEAD
-func newEnvironment(t *testing.T, fork ts.ActiveFork, ctrl *gomock.Controller) *environment {
-	forkTime := ts.ValidateStartTime
-	res := &environment{
-		isBootstrapped: &utils.Atomic[bool]{},
-		config:         ts.Config(fork, forkTime),
-		clk:            ts.Clock(forkTime),
-=======
-func newEnvironment(t *testing.T, ctrl *gomock.Controller) *environment {
-	var (
-		fork     = configtest.ApricotPhase5Fork
-		forkTime = genesistest.ValidateEndTime
-	)
-
+func newEnvironment(t *testing.T, fork configtest.ActiveFork, ctrl *gomock.Controller) *environment {
+	forkTime := genesistest.ValidateStartTime
 	res := &environment{
 		isBootstrapped: &utils.Atomic[bool]{},
 		config:         configtest.Config(fork, forkTime),
-		clk:            defaultClock(),
->>>>>>> 3bf94245
+		clk:            configtest.Clock(forkTime),
 	}
 	res.isBootstrapped.Set(true)
 
@@ -272,15 +259,6 @@
 	return state
 }
 
-<<<<<<< HEAD
-=======
-func defaultClock() *mockable.Clock {
-	clk := &mockable.Clock{}
-	clk.Set(genesistest.GenesisTime)
-	return clk
-}
-
->>>>>>> 3bf94245
 type fxVMInt struct {
 	registry codec.Registry
 	clk      *mockable.Clock
