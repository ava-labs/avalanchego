--- conflicted
+++ resolved
@@ -294,38 +294,6 @@
 	return state
 }
 
-<<<<<<< HEAD
-func defaultCtx(db database.Database) *snow.Context {
-	ctx := snowtest.EmptyContext()
-	ctx.NetworkID = 10
-	ctx.XChainID = xChainID
-	ctx.CChainID = cChainID
-	ctx.AVAXAssetID = avaxAssetID
-
-	atomicDB := prefixdb.New([]byte{1}, db)
-	m := atomic.NewMemory(atomicDB)
-
-	ctx.SharedMemory = m.NewSharedMemory(ctx.ChainID)
-
-	ctx.ValidatorState = &validators.TestState{
-		GetSubnetIDF: func(_ context.Context, chainID ids.ID) (ids.ID, error) {
-			subnetID, ok := map[ids.ID]ids.ID{
-				constants.PlatformChainID: constants.PrimaryNetworkID,
-				xChainID:                  constants.PrimaryNetworkID,
-				cChainID:                  constants.PrimaryNetworkID,
-			}[chainID]
-			if !ok {
-				return ids.Empty, errMissing
-			}
-			return subnetID, nil
-		},
-	}
-
-	return ctx
-}
-
-=======
->>>>>>> 3e45123f
 func defaultConfig() *config.Config {
 	return &config.Config{
 		Chains:                 chains.TestManager,
