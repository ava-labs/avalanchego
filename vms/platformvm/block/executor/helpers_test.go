--- conflicted
+++ resolved
@@ -82,14 +82,14 @@
 	testSubnet1  *txs.Tx
 
 	// Node IDs of genesis validators. Initialized in init function
-	genesisNodeIDs []ids.NodeID
+	genesisNodeIDs []ids.ShortNodeID
 
 	errMissing = errors.New("missing")
 )
 
 func init() {
 	for range preFundedKeys {
-		nodeID := ids.GenerateTestNodeID()
+		nodeID := ids.GenerateTestShortNodeID()
 		genesisNodeIDs = append(genesisNodeIDs, nodeID)
 	}
 }
@@ -97,7 +97,7 @@
 type stakerStatus uint
 
 type staker struct {
-	nodeID             ids.NodeID
+	nodeID             ids.ShortNodeID
 	rewardAddress      ids.ShortID
 	startTime, endTime time.Time
 }
@@ -107,8 +107,8 @@
 	stakers               []staker
 	subnetStakers         []staker
 	advanceTimeTo         []time.Time
-	expectedStakers       map[ids.NodeID]stakerStatus
-	expectedSubnetStakers map[ids.NodeID]stakerStatus
+	expectedStakers       map[ids.ShortNodeID]stakerStatus
+	expectedSubnetStakers map[ids.ShortNodeID]stakerStatus
 }
 
 type environment struct {
@@ -409,14 +409,8 @@
 		}
 	}
 
-<<<<<<< HEAD
-	genesisValidators := make([]api.GenesisPermissionlessValidator, len(preFundedKeys))
-	for i, key := range preFundedKeys {
-		nodeID := ids.ShortNodeID(key.PublicKey().Address())
-=======
 	genesisValidators := make([]api.GenesisPermissionlessValidator, len(genesisNodeIDs))
 	for i, nodeID := range genesisNodeIDs {
->>>>>>> ab7db24e
 		addr, err := address.FormatBech32(constants.UnitTestHRP, nodeID.Bytes())
 		if err != nil {
 			panic(err)
