--- conflicted
+++ resolved
@@ -300,23 +300,26 @@
 		panic(err)
 	}
 
-<<<<<<< HEAD
-	chainTime := env.state.GetTimestamp()
-	feeCfg := config.GetDynamicFeesConfig(env.config.UpgradeConfig.IsEActivated(chainTime))
-	executor := executor.StandardTxExecutor{
-		Backend:            env.backend,
-		BlkFeeManager:      fees.NewManager(feeCfg.FeeRate),
-		BlockMaxComplexity: feeCfg.BlockMaxComplexity,
-		State:              stateDiff,
-		Tx:                 testSubnet1,
-=======
-	feeCalculator := fee.NewStaticCalculator(env.backend.Config.StaticFeeConfig, env.backend.Config.UpgradeConfig, stateDiff.GetTimestamp())
+	var (
+		chainTime     = stateDiff.GetTimestamp()
+		isEActive     = env.backend.Config.UpgradeConfig.IsEActivated(chainTime)
+		staticFeeCfg  = env.backend.Config.StaticFeeConfig
+		feeCalculator *fee.Calculator
+	)
+
+	if !isEActive {
+		feeCalculator = fee.NewStaticCalculator(staticFeeCfg, env.backend.Config.UpgradeConfig, chainTime)
+	} else {
+		feesCfg := config.GetDynamicFeesConfig(isEActive)
+		feesMan := fees.NewManager(feesCfg.FeeRate)
+		feeCalculator = fee.NewDynamicCalculator(staticFeeCfg, feesMan, feesCfg.BlockMaxComplexity)
+	}
+
 	executor := executor.StandardTxExecutor{
 		Backend:       env.backend,
 		State:         stateDiff,
 		FeeCalculator: feeCalculator,
 		Tx:            testSubnet1,
->>>>>>> 32e26d52
 	}
 	err = testSubnet1.Unsigned.Visit(&executor)
 	if err != nil {
@@ -584,11 +587,10 @@
 	peerSharedMemory := m.NewSharedMemory(peerChain)
 
 	for assetID, amt := range assets {
-		// #nosec G404
 		utxo := &avax.UTXO{
 			UTXOID: avax.UTXOID{
 				TxID:        ids.GenerateTestID(),
-				OutputIndex: rand.Uint32(),
+				OutputIndex: rand.Uint32(), // #nosec G404
 			},
 			Asset: avax.Asset{ID: assetID},
 			Out: &secp256k1fx.TransferOutput{
