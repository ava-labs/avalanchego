--- conflicted
+++ resolved
@@ -81,10 +81,6 @@
 
 type manager struct {
 	*backend
-<<<<<<< HEAD
-	verifier blockVisitorWithProposerVMCtx
-=======
->>>>>>> 6d54f375
 	acceptor block.Visitor
 	rejector block.Visitor
 
