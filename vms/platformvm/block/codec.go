// Copyright (C) 2019-2024, Ava Labs, Inc. All rights reserved.
// See the file LICENSE for licensing terms.

package block

import (
	"errors"
	"math"

	"github.com/ava-labs/avalanchego/codec"
	"github.com/ava-labs/avalanchego/codec/linearcodec"
	"github.com/ava-labs/avalanchego/utils/wrappers"
	"github.com/ava-labs/avalanchego/vms/platformvm/txs"
)

const CodecVersion = txs.CodecVersion

var (
	// GenesisCodec allows blocks of larger than usual size to be parsed.
	// While this gives flexibility in accommodating large genesis blocks
	// it must not be used to parse new, unverified blocks which instead
	// must be processed by Codec
	GenesisCodec codec.Manager

	Codec codec.Manager
)

func init() {
	c := linearcodec.NewDefault()
	gc := linearcodec.NewDefault()

	errs := wrappers.Errs{}
	for _, c := range []linearcodec.Codec{c, gc} {
		errs.Add(
<<<<<<< HEAD
			RegisterApricotBlockTypes(c),
			txs.RegisterUnsignedTxsTypes(c),
			RegisterBanffBlockTypes(c),
			txs.RegisterDurangoUnsignedTxsTypes(c),
			txs.RegisterEtnaUnsignedTxsTypes(c),
=======
			RegisterApricotTypes(c),
			txs.RegisterApricotTypes(c),
			txs.RegisterBanffTypes(c),
			RegisterBanffTypes(c),
			txs.RegisterDurangoTypes(c),
>>>>>>> 499f19ca
		)
	}

	Codec = codec.NewDefaultManager()
	GenesisCodec = codec.NewManager(math.MaxInt32)
	errs.Add(
		Codec.RegisterCodec(CodecVersion, c),
		GenesisCodec.RegisterCodec(CodecVersion, gc),
	)
	if errs.Errored() {
		panic(errs.Err)
	}
}

// RegisterApricotTypes registers the type information for blocks that were
// valid during the Apricot series of upgrades.
func RegisterApricotTypes(targetCodec codec.Registry) error {
	return errors.Join(
		targetCodec.RegisterType(&ApricotProposalBlock{}),
		targetCodec.RegisterType(&ApricotAbortBlock{}),
		targetCodec.RegisterType(&ApricotCommitBlock{}),
		targetCodec.RegisterType(&ApricotStandardBlock{}),
		targetCodec.RegisterType(&ApricotAtomicBlock{}),
	)
}

// RegisterBanffTypes registers the type information for blocks that were valid
// during the Banff series of upgrades.
func RegisterBanffTypes(targetCodec codec.Registry) error {
	return errors.Join(
		targetCodec.RegisterType(&BanffProposalBlock{}),
		targetCodec.RegisterType(&BanffAbortBlock{}),
		targetCodec.RegisterType(&BanffCommitBlock{}),
		targetCodec.RegisterType(&BanffStandardBlock{}),
	)
}<|MERGE_RESOLUTION|>--- conflicted
+++ resolved
@@ -32,19 +32,12 @@
 	errs := wrappers.Errs{}
 	for _, c := range []linearcodec.Codec{c, gc} {
 		errs.Add(
-<<<<<<< HEAD
-			RegisterApricotBlockTypes(c),
-			txs.RegisterUnsignedTxsTypes(c),
-			RegisterBanffBlockTypes(c),
-			txs.RegisterDurangoUnsignedTxsTypes(c),
-			txs.RegisterEtnaUnsignedTxsTypes(c),
-=======
 			RegisterApricotTypes(c),
 			txs.RegisterApricotTypes(c),
 			txs.RegisterBanffTypes(c),
 			RegisterBanffTypes(c),
 			txs.RegisterDurangoTypes(c),
->>>>>>> 499f19ca
+			txs.RegisterEtnaUnsignedTxsTypes(c),
 		)
 	}
 
