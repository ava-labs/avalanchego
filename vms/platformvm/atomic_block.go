--- conflicted
+++ resolved
@@ -101,17 +101,10 @@
 		)
 	}
 
-<<<<<<< HEAD
 	atomicExecutor := executor.AtomicTxExecutor{
 		Backend:     &ab.vm.txExecutorBackend,
 		ParentState: parentState,
-		Tx:          &ab.Tx,
-=======
-	executor := atomicTxExecutor{
-		vm:          ab.vm,
-		parentState: parentState,
-		tx:          ab.Tx,
->>>>>>> 38520d61
+		Tx:          ab.Tx,
 	}
 	err = ab.Tx.Unsigned.Visit(&atomicExecutor)
 	if err != nil {
@@ -120,11 +113,7 @@
 		return fmt.Errorf("tx %s failed semantic verification: %w", txID, err)
 	}
 
-<<<<<<< HEAD
-	atomicExecutor.OnAccept.AddTx(&ab.Tx, status.Committed)
-=======
-	executor.onAccept.AddTx(ab.Tx, status.Committed)
->>>>>>> 38520d61
+	atomicExecutor.OnAccept.AddTx(ab.Tx, status.Committed)
 
 	ab.onAcceptState = atomicExecutor.OnAccept
 	ab.inputs = atomicExecutor.Inputs
