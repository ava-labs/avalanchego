// Copyright (C) 2019-2024, Ava Labs, Inc. All rights reserved.
// See the file LICENSE for licensing terms.

package network

import (
	"context"
	"errors"
	"testing"
	"time"

	"github.com/prometheus/client_golang/prometheus"
	"github.com/stretchr/testify/require"
	"go.uber.org/mock/gomock"

	"github.com/ava-labs/avalanchego/ids"
	"github.com/ava-labs/avalanchego/snow/engine/common"
	"github.com/ava-labs/avalanchego/snow/engine/common/commonmock"
	"github.com/ava-labs/avalanchego/snow/snowtest"
	"github.com/ava-labs/avalanchego/vms/platformvm/config"
	"github.com/ava-labs/avalanchego/vms/platformvm/txs"
	"github.com/ava-labs/avalanchego/vms/platformvm/txs/mempool/mempoolmock"
	"github.com/ava-labs/avalanchego/vms/txs/mempool"

	pmempool "github.com/ava-labs/avalanchego/vms/platformvm/txs/mempool"
)

var (
	errTest = errors.New("test error")

<<<<<<< HEAD
	testConfig = config.NetworkConfig{
=======
	testConfig = config.Network{
>>>>>>> 6756ea09
		MaxValidatorSetStaleness:                    time.Second,
		TargetGossipSize:                            1,
		PushGossipNumValidators:                     1,
		PushGossipNumPeers:                          0,
		PushRegossipNumValidators:                   1,
		PushRegossipNumPeers:                        0,
		PushGossipDiscardedCacheSize:                1,
		PushGossipMaxRegossipFrequency:              time.Second,
		PushGossipFrequency:                         time.Second,
		PullGossipPollSize:                          1,
		PullGossipFrequency:                         time.Second,
		PullGossipThrottlingPeriod:                  time.Second,
		PullGossipThrottlingLimit:                   1,
		ExpectedBloomFilterElements:                 10,
		ExpectedBloomFilterFalsePositiveProbability: .1,
		MaxBloomFilterFalsePositiveProbability:      .5,
	}
)

var _ TxVerifier = (*testTxVerifier)(nil)

type testTxVerifier struct {
	err error
}

func (t testTxVerifier) VerifyTx(*txs.Tx) error {
	return t.err
}

func TestNetworkIssueTxFromRPC(t *testing.T) {
	tx := &txs.Tx{}

	type test struct {
		name                      string
		mempoolFunc               func(*gomock.Controller) pmempool.Mempool
		txVerifier                testTxVerifier
		partialSyncPrimaryNetwork bool
		appSenderFunc             func(*gomock.Controller) common.AppSender
		expectedErr               error
	}

	tests := []test{
		{
			name: "mempool has transaction",
			mempoolFunc: func(ctrl *gomock.Controller) pmempool.Mempool {
				mempool := mempoolmock.NewMempool(ctrl)
				mempool.EXPECT().Get(gomock.Any()).Return(tx, true)
				return mempool
			},
			appSenderFunc: func(ctrl *gomock.Controller) common.AppSender {
				return commonmock.NewSender(ctrl)
			},
			expectedErr: mempool.ErrDuplicateTx,
		},
		{
			name: "transaction marked as dropped in mempool",
			mempoolFunc: func(ctrl *gomock.Controller) pmempool.Mempool {
				mempool := mempoolmock.NewMempool(ctrl)
				mempool.EXPECT().Get(gomock.Any()).Return(nil, false)
				mempool.EXPECT().GetDropReason(gomock.Any()).Return(errTest)
				return mempool
			},
			appSenderFunc: func(ctrl *gomock.Controller) common.AppSender {
				// Shouldn't gossip the tx
				return commonmock.NewSender(ctrl)
			},
			expectedErr: errTest,
		},
		{
			name: "transaction invalid",
			mempoolFunc: func(ctrl *gomock.Controller) pmempool.Mempool {
				mempool := mempoolmock.NewMempool(ctrl)
				mempool.EXPECT().Get(gomock.Any()).Return(nil, false)
				mempool.EXPECT().GetDropReason(gomock.Any()).Return(nil)
				mempool.EXPECT().MarkDropped(gomock.Any(), gomock.Any())
				return mempool
			},
			txVerifier: testTxVerifier{err: errTest},
			appSenderFunc: func(ctrl *gomock.Controller) common.AppSender {
				// Shouldn't gossip the tx
				return commonmock.NewSender(ctrl)
			},
			expectedErr: errTest,
		},
		{
			name: "can't add transaction to mempool",
			mempoolFunc: func(ctrl *gomock.Controller) pmempool.Mempool {
				mempool := mempoolmock.NewMempool(ctrl)
				mempool.EXPECT().Get(gomock.Any()).Return(nil, false)
				mempool.EXPECT().GetDropReason(gomock.Any()).Return(nil)
				mempool.EXPECT().Add(gomock.Any()).Return(errTest)
				mempool.EXPECT().MarkDropped(gomock.Any(), gomock.Any())
				return mempool
			},
			appSenderFunc: func(ctrl *gomock.Controller) common.AppSender {
				// Shouldn't gossip the tx
				return commonmock.NewSender(ctrl)
			},
			expectedErr: errTest,
		},
		{
			name: "mempool is disabled if primary network is not being fully synced",
			mempoolFunc: func(ctrl *gomock.Controller) pmempool.Mempool {
				return mempoolmock.NewMempool(ctrl)
			},
			partialSyncPrimaryNetwork: true,
			appSenderFunc: func(ctrl *gomock.Controller) common.AppSender {
				return commonmock.NewSender(ctrl)
			},
			expectedErr: errMempoolDisabledWithPartialSync,
		},
		{
			name: "happy path",
			mempoolFunc: func(ctrl *gomock.Controller) pmempool.Mempool {
				mempool := mempoolmock.NewMempool(ctrl)
				mempool.EXPECT().Get(gomock.Any()).Return(nil, false)
				mempool.EXPECT().GetDropReason(gomock.Any()).Return(nil)
				mempool.EXPECT().Add(gomock.Any()).Return(nil)
				mempool.EXPECT().Len().Return(0)
				mempool.EXPECT().RequestBuildBlock(false)
				mempool.EXPECT().Get(gomock.Any()).Return(nil, true).Times(2)
				return mempool
			},
			appSenderFunc: func(ctrl *gomock.Controller) common.AppSender {
				appSender := commonmock.NewSender(ctrl)
				appSender.EXPECT().SendAppGossip(gomock.Any(), gomock.Any(), gomock.Any()).Return(nil)
				return appSender
			},
			expectedErr: nil,
		},
	}

	for _, tt := range tests {
		t.Run(tt.name, func(t *testing.T) {
			require := require.New(t)
			ctrl := gomock.NewController(t)

			snowCtx := snowtest.Context(t, ids.Empty)
			n, err := New(
				snowCtx.Log,
				snowCtx.NodeID,
				snowCtx.SubnetID,
				snowCtx.ValidatorState,
				tt.txVerifier,
				tt.mempoolFunc(ctrl),
				tt.partialSyncPrimaryNetwork,
				tt.appSenderFunc(ctrl),
				nil,
				nil,
				nil,
				prometheus.NewRegistry(),
				testConfig,
			)
			require.NoError(err)

			err = n.IssueTxFromRPC(tx)
			require.ErrorIs(err, tt.expectedErr)

			require.NoError(n.txPushGossiper.Gossip(context.Background()))
		})
	}
}<|MERGE_RESOLUTION|>--- conflicted
+++ resolved
@@ -28,11 +28,7 @@
 var (
 	errTest = errors.New("test error")
 
-<<<<<<< HEAD
-	testConfig = config.NetworkConfig{
-=======
 	testConfig = config.Network{
->>>>>>> 6756ea09
 		MaxValidatorSetStaleness:                    time.Second,
 		TargetGossipSize:                            1,
 		PushGossipNumValidators:                     1,
