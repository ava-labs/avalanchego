--- conflicted
+++ resolved
@@ -4,205 +4,11 @@
 package platformvm
 
 import (
-<<<<<<< HEAD
-	"fmt"
-=======
 	"time"
->>>>>>> 149c5473
 
 	"github.com/ava-labs/avalanchego/vms/platformvm/txs"
 )
 
-<<<<<<< HEAD
-var _ StatefulProposalTx = &StatefulAdvanceTimeTx{}
-
-// StatefulAdvanceTimeTx is a transaction to increase the chain's timestamp.
-// When the chain's timestamp is updated (a AdvanceTimeTx is accepted and
-// followed by a commit block) the staker set is also updated accordingly.
-// It must be that:
-//   * proposed timestamp > [current chain time]
-//   * proposed timestamp <= [time for next staker set change]
-type StatefulAdvanceTimeTx struct {
-	*unsigned.AdvanceTimeTx `serialize:"true"`
-}
-
-// Attempts to verify this transaction with the provided state.
-func (tx *StatefulAdvanceTimeTx) SemanticVerify(vm *VM, parentState state.Mutable, stx *signed.Tx) error {
-	_, _, err := tx.Execute(vm, parentState, stx)
-	return err
-}
-
-// Execute this transaction.
-func (tx *StatefulAdvanceTimeTx) Execute(
-	vm *VM,
-	parentState state.Mutable,
-	stx *signed.Tx,
-) (
-	state.Versioned,
-	state.Versioned,
-	error,
-) {
-	switch {
-	case tx == nil:
-		return nil, nil, unsigned.ErrNilTx
-	case len(stx.Creds) != 0:
-		return nil, nil, unsigned.ErrWrongNumberOfCredentials
-	}
-
-	txTimestamp := tx.Timestamp()
-	localTimestamp := vm.clock.Time()
-	localTimestampPlusSync := localTimestamp.Add(syncBound)
-	if localTimestampPlusSync.Before(txTimestamp) {
-		return nil, nil, fmt.Errorf(
-			"proposed time (%s) is too far in the future relative to local time (%s)",
-			txTimestamp,
-			localTimestamp,
-		)
-	}
-
-	if chainTimestamp := parentState.GetTimestamp(); !txTimestamp.After(chainTimestamp) {
-		return nil, nil, fmt.Errorf(
-			"proposed timestamp (%s), not after current timestamp (%s)",
-			txTimestamp,
-			chainTimestamp,
-		)
-	}
-
-	// Only allow timestamp to move forward as far as the time of next staker
-	// set change time
-	nextStakerChangeTime, err := parentState.GetNextStakerChangeTime()
-	if err != nil {
-		return nil, nil, err
-	}
-
-	if txTimestamp.After(nextStakerChangeTime) {
-		return nil, nil, fmt.Errorf(
-			"proposed timestamp (%s) later than next staker change time (%s)",
-			txTimestamp,
-			nextStakerChangeTime,
-		)
-	}
-
-	currentSupply := parentState.GetCurrentSupply()
-
-	pendingStakers := parentState.PendingStakerChainState()
-	toAddValidatorsWithRewardToCurrent := []*txstate.ValidatorReward(nil)
-	toAddDelegatorsWithRewardToCurrent := []*txstate.ValidatorReward(nil)
-	toAddWithoutRewardToCurrent := []*signed.Tx(nil)
-	numToRemoveFromPending := 0
-
-	// Add to the staker set any pending stakers whose start time is at or
-	// before the new timestamp. [pendingStakers.Stakers()] is sorted in order
-	// of increasing startTime
-pendingStakerLoop:
-	for _, tx := range pendingStakers.Stakers() {
-		switch staker := tx.Unsigned.(type) {
-		case *unsigned.AddDelegatorTx:
-			if staker.StartTime().After(txTimestamp) {
-				break pendingStakerLoop
-			}
-
-			r := vm.rewards.Calculate(
-				staker.Validator.Duration(),
-				staker.Validator.Wght,
-				currentSupply,
-			)
-			currentSupply, err = safemath.Add64(currentSupply, r)
-			if err != nil {
-				return nil, nil, err
-			}
-
-			toAddDelegatorsWithRewardToCurrent = append(toAddDelegatorsWithRewardToCurrent, &txstate.ValidatorReward{
-				AddStakerTx:     tx,
-				PotentialReward: r,
-			})
-			numToRemoveFromPending++
-		case *unsigned.AddValidatorTx:
-			if staker.StartTime().After(txTimestamp) {
-				break pendingStakerLoop
-			}
-
-			r := vm.rewards.Calculate(
-				staker.Validator.Duration(),
-				staker.Validator.Wght,
-				currentSupply,
-			)
-			currentSupply, err = safemath.Add64(currentSupply, r)
-			if err != nil {
-				return nil, nil, err
-			}
-
-			toAddValidatorsWithRewardToCurrent = append(toAddValidatorsWithRewardToCurrent, &txstate.ValidatorReward{
-				AddStakerTx:     tx,
-				PotentialReward: r,
-			})
-			numToRemoveFromPending++
-		case *unsigned.AddSubnetValidatorTx:
-			if staker.StartTime().After(txTimestamp) {
-				break pendingStakerLoop
-			}
-
-			// If this staker should already be removed, then we should just
-			// never add them.
-			if staker.EndTime().After(txTimestamp) {
-				toAddWithoutRewardToCurrent = append(toAddWithoutRewardToCurrent, tx)
-			}
-			numToRemoveFromPending++
-		default:
-			return nil, nil, fmt.Errorf("expected validator but got %T", tx.Unsigned)
-		}
-	}
-	newlyPendingStakers := pendingStakers.DeleteStakers(numToRemoveFromPending)
-
-	currentStakers := parentState.CurrentStakerChainState()
-	numToRemoveFromCurrent := 0
-
-	// Remove from the staker set any subnet validators whose endTime is at or
-	// before the new timestamp
-currentStakerLoop:
-	for _, tx := range currentStakers.Stakers() {
-		switch staker := tx.Unsigned.(type) {
-		case *unsigned.AddSubnetValidatorTx:
-			if staker.EndTime().After(txTimestamp) {
-				break currentStakerLoop
-			}
-
-			numToRemoveFromCurrent++
-		case *unsigned.AddValidatorTx, *unsigned.AddDelegatorTx:
-			// We shouldn't be removing any primary network validators here
-			break currentStakerLoop
-		default:
-			return nil, nil, errWrongTxType
-		}
-	}
-	newlyCurrentStakers, err := currentStakers.UpdateStakers(
-		toAddValidatorsWithRewardToCurrent,
-		toAddDelegatorsWithRewardToCurrent,
-		toAddWithoutRewardToCurrent,
-		numToRemoveFromCurrent,
-	)
-	if err != nil {
-		return nil, nil, err
-	}
-
-	onCommitState := state.NewVersioned(parentState, newlyCurrentStakers, newlyPendingStakers)
-	onCommitState.SetTimestamp(txTimestamp)
-	onCommitState.SetCurrentSupply(currentSupply)
-
-	// State doesn't change if this proposal is aborted
-	onAbortState := state.NewVersioned(parentState, currentStakers, pendingStakers)
-
-	return onCommitState, onAbortState, nil
-}
-
-// InitiallyPrefersCommit returns true if the proposed time is at
-// or before the current time plus the synchrony bound
-func (tx *StatefulAdvanceTimeTx) InitiallyPrefersCommit(vm *VM) bool {
-	txTimestamp := tx.Timestamp()
-	localTimestamp := vm.clock.Time()
-	localTimestampPlusSync := localTimestamp.Add(syncBound)
-	return !txTimestamp.After(localTimestampPlusSync)
-=======
 // newAdvanceTimeTx creates a new tx that, if it is accepted and followed by a
 // Commit block, will set the chain's timestamp to [timestamp].
 func (vm *VM) newAdvanceTimeTx(timestamp time.Time) (*txs.Tx, error) {
@@ -212,5 +18,4 @@
 		return nil, err
 	}
 	return tx, tx.SyntacticVerify(vm.ctx)
->>>>>>> 149c5473
 }