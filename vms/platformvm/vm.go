// Copyright (C) 2019-2021, Ava Labs, Inc. All rights reserved.
// See the file LICENSE for licensing terms.

package platformvm

import (
	"errors"
	"fmt"
	"time"

	"github.com/gorilla/rpc/v2"

	"github.com/prometheus/client_golang/prometheus"

	"github.com/ava-labs/avalanchego/cache"
	"github.com/ava-labs/avalanchego/codec"
	"github.com/ava-labs/avalanchego/codec/linearcodec"
	"github.com/ava-labs/avalanchego/database"
	"github.com/ava-labs/avalanchego/database/manager"
	"github.com/ava-labs/avalanchego/ids"
	"github.com/ava-labs/avalanchego/snow"
	"github.com/ava-labs/avalanchego/snow/consensus/snowman"
	"github.com/ava-labs/avalanchego/snow/engine/common"
	"github.com/ava-labs/avalanchego/snow/engine/snowman/block"
	"github.com/ava-labs/avalanchego/snow/uptime"
	"github.com/ava-labs/avalanchego/snow/validators"
	"github.com/ava-labs/avalanchego/utils"
	"github.com/ava-labs/avalanchego/utils/constants"
	"github.com/ava-labs/avalanchego/utils/json"
	"github.com/ava-labs/avalanchego/utils/logging"
	"github.com/ava-labs/avalanchego/utils/math"
	"github.com/ava-labs/avalanchego/utils/timer/mockable"
	"github.com/ava-labs/avalanchego/utils/window"
	"github.com/ava-labs/avalanchego/utils/wrappers"
	"github.com/ava-labs/avalanchego/version"
	"github.com/ava-labs/avalanchego/vms/components/avax"
	"github.com/ava-labs/avalanchego/vms/platformvm/api"
	"github.com/ava-labs/avalanchego/vms/platformvm/blocks/stateful"
	"github.com/ava-labs/avalanchego/vms/platformvm/blocks/stateless"
	"github.com/ava-labs/avalanchego/vms/platformvm/fx"
	"github.com/ava-labs/avalanchego/vms/platformvm/reward"
	"github.com/ava-labs/avalanchego/vms/platformvm/state"
	"github.com/ava-labs/avalanchego/vms/platformvm/txs"
	"github.com/ava-labs/avalanchego/vms/platformvm/txs/executor"
	"github.com/ava-labs/avalanchego/vms/platformvm/txs/mempool"
	"github.com/ava-labs/avalanchego/vms/platformvm/utxo"
	"github.com/ava-labs/avalanchego/vms/secp256k1fx"

	p_blk_builder "github.com/ava-labs/avalanchego/vms/platformvm/blocks/builder"
	p_metrics "github.com/ava-labs/avalanchego/vms/platformvm/metrics"
	p_tx_builder "github.com/ava-labs/avalanchego/vms/platformvm/txs/builder"
)

var (
	_ block.ChainVM    = &VM{}
	_ secp256k1fx.VM   = &VM{}
	_ validators.State = &VM{}

	errWrongCacheType = errors.New("unexpectedly cached type")
)

const (
	validatorSetsCacheSize        = 64
	maxRecentlyAcceptedWindowSize = 256
	recentlyAcceptedWindowTTL     = 5 * time.Minute
)

type VM struct {
	Factory
	p_blk_builder.BlockBuilder

	metrics *p_metrics.Metrics

	// Used to get time. Useful for faking time during tests.
	clock mockable.Clock

	// The context of this vm
	ctx       *snow.Context
	dbManager manager.Manager

	atomicUtxosManager avax.AtomicUTXOManager
	uptimeManager      uptime.Manager

	state state.State

	fx            fx.Fx
	codecRegistry codec.Registry

	// Bootstrapped remembers if this chain has finished bootstrapping or not
	bootstrapped utils.AtomicBool

	// Maps caches for each subnet that is currently whitelisted.
	// Key: Subnet ID
	// Value: cache mapping height -> validator set map
	validatorSetCaches map[ids.ID]cache.Cacher

	// sliding window of blocks that were recently accepted
	recentlyAccepted *window.Window

	txBuilder         p_tx_builder.Builder
	txExecutorBackend executor.Backend
	manager           stateful.Manager
}

// Initialize this blockchain.
// [vm.ChainManager] and [vm.vdrMgr] must be set before this function is called.
func (vm *VM) Initialize(
	ctx *snow.Context,
	dbManager manager.Manager,
	genesisBytes []byte,
	upgradeBytes []byte,
	configBytes []byte,
	toEngine chan<- common.Message,
	_ []*common.Fx,
	appSender common.AppSender,
) error {
	var err error
	ctx.Log.Verbo("initializing platform chain")

	registerer := prometheus.NewRegistry()
	vm.ctx = ctx
	if err := ctx.Metrics.Register(registerer); err != nil {
		return err
	}

	vm.dbManager = dbManager

	vm.codecRegistry = linearcodec.NewDefault()
	vm.fx = &secp256k1fx.Fx{}
	if err := vm.fx.Initialize(vm); err != nil {
		return err
	}

	// Initialize metrics as soon as possible
	vm.metrics, err = p_metrics.NewMetrics("", registerer, vm.WhitelistedSubnets)
	if err != nil {
		return err
	}

	vm.validatorSetCaches = make(map[ids.ID]cache.Cacher)
	vm.recentlyAccepted = window.New(
		window.Config{
			Clock:   &vm.clock,
			MaxSize: maxRecentlyAcceptedWindowSize,
			TTL:     recentlyAcceptedWindowTTL,
		},
	)

<<<<<<< HEAD
	rewards := reward.NewCalculator(vm.RewardConfig)
=======
	vm.rewards = reward.NewCalculator(vm.RewardConfig)
>>>>>>> d8bab9ec
	if vm.state, err = state.New(
		vm.dbManager.Current().Database,
		genesisBytes,
		registerer,
		&vm.Config,
		vm.ctx,
		vm.metrics.LocalStake,
		vm.metrics.TotalStake,
		rewards,
	); err != nil {
		return err
	}

	vm.atomicUtxosManager = avax.NewAtomicUTXOManager(ctx.SharedMemory, txs.Codec)
	utxoHandler := utxo.NewHandler(vm.ctx, &vm.clock, vm.state, vm.fx)
	vm.uptimeManager = uptime.NewManager(vm.state)
	vm.UptimeLockedCalculator.SetCalculator(&vm.bootstrapped, &ctx.Lock, vm.uptimeManager)

	vm.txBuilder = p_tx_builder.New(
		vm.ctx,
		vm.Config,
		&vm.clock,
		vm.fx,
		vm.state,
		vm.atomicUtxosManager,
		utxoHandler,
	)

	vm.txExecutorBackend = executor.Backend{
		Cfg:          &vm.Config,
		Ctx:          vm.ctx,
		Clk:          &vm.clock,
		Fx:           vm.fx,
		SpendHandler: utxoHandler,
		UptimeMan:    vm.uptimeManager,
		Rewards:      rewards,
		Bootstrapped: &vm.bootstrapped,
	}

	// Note: there is a circular dependency among mempool and blkBuilder
	// which is broken by mean of vm
	mempool, err := mempool.NewMempool("mempool", registerer, vm)
	if err != nil {
		return fmt.Errorf("failed to create mempool: %w", err)
	}

	vm.manager = stateful.NewManager(
		mempool,
		vm.metrics,
		vm.state,
		vm.txExecutorBackend,
		vm.recentlyAccepted,
	)
	vm.BlockBuilder = p_blk_builder.NewBlockBuilder(
		mempool,
		vm.txBuilder,
		vm.txExecutorBackend,
		vm.manager,
		toEngine,
		appSender,
	)

	go vm.ctx.Log.RecoverAndPanic(vm.BlockBuilder.StartTimer)

	if err := vm.updateValidators(); err != nil {
		return fmt.Errorf("failed to Initialize validator sets: %w", err)
	}

	// Create all of the chains that the database says exist
	if err := vm.initBlockchains(); err != nil {
		return fmt.Errorf(
			"failed to Initialize blockchains: %w",
			err,
		)
	}

	lastAcceptedID := vm.state.GetLastAccepted()
	ctx.Log.Info("initializing last accepted block as %s", lastAcceptedID)

	// Build off the most recently accepted block
	return vm.SetPreference(lastAcceptedID)
}

// Create all chains that exist that this node validates.
func (vm *VM) initBlockchains() error {
	if err := vm.createSubnet(constants.PrimaryNetworkID); err != nil {
		return err
	}

	if vm.StakingEnabled {
		for subnetID := range vm.WhitelistedSubnets {
			if err := vm.createSubnet(subnetID); err != nil {
				return err
			}
		}
	} else {
		subnets, err := vm.state.GetSubnets()
		if err != nil {
			return err
		}
		for _, subnet := range subnets {
			if err := vm.createSubnet(subnet.ID()); err != nil {
				return err
			}
		}
	}
	return nil
}

// Create the subnet with ID [subnetID]
func (vm *VM) createSubnet(subnetID ids.ID) error {
	chains, err := vm.state.GetChains(subnetID)
	if err != nil {
		return err
	}
	for _, chain := range chains {
		tx, ok := chain.Unsigned.(*txs.CreateChainTx)
		if !ok {
			return fmt.Errorf("expected tx type *txs.CreateChainTx but got %T", chain.Unsigned)
		}
		vm.Config.CreateChain(chain.ID(), tx)
	}
	return nil
}

// onBootstrapStarted marks this VM as bootstrapping
func (vm *VM) onBootstrapStarted() error {
	vm.bootstrapped.SetValue(false)
	return vm.fx.Bootstrapping()
}

// onNormalOperationsStarted marks this VM as bootstrapped
func (vm *VM) onNormalOperationsStarted() error {
	if vm.bootstrapped.GetValue() {
		return nil
	}
	vm.bootstrapped.SetValue(true)

	if err := vm.fx.Bootstrapped(); err != nil {
		return err
	}

	primaryValidatorSet, exist := vm.Validators.GetValidators(constants.PrimaryNetworkID)
	if !exist {
		return errNoPrimaryValidators
	}
	primaryValidators := primaryValidatorSet.List()

	validatorIDs := make([]ids.NodeID, len(primaryValidators))
	for i, vdr := range primaryValidators {
		validatorIDs[i] = vdr.ID()
	}

	if err := vm.uptimeManager.StartTracking(validatorIDs); err != nil {
		return err
	}
	return vm.state.Commit()
}

func (vm *VM) SetState(state snow.State) error {
	switch state {
	case snow.Bootstrapping:
		return vm.onBootstrapStarted()
	case snow.NormalOp:
		return vm.onNormalOperationsStarted()
	default:
		return snow.ErrUnknownState
	}
}

// Shutdown this blockchain
func (vm *VM) Shutdown() error {
	if vm.dbManager == nil {
		return nil
	}

	vm.BlockBuilder.Shutdown()

	if vm.bootstrapped.GetValue() {
		primaryValidatorSet, exist := vm.Validators.GetValidators(constants.PrimaryNetworkID)
		if !exist {
			return errNoPrimaryValidators
		}
		primaryValidators := primaryValidatorSet.List()

		validatorIDs := make([]ids.NodeID, len(primaryValidators))
		for i, vdr := range primaryValidators {
			validatorIDs[i] = vdr.ID()
		}

		if err := vm.uptimeManager.Shutdown(validatorIDs); err != nil {
			return err
		}
		if err := vm.state.Commit(); err != nil {
			return err
		}
	}

	errs := wrappers.Errs{}
	errs.Add(
		vm.state.Close(),
		vm.dbManager.Close(),
	)
	return errs.Err
}

func (vm *VM) ParseBlock(b []byte) (snowman.Block, error) {
	// Note: blocks to be parsed are not verified, so we must used stateless.Codec
	// rather than stateless.GenesisCodec
	statelessBlk, err := stateless.Parse(b, stateless.Codec)
	if err != nil {
		return nil, err
	}

	// TODO: remove this to make ParseBlock stateless
	if block, err := vm.GetBlock(statelessBlk.ID()); err == nil {
		// If we have seen this block before, return it with the most up-to-date
		// info
		return block, nil
	}

	/* TODO
	return stateful.MakeStateful(
		statelessBlk,
		vm.manager,
		vm.ctx,
		choices.Processing,
	)
	*/
	return vm.manager.NewBlock(statelessBlk), nil
}

func (vm *VM) GetBlock(blkID ids.ID) (snowman.Block, error) {
	return vm.manager.GetBlock(blkID)
}

// LastAccepted returns the block most recently accepted
func (vm *VM) LastAccepted() (ids.ID, error) {
	return vm.state.GetLastAccepted(), nil
}

// SetPreference sets the preferred block to be the one with ID [blkID]
func (vm *VM) SetPreference(blkID ids.ID) error {
	return vm.BlockBuilder.SetPreference(blkID)
}

<<<<<<< HEAD
func (vm *VM) Preferred() (stateful.Block, error) {
	return vm.BlockBuilder.Preferred()
=======
func (vm *VM) Preferred() (snowman.Block, error) {
	return vm.manager.GetBlock(vm.preferred)
>>>>>>> d8bab9ec
}

func (vm *VM) Version() (string, error) {
	return version.Current.String(), nil
}

// CreateHandlers returns a map where:
// * keys are API endpoint extensions
// * values are API handlers
func (vm *VM) CreateHandlers() (map[string]*common.HTTPHandler, error) {
	server := rpc.NewServer()
	server.RegisterCodec(json.NewCodec(), "application/json")
	server.RegisterCodec(json.NewCodec(), "application/json;charset=UTF-8")
	server.RegisterInterceptFunc(vm.metrics.APIRequestMetrics.InterceptRequest)
	server.RegisterAfterFunc(vm.metrics.APIRequestMetrics.AfterRequest)
	if err := server.RegisterService(&Service{
		vm:          vm,
		addrManager: avax.NewAddressManager(vm.ctx),
	}, "platform"); err != nil {
		return nil, err
	}

	return map[string]*common.HTTPHandler{
		"": {
			Handler: server,
		},
	}, nil
}

// CreateStaticHandlers returns a map where:
// * keys are API endpoint extensions
// * values are API handlers
func (vm *VM) CreateStaticHandlers() (map[string]*common.HTTPHandler, error) {
	server := rpc.NewServer()
	server.RegisterCodec(json.NewCodec(), "application/json")
	server.RegisterCodec(json.NewCodec(), "application/json;charset=UTF-8")
	if err := server.RegisterService(&api.StaticService{}, "platform"); err != nil {
		return nil, err
	}

	return map[string]*common.HTTPHandler{
		"": {
			LockOptions: common.NoLock,
			Handler:     server,
		},
	}, nil
}

func (vm *VM) Connected(vdrID ids.NodeID, _ *version.Application) error {
	return vm.uptimeManager.Connect(vdrID)
}

func (vm *VM) Disconnected(vdrID ids.NodeID) error {
	if err := vm.uptimeManager.Disconnect(vdrID); err != nil {
		return err
	}
	return vm.state.Commit()
}

// GetValidatorSet returns the validator set at the specified height for the
// provided subnetID.
func (vm *VM) GetValidatorSet(height uint64, subnetID ids.ID) (map[ids.NodeID]uint64, error) {
	validatorSetsCache, exists := vm.validatorSetCaches[subnetID]
	if !exists {
		validatorSetsCache = &cache.LRU{Size: validatorSetsCacheSize}
		// Only cache whitelisted subnets
		if vm.WhitelistedSubnets.Contains(subnetID) || subnetID == constants.PrimaryNetworkID {
			vm.validatorSetCaches[subnetID] = validatorSetsCache
		}
	}

	if validatorSetIntf, ok := validatorSetsCache.Get(height); ok {
		validatorSet, ok := validatorSetIntf.(map[ids.NodeID]uint64)
		if !ok {
			return nil, errWrongCacheType
		}
		vm.metrics.ValidatorSetsCached.Inc()
		return validatorSet, nil
	}

	lastAcceptedHeight, err := vm.GetCurrentHeight()
	if err != nil {
		return nil, err
	}
	if lastAcceptedHeight < height {
		return nil, database.ErrNotFound
	}

	// get the start time to track metrics
	startTime := vm.Clock().Time()

	currentValidators, ok := vm.Validators.GetValidators(subnetID)
	if !ok {
		return nil, state.ErrNotEnoughValidators
	}
	currentValidatorList := currentValidators.List()

	vdrSet := make(map[ids.NodeID]uint64, len(currentValidatorList))
	for _, vdr := range currentValidatorList {
		vdrSet[vdr.ID()] = vdr.Weight()
	}

	for i := lastAcceptedHeight; i > height; i-- {
		diffs, err := vm.state.GetValidatorWeightDiffs(i, subnetID)
		if err != nil {
			return nil, err
		}

		for nodeID, diff := range diffs {
			var op func(uint64, uint64) (uint64, error)
			if diff.Decrease {
				// The validator's weight was decreased at this block, so in the
				// prior block it was higher.
				op = math.Add64
			} else {
				// The validator's weight was increased at this block, so in the
				// prior block it was lower.
				op = math.Sub64
			}

			newWeight, err := op(vdrSet[nodeID], diff.Amount)
			if err != nil {
				return nil, err
			}
			if newWeight == 0 {
				delete(vdrSet, nodeID)
			} else {
				vdrSet[nodeID] = newWeight
			}
		}
	}

	// cache the validator set
	validatorSetsCache.Put(height, vdrSet)

	endTime := vm.Clock().Time()
	vm.metrics.ValidatorSetsCreated.Inc()
	vm.metrics.ValidatorSetsDuration.Add(float64(endTime.Sub(startTime)))
	vm.metrics.ValidatorSetsHeightDiff.Add(float64(lastAcceptedHeight - height))
	return vdrSet, nil
}

// GetMinimumHeight returns the height of the most recent block beyond the
// horizon of our recentlyAccepted window.
//
// Because the time between blocks is arbitrary, we're only guaranteed that
// the window's configured TTL amount of time has passed once an element
// expires from the window.
//
// To try to always return a block older than the window's TTL, we return the
// parent of the oldest element in the window (as an expired element is always
// guaranteed to be sufficiently stale). If we haven't expired an element yet
// in the case of a process restart, we default to the lastAccepted block's
// height which is likely (but not guaranteed) to also be older than the
// window's configured TTL.
func (vm *VM) GetMinimumHeight() (uint64, error) {
	oldest, ok := vm.recentlyAccepted.Oldest()
	if !ok {
		return vm.GetCurrentHeight()
	}

	blk, err := vm.GetBlock(oldest.(ids.ID))
	if err != nil {
		return 0, err
	}

	return blk.Height() - 1, nil
}

// GetCurrentHeight returns the height of the last accepted block
func (vm *VM) GetCurrentHeight() (uint64, error) {
	lastAccepted, err := vm.GetBlock(vm.state.GetLastAccepted())
	if err != nil {
		return 0, err
	}
	return lastAccepted.Height(), nil
}

func (vm *VM) updateValidators() error {
	currentValidators := vm.state.CurrentStakers()
	primaryValidators, err := currentValidators.ValidatorSet(constants.PrimaryNetworkID)
	if err != nil {
		return err
	}
	if err := vm.Validators.Set(constants.PrimaryNetworkID, primaryValidators); err != nil {
		return err
	}

	weight, _ := primaryValidators.GetWeight(vm.ctx.NodeID)
	vm.metrics.LocalStake.Set(float64(weight))
	vm.metrics.LocalStake.Set(float64(primaryValidators.Weight()))

	for subnetID := range vm.WhitelistedSubnets {
		subnetValidators, err := currentValidators.ValidatorSet(subnetID)
		if err != nil {
			return err
		}
		if err := vm.Validators.Set(subnetID, subnetValidators); err != nil {
			return err
		}
	}
	return nil
}

func (vm *VM) CodecRegistry() codec.Registry { return vm.codecRegistry }

func (vm *VM) Clock() *mockable.Clock { return &vm.clock }

func (vm *VM) Logger() logging.Logger { return vm.ctx.Log }

// Returns the percentage of the total stake of the subnet connected to this
// node.
func (vm *VM) getPercentConnected(subnetID ids.ID) (float64, error) {
	vdrSet, exists := vm.Validators.GetValidators(subnetID)
	if !exists {
		return 0, errNoValidators
	}

	vdrSetWeight := vdrSet.Weight()
	if vdrSetWeight == 0 {
		return 1, nil
	}

	var (
		connectedStake uint64
		err            error
	)
	for _, vdr := range vdrSet.List() {
		if !vm.uptimeManager.IsConnected(vdr.ID()) {
			continue // not connected to us --> don't include
		}
		connectedStake, err = math.Add64(connectedStake, vdr.Weight())
		if err != nil {
			return 0, err
		}
	}
	return float64(connectedStake) / float64(vdrSetWeight), nil
}<|MERGE_RESOLUTION|>--- conflicted
+++ resolved
@@ -146,11 +146,7 @@
 		},
 	)
 
-<<<<<<< HEAD
 	rewards := reward.NewCalculator(vm.RewardConfig)
-=======
-	vm.rewards = reward.NewCalculator(vm.RewardConfig)
->>>>>>> d8bab9ec
 	if vm.state, err = state.New(
 		vm.dbManager.Current().Database,
 		genesisBytes,
@@ -199,7 +195,7 @@
 
 	vm.manager = stateful.NewManager(
 		mempool,
-		vm.metrics,
+		*vm.metrics,
 		vm.state,
 		vm.txExecutorBackend,
 		vm.recentlyAccepted,
@@ -395,15 +391,6 @@
 // SetPreference sets the preferred block to be the one with ID [blkID]
 func (vm *VM) SetPreference(blkID ids.ID) error {
 	return vm.BlockBuilder.SetPreference(blkID)
-}
-
-<<<<<<< HEAD
-func (vm *VM) Preferred() (stateful.Block, error) {
-	return vm.BlockBuilder.Preferred()
-=======
-func (vm *VM) Preferred() (snowman.Block, error) {
-	return vm.manager.GetBlock(vm.preferred)
->>>>>>> d8bab9ec
 }
 
 func (vm *VM) Version() (string, error) {
