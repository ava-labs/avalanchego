--- conflicted
+++ resolved
@@ -45,11 +45,7 @@
 
 	safemath "github.com/ava-labs/avalanchego/utils/math"
 	p_api "github.com/ava-labs/avalanchego/vms/platformvm/api"
-<<<<<<< HEAD
 	p_block "github.com/ava-labs/avalanchego/vms/platformvm/blocks/stateful"
-	txstate "github.com/ava-labs/avalanchego/vms/platformvm/state/transactions"
-=======
->>>>>>> b9966019
 	platformutils "github.com/ava-labs/avalanchego/vms/platformvm/utils"
 )
 
@@ -146,25 +142,8 @@
 		return err
 	}
 
-<<<<<<< HEAD
 	// Initialize metrics as soon as possible
 	if err := vm.metrics.Initialize("", registerer, vm.WhitelistedSubnets); err != nil {
-=======
-	vm.validatorSetCaches = make(map[ids.ID]cache.Cacher)
-	vm.currentBlocks = make(map[ids.ID]Block)
-
-	if err := vm.blockBuilder.Initialize(vm, toEngine, registerer); err != nil {
-		return fmt.Errorf(
-			"failed to initialize the block builder: %w",
-			err,
-		)
-	}
-	vm.network = newNetwork(vm.ApricotPhase4Time, appSender, vm)
-	vm.rewards = reward.NewCalculator(vm.RewardConfig)
-
-	is, err := NewState(vm, vm.dbManager.Current().Database, genesisBytes, registerer)
-	if err != nil {
->>>>>>> b9966019
 		return err
 	}
 
@@ -179,7 +158,7 @@
 
 	vm.rewards = reward.NewCalculator(vm.RewardConfig)
 	vm.currentBlocks = make(map[ids.ID]p_block.Block)
-	if vm.internalState, err = NewMeteredInternalState(
+	if vm.internalState, err = NewState(
 		vm,
 		vm.dbManager.Current().Database,
 		genesisBytes,
