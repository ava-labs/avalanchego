// Copyright (C) 2019-2024, Ava Labs, Inc. All rights reserved.
// See the file LICENSE for licensing terms.

package platformvm

import (
	"context"
	"errors"
	"fmt"
	"math"
	"net/http"
	"time"

	"github.com/gorilla/rpc/v2"
	"github.com/prometheus/client_golang/prometheus"
	"go.uber.org/zap"

	"github.com/ava-labs/avalanchego/cache"
	"github.com/ava-labs/avalanchego/codec"
	"github.com/ava-labs/avalanchego/codec/linearcodec"
	"github.com/ava-labs/avalanchego/database"
	"github.com/ava-labs/avalanchego/ids"
	"github.com/ava-labs/avalanchego/snow"
	"github.com/ava-labs/avalanchego/snow/consensus/snowman"
	"github.com/ava-labs/avalanchego/snow/engine/common"
	"github.com/ava-labs/avalanchego/snow/uptime"
	"github.com/ava-labs/avalanchego/snow/validators"
	"github.com/ava-labs/avalanchego/utils"
	"github.com/ava-labs/avalanchego/utils/constants"
	"github.com/ava-labs/avalanchego/utils/json"
	"github.com/ava-labs/avalanchego/utils/logging"
	"github.com/ava-labs/avalanchego/utils/timer/mockable"
	"github.com/ava-labs/avalanchego/version"
	"github.com/ava-labs/avalanchego/vms/components/avax"
	"github.com/ava-labs/avalanchego/vms/platformvm/block"
	"github.com/ava-labs/avalanchego/vms/platformvm/config"
	"github.com/ava-labs/avalanchego/vms/platformvm/fx"
	"github.com/ava-labs/avalanchego/vms/platformvm/metrics"
	"github.com/ava-labs/avalanchego/vms/platformvm/network"
	"github.com/ava-labs/avalanchego/vms/platformvm/reward"
	"github.com/ava-labs/avalanchego/vms/platformvm/state"
	"github.com/ava-labs/avalanchego/vms/platformvm/txs"
	"github.com/ava-labs/avalanchego/vms/platformvm/txs/mempool"
	"github.com/ava-labs/avalanchego/vms/platformvm/utxo"
	"github.com/ava-labs/avalanchego/vms/secp256k1fx"

	snowmanblock "github.com/ava-labs/avalanchego/snow/engine/snowman/block"
	blockbuilder "github.com/ava-labs/avalanchego/vms/platformvm/block/builder"
	blockexecutor "github.com/ava-labs/avalanchego/vms/platformvm/block/executor"
	txbuilder "github.com/ava-labs/avalanchego/vms/platformvm/txs/builder"
	txexecutor "github.com/ava-labs/avalanchego/vms/platformvm/txs/executor"
	pvalidators "github.com/ava-labs/avalanchego/vms/platformvm/validators"
)

var (
	_ snowmanblock.ChainVM       = (*VM)(nil)
	_ secp256k1fx.VM             = (*VM)(nil)
	_ validators.State           = (*VM)(nil)
	_ validators.SubnetConnector = (*VM)(nil)
)

type VM struct {
	config.Config
	blockbuilder.Builder
	*network.Network
	validators.State

	metrics            metrics.Metrics
	atomicUtxosManager avax.AtomicUTXOManager

	// Used to get time. Useful for faking time during tests.
	clock mockable.Clock

	uptimeManager uptime.Manager

	// The context of this vm
	ctx *snow.Context
	db  database.Database

	state state.State

	fx            fx.Fx
	codecRegistry codec.Registry

	// Bootstrapped remembers if this chain has finished bootstrapping or not
	bootstrapped utils.Atomic[bool]

	txBuilder txbuilder.Builder
	manager   blockexecutor.Manager

	// Cancelled on shutdown
	onShutdownCtx context.Context
	// Call [onShutdownCtxCancel] to cancel [onShutdownCtx] during Shutdown()
	onShutdownCtxCancel context.CancelFunc
}

// Initialize this blockchain.
// [vm.ChainManager] and [vm.vdrMgr] must be set before this function is called.
func (vm *VM) Initialize(
	ctx context.Context,
	chainCtx *snow.Context,
	db database.Database,
	genesisBytes []byte,
	_ []byte,
	configBytes []byte,
	toEngine chan<- common.Message,
	_ []*common.Fx,
	appSender common.AppSender,
) error {
	chainCtx.Log.Verbo("initializing platform chain")

	execConfig, err := config.GetExecutionConfig(configBytes)
	if err != nil {
		return err
	}
	chainCtx.Log.Info("using VM execution config", zap.Reflect("config", execConfig))

	registerer := prometheus.NewRegistry()
	if err := chainCtx.Metrics.Register(registerer); err != nil {
		return err
	}

	// Initialize metrics as soon as possible
	vm.metrics, err = metrics.New("", registerer)
	if err != nil {
		return fmt.Errorf("failed to initialize metrics: %w", err)
	}

	vm.ctx = chainCtx
	vm.db = db

	// Note: this codec is never used to serialize anything
	vm.codecRegistry = linearcodec.NewDefault()
	vm.fx = &secp256k1fx.Fx{}
	if err := vm.fx.Initialize(vm); err != nil {
		return err
	}

	rewards := reward.NewCalculator(vm.RewardConfig)

	vm.state, err = state.New(
		vm.db,
		genesisBytes,
		registerer,
		&vm.Config,
		execConfig,
		vm.ctx,
		vm.metrics,
		rewards,
	)
	if err != nil {
		return err
	}

	validatorManager := pvalidators.NewManager(chainCtx.Log, vm.Config, vm.state, vm.metrics, &vm.clock)
	vm.State = validatorManager
	vm.atomicUtxosManager = avax.NewAtomicUTXOManager(chainCtx.SharedMemory, txs.Codec)
	utxoHandler := utxo.NewHandler(vm.ctx, &vm.clock, vm.fx)
	vm.uptimeManager = uptime.NewManager(vm.state, &vm.clock)
	vm.UptimeLockedCalculator.SetCalculator(&vm.bootstrapped, &chainCtx.Lock, vm.uptimeManager)

	vm.txBuilder = txbuilder.New(
		vm.ctx,
		&vm.Config,
		&vm.clock,
		vm.fx,
		vm.state,
		vm.atomicUtxosManager,
		utxoHandler,
	)

	txExecutorBackend := &txexecutor.Backend{
		Config:       &vm.Config,
		Ctx:          vm.ctx,
		Clk:          &vm.clock,
		Fx:           vm.fx,
		FlowChecker:  utxoHandler,
		Uptimes:      vm.uptimeManager,
		Rewards:      rewards,
		Bootstrapped: &vm.bootstrapped,
	}

	mempool, err := mempool.New("mempool", registerer, toEngine)
	if err != nil {
		return fmt.Errorf("failed to create mempool: %w", err)
	}

	vm.manager = blockexecutor.NewManager(
		mempool,
		vm.metrics,
		vm.state,
		txExecutorBackend,
		validatorManager,
	)

	txVerifier := network.NewLockedTxVerifier(&txExecutorBackend.Ctx.Lock, vm.manager)
	vm.Network, err = network.New(
		chainCtx.Log,
		chainCtx.NodeID,
		chainCtx.SubnetID,
		validators.NewLockedState(
			&chainCtx.Lock,
			validatorManager,
		),
		txVerifier,
		mempool,
		txExecutorBackend.Config.PartialSyncPrimaryNetwork,
		appSender,
		registerer,
		execConfig.Network,
	)
	if err != nil {
		return fmt.Errorf("failed to initialize network: %w", err)
	}

	vm.onShutdownCtx, vm.onShutdownCtxCancel = context.WithCancel(context.Background())
	// TODO: Wait for this goroutine to exit during Shutdown once the platformvm
	// has better control of the context lock.
	go vm.Network.PushGossip(vm.onShutdownCtx)
	go vm.Network.PullGossip(vm.onShutdownCtx)

	vm.Builder = blockbuilder.New(
		mempool,
		txExecutorBackend,
		vm.manager,
	)

	// Create all of the chains that the database says exist
	if err := vm.initBlockchains(); err != nil {
		return fmt.Errorf(
			"failed to initialize blockchains: %w",
			err,
		)
	}

	lastAcceptedID := vm.state.GetLastAccepted()
	chainCtx.Log.Info("initializing last accepted",
		zap.Stringer("blkID", lastAcceptedID),
	)
	if err := vm.SetPreference(ctx, lastAcceptedID); err != nil {
		return err
	}

	// Incrementing [awaitShutdown] would cause a deadlock since
	// [periodicallyPruneMempool] grabs the context lock.
	go vm.periodicallyPruneMempool(execConfig.MempoolPruneFrequency)

	return nil
}

func (vm *VM) periodicallyPruneMempool(frequency time.Duration) {
	ticker := time.NewTicker(frequency)
	defer ticker.Stop()

	for {
		select {
		case <-vm.onShutdownCtx.Done():
			return
		case <-ticker.C:
			if err := vm.pruneMempool(); err != nil {
				vm.ctx.Log.Debug("pruning mempool failed",
					zap.Error(err),
				)
			}
		}
	}
}

func (vm *VM) pruneMempool() error {
	vm.ctx.Lock.Lock()
	defer vm.ctx.Lock.Unlock()

	// Packing all of the transactions in order performs additional checks that
	// the MempoolTxVerifier doesn't include. So, evicting transactions from
	// here is expected to happen occasionally.
	blockTxs, err := vm.Builder.PackBlockTxs(math.MaxInt)
	if err != nil {
		return err
	}

	for _, tx := range blockTxs {
		if err := vm.Builder.Add(tx); err != nil {
			vm.ctx.Log.Debug(
				"failed to reissue tx",
				zap.Stringer("txID", tx.ID()),
				zap.Error(err),
			)
		}
	}

	return nil
}

// Create all chains that exist that this node validates.
func (vm *VM) initBlockchains() error {
	if vm.Config.PartialSyncPrimaryNetwork {
		vm.ctx.Log.Info("skipping primary network chain creation")
	} else if err := vm.createSubnet(constants.PrimaryNetworkID); err != nil {
		return err
	}

	if vm.SybilProtectionEnabled {
		for subnetID := range vm.TrackedSubnets {
			if err := vm.createSubnet(subnetID); err != nil {
				return err
			}
		}
	} else {
		subnets, err := vm.state.GetSubnets()
		if err != nil {
			return err
		}
		for _, subnet := range subnets {
			if err := vm.createSubnet(subnet.ID()); err != nil {
				return err
			}
		}
	}
	return nil
}

// Create the subnet with ID [subnetID]
func (vm *VM) createSubnet(subnetID ids.ID) error {
	chains, err := vm.state.GetChains(subnetID)
	if err != nil {
		return err
	}
	for _, chain := range chains {
		tx, ok := chain.Unsigned.(*txs.CreateChainTx)
		if !ok {
			return fmt.Errorf("expected tx type *txs.CreateChainTx but got %T", chain.Unsigned)
		}
		vm.Config.CreateChain(chain.ID(), tx)
	}
	return nil
}

// onBootstrapStarted marks this VM as bootstrapping
func (vm *VM) onBootstrapStarted() error {
	vm.bootstrapped.Set(false)
	return vm.fx.Bootstrapping()
}

// onNormalOperationsStarted marks this VM as bootstrapped
func (vm *VM) onNormalOperationsStarted() error {
	if vm.bootstrapped.Get() {
		return nil
	}
	vm.bootstrapped.Set(true)

	if err := vm.fx.Bootstrapped(); err != nil {
		return err
	}

	primaryVdrIDs := vm.Validators.GetValidatorIDs(constants.PrimaryNetworkID)
	if err := vm.uptimeManager.StartTracking(primaryVdrIDs, constants.PrimaryNetworkID); err != nil {
		return err
	}

	vl := validators.NewLogger(vm.ctx.Log, constants.PrimaryNetworkID, vm.ctx.NodeID)
	vm.Validators.RegisterCallbackListener(constants.PrimaryNetworkID, vl)

	for subnetID := range vm.TrackedSubnets {
		vdrIDs := vm.Validators.GetValidatorIDs(subnetID)
		if err := vm.uptimeManager.StartTracking(vdrIDs, subnetID); err != nil {
			return err
		}

		vl := validators.NewLogger(vm.ctx.Log, subnetID, vm.ctx.NodeID)
		vm.Validators.RegisterCallbackListener(subnetID, vl)
	}

	if err := vm.state.Commit(); err != nil {
		return err
	}

	// Start the block builder
	vm.Builder.StartBlockTimer()
	return nil
}

func (vm *VM) SetState(_ context.Context, state snow.State) error {
	switch state {
	case snow.Bootstrapping:
		return vm.onBootstrapStarted()
	case snow.NormalOp:
		return vm.onNormalOperationsStarted()
	default:
		return snow.ErrUnknownState
	}
}

// Shutdown this blockchain
func (vm *VM) Shutdown(context.Context) error {
	if vm.db == nil {
		return nil
	}

	vm.onShutdownCtxCancel()
	vm.Builder.ShutdownBlockTimer()

	if vm.bootstrapped.Get() {
		primaryVdrIDs := vm.Validators.GetValidatorIDs(constants.PrimaryNetworkID)
		if err := vm.uptimeManager.StopTracking(primaryVdrIDs, constants.PrimaryNetworkID); err != nil {
			return err
		}

		for subnetID := range vm.TrackedSubnets {
			vdrIDs := vm.Validators.GetValidatorIDs(subnetID)
			if err := vm.uptimeManager.StopTracking(vdrIDs, subnetID); err != nil {
				return err
			}
		}

		if err := vm.state.Commit(); err != nil {
			return err
		}
	}

	return utils.Err(
		vm.state.Close(),
		vm.db.Close(),
	)
}

func (vm *VM) ParseBlock(_ context.Context, b []byte) (snowman.Block, error) {
	// Note: blocks to be parsed are not verified, so we must used blocks.Codec
	// rather than blocks.GenesisCodec
	statelessBlk, err := block.Parse(block.Codec, b)
	if err != nil {
		return nil, err
	}
	return vm.manager.NewBlock(statelessBlk), nil
}

func (vm *VM) GetBlock(_ context.Context, blkID ids.ID) (snowman.Block, error) {
	return vm.manager.GetBlock(blkID)
}

// LastAccepted returns the block most recently accepted
func (vm *VM) LastAccepted(context.Context) (ids.ID, error) {
	return vm.manager.LastAccepted(), nil
}

// SetPreference sets the preferred block to be the one with ID [blkID]
func (vm *VM) SetPreference(_ context.Context, blkID ids.ID) error {
	if vm.manager.SetPreference(blkID) {
		vm.Builder.ResetBlockTimer()
	}
	return nil
}

func (*VM) Version(context.Context) (string, error) {
	return version.Current.String(), nil
}

// CreateHandlers returns a map where:
// * keys are API endpoint extensions
// * values are API handlers
func (vm *VM) CreateHandlers(context.Context) (map[string]http.Handler, error) {
	server := rpc.NewServer()
	server.RegisterCodec(json.NewCodec(), "application/json")
	server.RegisterCodec(json.NewCodec(), "application/json;charset=UTF-8")
	server.RegisterInterceptFunc(vm.metrics.InterceptRequest)
	server.RegisterAfterFunc(vm.metrics.AfterRequest)
	service := &Service{
		vm:          vm,
		addrManager: avax.NewAddressManager(vm.ctx),
		stakerAttributesCache: &cache.LRU[ids.ID, *stakerAttributes]{
			Size: stakerAttributesCacheSize,
		},
	}
	err := server.RegisterService(service, "platform")
	return map[string]http.Handler{
		"": server,
	}, err
}

func (vm *VM) Connected(_ context.Context, nodeID ids.NodeID, _ *version.Application) error {
	return vm.uptimeManager.Connect(nodeID, constants.PrimaryNetworkID)
}

func (vm *VM) ConnectedSubnet(_ context.Context, nodeID ids.NodeID, subnetID ids.ID) error {
	return vm.uptimeManager.Connect(nodeID, subnetID)
}

func (vm *VM) Disconnected(_ context.Context, nodeID ids.NodeID) error {
	if err := vm.uptimeManager.Disconnect(nodeID); err != nil {
		return err
	}
	return vm.state.Commit()
}

func (vm *VM) CodecRegistry() codec.Registry {
	return vm.codecRegistry
}

func (vm *VM) Clock() *mockable.Clock {
	return &vm.clock
}

func (vm *VM) Logger() logging.Logger {
	return vm.ctx.Log
}

<<<<<<< HEAD
=======
func (*VM) VerifyHeightIndex(_ context.Context) error {
	return nil
}

>>>>>>> a18c4a34
func (vm *VM) GetBlockIDAtHeight(_ context.Context, height uint64) (ids.ID, error) {
	return vm.state.GetBlockIDAtHeight(height)
}

func (vm *VM) issueTxFromRPC(tx *txs.Tx) error {
	err := vm.Network.IssueTxFromRPC(tx)
	if err != nil && !errors.Is(err, mempool.ErrDuplicateTx) {
		vm.ctx.Log.Debug("failed to add tx to mempool",
			zap.Stringer("txID", tx.ID()),
			zap.Error(err),
		)
		return err
	}

	return nil
}<|MERGE_RESOLUTION|>--- conflicted
+++ resolved
@@ -503,13 +503,6 @@
 	return vm.ctx.Log
 }
 
-<<<<<<< HEAD
-=======
-func (*VM) VerifyHeightIndex(_ context.Context) error {
-	return nil
-}
-
->>>>>>> a18c4a34
 func (vm *VM) GetBlockIDAtHeight(_ context.Context, height uint64) (ids.ID, error) {
 	return vm.state.GetBlockIDAtHeight(height)
 }
