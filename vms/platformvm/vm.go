--- conflicted
+++ resolved
@@ -140,13 +140,8 @@
 		return err
 	}
 
-<<<<<<< HEAD
 	vm.validatorSetCaches = make(map[ids.ID]cache.Cacher[uint64, map[ids.NodeID]uint64])
-	vm.recentlyAccepted = window.New(
-=======
-	vm.validatorSetCaches = make(map[ids.ID]cache.Cacher)
 	vm.recentlyAccepted = window.New[ids.ID](
->>>>>>> 9a0dccc2
 		window.Config{
 			Clock:   &vm.clock,
 			MaxSize: maxRecentlyAcceptedWindowSize,
