--- conflicted
+++ resolved
@@ -695,14 +695,14 @@
   - `delegators` is the list of delegators to this validator.
     Omitted if `subnetID` is not a PoS Subnet.
     Omitted unless `nodeIDs` specifies a single NodeID.
-    - `txID` is the delegator transaction.
-    - `startTime` is the Unix time when the delegator started.
-    - `endTime` is the Unix time when the delegator stops.
-    - `stakeAmount` is the amount of nAVAX this delegator staked.
-    - `nodeID` is the validating node’s node ID.
-    - `rewardOwner` is an `OutputOwners` output which includes `locktime`, `threshold` and array of
+  - `txID` is the delegator transaction.
+  - `startTime` is the Unix time when the delegator started.
+  - `endTime` is the Unix time when the delegator stops.
+  - `stakeAmount` is the amount of nAVAX this delegator staked.
+  - `nodeID` is the validating node’s node ID.
+  - `rewardOwner` is an `OutputOwners` output which includes `locktime`, `threshold` and array of
       `addresses`.
-    - `potentialReward` is the potential reward earned from staking
+  - `potentialReward` is the potential reward earned from staking
 
 **Example Call:**
 
@@ -870,32 +870,7 @@
 ```
 platform.getHeight() ->
 {
-<<<<<<< HEAD
   height: int,
-=======
-    "jsonrpc": "2.0",
-    "result": {
-        "capacity": 20000,
-        "target": 10000,
-        "minPrice": 512,
-        "excessConversionConstant": 1246488515
-    },
-    "id": 1
-}
-```
-
-### `platform.getValidatorFeeState`
-
-Returns the current validator fee state of the P-chain.
-
-**Signature:**
-
-```
-platform.getValidatorFeeState() -> {
-  excess: uint64,
-  price: uint64,
-  timestamp: string
->>>>>>> ef1e51e7
 }
 ```
 
