--- conflicted
+++ resolved
@@ -8,15 +8,11 @@
 	"fmt"
 
 	"github.com/ava-labs/avalanchego/database"
+	"github.com/ava-labs/avalanchego/ids"
 	"github.com/ava-labs/avalanchego/vms/platformvm/state"
 	"github.com/ava-labs/avalanchego/vms/platformvm/transactions/signed"
 	"github.com/ava-labs/avalanchego/vms/platformvm/transactions/unsigned"
-<<<<<<< HEAD
 	"github.com/ava-labs/avalanchego/vms/platformvm/utxos"
-=======
-
-	pchainvalidator "github.com/ava-labs/avalanchego/vms/platformvm/validator"
->>>>>>> 44cf1654
 )
 
 var (
@@ -201,23 +197,14 @@
 	// Consume the UTXOS
 	utxos.ConsumeInputs(onCommitState, tx.Ins)
 	// Produce the UTXOS
-<<<<<<< HEAD
-	txID := tx.ID()
-	utxos.ProduceOutputs(onCommitState, txID, vm.ctx.AVAXAssetID, tx.Outs)
-=======
-	produceOutputs(onCommitState, tx.txID, vm.ctx.AVAXAssetID, tx.Outs)
->>>>>>> 44cf1654
+	utxos.ProduceOutputs(onCommitState, tx.txID, vm.ctx.AVAXAssetID, tx.Outs)
 
 	// Set up the state if this tx is aborted
 	onAbortState := state.NewVersioned(parentState, currentStakers, pendingStakers)
 	// Consume the UTXOS
 	utxos.ConsumeInputs(onAbortState, tx.Ins)
 	// Produce the UTXOS
-<<<<<<< HEAD
-	utxos.ProduceOutputs(onAbortState, txID, vm.ctx.AVAXAssetID, tx.Outs)
-=======
-	produceOutputs(onAbortState, tx.txID, vm.ctx.AVAXAssetID, tx.Outs)
->>>>>>> 44cf1654
+	utxos.ProduceOutputs(onAbortState, tx.txID, vm.ctx.AVAXAssetID, tx.Outs)
 
 	return onCommitState, onAbortState, nil
 }
@@ -226,54 +213,4 @@
 // after the current wall clock time,
 func (tx *StatefulAddSubnetValidatorTx) InitiallyPrefersCommit(vm *VM) bool {
 	return tx.StartTime().After(vm.clock.Time())
-<<<<<<< HEAD
-=======
-}
-
-// Create a new transaction
-func (vm *VM) newAddSubnetValidatorTx(
-	weight, // Sampling weight of the new validator
-	startTime, // Unix time they start delegating
-	endTime uint64, // Unix time they top delegating
-	nodeID ids.NodeID, // ID of the node validating
-	subnetID ids.ID, // ID of the subnet the validator will validate
-	keys []*crypto.PrivateKeySECP256K1R, // Keys to use for adding the validator
-	changeAddr ids.ShortID, // Address to send change to, if there is any
-) (*signed.Tx, error) {
-	ins, outs, _, signers, err := vm.stake(keys, 0, vm.TxFee, changeAddr)
-	if err != nil {
-		return nil, fmt.Errorf("couldn't generate tx inputs/outputs: %w", err)
-	}
-
-	subnetAuth, subnetSigners, err := vm.authorize(vm.internalState, subnetID, keys)
-	if err != nil {
-		return nil, fmt.Errorf("couldn't authorize tx's subnet restrictions: %w", err)
-	}
-	signers = append(signers, subnetSigners)
-
-	// Create the tx
-	utx := &unsigned.AddSubnetValidatorTx{
-		BaseTx: unsigned.BaseTx{BaseTx: avax.BaseTx{
-			NetworkID:    vm.ctx.NetworkID,
-			BlockchainID: vm.ctx.ChainID,
-			Ins:          ins,
-			Outs:         outs,
-		}},
-		Validator: pchainvalidator.SubnetValidator{
-			Validator: pchainvalidator.Validator{
-				NodeID: nodeID,
-				Start:  startTime,
-				End:    endTime,
-				Wght:   weight,
-			},
-			Subnet: subnetID,
-		},
-		SubnetAuth: subnetAuth,
-	}
-	tx, err := signed.NewSigned(utx, unsigned.Codec, signers)
-	if err != nil {
-		return nil, err
-	}
-	return tx, tx.SyntacticVerify(vm.ctx)
->>>>>>> 44cf1654
 }