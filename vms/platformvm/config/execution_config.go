// Copyright (C) 2019-2023, Ava Labs, Inc. All rights reserved.
// See the file LICENSE for licensing terms.

package config

import (
	"encoding/json"

	"github.com/ava-labs/avalanchego/utils/units"
)

<<<<<<< HEAD
const (
	blockCacheSize               = 64 * units.MiB
	txCacheSize                  = 128 * units.MiB
	transformedSubnetTxCacheSize = 4 * units.MiB

	validatorDiffsCacheSize = 2048
	blockIDCacheSize        = 2048
	rewardUTXOsCacheSize    = 2048
	chainCacheSize          = 2048
	chainDBCacheSize        = 2048
	checksumsEnabled        = false
)
=======
var DefaultExecutionConfig = &ExecutionConfig{
	BlockCacheSize:               64 * units.MiB,
	TxCacheSize:                  128 * units.MiB,
	TransformedSubnetTxCacheSize: 4 * units.MiB,
	ValidatorDiffsCacheSize:      2048,
	RewardUTXOsCacheSize:         2048,
	ChainCacheSize:               2048,
	ChainDBCacheSize:             2048,
	ChecksumsEnabled:             false,
}
>>>>>>> 1a56207c

// ExecutionConfig provides execution parameters of PlatformVM
type ExecutionConfig struct {
	BlockCacheSize               int  `json:"block-cache-size"`
	TxCacheSize                  int  `json:"tx-cache-size"`
	TransformedSubnetTxCacheSize int  `json:"transformed-subnet-tx-cache-size"`
	ValidatorDiffsCacheSize      int  `json:"validator-diffs-cache-size"`
	BlockIDCacheSize             int  `json:"block-id-cache-size"`
	RewardUTXOsCacheSize         int  `json:"reward-utxos-cache-size"`
	ChainCacheSize               int  `json:"chain-cache-size"`
	ChainDBCacheSize             int  `json:"chain-db-cache-size"`
	ChecksumsEnabled             bool `json:"checksums-enabled"`
}

// GetExecutionConfig returns an ExecutionConfig
// input is unmarshalled into an ExecutionConfig previously
// initialized with default values
func GetExecutionConfig(b []byte) (*ExecutionConfig, error) {
<<<<<<< HEAD
	ec := &ExecutionConfig{
		BlockCacheSize:               blockCacheSize,
		TxCacheSize:                  txCacheSize,
		TransformedSubnetTxCacheSize: transformedSubnetTxCacheSize,
		ValidatorDiffsCacheSize:      validatorDiffsCacheSize,
		BlockIDCacheSize:             blockIDCacheSize,
		RewardUTXOsCacheSize:         rewardUTXOsCacheSize,
		ChainCacheSize:               chainCacheSize,
		ChainDBCacheSize:             chainDBCacheSize,
		ChecksumsEnabled:             checksumsEnabled,
	}
=======
	ec := DefaultExecutionConfig
>>>>>>> 1a56207c

	// if bytes are empty keep default values
	if len(b) == 0 {
		return ec, nil
	}

	return ec, json.Unmarshal(b, ec)
}<|MERGE_RESOLUTION|>--- conflicted
+++ resolved
@@ -9,20 +9,6 @@
 	"github.com/ava-labs/avalanchego/utils/units"
 )
 
-<<<<<<< HEAD
-const (
-	blockCacheSize               = 64 * units.MiB
-	txCacheSize                  = 128 * units.MiB
-	transformedSubnetTxCacheSize = 4 * units.MiB
-
-	validatorDiffsCacheSize = 2048
-	blockIDCacheSize        = 2048
-	rewardUTXOsCacheSize    = 2048
-	chainCacheSize          = 2048
-	chainDBCacheSize        = 2048
-	checksumsEnabled        = false
-)
-=======
 var DefaultExecutionConfig = &ExecutionConfig{
 	BlockCacheSize:               64 * units.MiB,
 	TxCacheSize:                  128 * units.MiB,
@@ -31,9 +17,9 @@
 	RewardUTXOsCacheSize:         2048,
 	ChainCacheSize:               2048,
 	ChainDBCacheSize:             2048,
+	BlockIDCacheSize:             2048,
 	ChecksumsEnabled:             false,
 }
->>>>>>> 1a56207c
 
 // ExecutionConfig provides execution parameters of PlatformVM
 type ExecutionConfig struct {
@@ -41,10 +27,10 @@
 	TxCacheSize                  int  `json:"tx-cache-size"`
 	TransformedSubnetTxCacheSize int  `json:"transformed-subnet-tx-cache-size"`
 	ValidatorDiffsCacheSize      int  `json:"validator-diffs-cache-size"`
-	BlockIDCacheSize             int  `json:"block-id-cache-size"`
 	RewardUTXOsCacheSize         int  `json:"reward-utxos-cache-size"`
 	ChainCacheSize               int  `json:"chain-cache-size"`
 	ChainDBCacheSize             int  `json:"chain-db-cache-size"`
+	BlockIDCacheSize             int  `json:"block-id-cache-size"`
 	ChecksumsEnabled             bool `json:"checksums-enabled"`
 }
 
@@ -52,21 +38,7 @@
 // input is unmarshalled into an ExecutionConfig previously
 // initialized with default values
 func GetExecutionConfig(b []byte) (*ExecutionConfig, error) {
-<<<<<<< HEAD
-	ec := &ExecutionConfig{
-		BlockCacheSize:               blockCacheSize,
-		TxCacheSize:                  txCacheSize,
-		TransformedSubnetTxCacheSize: transformedSubnetTxCacheSize,
-		ValidatorDiffsCacheSize:      validatorDiffsCacheSize,
-		BlockIDCacheSize:             blockIDCacheSize,
-		RewardUTXOsCacheSize:         rewardUTXOsCacheSize,
-		ChainCacheSize:               chainCacheSize,
-		ChainDBCacheSize:             chainDBCacheSize,
-		ChecksumsEnabled:             checksumsEnabled,
-	}
-=======
 	ec := DefaultExecutionConfig
->>>>>>> 1a56207c
 
 	// if bytes are empty keep default values
 	if len(b) == 0 {
