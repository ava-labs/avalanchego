// Copyright (C) 2022-2023, Chain4Travel AG. All rights reserved.
//
// This file is a derived work, based on ava-labs code whose
// original notices appear below.
//
// It is distributed under the same license conditions as the
// original code from which it is derived.
//
// Much love to the original authors for their work.
// **********************************************************
// Copyright (C) 2019-2023, Ava Labs, Inc. All rights reserved.
// See the file LICENSE for licensing terms.

package config

import (
	"time"

	"github.com/ava-labs/avalanchego/chains"
	"github.com/ava-labs/avalanchego/ids"
	"github.com/ava-labs/avalanchego/snow/uptime"
	"github.com/ava-labs/avalanchego/snow/validators"
	"github.com/ava-labs/avalanchego/utils/constants"
	"github.com/ava-labs/avalanchego/utils/set"
	"github.com/ava-labs/avalanchego/vms/platformvm/caminoconfig"
	"github.com/ava-labs/avalanchego/vms/platformvm/reward"
	"github.com/ava-labs/avalanchego/vms/platformvm/txs"
)

// Struct collecting all foundational parameters of PlatformVM
type Config struct {
	// The node's chain manager
	Chains chains.Manager

	// Node's validator set maps subnetID -> validators of the subnet
	//
	// Invariant: The primary network's validator set should have been added to
	//            the manager before calling VM.Initialize.
	// Invariant: The primary network's validator set should be empty before
	//            calling VM.Initialize.
	Validators validators.Manager

	// Provides access to the uptime manager as a thread safe data structure
	UptimeLockedCalculator uptime.LockedCalculator

	// True if the node is being run with staking enabled
	StakingEnabled bool

	// Set of subnets that this node is validating
	TrackedSubnets set.Set[ids.ID]

	// Fee that is burned by every non-state creating transaction
	TxFee uint64

	// Fee that must be burned by every state creating transaction before AP3
	CreateAssetTxFee uint64

	// Fee that must be burned by every subnet creating transaction after AP3
	CreateSubnetTxFee uint64

	// Fee that must be burned by every transform subnet transaction
	TransformSubnetTxFee uint64

	// Fee that must be burned by every blockchain creating transaction after AP3
	CreateBlockchainTxFee uint64

	// Transaction fee for adding a primary network validator
	AddPrimaryNetworkValidatorFee uint64

	// Transaction fee for adding a primary network delegator
	AddPrimaryNetworkDelegatorFee uint64

	// Transaction fee for adding a subnet validator
	AddSubnetValidatorFee uint64

	// Transaction fee for adding a subnet delegator
	AddSubnetDelegatorFee uint64

	// The minimum amount of tokens one must bond to be a validator
	MinValidatorStake uint64

	// The maximum amount of tokens that can be bonded on a validator
	MaxValidatorStake uint64

	// Minimum stake, in nAVAX, that can be delegated on the primary network
	MinDelegatorStake uint64

	// Minimum fee that can be charged for delegation
	MinDelegationFee uint32

	// UptimePercentage is the minimum uptime required to be rewarded for staking
	UptimePercentage float64

	// Minimum amount of time to allow a staker to stake
	MinStakeDuration time.Duration

	// Maximum amount of time to allow a staker to stake
	MaxStakeDuration time.Duration

	// Config for the minting function
	RewardConfig reward.Config

	// Time of the AP3 network upgrade
	ApricotPhase3Time time.Time

	// Time of the AP5 network upgrade
	ApricotPhase5Time time.Time

	// Time of the Banff network upgrade
	BanffTime time.Time

<<<<<<< HEAD
	// Time of the Athens Phase network upgrade
	AthensPhaseTime time.Time

	// Time of the BerlinPhase network upgrade
	BerlinPhaseTime time.Time
=======
	// Time of the Cortina network upgrade
	CortinaTime time.Time
>>>>>>> 53545629

	// Subnet ID --> Minimum portion of the subnet's stake this node must be
	// connected to in order to report healthy.
	// [constants.PrimaryNetworkID] is always a key in this map.
	// If a subnet is in this map, but it isn't tracked, its corresponding value
	// isn't used.
	// If a subnet is tracked but not in this map, we use the value for the
	// Primary Network.
	MinPercentConnectedStakeHealthy map[ids.ID]float64

	// Camino relevant configuration
	CaminoConfig caminoconfig.Config
	// UseCurrentHeight forces [GetMinimumHeight] to return the current height
	// of the P-Chain instead of the oldest block in the [recentlyAccepted]
	// window.
	//
	// This config is particularly useful for triggering proposervm activation
	// on recently created subnets (without this, users need to wait for
	// [recentlyAcceptedWindowTTL] to pass for activation to occur).
	UseCurrentHeight bool
}

func (c *Config) IsApricotPhase3Activated(timestamp time.Time) bool {
	return !timestamp.Before(c.ApricotPhase3Time)
}

func (c *Config) IsApricotPhase5Activated(timestamp time.Time) bool {
	return !timestamp.Before(c.ApricotPhase5Time)
}

func (c *Config) IsBanffActivated(timestamp time.Time) bool {
	return !timestamp.Before(c.BanffTime)
}

func (c *Config) IsAthensPhaseActivated(timestamp time.Time) bool {
	return !timestamp.Before(c.AthensPhaseTime)
}

func (c *Config) IsBerlinPhaseActivated(timestamp time.Time) bool {
	return !timestamp.Before(c.BerlinPhaseTime)
}

func (c *Config) GetCreateBlockchainTxFee(timestamp time.Time) uint64 {
	if c.IsApricotPhase3Activated(timestamp) {
		return c.CreateBlockchainTxFee
	}
	return c.CreateAssetTxFee
}

func (c *Config) GetCreateSubnetTxFee(timestamp time.Time) uint64 {
	if c.IsApricotPhase3Activated(timestamp) {
		return c.CreateSubnetTxFee
	}
	return c.CreateAssetTxFee
}

// Create the blockchain described in [tx], but only if this node is a member of
// the subnet that validates the chain
func (c *Config) CreateChain(chainID ids.ID, tx *txs.CreateChainTx) {
	if c.StakingEnabled && // Staking is enabled, so nodes might not validate all chains
		constants.PrimaryNetworkID != tx.SubnetID && // All nodes must validate the primary network
		!c.TrackedSubnets.Contains(tx.SubnetID) { // This node doesn't validate this blockchain
		return
	}

	chainParams := chains.ChainParameters{
		ID:          chainID,
		SubnetID:    tx.SubnetID,
		GenesisData: tx.GenesisData,
		VMID:        tx.VMID,
		FxIDs:       tx.FxIDs,
	}

	c.Chains.QueueChainCreation(chainParams)
}<|MERGE_RESOLUTION|>--- conflicted
+++ resolved
@@ -109,16 +109,14 @@
 	// Time of the Banff network upgrade
 	BanffTime time.Time
 
-<<<<<<< HEAD
+	// Time of the Cortina network upgrade
+	CortinaTime time.Time
+
 	// Time of the Athens Phase network upgrade
 	AthensPhaseTime time.Time
 
 	// Time of the BerlinPhase network upgrade
 	BerlinPhaseTime time.Time
-=======
-	// Time of the Cortina network upgrade
-	CortinaTime time.Time
->>>>>>> 53545629
 
 	// Subnet ID --> Minimum portion of the subnet's stake this node must be
 	// connected to in order to report healthy.
