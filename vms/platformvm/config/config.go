// Copyright (C) 2019-2021, Ava Labs, Inc. All rights reserved.
// See the file LICENSE for licensing terms.

package config

import (
	"time"

	"github.com/ava-labs/avalanchego/chains"
	"github.com/ava-labs/avalanchego/ids"
	"github.com/ava-labs/avalanchego/snow/engine/common"
	"github.com/ava-labs/avalanchego/snow/uptime"
	"github.com/ava-labs/avalanchego/snow/validators"
	"github.com/ava-labs/avalanchego/utils/constants"
	"github.com/ava-labs/avalanchego/vms/platformvm/reward"
	"github.com/ava-labs/avalanchego/vms/platformvm/txs"
)

// Struct collecting all foundational parameters of PlatformVM
type Config struct {
	// The node's chain manager
	Chains chains.Manager

	// Node's validator set maps subnetID -> validators of the subnet
	Validators validators.Manager

	// Provides access to subnet tracking
	SubnetTracker common.SubnetTracker

	// Provides access to the uptime manager as a thread safe data structure
	UptimeLockedCalculator uptime.LockedCalculator

	// True if the node is being run with staking enabled
	StakingEnabled bool

	// Set of subnets that this node is validating
	WhitelistedSubnets ids.Set

	// Fee that must be burned by every create staker transaction
	AddStakerTxFee uint64

	// Fee that is burned by every non-state creating transaction
	TxFee uint64

	// Fee that must be burned by every state creating transaction before AP3
	CreateAssetTxFee uint64

	// Fee that must be burned by every subnet creating transaction after AP3
	CreateSubnetTxFee uint64

	// Fee that must be burned by every blockchain creating transaction after AP3
	CreateBlockchainTxFee uint64

	// The minimum amount of tokens one must bond to be a validator
	MinValidatorStake uint64

	// The maximum amount of tokens that can be bonded on a validator
	MaxValidatorStake uint64

	// Minimum stake, in nAVAX, that can be delegated on the primary network
	MinDelegatorStake uint64

	// Minimum fee that can be charged for delegation
	MinDelegationFee uint32

	// UptimePercentage is the minimum uptime required to be rewarded for staking
	UptimePercentage float64

	// Minimum amount of time to allow a staker to stake
	MinStakeDuration time.Duration

	// Maximum amount of time to allow a staker to stake
	MaxStakeDuration time.Duration

	// Config for the minting function
	RewardConfig reward.Config

	// Time of the AP3 network upgrade
	ApricotPhase3Time time.Time

	// Time of the AP4 network upgrade
	ApricotPhase4Time time.Time

	// Time of the AP5 network upgrade
	ApricotPhase5Time time.Time

<<<<<<< HEAD
	// Time of the removal of advance time tx
=======
	// Time of the Blueberry network upgrade
>>>>>>> db60687b
	BlueberryTime time.Time
}

func (c *Config) GetCreateBlockchainTxFee(t time.Time) uint64 {
	if t.Before(c.ApricotPhase3Time) {
		return c.CreateAssetTxFee
	}
	return c.CreateBlockchainTxFee
}

func (c *Config) GetCreateSubnetTxFee(t time.Time) uint64 {
	if t.Before(c.ApricotPhase3Time) {
		return c.CreateAssetTxFee
	}
	return c.CreateSubnetTxFee
}

// Create the blockchain described in [tx], but only if this node is a member of
// the subnet that validates the chain
func (c *Config) CreateChain(chainID ids.ID, tx *txs.CreateChainTx) {
	if c.StakingEnabled && // Staking is enabled, so nodes might not validate all chains
		constants.PrimaryNetworkID != tx.SubnetID && // All nodes must validate the primary network
		!c.WhitelistedSubnets.Contains(tx.SubnetID) { // This node doesn't validate this blockchain
		return
	}

	chainParams := chains.ChainParameters{
		ID:          chainID,
		SubnetID:    tx.SubnetID,
		GenesisData: tx.GenesisData,
		VMAlias:     tx.VMID.String(),
	}
	for _, fxID := range tx.FxIDs {
		chainParams.FxAliases = append(chainParams.FxAliases, fxID.String())
	}
	c.Chains.CreateChain(chainParams)
}<|MERGE_RESOLUTION|>--- conflicted
+++ resolved
@@ -84,11 +84,7 @@
 	// Time of the AP5 network upgrade
 	ApricotPhase5Time time.Time
 
-<<<<<<< HEAD
-	// Time of the removal of advance time tx
-=======
 	// Time of the Blueberry network upgrade
->>>>>>> db60687b
 	BlueberryTime time.Time
 }
 
