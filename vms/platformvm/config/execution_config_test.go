// Copyright (C) 2019-2024, Ava Labs, Inc. All rights reserved.
// See the file LICENSE for licensing terms.

package config

import (
	"encoding/json"
	"reflect"
	"testing"
	"time"

	"github.com/stretchr/testify/require"

	"github.com/ava-labs/avalanchego/vms/platformvm/network"
)

<<<<<<< HEAD
// Errors if all values in a struct are not initialized
=======
// Requires all values in a struct to be initialized
>>>>>>> 1a9bc457
func verifyInitializedStruct(tb testing.TB, s interface{}) {
	tb.Helper()

	require := require.New(tb)

	structType := reflect.TypeOf(s)
	require.Equal(reflect.Struct, structType.Kind())

	v := reflect.ValueOf(s)
	for i := 0; i < v.NumField(); i++ {
		field := v.Field(i)
		require.True(field.IsValid(), "invalid field: ", structType.Field(i).Name)
		require.False(field.IsZero(), "zero field: ", structType.Field(i).Name)
	}
}

func TestExecutionConfigUnmarshal(t *testing.T) {
	t.Run("default values from empty json", func(t *testing.T) {
		require := require.New(t)
		b := []byte(`{}`)
		ec, err := GetExecutionConfig(b)
		require.NoError(err)
		require.Equal(&DefaultExecutionConfig, ec)
	})

	t.Run("default values from empty bytes", func(t *testing.T) {
		require := require.New(t)
		b := []byte(``)
		ec, err := GetExecutionConfig(b)
		require.NoError(err)
		require.Equal(&DefaultExecutionConfig, ec)
	})

	t.Run("mix default and extracted values from json", func(t *testing.T) {
		require := require.New(t)
		b := []byte(`{"block-cache-size":1}`)
		ec, err := GetExecutionConfig(b)
		require.NoError(err)
		expected := DefaultExecutionConfig
		expected.BlockCacheSize = 1
		require.Equal(&expected, ec)
	})

	t.Run("all values extracted from json", func(t *testing.T) {
		require := require.New(t)

		expected := &ExecutionConfig{
			Network: network.Config{
				MaxValidatorSetStaleness:                    1,
				TargetGossipSize:                            2,
				PushGossipPercentStake:                      .3,
				PushGossipNumValidators:                     4,
				PushGossipNumPeers:                          5,
				PushRegossipNumValidators:                   6,
				PushRegossipNumPeers:                        7,
				PushGossipDiscardedCacheSize:                8,
				PushGossipMaxRegossipFrequency:              9,
				PushGossipFrequency:                         10,
				PullGossipPollSize:                          11,
				PullGossipFrequency:                         12,
				PullGossipThrottlingPeriod:                  13,
				PullGossipThrottlingLimit:                   14,
				ExpectedBloomFilterElements:                 15,
				ExpectedBloomFilterFalsePositiveProbability: 16,
				MaxBloomFilterFalsePositiveProbability:      17,
			},
			BlockCacheSize:               1,
			TxCacheSize:                  2,
			TransformedSubnetTxCacheSize: 3,
			RewardUTXOsCacheSize:         5,
			ChainCacheSize:               6,
			ChainDBCacheSize:             7,
			BlockIDCacheSize:             8,
			FxOwnerCacheSize:             9,
			ChainIDAndAddrCacheSize:      10,
			ChecksumsEnabled:             true,
			MempoolPruneFrequency:        time.Minute,
		}
		verifyInitializedStruct(t, *expected)
		verifyInitializedStruct(t, expected.Network)

		b, err := json.Marshal(expected)
		require.NoError(err)

		actual, err := GetExecutionConfig(b)
		require.NoError(err)
		require.Equal(expected, actual)
	})
}<|MERGE_RESOLUTION|>--- conflicted
+++ resolved
@@ -14,11 +14,7 @@
 	"github.com/ava-labs/avalanchego/vms/platformvm/network"
 )
 
-<<<<<<< HEAD
-// Errors if all values in a struct are not initialized
-=======
 // Requires all values in a struct to be initialized
->>>>>>> 1a9bc457
 func verifyInitializedStruct(tb testing.TB, s interface{}) {
 	tb.Helper()
 
