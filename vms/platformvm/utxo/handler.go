// Copyright (C) 2019-2024, Ava Labs, Inc. All rights reserved.
// See the file LICENSE for licensing terms.

package utxo

import (
	"errors"
	"fmt"

	"go.uber.org/zap"

	"github.com/ava-labs/avalanchego/ids"
	"github.com/ava-labs/avalanchego/snow"
	"github.com/ava-labs/avalanchego/utils/crypto/secp256k1"
	"github.com/ava-labs/avalanchego/utils/hashing"
	"github.com/ava-labs/avalanchego/utils/math"
	"github.com/ava-labs/avalanchego/utils/set"
	"github.com/ava-labs/avalanchego/utils/timer/mockable"
	"github.com/ava-labs/avalanchego/vms/components/avax"
	"github.com/ava-labs/avalanchego/vms/components/verify"
	"github.com/ava-labs/avalanchego/vms/platformvm/fx"
	"github.com/ava-labs/avalanchego/vms/platformvm/stakeable"
	"github.com/ava-labs/avalanchego/vms/platformvm/state"
	"github.com/ava-labs/avalanchego/vms/platformvm/txs"
	"github.com/ava-labs/avalanchego/vms/platformvm/txs/fees"
	"github.com/ava-labs/avalanchego/vms/secp256k1fx"

	commonfees "github.com/ava-labs/avalanchego/vms/components/fees"
)

var (
	_ Handler = (*handler)(nil)

	ErrInsufficientFunds            = errors.New("insufficient funds")
	ErrInsufficientUnlockedFunds    = errors.New("insufficient unlocked funds")
	ErrInsufficientLockedFunds      = errors.New("insufficient locked funds")
	errWrongNumberCredentials       = errors.New("wrong number of credentials")
	errWrongNumberUTXOs             = errors.New("wrong number of UTXOs")
	errAssetIDMismatch              = errors.New("input asset ID does not match UTXO asset ID")
	errLocktimeMismatch             = errors.New("input locktime does not match UTXO locktime")
	errCantSign                     = errors.New("can't sign")
	errLockedFundsNotMarkedAsLocked = errors.New("locked funds not marked as locked")
)

// TODO: Stake and Authorize should be replaced by similar methods in the
// P-chain wallet
type Spender interface {
	// FinanceTx the provided amount while calculating and deducting the provided fee.
	// Arguments:
	// - [keys] are the owners of the funds
	// - [amountToStake] is the amount of funds that are trying to be staked
	// - [feeCalc] is the fee calculator that tracks and calculates the fees
	// - [changeAddr] is the address that change, if there is any, is sent to
	// Returns:
	// - [inputs] the inputs that should be consumed to fund the outputs
	// - [returnedOutputs] the outputs that should be immediately returned to
	//                     the UTXO set
	// - [stakedOutputs] the outputs that should be locked for the duration of
	//                   the staking period
	// - [signers] the proof of ownership of the funds being moved
	FinanceTx(
		utxoReader avax.UTXOReader,
		keys []*secp256k1.PrivateKey,
		amountToStake uint64,
		feeCalc *fees.Calculator,
		changeAddr ids.ShortID,
	) (
		[]*avax.TransferableInput, // inputs
		[]*avax.TransferableOutput, // returnedOutputs
		[]*avax.TransferableOutput, // stakedOutputs
		[][]*secp256k1.PrivateKey, // signers
		error,
	)

	// Authorize an operation on behalf of the named subnet with the provided
	// keys.
	Authorize(
		state state.Chain,
		subnetID ids.ID,
		keys []*secp256k1.PrivateKey,
	) (
		verify.Verifiable, // Input that names owners
		[]*secp256k1.PrivateKey, // Keys that prove ownership
		error,
	)
}

type Verifier interface {
	// Verify that [tx] is semantically valid.
	// [ins] and [outs] are the inputs and outputs of [tx].
	// [creds] are the credentials of [tx], which allow [ins] to be spent.
	// [unlockedProduced] is the map of assets that were produced and their
	// amounts.
	// The [ins] must have at least [unlockedProduced] than the [outs].
	//
	// Precondition: [tx] has already been syntactically verified.
	//
	// Note: [unlockedProduced] is modified by this method.
	VerifySpend(
		tx txs.UnsignedTx,
		utxoDB avax.UTXOGetter,
		ins []*avax.TransferableInput,
		outs []*avax.TransferableOutput,
		creds []verify.Verifiable,
		unlockedProduced map[ids.ID]uint64,
	) error

	// Verify that [tx] is semantically valid.
	// [utxos[i]] is the UTXO being consumed by [ins[i]].
	// [ins] and [outs] are the inputs and outputs of [tx].
	// [creds] are the credentials of [tx], which allow [ins] to be spent.
	// [unlockedProduced] is the map of assets that were produced and their
	// amounts.
	// The [ins] must have at least [unlockedProduced] more than the [outs].
	//
	// Precondition: [tx] has already been syntactically verified.
	//
	// Note: [unlockedProduced] is modified by this method.
	VerifySpendUTXOs(
		tx txs.UnsignedTx,
		utxos []*avax.UTXO,
		ins []*avax.TransferableInput,
		outs []*avax.TransferableOutput,
		creds []verify.Verifiable,
		unlockedProduced map[ids.ID]uint64,
	) error
}

type Handler interface {
	Spender
	Verifier
}

func NewHandler(
	ctx *snow.Context,
	clk *mockable.Clock,
	fx fx.Fx,
) Handler {
	return &handler{
		ctx: ctx,
		clk: clk,
		fx:  fx,
	}
}

type handler struct {
	ctx *snow.Context
	clk *mockable.Clock
	fx  fx.Fx
}

func (h *handler) FinanceTx(
	utxoReader avax.UTXOReader,
	keys []*secp256k1.PrivateKey,
	amountToStake uint64,
	feeCalc *fees.Calculator,
	changeAddr ids.ShortID,
) (
	[]*avax.TransferableInput, // inputs
	[]*avax.TransferableOutput, // returnedOutputs
	[]*avax.TransferableOutput, // stakedOutputs
	[][]*secp256k1.PrivateKey, // signers
	error,
) {
	addrs := set.NewSet[ids.ShortID](len(keys)) // The addresses controlled by [keys]
	for _, key := range keys {
		addrs.Add(key.PublicKey().Address())
	}
	utxos, err := avax.GetAllUTXOs(utxoReader, addrs) // The UTXOs controlled by [keys]
	if err != nil {
		return nil, nil, nil, nil, fmt.Errorf("couldn't get UTXOs: %w", err)
	}

	kc := secp256k1fx.NewKeychain(keys...) // Keychain consumes UTXOs and creates new ones

	// Minimum time this transaction will be issued at
	now := uint64(h.clk.Time().Unix())

	ins := []*avax.TransferableInput{}
	returnedOuts := []*avax.TransferableOutput{}
	stakedOuts := []*avax.TransferableOutput{}
	signers := [][]*secp256k1.PrivateKey{}

	targetFee := feeCalc.Fee

	// Amount of AVAX that has been staked
	amountStaked := uint64(0)

	// Consume locked UTXOs
	for _, utxo := range utxos {
		// If we have consumed more AVAX than we are trying to stake, then we
		// have no need to consume more locked AVAX
		if amountStaked >= amountToStake {
			break
		}

		if assetID := utxo.AssetID(); assetID != h.ctx.AVAXAssetID {
			continue // We only care about staking AVAX, so ignore other assets
		}

		out, ok := utxo.Out.(*stakeable.LockOut)
		if !ok {
			// This output isn't locked, so it will be handled during the next
			// iteration of the UTXO set
			continue
		}
		if out.Locktime <= now {
			// This output is no longer locked, so it will be handled during the
			// next iteration of the UTXO set
			continue
		}

		inner, ok := out.TransferableOut.(*secp256k1fx.TransferOutput)
		if !ok {
			// We only know how to clone secp256k1 outputs for now
			continue
		}

		inIntf, inSigners, err := kc.Spend(out.TransferableOut, now)
		if err != nil {
			// We couldn't spend the output, so move on to the next one
			continue
		}
		in, ok := inIntf.(avax.TransferableIn)
		if !ok { // should never happen
			h.ctx.Log.Warn("wrong input type",
				zap.String("expectedType", "avax.TransferableIn"),
				zap.String("actualType", fmt.Sprintf("%T", inIntf)),
			)
			continue
		}
		input := &avax.TransferableInput{
			UTXOID: utxo.UTXOID,
			Asset:  avax.Asset{ID: h.ctx.AVAXAssetID},
			In: &stakeable.LockIn{
				Locktime:       out.Locktime,
				TransferableIn: in,
			},
		}

		// The remaining value is initially the full value of the input
		remainingValue := in.Amount()

		// update fees to target given the extra input added
		insDimensions, err := commonfees.GetInputsDimensions(txs.Codec, txs.CodecVersion, []*avax.TransferableInput{input})
		if err != nil {
			return nil, nil, nil, nil, fmt.Errorf("failed calculating input size: %w", err)
		}
		addedFees, err := feeCalc.AddFeesFor(insDimensions)
		if err != nil {
			return nil, nil, nil, nil, fmt.Errorf("account for input fees: %w", err)
		}
		targetFee += addedFees

		// Stake any value that should be staked
<<<<<<< HEAD
		amountToStake := math.Min(
			amountToStake-amountStaked, // Amount we still need to stake
			remainingValue,             // Amount available to stake
=======
		amountToStake := min(
			amount-amountStaked, // Amount we still need to stake
			remainingValue,      // Amount available to stake
>>>>>>> e27e9385
		)
		amountStaked += amountToStake
		remainingValue -= amountToStake

		// Add the input to the consumed inputs
		ins = append(ins, input)

		stakedOut := &avax.TransferableOutput{
			Asset: avax.Asset{ID: h.ctx.AVAXAssetID},
			Out: &stakeable.LockOut{
				Locktime: out.Locktime,
				TransferableOut: &secp256k1fx.TransferOutput{
					Amt:          amountToStake,
					OutputOwners: inner.OutputOwners,
				},
			},
		}

		// update fees to target given the staked output added
		outDimensions, err := commonfees.GetOutputsDimensions(txs.Codec, txs.CodecVersion, []*avax.TransferableOutput{stakedOut})
		if err != nil {
			return nil, nil, nil, nil, fmt.Errorf("failed calculating stakedOut size: %w", err)
		}
		addedFees, err = feeCalc.AddFeesFor(outDimensions)
		if err != nil {
			return nil, nil, nil, nil, fmt.Errorf("account for stakedOut fees: %w", err)
		}
		targetFee += addedFees

		// Add the output to the staked outputs
		stakedOuts = append(stakedOuts, stakedOut)

		if remainingValue > 0 {
			// This input provided more value than was needed to be locked.
			// Some of it must be returned
			changeOut := &avax.TransferableOutput{
				Asset: avax.Asset{ID: h.ctx.AVAXAssetID},
				Out: &stakeable.LockOut{
					Locktime: out.Locktime,
					TransferableOut: &secp256k1fx.TransferOutput{
						Amt:          remainingValue,
						OutputOwners: inner.OutputOwners,
					},
				},
			}

			// update fees to target given the change output added
			outDimensions, err := commonfees.GetOutputsDimensions(txs.Codec, txs.CodecVersion, []*avax.TransferableOutput{changeOut})
			if err != nil {
				return nil, nil, nil, nil, fmt.Errorf("failed calculating changeOut size: %w", err)
			}
			addedFees, err = feeCalc.AddFeesFor(outDimensions)
			if err != nil {
				return nil, nil, nil, nil, fmt.Errorf("account for stakedOut fees: %w", err)
			}
			targetFee += addedFees

			returnedOuts = append(returnedOuts, changeOut)
		}

		// Add the signers needed for this input to the set of signers
		signers = append(signers, inSigners)
	}

	// Amount of AVAX that has been burned
	amountBurned := uint64(0)

	for _, utxo := range utxos {
		// If we have consumed more AVAX than we are trying to stake,
		// and we have burned more AVAX than we need to,
		// then we have no need to consume more AVAX
		if amountBurned >= targetFee && amountStaked >= amountToStake {
			break
		}

		if assetID := utxo.AssetID(); assetID != h.ctx.AVAXAssetID {
			continue // We only care about burning AVAX, so ignore other assets
		}

		out := utxo.Out
		inner, ok := out.(*stakeable.LockOut)
		if ok {
			if inner.Locktime > now {
				// This output is currently locked, so this output can't be
				// burned. Additionally, it may have already been consumed
				// above. Regardless, we skip to the next UTXO
				continue
			}
			out = inner.TransferableOut
		}

		inIntf, inSigners, err := kc.Spend(out, now)
		if err != nil {
			// We couldn't spend this UTXO, so we skip to the next one
			continue
		}
		in, ok := inIntf.(avax.TransferableIn)
		if !ok {
			// Because we only use the secp Fx right now, this should never
			// happen
			continue
		}
		input := &avax.TransferableInput{
			UTXOID: utxo.UTXOID,
			Asset:  avax.Asset{ID: h.ctx.AVAXAssetID},
			In:     in,
		}

		// The remaining value is initially the full value of the input
		remainingValue := in.Amount()

		// update fees to target given the extra input added
		insDimensions, err := commonfees.GetInputsDimensions(txs.Codec, txs.CodecVersion, []*avax.TransferableInput{input})
		if err != nil {
			return nil, nil, nil, nil, fmt.Errorf("failed calculating input size: %w", err)
		}
		addedFees, err := feeCalc.AddFeesFor(insDimensions)
		if err != nil {
			return nil, nil, nil, nil, fmt.Errorf("account for input fees: %w", err)
		}
		targetFee += addedFees

		// Burn any value that should be burned
<<<<<<< HEAD
		amountToBurn := math.Min(
			targetFee-amountBurned, // Amount we still need to burn
			remainingValue,         // Amount available to burn
=======
		amountToBurn := min(
			fee-amountBurned, // Amount we still need to burn
			remainingValue,   // Amount available to burn
>>>>>>> e27e9385
		)
		amountBurned += amountToBurn
		remainingValue -= amountToBurn

		// Stake any value that should be staked
<<<<<<< HEAD
		amountToStake := math.Min(
			amountToStake-amountStaked, // Amount we still need to stake
			remainingValue,             // Amount available to stake
=======
		amountToStake := min(
			amount-amountStaked, // Amount we still need to stake
			remainingValue,      // Amount available to stake
>>>>>>> e27e9385
		)
		amountStaked += amountToStake
		remainingValue -= amountToStake

		// Add the input to the consumed inputs
		ins = append(ins, input)

		if amountToStake > 0 {
			// Some of this input was put for staking
			stakedOut := &avax.TransferableOutput{
				Asset: avax.Asset{ID: h.ctx.AVAXAssetID},
				Out: &secp256k1fx.TransferOutput{
					Amt: amountToStake,
					OutputOwners: secp256k1fx.OutputOwners{
						Locktime:  0,
						Threshold: 1,
						Addrs:     []ids.ShortID{changeAddr},
					},
				},
			}

			// update fees to target given the extra input added
			outDimensions, err := commonfees.GetOutputsDimensions(txs.Codec, txs.CodecVersion, []*avax.TransferableOutput{stakedOut})
			if err != nil {
				return nil, nil, nil, nil, fmt.Errorf("failed calculating output size: %w", err)
			}
			addedFees, err := feeCalc.AddFeesFor(outDimensions)
			if err != nil {
				return nil, nil, nil, nil, fmt.Errorf("account for output fees: %w", err)
			}
			targetFee += addedFees

			amountToBurn := math.Min(
				targetFee-amountBurned, // Amount we still need to burn
				remainingValue,         // Amount available to burn
			)
			amountBurned += amountToBurn
			remainingValue -= amountToBurn

			stakedOuts = append(stakedOuts, stakedOut)
		}

		if remainingValue > 0 {
			changeOut := &avax.TransferableOutput{
				Asset: avax.Asset{ID: h.ctx.AVAXAssetID},
				Out: &secp256k1fx.TransferOutput{
					// Amt: remainingValue, // SET IT AFTER CONSIDERING ITS OWN FEES
					OutputOwners: secp256k1fx.OutputOwners{
						Locktime:  0,
						Threshold: 1,
						Addrs:     []ids.ShortID{changeAddr},
					},
				},
			}

			// update fees to target given the extra input added
			outDimensions, err := commonfees.GetOutputsDimensions(txs.Codec, txs.CodecVersion, []*avax.TransferableOutput{changeOut})
			if err != nil {
				return nil, nil, nil, nil, fmt.Errorf("failed calculating output size: %w", err)
			}
			addedFees, err := feeCalc.AddFeesFor(outDimensions)
			if err != nil {
				return nil, nil, nil, nil, fmt.Errorf("account for output fees: %w", err)
			}

			if remainingValue > addedFees {
				targetFee += addedFees
				amountBurned += addedFees
				remainingValue -= addedFees

				changeOut.Out.(*secp256k1fx.TransferOutput).Amt = remainingValue
				// This input had extra value, so some of it must be returned
				returnedOuts = append(returnedOuts, changeOut)
			}

			// If this UTXO has not enough value to cover for its own taxes,
			// we fully consume it (no output) and move to the next UTXO to pay for it.
		}

		// Add the signers needed for this input to the set of signers
		signers = append(signers, inSigners)
	}

	if amountBurned < targetFee || amountStaked < amountToStake {
		return nil, nil, nil, nil, fmt.Errorf(
			"%w (unlocked, locked) (%d, %d) but need (%d, %d)",
			ErrInsufficientFunds, amountBurned, amountStaked, targetFee, amountToStake,
		)
	}

	avax.SortTransferableInputsWithSigners(ins, signers)  // sort inputs and keys
	avax.SortTransferableOutputs(returnedOuts, txs.Codec) // sort outputs
	avax.SortTransferableOutputs(stakedOuts, txs.Codec)   // sort outputs

	return ins, returnedOuts, stakedOuts, signers, nil
}

func (h *handler) Authorize(
	state state.Chain,
	subnetID ids.ID,
	keys []*secp256k1.PrivateKey,
) (
	verify.Verifiable, // Input that names owners
	[]*secp256k1.PrivateKey, // Keys that prove ownership
	error,
) {
	subnetOwner, err := state.GetSubnetOwner(subnetID)
	if err != nil {
		return nil, nil, fmt.Errorf(
			"failed to fetch subnet owner for %s: %w",
			subnetID,
			err,
		)
	}

	// Make sure the owners of the subnet match the provided keys
	owner, ok := subnetOwner.(*secp256k1fx.OutputOwners)
	if !ok {
		return nil, nil, fmt.Errorf("expected *secp256k1fx.OutputOwners but got %T", subnetOwner)
	}

	// Add the keys to a keychain
	kc := secp256k1fx.NewKeychain(keys...)

	// Make sure that the operation is valid after a minimum time
	now := uint64(h.clk.Time().Unix())

	// Attempt to prove ownership of the subnet
	indices, signers, matches := kc.Match(owner, now)
	if !matches {
		return nil, nil, errCantSign
	}

	return &secp256k1fx.Input{SigIndices: indices}, signers, nil
}

func (h *handler) VerifySpend(
	tx txs.UnsignedTx,
	utxoDB avax.UTXOGetter,
	ins []*avax.TransferableInput,
	outs []*avax.TransferableOutput,
	creds []verify.Verifiable,
	unlockedProduced map[ids.ID]uint64,
) error {
	utxos := make([]*avax.UTXO, len(ins))
	for index, input := range ins {
		utxo, err := utxoDB.GetUTXO(input.InputID())
		if err != nil {
			return fmt.Errorf(
				"failed to read consumed UTXO %s due to: %w",
				&input.UTXOID,
				err,
			)
		}
		utxos[index] = utxo
	}

	return h.VerifySpendUTXOs(tx, utxos, ins, outs, creds, unlockedProduced)
}

func (h *handler) VerifySpendUTXOs(
	tx txs.UnsignedTx,
	utxos []*avax.UTXO,
	ins []*avax.TransferableInput,
	outs []*avax.TransferableOutput,
	creds []verify.Verifiable,
	unlockedProduced map[ids.ID]uint64,
) error {
	if len(ins) != len(creds) {
		return fmt.Errorf(
			"%w: %d inputs != %d credentials",
			errWrongNumberCredentials,
			len(ins),
			len(creds),
		)
	}
	if len(ins) != len(utxos) {
		return fmt.Errorf(
			"%w: %d inputs != %d utxos",
			errWrongNumberUTXOs,
			len(ins),
			len(utxos),
		)
	}
	for _, cred := range creds { // Verify credentials are well-formed.
		if err := cred.Verify(); err != nil {
			return err
		}
	}

	// Time this transaction is being verified
	now := uint64(h.clk.Time().Unix())

	// Track the amount of unlocked transfers
	// assetID -> amount
	unlockedConsumed := make(map[ids.ID]uint64)

	// Track the amount of locked transfers and their owners
	// assetID -> locktime -> ownerID -> amount
	lockedProduced := make(map[ids.ID]map[uint64]map[ids.ID]uint64)
	lockedConsumed := make(map[ids.ID]map[uint64]map[ids.ID]uint64)

	for index, input := range ins {
		utxo := utxos[index] // The UTXO consumed by [input]

		realAssetID := utxo.AssetID()
		claimedAssetID := input.AssetID()
		if realAssetID != claimedAssetID {
			return fmt.Errorf(
				"%w: %s != %s",
				errAssetIDMismatch,
				claimedAssetID,
				realAssetID,
			)
		}

		out := utxo.Out
		locktime := uint64(0)
		// Set [locktime] to this UTXO's locktime, if applicable
		if inner, ok := out.(*stakeable.LockOut); ok {
			out = inner.TransferableOut
			locktime = inner.Locktime
		}

		in := input.In
		// The UTXO says it's locked until [locktime], but this input, which
		// consumes it, is not locked even though [locktime] hasn't passed. This
		// is invalid.
		if inner, ok := in.(*stakeable.LockIn); now < locktime && !ok {
			return errLockedFundsNotMarkedAsLocked
		} else if ok {
			if inner.Locktime != locktime {
				// This input is locked, but its locktime is wrong
				return fmt.Errorf(
					"%w: %d != %d",
					errLocktimeMismatch,
					inner.Locktime,
					locktime,
				)
			}
			in = inner.TransferableIn
		}

		// Verify that this tx's credentials allow [in] to be spent
		if err := h.fx.VerifyTransfer(tx, in, creds[index], out); err != nil {
			return fmt.Errorf("failed to verify transfer: %w", err)
		}

		amount := in.Amount()

		if now >= locktime {
			newUnlockedConsumed, err := math.Add64(unlockedConsumed[realAssetID], amount)
			if err != nil {
				return err
			}
			unlockedConsumed[realAssetID] = newUnlockedConsumed
			continue
		}

		owned, ok := out.(fx.Owned)
		if !ok {
			return fmt.Errorf("expected fx.Owned but got %T", out)
		}
		owner := owned.Owners()
		ownerBytes, err := txs.Codec.Marshal(txs.CodecVersion, owner)
		if err != nil {
			return fmt.Errorf("couldn't marshal owner: %w", err)
		}
		lockedConsumedAsset, ok := lockedConsumed[realAssetID]
		if !ok {
			lockedConsumedAsset = make(map[uint64]map[ids.ID]uint64)
			lockedConsumed[realAssetID] = lockedConsumedAsset
		}
		ownerID := hashing.ComputeHash256Array(ownerBytes)
		owners, ok := lockedConsumedAsset[locktime]
		if !ok {
			owners = make(map[ids.ID]uint64)
			lockedConsumedAsset[locktime] = owners
		}
		newAmount, err := math.Add64(owners[ownerID], amount)
		if err != nil {
			return err
		}
		owners[ownerID] = newAmount
	}

	for _, out := range outs {
		assetID := out.AssetID()

		output := out.Output()
		locktime := uint64(0)
		// Set [locktime] to this output's locktime, if applicable
		if inner, ok := output.(*stakeable.LockOut); ok {
			output = inner.TransferableOut
			locktime = inner.Locktime
		}

		amount := output.Amount()

		if locktime == 0 {
			newUnlockedProduced, err := math.Add64(unlockedProduced[assetID], amount)
			if err != nil {
				return err
			}
			unlockedProduced[assetID] = newUnlockedProduced
			continue
		}

		owned, ok := output.(fx.Owned)
		if !ok {
			return fmt.Errorf("expected fx.Owned but got %T", out)
		}
		owner := owned.Owners()
		ownerBytes, err := txs.Codec.Marshal(txs.CodecVersion, owner)
		if err != nil {
			return fmt.Errorf("couldn't marshal owner: %w", err)
		}
		lockedProducedAsset, ok := lockedProduced[assetID]
		if !ok {
			lockedProducedAsset = make(map[uint64]map[ids.ID]uint64)
			lockedProduced[assetID] = lockedProducedAsset
		}
		ownerID := hashing.ComputeHash256Array(ownerBytes)
		owners, ok := lockedProducedAsset[locktime]
		if !ok {
			owners = make(map[ids.ID]uint64)
			lockedProducedAsset[locktime] = owners
		}
		newAmount, err := math.Add64(owners[ownerID], amount)
		if err != nil {
			return err
		}
		owners[ownerID] = newAmount
	}

	// Make sure that for each assetID and locktime, tokens produced <= tokens consumed
	for assetID, producedAssetAmounts := range lockedProduced {
		lockedConsumedAsset := lockedConsumed[assetID]
		for locktime, producedAmounts := range producedAssetAmounts {
			consumedAmounts := lockedConsumedAsset[locktime]
			for ownerID, producedAmount := range producedAmounts {
				consumedAmount := consumedAmounts[ownerID]

				if producedAmount > consumedAmount {
					increase := producedAmount - consumedAmount
					unlockedConsumedAsset := unlockedConsumed[assetID]
					if increase > unlockedConsumedAsset {
						return fmt.Errorf(
							"%w: %s needs %d more %s for locktime %d",
							ErrInsufficientLockedFunds,
							ownerID,
							increase-unlockedConsumedAsset,
							assetID,
							locktime,
						)
					}
					unlockedConsumed[assetID] = unlockedConsumedAsset - increase
				}
			}
		}
	}

	for assetID, unlockedProducedAsset := range unlockedProduced {
		unlockedConsumedAsset := unlockedConsumed[assetID]
		// More unlocked tokens produced than consumed. Invalid.
		if unlockedProducedAsset > unlockedConsumedAsset {
			return fmt.Errorf(
				"%w: needs %d more %s",
				ErrInsufficientUnlockedFunds,
				unlockedProducedAsset-unlockedConsumedAsset,
				assetID,
			)
		}
	}
	return nil
}<|MERGE_RESOLUTION|>--- conflicted
+++ resolved
@@ -253,15 +253,9 @@
 		targetFee += addedFees
 
 		// Stake any value that should be staked
-<<<<<<< HEAD
-		amountToStake := math.Min(
+		amountToStake := min(
 			amountToStake-amountStaked, // Amount we still need to stake
 			remainingValue,             // Amount available to stake
-=======
-		amountToStake := min(
-			amount-amountStaked, // Amount we still need to stake
-			remainingValue,      // Amount available to stake
->>>>>>> e27e9385
 		)
 		amountStaked += amountToStake
 		remainingValue -= amountToStake
@@ -385,29 +379,17 @@
 		targetFee += addedFees
 
 		// Burn any value that should be burned
-<<<<<<< HEAD
-		amountToBurn := math.Min(
+		amountToBurn := min(
 			targetFee-amountBurned, // Amount we still need to burn
 			remainingValue,         // Amount available to burn
-=======
-		amountToBurn := min(
-			fee-amountBurned, // Amount we still need to burn
-			remainingValue,   // Amount available to burn
->>>>>>> e27e9385
 		)
 		amountBurned += amountToBurn
 		remainingValue -= amountToBurn
 
 		// Stake any value that should be staked
-<<<<<<< HEAD
-		amountToStake := math.Min(
+		amountToStake := min(
 			amountToStake-amountStaked, // Amount we still need to stake
 			remainingValue,             // Amount available to stake
-=======
-		amountToStake := min(
-			amount-amountStaked, // Amount we still need to stake
-			remainingValue,      // Amount available to stake
->>>>>>> e27e9385
 		)
 		amountStaked += amountToStake
 		remainingValue -= amountToStake
@@ -440,7 +422,7 @@
 			}
 			targetFee += addedFees
 
-			amountToBurn := math.Min(
+			amountToBurn := min(
 				targetFee-amountBurned, // Amount we still need to burn
 				remainingValue,         // Amount available to burn
 			)
