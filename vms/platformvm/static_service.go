--- conflicted
+++ resolved
@@ -14,14 +14,9 @@
 	"github.com/ava-labs/avalanchego/utils/formatting"
 	"github.com/ava-labs/avalanchego/utils/json"
 	"github.com/ava-labs/avalanchego/vms/components/avax"
-<<<<<<< HEAD
-	"github.com/ava-labs/avalanchego/vms/platformvm/stakeables"
+	"github.com/ava-labs/avalanchego/vms/platformvm/stakeable"
 	"github.com/ava-labs/avalanchego/vms/platformvm/transactions/signed"
 	"github.com/ava-labs/avalanchego/vms/platformvm/transactions/unsigned"
-	"github.com/ava-labs/avalanchego/vms/platformvm/validators"
-=======
-	"github.com/ava-labs/avalanchego/vms/platformvm/stakeable"
->>>>>>> 397767bd
 	"github.com/ava-labs/avalanchego/vms/secp256k1fx"
 
 	safemath "github.com/ava-labs/avalanchego/utils/math"
@@ -301,14 +296,13 @@
 			delegationFee = uint32(*validator.ExactDelegationFee)
 		}
 
-<<<<<<< HEAD
 		tx := &signed.Tx{
 			Unsigned: &unsigned.AddValidatorTx{
 				BaseTx: unsigned.BaseTx{BaseTx: avax.BaseTx{
 					NetworkID:    uint32(args.NetworkID),
 					BlockchainID: ids.Empty,
 				}},
-				Validator: validators.Validator{
+				Validator: pChainValidator.Validator{
 					NodeID: validator.NodeID,
 					Start:  uint64(args.Time),
 					End:    uint64(validator.EndTime),
@@ -317,18 +311,6 @@
 				Stake:        stake,
 				RewardsOwner: owner,
 				Shares:       delegationFee,
-=======
-		tx := &Tx{UnsignedTx: &UnsignedAddValidatorTx{
-			BaseTx: BaseTx{BaseTx: avax.BaseTx{
-				NetworkID:    uint32(args.NetworkID),
-				BlockchainID: ids.Empty,
-			}},
-			Validator: pChainValidator.Validator{
-				NodeID: validator.NodeID,
-				Start:  uint64(args.Time),
-				End:    uint64(validator.EndTime),
-				Wght:   weight,
->>>>>>> 397767bd
 			},
 		}
 		if err := tx.Sign(GenesisCodec, nil); err != nil {
