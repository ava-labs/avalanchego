// Copyright (C) 2019-2021, Ava Labs, Inc. All rights reserved.
// See the file LICENSE for licensing terms.

package platformvm

import (
	"errors"
	"fmt"
	"time"

	"github.com/prometheus/client_golang/prometheus"

	"github.com/ava-labs/avalanchego/ids"
	"github.com/ava-labs/avalanchego/snow/consensus/snowman"
	"github.com/ava-labs/avalanchego/snow/engine/common"
	"github.com/ava-labs/avalanchego/utils/timer"
	"github.com/ava-labs/avalanchego/utils/timer/mockable"
	"github.com/ava-labs/avalanchego/utils/units"
	"github.com/ava-labs/avalanchego/vms/platformvm/blocks/stateful"
	"github.com/ava-labs/avalanchego/vms/platformvm/state"
	"github.com/ava-labs/avalanchego/vms/platformvm/txs"
	"github.com/ava-labs/avalanchego/vms/platformvm/txs/executor"
	"github.com/ava-labs/avalanchego/vms/platformvm/txs/mempool"
)

// TargetBlockSize is maximum number of transaction bytes to place into a
// StandardBlock
const TargetBlockSize = 128 * units.KiB

var (
	_ mempool.BlockTimer = &blockBuilder{}

	errEndOfTime       = errors.New("program time is suspiciously far in the future")
	errNoPendingBlocks = errors.New("no pending blocks")
)

// blockBuilder implements a simple blockBuilder to convert txs into valid blocks
type blockBuilder struct {
	mempool.Mempool

	// TODO: factor out VM into separable interfaces
	vm *VM

	// channel to send messages to the consensus engine
	toEngine chan<- common.Message

	// This timer goes off when it is time for the next validator to add/leave
	// the validator set. When it goes off ResetTimer() is called, potentially
	// triggering creation of a new block.
	timer *timer.Timer

	// Transactions that have not been put into blocks yet
	dropIncoming bool
}

// Initialize this builder.
func (b *blockBuilder) Initialize(
	mempool mempool.Mempool,
	vm *VM,
	toEngine chan<- common.Message,
	registerer prometheus.Registerer,
) error {
	b.vm = vm
	b.toEngine = toEngine
	b.Mempool = mempool

	b.timer = timer.NewTimer(func() {
		b.vm.ctx.Lock.Lock()
		defer b.vm.ctx.Lock.Unlock()

		b.resetTimer()
	})
	go b.vm.ctx.Log.RecoverAndPanic(b.timer.Dispatch)
	return nil
}

func (b *blockBuilder) ResetBlockTimer() { b.resetTimer() }

// AddUnverifiedTx verifies a transaction and attempts to add it to the mempool
func (b *blockBuilder) AddUnverifiedTx(tx *txs.Tx) error {
	txID := tx.ID()
	if b.Has(txID) {
		// If the transaction is already in the mempool - then it looks the same
		// as if it was successfully added
		return nil
	}

<<<<<<< HEAD
	// Get the preferred block (which we want to build off)
=======
>>>>>>> 4e2fdf2e
	preferred, err := b.vm.Preferred()
	if err != nil {
		return fmt.Errorf("couldn't get preferred block: %w", err)
	}

	preferredDecision, ok := preferred.(stateful.Decision)
	if !ok {
		// The preferred block should always be a decision block
		return fmt.Errorf("expected Decision block but got %T", preferred)
	}
	preferredState := preferredDecision.OnAccept()
<<<<<<< HEAD
=======

>>>>>>> 4e2fdf2e
	verifier := executor.MempoolTxVerifier{
		Backend:     &b.vm.txExecutorBackend,
		ParentState: preferredState,
		Tx:          tx,
	}
	err = tx.Unsigned.Visit(&verifier)
	if err != nil {
		b.MarkDropped(txID, err.Error())
		return err
	}

	if err := b.Mempool.Add(tx); err != nil {
		return err
	}
	return b.vm.GossipTx(tx)
}

// BuildBlock builds a block to be added to consensus
func (b *blockBuilder) BuildBlock() (snowman.Block, error) {
	b.dropIncoming = true
	defer func() {
		b.dropIncoming = false
		b.resetTimer()
	}()

	b.vm.ctx.Log.Debug("starting to attempt to build a block")

	// Get the block to build on top of and retrieve the new block's context.
	preferred, err := b.vm.Preferred()
	if err != nil {
		return nil, fmt.Errorf("couldn't get preferred block: %w", err)
	}
	preferredID := preferred.ID()
	nextHeight := preferred.Height() + 1
<<<<<<< HEAD
=======

>>>>>>> 4e2fdf2e
	preferredDecision, ok := preferred.(stateful.Decision)
	if !ok {
		// The preferred block should always be a decision block
		return nil, fmt.Errorf("expected Decision block but got %T", preferred)
	}
	preferredState := preferredDecision.OnAccept()

	// Try building a standard block.
	if b.HasDecisionTxs() {
		txs := b.PopDecisionTxs(TargetBlockSize)
		return stateful.NewStandardBlock(
<<<<<<< HEAD
			b.vm.blkVerifier,
			b.vm.txExecutorBackend,
=======
			b.vm.manager,
			b.vm.ctx,
>>>>>>> 4e2fdf2e
			preferredID,
			nextHeight,
			txs,
		)
	}

	// Try building a proposal block that rewards a staker.
	stakerTxID, shouldReward, err := b.getStakerToReward(preferredState)
	if err != nil {
		return nil, err
	}
	if shouldReward {
		rewardValidatorTx, err := b.vm.txBuilder.NewRewardValidatorTx(stakerTxID)
		if err != nil {
			return nil, err
		}
		return stateful.NewProposalBlock(
<<<<<<< HEAD
			b.vm.blkVerifier,
			b.vm.txExecutorBackend,
=======
			b.vm.manager,
			b.vm.ctx,
>>>>>>> 4e2fdf2e
			preferredID,
			nextHeight,
			rewardValidatorTx,
		)
	}

	// Try building a proposal block that advances the chain timestamp.
	nextChainTime, shouldAdvanceTime, err := b.getNextChainTime(preferredState)
	if err != nil {
		return nil, err
	}
	if shouldAdvanceTime {
		advanceTimeTx, err := b.vm.txBuilder.NewAdvanceTimeTx(nextChainTime)
		if err != nil {
			return nil, err
		}
		return stateful.NewProposalBlock(
<<<<<<< HEAD
			b.vm.blkVerifier,
			b.vm.txExecutorBackend,
=======
			b.vm.manager,
			b.vm.ctx,
>>>>>>> 4e2fdf2e
			preferredID,
			nextHeight,
			advanceTimeTx,
		)
	}

	// Clean out the mempool's transactions with invalid timestamps.
	if hasProposalTxs := b.dropTooEarlyMempoolProposalTxs(); !hasProposalTxs {
		b.vm.ctx.Log.Debug("no pending blocks to build")
		return nil, errNoPendingBlocks
	}

	// Get the proposal transaction that should be issued.
	tx := b.PopProposalTx()
	startTime := tx.Unsigned.(txs.StakerTx).StartTime()

	// If the chain timestamp is too far in the past to issue this transaction
	// but according to local time, it's ready to be issued, then attempt to
	// advance the timestamp, so it can be issued.
	maxChainStartTime := preferredState.GetTimestamp().Add(executor.MaxFutureStartTime)
	if startTime.After(maxChainStartTime) {
		b.AddProposalTx(tx)

		advanceTimeTx, err := b.vm.txBuilder.NewAdvanceTimeTx(b.vm.clock.Time())
		if err != nil {
			return nil, err
		}
		return stateful.NewProposalBlock(
<<<<<<< HEAD
			b.vm.blkVerifier,
			b.vm.txExecutorBackend,
=======
			b.vm.manager,
			b.vm.ctx,
>>>>>>> 4e2fdf2e
			preferredID,
			nextHeight,
			advanceTimeTx,
		)
	}

	return stateful.NewProposalBlock(
<<<<<<< HEAD
		b.vm.blkVerifier,
		b.vm.txExecutorBackend,
=======
		b.vm.manager,
		b.vm.ctx,
>>>>>>> 4e2fdf2e
		preferredID,
		nextHeight,
		tx,
	)
}

// ResetTimer Check if there is a block ready to be added to consensus. If so, notify the
// consensus engine.
func (b *blockBuilder) resetTimer() {
	// If there is a pending transaction trigger building of a block with that transaction
	if b.HasDecisionTxs() {
		b.notifyBlockReady()
		return
	}

	preferred, err := b.vm.Preferred()
	if err != nil {
		return
	}
	preferredDecision, ok := preferred.(stateful.Decision)
	if !ok {
		// The preferred block should always be a decision block
		b.vm.ctx.Log.Error("the preferred block %q should be a decision block but was %T", preferred.ID(), preferred)
		return
	}
	preferredState := preferredDecision.OnAccept()

	_, shouldReward, err := b.getStakerToReward(preferredState)
	if err != nil {
		b.vm.ctx.Log.Error("failed to fetch next staker to reward with %s", err)
		return
	}
	if shouldReward {
		b.notifyBlockReady()
		return
	}

	_, shouldAdvanceTime, err := b.getNextChainTime(preferredState)
	if err != nil {
		b.vm.ctx.Log.Error("failed to fetch next chain time with %s", err)
		return
	}
	if shouldAdvanceTime {
		// time is at or after the time for the next validator to join/leave
		b.notifyBlockReady() // Should issue a proposal to advance timestamp
		return
	}

	if hasProposalTxs := b.dropTooEarlyMempoolProposalTxs(); hasProposalTxs {
		b.notifyBlockReady() // Should issue a ProposeAddValidator
		return
	}

	now := b.vm.clock.Time()
	nextStakerChangeTime, err := preferredState.GetNextStakerChangeTime()
	if err != nil {
		b.vm.ctx.Log.Error("couldn't get next staker change time: %s", err)
		return
	}
	waitTime := nextStakerChangeTime.Sub(now)
	b.vm.ctx.Log.Debug("next scheduled event is at %s (%s in the future)", nextStakerChangeTime, waitTime)

	// Wake up when it's time to add/remove the next validator
	b.timer.SetTimeoutIn(waitTime)
}

// Shutdown this mempool
func (b *blockBuilder) Shutdown() {
	if b.timer == nil {
		return
	}

	// There is a potential deadlock if the timer is about to execute a timeout.
	// So, the lock must be released before stopping the timer.
	b.vm.ctx.Lock.Unlock()
	b.timer.Stop()
	b.vm.ctx.Lock.Lock()
}

// getStakerToReward return the staker txID to remove from the primary network
// staking set, if one exists.
func (b *blockBuilder) getStakerToReward(preferredState state.Chain) (ids.ID, bool, error) {
	currentChainTimestamp := preferredState.GetTimestamp()
	if !currentChainTimestamp.Before(mockable.MaxTime) {
		return ids.Empty, false, errEndOfTime
	}

	currentStakers := preferredState.CurrentStakers()
	tx, _, err := currentStakers.GetNextStaker()
	if err != nil {
		return ids.Empty, false, err
	}

	staker, ok := tx.Unsigned.(txs.StakerTx)
	if !ok {
		return ids.Empty, false, fmt.Errorf("expected staker tx to be TimedTx but got %T", tx.Unsigned)
	}
	return tx.ID(), currentChainTimestamp.Equal(staker.EndTime()), nil
}

// getNextChainTime returns the timestamp for the next chain time and if the
// local time is >= time of the next staker set change.
func (b *blockBuilder) getNextChainTime(preferredState state.Chain) (time.Time, bool, error) {
	nextStakerChangeTime, err := preferredState.GetNextStakerChangeTime()
	if err != nil {
		return time.Time{}, false, err
	}

	now := b.vm.clock.Time()
	return nextStakerChangeTime, !now.Before(nextStakerChangeTime), nil
}

// dropTooEarlyMempoolProposalTxs drops mempool's validators whose start time is
// too close in the future i.e. within local time plus Delta.
// dropTooEarlyMempoolProposalTxs makes sure that mempool's top proposal tx has
// a valid starting time but does not necessarily remove all txs since
// popped txs are not necessarily ordered by start time.
// Returns true/false if mempool is non-empty/empty following cleanup.
func (b *blockBuilder) dropTooEarlyMempoolProposalTxs() bool {
	now := b.vm.clock.Time()
	syncTime := now.Add(executor.SyncBound)
	for b.HasProposalTx() {
		tx := b.PopProposalTx()
		startTime := tx.Unsigned.(txs.StakerTx).StartTime()
		if !startTime.Before(syncTime) {
			b.AddProposalTx(tx)
			return true
		}

		txID := tx.ID()
		errMsg := fmt.Sprintf(
			"synchrony bound (%s) is later than staker start time (%s)",
			syncTime,
			startTime,
		)

		b.vm.blockBuilder.MarkDropped(txID, errMsg) // cache tx as dropped
		b.vm.ctx.Log.Debug("dropping tx %s: %s", txID, errMsg)
	}
	return false
}

// notifyBlockReady tells the consensus engine that a new block is ready to be
// created
func (b *blockBuilder) notifyBlockReady() {
	select {
	case b.toEngine <- common.PendingTxs:
	default:
		b.vm.ctx.Log.Debug("dropping message to consensus engine")
	}
}<|MERGE_RESOLUTION|>--- conflicted
+++ resolved
@@ -85,10 +85,6 @@
 		return nil
 	}
 
-<<<<<<< HEAD
-	// Get the preferred block (which we want to build off)
-=======
->>>>>>> 4e2fdf2e
 	preferred, err := b.vm.Preferred()
 	if err != nil {
 		return fmt.Errorf("couldn't get preferred block: %w", err)
@@ -100,10 +96,7 @@
 		return fmt.Errorf("expected Decision block but got %T", preferred)
 	}
 	preferredState := preferredDecision.OnAccept()
-<<<<<<< HEAD
-=======
-
->>>>>>> 4e2fdf2e
+
 	verifier := executor.MempoolTxVerifier{
 		Backend:     &b.vm.txExecutorBackend,
 		ParentState: preferredState,
@@ -138,10 +131,7 @@
 	}
 	preferredID := preferred.ID()
 	nextHeight := preferred.Height() + 1
-<<<<<<< HEAD
-=======
-
->>>>>>> 4e2fdf2e
+
 	preferredDecision, ok := preferred.(stateful.Decision)
 	if !ok {
 		// The preferred block should always be a decision block
@@ -153,13 +143,8 @@
 	if b.HasDecisionTxs() {
 		txs := b.PopDecisionTxs(TargetBlockSize)
 		return stateful.NewStandardBlock(
-<<<<<<< HEAD
-			b.vm.blkVerifier,
-			b.vm.txExecutorBackend,
-=======
 			b.vm.manager,
 			b.vm.ctx,
->>>>>>> 4e2fdf2e
 			preferredID,
 			nextHeight,
 			txs,
@@ -177,13 +162,8 @@
 			return nil, err
 		}
 		return stateful.NewProposalBlock(
-<<<<<<< HEAD
-			b.vm.blkVerifier,
-			b.vm.txExecutorBackend,
-=======
 			b.vm.manager,
 			b.vm.ctx,
->>>>>>> 4e2fdf2e
 			preferredID,
 			nextHeight,
 			rewardValidatorTx,
@@ -201,13 +181,8 @@
 			return nil, err
 		}
 		return stateful.NewProposalBlock(
-<<<<<<< HEAD
-			b.vm.blkVerifier,
-			b.vm.txExecutorBackend,
-=======
 			b.vm.manager,
 			b.vm.ctx,
->>>>>>> 4e2fdf2e
 			preferredID,
 			nextHeight,
 			advanceTimeTx,
@@ -236,13 +211,8 @@
 			return nil, err
 		}
 		return stateful.NewProposalBlock(
-<<<<<<< HEAD
-			b.vm.blkVerifier,
-			b.vm.txExecutorBackend,
-=======
 			b.vm.manager,
 			b.vm.ctx,
->>>>>>> 4e2fdf2e
 			preferredID,
 			nextHeight,
 			advanceTimeTx,
@@ -250,13 +220,8 @@
 	}
 
 	return stateful.NewProposalBlock(
-<<<<<<< HEAD
-		b.vm.blkVerifier,
-		b.vm.txExecutorBackend,
-=======
 		b.vm.manager,
 		b.vm.ctx,
->>>>>>> 4e2fdf2e
 		preferredID,
 		nextHeight,
 		tx,
