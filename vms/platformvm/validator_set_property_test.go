--- conflicted
+++ resolved
@@ -36,12 +36,8 @@
 	"github.com/ava-labs/avalanchego/vms/components/avax"
 	"github.com/ava-labs/avalanchego/vms/platformvm/api"
 	"github.com/ava-labs/avalanchego/vms/platformvm/block"
-<<<<<<< HEAD
-=======
-	"github.com/ava-labs/avalanchego/vms/platformvm/config"
 	"github.com/ava-labs/avalanchego/vms/platformvm/config/configtest"
 	"github.com/ava-labs/avalanchego/vms/platformvm/genesis/genesistest"
->>>>>>> a4f560d9
 	"github.com/ava-labs/avalanchego/vms/platformvm/reward"
 	"github.com/ava-labs/avalanchego/vms/platformvm/signer"
 	"github.com/ava-labs/avalanchego/vms/platformvm/state"
@@ -711,42 +707,17 @@
 // add a single validator at the end of times,
 // to make sure it won't pollute our tests
 func buildVM(t *testing.T) (*VM, ids.ID, error) {
-<<<<<<< HEAD
-	forkTime := ts.GenesisTime
+	forkTime := genesistest.GenesisTime
 	vm := &VM{
-		Config: *ts.Config(ts.LatestFork, forkTime),
+		Config: *configtest.Config(configtest.LatestFork, forkTime),
 	}
 	vm.clock.Set(vm.CortinaTime.Add(time.Second))
-=======
-	forkTime := genesistest.GenesisTime
-	vm := &VM{Config: config.Config{
-		Chains:                 chains.TestManager,
-		UptimeLockedCalculator: uptime.NewLockedCalculator(),
-		SybilProtectionEnabled: true,
-		Validators:             validators.NewManager(),
-		TxFee:                  defaultTxFee,
-		CreateSubnetTxFee:      100 * defaultTxFee,
-		TransformSubnetTxFee:   100 * defaultTxFee,
-		CreateBlockchainTxFee:  100 * defaultTxFee,
-		MinValidatorStake:      configtest.MinValidatorStake,
-		MaxValidatorStake:      configtest.MaxValidatorStake,
-		MinDelegatorStake:      defaultMinDelegatorStake,
-		MinStakeDuration:       configtest.MinStakingDuration,
-		MaxStakeDuration:       configtest.MaxStakingDuration,
-		RewardConfig:           defaultRewardConfig,
-		ApricotPhase3Time:      forkTime,
-		ApricotPhase5Time:      forkTime,
-		BanffTime:              forkTime,
-		CortinaTime:            forkTime,
-	}}
-	vm.clock.Set(forkTime.Add(time.Second))
->>>>>>> a4f560d9
 
 	baseDB := memdb.New()
 	chainDB := prefixdb.New([]byte{0}, baseDB)
 
 	msgChan := make(chan common.Message, 1)
-	ctx, _ := ts.Context(t, baseDB)
+	ctx, _ := configtest.Context(t, baseDB)
 
 	ctx.Lock.Lock()
 	defer ctx.Lock.Unlock()
