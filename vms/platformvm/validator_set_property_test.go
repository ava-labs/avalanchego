// Copyright (C) 2019-2023, Ava Labs, Inc. All rights reserved.
// See the file LICENSE for licensing terms.

package platformvm

import (
	"context"
	"errors"
	"fmt"
	"reflect"
	"sort"
	"testing"
	"time"

	"github.com/leanovate/gopter"
	"github.com/leanovate/gopter/gen"
	"github.com/leanovate/gopter/prop"

	"golang.org/x/exp/maps"

	"github.com/ava-labs/avalanchego/chains"
	"github.com/ava-labs/avalanchego/chains/atomic"
	"github.com/ava-labs/avalanchego/database/manager"
	"github.com/ava-labs/avalanchego/database/prefixdb"
	"github.com/ava-labs/avalanchego/ids"
	"github.com/ava-labs/avalanchego/snow"
	"github.com/ava-labs/avalanchego/snow/consensus/snowman"
	"github.com/ava-labs/avalanchego/snow/engine/common"
	"github.com/ava-labs/avalanchego/snow/uptime"
	"github.com/ava-labs/avalanchego/snow/validators"
	"github.com/ava-labs/avalanchego/utils/constants"
	"github.com/ava-labs/avalanchego/utils/crypto/bls"
	"github.com/ava-labs/avalanchego/utils/crypto/secp256k1"
	"github.com/ava-labs/avalanchego/utils/formatting"
	"github.com/ava-labs/avalanchego/utils/formatting/address"
	"github.com/ava-labs/avalanchego/utils/json"
	"github.com/ava-labs/avalanchego/utils/timer/mockable"
	"github.com/ava-labs/avalanchego/utils/units"
	"github.com/ava-labs/avalanchego/version"
	"github.com/ava-labs/avalanchego/vms/components/avax"
	"github.com/ava-labs/avalanchego/vms/platformvm/api"
	"github.com/ava-labs/avalanchego/vms/platformvm/block"
	"github.com/ava-labs/avalanchego/vms/platformvm/config"
	"github.com/ava-labs/avalanchego/vms/platformvm/reward"
	"github.com/ava-labs/avalanchego/vms/platformvm/signer"
	"github.com/ava-labs/avalanchego/vms/platformvm/state"
	"github.com/ava-labs/avalanchego/vms/platformvm/txs"
	"github.com/ava-labs/avalanchego/vms/platformvm/utxo"
	"github.com/ava-labs/avalanchego/vms/secp256k1fx"

	blockexecutor "github.com/ava-labs/avalanchego/vms/platformvm/block/executor"
	txexecutor "github.com/ava-labs/avalanchego/vms/platformvm/txs/executor"
)

const (
	startPrimaryWithBLS uint8 = iota
	startPrimaryWithoutBLS
	startSubnetValidator
)

var errEmptyEventsList = errors.New("empty events list")

// for a given (permissioned) subnet, the test stakes and restakes multiple
// times a node as a primary and subnet validator. The BLS key of the node is
// changed across staking periods, and it can even be nil. We test that
// GetValidatorSet returns the correct primary and subnet validators data, with
// the right BLS key version at all relevant heights.
func TestGetValidatorsSetProperty(t *testing.T) {
	properties := gopter.NewProperties(nil)

	// to reproduce a given scenario do something like this:
	// parameters := gopter.DefaultTestParametersWithSeed(1685887576153675816)
	// properties := gopter.NewProperties(parameters)

	properties.Property("check GetValidatorSet", prop.ForAll(
		func(events []uint8) string {
			vm, subnetID, err := buildVM(t)
			if err != nil {
				return fmt.Sprintf("failed building vm: %s", err.Error())
			}
			vm.ctx.Lock.Lock()
			defer func() {
				_ = vm.Shutdown(context.Background())
				vm.ctx.Lock.Unlock()
			}()
			nodeID := ids.GenerateTestNodeID()

			currentTime := defaultGenesisTime
			vm.clock.Set(currentTime)
			vm.state.SetTimestamp(currentTime)

			// build a valid sequence of validators start/end times, given the
			// random events sequence received as test input
			validatorsTimes, err := buildTimestampsList(events, currentTime, nodeID)
			if err != nil {
				return fmt.Sprintf("failed building events sequence: %s", err.Error())
			}

			validatorSetByHeightAndSubnet := make(map[uint64]map[ids.ID]map[ids.NodeID]*validators.GetValidatorOutput)
			if err := takeValidatorsSnapshotAtCurrentHeight(vm, validatorSetByHeightAndSubnet); err != nil {
				return fmt.Sprintf("could not take validators snapshot: %s", err.Error())
			}

			// insert validator sequence
			var (
				currentPrimaryValidator = (*state.Staker)(nil)
				currentSubnetValidator  = (*state.Staker)(nil)
			)
			for _, ev := range validatorsTimes {
				// at each step we remove at least a subnet validator
				if currentSubnetValidator != nil {
					err := terminateSubnetValidator(vm, currentSubnetValidator)
					if err != nil {
						return fmt.Sprintf("could not terminate current subnet validator: %s", err.Error())
					}
					currentSubnetValidator = nil

					if err := takeValidatorsSnapshotAtCurrentHeight(vm, validatorSetByHeightAndSubnet); err != nil {
						return fmt.Sprintf("could not take validators snapshot: %s", err.Error())
					}
				}

				switch ev.eventType {
				case startSubnetValidator:
					currentSubnetValidator, err = addSubnetValidator(vm, ev, subnetID)
					if err != nil {
						return fmt.Sprintf("could not add subnet validator: %s", err.Error())
					}
					if err := takeValidatorsSnapshotAtCurrentHeight(vm, validatorSetByHeightAndSubnet); err != nil {
						return fmt.Sprintf("could not take validators snapshot: %s", err.Error())
					}

				case startPrimaryWithoutBLS:
					// when adding a primary validator, also remove the current
					// primary one
					if currentPrimaryValidator != nil {
						err := terminatePrimaryValidator(vm, currentPrimaryValidator)
						if err != nil {
							return fmt.Sprintf("could not terminate current primary validator: %s", err.Error())
						}
						// no need to nil current primary validator, we'll
						// reassign immediately

						if err := takeValidatorsSnapshotAtCurrentHeight(vm, validatorSetByHeightAndSubnet); err != nil {
							return fmt.Sprintf("could not take validators snapshot: %s", err.Error())
						}
					}
					currentPrimaryValidator, err = addPrimaryValidatorWithoutBLSKey(vm, ev)
					if err != nil {
						return fmt.Sprintf("could not add primary validator without BLS key: %s", err.Error())
					}
					if err := takeValidatorsSnapshotAtCurrentHeight(vm, validatorSetByHeightAndSubnet); err != nil {
						return fmt.Sprintf("could not take validators snapshot: %s", err.Error())
					}

				case startPrimaryWithBLS:
					// when adding a primary validator, also remove the current
					// primary one
					if currentPrimaryValidator != nil {
						err := terminatePrimaryValidator(vm, currentPrimaryValidator)
						if err != nil {
							return fmt.Sprintf("could not terminate current primary validator: %s", err.Error())
						}
						// no need to nil current primary validator, we'll
						// reassign immediately

						if err := takeValidatorsSnapshotAtCurrentHeight(vm, validatorSetByHeightAndSubnet); err != nil {
							return fmt.Sprintf("could not take validators snapshot: %s", err.Error())
						}
					}
					currentPrimaryValidator, err = addPrimaryValidatorWithBLSKey(vm, ev)
					if err != nil {
						return fmt.Sprintf("could not add primary validator with BLS key: %s", err.Error())
					}
					if err := takeValidatorsSnapshotAtCurrentHeight(vm, validatorSetByHeightAndSubnet); err != nil {
						return fmt.Sprintf("could not take validators snapshot: %s", err.Error())
					}

				default:
					return fmt.Sprintf("unexpected staker type: %v", ev.eventType)
				}
			}

			// Checks: let's look back at validator sets at previous heights and
			// make sure they match the snapshots already taken
			snapshotHeights := maps.Keys(validatorSetByHeightAndSubnet)
			sort.Slice(snapshotHeights, func(i, j int) bool { return snapshotHeights[i] < snapshotHeights[j] })
			for idx, snapShotHeight := range snapshotHeights {
				lastAcceptedHeight, err := vm.GetCurrentHeight(context.Background())
				if err != nil {
					return err.Error()
				}

				nextSnapShotHeight := lastAcceptedHeight + 1
				if idx != len(snapshotHeights)-1 {
					nextSnapShotHeight = snapshotHeights[idx+1]
				}

				// within [snapShotHeight] and [nextSnapShotHeight], the validator set
				// does not change and must be equal to snapshot at [snapShotHeight]
				for height := snapShotHeight; height < nextSnapShotHeight; height++ {
					for subnetID, validatorsSet := range validatorSetByHeightAndSubnet[snapShotHeight] {
						res, err := vm.GetValidatorSet(context.Background(), height, subnetID)
						if err != nil {
							return fmt.Sprintf("failed GetValidatorSet at height %v: %v", height, err)
						}
						if !reflect.DeepEqual(validatorsSet, res) {
							return "failed validators set comparison"
						}
					}
				}
			}

			return ""
		},
		gen.SliceOfN(
			10,
			gen.OneConstOf(
				startPrimaryWithBLS,
				startPrimaryWithoutBLS,
				startSubnetValidator,
			),
		).SuchThat(func(v interface{}) bool {
			list := v.([]uint8)
			return len(list) > 0 && (list[0] == startPrimaryWithBLS || list[0] == startPrimaryWithoutBLS)
		}),
	))

	properties.TestingRun(t)
}

func takeValidatorsSnapshotAtCurrentHeight(vm *VM, validatorsSetByHeightAndSubnet map[uint64]map[ids.ID]map[ids.NodeID]*validators.GetValidatorOutput) error {
	if validatorsSetByHeightAndSubnet == nil {
		validatorsSetByHeightAndSubnet = make(map[uint64]map[ids.ID]map[ids.NodeID]*validators.GetValidatorOutput)
	}

	lastBlkID := vm.state.GetLastAccepted()
	lastBlk, err := vm.state.GetStatelessBlock(lastBlkID)
	if err != nil {
		return err
	}
	height := lastBlk.Height()
	validatorsSetBySubnet, ok := validatorsSetByHeightAndSubnet[height]
	if !ok {
		validatorsSetByHeightAndSubnet[height] = make(map[ids.ID]map[ids.NodeID]*validators.GetValidatorOutput)
		validatorsSetBySubnet = validatorsSetByHeightAndSubnet[height]
	}

	stakerIt, err := vm.state.GetCurrentStakerIterator()
	if err != nil {
		return err
	}
	defer stakerIt.Release()
	for stakerIt.Next() {
		v := stakerIt.Value()
		validatorsSet, ok := validatorsSetBySubnet[v.SubnetID]
		if !ok {
			validatorsSetBySubnet[v.SubnetID] = make(map[ids.NodeID]*validators.GetValidatorOutput)
			validatorsSet = validatorsSetBySubnet[v.SubnetID]
		}

		blsKey := v.PublicKey
		if v.SubnetID != constants.PrimaryNetworkID {
			// pick bls key from primary validator
			s, err := vm.state.GetCurrentValidator(constants.PlatformChainID, v.NodeID)
			if err != nil {
				return err
			}
			blsKey = s.PublicKey
		}

		validatorsSet[v.NodeID] = &validators.GetValidatorOutput{
			NodeID:    v.NodeID,
			PublicKey: blsKey,
			Weight:    v.Weight,
		}
	}
<<<<<<< HEAD

	// test the validator sets
	for height, subnetSets := range validatorsSetByHeightAndSubnet {
		for subnet, validatorsSet := range subnetSets {
			res, err := vm.GetValidatorSet(context.Background(), height, subnet)
			if err != nil {
				return fmt.Errorf("failed GetValidatorSet: %w", err)
			}
			if !reflect.DeepEqual(validatorsSet, res) {
				return fmt.Errorf("failed validators set comparison, expected: %v, got: %v", validatorsSet, res)
			}
		}
	}
=======
>>>>>>> 188f2b2f
	return nil
}

func addSubnetValidator(vm *VM, data *validatorInputData, subnetID ids.ID) (*state.Staker, error) {
	addr := keys[0].PublicKey().Address()
	signedTx, err := vm.txBuilder.NewAddSubnetValidatorTx(
		vm.Config.MinValidatorStake,
		uint64(data.startTime.Unix()),
		uint64(data.endTime.Unix()),
		data.nodeID,
		subnetID,
		[]*secp256k1.PrivateKey{keys[0], keys[1]},
		addr,
	)
	if err != nil {
		return nil, fmt.Errorf("could not create AddSubnetValidatorTx: %w", err)
	}
	return internalAddValidator(vm, signedTx)
}

func addPrimaryValidatorWithBLSKey(vm *VM, data *validatorInputData) (*state.Staker, error) {
	addr := keys[0].PublicKey().Address()
	utxoHandler := utxo.NewHandler(vm.ctx, &vm.clock, vm.fx)
	ins, unstakedOuts, stakedOuts, signers, err := utxoHandler.Spend(
		vm.state,
		keys,
		vm.MinValidatorStake,
		vm.Config.AddPrimaryNetworkValidatorFee,
		addr, // change Addresss
	)
	if err != nil {
		return nil, fmt.Errorf("could not create inputs/outputs for permissionless validator: %w", err)
	}
	sk, err := bls.NewSecretKey()
	if err != nil {
		return nil, fmt.Errorf("could not create secret key: %w", err)
	}

	uPrimaryTx := &txs.AddPermissionlessValidatorTx{
		BaseTx: txs.BaseTx{BaseTx: avax.BaseTx{
			NetworkID:    vm.ctx.NetworkID,
			BlockchainID: vm.ctx.ChainID,
			Ins:          ins,
			Outs:         unstakedOuts,
		}},
		Validator: txs.Validator{
			NodeID: data.nodeID,
			Start:  uint64(data.startTime.Unix()),
			End:    uint64(data.endTime.Unix()),
			Wght:   vm.MinValidatorStake,
		},
		Subnet:    constants.PrimaryNetworkID,
		Signer:    signer.NewProofOfPossession(sk),
		StakeOuts: stakedOuts,
		ValidatorRewardsOwner: &secp256k1fx.OutputOwners{
			Locktime:  0,
			Threshold: 1,
			Addrs: []ids.ShortID{
				addr,
			},
		},
		DelegatorRewardsOwner: &secp256k1fx.OutputOwners{
			Locktime:  0,
			Threshold: 1,
			Addrs: []ids.ShortID{
				addr,
			},
		},
		DelegationShares: reward.PercentDenominator,
	}
	signedTx, err := txs.NewSigned(uPrimaryTx, txs.Codec, signers)
	if err != nil {
		return nil, fmt.Errorf("could not create AddPermissionlessValidatorTx with BLS key: %w", err)
	}
	if err := signedTx.SyntacticVerify(vm.ctx); err != nil {
		return nil, fmt.Errorf("failed syntax verification of AddPermissionlessValidatorTx: %w", err)
	}
	return internalAddValidator(vm, signedTx)
}

func addPrimaryValidatorWithoutBLSKey(vm *VM, data *validatorInputData) (*state.Staker, error) {
	addr := keys[0].PublicKey().Address()
	signedTx, err := vm.txBuilder.NewAddValidatorTx(
		vm.Config.MinValidatorStake,
		uint64(data.startTime.Unix()),
		uint64(data.endTime.Unix()),
		data.nodeID,
		addr,
		reward.PercentDenominator,
		[]*secp256k1.PrivateKey{keys[0], keys[1]},
		addr,
	)
	if err != nil {
		return nil, fmt.Errorf("could not create AddValidatorTx: %w", err)
	}
	return internalAddValidator(vm, signedTx)
}

func internalAddValidator(vm *VM, signedTx *txs.Tx) (*state.Staker, error) {
	stakerTx := signedTx.Unsigned.(txs.StakerTx)
	if err := vm.Builder.AddUnverifiedTx(signedTx); err != nil {
		return nil, fmt.Errorf("could not add tx to mempool: %w", err)
	}

	blk, err := vm.Builder.BuildBlock(context.Background())
	if err != nil {
		return nil, fmt.Errorf("failed building block: %w", err)
	}
	if err := blk.Verify(context.Background()); err != nil {
		return nil, fmt.Errorf("failed verifying block: %w", err)
	}
	if err := blk.Accept(context.Background()); err != nil {
		return nil, fmt.Errorf("failed accepting block: %w", err)
	}
	if err := vm.SetPreference(context.Background(), vm.manager.LastAccepted()); err != nil {
		return nil, fmt.Errorf("failed setting preference: %w", err)
	}

	// move time ahead, promoting the validator to current
	currentTime := stakerTx.StartTime()
	vm.clock.Set(currentTime)
	vm.state.SetTimestamp(currentTime)

	blk, err = vm.Builder.BuildBlock(context.Background())
	if err != nil {
		return nil, fmt.Errorf("failed building block: %w", err)
	}
	if err := blk.Verify(context.Background()); err != nil {
		return nil, fmt.Errorf("failed verifying block: %w", err)
	}
	if err := blk.Accept(context.Background()); err != nil {
		return nil, fmt.Errorf("failed accepting block: %w", err)
	}
	if err := vm.SetPreference(context.Background(), vm.manager.LastAccepted()); err != nil {
		return nil, fmt.Errorf("failed setting preference: %w", err)
	}

	return vm.state.GetCurrentValidator(stakerTx.SubnetID(), stakerTx.NodeID())
}

func terminateSubnetValidator(vm *VM, validator *state.Staker) error {
	currentTime := validator.EndTime
	vm.clock.Set(currentTime)
	vm.state.SetTimestamp(currentTime)

	blk, err := vm.Builder.BuildBlock(context.Background())
	if err != nil {
		return fmt.Errorf("failed building block: %w", err)
	}
	if err := blk.Verify(context.Background()); err != nil {
		return fmt.Errorf("failed verifying block: %w", err)
	}
	if err := blk.Accept(context.Background()); err != nil {
		return fmt.Errorf("failed accepting block: %w", err)
	}
	if err := vm.SetPreference(context.Background(), vm.manager.LastAccepted()); err != nil {
		return fmt.Errorf("failed setting preference: %w", err)
	}

	return nil
}

func terminatePrimaryValidator(vm *VM, validator *state.Staker) error {
	currentTime := validator.EndTime
	vm.clock.Set(currentTime)
	vm.state.SetTimestamp(currentTime)

	blk, err := vm.Builder.BuildBlock(context.Background())
	if err != nil {
		return fmt.Errorf("failed building block: %w", err)
	}
	if err := blk.Verify(context.Background()); err != nil {
		return fmt.Errorf("failed verifying block: %w", err)
	}

	proposalBlk := blk.(snowman.OracleBlock)
	options, err := proposalBlk.Options(context.Background())
	if err != nil {
		return fmt.Errorf("failed retrieving options: %w", err)
	}

	commit := options[0].(*blockexecutor.Block)
	_, ok := commit.Block.(*block.BanffCommitBlock)
	if !ok {
		return fmt.Errorf("failed retrieving commit option: %w", err)
	}
	if err := blk.Accept(context.Background()); err != nil {
		return fmt.Errorf("failed accepting block: %w", err)
	}

	if err := commit.Verify(context.Background()); err != nil {
		return fmt.Errorf("failed verifying commit block: %w", err)
	}
	if err := commit.Accept(context.Background()); err != nil {
		return fmt.Errorf("failed accepting commit block: %w", err)
	}

	if err := vm.SetPreference(context.Background(), vm.manager.LastAccepted()); err != nil {
		return fmt.Errorf("failed setting preference: %w", err)
	}

	return nil
}

type validatorInputData struct {
	eventType uint8
	startTime time.Time
	endTime   time.Time
	nodeID    ids.NodeID
	publicKey *bls.PublicKey
}

// buildTimestampsList creates validators start and end time, given the event list.
// output is returned as a list of validatorInputData
func buildTimestampsList(events []uint8, currentTime time.Time, nodeID ids.NodeID) ([]*validatorInputData, error) {
	res := make([]*validatorInputData, 0, len(events))

	currentTime = currentTime.Add(txexecutor.SyncBound)
	switch endTime := currentTime.Add(defaultMinStakingDuration); events[0] {
	case startPrimaryWithBLS:
		sk, err := bls.NewSecretKey()
		if err != nil {
			return nil, fmt.Errorf("could not make private key: %w", err)
		}

		res = append(res, &validatorInputData{
			eventType: startPrimaryWithBLS,
			startTime: currentTime,
			endTime:   endTime,
			nodeID:    nodeID,
			publicKey: bls.PublicFromSecretKey(sk),
		})
	case startPrimaryWithoutBLS:
		res = append(res, &validatorInputData{
			eventType: startPrimaryWithoutBLS,
			startTime: currentTime,
			endTime:   endTime,
			nodeID:    nodeID,
			publicKey: nil,
		})
	default:
		return nil, fmt.Errorf("unexpected initial event %d", events[0])
	}

	// track current primary validator to make sure its staking period
	// covers all of its subnet validators
	currentPrimaryVal := res[0]
	for i := 1; i < len(events); i++ {
		currentTime = currentTime.Add(txexecutor.SyncBound)

		switch currentEvent := events[i]; currentEvent {
		case startSubnetValidator:
			endTime := currentTime.Add(defaultMinStakingDuration)
			res = append(res, &validatorInputData{
				eventType: startSubnetValidator,
				startTime: currentTime,
				endTime:   endTime,
				nodeID:    nodeID,
				publicKey: nil,
			})

			currentPrimaryVal.endTime = endTime.Add(time.Second)
			currentTime = endTime.Add(time.Second)

		case startPrimaryWithBLS:
			currentTime = currentPrimaryVal.endTime.Add(txexecutor.SyncBound)
			sk, err := bls.NewSecretKey()
			if err != nil {
				return nil, fmt.Errorf("could not make private key: %w", err)
			}

			endTime := currentTime.Add(defaultMinStakingDuration)
			val := &validatorInputData{
				eventType: startPrimaryWithBLS,
				startTime: currentTime,
				endTime:   endTime,
				nodeID:    nodeID,
				publicKey: bls.PublicFromSecretKey(sk),
			}
			res = append(res, val)
			currentPrimaryVal = val

		case startPrimaryWithoutBLS:
			currentTime = currentPrimaryVal.endTime.Add(txexecutor.SyncBound)
			endTime := currentTime.Add(defaultMinStakingDuration)
			val := &validatorInputData{
				eventType: startPrimaryWithoutBLS,
				startTime: currentTime,
				endTime:   endTime,
				nodeID:    nodeID,
				publicKey: nil,
			}
			res = append(res, val)
			currentPrimaryVal = val
		}
	}
	return res, nil
}

func TestTimestampListGenerator(t *testing.T) {
	properties := gopter.NewProperties(nil)

	properties.Property("primary validators are returned in sequence", prop.ForAll(
		func(events []uint8) string {
			currentTime := time.Now()
			nodeID := ids.GenerateTestNodeID()
			validatorsTimes, err := buildTimestampsList(events, currentTime, nodeID)
			if err != nil {
				return fmt.Sprintf("failed building events sequence: %s", err.Error())
			}

			if len(validatorsTimes) == 0 {
				return errEmptyEventsList.Error()
			}

			// nil out non subnet validators
			subnetIndexes := make([]int, 0)
			for idx, ev := range validatorsTimes {
				if ev.eventType == startSubnetValidator {
					subnetIndexes = append(subnetIndexes, idx)
				}
			}
			for _, idx := range subnetIndexes {
				validatorsTimes[idx] = nil
			}

			currentEventTime := currentTime
			for i, ev := range validatorsTimes {
				if ev == nil {
					continue // a subnet validator
				}
				if currentEventTime.After(ev.startTime) {
					return fmt.Sprintf("validator %d start time larger than current event time", i)
				}

				if ev.startTime.After(ev.endTime) {
					return fmt.Sprintf("validator %d start time larger than its end time", i)
				}

				currentEventTime = ev.endTime
			}

			return ""
		},
		gen.SliceOf(gen.OneConstOf(
			startPrimaryWithBLS,
			startPrimaryWithoutBLS,
			startSubnetValidator,
		)).SuchThat(func(v interface{}) bool {
			list := v.([]uint8)
			return len(list) > 0 && (list[0] == startPrimaryWithBLS || list[0] == startPrimaryWithoutBLS)
		}),
	))

	properties.Property("subnet validators are returned in sequence", prop.ForAll(
		func(events []uint8) string {
			currentTime := time.Now()
			nodeID := ids.GenerateTestNodeID()
			validatorsTimes, err := buildTimestampsList(events, currentTime, nodeID)
			if err != nil {
				return fmt.Sprintf("failed building events sequence: %s", err.Error())
			}

			if len(validatorsTimes) == 0 {
				return errEmptyEventsList.Error()
			}

			// nil out non subnet validators
			nonSubnetIndexes := make([]int, 0)
			for idx, ev := range validatorsTimes {
				if ev.eventType != startSubnetValidator {
					nonSubnetIndexes = append(nonSubnetIndexes, idx)
				}
			}
			for _, idx := range nonSubnetIndexes {
				validatorsTimes[idx] = nil
			}

			currentEventTime := currentTime
			for i, ev := range validatorsTimes {
				if ev == nil {
					continue // a non-subnet validator
				}
				if currentEventTime.After(ev.startTime) {
					return fmt.Sprintf("validator %d start time larger than current event time", i)
				}

				if ev.startTime.After(ev.endTime) {
					return fmt.Sprintf("validator %d start time larger than its end time", i)
				}

				currentEventTime = ev.endTime
			}

			return ""
		},
		gen.SliceOf(gen.OneConstOf(
			startPrimaryWithBLS,
			startPrimaryWithoutBLS,
			startSubnetValidator,
		)).SuchThat(func(v interface{}) bool {
			list := v.([]uint8)
			return len(list) > 0 && (list[0] == startPrimaryWithBLS || list[0] == startPrimaryWithoutBLS)
		}),
	))

	properties.Property("subnet validators' times are bound by a primary validator's times", prop.ForAll(
		func(events []uint8) string {
			currentTime := time.Now()
			nodeID := ids.GenerateTestNodeID()
			validatorsTimes, err := buildTimestampsList(events, currentTime, nodeID)
			if err != nil {
				return fmt.Sprintf("failed building events sequence: %s", err.Error())
			}

			if len(validatorsTimes) == 0 {
				return errEmptyEventsList.Error()
			}

			currentPrimaryValidator := validatorsTimes[0]
			for i := 1; i < len(validatorsTimes); i++ {
				if validatorsTimes[i].eventType != startSubnetValidator {
					currentPrimaryValidator = validatorsTimes[i]
					continue
				}

				subnetVal := validatorsTimes[i]
				if currentPrimaryValidator.startTime.After(subnetVal.startTime) ||
					subnetVal.endTime.After(currentPrimaryValidator.endTime) {
					return "subnet validator not bounded by primary network ones"
				}
			}
			return ""
		},
		gen.SliceOf(gen.OneConstOf(
			startPrimaryWithBLS,
			startPrimaryWithoutBLS,
			startSubnetValidator,
		)).SuchThat(func(v interface{}) bool {
			list := v.([]uint8)
			return len(list) > 0 && (list[0] == startPrimaryWithBLS || list[0] == startPrimaryWithoutBLS)
		}),
	))

	properties.TestingRun(t)
}

// add a single validator at the end of times,
// to make sure it won't pollute our tests
func buildVM(t *testing.T) (*VM, ids.ID, error) {
	vdrs := validators.NewManager()
	forkTime := defaultGenesisTime
	vm := &VM{Config: config.Config{
		Chains:                 chains.TestManager,
		UptimeLockedCalculator: uptime.NewLockedCalculator(),
		SybilProtectionEnabled: true,
		Validators:             vdrs,
		TxFee:                  defaultTxFee,
		CreateSubnetTxFee:      100 * defaultTxFee,
		TransformSubnetTxFee:   100 * defaultTxFee,
		CreateBlockchainTxFee:  100 * defaultTxFee,
		MinValidatorStake:      defaultMinValidatorStake,
		MaxValidatorStake:      defaultMaxValidatorStake,
		MinDelegatorStake:      defaultMinDelegatorStake,
		MinStakeDuration:       defaultMinStakingDuration,
		MaxStakeDuration:       defaultMaxStakingDuration,
		RewardConfig:           defaultRewardConfig,
		ApricotPhase3Time:      forkTime,
		ApricotPhase5Time:      forkTime,
		BanffTime:              forkTime,
		CortinaTime:            forkTime,
	}}
	vm.clock.Set(forkTime.Add(time.Second))

	baseDBManager := manager.NewMemDB(version.Semantic1_0_0)
	chainDBManager := baseDBManager.NewPrefixDBManager([]byte{0})
	atomicDB := prefixdb.New([]byte{1}, baseDBManager.Current().Database)

	msgChan := make(chan common.Message, 1)
	ctx := defaultContext(t)

	m := atomic.NewMemory(atomicDB)
	ctx.SharedMemory = m.NewSharedMemory(ctx.ChainID)

	ctx.Lock.Lock()
	defer ctx.Lock.Unlock()
	appSender := &common.SenderTest{}
	appSender.CantSendAppGossip = true
	appSender.SendAppGossipF = func(context.Context, []byte) error {
		return nil
	}

	genesisBytes, err := buildCustomGenesis()
	if err != nil {
		return nil, ids.Empty, err
	}

	err = vm.Initialize(
		context.Background(),
		ctx,
		chainDBManager,
		genesisBytes,
		nil,
		nil,
		msgChan,
		nil,
		appSender,
	)
	if err != nil {
		return nil, ids.Empty, err
	}

	err = vm.SetState(context.Background(), snow.NormalOp)
	if err != nil {
		return nil, ids.Empty, err
	}

	// Create a subnet and store it in testSubnet1
	// Note: following Banff activation, block acceptance will move
	// chain time ahead
	testSubnet1, err = vm.txBuilder.NewCreateSubnetTx(
		1, // threshold
		[]ids.ShortID{keys[0].PublicKey().Address()},
		[]*secp256k1.PrivateKey{keys[len(keys)-1]}, // pays tx fee
		keys[0].PublicKey().Address(),              // change addr
	)
	if err != nil {
		return nil, ids.Empty, err
	}
	if err := vm.Builder.AddUnverifiedTx(testSubnet1); err != nil {
		return nil, ids.Empty, err
	}

	blk, err := vm.Builder.BuildBlock(context.Background())
	if err != nil {
		return nil, ids.Empty, err
	}
	if err := blk.Verify(context.Background()); err != nil {
		return nil, ids.Empty, err
	}
	if err := blk.Accept(context.Background()); err != nil {
		return nil, ids.Empty, err
	}
	if err := vm.SetPreference(context.Background(), vm.manager.LastAccepted()); err != nil {
		return nil, ids.Empty, err
	}

	return vm, testSubnet1.ID(), nil
}

func buildCustomGenesis() ([]byte, error) {
	genesisUTXOs := make([]api.UTXO, len(keys))
	for i, key := range keys {
		id := key.PublicKey().Address()
		addr, err := address.FormatBech32(constants.UnitTestHRP, id.Bytes())
		if err != nil {
			return nil, err
		}
		genesisUTXOs[i] = api.UTXO{
			Amount:  json.Uint64(defaultBalance),
			Address: addr,
		}
	}

	// we need at least a validator, otherwise BuildBlock would fail, since it
	// won't find next staker to promote/evict from stakers set. Contrary to
	// what happens with production code we push such validator at the end of
	// times, so to avoid interference with our tests
	nodeID := ids.NodeID(keys[len(keys)-1].PublicKey().Address())
	addr, err := address.FormatBech32(constants.UnitTestHRP, nodeID.Bytes())
	if err != nil {
		return nil, err
	}

	starTime := mockable.MaxTime.Add(-1 * defaultMinStakingDuration)
	endTime := mockable.MaxTime
	genesisValidator := api.PermissionlessValidator{
		Staker: api.Staker{
			StartTime: json.Uint64(starTime.Unix()),
			EndTime:   json.Uint64(endTime.Unix()),
			NodeID:    nodeID,
		},
		RewardOwner: &api.Owner{
			Threshold: 1,
			Addresses: []string{addr},
		},
		Staked: []api.UTXO{{
			Amount:  json.Uint64(defaultWeight),
			Address: addr,
		}},
		DelegationFee: reward.PercentDenominator,
	}

	buildGenesisArgs := api.BuildGenesisArgs{
		Encoding:      formatting.Hex,
		NetworkID:     json.Uint32(constants.UnitTestID),
		AvaxAssetID:   avaxAssetID,
		UTXOs:         genesisUTXOs,
		Validators:    []api.PermissionlessValidator{genesisValidator},
		Chains:        nil,
		Time:          json.Uint64(defaultGenesisTime.Unix()),
		InitialSupply: json.Uint64(360 * units.MegaAvax),
	}

	buildGenesisResponse := api.BuildGenesisReply{}
	platformvmSS := api.StaticService{}
	if err := platformvmSS.BuildGenesis(nil, &buildGenesisArgs, &buildGenesisResponse); err != nil {
		return nil, err
	}

	genesisBytes, err := formatting.Decode(buildGenesisResponse.Encoding, buildGenesisResponse.Bytes)
	if err != nil {
		return nil, err
	}

	return genesisBytes, nil
}<|MERGE_RESOLUTION|>--- conflicted
+++ resolved
@@ -275,22 +275,6 @@
 			Weight:    v.Weight,
 		}
 	}
-<<<<<<< HEAD
-
-	// test the validator sets
-	for height, subnetSets := range validatorsSetByHeightAndSubnet {
-		for subnet, validatorsSet := range subnetSets {
-			res, err := vm.GetValidatorSet(context.Background(), height, subnet)
-			if err != nil {
-				return fmt.Errorf("failed GetValidatorSet: %w", err)
-			}
-			if !reflect.DeepEqual(validatorsSet, res) {
-				return fmt.Errorf("failed validators set comparison, expected: %v, got: %v", validatorsSet, res)
-			}
-		}
-	}
-=======
->>>>>>> 188f2b2f
 	return nil
 }
 
