--- conflicted
+++ resolved
@@ -373,13 +373,8 @@
 }
 
 func internalAddValidator(vm *VM, signedTx *txs.Tx) (*state.Staker, error) {
-<<<<<<< HEAD
 	stakerTx := signedTx.Unsigned.(txs.Staker)
-	if err := vm.Builder.IssueTx(context.Background(), signedTx); err != nil {
-=======
-	stakerTx := signedTx.Unsigned.(txs.ScheduledStaker)
 	if err := vm.Network.IssueTx(context.Background(), signedTx); err != nil {
->>>>>>> d1bc1163
 		return nil, fmt.Errorf("could not add tx to mempool: %w", err)
 	}
 
