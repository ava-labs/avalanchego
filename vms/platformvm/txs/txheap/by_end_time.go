--- conflicted
+++ resolved
@@ -21,13 +21,8 @@
 	return &byEndTime{
 		txHeap: txHeap{
 			heap: heap.NewMap[ids.ID, heapTx](func(a, b heapTx) bool {
-<<<<<<< HEAD
-				aTime := a.tx.Unsigned.(txs.PreDurangoStaker).EndTime()
-				bTime := b.tx.Unsigned.(txs.PreDurangoStaker).EndTime()
-=======
 				aTime := a.tx.Unsigned.(txs.ScheduledStaker).EndTime()
 				bTime := b.tx.Unsigned.(txs.ScheduledStaker).EndTime()
->>>>>>> 6079eb04
 				return aTime.Before(bTime)
 			}),
 		},
@@ -35,9 +30,5 @@
 }
 
 func (h *byEndTime) Timestamp() time.Time {
-<<<<<<< HEAD
-	return h.Peek().Unsigned.(txs.PreDurangoStaker).EndTime()
-=======
 	return h.Peek().Unsigned.(txs.ScheduledStaker).EndTime()
->>>>>>> 6079eb04
 }