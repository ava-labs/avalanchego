// Copyright (C) 2019-2023, Ava Labs, Inc. All rights reserved.
// See the file LICENSE for licensing terms.

package executor

import (
	"fmt"
	"testing"
	"time"

	"github.com/stretchr/testify/require"

	"github.com/ava-labs/avalanchego/database"
	"github.com/ava-labs/avalanchego/ids"
	"github.com/ava-labs/avalanchego/utils/constants"
	"github.com/ava-labs/avalanchego/utils/crypto/secp256k1"
	"github.com/ava-labs/avalanchego/vms/platformvm/reward"
	"github.com/ava-labs/avalanchego/vms/platformvm/state"
	"github.com/ava-labs/avalanchego/vms/platformvm/status"
	"github.com/ava-labs/avalanchego/vms/platformvm/txs"

	ts "github.com/ava-labs/avalanchego/vms/platformvm/testsetup"
)

// Ensure semantic verification updates the current and pending staker set
// for the primary network
func TestAdvanceTimeTxUpdatePrimaryNetworkStakers(t *testing.T) {
	require := require.New(t)
<<<<<<< HEAD
	env := newEnvironment(t, ts.ApricotPhase5Fork)
=======
	env := newEnvironment(t, false /*=postBanff*/, false /*=postCortina*/, false /*postDurango*/)
>>>>>>> 089779ff
	env.ctx.Lock.Lock()
	defer func() {
		require.NoError(shutdownEnvironment(env))
	}()
	dummyHeight := uint64(1)

	// Case: Timestamp is after next validator start time
	// Add a pending validator
	pendingValidatorStartTime := ts.ValidateStartTime.Add(1 * time.Second)
	pendingValidatorEndTime := pendingValidatorStartTime.Add(ts.MinStakingDuration)
	nodeID := ids.GenerateTestNodeID()
	addPendingValidatorTx, err := addPendingValidator(
		env,
		pendingValidatorStartTime,
		pendingValidatorEndTime,
		nodeID,
		[]*secp256k1.PrivateKey{ts.Keys[0]},
	)
	require.NoError(err)

	tx, err := env.txBuilder.NewAdvanceTimeTx(pendingValidatorStartTime)
	require.NoError(err)

	onCommitState, err := state.NewDiff(lastAcceptedID, env)
	require.NoError(err)

	onAbortState, err := state.NewDiff(lastAcceptedID, env)
	require.NoError(err)

	executor := ProposalTxExecutor{
		OnCommitState: onCommitState,
		OnAbortState:  onAbortState,
		Backend:       &env.backend,
		Tx:            tx,
	}
	require.NoError(tx.Unsigned.Visit(&executor))

	validatorStaker, err := executor.OnCommitState.GetCurrentValidator(constants.PrimaryNetworkID, nodeID)
	require.NoError(err)
	require.Equal(addPendingValidatorTx.ID(), validatorStaker.TxID)
	require.Equal(uint64(1370), validatorStaker.PotentialReward) // See rewards tests to explain why 1370

	_, err = executor.OnCommitState.GetPendingValidator(constants.PrimaryNetworkID, nodeID)
	require.ErrorIs(err, database.ErrNotFound)

	_, err = executor.OnAbortState.GetCurrentValidator(constants.PrimaryNetworkID, nodeID)
	require.ErrorIs(err, database.ErrNotFound)

	validatorStaker, err = executor.OnAbortState.GetPendingValidator(constants.PrimaryNetworkID, nodeID)
	require.NoError(err)
	require.Equal(addPendingValidatorTx.ID(), validatorStaker.TxID)

	// Test VM validators
	require.NoError(executor.OnCommitState.Apply(env.state))

	env.state.SetHeight(dummyHeight)
	require.NoError(env.state.Commit())
	_, ok := env.config.Validators.GetValidator(constants.PrimaryNetworkID, nodeID)
	require.True(ok)
}

// Ensure semantic verification fails when proposed timestamp is at or before current timestamp
func TestAdvanceTimeTxTimestampTooEarly(t *testing.T) {
	require := require.New(t)
<<<<<<< HEAD
	env := newEnvironment(t, ts.ApricotPhase5Fork)
=======
	env := newEnvironment(t, false /*=postBanff*/, false /*=postCortina*/, false /*postDurango*/)
>>>>>>> 089779ff
	defer func() {
		require.NoError(shutdownEnvironment(env))
	}()

	tx, err := env.txBuilder.NewAdvanceTimeTx(env.state.GetTimestamp())
	require.NoError(err)

	onCommitState, err := state.NewDiff(lastAcceptedID, env)
	require.NoError(err)

	onAbortState, err := state.NewDiff(lastAcceptedID, env)
	require.NoError(err)

	executor := ProposalTxExecutor{
		OnCommitState: onCommitState,
		OnAbortState:  onAbortState,
		Backend:       &env.backend,
		Tx:            tx,
	}
	err = tx.Unsigned.Visit(&executor)
	require.ErrorIs(err, ErrChildBlockNotAfterParent)
}

// Ensure semantic verification fails when proposed timestamp is after next validator set change time
func TestAdvanceTimeTxTimestampTooLate(t *testing.T) {
	require := require.New(t)
<<<<<<< HEAD
	env := newEnvironment(t, ts.ApricotPhase5Fork)
=======
	env := newEnvironment(t, false /*=postBanff*/, false /*=postCortina*/, false /*postDurango*/)
>>>>>>> 089779ff
	env.ctx.Lock.Lock()

	// Case: Timestamp is after next validator start time
	// Add a pending validator
	pendingValidatorStartTime := ts.GenesisTime.Add(1 * time.Second)
	pendingValidatorEndTime := pendingValidatorStartTime.Add(ts.MinStakingDuration)
	nodeID := ids.GenerateTestNodeID()
	_, err := addPendingValidator(env, pendingValidatorStartTime, pendingValidatorEndTime, nodeID, []*secp256k1.PrivateKey{ts.Keys[0]})
	require.NoError(err)

	{
		tx, err := env.txBuilder.NewAdvanceTimeTx(pendingValidatorStartTime.Add(1 * time.Second))
		require.NoError(err)

		onCommitState, err := state.NewDiff(lastAcceptedID, env)
		require.NoError(err)

		onAbortState, err := state.NewDiff(lastAcceptedID, env)
		require.NoError(err)

		executor := ProposalTxExecutor{
			OnCommitState: onCommitState,
			OnAbortState:  onAbortState,
			Backend:       &env.backend,
			Tx:            tx,
		}
		err = tx.Unsigned.Visit(&executor)
		require.ErrorIs(err, ErrChildBlockAfterStakerChangeTime)
	}

	require.NoError(shutdownEnvironment(env))

	// Case: Timestamp is after next validator end time
<<<<<<< HEAD
	env = newEnvironment(t, ts.ApricotPhase5Fork)
=======
	env = newEnvironment(t, false /*=postBanff*/, false /*=postCortina*/, false /*postDurango*/)
>>>>>>> 089779ff
	env.ctx.Lock.Lock()
	defer func() {
		require.NoError(shutdownEnvironment(env))
	}()

	// fast forward clock to 10 seconds before genesis validators stop validating
	env.clk.Set(ts.ValidateEndTime.Add(-10 * time.Second))

	{
		// Proposes advancing timestamp to 1 second after genesis validators stop validating
		tx, err := env.txBuilder.NewAdvanceTimeTx(ts.ValidateEndTime.Add(1 * time.Second))
		require.NoError(err)

		onCommitState, err := state.NewDiff(lastAcceptedID, env)
		require.NoError(err)

		onAbortState, err := state.NewDiff(lastAcceptedID, env)
		require.NoError(err)

		executor := ProposalTxExecutor{
			OnCommitState: onCommitState,
			OnAbortState:  onAbortState,
			Backend:       &env.backend,
			Tx:            tx,
		}
		err = tx.Unsigned.Visit(&executor)
		require.ErrorIs(err, ErrChildBlockAfterStakerChangeTime)
	}
}

// Ensure semantic verification updates the current and pending staker sets correctly.
// Namely, it should add pending stakers whose start time is at or before the timestamp.
// It will not remove primary network stakers; that happens in rewardTxs.
func TestAdvanceTimeTxUpdateStakers(t *testing.T) {
	type stakerStatus uint
	const (
		pending stakerStatus = iota
		current
	)

	type staker struct {
		nodeID             ids.NodeID
		startTime, endTime time.Time
	}
	type test struct {
		description           string
		stakers               []staker
		subnetStakers         []staker
		advanceTimeTo         []time.Time
		expectedStakers       map[ids.NodeID]stakerStatus
		expectedSubnetStakers map[ids.NodeID]stakerStatus
	}

	// Chronological order (not in scale):
	// Staker1:    |----------------------------------------------------------|
	// Staker2:        |------------------------|
	// Staker3:            |------------------------|
	// Staker3sub:             |----------------|
	// Staker4:            |------------------------|
	// Staker5:                                 |--------------------|
	staker1 := staker{
		nodeID:    ids.GenerateTestNodeID(),
		startTime: ts.ValidateStartTime.Add(1 * time.Minute),
		endTime:   ts.ValidateStartTime.Add(10 * ts.MinStakingDuration).Add(1 * time.Minute),
	}
	staker2 := staker{
		nodeID:    ids.GenerateTestNodeID(),
		startTime: staker1.startTime.Add(1 * time.Minute),
		endTime:   staker1.startTime.Add(1 * time.Minute).Add(ts.MinStakingDuration),
	}
	staker3 := staker{
		nodeID:    ids.GenerateTestNodeID(),
		startTime: staker2.startTime.Add(1 * time.Minute),
		endTime:   staker2.endTime.Add(1 * time.Minute),
	}
	staker3Sub := staker{
		nodeID:    staker3.nodeID,
		startTime: staker3.startTime.Add(1 * time.Minute),
		endTime:   staker3.endTime.Add(-1 * time.Minute),
	}
	staker4 := staker{
		nodeID:    ids.GenerateTestNodeID(),
		startTime: staker3.startTime,
		endTime:   staker3.endTime,
	}
	staker5 := staker{
		nodeID:    ids.GenerateTestNodeID(),
		startTime: staker2.endTime,
		endTime:   staker2.endTime.Add(ts.MinStakingDuration),
	}

	tests := []test{
		{
			description:   "advance time to before staker1 start with subnet",
			stakers:       []staker{staker1, staker2, staker3, staker4, staker5},
			subnetStakers: []staker{staker1, staker2, staker3, staker4, staker5},
			advanceTimeTo: []time.Time{staker1.startTime.Add(-1 * time.Second)},
			expectedStakers: map[ids.NodeID]stakerStatus{
				staker1.nodeID: pending,
				staker2.nodeID: pending,
				staker3.nodeID: pending,
				staker4.nodeID: pending,
				staker5.nodeID: pending,
			},
			expectedSubnetStakers: map[ids.NodeID]stakerStatus{
				staker1.nodeID: pending,
				staker2.nodeID: pending,
				staker3.nodeID: pending,
				staker4.nodeID: pending,
				staker5.nodeID: pending,
			},
		},
		{
			description:   "advance time to staker 1 start with subnet",
			stakers:       []staker{staker1, staker2, staker3, staker4, staker5},
			subnetStakers: []staker{staker1},
			advanceTimeTo: []time.Time{staker1.startTime},
			expectedStakers: map[ids.NodeID]stakerStatus{
				staker1.nodeID: current,
				staker2.nodeID: pending,
				staker3.nodeID: pending,
				staker4.nodeID: pending,
				staker5.nodeID: pending,
			},
			expectedSubnetStakers: map[ids.NodeID]stakerStatus{
				staker1.nodeID: current,
				staker2.nodeID: pending,
				staker3.nodeID: pending,
				staker4.nodeID: pending,
				staker5.nodeID: pending,
			},
		},
		{
			description:   "advance time to the staker2 start",
			stakers:       []staker{staker1, staker2, staker3, staker4, staker5},
			advanceTimeTo: []time.Time{staker1.startTime, staker2.startTime},
			expectedStakers: map[ids.NodeID]stakerStatus{
				staker1.nodeID: current,
				staker2.nodeID: current,
				staker3.nodeID: pending,
				staker4.nodeID: pending,
				staker5.nodeID: pending,
			},
		},
		{
			description:   "staker3 should validate only primary network",
			stakers:       []staker{staker1, staker2, staker3, staker4, staker5},
			subnetStakers: []staker{staker1, staker2, staker3Sub, staker4, staker5},
			advanceTimeTo: []time.Time{staker1.startTime, staker2.startTime, staker3.startTime},
			expectedStakers: map[ids.NodeID]stakerStatus{
				staker1.nodeID: current,
				staker2.nodeID: current,
				staker3.nodeID: current,
				staker4.nodeID: current,
				staker5.nodeID: pending,
			},
			expectedSubnetStakers: map[ids.NodeID]stakerStatus{
				staker1.nodeID:    current,
				staker2.nodeID:    current,
				staker3Sub.nodeID: pending,
				staker4.nodeID:    current,
				staker5.nodeID:    pending,
			},
		},
		{
			description:   "advance time to staker3 start with subnet",
			stakers:       []staker{staker1, staker2, staker3, staker4, staker5},
			subnetStakers: []staker{staker1, staker2, staker3Sub, staker4, staker5},
			advanceTimeTo: []time.Time{staker1.startTime, staker2.startTime, staker3.startTime, staker3Sub.startTime},
			expectedStakers: map[ids.NodeID]stakerStatus{
				staker1.nodeID: current,
				staker2.nodeID: current,
				staker3.nodeID: current,
				staker4.nodeID: current,
				staker5.nodeID: pending,
			},
			expectedSubnetStakers: map[ids.NodeID]stakerStatus{
				staker1.nodeID: current,
				staker2.nodeID: current,
				staker3.nodeID: current,
				staker4.nodeID: current,
				staker5.nodeID: pending,
			},
		},
		{
			description:   "advance time to staker5 end",
			stakers:       []staker{staker1, staker2, staker3, staker4, staker5},
			advanceTimeTo: []time.Time{staker1.startTime, staker2.startTime, staker3.startTime, staker5.startTime},
			expectedStakers: map[ids.NodeID]stakerStatus{
				staker1.nodeID: current,
				staker2.nodeID: current,
				staker3.nodeID: current,
				staker4.nodeID: current,
				staker5.nodeID: current,
			},
		},
	}

	for _, test := range tests {
		t.Run(test.description, func(t *testing.T) {
			require := require.New(t)
<<<<<<< HEAD
			env := newEnvironment(t, ts.ApricotPhase5Fork)
=======
			env := newEnvironment(t, false /*=postBanff*/, false /*=postCortina*/, false /*postDurango*/)
>>>>>>> 089779ff
			env.ctx.Lock.Lock()
			defer func() {
				require.NoError(shutdownEnvironment(env))
			}()

			dummyHeight := uint64(1)

			subnetID := testSubnet1.ID()
			env.config.TrackedSubnets.Add(subnetID)

			for _, staker := range test.stakers {
				_, err := addPendingValidator(
					env,
					staker.startTime,
					staker.endTime,
					staker.nodeID,
					[]*secp256k1.PrivateKey{ts.Keys[0]},
				)
				require.NoError(err)
			}

			for _, staker := range test.subnetStakers {
				tx, err := env.txBuilder.NewAddSubnetValidatorTx(
					10, // Weight
					uint64(staker.startTime.Unix()),
					uint64(staker.endTime.Unix()),
					staker.nodeID, // validator ID
					subnetID,      // Subnet ID
					[]*secp256k1.PrivateKey{ts.Keys[0], ts.Keys[1]},
					ids.ShortEmpty,
				)
				require.NoError(err)

				staker, err := state.NewPendingStaker(
					tx.ID(),
					tx.Unsigned.(*txs.AddSubnetValidatorTx),
				)
				require.NoError(err)

				env.state.PutPendingValidator(staker)
				env.state.AddTx(tx, status.Committed)
			}
			env.state.SetHeight(dummyHeight)
			require.NoError(env.state.Commit())

			for _, newTime := range test.advanceTimeTo {
				env.clk.Set(newTime)
				tx, err := env.txBuilder.NewAdvanceTimeTx(newTime)
				require.NoError(err)

				onCommitState, err := state.NewDiff(lastAcceptedID, env)
				require.NoError(err)

				onAbortState, err := state.NewDiff(lastAcceptedID, env)
				require.NoError(err)

				executor := ProposalTxExecutor{
					OnCommitState: onCommitState,
					OnAbortState:  onAbortState,
					Backend:       &env.backend,
					Tx:            tx,
				}
				require.NoError(tx.Unsigned.Visit(&executor))

				require.NoError(executor.OnCommitState.Apply(env.state))
			}
			env.state.SetHeight(dummyHeight)
			require.NoError(env.state.Commit())

			for stakerNodeID, status := range test.expectedStakers {
				switch status {
				case pending:
					_, err := env.state.GetPendingValidator(constants.PrimaryNetworkID, stakerNodeID)
					require.NoError(err)
					_, ok := env.config.Validators.GetValidator(constants.PrimaryNetworkID, stakerNodeID)
					require.False(ok)
				case current:
					_, err := env.state.GetCurrentValidator(constants.PrimaryNetworkID, stakerNodeID)
					require.NoError(err)
					_, ok := env.config.Validators.GetValidator(constants.PrimaryNetworkID, stakerNodeID)
					require.True(ok)
				}
			}

			for stakerNodeID, status := range test.expectedSubnetStakers {
				switch status {
				case pending:
					_, ok := env.config.Validators.GetValidator(subnetID, stakerNodeID)
					require.False(ok)
				case current:
					_, ok := env.config.Validators.GetValidator(subnetID, stakerNodeID)
					require.True(ok)
				}
			}
		})
	}
}

// Regression test for https://github.com/ava-labs/avalanchego/pull/584
// that ensures it fixes a bug where subnet validators are not removed
// when timestamp is advanced and there is a pending staker whose start time
// is after the new timestamp
func TestAdvanceTimeTxRemoveSubnetValidator(t *testing.T) {
	require := require.New(t)
<<<<<<< HEAD
	env := newEnvironment(t, ts.ApricotPhase5Fork)
=======
	env := newEnvironment(t, false /*=postBanff*/, false /*=postCortina*/, false /*postDurango*/)
>>>>>>> 089779ff
	env.ctx.Lock.Lock()
	defer func() {
		require.NoError(shutdownEnvironment(env))
	}()

	subnetID := testSubnet1.ID()
	env.config.TrackedSubnets.Add(subnetID)

	dummyHeight := uint64(1)
	// Add a subnet validator to the staker set
	subnetValidatorNodeID := ts.GenesisNodeIDs[0]
	subnetVdr1StartTime := ts.ValidateStartTime
	subnetVdr1EndTime := ts.ValidateStartTime.Add(ts.MinStakingDuration)
	tx, err := env.txBuilder.NewAddSubnetValidatorTx(
		1,                                  // Weight
		uint64(subnetVdr1StartTime.Unix()), // Start time
		uint64(subnetVdr1EndTime.Unix()),   // end time
		subnetValidatorNodeID,              // Node ID
		subnetID,                           // Subnet ID
		[]*secp256k1.PrivateKey{ts.Keys[0], ts.Keys[1]},
		ids.ShortEmpty,
	)
	require.NoError(err)

	addSubnetValTx := tx.Unsigned.(*txs.AddSubnetValidatorTx)
	staker, err := state.NewCurrentStaker(
		tx.ID(),
		addSubnetValTx,
		addSubnetValTx.StartTime(),
		0,
	)
	require.NoError(err)

	env.state.PutCurrentValidator(staker)
	env.state.AddTx(tx, status.Committed)
	env.state.SetHeight(dummyHeight)
	require.NoError(env.state.Commit())

	// The above validator is now part of the staking set

	// Queue a staker that joins the staker set after the above validator leaves
	subnetVdr2NodeID := ts.GenesisNodeIDs[1]
	tx, err = env.txBuilder.NewAddSubnetValidatorTx(
		1, // Weight
		uint64(subnetVdr1EndTime.Add(time.Second).Unix()),                            // Start time
		uint64(subnetVdr1EndTime.Add(time.Second).Add(ts.MinStakingDuration).Unix()), // end time
		subnetVdr2NodeID, // Node ID
		subnetID,         // Subnet ID
		[]*secp256k1.PrivateKey{ts.Keys[0], ts.Keys[1]}, // Keys
		ids.ShortEmpty, // reward address
	)
	require.NoError(err)

	staker, err = state.NewPendingStaker(
		tx.ID(),
		tx.Unsigned.(*txs.AddSubnetValidatorTx),
	)
	require.NoError(err)

	env.state.PutPendingValidator(staker)
	env.state.AddTx(tx, status.Committed)
	env.state.SetHeight(dummyHeight)
	require.NoError(env.state.Commit())

	// The above validator is now in the pending staker set

	// Advance time to the first staker's end time.
	env.clk.Set(subnetVdr1EndTime)
	tx, err = env.txBuilder.NewAdvanceTimeTx(subnetVdr1EndTime)
	require.NoError(err)

	onCommitState, err := state.NewDiff(lastAcceptedID, env)
	require.NoError(err)

	onAbortState, err := state.NewDiff(lastAcceptedID, env)
	require.NoError(err)

	executor := ProposalTxExecutor{
		OnCommitState: onCommitState,
		OnAbortState:  onAbortState,
		Backend:       &env.backend,
		Tx:            tx,
	}
	require.NoError(tx.Unsigned.Visit(&executor))

	_, err = executor.OnCommitState.GetCurrentValidator(subnetID, subnetValidatorNodeID)
	require.ErrorIs(err, database.ErrNotFound)

	// Check VM Validators are removed successfully
	require.NoError(executor.OnCommitState.Apply(env.state))

	env.state.SetHeight(dummyHeight)
	require.NoError(env.state.Commit())
	_, ok := env.config.Validators.GetValidator(subnetID, subnetVdr2NodeID)
	require.False(ok)
	_, ok = env.config.Validators.GetValidator(subnetID, subnetValidatorNodeID)
	require.False(ok)
}

func TestTrackedSubnet(t *testing.T) {
	for _, tracked := range []bool{true, false} {
		t.Run(fmt.Sprintf("tracked %t", tracked), func(t *testing.T) {
			require := require.New(t)
<<<<<<< HEAD
			env := newEnvironment(t, ts.ApricotPhase5Fork)
=======
			env := newEnvironment(t, false /*=postBanff*/, false /*=postCortina*/, false /*postDurango*/)
>>>>>>> 089779ff
			env.ctx.Lock.Lock()
			defer func() {
				require.NoError(shutdownEnvironment(env))
			}()
			dummyHeight := uint64(1)

			subnetID := testSubnet1.ID()
			if tracked {
				env.config.TrackedSubnets.Add(subnetID)
			}

			// Add a subnet validator to the staker set
			subnetValidatorNodeID := ts.GenesisNodeIDs[0]

			subnetVdr1StartTime := ts.ValidateStartTime.Add(1 * time.Minute)
			subnetVdr1EndTime := ts.ValidateStartTime.Add(10 * ts.MinStakingDuration).Add(1 * time.Minute)
			tx, err := env.txBuilder.NewAddSubnetValidatorTx(
				1,                                  // Weight
				uint64(subnetVdr1StartTime.Unix()), // Start time
				uint64(subnetVdr1EndTime.Unix()),   // end time
				subnetValidatorNodeID,              // Node ID
				subnetID,                           // Subnet ID
				[]*secp256k1.PrivateKey{ts.Keys[0], ts.Keys[1]},
				ids.ShortEmpty,
			)
			require.NoError(err)

			staker, err := state.NewPendingStaker(
				tx.ID(),
				tx.Unsigned.(*txs.AddSubnetValidatorTx),
			)
			require.NoError(err)

			env.state.PutPendingValidator(staker)
			env.state.AddTx(tx, status.Committed)
			env.state.SetHeight(dummyHeight)
			require.NoError(env.state.Commit())

			// Advance time to the staker's start time.
			env.clk.Set(subnetVdr1StartTime)
			tx, err = env.txBuilder.NewAdvanceTimeTx(subnetVdr1StartTime)
			require.NoError(err)

			onCommitState, err := state.NewDiff(lastAcceptedID, env)
			require.NoError(err)

			onAbortState, err := state.NewDiff(lastAcceptedID, env)
			require.NoError(err)

			executor := ProposalTxExecutor{
				OnCommitState: onCommitState,
				OnAbortState:  onAbortState,
				Backend:       &env.backend,
				Tx:            tx,
			}
			require.NoError(tx.Unsigned.Visit(&executor))

			require.NoError(executor.OnCommitState.Apply(env.state))

			env.state.SetHeight(dummyHeight)
			require.NoError(env.state.Commit())
			_, ok := env.config.Validators.GetValidator(subnetID, subnetValidatorNodeID)
			require.True(ok)
		})
	}
}

func TestAdvanceTimeTxDelegatorStakerWeight(t *testing.T) {
	require := require.New(t)
<<<<<<< HEAD
	env := newEnvironment(t, ts.ApricotPhase5Fork)
=======
	env := newEnvironment(t, false /*=postBanff*/, false /*=postCortina*/, false /*postDurango*/)
>>>>>>> 089779ff
	env.ctx.Lock.Lock()
	defer func() {
		require.NoError(shutdownEnvironment(env))
	}()
	dummyHeight := uint64(1)

	// Case: Timestamp is after next validator start time
	// Add a pending validator
	pendingValidatorStartTime := ts.ValidateStartTime.Add(1 * time.Second)
	pendingValidatorEndTime := pendingValidatorStartTime.Add(ts.MaxStakingDuration)
	nodeID := ids.GenerateTestNodeID()
	_, err := addPendingValidator(
		env,
		pendingValidatorStartTime,
		pendingValidatorEndTime,
		nodeID,
		[]*secp256k1.PrivateKey{ts.Keys[0]},
	)
	require.NoError(err)

	tx, err := env.txBuilder.NewAdvanceTimeTx(pendingValidatorStartTime)
	require.NoError(err)

	onCommitState, err := state.NewDiff(lastAcceptedID, env)
	require.NoError(err)

	onAbortState, err := state.NewDiff(lastAcceptedID, env)
	require.NoError(err)

	executor := ProposalTxExecutor{
		OnCommitState: onCommitState,
		OnAbortState:  onAbortState,
		Backend:       &env.backend,
		Tx:            tx,
	}
	require.NoError(tx.Unsigned.Visit(&executor))

	require.NoError(executor.OnCommitState.Apply(env.state))

	env.state.SetHeight(dummyHeight)
	require.NoError(env.state.Commit())

	// Test validator weight before delegation
	vdrWeight := env.config.Validators.GetWeight(constants.PrimaryNetworkID, nodeID)
	require.Equal(env.config.MinValidatorStake, vdrWeight)

	// Add delegator
	pendingDelegatorStartTime := pendingValidatorStartTime.Add(1 * time.Second)
	pendingDelegatorEndTime := pendingDelegatorStartTime.Add(1 * time.Second)

	addDelegatorTx, err := env.txBuilder.NewAddDelegatorTx(
		env.config.MinDelegatorStake,
		uint64(pendingDelegatorStartTime.Unix()),
		uint64(pendingDelegatorEndTime.Unix()),
		nodeID,
		ts.Keys[0].PublicKey().Address(),
		[]*secp256k1.PrivateKey{
			ts.Keys[0],
			ts.Keys[1],
			ts.Keys[4],
		},
		ids.ShortEmpty,
	)
	require.NoError(err)

	staker, err := state.NewPendingStaker(
		addDelegatorTx.ID(),
		addDelegatorTx.Unsigned.(*txs.AddDelegatorTx),
	)
	require.NoError(err)

	env.state.PutPendingDelegator(staker)
	env.state.AddTx(addDelegatorTx, status.Committed)
	env.state.SetHeight(dummyHeight)
	require.NoError(env.state.Commit())

	// Advance Time
	tx, err = env.txBuilder.NewAdvanceTimeTx(pendingDelegatorStartTime)
	require.NoError(err)

	onCommitState, err = state.NewDiff(lastAcceptedID, env)
	require.NoError(err)

	onAbortState, err = state.NewDiff(lastAcceptedID, env)
	require.NoError(err)

	executor = ProposalTxExecutor{
		OnCommitState: onCommitState,
		OnAbortState:  onAbortState,
		Backend:       &env.backend,
		Tx:            tx,
	}
	require.NoError(tx.Unsigned.Visit(&executor))

	require.NoError(executor.OnCommitState.Apply(env.state))

	env.state.SetHeight(dummyHeight)
	require.NoError(env.state.Commit())

	// Test validator weight after delegation
	vdrWeight = env.config.Validators.GetWeight(constants.PrimaryNetworkID, nodeID)
	require.Equal(env.config.MinDelegatorStake+env.config.MinValidatorStake, vdrWeight)
}

func TestAdvanceTimeTxDelegatorStakers(t *testing.T) {
	require := require.New(t)
<<<<<<< HEAD
	env := newEnvironment(t, ts.ApricotPhase5Fork)
=======
	env := newEnvironment(t, false /*=postBanff*/, false /*=postCortina*/, false /*postDurango*/)
>>>>>>> 089779ff
	env.ctx.Lock.Lock()
	defer func() {
		require.NoError(shutdownEnvironment(env))
	}()
	dummyHeight := uint64(1)

	// Case: Timestamp is after next validator start time
	// Add a pending validator
	pendingValidatorStartTime := ts.ValidateStartTime.Add(1 * time.Second)
	pendingValidatorEndTime := pendingValidatorStartTime.Add(ts.MinStakingDuration)
	nodeID := ids.GenerateTestNodeID()
	_, err := addPendingValidator(env, pendingValidatorStartTime, pendingValidatorEndTime, nodeID, []*secp256k1.PrivateKey{ts.Keys[0]})
	require.NoError(err)

	tx, err := env.txBuilder.NewAdvanceTimeTx(pendingValidatorStartTime)
	require.NoError(err)

	onCommitState, err := state.NewDiff(lastAcceptedID, env)
	require.NoError(err)

	onAbortState, err := state.NewDiff(lastAcceptedID, env)
	require.NoError(err)

	executor := ProposalTxExecutor{
		OnCommitState: onCommitState,
		OnAbortState:  onAbortState,
		Backend:       &env.backend,
		Tx:            tx,
	}
	require.NoError(tx.Unsigned.Visit(&executor))

	require.NoError(executor.OnCommitState.Apply(env.state))

	env.state.SetHeight(dummyHeight)
	require.NoError(env.state.Commit())

	// Test validator weight before delegation
	vdrWeight := env.config.Validators.GetWeight(constants.PrimaryNetworkID, nodeID)
	require.Equal(env.config.MinValidatorStake, vdrWeight)

	// Add delegator
	pendingDelegatorStartTime := pendingValidatorStartTime.Add(1 * time.Second)
	pendingDelegatorEndTime := pendingDelegatorStartTime.Add(ts.MinStakingDuration)
	addDelegatorTx, err := env.txBuilder.NewAddDelegatorTx(
		env.config.MinDelegatorStake,
		uint64(pendingDelegatorStartTime.Unix()),
		uint64(pendingDelegatorEndTime.Unix()),
		nodeID,
		ts.Keys[0].PublicKey().Address(),
		[]*secp256k1.PrivateKey{ts.Keys[0], ts.Keys[1], ts.Keys[4]},
		ids.ShortEmpty,
	)
	require.NoError(err)

	staker, err := state.NewPendingStaker(
		addDelegatorTx.ID(),
		addDelegatorTx.Unsigned.(*txs.AddDelegatorTx),
	)
	require.NoError(err)

	env.state.PutPendingDelegator(staker)
	env.state.AddTx(addDelegatorTx, status.Committed)
	env.state.SetHeight(dummyHeight)
	require.NoError(env.state.Commit())

	// Advance Time
	tx, err = env.txBuilder.NewAdvanceTimeTx(pendingDelegatorStartTime)
	require.NoError(err)

	onCommitState, err = state.NewDiff(lastAcceptedID, env)
	require.NoError(err)

	onAbortState, err = state.NewDiff(lastAcceptedID, env)
	require.NoError(err)

	executor = ProposalTxExecutor{
		OnCommitState: onCommitState,
		OnAbortState:  onAbortState,
		Backend:       &env.backend,
		Tx:            tx,
	}
	require.NoError(tx.Unsigned.Visit(&executor))

	require.NoError(executor.OnCommitState.Apply(env.state))

	env.state.SetHeight(dummyHeight)
	require.NoError(env.state.Commit())

	// Test validator weight after delegation
	vdrWeight = env.config.Validators.GetWeight(constants.PrimaryNetworkID, nodeID)
	require.Equal(env.config.MinDelegatorStake+env.config.MinValidatorStake, vdrWeight)
}

// Test method InitiallyPrefersCommit
func TestAdvanceTimeTxInitiallyPrefersCommit(t *testing.T) {
	require := require.New(t)
<<<<<<< HEAD
	env := newEnvironment(t, ts.ApricotPhase5Fork)
=======
	env := newEnvironment(t, false /*=postBanff*/, false /*=postCortina*/, false /*postDurango*/)
>>>>>>> 089779ff
	env.ctx.Lock.Lock()
	defer func() {
		require.NoError(shutdownEnvironment(env))
	}()
	now := env.clk.Time()

	// Proposed advancing timestamp to 1 second after sync bound
	tx, err := env.txBuilder.NewAdvanceTimeTx(now.Add(SyncBound))
	require.NoError(err)

	onCommitState, err := state.NewDiff(lastAcceptedID, env)
	require.NoError(err)

	onAbortState, err := state.NewDiff(lastAcceptedID, env)
	require.NoError(err)

	executor := ProposalTxExecutor{
		OnCommitState: onCommitState,
		OnAbortState:  onAbortState,
		Backend:       &env.backend,
		Tx:            tx,
	}
	require.NoError(tx.Unsigned.Visit(&executor))

	require.True(executor.PrefersCommit, "should prefer to commit this tx because its proposed timestamp it's within sync bound")
}

func TestAdvanceTimeTxAfterBanff(t *testing.T) {
	require := require.New(t)
<<<<<<< HEAD
	env := newEnvironment(t, ts.ApricotPhase5Fork)
=======
	env := newEnvironment(t, false /*=postBanff*/, false /*=postCortina*/, false /*postDurango*/)
>>>>>>> 089779ff
	env.ctx.Lock.Lock()
	defer func() {
		require.NoError(shutdownEnvironment(env))
	}()
	env.clk.Set(ts.GenesisTime) // VM's clock reads the genesis time
	upgradeTime := env.clk.Time().Add(SyncBound)
	env.config.BanffTime = upgradeTime
	env.config.CortinaTime = upgradeTime
	env.config.DurangoTime = upgradeTime

	// Proposed advancing timestamp to the banff timestamp
	tx, err := env.txBuilder.NewAdvanceTimeTx(upgradeTime)
	require.NoError(err)

	onCommitState, err := state.NewDiff(lastAcceptedID, env)
	require.NoError(err)

	onAbortState, err := state.NewDiff(lastAcceptedID, env)
	require.NoError(err)

	executor := ProposalTxExecutor{
		OnCommitState: onCommitState,
		OnAbortState:  onAbortState,
		Backend:       &env.backend,
		Tx:            tx,
	}
	err = tx.Unsigned.Visit(&executor)
	require.ErrorIs(err, ErrAdvanceTimeTxIssuedAfterBanff)
}

// Ensure marshaling/unmarshaling works
func TestAdvanceTimeTxUnmarshal(t *testing.T) {
	require := require.New(t)
<<<<<<< HEAD
	env := newEnvironment(t, ts.ApricotPhase5Fork)
=======
	env := newEnvironment(t, false /*=postBanff*/, false /*=postCortina*/, false /*postDurango*/)
>>>>>>> 089779ff
	env.ctx.Lock.Lock()
	defer func() {
		require.NoError(shutdownEnvironment(env))
	}()

	chainTime := env.state.GetTimestamp()
	tx, err := env.txBuilder.NewAdvanceTimeTx(chainTime.Add(time.Second))
	require.NoError(err)

	bytes, err := txs.Codec.Marshal(txs.Version, tx)
	require.NoError(err)

	var unmarshaledTx txs.Tx
	_, err = txs.Codec.Unmarshal(bytes, &unmarshaledTx)
	require.NoError(err)

	require.Equal(
		tx.Unsigned.(*txs.AdvanceTimeTx).Time,
		unmarshaledTx.Unsigned.(*txs.AdvanceTimeTx).Time,
	)
}

func addPendingValidator(
	env *environment,
	startTime time.Time,
	endTime time.Time,
	nodeID ids.NodeID,
	keys []*secp256k1.PrivateKey,
) (*txs.Tx, error) {
	addPendingValidatorTx, err := env.txBuilder.NewAddValidatorTx(
		env.config.MinValidatorStake,
		uint64(startTime.Unix()),
		uint64(endTime.Unix()),
		nodeID,
		ids.GenerateTestShortID(),
		reward.PercentDenominator,
		keys,
		ids.ShortEmpty,
	)
	if err != nil {
		return nil, err
	}

	staker, err := state.NewPendingStaker(
		addPendingValidatorTx.ID(),
		addPendingValidatorTx.Unsigned.(*txs.AddValidatorTx),
	)
	if err != nil {
		return nil, err
	}

	env.state.PutPendingValidator(staker)
	env.state.AddTx(addPendingValidatorTx, status.Committed)
	dummyHeight := uint64(1)
	env.state.SetHeight(dummyHeight)
	if err := env.state.Commit(); err != nil {
		return nil, err
	}
	return addPendingValidatorTx, nil
}<|MERGE_RESOLUTION|>--- conflicted
+++ resolved
@@ -26,11 +26,7 @@
 // for the primary network
 func TestAdvanceTimeTxUpdatePrimaryNetworkStakers(t *testing.T) {
 	require := require.New(t)
-<<<<<<< HEAD
 	env := newEnvironment(t, ts.ApricotPhase5Fork)
-=======
-	env := newEnvironment(t, false /*=postBanff*/, false /*=postCortina*/, false /*postDurango*/)
->>>>>>> 089779ff
 	env.ctx.Lock.Lock()
 	defer func() {
 		require.NoError(shutdownEnvironment(env))
@@ -95,11 +91,7 @@
 // Ensure semantic verification fails when proposed timestamp is at or before current timestamp
 func TestAdvanceTimeTxTimestampTooEarly(t *testing.T) {
 	require := require.New(t)
-<<<<<<< HEAD
 	env := newEnvironment(t, ts.ApricotPhase5Fork)
-=======
-	env := newEnvironment(t, false /*=postBanff*/, false /*=postCortina*/, false /*postDurango*/)
->>>>>>> 089779ff
 	defer func() {
 		require.NoError(shutdownEnvironment(env))
 	}()
@@ -126,11 +118,7 @@
 // Ensure semantic verification fails when proposed timestamp is after next validator set change time
 func TestAdvanceTimeTxTimestampTooLate(t *testing.T) {
 	require := require.New(t)
-<<<<<<< HEAD
 	env := newEnvironment(t, ts.ApricotPhase5Fork)
-=======
-	env := newEnvironment(t, false /*=postBanff*/, false /*=postCortina*/, false /*postDurango*/)
->>>>>>> 089779ff
 	env.ctx.Lock.Lock()
 
 	// Case: Timestamp is after next validator start time
@@ -164,11 +152,7 @@
 	require.NoError(shutdownEnvironment(env))
 
 	// Case: Timestamp is after next validator end time
-<<<<<<< HEAD
 	env = newEnvironment(t, ts.ApricotPhase5Fork)
-=======
-	env = newEnvironment(t, false /*=postBanff*/, false /*=postCortina*/, false /*postDurango*/)
->>>>>>> 089779ff
 	env.ctx.Lock.Lock()
 	defer func() {
 		require.NoError(shutdownEnvironment(env))
@@ -370,11 +354,7 @@
 	for _, test := range tests {
 		t.Run(test.description, func(t *testing.T) {
 			require := require.New(t)
-<<<<<<< HEAD
 			env := newEnvironment(t, ts.ApricotPhase5Fork)
-=======
-			env := newEnvironment(t, false /*=postBanff*/, false /*=postCortina*/, false /*postDurango*/)
->>>>>>> 089779ff
 			env.ctx.Lock.Lock()
 			defer func() {
 				require.NoError(shutdownEnvironment(env))
@@ -479,11 +459,7 @@
 // is after the new timestamp
 func TestAdvanceTimeTxRemoveSubnetValidator(t *testing.T) {
 	require := require.New(t)
-<<<<<<< HEAD
 	env := newEnvironment(t, ts.ApricotPhase5Fork)
-=======
-	env := newEnvironment(t, false /*=postBanff*/, false /*=postCortina*/, false /*postDurango*/)
->>>>>>> 089779ff
 	env.ctx.Lock.Lock()
 	defer func() {
 		require.NoError(shutdownEnvironment(env))
@@ -587,11 +563,7 @@
 	for _, tracked := range []bool{true, false} {
 		t.Run(fmt.Sprintf("tracked %t", tracked), func(t *testing.T) {
 			require := require.New(t)
-<<<<<<< HEAD
 			env := newEnvironment(t, ts.ApricotPhase5Fork)
-=======
-			env := newEnvironment(t, false /*=postBanff*/, false /*=postCortina*/, false /*postDurango*/)
->>>>>>> 089779ff
 			env.ctx.Lock.Lock()
 			defer func() {
 				require.NoError(shutdownEnvironment(env))
@@ -661,11 +633,7 @@
 
 func TestAdvanceTimeTxDelegatorStakerWeight(t *testing.T) {
 	require := require.New(t)
-<<<<<<< HEAD
 	env := newEnvironment(t, ts.ApricotPhase5Fork)
-=======
-	env := newEnvironment(t, false /*=postBanff*/, false /*=postCortina*/, false /*postDurango*/)
->>>>>>> 089779ff
 	env.ctx.Lock.Lock()
 	defer func() {
 		require.NoError(shutdownEnvironment(env))
@@ -772,11 +740,7 @@
 
 func TestAdvanceTimeTxDelegatorStakers(t *testing.T) {
 	require := require.New(t)
-<<<<<<< HEAD
 	env := newEnvironment(t, ts.ApricotPhase5Fork)
-=======
-	env := newEnvironment(t, false /*=postBanff*/, false /*=postCortina*/, false /*postDurango*/)
->>>>>>> 089779ff
 	env.ctx.Lock.Lock()
 	defer func() {
 		require.NoError(shutdownEnvironment(env))
@@ -873,11 +837,7 @@
 // Test method InitiallyPrefersCommit
 func TestAdvanceTimeTxInitiallyPrefersCommit(t *testing.T) {
 	require := require.New(t)
-<<<<<<< HEAD
 	env := newEnvironment(t, ts.ApricotPhase5Fork)
-=======
-	env := newEnvironment(t, false /*=postBanff*/, false /*=postCortina*/, false /*postDurango*/)
->>>>>>> 089779ff
 	env.ctx.Lock.Lock()
 	defer func() {
 		require.NoError(shutdownEnvironment(env))
@@ -907,11 +867,7 @@
 
 func TestAdvanceTimeTxAfterBanff(t *testing.T) {
 	require := require.New(t)
-<<<<<<< HEAD
 	env := newEnvironment(t, ts.ApricotPhase5Fork)
-=======
-	env := newEnvironment(t, false /*=postBanff*/, false /*=postCortina*/, false /*postDurango*/)
->>>>>>> 089779ff
 	env.ctx.Lock.Lock()
 	defer func() {
 		require.NoError(shutdownEnvironment(env))
@@ -945,11 +901,7 @@
 // Ensure marshaling/unmarshaling works
 func TestAdvanceTimeTxUnmarshal(t *testing.T) {
 	require := require.New(t)
-<<<<<<< HEAD
 	env := newEnvironment(t, ts.ApricotPhase5Fork)
-=======
-	env := newEnvironment(t, false /*=postBanff*/, false /*=postCortina*/, false /*postDurango*/)
->>>>>>> 089779ff
 	env.ctx.Lock.Lock()
 	defer func() {
 		require.NoError(shutdownEnvironment(env))
