--- conflicted
+++ resolved
@@ -494,13 +494,8 @@
 	utx, err := builder.NewAddSubnetValidatorTx(
 		&txs.SubnetValidator{
 			Validator: txs.Validator{
-<<<<<<< HEAD
 				NodeID: subnetValidatorNodeID.NodeID(),
-				Start:  uint64(subnetVdr1StartTime.Unix()),
-=======
-				NodeID: subnetValidatorNodeID,
 				Start:  genesistest.DefaultValidatorStartTimeUnix,
->>>>>>> 85ab9693
 				End:    uint64(subnetVdr1EndTime.Unix()),
 				Wght:   1,
 			},
