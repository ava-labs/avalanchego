// Copyright (C) 2019-2023, Ava Labs, Inc. All rights reserved.
// See the file LICENSE for licensing terms.

package executor

import (
	"fmt"
	"testing"
	"time"

	"github.com/stretchr/testify/require"

	"github.com/ava-labs/avalanchego/database"
	"github.com/ava-labs/avalanchego/ids"
	"github.com/ava-labs/avalanchego/utils/constants"
	"github.com/ava-labs/avalanchego/utils/crypto/secp256k1"
	"github.com/ava-labs/avalanchego/vms/platformvm/reward"
	"github.com/ava-labs/avalanchego/vms/platformvm/state"
	"github.com/ava-labs/avalanchego/vms/platformvm/status"
	"github.com/ava-labs/avalanchego/vms/platformvm/txs"
)

// Ensure semantic verification updates the current and pending staker set
// for the primary network
func TestAdvanceTimeTxUpdatePrimaryNetworkStakers(t *testing.T) {
	require := require.New(t)
	env := newEnvironment(t, false /*=postBanff*/, false /*=postCortina*/, false /*=postDurango*/)
	env.ctx.Lock.Lock()
	defer env.ctx.Lock.Unlock()
	dummyHeight := uint64(1)

	// Case: Timestamp is after next validator start time
	// Add a pending validator
	pendingValidatorStartTime := defaultValidateStartTime.Add(1 * time.Second)
	pendingValidatorEndTime := pendingValidatorStartTime.Add(defaultMinStakingDuration)
	nodeID := ids.GenerateTestNodeID()
	addPendingValidatorTx, err := addPendingValidator(
		env,
		pendingValidatorStartTime,
		pendingValidatorEndTime,
		nodeID,
		[]*secp256k1.PrivateKey{preFundedKeys[0]},
	)
	require.NoError(err)

	tx, err := env.txBuilder.NewAdvanceTimeTx(pendingValidatorStartTime)
	require.NoError(err)

	onCommitState, err := state.NewDiff(lastAcceptedID, env)
	require.NoError(err)

	onAbortState, err := state.NewDiff(lastAcceptedID, env)
	require.NoError(err)

	executor := ProposalTxExecutor{
		OnCommitState: onCommitState,
		OnAbortState:  onAbortState,
		Backend:       &env.backend,
		Tx:            tx,
	}
	require.NoError(tx.Unsigned.Visit(&executor))

	validatorStaker, err := executor.OnCommitState.GetCurrentValidator(constants.PrimaryNetworkID, nodeID)
	require.NoError(err)
	require.Equal(addPendingValidatorTx.ID(), validatorStaker.TxID)
	require.Equal(uint64(1370), validatorStaker.PotentialReward) // See rewards tests to explain why 1370

	_, err = executor.OnCommitState.GetPendingValidator(constants.PrimaryNetworkID, nodeID)
	require.ErrorIs(err, database.ErrNotFound)

	_, err = executor.OnAbortState.GetCurrentValidator(constants.PrimaryNetworkID, nodeID)
	require.ErrorIs(err, database.ErrNotFound)

	validatorStaker, err = executor.OnAbortState.GetPendingValidator(constants.PrimaryNetworkID, nodeID)
	require.NoError(err)
	require.Equal(addPendingValidatorTx.ID(), validatorStaker.TxID)

	// Test VM validators
	require.NoError(executor.OnCommitState.Apply(env.state))

	env.state.SetHeight(dummyHeight)
	require.NoError(env.state.Commit())
	_, ok := env.config.Validators.GetValidator(constants.PrimaryNetworkID, nodeID)
	require.True(ok)
}

// Ensure semantic verification fails when proposed timestamp is at or before current timestamp
func TestAdvanceTimeTxTimestampTooEarly(t *testing.T) {
	require := require.New(t)
<<<<<<< HEAD
	env := newEnvironment(t, false /*=postBanff*/, false /*=postCortina*/, false /*postDurango*/)
=======
	env := newEnvironment(t, false /*=postBanff*/, false /*=postCortina*/, false /*=postDurango*/)
	defer func() {
		require.NoError(shutdownEnvironment(env))
	}()
>>>>>>> 9a637767

	tx, err := env.txBuilder.NewAdvanceTimeTx(env.state.GetTimestamp())
	require.NoError(err)

	onCommitState, err := state.NewDiff(lastAcceptedID, env)
	require.NoError(err)

	onAbortState, err := state.NewDiff(lastAcceptedID, env)
	require.NoError(err)

	executor := ProposalTxExecutor{
		OnCommitState: onCommitState,
		OnAbortState:  onAbortState,
		Backend:       &env.backend,
		Tx:            tx,
	}
	err = tx.Unsigned.Visit(&executor)
	require.ErrorIs(err, ErrChildBlockNotAfterParent)
}

// Ensure semantic verification fails when proposed timestamp is after next validator set change time
func TestAdvanceTimeTxTimestampTooLate(t *testing.T) {
	require := require.New(t)
	env := newEnvironment(t, false /*=postBanff*/, false /*=postCortina*/, false /*=postDurango*/)
	env.ctx.Lock.Lock()

	// Case: Timestamp is after next validator start time
	// Add a pending validator
	pendingValidatorStartTime := defaultValidateStartTime.Add(1 * time.Second)
	pendingValidatorEndTime := pendingValidatorStartTime.Add(defaultMinStakingDuration)
	nodeID := ids.GenerateTestNodeID()
	_, err := addPendingValidator(env, pendingValidatorStartTime, pendingValidatorEndTime, nodeID, []*secp256k1.PrivateKey{preFundedKeys[0]})
	require.NoError(err)

	{
		tx, err := env.txBuilder.NewAdvanceTimeTx(pendingValidatorStartTime.Add(1 * time.Second))
		require.NoError(err)

		onCommitState, err := state.NewDiff(lastAcceptedID, env)
		require.NoError(err)

		onAbortState, err := state.NewDiff(lastAcceptedID, env)
		require.NoError(err)

		executor := ProposalTxExecutor{
			OnCommitState: onCommitState,
			OnAbortState:  onAbortState,
			Backend:       &env.backend,
			Tx:            tx,
		}
		err = tx.Unsigned.Visit(&executor)
		require.ErrorIs(err, ErrChildBlockAfterStakerChangeTime)
	}

	// Case: Timestamp is after next validator end time
	env = newEnvironment(t, false /*=postBanff*/, false /*=postCortina*/, false /*=postDurango*/)
	env.ctx.Lock.Lock()
	defer env.ctx.Lock.Unlock()

	// fast forward clock to 10 seconds before genesis validators stop validating
	env.clk.Set(defaultValidateEndTime.Add(-10 * time.Second))

	{
		// Proposes advancing timestamp to 1 second after genesis validators stop validating
		tx, err := env.txBuilder.NewAdvanceTimeTx(defaultValidateEndTime.Add(1 * time.Second))
		require.NoError(err)

		onCommitState, err := state.NewDiff(lastAcceptedID, env)
		require.NoError(err)

		onAbortState, err := state.NewDiff(lastAcceptedID, env)
		require.NoError(err)

		executor := ProposalTxExecutor{
			OnCommitState: onCommitState,
			OnAbortState:  onAbortState,
			Backend:       &env.backend,
			Tx:            tx,
		}
		err = tx.Unsigned.Visit(&executor)
		require.ErrorIs(err, ErrChildBlockAfterStakerChangeTime)
	}
}

// Ensure semantic verification updates the current and pending staker sets correctly.
// Namely, it should add pending stakers whose start time is at or before the timestamp.
// It will not remove primary network stakers; that happens in rewardTxs.
func TestAdvanceTimeTxUpdateStakers(t *testing.T) {
	type stakerStatus uint
	const (
		pending stakerStatus = iota
		current
	)

	type staker struct {
		nodeID             ids.NodeID
		startTime, endTime time.Time
	}
	type test struct {
		description           string
		stakers               []staker
		subnetStakers         []staker
		advanceTimeTo         []time.Time
		expectedStakers       map[ids.NodeID]stakerStatus
		expectedSubnetStakers map[ids.NodeID]stakerStatus
	}

	// Chronological order (not in scale):
	// Staker1:    |----------------------------------------------------------|
	// Staker2:        |------------------------|
	// Staker3:            |------------------------|
	// Staker3sub:             |----------------|
	// Staker4:            |------------------------|
	// Staker5:                                 |--------------------|
	staker1 := staker{
		nodeID:    ids.GenerateTestNodeID(),
		startTime: defaultValidateStartTime.Add(1 * time.Minute),
		endTime:   defaultValidateStartTime.Add(10 * defaultMinStakingDuration).Add(1 * time.Minute),
	}
	staker2 := staker{
		nodeID:    ids.GenerateTestNodeID(),
		startTime: staker1.startTime.Add(1 * time.Minute),
		endTime:   staker1.startTime.Add(1 * time.Minute).Add(defaultMinStakingDuration),
	}
	staker3 := staker{
		nodeID:    ids.GenerateTestNodeID(),
		startTime: staker2.startTime.Add(1 * time.Minute),
		endTime:   staker2.endTime.Add(1 * time.Minute),
	}
	staker3Sub := staker{
		nodeID:    staker3.nodeID,
		startTime: staker3.startTime.Add(1 * time.Minute),
		endTime:   staker3.endTime.Add(-1 * time.Minute),
	}
	staker4 := staker{
		nodeID:    ids.GenerateTestNodeID(),
		startTime: staker3.startTime,
		endTime:   staker3.endTime,
	}
	staker5 := staker{
		nodeID:    ids.GenerateTestNodeID(),
		startTime: staker2.endTime,
		endTime:   staker2.endTime.Add(defaultMinStakingDuration),
	}

	tests := []test{
		{
			description:   "advance time to before staker1 start with subnet",
			stakers:       []staker{staker1, staker2, staker3, staker4, staker5},
			subnetStakers: []staker{staker1, staker2, staker3, staker4, staker5},
			advanceTimeTo: []time.Time{staker1.startTime.Add(-1 * time.Second)},
			expectedStakers: map[ids.NodeID]stakerStatus{
				staker1.nodeID: pending,
				staker2.nodeID: pending,
				staker3.nodeID: pending,
				staker4.nodeID: pending,
				staker5.nodeID: pending,
			},
			expectedSubnetStakers: map[ids.NodeID]stakerStatus{
				staker1.nodeID: pending,
				staker2.nodeID: pending,
				staker3.nodeID: pending,
				staker4.nodeID: pending,
				staker5.nodeID: pending,
			},
		},
		{
			description:   "advance time to staker 1 start with subnet",
			stakers:       []staker{staker1, staker2, staker3, staker4, staker5},
			subnetStakers: []staker{staker1},
			advanceTimeTo: []time.Time{staker1.startTime},
			expectedStakers: map[ids.NodeID]stakerStatus{
				staker1.nodeID: current,
				staker2.nodeID: pending,
				staker3.nodeID: pending,
				staker4.nodeID: pending,
				staker5.nodeID: pending,
			},
			expectedSubnetStakers: map[ids.NodeID]stakerStatus{
				staker1.nodeID: current,
				staker2.nodeID: pending,
				staker3.nodeID: pending,
				staker4.nodeID: pending,
				staker5.nodeID: pending,
			},
		},
		{
			description:   "advance time to the staker2 start",
			stakers:       []staker{staker1, staker2, staker3, staker4, staker5},
			advanceTimeTo: []time.Time{staker1.startTime, staker2.startTime},
			expectedStakers: map[ids.NodeID]stakerStatus{
				staker1.nodeID: current,
				staker2.nodeID: current,
				staker3.nodeID: pending,
				staker4.nodeID: pending,
				staker5.nodeID: pending,
			},
		},
		{
			description:   "staker3 should validate only primary network",
			stakers:       []staker{staker1, staker2, staker3, staker4, staker5},
			subnetStakers: []staker{staker1, staker2, staker3Sub, staker4, staker5},
			advanceTimeTo: []time.Time{staker1.startTime, staker2.startTime, staker3.startTime},
			expectedStakers: map[ids.NodeID]stakerStatus{
				staker1.nodeID: current,
				staker2.nodeID: current,
				staker3.nodeID: current,
				staker4.nodeID: current,
				staker5.nodeID: pending,
			},
			expectedSubnetStakers: map[ids.NodeID]stakerStatus{
				staker1.nodeID:    current,
				staker2.nodeID:    current,
				staker3Sub.nodeID: pending,
				staker4.nodeID:    current,
				staker5.nodeID:    pending,
			},
		},
		{
			description:   "advance time to staker3 start with subnet",
			stakers:       []staker{staker1, staker2, staker3, staker4, staker5},
			subnetStakers: []staker{staker1, staker2, staker3Sub, staker4, staker5},
			advanceTimeTo: []time.Time{staker1.startTime, staker2.startTime, staker3.startTime, staker3Sub.startTime},
			expectedStakers: map[ids.NodeID]stakerStatus{
				staker1.nodeID: current,
				staker2.nodeID: current,
				staker3.nodeID: current,
				staker4.nodeID: current,
				staker5.nodeID: pending,
			},
			expectedSubnetStakers: map[ids.NodeID]stakerStatus{
				staker1.nodeID: current,
				staker2.nodeID: current,
				staker3.nodeID: current,
				staker4.nodeID: current,
				staker5.nodeID: pending,
			},
		},
		{
			description:   "advance time to staker5 end",
			stakers:       []staker{staker1, staker2, staker3, staker4, staker5},
			advanceTimeTo: []time.Time{staker1.startTime, staker2.startTime, staker3.startTime, staker5.startTime},
			expectedStakers: map[ids.NodeID]stakerStatus{
				staker1.nodeID: current,
				staker2.nodeID: current,
				staker3.nodeID: current,
				staker4.nodeID: current,
				staker5.nodeID: current,
			},
		},
	}

	for _, test := range tests {
		t.Run(test.description, func(t *testing.T) {
			require := require.New(t)
			env := newEnvironment(t, false /*=postBanff*/, false /*=postCortina*/, false /*=postDurango*/)
			env.ctx.Lock.Lock()
			defer env.ctx.Lock.Unlock()

			dummyHeight := uint64(1)

			subnetID := testSubnet1.ID()
			env.config.TrackedSubnets.Add(subnetID)

			for _, staker := range test.stakers {
				_, err := addPendingValidator(
					env,
					staker.startTime,
					staker.endTime,
					staker.nodeID,
					[]*secp256k1.PrivateKey{preFundedKeys[0]},
				)
				require.NoError(err)
			}

			for _, staker := range test.subnetStakers {
				tx, err := env.txBuilder.NewAddSubnetValidatorTx(
					10, // Weight
					uint64(staker.startTime.Unix()),
					uint64(staker.endTime.Unix()),
					staker.nodeID, // validator ID
					subnetID,      // Subnet ID
					[]*secp256k1.PrivateKey{preFundedKeys[0], preFundedKeys[1]},
					ids.ShortEmpty,
				)
				require.NoError(err)

				staker, err := state.NewPendingStaker(
					tx.ID(),
					tx.Unsigned.(*txs.AddSubnetValidatorTx),
				)
				require.NoError(err)

				env.state.PutPendingValidator(staker)
				env.state.AddTx(tx, status.Committed)
			}
			env.state.SetHeight(dummyHeight)
			require.NoError(env.state.Commit())

			for _, newTime := range test.advanceTimeTo {
				env.clk.Set(newTime)
				tx, err := env.txBuilder.NewAdvanceTimeTx(newTime)
				require.NoError(err)

				onCommitState, err := state.NewDiff(lastAcceptedID, env)
				require.NoError(err)

				onAbortState, err := state.NewDiff(lastAcceptedID, env)
				require.NoError(err)

				executor := ProposalTxExecutor{
					OnCommitState: onCommitState,
					OnAbortState:  onAbortState,
					Backend:       &env.backend,
					Tx:            tx,
				}
				require.NoError(tx.Unsigned.Visit(&executor))

				require.NoError(executor.OnCommitState.Apply(env.state))
			}
			env.state.SetHeight(dummyHeight)
			require.NoError(env.state.Commit())

			for stakerNodeID, status := range test.expectedStakers {
				switch status {
				case pending:
					_, err := env.state.GetPendingValidator(constants.PrimaryNetworkID, stakerNodeID)
					require.NoError(err)
					_, ok := env.config.Validators.GetValidator(constants.PrimaryNetworkID, stakerNodeID)
					require.False(ok)
				case current:
					_, err := env.state.GetCurrentValidator(constants.PrimaryNetworkID, stakerNodeID)
					require.NoError(err)
					_, ok := env.config.Validators.GetValidator(constants.PrimaryNetworkID, stakerNodeID)
					require.True(ok)
				}
			}

			for stakerNodeID, status := range test.expectedSubnetStakers {
				switch status {
				case pending:
					_, ok := env.config.Validators.GetValidator(subnetID, stakerNodeID)
					require.False(ok)
				case current:
					_, ok := env.config.Validators.GetValidator(subnetID, stakerNodeID)
					require.True(ok)
				}
			}
		})
	}
}

// Regression test for https://github.com/ava-labs/avalanchego/pull/584
// that ensures it fixes a bug where subnet validators are not removed
// when timestamp is advanced and there is a pending staker whose start time
// is after the new timestamp
func TestAdvanceTimeTxRemoveSubnetValidator(t *testing.T) {
	require := require.New(t)
	env := newEnvironment(t, false /*=postBanff*/, false /*=postCortina*/, false /*=postDurango*/)
	env.ctx.Lock.Lock()
	defer env.ctx.Lock.Unlock()

	subnetID := testSubnet1.ID()
	env.config.TrackedSubnets.Add(subnetID)

	dummyHeight := uint64(1)
	// Add a subnet validator to the staker set
	subnetValidatorNodeID := genesisNodeIDs[0]
	subnetVdr1StartTime := defaultValidateStartTime
	subnetVdr1EndTime := defaultValidateStartTime.Add(defaultMinStakingDuration)
	tx, err := env.txBuilder.NewAddSubnetValidatorTx(
		1,                                  // Weight
		uint64(subnetVdr1StartTime.Unix()), // Start time
		uint64(subnetVdr1EndTime.Unix()),   // end time
		subnetValidatorNodeID,              // Node ID
		subnetID,                           // Subnet ID
		[]*secp256k1.PrivateKey{preFundedKeys[0], preFundedKeys[1]},
		ids.ShortEmpty,
	)
	require.NoError(err)

	addSubnetValTx := tx.Unsigned.(*txs.AddSubnetValidatorTx)
	staker, err := state.NewCurrentStaker(
		tx.ID(),
		addSubnetValTx,
		addSubnetValTx.StartTime(),
		0,
	)
	require.NoError(err)

	env.state.PutCurrentValidator(staker)
	env.state.AddTx(tx, status.Committed)
	env.state.SetHeight(dummyHeight)
	require.NoError(env.state.Commit())

	// The above validator is now part of the staking set

	// Queue a staker that joins the staker set after the above validator leaves
	subnetVdr2NodeID := genesisNodeIDs[1]
	tx, err = env.txBuilder.NewAddSubnetValidatorTx(
		1, // Weight
		uint64(subnetVdr1EndTime.Add(time.Second).Unix()),                                // Start time
		uint64(subnetVdr1EndTime.Add(time.Second).Add(defaultMinStakingDuration).Unix()), // end time
		subnetVdr2NodeID, // Node ID
		subnetID,         // Subnet ID
		[]*secp256k1.PrivateKey{preFundedKeys[0], preFundedKeys[1]}, // Keys
		ids.ShortEmpty, // reward address
	)
	require.NoError(err)

	staker, err = state.NewPendingStaker(
		tx.ID(),
		tx.Unsigned.(*txs.AddSubnetValidatorTx),
	)
	require.NoError(err)

	env.state.PutPendingValidator(staker)
	env.state.AddTx(tx, status.Committed)
	env.state.SetHeight(dummyHeight)
	require.NoError(env.state.Commit())

	// The above validator is now in the pending staker set

	// Advance time to the first staker's end time.
	env.clk.Set(subnetVdr1EndTime)
	tx, err = env.txBuilder.NewAdvanceTimeTx(subnetVdr1EndTime)
	require.NoError(err)

	onCommitState, err := state.NewDiff(lastAcceptedID, env)
	require.NoError(err)

	onAbortState, err := state.NewDiff(lastAcceptedID, env)
	require.NoError(err)

	executor := ProposalTxExecutor{
		OnCommitState: onCommitState,
		OnAbortState:  onAbortState,
		Backend:       &env.backend,
		Tx:            tx,
	}
	require.NoError(tx.Unsigned.Visit(&executor))

	_, err = executor.OnCommitState.GetCurrentValidator(subnetID, subnetValidatorNodeID)
	require.ErrorIs(err, database.ErrNotFound)

	// Check VM Validators are removed successfully
	require.NoError(executor.OnCommitState.Apply(env.state))

	env.state.SetHeight(dummyHeight)
	require.NoError(env.state.Commit())
	_, ok := env.config.Validators.GetValidator(subnetID, subnetVdr2NodeID)
	require.False(ok)
	_, ok = env.config.Validators.GetValidator(subnetID, subnetValidatorNodeID)
	require.False(ok)
}

func TestTrackedSubnet(t *testing.T) {
	for _, tracked := range []bool{true, false} {
		t.Run(fmt.Sprintf("tracked %t", tracked), func(t *testing.T) {
			require := require.New(t)
			env := newEnvironment(t, false /*=postBanff*/, false /*=postCortina*/, false /*=postDurango*/)
			env.ctx.Lock.Lock()
			defer env.ctx.Lock.Unlock()
			dummyHeight := uint64(1)

			subnetID := testSubnet1.ID()
			if tracked {
				env.config.TrackedSubnets.Add(subnetID)
			}

			// Add a subnet validator to the staker set
			subnetValidatorNodeID := genesisNodeIDs[0]

			subnetVdr1StartTime := defaultValidateStartTime.Add(1 * time.Minute)
			subnetVdr1EndTime := defaultValidateStartTime.Add(10 * defaultMinStakingDuration).Add(1 * time.Minute)
			tx, err := env.txBuilder.NewAddSubnetValidatorTx(
				1,                                  // Weight
				uint64(subnetVdr1StartTime.Unix()), // Start time
				uint64(subnetVdr1EndTime.Unix()),   // end time
				subnetValidatorNodeID,              // Node ID
				subnetID,                           // Subnet ID
				[]*secp256k1.PrivateKey{preFundedKeys[0], preFundedKeys[1]},
				ids.ShortEmpty,
			)
			require.NoError(err)

			staker, err := state.NewPendingStaker(
				tx.ID(),
				tx.Unsigned.(*txs.AddSubnetValidatorTx),
			)
			require.NoError(err)

			env.state.PutPendingValidator(staker)
			env.state.AddTx(tx, status.Committed)
			env.state.SetHeight(dummyHeight)
			require.NoError(env.state.Commit())

			// Advance time to the staker's start time.
			env.clk.Set(subnetVdr1StartTime)
			tx, err = env.txBuilder.NewAdvanceTimeTx(subnetVdr1StartTime)
			require.NoError(err)

			onCommitState, err := state.NewDiff(lastAcceptedID, env)
			require.NoError(err)

			onAbortState, err := state.NewDiff(lastAcceptedID, env)
			require.NoError(err)

			executor := ProposalTxExecutor{
				OnCommitState: onCommitState,
				OnAbortState:  onAbortState,
				Backend:       &env.backend,
				Tx:            tx,
			}
			require.NoError(tx.Unsigned.Visit(&executor))

			require.NoError(executor.OnCommitState.Apply(env.state))

			env.state.SetHeight(dummyHeight)
			require.NoError(env.state.Commit())
			_, ok := env.config.Validators.GetValidator(subnetID, subnetValidatorNodeID)
			require.True(ok)
		})
	}
}

func TestAdvanceTimeTxDelegatorStakerWeight(t *testing.T) {
	require := require.New(t)
	env := newEnvironment(t, false /*=postBanff*/, false /*=postCortina*/, false /*=postDurango*/)
	env.ctx.Lock.Lock()
	defer env.ctx.Lock.Unlock()
	dummyHeight := uint64(1)

	// Case: Timestamp is after next validator start time
	// Add a pending validator
	pendingValidatorStartTime := defaultValidateStartTime.Add(1 * time.Second)
	pendingValidatorEndTime := pendingValidatorStartTime.Add(defaultMaxStakingDuration)
	nodeID := ids.GenerateTestNodeID()
	_, err := addPendingValidator(
		env,
		pendingValidatorStartTime,
		pendingValidatorEndTime,
		nodeID,
		[]*secp256k1.PrivateKey{preFundedKeys[0]},
	)
	require.NoError(err)

	tx, err := env.txBuilder.NewAdvanceTimeTx(pendingValidatorStartTime)
	require.NoError(err)

	onCommitState, err := state.NewDiff(lastAcceptedID, env)
	require.NoError(err)

	onAbortState, err := state.NewDiff(lastAcceptedID, env)
	require.NoError(err)

	executor := ProposalTxExecutor{
		OnCommitState: onCommitState,
		OnAbortState:  onAbortState,
		Backend:       &env.backend,
		Tx:            tx,
	}
	require.NoError(tx.Unsigned.Visit(&executor))

	require.NoError(executor.OnCommitState.Apply(env.state))

	env.state.SetHeight(dummyHeight)
	require.NoError(env.state.Commit())

	// Test validator weight before delegation
	vdrWeight := env.config.Validators.GetWeight(constants.PrimaryNetworkID, nodeID)
	require.Equal(env.config.MinValidatorStake, vdrWeight)

	// Add delegator
	pendingDelegatorStartTime := pendingValidatorStartTime.Add(1 * time.Second)
	pendingDelegatorEndTime := pendingDelegatorStartTime.Add(1 * time.Second)

	addDelegatorTx, err := env.txBuilder.NewAddDelegatorTx(
		env.config.MinDelegatorStake,
		uint64(pendingDelegatorStartTime.Unix()),
		uint64(pendingDelegatorEndTime.Unix()),
		nodeID,
		preFundedKeys[0].PublicKey().Address(),
		[]*secp256k1.PrivateKey{
			preFundedKeys[0],
			preFundedKeys[1],
			preFundedKeys[4],
		},
		ids.ShortEmpty,
	)
	require.NoError(err)

	staker, err := state.NewPendingStaker(
		addDelegatorTx.ID(),
		addDelegatorTx.Unsigned.(*txs.AddDelegatorTx),
	)
	require.NoError(err)

	env.state.PutPendingDelegator(staker)
	env.state.AddTx(addDelegatorTx, status.Committed)
	env.state.SetHeight(dummyHeight)
	require.NoError(env.state.Commit())

	// Advance Time
	tx, err = env.txBuilder.NewAdvanceTimeTx(pendingDelegatorStartTime)
	require.NoError(err)

	onCommitState, err = state.NewDiff(lastAcceptedID, env)
	require.NoError(err)

	onAbortState, err = state.NewDiff(lastAcceptedID, env)
	require.NoError(err)

	executor = ProposalTxExecutor{
		OnCommitState: onCommitState,
		OnAbortState:  onAbortState,
		Backend:       &env.backend,
		Tx:            tx,
	}
	require.NoError(tx.Unsigned.Visit(&executor))

	require.NoError(executor.OnCommitState.Apply(env.state))

	env.state.SetHeight(dummyHeight)
	require.NoError(env.state.Commit())

	// Test validator weight after delegation
	vdrWeight = env.config.Validators.GetWeight(constants.PrimaryNetworkID, nodeID)
	require.Equal(env.config.MinDelegatorStake+env.config.MinValidatorStake, vdrWeight)
}

func TestAdvanceTimeTxDelegatorStakers(t *testing.T) {
	require := require.New(t)
	env := newEnvironment(t, false /*=postBanff*/, false /*=postCortina*/, false /*=postDurango*/)
	env.ctx.Lock.Lock()
	defer env.ctx.Lock.Unlock()
	dummyHeight := uint64(1)

	// Case: Timestamp is after next validator start time
	// Add a pending validator
	pendingValidatorStartTime := defaultValidateStartTime.Add(1 * time.Second)
	pendingValidatorEndTime := pendingValidatorStartTime.Add(defaultMinStakingDuration)
	nodeID := ids.GenerateTestNodeID()
	_, err := addPendingValidator(env, pendingValidatorStartTime, pendingValidatorEndTime, nodeID, []*secp256k1.PrivateKey{preFundedKeys[0]})
	require.NoError(err)

	tx, err := env.txBuilder.NewAdvanceTimeTx(pendingValidatorStartTime)
	require.NoError(err)

	onCommitState, err := state.NewDiff(lastAcceptedID, env)
	require.NoError(err)

	onAbortState, err := state.NewDiff(lastAcceptedID, env)
	require.NoError(err)

	executor := ProposalTxExecutor{
		OnCommitState: onCommitState,
		OnAbortState:  onAbortState,
		Backend:       &env.backend,
		Tx:            tx,
	}
	require.NoError(tx.Unsigned.Visit(&executor))

	require.NoError(executor.OnCommitState.Apply(env.state))

	env.state.SetHeight(dummyHeight)
	require.NoError(env.state.Commit())

	// Test validator weight before delegation
	vdrWeight := env.config.Validators.GetWeight(constants.PrimaryNetworkID, nodeID)
	require.Equal(env.config.MinValidatorStake, vdrWeight)

	// Add delegator
	pendingDelegatorStartTime := pendingValidatorStartTime.Add(1 * time.Second)
	pendingDelegatorEndTime := pendingDelegatorStartTime.Add(defaultMinStakingDuration)
	addDelegatorTx, err := env.txBuilder.NewAddDelegatorTx(
		env.config.MinDelegatorStake,
		uint64(pendingDelegatorStartTime.Unix()),
		uint64(pendingDelegatorEndTime.Unix()),
		nodeID,
		preFundedKeys[0].PublicKey().Address(),
		[]*secp256k1.PrivateKey{preFundedKeys[0], preFundedKeys[1], preFundedKeys[4]},
		ids.ShortEmpty,
	)
	require.NoError(err)

	staker, err := state.NewPendingStaker(
		addDelegatorTx.ID(),
		addDelegatorTx.Unsigned.(*txs.AddDelegatorTx),
	)
	require.NoError(err)

	env.state.PutPendingDelegator(staker)
	env.state.AddTx(addDelegatorTx, status.Committed)
	env.state.SetHeight(dummyHeight)
	require.NoError(env.state.Commit())

	// Advance Time
	tx, err = env.txBuilder.NewAdvanceTimeTx(pendingDelegatorStartTime)
	require.NoError(err)

	onCommitState, err = state.NewDiff(lastAcceptedID, env)
	require.NoError(err)

	onAbortState, err = state.NewDiff(lastAcceptedID, env)
	require.NoError(err)

	executor = ProposalTxExecutor{
		OnCommitState: onCommitState,
		OnAbortState:  onAbortState,
		Backend:       &env.backend,
		Tx:            tx,
	}
	require.NoError(tx.Unsigned.Visit(&executor))

	require.NoError(executor.OnCommitState.Apply(env.state))

	env.state.SetHeight(dummyHeight)
	require.NoError(env.state.Commit())

	// Test validator weight after delegation
	vdrWeight = env.config.Validators.GetWeight(constants.PrimaryNetworkID, nodeID)
	require.Equal(env.config.MinDelegatorStake+env.config.MinValidatorStake, vdrWeight)
}

// Test method InitiallyPrefersCommit
func TestAdvanceTimeTxInitiallyPrefersCommit(t *testing.T) {
	require := require.New(t)
	env := newEnvironment(t, false /*=postBanff*/, false /*=postCortina*/, false /*=postDurango*/)
	env.ctx.Lock.Lock()
	defer env.ctx.Lock.Unlock()
	env.clk.Set(defaultGenesisTime) // VM's clock reads the genesis time
	now := env.clk.Time()

	// Proposed advancing timestamp to 1 second after sync bound
	tx, err := env.txBuilder.NewAdvanceTimeTx(now.Add(SyncBound))
	require.NoError(err)

	onCommitState, err := state.NewDiff(lastAcceptedID, env)
	require.NoError(err)

	onAbortState, err := state.NewDiff(lastAcceptedID, env)
	require.NoError(err)

	executor := ProposalTxExecutor{
		OnCommitState: onCommitState,
		OnAbortState:  onAbortState,
		Backend:       &env.backend,
		Tx:            tx,
	}
	require.NoError(tx.Unsigned.Visit(&executor))

	require.True(executor.PrefersCommit, "should prefer to commit this tx because its proposed timestamp it's within sync bound")
}

func TestAdvanceTimeTxAfterBanff(t *testing.T) {
	require := require.New(t)
	env := newEnvironment(t, false /*=postBanff*/, false /*=postCortina*/, false /*=postDurango*/)
	env.ctx.Lock.Lock()
	defer env.ctx.Lock.Unlock()
	env.clk.Set(defaultGenesisTime) // VM's clock reads the genesis time
	upgradeTime := env.clk.Time().Add(SyncBound)
	env.config.BanffTime = upgradeTime
	env.config.CortinaTime = upgradeTime
	env.config.DurangoTime = upgradeTime

	// Proposed advancing timestamp to the banff timestamp
	tx, err := env.txBuilder.NewAdvanceTimeTx(upgradeTime)
	require.NoError(err)

	onCommitState, err := state.NewDiff(lastAcceptedID, env)
	require.NoError(err)

	onAbortState, err := state.NewDiff(lastAcceptedID, env)
	require.NoError(err)

	executor := ProposalTxExecutor{
		OnCommitState: onCommitState,
		OnAbortState:  onAbortState,
		Backend:       &env.backend,
		Tx:            tx,
	}
	err = tx.Unsigned.Visit(&executor)
	require.ErrorIs(err, ErrAdvanceTimeTxIssuedAfterBanff)
}

// Ensure marshaling/unmarshaling works
func TestAdvanceTimeTxUnmarshal(t *testing.T) {
	require := require.New(t)
	env := newEnvironment(t, false /*=postBanff*/, false /*=postCortina*/, false /*=postDurango*/)
	env.ctx.Lock.Lock()
	defer env.ctx.Lock.Unlock()

	chainTime := env.state.GetTimestamp()
	tx, err := env.txBuilder.NewAdvanceTimeTx(chainTime.Add(time.Second))
	require.NoError(err)

	bytes, err := txs.Codec.Marshal(txs.Version, tx)
	require.NoError(err)

	var unmarshaledTx txs.Tx
	_, err = txs.Codec.Unmarshal(bytes, &unmarshaledTx)
	require.NoError(err)

	require.Equal(
		tx.Unsigned.(*txs.AdvanceTimeTx).Time,
		unmarshaledTx.Unsigned.(*txs.AdvanceTimeTx).Time,
	)
}

func addPendingValidator(
	env *environment,
	startTime time.Time,
	endTime time.Time,
	nodeID ids.NodeID,
	keys []*secp256k1.PrivateKey,
) (*txs.Tx, error) {
	addPendingValidatorTx, err := env.txBuilder.NewAddValidatorTx(
		env.config.MinValidatorStake,
		uint64(startTime.Unix()),
		uint64(endTime.Unix()),
		nodeID,
		ids.GenerateTestShortID(),
		reward.PercentDenominator,
		keys,
		ids.ShortEmpty,
	)
	if err != nil {
		return nil, err
	}

	staker, err := state.NewPendingStaker(
		addPendingValidatorTx.ID(),
		addPendingValidatorTx.Unsigned.(*txs.AddValidatorTx),
	)
	if err != nil {
		return nil, err
	}

	env.state.PutPendingValidator(staker)
	env.state.AddTx(addPendingValidatorTx, status.Committed)
	dummyHeight := uint64(1)
	env.state.SetHeight(dummyHeight)
	if err := env.state.Commit(); err != nil {
		return nil, err
	}
	return addPendingValidatorTx, nil
}<|MERGE_RESOLUTION|>--- conflicted
+++ resolved
@@ -87,14 +87,7 @@
 // Ensure semantic verification fails when proposed timestamp is at or before current timestamp
 func TestAdvanceTimeTxTimestampTooEarly(t *testing.T) {
 	require := require.New(t)
-<<<<<<< HEAD
-	env := newEnvironment(t, false /*=postBanff*/, false /*=postCortina*/, false /*postDurango*/)
-=======
 	env := newEnvironment(t, false /*=postBanff*/, false /*=postCortina*/, false /*=postDurango*/)
-	defer func() {
-		require.NoError(shutdownEnvironment(env))
-	}()
->>>>>>> 9a637767
 
 	tx, err := env.txBuilder.NewAdvanceTimeTx(env.state.GetTimestamp())
 	require.NoError(err)
