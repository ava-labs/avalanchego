--- conflicted
+++ resolved
@@ -832,11 +832,7 @@
 
 func TestAdvanceTimeTxAfterBanff(t *testing.T) {
 	require := require.New(t)
-<<<<<<< HEAD
-	env := newEnvironment(t, apricotPhase5)
-=======
 	env := newEnvironment(t, durango)
->>>>>>> 1c92a173
 	env.ctx.Lock.Lock()
 	defer env.ctx.Lock.Unlock()
 	env.clk.Set(defaultGenesisTime) // VM's clock reads the genesis time
