// Copyright (C) 2019-2024, Ava Labs, Inc. All rights reserved.
// See the file LICENSE for licensing terms.

package executor

import (
	"context"
	"testing"
	"time"

	"github.com/stretchr/testify/require"

	"github.com/ava-labs/avalanchego/database"
	"github.com/ava-labs/avalanchego/ids"
	"github.com/ava-labs/avalanchego/utils/constants"
	"github.com/ava-labs/avalanchego/utils/crypto/secp256k1"
	"github.com/ava-labs/avalanchego/utils/hashing"
	"github.com/ava-labs/avalanchego/utils/set"
	"github.com/ava-labs/avalanchego/utils/units"
	"github.com/ava-labs/avalanchego/vms/platformvm/state"
	"github.com/ava-labs/avalanchego/vms/platformvm/txs"
	"github.com/ava-labs/avalanchego/vms/platformvm/txs/txstest"
	"github.com/ava-labs/avalanchego/vms/platformvm/utxo"
	"github.com/ava-labs/avalanchego/vms/secp256k1fx"

	walletsigner "github.com/ava-labs/avalanchego/wallet/chain/p/signer"
)

// Ensure Execute fails when there are not enough control sigs
func TestCreateChainTxInsufficientControlSigs(t *testing.T) {
	require := require.New(t)
	env := newEnvironment(t, banff)
	env.ctx.Lock.Lock()
	defer env.ctx.Lock.Unlock()

	builder, signer := env.factory.MakeWallet(preFundedKeys[0], preFundedKeys[1])
	utx, err := builder.NewCreateChainTx(
		testSubnet1.ID(),
		nil,
		constants.AVMID,
		nil,
		"chain name",
	)
	require.NoError(err)
	tx, err := walletsigner.SignUnsigned(context.Background(), signer, utx)
	require.NoError(err)

	// Remove a signature
	tx.Creds[0].(*secp256k1fx.Credential).Sigs = tx.Creds[0].(*secp256k1fx.Credential).Sigs[1:]

	stateDiff, err := state.NewDiff(lastAcceptedID, env)
	require.NoError(err)

	executor := StandardTxExecutor{
		Backend: &env.backend,
		State:   stateDiff,
		Tx:      tx,
	}
	err = tx.Unsigned.Visit(&executor)
	require.ErrorIs(err, errUnauthorizedSubnetModification)
}

// Ensure Execute fails when an incorrect control signature is given
func TestCreateChainTxWrongControlSig(t *testing.T) {
	require := require.New(t)
	env := newEnvironment(t, banff)
	env.ctx.Lock.Lock()
	defer env.ctx.Lock.Unlock()

	builder, signer := env.factory.MakeWallet(testSubnet1ControlKeys[0], testSubnet1ControlKeys[1])
	utx, err := builder.NewCreateChainTx(
		testSubnet1.ID(),
		nil,
		constants.AVMID,
		nil,
		"chain name",
	)
	require.NoError(err)
	tx, err := walletsigner.SignUnsigned(context.Background(), signer, utx)
	require.NoError(err)

	// Generate new, random key to sign tx with
	key, err := secp256k1.NewPrivateKey()
	require.NoError(err)

	// Replace a valid signature with one from another key
	sig, err := key.SignHash(hashing.ComputeHash256(tx.Unsigned.Bytes()))
	require.NoError(err)
	copy(tx.Creds[0].(*secp256k1fx.Credential).Sigs[0][:], sig)

	stateDiff, err := state.NewDiff(lastAcceptedID, env)
	require.NoError(err)

	executor := StandardTxExecutor{
		Backend: &env.backend,
		State:   stateDiff,
		Tx:      tx,
	}
	err = tx.Unsigned.Visit(&executor)
	require.ErrorIs(err, errUnauthorizedSubnetModification)
}

// Ensure Execute fails when the Subnet the blockchain specifies as
// its validator set doesn't exist
func TestCreateChainTxNoSuchSubnet(t *testing.T) {
	require := require.New(t)
	env := newEnvironment(t, banff)
	env.ctx.Lock.Lock()
	defer env.ctx.Lock.Unlock()

	builder, signer := env.factory.MakeWallet(testSubnet1ControlKeys[0], testSubnet1ControlKeys[1])
	utx, err := builder.NewCreateChainTx(
		testSubnet1.ID(),
		nil,
		constants.AVMID,
		nil,
		"chain name",
	)
	require.NoError(err)
	tx, err := walletsigner.SignUnsigned(context.Background(), signer, utx)
	require.NoError(err)

	tx.Unsigned.(*txs.CreateChainTx).SubnetID = ids.GenerateTestID()

	stateDiff, err := state.NewDiff(lastAcceptedID, env)
	require.NoError(err)

	executor := StandardTxExecutor{
		Backend: &env.backend,
		State:   stateDiff,
		Tx:      tx,
	}
	err = tx.Unsigned.Visit(&executor)
	require.ErrorIs(err, database.ErrNotFound)
}

// Ensure valid tx passes semanticVerify
func TestCreateChainTxValid(t *testing.T) {
	require := require.New(t)
	env := newEnvironment(t, banff)
	env.ctx.Lock.Lock()
	defer env.ctx.Lock.Unlock()

	builder, signer := env.factory.MakeWallet(testSubnet1ControlKeys[0], testSubnet1ControlKeys[1])
	utx, err := builder.NewCreateChainTx(
		testSubnet1.ID(),
		nil,
		constants.AVMID,
		nil,
		"chain name",
	)
	require.NoError(err)
	tx, err := walletsigner.SignUnsigned(context.Background(), signer, utx)
	require.NoError(err)

	stateDiff, err := state.NewDiff(lastAcceptedID, env)
	require.NoError(err)

	executor := StandardTxExecutor{
		Backend: &env.backend,
		State:   stateDiff,
		Tx:      tx,
	}
	require.NoError(tx.Unsigned.Visit(&executor))
}

func TestCreateChainTxAP3FeeChange(t *testing.T) {
	ap3Time := defaultGenesisTime.Add(time.Hour)
	tests := []struct {
		name          string
		time          time.Time
		fee           uint64
		expectedError error
	}{
		{
			name:          "pre-fork - correctly priced",
			time:          defaultGenesisTime,
			fee:           0,
			expectedError: nil,
		},
		{
			name:          "post-fork - incorrectly priced",
			time:          ap3Time,
			fee:           100*defaultTxFee - 1*units.NanoAvax,
			expectedError: utxo.ErrInsufficientUnlockedFunds,
		},
		{
			name:          "post-fork - correctly priced",
			time:          ap3Time,
			fee:           100 * defaultTxFee,
			expectedError: nil,
		},
	}
	for _, test := range tests {
		t.Run(test.name, func(t *testing.T) {
			require := require.New(t)

			env := newEnvironment(t, banff)
			env.config.UpgradeConfig.ApricotPhase3Time = ap3Time

			addrs := set.NewSet[ids.ShortID](len(preFundedKeys))
			for _, key := range preFundedKeys {
				addrs.Add(key.Address())
			}

			env.state.SetTimestamp(test.time) // to duly set fee

			cfg := *env.config
<<<<<<< HEAD
			cfg.CreateBlockchainTxFee = test.fee

			factory := txstest.NewWalletFactory(env.ctx, &cfg, env.state)
			builder, signer := factory.MakeWallet(preFundedKeys...)
			utx, err := builder.NewCreateChainTx(
=======
			cfg.StaticFeeConfig.CreateBlockchainTxFee = test.fee
			builder := txstest.NewBuilder(env.ctx, &cfg, env.state)
			tx, err := builder.NewCreateChainTx(
>>>>>>> 657fe0bd
				testSubnet1.ID(),
				nil,
				ids.GenerateTestID(),
				nil,
				"",
			)
			require.NoError(err)
			tx, err := walletsigner.SignUnsigned(context.Background(), signer, utx)
			require.NoError(err)

			stateDiff, err := state.NewDiff(lastAcceptedID, env)
			require.NoError(err)

			stateDiff.SetTimestamp(test.time)

			executor := StandardTxExecutor{
				Backend: &env.backend,
				State:   stateDiff,
				Tx:      tx,
			}
			err = tx.Unsigned.Visit(&executor)
			require.ErrorIs(err, test.expectedError)
		})
	}
}<|MERGE_RESOLUTION|>--- conflicted
+++ resolved
@@ -206,17 +206,11 @@
 			env.state.SetTimestamp(test.time) // to duly set fee
 
 			cfg := *env.config
-<<<<<<< HEAD
-			cfg.CreateBlockchainTxFee = test.fee
-
+
+			cfg.StaticFeeConfig.CreateBlockchainTxFee = test.fee
 			factory := txstest.NewWalletFactory(env.ctx, &cfg, env.state)
 			builder, signer := factory.MakeWallet(preFundedKeys...)
-			utx, err := builder.NewCreateChainTx(
-=======
-			cfg.StaticFeeConfig.CreateBlockchainTxFee = test.fee
-			builder := txstest.NewBuilder(env.ctx, &cfg, env.state)
 			tx, err := builder.NewCreateChainTx(
->>>>>>> 657fe0bd
 				testSubnet1.ID(),
 				nil,
 				ids.GenerateTestID(),
