// Copyright (C) 2019-2024, Ava Labs, Inc. All rights reserved.
// See the file LICENSE for licensing terms.

package executor

import (
	"errors"
	"math"
	"math/rand"
	"testing"
	"time"

	"github.com/stretchr/testify/require"
	"go.uber.org/mock/gomock"

	"github.com/ava-labs/avalanchego/codec"
	"github.com/ava-labs/avalanchego/database"
	"github.com/ava-labs/avalanchego/genesis"
	"github.com/ava-labs/avalanchego/ids"
	"github.com/ava-labs/avalanchego/snow"
	"github.com/ava-labs/avalanchego/snow/snowtest"
	"github.com/ava-labs/avalanchego/upgrade/upgradetest"
	"github.com/ava-labs/avalanchego/utils"
	"github.com/ava-labs/avalanchego/utils/constants"
	"github.com/ava-labs/avalanchego/utils/crypto/bls"
	"github.com/ava-labs/avalanchego/utils/crypto/secp256k1"
	"github.com/ava-labs/avalanchego/utils/hashing"
	"github.com/ava-labs/avalanchego/utils/logging"
	"github.com/ava-labs/avalanchego/utils/set"
	"github.com/ava-labs/avalanchego/utils/units"
	"github.com/ava-labs/avalanchego/vms/components/avax"
	"github.com/ava-labs/avalanchego/vms/components/verify"
	"github.com/ava-labs/avalanchego/vms/platformvm/config"
	"github.com/ava-labs/avalanchego/vms/platformvm/fx/fxmock"
	"github.com/ava-labs/avalanchego/vms/platformvm/genesis/genesistest"
	"github.com/ava-labs/avalanchego/vms/platformvm/reward"
	"github.com/ava-labs/avalanchego/vms/platformvm/signer"
	"github.com/ava-labs/avalanchego/vms/platformvm/state"
	"github.com/ava-labs/avalanchego/vms/platformvm/state/statetest"
	"github.com/ava-labs/avalanchego/vms/platformvm/status"
	"github.com/ava-labs/avalanchego/vms/platformvm/txs"
	"github.com/ava-labs/avalanchego/vms/platformvm/txs/txstest"
	"github.com/ava-labs/avalanchego/vms/platformvm/utxo"
	"github.com/ava-labs/avalanchego/vms/platformvm/utxo/utxomock"
	"github.com/ava-labs/avalanchego/vms/platformvm/warp"
	"github.com/ava-labs/avalanchego/vms/platformvm/warp/message"
	"github.com/ava-labs/avalanchego/vms/platformvm/warp/payload"
	"github.com/ava-labs/avalanchego/vms/secp256k1fx"
	"github.com/ava-labs/avalanchego/wallet/subnet/primary/common"

	safemath "github.com/ava-labs/avalanchego/utils/math"
	txfee "github.com/ava-labs/avalanchego/vms/platformvm/txs/fee"
	validatorfee "github.com/ava-labs/avalanchego/vms/platformvm/validators/fee"
)

// This tests that the math performed during TransformSubnetTx execution can
// never overflow
const _ time.Duration = math.MaxUint32 * time.Second

var errTest = errors.New("non-nil error")

func TestStandardTxExecutorAddValidatorTxEmptyID(t *testing.T) {
	require := require.New(t)
	env := newEnvironment(t, upgradetest.ApricotPhase5)
	env.ctx.Lock.Lock()
	defer env.ctx.Lock.Unlock()

	chainTime := env.state.GetTimestamp()
	startTime := genesistest.DefaultValidatorStartTime.Add(1 * time.Second)

	tests := []struct {
		banffTime time.Time
	}{
		{ // Case: Before banff
			banffTime: chainTime.Add(1),
		},
		{ // Case: At banff
			banffTime: chainTime,
		},
		{ // Case: After banff
			banffTime: chainTime.Add(-1),
		},
	}
	for _, test := range tests {
		// Case: Empty validator node ID after banff
		env.config.UpgradeConfig.BanffTime = test.banffTime

		wallet := newWallet(t, env, walletConfig{})

		tx, err := wallet.IssueAddValidatorTx(
			&txs.Validator{
				NodeID: ids.EmptyNodeID,
				Start:  uint64(startTime.Unix()),
				End:    genesistest.DefaultValidatorEndTimeUnix,
				Wght:   env.config.MinValidatorStake,
			},
			&secp256k1fx.OutputOwners{
				Threshold: 1,
				Addrs:     []ids.ShortID{ids.GenerateTestShortID()},
			},
			reward.PercentDenominator,
		)
		require.NoError(err)

		stateDiff, err := state.NewDiff(lastAcceptedID, env)
		require.NoError(err)

		feeCalculator := state.PickFeeCalculator(env.config, stateDiff)
		_, _, _, err = StandardTx(
			&env.backend,
			feeCalculator,
			tx,
			stateDiff,
		)
		require.ErrorIs(err, errEmptyNodeID)
	}
}

func TestStandardTxExecutorAddDelegator(t *testing.T) {
	dummyHeight := uint64(1)
	rewardsOwner := &secp256k1fx.OutputOwners{
		Threshold: 1,
		Addrs:     []ids.ShortID{ids.GenerateTestShortID()},
	}
	nodeID := genesistest.DefaultNodeIDs[0]

	newValidatorID := ids.GenerateTestNodeID()
	newValidatorStartTime := genesistest.DefaultValidatorStartTime.Add(5 * time.Second)
	newValidatorEndTime := genesistest.DefaultValidatorEndTime.Add(-5 * time.Second)

	// [addMinStakeValidator] adds a new validator to the primary network's
	// pending validator set with the minimum staking amount
	addMinStakeValidator := func(env *environment) {
		require := require.New(t)

		wallet := newWallet(t, env, walletConfig{
			keys: genesistest.DefaultFundedKeys[:1],
		})
		tx, err := wallet.IssueAddValidatorTx(
			&txs.Validator{
				NodeID: newValidatorID,
				Start:  uint64(newValidatorStartTime.Unix()),
				End:    uint64(newValidatorEndTime.Unix()),
				Wght:   env.config.MinValidatorStake,
			},
			rewardsOwner,
			reward.PercentDenominator,
		)
		require.NoError(err)

		addValTx := tx.Unsigned.(*txs.AddValidatorTx)
		staker, err := state.NewCurrentStaker(
			tx.ID(),
			addValTx,
			newValidatorStartTime,
			0,
		)
		require.NoError(err)

		require.NoError(env.state.PutCurrentValidator(staker))
		env.state.AddTx(tx, status.Committed)
		env.state.SetHeight(dummyHeight)
		require.NoError(env.state.Commit())
	}

	// [addMaxStakeValidator] adds a new validator to the primary network's
	// pending validator set with the maximum staking amount
	addMaxStakeValidator := func(env *environment) {
		require := require.New(t)

		wallet := newWallet(t, env, walletConfig{
			keys: genesistest.DefaultFundedKeys[:1],
		})
		tx, err := wallet.IssueAddValidatorTx(
			&txs.Validator{
				NodeID: newValidatorID,
				Start:  uint64(newValidatorStartTime.Unix()),
				End:    uint64(newValidatorEndTime.Unix()),
				Wght:   env.config.MaxValidatorStake,
			},
			rewardsOwner,
			reward.PercentDenominator,
		)
		require.NoError(err)

		addValTx := tx.Unsigned.(*txs.AddValidatorTx)
		staker, err := state.NewCurrentStaker(
			tx.ID(),
			addValTx,
			newValidatorStartTime,
			0,
		)
		require.NoError(err)

		require.NoError(env.state.PutCurrentValidator(staker))
		env.state.AddTx(tx, status.Committed)
		env.state.SetHeight(dummyHeight)
		require.NoError(env.state.Commit())
	}

	env := newEnvironment(t, upgradetest.ApricotPhase5)
	currentTimestamp := env.state.GetTimestamp()

	type test struct {
		description          string
		stakeAmount          uint64
		startTime            time.Time
		endTime              time.Time
		nodeID               ids.NodeID
		feeKeys              []*secp256k1.PrivateKey
		setup                func(*environment)
		AP3Time              time.Time
		expectedExecutionErr error
	}

	tests := []test{
		{
			description:          "validator stops validating earlier than delegator",
			stakeAmount:          env.config.MinDelegatorStake,
			startTime:            genesistest.DefaultValidatorStartTime.Add(time.Second),
			endTime:              genesistest.DefaultValidatorEndTime.Add(time.Second),
			nodeID:               nodeID,
			feeKeys:              []*secp256k1.PrivateKey{genesistest.DefaultFundedKeys[0]},
			setup:                nil,
			AP3Time:              genesistest.DefaultValidatorStartTime,
			expectedExecutionErr: ErrPeriodMismatch,
		},
		{
			description:          "validator not in the current or pending validator sets",
			stakeAmount:          env.config.MinDelegatorStake,
			startTime:            genesistest.DefaultValidatorStartTime.Add(5 * time.Second),
			endTime:              genesistest.DefaultValidatorEndTime.Add(-5 * time.Second),
			nodeID:               newValidatorID,
			feeKeys:              []*secp256k1.PrivateKey{genesistest.DefaultFundedKeys[0]},
			setup:                nil,
			AP3Time:              genesistest.DefaultValidatorStartTime,
			expectedExecutionErr: database.ErrNotFound,
		},
		{
			description:          "delegator starts before validator",
			stakeAmount:          env.config.MinDelegatorStake,
			startTime:            newValidatorStartTime.Add(-1 * time.Second), // start validating subnet before primary network
			endTime:              newValidatorEndTime,
			nodeID:               newValidatorID,
			feeKeys:              []*secp256k1.PrivateKey{genesistest.DefaultFundedKeys[0]},
			setup:                addMinStakeValidator,
			AP3Time:              genesistest.DefaultValidatorStartTime,
			expectedExecutionErr: ErrPeriodMismatch,
		},
		{
			description:          "delegator stops before validator",
			stakeAmount:          env.config.MinDelegatorStake,
			startTime:            newValidatorStartTime,
			endTime:              newValidatorEndTime.Add(time.Second), // stop validating subnet after stopping validating primary network
			nodeID:               newValidatorID,
			feeKeys:              []*secp256k1.PrivateKey{genesistest.DefaultFundedKeys[0]},
			setup:                addMinStakeValidator,
			AP3Time:              genesistest.DefaultValidatorStartTime,
			expectedExecutionErr: ErrPeriodMismatch,
		},
		{
			description:          "valid",
			stakeAmount:          env.config.MinDelegatorStake,
			startTime:            newValidatorStartTime, // same start time as for primary network
			endTime:              newValidatorEndTime,   // same end time as for primary network
			nodeID:               newValidatorID,
			feeKeys:              []*secp256k1.PrivateKey{genesistest.DefaultFundedKeys[0]},
			setup:                addMinStakeValidator,
			AP3Time:              genesistest.DefaultValidatorStartTime,
			expectedExecutionErr: nil,
		},
		{
			description:          "starts delegating at current timestamp",
			stakeAmount:          env.config.MinDelegatorStake,                              // weight
			startTime:            currentTimestamp,                                          // start time
			endTime:              genesistest.DefaultValidatorEndTime,                       // end time
			nodeID:               nodeID,                                                    // node ID
			feeKeys:              []*secp256k1.PrivateKey{genesistest.DefaultFundedKeys[0]}, // tx fee payer
			setup:                nil,
			AP3Time:              genesistest.DefaultValidatorStartTime,
			expectedExecutionErr: ErrTimestampNotBeforeStartTime,
		},
		{
			description: "tx fee paying key has no funds",
			stakeAmount: env.config.MinDelegatorStake,                              // weight
			startTime:   genesistest.DefaultValidatorStartTime.Add(time.Second),    // start time
			endTime:     genesistest.DefaultValidatorEndTime,                       // end time
			nodeID:      nodeID,                                                    // node ID
			feeKeys:     []*secp256k1.PrivateKey{genesistest.DefaultFundedKeys[1]}, // tx fee payer
			setup: func(env *environment) { // Remove all UTXOs owned by keys[1]
				utxoIDs, err := env.state.UTXOIDs(
					genesistest.DefaultFundedKeys[1].Address().Bytes(),
					ids.Empty,
					math.MaxInt32)
				require.NoError(t, err)

				for _, utxoID := range utxoIDs {
					env.state.DeleteUTXO(utxoID)
				}
				env.state.SetHeight(dummyHeight)
				require.NoError(t, env.state.Commit())
			},
			AP3Time:              genesistest.DefaultValidatorStartTime,
			expectedExecutionErr: ErrFlowCheckFailed,
		},
		{
			description:          "over delegation before AP3",
			stakeAmount:          env.config.MinDelegatorStake,
			startTime:            newValidatorStartTime, // same start time as for primary network
			endTime:              newValidatorEndTime,   // same end time as for primary network
			nodeID:               newValidatorID,
			feeKeys:              []*secp256k1.PrivateKey{genesistest.DefaultFundedKeys[0]},
			setup:                addMaxStakeValidator,
			AP3Time:              genesistest.DefaultValidatorEndTime,
			expectedExecutionErr: nil,
		},
		{
			description:          "over delegation after AP3",
			stakeAmount:          env.config.MinDelegatorStake,
			startTime:            newValidatorStartTime, // same start time as for primary network
			endTime:              newValidatorEndTime,   // same end time as for primary network
			nodeID:               newValidatorID,
			feeKeys:              []*secp256k1.PrivateKey{genesistest.DefaultFundedKeys[0]},
			setup:                addMaxStakeValidator,
			AP3Time:              genesistest.DefaultValidatorStartTime,
			expectedExecutionErr: ErrOverDelegated,
		},
	}

	for _, tt := range tests {
		t.Run(tt.description, func(t *testing.T) {
			require := require.New(t)
			env := newEnvironment(t, upgradetest.ApricotPhase5)
			env.config.UpgradeConfig.ApricotPhase3Time = tt.AP3Time

			wallet := newWallet(t, env, walletConfig{
				keys: tt.feeKeys,
			})
			tx, err := wallet.IssueAddDelegatorTx(
				&txs.Validator{
					NodeID: tt.nodeID,
					Start:  uint64(tt.startTime.Unix()),
					End:    uint64(tt.endTime.Unix()),
					Wght:   tt.stakeAmount,
				},
				rewardsOwner,
			)
			require.NoError(err)

			if tt.setup != nil {
				tt.setup(env)
			}

			onAcceptState, err := state.NewDiff(lastAcceptedID, env)
			require.NoError(err)

			env.config.UpgradeConfig.BanffTime = onAcceptState.GetTimestamp()

			feeCalculator := state.PickFeeCalculator(env.config, onAcceptState)
			_, _, _, err = StandardTx(
				&env.backend,
				feeCalculator,
				tx,
				onAcceptState,
			)
			require.ErrorIs(err, tt.expectedExecutionErr)
		})
	}
}

func TestApricotStandardTxExecutorAddSubnetValidator(t *testing.T) {
	require := require.New(t)
	env := newEnvironment(t, upgradetest.ApricotPhase5)
	env.ctx.Lock.Lock()
	defer env.ctx.Lock.Unlock()

	nodeID := genesistest.DefaultNodeIDs[0]
	subnetID := testSubnet1.ID()

	{
		// Case: Proposed validator currently validating primary network
		// but stops validating subnet after stops validating primary network
		// (note that keys[0] is a genesis validator)
		startTime := genesistest.DefaultValidatorStartTime.Add(time.Second)

		wallet := newWallet(t, env, walletConfig{
			subnetIDs: []ids.ID{subnetID},
		})
		tx, err := wallet.IssueAddSubnetValidatorTx(
			&txs.SubnetValidator{
				Validator: txs.Validator{
					NodeID: nodeID,
					Start:  uint64(startTime.Unix()),
					End:    genesistest.DefaultValidatorEndTimeUnix + 1,
					Wght:   genesistest.DefaultValidatorWeight,
				},
				Subnet: subnetID,
			},
		)
		require.NoError(err)

		onAcceptState, err := state.NewDiff(lastAcceptedID, env)
		require.NoError(err)

		feeCalculator := state.PickFeeCalculator(env.config, onAcceptState)
		_, _, _, err = StandardTx(
			&env.backend,
			feeCalculator,
			tx,
			onAcceptState,
		)
		require.ErrorIs(err, ErrPeriodMismatch)
	}

	{
		// Case: Proposed validator currently validating primary network
		// and proposed subnet validation period is subset of
		// primary network validation period
		// (note that keys[0] is a genesis validator)
		wallet := newWallet(t, env, walletConfig{
			subnetIDs: []ids.ID{subnetID},
		})
		tx, err := wallet.IssueAddSubnetValidatorTx(
			&txs.SubnetValidator{
				Validator: txs.Validator{
					NodeID: nodeID,
					Start:  genesistest.DefaultValidatorStartTimeUnix + 1,
					End:    genesistest.DefaultValidatorEndTimeUnix,
					Wght:   genesistest.DefaultValidatorWeight,
				},
				Subnet: subnetID,
			},
		)
		require.NoError(err)

		onAcceptState, err := state.NewDiff(lastAcceptedID, env)
		require.NoError(err)

		feeCalculator := state.PickFeeCalculator(env.config, onAcceptState)
		_, _, _, err = StandardTx(
			&env.backend,
			feeCalculator,
			tx,
			onAcceptState,
		)
		require.NoError(err)
	}

	// Add a validator to pending validator set of primary network
	// Starts validating primary network 10 seconds after genesis
	pendingDSValidatorID := ids.GenerateTestNodeID()
	dsStartTime := genesistest.DefaultValidatorStartTime.Add(10 * time.Second)
	dsEndTime := dsStartTime.Add(5 * defaultMinStakingDuration)

	wallet := newWallet(t, env, walletConfig{})
	addDSTx, err := wallet.IssueAddValidatorTx(
		&txs.Validator{
			NodeID: pendingDSValidatorID,
			Start:  uint64(dsStartTime.Unix()),
			End:    uint64(dsEndTime.Unix()),
			Wght:   env.config.MinValidatorStake,
		},
		&secp256k1fx.OutputOwners{
			Threshold: 1,
			Addrs:     []ids.ShortID{ids.GenerateTestShortID()},
		},
		reward.PercentDenominator,
	)
	require.NoError(err)

	{
		// Case: Proposed validator isn't in pending or current validator sets
		wallet := newWallet(t, env, walletConfig{
			subnetIDs: []ids.ID{subnetID},
		})
		tx, err := wallet.IssueAddSubnetValidatorTx(
			&txs.SubnetValidator{
				Validator: txs.Validator{
					NodeID: pendingDSValidatorID,
					Start:  uint64(dsStartTime.Unix()), // start validating subnet before primary network
					End:    uint64(dsEndTime.Unix()),
					Wght:   genesistest.DefaultValidatorWeight,
				},
				Subnet: subnetID,
			},
		)
		require.NoError(err)

		onAcceptState, err := state.NewDiff(lastAcceptedID, env)
		require.NoError(err)

		feeCalculator := state.PickFeeCalculator(env.config, onAcceptState)
		_, _, _, err = StandardTx(
			&env.backend,
			feeCalculator,
			tx,
			onAcceptState,
		)
		require.ErrorIs(err, ErrNotValidator)
	}

	addValTx := addDSTx.Unsigned.(*txs.AddValidatorTx)
	staker, err := state.NewCurrentStaker(
		addDSTx.ID(),
		addValTx,
		dsStartTime,
		0,
	)
	require.NoError(err)

	require.NoError(env.state.PutCurrentValidator(staker))
	env.state.AddTx(addDSTx, status.Committed)
	dummyHeight := uint64(1)
	env.state.SetHeight(dummyHeight)
	require.NoError(env.state.Commit())

	// Node with ID key.Address() now a pending validator for primary network

	{
		// Case: Proposed validator is pending validator of primary network
		// but starts validating subnet before primary network
		wallet := newWallet(t, env, walletConfig{
			subnetIDs: []ids.ID{subnetID},
		})
		tx, err := wallet.IssueAddSubnetValidatorTx(
			&txs.SubnetValidator{
				Validator: txs.Validator{
					NodeID: pendingDSValidatorID,
					Start:  uint64(dsStartTime.Unix()) - 1, // start validating subnet before primary network
					End:    uint64(dsEndTime.Unix()),
					Wght:   genesistest.DefaultValidatorWeight,
				},
				Subnet: subnetID,
			},
		)
		require.NoError(err)

		onAcceptState, err := state.NewDiff(lastAcceptedID, env)
		require.NoError(err)

		feeCalculator := state.PickFeeCalculator(env.config, onAcceptState)
		_, _, _, err = StandardTx(
			&env.backend,
			feeCalculator,
			tx,
			onAcceptState,
		)
		require.ErrorIs(err, ErrPeriodMismatch)
	}

	{
		// Case: Proposed validator is pending validator of primary network
		// but stops validating subnet after primary network
		wallet := newWallet(t, env, walletConfig{
			subnetIDs: []ids.ID{subnetID},
		})
		tx, err := wallet.IssueAddSubnetValidatorTx(
			&txs.SubnetValidator{
				Validator: txs.Validator{
					NodeID: pendingDSValidatorID,
					Start:  uint64(dsStartTime.Unix()),
					End:    uint64(dsEndTime.Unix()) + 1, // stop validating subnet after stopping validating primary network
					Wght:   genesistest.DefaultValidatorWeight,
				},
				Subnet: subnetID,
			},
		)
		require.NoError(err)

		onAcceptState, err := state.NewDiff(lastAcceptedID, env)
		require.NoError(err)

		feeCalculator := state.PickFeeCalculator(env.config, onAcceptState)
		_, _, _, err = StandardTx(
			&env.backend,
			feeCalculator,
			tx,
			onAcceptState,
		)
		require.ErrorIs(err, ErrPeriodMismatch)
	}

	{
		// Case: Proposed validator is pending validator of primary network and
		// period validating subnet is subset of time validating primary network
		wallet := newWallet(t, env, walletConfig{
			subnetIDs: []ids.ID{subnetID},
		})
		tx, err := wallet.IssueAddSubnetValidatorTx(
			&txs.SubnetValidator{
				Validator: txs.Validator{
					NodeID: pendingDSValidatorID,
					Start:  uint64(dsStartTime.Unix()), // same start time as for primary network
					End:    uint64(dsEndTime.Unix()),   // same end time as for primary network
					Wght:   genesistest.DefaultValidatorWeight,
				},
				Subnet: subnetID,
			},
		)
		require.NoError(err)

		onAcceptState, err := state.NewDiff(lastAcceptedID, env)
		require.NoError(err)

		feeCalculator := state.PickFeeCalculator(env.config, onAcceptState)
		_, _, _, err = StandardTx(
			&env.backend,
			feeCalculator,
			tx,
			onAcceptState,
		)
		require.NoError(err)
	}

	// Case: Proposed validator start validating at/before current timestamp
	// First, advance the timestamp
	newTimestamp := genesistest.DefaultValidatorStartTime.Add(2 * time.Second)
	env.state.SetTimestamp(newTimestamp)

	{
		wallet := newWallet(t, env, walletConfig{
			subnetIDs: []ids.ID{subnetID},
		})
		tx, err := wallet.IssueAddSubnetValidatorTx(
			&txs.SubnetValidator{
				Validator: txs.Validator{
					NodeID: nodeID,
					Start:  uint64(newTimestamp.Unix()),
					End:    uint64(newTimestamp.Add(defaultMinStakingDuration).Unix()),
					Wght:   genesistest.DefaultValidatorWeight,
				},
				Subnet: subnetID,
			},
		)
		require.NoError(err)

		onAcceptState, err := state.NewDiff(lastAcceptedID, env)
		require.NoError(err)

		feeCalculator := state.PickFeeCalculator(env.config, onAcceptState)
		_, _, _, err = StandardTx(
			&env.backend,
			feeCalculator,
			tx,
			onAcceptState,
		)
		require.ErrorIs(err, ErrTimestampNotBeforeStartTime)
	}

	// reset the timestamp
	env.state.SetTimestamp(genesistest.DefaultValidatorStartTime)

	// Case: Proposed validator already validating the subnet
	// First, add validator as validator of subnet
	wallet = newWallet(t, env, walletConfig{
		subnetIDs: []ids.ID{subnetID},
	})
	subnetTx, err := wallet.IssueAddSubnetValidatorTx(
		&txs.SubnetValidator{
			Validator: txs.Validator{
				NodeID: nodeID,
				Start:  genesistest.DefaultValidatorStartTimeUnix,
				End:    genesistest.DefaultValidatorEndTimeUnix,
				Wght:   genesistest.DefaultValidatorWeight,
			},
			Subnet: subnetID,
		},
	)
	require.NoError(err)

	addSubnetValTx := subnetTx.Unsigned.(*txs.AddSubnetValidatorTx)
	staker, err = state.NewCurrentStaker(
		subnetTx.ID(),
		addSubnetValTx,
		genesistest.DefaultValidatorStartTime,
		0,
	)
	require.NoError(err)

	require.NoError(env.state.PutCurrentValidator(staker))
	env.state.AddTx(subnetTx, status.Committed)
	env.state.SetHeight(dummyHeight)
	require.NoError(env.state.Commit())

	{
		// Node with ID nodeIDKey.Address() now validating subnet with ID testSubnet1.ID
		startTime := genesistest.DefaultValidatorStartTime.Add(time.Second)
		wallet := newWallet(t, env, walletConfig{
			subnetIDs: []ids.ID{subnetID},
		})
		tx, err := wallet.IssueAddSubnetValidatorTx(
			&txs.SubnetValidator{
				Validator: txs.Validator{
					NodeID: nodeID,
					Start:  uint64(startTime.Unix()),
					End:    genesistest.DefaultValidatorEndTimeUnix,
					Wght:   genesistest.DefaultValidatorWeight,
				},
				Subnet: subnetID,
			},
		)
		require.NoError(err)

		onAcceptState, err := state.NewDiff(lastAcceptedID, env)
		require.NoError(err)

		feeCalculator := state.PickFeeCalculator(env.config, onAcceptState)
		_, _, _, err = StandardTx(
			&env.backend,
			feeCalculator,
			tx,
			onAcceptState,
		)
		require.ErrorIs(err, ErrDuplicateValidator)
	}

	env.state.DeleteCurrentValidator(staker)
	env.state.SetHeight(dummyHeight)
	require.NoError(env.state.Commit())

	{
		// Case: Duplicate signatures
		startTime := genesistest.DefaultValidatorStartTime.Add(time.Second)
		wallet := newWallet(t, env, walletConfig{
			subnetIDs: []ids.ID{subnetID},
		})
		tx, err := wallet.IssueAddSubnetValidatorTx(
			&txs.SubnetValidator{
				Validator: txs.Validator{
					NodeID: nodeID,
					Start:  uint64(startTime.Unix()),
					End:    uint64(startTime.Add(defaultMinStakingDuration).Unix()) + 1,
					Wght:   genesistest.DefaultValidatorWeight,
				},
				Subnet: subnetID,
			},
		)
		require.NoError(err)

		// Duplicate a signature
		addSubnetValidatorTx := tx.Unsigned.(*txs.AddSubnetValidatorTx)
		input := addSubnetValidatorTx.SubnetAuth.(*secp256k1fx.Input)
		input.SigIndices = append(input.SigIndices, input.SigIndices[0])
		// This tx was syntactically verified when it was created...pretend it wasn't so we don't use cache
		addSubnetValidatorTx.SyntacticallyVerified = false

		onAcceptState, err := state.NewDiff(lastAcceptedID, env)
		require.NoError(err)

		feeCalculator := state.PickFeeCalculator(env.config, onAcceptState)
		_, _, _, err = StandardTx(
			&env.backend,
			feeCalculator,
			tx,
			onAcceptState,
		)
		require.ErrorIs(err, secp256k1fx.ErrInputIndicesNotSortedUnique)
	}

	{
		// Case: Too few signatures
		startTime := genesistest.DefaultValidatorStartTime.Add(time.Second)
		wallet := newWallet(t, env, walletConfig{
			subnetIDs: []ids.ID{subnetID},
		})
		tx, err := wallet.IssueAddSubnetValidatorTx(
			&txs.SubnetValidator{
				Validator: txs.Validator{
					NodeID: nodeID,
					Start:  uint64(startTime.Unix()),
					End:    uint64(startTime.Add(defaultMinStakingDuration).Unix()),
					Wght:   genesistest.DefaultValidatorWeight,
				},
				Subnet: subnetID,
			},
		)
		require.NoError(err)

		// Remove a signature
		addSubnetValidatorTx := tx.Unsigned.(*txs.AddSubnetValidatorTx)
		input := addSubnetValidatorTx.SubnetAuth.(*secp256k1fx.Input)
		input.SigIndices = input.SigIndices[1:]
		// This tx was syntactically verified when it was created...pretend it wasn't so we don't use cache
		addSubnetValidatorTx.SyntacticallyVerified = false

		onAcceptState, err := state.NewDiff(lastAcceptedID, env)
		require.NoError(err)

		feeCalculator := state.PickFeeCalculator(env.config, onAcceptState)
		_, _, _, err = StandardTx(
			&env.backend,
			feeCalculator,
			tx,
			onAcceptState,
		)
		require.ErrorIs(err, errUnauthorizedModification)
	}

	{
		// Case: Control Signature from invalid key (keys[3] is not a control key)
		startTime := genesistest.DefaultValidatorStartTime.Add(time.Second)
		wallet := newWallet(t, env, walletConfig{
			subnetIDs: []ids.ID{subnetID},
		})
		tx, err := wallet.IssueAddSubnetValidatorTx(
			&txs.SubnetValidator{
				Validator: txs.Validator{
					NodeID: nodeID,
					Start:  uint64(startTime.Unix()),
					End:    uint64(startTime.Add(defaultMinStakingDuration).Unix()),
					Wght:   genesistest.DefaultValidatorWeight,
				},
				Subnet: subnetID,
			},
		)
		require.NoError(err)

		// Replace a valid signature with one from keys[3]
		sig, err := genesistest.DefaultFundedKeys[3].SignHash(hashing.ComputeHash256(tx.Unsigned.Bytes()))
		require.NoError(err)
		copy(tx.Creds[0].(*secp256k1fx.Credential).Sigs[0][:], sig)

		onAcceptState, err := state.NewDiff(lastAcceptedID, env)
		require.NoError(err)

		feeCalculator := state.PickFeeCalculator(env.config, onAcceptState)
		_, _, _, err = StandardTx(
			&env.backend,
			feeCalculator,
			tx,
			onAcceptState,
		)
		require.ErrorIs(err, errUnauthorizedModification)
	}

	{
		// Case: Proposed validator in pending validator set for subnet
		// First, add validator to pending validator set of subnet
		startTime := genesistest.DefaultValidatorStartTime.Add(time.Second)
		wallet := newWallet(t, env, walletConfig{
			subnetIDs: []ids.ID{subnetID},
		})
		tx, err := wallet.IssueAddSubnetValidatorTx(
			&txs.SubnetValidator{
				Validator: txs.Validator{
					NodeID: nodeID,
					Start:  uint64(startTime.Unix()) + 1,
					End:    uint64(startTime.Add(defaultMinStakingDuration).Unix()) + 1,
					Wght:   genesistest.DefaultValidatorWeight,
				},
				Subnet: subnetID,
			},
		)
		require.NoError(err)

		addSubnetValTx := subnetTx.Unsigned.(*txs.AddSubnetValidatorTx)
		staker, err = state.NewCurrentStaker(
			subnetTx.ID(),
			addSubnetValTx,
			genesistest.DefaultValidatorStartTime,
			0,
		)
		require.NoError(err)

		require.NoError(env.state.PutCurrentValidator(staker))
		env.state.AddTx(tx, status.Committed)
		env.state.SetHeight(dummyHeight)
		require.NoError(env.state.Commit())

		onAcceptState, err := state.NewDiff(lastAcceptedID, env)
		require.NoError(err)

		feeCalculator := state.PickFeeCalculator(env.config, onAcceptState)
		_, _, _, err = StandardTx(
			&env.backend,
			feeCalculator,
			tx,
			onAcceptState,
		)
		require.ErrorIs(err, ErrDuplicateValidator)
	}
}

func TestEtnaStandardTxExecutorAddSubnetValidator(t *testing.T) {
	require := require.New(t)
	env := newEnvironment(t, upgradetest.Etna)
	env.ctx.Lock.Lock()
	defer env.ctx.Lock.Unlock()

	nodeID := genesistest.DefaultNodeIDs[0]
	subnetID := testSubnet1.ID()

	wallet := newWallet(t, env, walletConfig{
		subnetIDs: []ids.ID{subnetID},
	})
	tx, err := wallet.IssueAddSubnetValidatorTx(
		&txs.SubnetValidator{
			Validator: txs.Validator{
				NodeID: nodeID,
				Start:  genesistest.DefaultValidatorStartTimeUnix + 1,
				End:    genesistest.DefaultValidatorEndTimeUnix,
				Wght:   genesistest.DefaultValidatorWeight,
			},
			Subnet: subnetID,
		},
	)
	require.NoError(err)

	onAcceptState, err := state.NewDiff(lastAcceptedID, env)
	require.NoError(err)

	onAcceptState.SetSubnetToL1Conversion(
		subnetID,
		state.SubnetToL1Conversion{
			ConversionID: ids.GenerateTestID(),
			ChainID:      ids.GenerateTestID(),
			Addr:         []byte("address"),
		},
	)

	feeCalculator := state.PickFeeCalculator(env.config, onAcceptState)
	_, _, _, err = StandardTx(
		&env.backend,
		feeCalculator,
		tx,
		onAcceptState,
	)
	require.ErrorIs(err, errIsImmutable)
}

func TestBanffStandardTxExecutorAddValidator(t *testing.T) {
	require := require.New(t)
	env := newEnvironment(t, upgradetest.Banff)
	env.ctx.Lock.Lock()
	defer env.ctx.Lock.Unlock()

	nodeID := ids.GenerateTestNodeID()
	rewardsOwner := &secp256k1fx.OutputOwners{
		Threshold: 1,
		Addrs:     []ids.ShortID{ids.GenerateTestShortID()},
	}

	{
		// Case: Validator's start time too early
		wallet := newWallet(t, env, walletConfig{})
		tx, err := wallet.IssueAddValidatorTx(
			&txs.Validator{
				NodeID: nodeID,
				Start:  genesistest.DefaultValidatorStartTimeUnix - 1,
				End:    genesistest.DefaultValidatorEndTimeUnix,
				Wght:   env.config.MinValidatorStake,
			},
			rewardsOwner,
			reward.PercentDenominator,
		)
		require.NoError(err)

		onAcceptState, err := state.NewDiff(lastAcceptedID, env)
		require.NoError(err)

		feeCalculator := state.PickFeeCalculator(env.config, onAcceptState)
		_, _, _, err = StandardTx(
			&env.backend,
			feeCalculator,
			tx,
			onAcceptState,
		)
		require.ErrorIs(err, ErrTimestampNotBeforeStartTime)
	}

	{
		// Case: Validator in current validator set of primary network
		wallet := newWallet(t, env, walletConfig{})

		startTime := genesistest.DefaultValidatorStartTime.Add(1 * time.Second)
		tx, err := wallet.IssueAddValidatorTx(
			&txs.Validator{
				NodeID: nodeID,
				Start:  uint64(startTime.Unix()),
				End:    uint64(startTime.Add(defaultMinStakingDuration).Unix()),
				Wght:   env.config.MinValidatorStake,
			},
			rewardsOwner,
			reward.PercentDenominator,
		)
		require.NoError(err)

		addValTx := tx.Unsigned.(*txs.AddValidatorTx)
		staker, err := state.NewCurrentStaker(
			tx.ID(),
			addValTx,
			startTime,
			0,
		)
		require.NoError(err)

		onAcceptState, err := state.NewDiff(lastAcceptedID, env)
		require.NoError(err)

		require.NoError(onAcceptState.PutCurrentValidator(staker))
		onAcceptState.AddTx(tx, status.Committed)

		feeCalculator := state.PickFeeCalculator(env.config, onAcceptState)
		_, _, _, err = StandardTx(
			&env.backend,
			feeCalculator,
			tx,
			onAcceptState,
		)
		require.ErrorIs(err, ErrAlreadyValidator)
	}

	{
		// Case: Validator in pending validator set of primary network
		wallet := newWallet(t, env, walletConfig{})

		startTime := genesistest.DefaultValidatorStartTime.Add(1 * time.Second)
		tx, err := wallet.IssueAddValidatorTx(
			&txs.Validator{
				NodeID: nodeID,
				Start:  uint64(startTime.Unix()),
				End:    uint64(startTime.Add(defaultMinStakingDuration).Unix()),
				Wght:   env.config.MinValidatorStake,
			},
			rewardsOwner,
			reward.PercentDenominator,
		)
		require.NoError(err)

		staker, err := state.NewPendingStaker(
			tx.ID(),
			tx.Unsigned.(*txs.AddValidatorTx),
		)
		require.NoError(err)

		onAcceptState, err := state.NewDiff(lastAcceptedID, env)
		require.NoError(err)

		require.NoError(onAcceptState.PutPendingValidator(staker))
		onAcceptState.AddTx(tx, status.Committed)

		feeCalculator := state.PickFeeCalculator(env.config, onAcceptState)
		_, _, _, err = StandardTx(
			&env.backend,
			feeCalculator,
			tx,
			onAcceptState,
		)
		require.ErrorIs(err, ErrAlreadyValidator)
	}

	{
		// Case: Validator doesn't have enough tokens to cover stake amount
		wallet := newWallet(t, env, walletConfig{
			keys: genesistest.DefaultFundedKeys[:1],
		})

		startTime := genesistest.DefaultValidatorStartTime.Add(1 * time.Second)
		tx, err := wallet.IssueAddValidatorTx(
			&txs.Validator{
				NodeID: nodeID,
				Start:  uint64(startTime.Unix()),
				End:    uint64(startTime.Add(defaultMinStakingDuration).Unix()),
				Wght:   env.config.MinValidatorStake,
			},
			rewardsOwner,
			reward.PercentDenominator,
		)
		require.NoError(err)

		// Remove all UTXOs owned by preFundedKeys[0]
		utxoIDs, err := env.state.UTXOIDs(genesistest.DefaultFundedKeys[0].Address().Bytes(), ids.Empty, math.MaxInt32)
		require.NoError(err)

		onAcceptState, err := state.NewDiff(lastAcceptedID, env)
		require.NoError(err)

		for _, utxoID := range utxoIDs {
			onAcceptState.DeleteUTXO(utxoID)
		}

		feeCalculator := state.PickFeeCalculator(env.config, onAcceptState)
		_, _, _, err = StandardTx(
			&env.backend,
			feeCalculator,
			tx,
			onAcceptState,
		)
		require.ErrorIs(err, ErrFlowCheckFailed)
	}
}

// Verifies that [AddValidatorTx] and [AddDelegatorTx] are disabled post-Durango
func TestDurangoDisabledTransactions(t *testing.T) {
	type test struct {
		name        string
		buildTx     func(t *testing.T, env *environment) *txs.Tx
		expectedErr error
	}

	rewardsOwner := &secp256k1fx.OutputOwners{
		Threshold: 1,
		Addrs:     []ids.ShortID{ids.GenerateTestShortID()},
	}

	tests := []test{
		{
			name: "AddValidatorTx",
			buildTx: func(t *testing.T, env *environment) *txs.Tx {
				var (
					nodeID    = ids.GenerateTestNodeID()
					chainTime = env.state.GetTimestamp()
					endTime   = chainTime.Add(defaultMaxStakingDuration)
				)

				wallet := newWallet(t, env, walletConfig{})
				tx, err := wallet.IssueAddValidatorTx(
					&txs.Validator{
						NodeID: nodeID,
						Start:  0,
						End:    uint64(endTime.Unix()),
						Wght:   defaultMinValidatorStake,
					},
					rewardsOwner,
					reward.PercentDenominator,
				)
				require.NoError(t, err)

				return tx
			},
			expectedErr: ErrAddValidatorTxPostDurango,
		},
		{
			name: "AddDelegatorTx",
			buildTx: func(t *testing.T, env *environment) *txs.Tx {
				require := require.New(t)

				var primaryValidator *state.Staker
				it, err := env.state.GetCurrentStakerIterator()
				require.NoError(err)
				for it.Next() {
					staker := it.Value()
					if staker.Priority != txs.PrimaryNetworkValidatorCurrentPriority {
						continue
					}
					primaryValidator = staker
					break
				}
				it.Release()

				wallet := newWallet(t, env, walletConfig{})
				tx, err := wallet.IssueAddDelegatorTx(
					&txs.Validator{
						NodeID: primaryValidator.NodeID,
						Start:  0,
						End:    uint64(primaryValidator.EndTime.Unix()),
						Wght:   defaultMinValidatorStake,
					},
					rewardsOwner,
				)
				require.NoError(err)

				return tx
			},
			expectedErr: ErrAddDelegatorTxPostDurango,
		},
	}

	for _, tt := range tests {
		t.Run(tt.name, func(t *testing.T) {
			require := require.New(t)

			env := newEnvironment(t, upgradetest.Durango)
			env.ctx.Lock.Lock()
			defer env.ctx.Lock.Unlock()

			onAcceptState, err := state.NewDiff(env.state.GetLastAccepted(), env)
			require.NoError(err)

			tx := tt.buildTx(t, env)
			feeCalculator := state.PickFeeCalculator(env.config, onAcceptState)
			_, _, _, err = StandardTx(
				&env.backend,
				feeCalculator,
				tx,
				onAcceptState,
			)
			require.ErrorIs(err, tt.expectedErr)
		})
	}
}

// Verifies that the Memo field is required to be empty post-Durango
func TestDurangoMemoField(t *testing.T) {
	type test struct {
		name      string
		setupTest func(t *testing.T, env *environment, memoField []byte) (*txs.Tx, state.Diff)
	}

	owners := &secp256k1fx.OutputOwners{
		Threshold: 1,
		Addrs:     []ids.ShortID{ids.GenerateTestShortID()},
	}

	tests := []test{
		{
			name: "AddSubnetValidatorTx",
			setupTest: func(t *testing.T, env *environment, memoField []byte) (*txs.Tx, state.Diff) {
				require := require.New(t)

				var primaryValidator *state.Staker
				it, err := env.state.GetCurrentStakerIterator()
				require.NoError(err)
				for it.Next() {
					staker := it.Value()
					if staker.Priority != txs.PrimaryNetworkValidatorCurrentPriority {
						continue
					}
					primaryValidator = staker
					break
				}
				it.Release()

				subnetID := testSubnet1.ID()
				wallet := newWallet(t, env, walletConfig{
					subnetIDs: []ids.ID{subnetID},
				})
				tx, err := wallet.IssueAddSubnetValidatorTx(
					&txs.SubnetValidator{
						Validator: txs.Validator{
							NodeID: primaryValidator.NodeID,
							Start:  0,
							End:    uint64(primaryValidator.EndTime.Unix()),
							Wght:   defaultMinValidatorStake,
						},
						Subnet: subnetID,
					},
					common.WithMemo(memoField),
				)
				require.NoError(err)

				onAcceptState, err := state.NewDiff(env.state.GetLastAccepted(), env)
				require.NoError(err)
				return tx, onAcceptState
			},
		},
		{
			name: "CreateChainTx",
			setupTest: func(t *testing.T, env *environment, memoField []byte) (*txs.Tx, state.Diff) {
				require := require.New(t)

				subnetID := testSubnet1.ID()
				wallet := newWallet(t, env, walletConfig{
					subnetIDs: []ids.ID{subnetID},
				})

				tx, err := wallet.IssueCreateChainTx(
					subnetID,
					[]byte{},
					ids.GenerateTestID(),
					[]ids.ID{},
					"aaa",
					common.WithMemo(memoField),
				)
				require.NoError(err)

				onAcceptState, err := state.NewDiff(env.state.GetLastAccepted(), env)
				require.NoError(err)
				return tx, onAcceptState
			},
		},
		{
			name: "CreateSubnetTx",
			setupTest: func(t *testing.T, env *environment, memoField []byte) (*txs.Tx, state.Diff) {
				require := require.New(t)

				wallet := newWallet(t, env, walletConfig{})
				tx, err := wallet.IssueCreateSubnetTx(
					owners,
					common.WithMemo(memoField),
				)
				require.NoError(err)

				onAcceptState, err := state.NewDiff(env.state.GetLastAccepted(), env)
				require.NoError(err)
				return tx, onAcceptState
			},
		},
		{
			name: "ImportTx",
			setupTest: func(t *testing.T, env *environment, memoField []byte) (*txs.Tx, state.Diff) {
				require := require.New(t)

				var (
					sourceChain  = env.ctx.XChainID
					sourceKey    = genesistest.DefaultFundedKeys[1]
					sourceAmount = 10 * units.Avax
				)

				sharedMemory := fundedSharedMemory(
					t,
					env,
					sourceKey,
					sourceChain,
					map[ids.ID]uint64{
						env.ctx.AVAXAssetID: sourceAmount,
					},
					rand.NewSource(0),
				)
				env.msm.SharedMemory = sharedMemory

				wallet := newWallet(t, env, walletConfig{
					chainIDs: []ids.ID{sourceChain},
				})

				tx, err := wallet.IssueImportTx(
					sourceChain,
					owners,
					common.WithMemo(memoField),
				)
				require.NoError(err)

				onAcceptState, err := state.NewDiff(env.state.GetLastAccepted(), env)
				require.NoError(err)
				return tx, onAcceptState
			},
		},
		{
			name: "ExportTx",
			setupTest: func(t *testing.T, env *environment, memoField []byte) (*txs.Tx, state.Diff) {
				require := require.New(t)

				wallet := newWallet(t, env, walletConfig{})
				tx, err := wallet.IssueExportTx(
					env.ctx.XChainID,
					[]*avax.TransferableOutput{{
						Asset: avax.Asset{ID: env.ctx.AVAXAssetID},
						Out: &secp256k1fx.TransferOutput{
							Amt:          units.Avax,
							OutputOwners: *owners,
						},
					}},
					common.WithMemo(memoField),
				)
				require.NoError(err)

				onAcceptState, err := state.NewDiff(env.state.GetLastAccepted(), env)
				require.NoError(err)
				return tx, onAcceptState
			},
		},
		{
			name: "RemoveSubnetValidatorTx",
			setupTest: func(t *testing.T, env *environment, memoField []byte) (*txs.Tx, state.Diff) {
				require := require.New(t)

				var primaryValidator *state.Staker
				it, err := env.state.GetCurrentStakerIterator()
				require.NoError(err)
				for it.Next() {
					staker := it.Value()
					if staker.Priority != txs.PrimaryNetworkValidatorCurrentPriority {
						continue
					}
					primaryValidator = staker
					break
				}
				it.Release()

				endTime := primaryValidator.EndTime

				subnetID := testSubnet1.ID()
				wallet := newWallet(t, env, walletConfig{
					subnetIDs: []ids.ID{subnetID},
				})
				subnetValTx, err := wallet.IssueAddSubnetValidatorTx(
					&txs.SubnetValidator{
						Validator: txs.Validator{
							NodeID: primaryValidator.NodeID,
							Start:  0,
							End:    uint64(endTime.Unix()),
							Wght:   genesistest.DefaultValidatorWeight,
						},
						Subnet: subnetID,
					},
				)
				require.NoError(err)

				onAcceptState, err := state.NewDiff(env.state.GetLastAccepted(), env)
				require.NoError(err)

				feeCalculator := state.PickFeeCalculator(env.config, onAcceptState)
				_, _, _, err = StandardTx(
					&env.backend,
					feeCalculator,
					subnetValTx,
					onAcceptState,
				)
				require.NoError(err)

				tx, err := wallet.IssueRemoveSubnetValidatorTx(
					primaryValidator.NodeID,
					subnetID,
					common.WithMemo(memoField),
				)
				require.NoError(err)
				return tx, onAcceptState
			},
		},
		{
			name: "TransformSubnetTx",
			setupTest: func(t *testing.T, env *environment, memoField []byte) (*txs.Tx, state.Diff) {
				require := require.New(t)

				subnetID := testSubnet1.ID()
				wallet := newWallet(t, env, walletConfig{
					subnetIDs: []ids.ID{subnetID},
				})

				tx, err := wallet.IssueTransformSubnetTx(
					subnetID,                  // subnetID
					ids.GenerateTestID(),      // assetID
					10,                        // initial supply
					10,                        // max supply
					0,                         // min consumption rate
					reward.PercentDenominator, // max consumption rate
					2,                         // min validator stake
					10,                        // max validator stake
					time.Minute,               // min stake duration
					time.Hour,                 // max stake duration
					1,                         // min delegation fees
					10,                        // min delegator stake
					1,                         // max validator weight factor
					80,                        // uptime requirement
					common.WithMemo(memoField),
				)
				require.NoError(err)

				onAcceptState, err := state.NewDiff(env.state.GetLastAccepted(), env)
				require.NoError(err)
				return tx, onAcceptState
			},
		},
		{
			name: "AddPermissionlessValidatorTx",
			setupTest: func(t *testing.T, env *environment, memoField []byte) (*txs.Tx, state.Diff) {
				require := require.New(t)
				var (
					nodeID    = ids.GenerateTestNodeID()
					chainTime = env.state.GetTimestamp()
					endTime   = chainTime.Add(defaultMaxStakingDuration)
				)
				sk, err := bls.NewSecretKey()
				require.NoError(err)

				wallet := newWallet(t, env, walletConfig{})
				tx, err := wallet.IssueAddPermissionlessValidatorTx(
					&txs.SubnetValidator{
						Validator: txs.Validator{
							NodeID: nodeID,
							Start:  0,
							End:    uint64(endTime.Unix()),
							Wght:   env.config.MinValidatorStake,
						},
						Subnet: constants.PrimaryNetworkID,
					},
					signer.NewProofOfPossession(sk),
					env.ctx.AVAXAssetID,
					owners,
					owners,
					reward.PercentDenominator,
					common.WithMemo(memoField),
				)
				require.NoError(err)

				onAcceptState, err := state.NewDiff(env.state.GetLastAccepted(), env)
				require.NoError(err)
				return tx, onAcceptState
			},
		},
		{
			name: "AddPermissionlessDelegatorTx",
			setupTest: func(t *testing.T, env *environment, memoField []byte) (*txs.Tx, state.Diff) {
				require := require.New(t)

				var primaryValidator *state.Staker
				it, err := env.state.GetCurrentStakerIterator()
				require.NoError(err)
				for it.Next() {
					staker := it.Value()
					if staker.Priority != txs.PrimaryNetworkValidatorCurrentPriority {
						continue
					}
					primaryValidator = staker
					break
				}
				it.Release()

				wallet := newWallet(t, env, walletConfig{})
				tx, err := wallet.IssueAddPermissionlessDelegatorTx(
					&txs.SubnetValidator{
						Validator: txs.Validator{
							NodeID: primaryValidator.NodeID,
							Start:  0,
							End:    uint64(primaryValidator.EndTime.Unix()),
							Wght:   defaultMinValidatorStake,
						},
						Subnet: constants.PrimaryNetworkID,
					},
					env.ctx.AVAXAssetID,
					owners,
					common.WithMemo(memoField),
				)
				require.NoError(err)

				onAcceptState, err := state.NewDiff(env.state.GetLastAccepted(), env)
				require.NoError(err)
				return tx, onAcceptState
			},
		},
		{
			name: "TransferSubnetOwnershipTx",
			setupTest: func(t *testing.T, env *environment, memoField []byte) (*txs.Tx, state.Diff) {
				require := require.New(t)

				subnetID := testSubnet1.ID()
				wallet := newWallet(t, env, walletConfig{
					subnetIDs: []ids.ID{subnetID},
				})

				tx, err := wallet.IssueTransferSubnetOwnershipTx(
					subnetID,
					owners,
					common.WithMemo(memoField),
				)
				require.NoError(err)

				onAcceptState, err := state.NewDiff(env.state.GetLastAccepted(), env)
				require.NoError(err)
				return tx, onAcceptState
			},
		},
		{
			name: "BaseTx",
			setupTest: func(t *testing.T, env *environment, memoField []byte) (*txs.Tx, state.Diff) {
				require := require.New(t)

				wallet := newWallet(t, env, walletConfig{})
				tx, err := wallet.IssueBaseTx(
					[]*avax.TransferableOutput{
						{
							Asset: avax.Asset{ID: env.ctx.AVAXAssetID},
							Out: &secp256k1fx.TransferOutput{
								Amt: 1,
								OutputOwners: secp256k1fx.OutputOwners{
									Threshold: 1,
									Addrs:     []ids.ShortID{ids.ShortEmpty},
								},
							},
						},
					},
					common.WithMemo(memoField),
				)
				require.NoError(err)

				onAcceptState, err := state.NewDiff(env.state.GetLastAccepted(), env)
				require.NoError(err)
				return tx, onAcceptState
			},
		},
	}

	for _, tt := range tests {
		t.Run(tt.name, func(t *testing.T) {
			require := require.New(t)

			env := newEnvironment(t, upgradetest.Durango)
			env.ctx.Lock.Lock()
			defer env.ctx.Lock.Unlock()

			feeCalculator := state.PickFeeCalculator(env.config, env.state)

			// Populated memo field should error
			tx, onAcceptState := tt.setupTest(t, env, []byte{'m', 'e', 'm', 'o'})
			_, _, _, err := StandardTx(
				&env.backend,
				feeCalculator,
				tx,
				onAcceptState,
			)
			require.ErrorIs(err, avax.ErrMemoTooLarge)

			// Empty memo field should not error
			tx, onAcceptState = tt.setupTest(t, env, []byte{})
			_, _, _, err = StandardTx(
				&env.backend,
				feeCalculator,
				tx,
				onAcceptState,
			)
			require.NoError(err)
		})
	}
}

// Verifies that [TransformSubnetTx] is disabled post-Etna
func TestEtnaDisabledTransactions(t *testing.T) {
	require := require.New(t)

	env := newEnvironment(t, upgradetest.Etna)
	env.ctx.Lock.Lock()
	defer env.ctx.Lock.Unlock()

	onAcceptState, err := state.NewDiff(env.state.GetLastAccepted(), env)
	require.NoError(err)

	feeCalculator := state.PickFeeCalculator(env.config, env.state)
	tx := &txs.Tx{
		Unsigned: &txs.TransformSubnetTx{},
	}
	_, _, _, err = StandardTx(
		&env.backend,
		feeCalculator,
		tx,
		onAcceptState,
	)
	require.ErrorIs(err, errTransformSubnetTxPostEtna)
}

// Returns a RemoveSubnetValidatorTx that passes syntactic verification.
// Memo field is empty as required post Durango activation
func newRemoveSubnetValidatorTx(t *testing.T) (*txs.RemoveSubnetValidatorTx, *txs.Tx) {
	t.Helper()

	creds := []verify.Verifiable{
		&secp256k1fx.Credential{
			Sigs: make([][65]byte, 1),
		},
		&secp256k1fx.Credential{
			Sigs: make([][65]byte, 1),
		},
	}
	unsignedTx := &txs.RemoveSubnetValidatorTx{
		BaseTx: txs.BaseTx{
			BaseTx: avax.BaseTx{
				Ins: []*avax.TransferableInput{{
					UTXOID: avax.UTXOID{
						TxID: ids.GenerateTestID(),
					},
					Asset: avax.Asset{
						ID: ids.GenerateTestID(),
					},
					In: &secp256k1fx.TransferInput{
						Amt: 1,
						Input: secp256k1fx.Input{
							SigIndices: []uint32{0, 1},
						},
					},
				}},
				Outs: []*avax.TransferableOutput{
					{
						Asset: avax.Asset{
							ID: ids.GenerateTestID(),
						},
						Out: &secp256k1fx.TransferOutput{
							Amt: 1,
							OutputOwners: secp256k1fx.OutputOwners{
								Threshold: 1,
								Addrs:     []ids.ShortID{ids.GenerateTestShortID()},
							},
						},
					},
				},
			},
		},
		Subnet: ids.GenerateTestID(),
		NodeID: ids.GenerateTestNodeID(),
		SubnetAuth: &secp256k1fx.Credential{
			Sigs: make([][65]byte, 1),
		},
	}
	tx := &txs.Tx{
		Unsigned: unsignedTx,
		Creds:    creds,
	}
	require.NoError(t, tx.Initialize(txs.Codec))
	return unsignedTx, tx
}

// mock implementations that can be used in tests
// for verifying RemoveSubnetValidatorTx.
type removeSubnetValidatorTxVerifyEnv struct {
	latestForkTime time.Time
	fx             *fxmock.Fx
	flowChecker    *utxomock.Verifier
	unsignedTx     *txs.RemoveSubnetValidatorTx
	tx             *txs.Tx
	state          *state.MockDiff
	staker         *state.Staker
}

// Returns mock implementations that can be used in tests
// for verifying RemoveSubnetValidatorTx.
func newValidRemoveSubnetValidatorTxVerifyEnv(t *testing.T, ctrl *gomock.Controller) removeSubnetValidatorTxVerifyEnv {
	t.Helper()

	now := time.Now()
	mockFx := fxmock.NewFx(ctrl)
	mockFlowChecker := utxomock.NewVerifier(ctrl)
	unsignedTx, tx := newRemoveSubnetValidatorTx(t)
	mockState := state.NewMockDiff(ctrl)
	return removeSubnetValidatorTxVerifyEnv{
		latestForkTime: now,
		fx:             mockFx,
		flowChecker:    mockFlowChecker,
		unsignedTx:     unsignedTx,
		tx:             tx,
		state:          mockState,
		staker: &state.Staker{
			TxID:     ids.GenerateTestID(),
			NodeID:   ids.GenerateTestNodeID(),
			Priority: txs.SubnetPermissionedValidatorCurrentPriority,
		},
	}
}

func TestStandardExecutorRemoveSubnetValidatorTx(t *testing.T) {
	type test struct {
		name        string
		newExecutor func(*gomock.Controller) (*txs.RemoveSubnetValidatorTx, *standardTxExecutor)
		expectedErr error
	}

	tests := []test{
		{
			name: "valid tx",
			newExecutor: func(ctrl *gomock.Controller) (*txs.RemoveSubnetValidatorTx, *standardTxExecutor) {
				env := newValidRemoveSubnetValidatorTxVerifyEnv(t, ctrl)

				// Set dependency expectations.
				env.state.EXPECT().GetTimestamp().Return(env.latestForkTime).AnyTimes()
				env.state.EXPECT().GetCurrentValidator(env.unsignedTx.Subnet, env.unsignedTx.NodeID).Return(env.staker, nil).Times(1)
				subnetOwner := fxmock.NewOwner(ctrl)
				env.state.EXPECT().GetSubnetOwner(env.unsignedTx.Subnet).Return(subnetOwner, nil).Times(1)
				env.fx.EXPECT().VerifyPermission(env.unsignedTx, env.unsignedTx.SubnetAuth, env.tx.Creds[len(env.tx.Creds)-1], subnetOwner).Return(nil).Times(1)
				env.flowChecker.EXPECT().VerifySpend(
					env.unsignedTx, env.state, env.unsignedTx.Ins, env.unsignedTx.Outs, env.tx.Creds[:len(env.tx.Creds)-1], gomock.Any(),
				).Return(nil).Times(1)
				env.state.EXPECT().DeleteCurrentValidator(env.staker)
				env.state.EXPECT().DeleteUTXO(gomock.Any()).Times(len(env.unsignedTx.Ins))
				env.state.EXPECT().AddUTXO(gomock.Any()).Times(len(env.unsignedTx.Outs))

				// This isn't actually called, but is added here as a regression
				// test to ensure that converted subnets can still remove
				// permissioned validators.
				env.state.EXPECT().GetSubnetToL1Conversion(env.unsignedTx.Subnet).Return(
					state.SubnetToL1Conversion{
						ConversionID: ids.GenerateTestID(),
						ChainID:      ids.GenerateTestID(),
						Addr:         []byte("address"),
					},
					nil,
				).AnyTimes()

				cfg := &config.Internal{
					UpgradeConfig: upgradetest.GetConfigWithUpgradeTime(upgradetest.Etna, env.latestForkTime),
				}
				feeCalculator := state.NewStaticFeeCalculator(cfg, env.state.GetTimestamp())
				e := &standardTxExecutor{
					backend: &Backend{
						Config:       cfg,
						Bootstrapped: utils.NewAtomic(true),
						Fx:           env.fx,
						FlowChecker:  env.flowChecker,
						Ctx:          &snow.Context{},
					},
					feeCalculator: feeCalculator,
					tx:            env.tx,
					state:         env.state,
				}
				return env.unsignedTx, e
			},
			expectedErr: nil,
		},
		{
			name: "tx fails syntactic verification",
			newExecutor: func(ctrl *gomock.Controller) (*txs.RemoveSubnetValidatorTx, *standardTxExecutor) {
				env := newValidRemoveSubnetValidatorTxVerifyEnv(t, ctrl)
				// Setting the subnet ID to the Primary Network ID makes the tx fail syntactic verification
				env.tx.Unsigned.(*txs.RemoveSubnetValidatorTx).Subnet = constants.PrimaryNetworkID
				env.state = state.NewMockDiff(ctrl)
				env.state.EXPECT().GetTimestamp().Return(env.latestForkTime).AnyTimes()

				cfg := &config.Internal{
					UpgradeConfig: upgradetest.GetConfigWithUpgradeTime(upgradetest.Durango, env.latestForkTime),
				}
				feeCalculator := state.PickFeeCalculator(cfg, env.state)
				e := &standardTxExecutor{
					backend: &Backend{
						Config:       cfg,
						Bootstrapped: utils.NewAtomic(true),
						Fx:           env.fx,
						FlowChecker:  env.flowChecker,
						Ctx:          &snow.Context{},
					},
					feeCalculator: feeCalculator,
					tx:            env.tx,
					state:         env.state,
				}
				return env.unsignedTx, e
			},
			expectedErr: txs.ErrRemovePrimaryNetworkValidator,
		},
		{
			name: "node isn't a validator of the subnet",
			newExecutor: func(ctrl *gomock.Controller) (*txs.RemoveSubnetValidatorTx, *standardTxExecutor) {
				env := newValidRemoveSubnetValidatorTxVerifyEnv(t, ctrl)
				env.state = state.NewMockDiff(ctrl)
				env.state.EXPECT().GetTimestamp().Return(env.latestForkTime).AnyTimes()
				env.state.EXPECT().GetCurrentValidator(env.unsignedTx.Subnet, env.unsignedTx.NodeID).Return(nil, database.ErrNotFound)
				env.state.EXPECT().GetPendingValidator(env.unsignedTx.Subnet, env.unsignedTx.NodeID).Return(nil, database.ErrNotFound)

				cfg := &config.Internal{
					UpgradeConfig: upgradetest.GetConfigWithUpgradeTime(upgradetest.Durango, env.latestForkTime),
				}
				feeCalculator := state.PickFeeCalculator(cfg, env.state)
				e := &standardTxExecutor{
					backend: &Backend{
						Config:       cfg,
						Bootstrapped: utils.NewAtomic(true),
						Fx:           env.fx,
						FlowChecker:  env.flowChecker,
						Ctx:          &snow.Context{},
					},
					feeCalculator: feeCalculator,
					tx:            env.tx,
					state:         env.state,
				}
				return env.unsignedTx, e
			},
			expectedErr: ErrNotValidator,
		},
		{
			name: "validator is permissionless",
			newExecutor: func(ctrl *gomock.Controller) (*txs.RemoveSubnetValidatorTx, *standardTxExecutor) {
				env := newValidRemoveSubnetValidatorTxVerifyEnv(t, ctrl)

				staker := *env.staker
				staker.Priority = txs.SubnetPermissionlessValidatorCurrentPriority

				// Set dependency expectations.
				env.state.EXPECT().GetTimestamp().Return(env.latestForkTime).AnyTimes()
				env.state.EXPECT().GetCurrentValidator(env.unsignedTx.Subnet, env.unsignedTx.NodeID).Return(&staker, nil).Times(1)

				cfg := &config.Internal{
					UpgradeConfig: upgradetest.GetConfigWithUpgradeTime(upgradetest.Durango, env.latestForkTime),
				}
				feeCalculator := state.PickFeeCalculator(cfg, env.state)
				e := &standardTxExecutor{
					backend: &Backend{
						Config:       cfg,
						Bootstrapped: utils.NewAtomic(true),
						Fx:           env.fx,
						FlowChecker:  env.flowChecker,
						Ctx:          &snow.Context{},
					},
					feeCalculator: feeCalculator,
					tx:            env.tx,
					state:         env.state,
				}
				return env.unsignedTx, e
			},
			expectedErr: ErrRemovePermissionlessValidator,
		},
		{
			name: "can't find subnet",
			newExecutor: func(ctrl *gomock.Controller) (*txs.RemoveSubnetValidatorTx, *standardTxExecutor) {
				env := newValidRemoveSubnetValidatorTxVerifyEnv(t, ctrl)
				env.state = state.NewMockDiff(ctrl)
				env.state.EXPECT().GetTimestamp().Return(env.latestForkTime).AnyTimes()
				env.state.EXPECT().GetCurrentValidator(env.unsignedTx.Subnet, env.unsignedTx.NodeID).Return(env.staker, nil)
				env.state.EXPECT().GetSubnetOwner(env.unsignedTx.Subnet).Return(nil, database.ErrNotFound)

				cfg := &config.Internal{
					UpgradeConfig: upgradetest.GetConfigWithUpgradeTime(upgradetest.Durango, env.latestForkTime),
				}
				feeCalculator := state.PickFeeCalculator(cfg, env.state)
				e := &standardTxExecutor{
					backend: &Backend{
						Config:       cfg,
						Bootstrapped: utils.NewAtomic(true),
						Fx:           env.fx,
						FlowChecker:  env.flowChecker,
						Ctx:          &snow.Context{},
					},
					feeCalculator: feeCalculator,
					tx:            env.tx,
					state:         env.state,
				}
				return env.unsignedTx, e
			},
			expectedErr: database.ErrNotFound,
		},
		{
			name: "tx has no credentials",
			newExecutor: func(ctrl *gomock.Controller) (*txs.RemoveSubnetValidatorTx, *standardTxExecutor) {
				env := newValidRemoveSubnetValidatorTxVerifyEnv(t, ctrl)
				// Remove credentials
				env.tx.Creds = nil
				env.state = state.NewMockDiff(ctrl)
				env.state.EXPECT().GetTimestamp().Return(env.latestForkTime).AnyTimes()
				env.state.EXPECT().GetCurrentValidator(env.unsignedTx.Subnet, env.unsignedTx.NodeID).Return(env.staker, nil)
				subnetOwner := fxmock.NewOwner(ctrl)
				env.state.EXPECT().GetSubnetOwner(env.unsignedTx.Subnet).Return(subnetOwner, nil).AnyTimes()

				cfg := &config.Internal{
					UpgradeConfig: upgradetest.GetConfigWithUpgradeTime(upgradetest.Durango, env.latestForkTime),
				}
				feeCalculator := state.PickFeeCalculator(cfg, env.state)
				e := &standardTxExecutor{
					backend: &Backend{
						Config:       cfg,
						Bootstrapped: utils.NewAtomic(true),
						Fx:           env.fx,
						FlowChecker:  env.flowChecker,
						Ctx:          &snow.Context{},
					},
					feeCalculator: feeCalculator,
					tx:            env.tx,
					state:         env.state,
				}
				return env.unsignedTx, e
			},
			expectedErr: errWrongNumberOfCredentials,
		},
		{
			name: "no permission to remove validator",
			newExecutor: func(ctrl *gomock.Controller) (*txs.RemoveSubnetValidatorTx, *standardTxExecutor) {
				env := newValidRemoveSubnetValidatorTxVerifyEnv(t, ctrl)
				env.state = state.NewMockDiff(ctrl)
				env.state.EXPECT().GetTimestamp().Return(env.latestForkTime).AnyTimes()
				env.state.EXPECT().GetCurrentValidator(env.unsignedTx.Subnet, env.unsignedTx.NodeID).Return(env.staker, nil)
				subnetOwner := fxmock.NewOwner(ctrl)
				env.state.EXPECT().GetSubnetOwner(env.unsignedTx.Subnet).Return(subnetOwner, nil)
				env.fx.EXPECT().VerifyPermission(gomock.Any(), env.unsignedTx.SubnetAuth, env.tx.Creds[len(env.tx.Creds)-1], subnetOwner).Return(errTest)

				cfg := &config.Internal{
					UpgradeConfig: upgradetest.GetConfigWithUpgradeTime(upgradetest.Durango, env.latestForkTime),
				}
				feeCalculator := state.PickFeeCalculator(cfg, env.state)
				e := &standardTxExecutor{
					backend: &Backend{
						Config:       cfg,
						Bootstrapped: utils.NewAtomic(true),
						Fx:           env.fx,
						FlowChecker:  env.flowChecker,
						Ctx:          &snow.Context{},
					},
					feeCalculator: feeCalculator,
					tx:            env.tx,
					state:         env.state,
				}
				return env.unsignedTx, e
			},
			expectedErr: errUnauthorizedModification,
		},
		{
			name: "flow checker failed",
			newExecutor: func(ctrl *gomock.Controller) (*txs.RemoveSubnetValidatorTx, *standardTxExecutor) {
				env := newValidRemoveSubnetValidatorTxVerifyEnv(t, ctrl)
				env.state = state.NewMockDiff(ctrl)
				env.state.EXPECT().GetTimestamp().Return(env.latestForkTime).AnyTimes()
				env.state.EXPECT().GetCurrentValidator(env.unsignedTx.Subnet, env.unsignedTx.NodeID).Return(env.staker, nil)
				subnetOwner := fxmock.NewOwner(ctrl)
				env.state.EXPECT().GetSubnetOwner(env.unsignedTx.Subnet).Return(subnetOwner, nil)
				env.fx.EXPECT().VerifyPermission(gomock.Any(), env.unsignedTx.SubnetAuth, env.tx.Creds[len(env.tx.Creds)-1], subnetOwner).Return(nil)
				env.flowChecker.EXPECT().VerifySpend(
					gomock.Any(), gomock.Any(), gomock.Any(), gomock.Any(), gomock.Any(), gomock.Any(),
				).Return(errTest)

				cfg := &config.Internal{
					UpgradeConfig: upgradetest.GetConfigWithUpgradeTime(upgradetest.Durango, env.latestForkTime),
				}
				feeCalculator := state.PickFeeCalculator(cfg, env.state)
				e := &standardTxExecutor{
					backend: &Backend{
						Config:       cfg,
						Bootstrapped: utils.NewAtomic(true),
						Fx:           env.fx,
						FlowChecker:  env.flowChecker,
						Ctx:          &snow.Context{},
					},
					feeCalculator: feeCalculator,
					tx:            env.tx,
					state:         env.state,
				}
				return env.unsignedTx, e
			},
			expectedErr: ErrFlowCheckFailed,
		},
	}

	for _, tt := range tests {
		t.Run(tt.name, func(t *testing.T) {
			require := require.New(t)
			ctrl := gomock.NewController(t)

			unsignedTx, executor := tt.newExecutor(ctrl)
			err := executor.RemoveSubnetValidatorTx(unsignedTx)
			require.ErrorIs(err, tt.expectedErr)
		})
	}
}

// Returns a TransformSubnetTx that passes syntactic verification.
// Memo field is empty as required post Durango activation
func newTransformSubnetTx(t *testing.T) (*txs.TransformSubnetTx, *txs.Tx) {
	t.Helper()

	creds := []verify.Verifiable{
		&secp256k1fx.Credential{
			Sigs: make([][65]byte, 1),
		},
		&secp256k1fx.Credential{
			Sigs: make([][65]byte, 1),
		},
	}
	unsignedTx := &txs.TransformSubnetTx{
		BaseTx: txs.BaseTx{
			BaseTx: avax.BaseTx{
				Ins: []*avax.TransferableInput{{
					UTXOID: avax.UTXOID{
						TxID: ids.GenerateTestID(),
					},
					Asset: avax.Asset{
						ID: ids.GenerateTestID(),
					},
					In: &secp256k1fx.TransferInput{
						Amt: 1,
						Input: secp256k1fx.Input{
							SigIndices: []uint32{0, 1},
						},
					},
				}},
				Outs: []*avax.TransferableOutput{
					{
						Asset: avax.Asset{
							ID: ids.GenerateTestID(),
						},
						Out: &secp256k1fx.TransferOutput{
							Amt: 1,
							OutputOwners: secp256k1fx.OutputOwners{
								Threshold: 1,
								Addrs:     []ids.ShortID{ids.GenerateTestShortID()},
							},
						},
					},
				},
			},
		},
		Subnet:                   ids.GenerateTestID(),
		AssetID:                  ids.GenerateTestID(),
		InitialSupply:            10,
		MaximumSupply:            10,
		MinConsumptionRate:       0,
		MaxConsumptionRate:       reward.PercentDenominator,
		MinValidatorStake:        2,
		MaxValidatorStake:        10,
		MinStakeDuration:         1,
		MaxStakeDuration:         2,
		MinDelegationFee:         reward.PercentDenominator,
		MinDelegatorStake:        1,
		MaxValidatorWeightFactor: 1,
		UptimeRequirement:        reward.PercentDenominator,
		SubnetAuth: &secp256k1fx.Credential{
			Sigs: make([][65]byte, 1),
		},
	}
	tx := &txs.Tx{
		Unsigned: unsignedTx,
		Creds:    creds,
	}
	require.NoError(t, tx.Initialize(txs.Codec))
	return unsignedTx, tx
}

// mock implementations that can be used in tests
// for verifying TransformSubnetTx.
type transformSubnetTxVerifyEnv struct {
	latestForkTime time.Time
	fx             *fxmock.Fx
	flowChecker    *utxomock.Verifier
	unsignedTx     *txs.TransformSubnetTx
	tx             *txs.Tx
	state          *state.MockDiff
	staker         *state.Staker
}

// Returns mock implementations that can be used in tests
// for verifying TransformSubnetTx.
func newValidTransformSubnetTxVerifyEnv(t *testing.T, ctrl *gomock.Controller) transformSubnetTxVerifyEnv {
	t.Helper()

	now := time.Now()
	mockFx := fxmock.NewFx(ctrl)
	mockFlowChecker := utxomock.NewVerifier(ctrl)
	unsignedTx, tx := newTransformSubnetTx(t)
	mockState := state.NewMockDiff(ctrl)
	return transformSubnetTxVerifyEnv{
		latestForkTime: now,
		fx:             mockFx,
		flowChecker:    mockFlowChecker,
		unsignedTx:     unsignedTx,
		tx:             tx,
		state:          mockState,
		staker: &state.Staker{
			TxID:   ids.GenerateTestID(),
			NodeID: ids.GenerateTestNodeID(),
		},
	}
}

func TestStandardExecutorTransformSubnetTx(t *testing.T) {
	type test struct {
		name        string
		newExecutor func(*gomock.Controller) (*txs.TransformSubnetTx, *standardTxExecutor)
		err         error
	}

	tests := []test{
		{
			name: "tx fails syntactic verification",
			newExecutor: func(ctrl *gomock.Controller) (*txs.TransformSubnetTx, *standardTxExecutor) {
				env := newValidTransformSubnetTxVerifyEnv(t, ctrl)
				// Setting the tx to nil makes the tx fail syntactic verification
				env.tx.Unsigned = (*txs.TransformSubnetTx)(nil)
				env.state = state.NewMockDiff(ctrl)
				env.state.EXPECT().GetTimestamp().Return(env.latestForkTime).AnyTimes()

				cfg := &config.Internal{
					UpgradeConfig: upgradetest.GetConfigWithUpgradeTime(upgradetest.Durango, env.latestForkTime),
				}
				feeCalculator := state.PickFeeCalculator(cfg, env.state)
				e := &standardTxExecutor{
					backend: &Backend{
						Config:       cfg,
						Bootstrapped: utils.NewAtomic(true),
						Fx:           env.fx,
						FlowChecker:  env.flowChecker,
						Ctx:          &snow.Context{},
					},
					feeCalculator: feeCalculator,
					tx:            env.tx,
					state:         env.state,
				}
				return env.unsignedTx, e
			},
			err: txs.ErrNilTx,
		},
		{
			name: "max stake duration too large",
			newExecutor: func(ctrl *gomock.Controller) (*txs.TransformSubnetTx, *standardTxExecutor) {
				env := newValidTransformSubnetTxVerifyEnv(t, ctrl)
				env.unsignedTx.MaxStakeDuration = math.MaxUint32
				env.state = state.NewMockDiff(ctrl)
				env.state.EXPECT().GetTimestamp().Return(env.latestForkTime).AnyTimes()

				cfg := &config.Internal{
					UpgradeConfig: upgradetest.GetConfigWithUpgradeTime(upgradetest.Durango, env.latestForkTime),
				}
				feeCalculator := state.PickFeeCalculator(cfg, env.state)
				e := &standardTxExecutor{
					backend: &Backend{
						Config:       cfg,
						Bootstrapped: utils.NewAtomic(true),
						Fx:           env.fx,
						FlowChecker:  env.flowChecker,
						Ctx:          &snow.Context{},
					},
					feeCalculator: feeCalculator,
					tx:            env.tx,
					state:         env.state,
				}
				return env.unsignedTx, e
			},
			err: errMaxStakeDurationTooLarge,
		},
		{
			name: "fail subnet authorization",
			newExecutor: func(ctrl *gomock.Controller) (*txs.TransformSubnetTx, *standardTxExecutor) {
				env := newValidTransformSubnetTxVerifyEnv(t, ctrl)
				// Remove credentials
				env.tx.Creds = nil
				env.state = state.NewMockDiff(ctrl)
				subnetOwner := fxmock.NewOwner(ctrl)
				env.state.EXPECT().GetTimestamp().Return(env.latestForkTime).AnyTimes()
				env.state.EXPECT().GetSubnetOwner(env.unsignedTx.Subnet).Return(subnetOwner, nil).AnyTimes()

				cfg := &config.Internal{
					UpgradeConfig:    upgradetest.GetConfigWithUpgradeTime(upgradetest.Durango, env.latestForkTime),
					MaxStakeDuration: math.MaxInt64,
				}

				feeCalculator := state.PickFeeCalculator(cfg, env.state)
				e := &standardTxExecutor{
					backend: &Backend{
						Config:       cfg,
						Bootstrapped: utils.NewAtomic(true),
						Fx:           env.fx,
						FlowChecker:  env.flowChecker,
						Ctx:          &snow.Context{},
					},
					feeCalculator: feeCalculator,
					tx:            env.tx,
					state:         env.state,
				}
				return env.unsignedTx, e
			},
			err: errWrongNumberOfCredentials,
		},
		{
			name: "flow checker failed",
			newExecutor: func(ctrl *gomock.Controller) (*txs.TransformSubnetTx, *standardTxExecutor) {
				env := newValidTransformSubnetTxVerifyEnv(t, ctrl)
				env.state = state.NewMockDiff(ctrl)
				subnetOwner := fxmock.NewOwner(ctrl)
				env.state.EXPECT().GetTimestamp().Return(env.latestForkTime).AnyTimes()
				env.state.EXPECT().GetSubnetOwner(env.unsignedTx.Subnet).Return(subnetOwner, nil)
				env.state.EXPECT().GetSubnetToL1Conversion(env.unsignedTx.Subnet).Return(
					state.SubnetToL1Conversion{},
					database.ErrNotFound,
				).Times(1)
				env.state.EXPECT().GetSubnetTransformation(env.unsignedTx.Subnet).Return(nil, database.ErrNotFound).Times(1)
				env.fx.EXPECT().VerifyPermission(gomock.Any(), env.unsignedTx.SubnetAuth, env.tx.Creds[len(env.tx.Creds)-1], subnetOwner).Return(nil)
				env.flowChecker.EXPECT().VerifySpend(
					gomock.Any(), gomock.Any(), gomock.Any(), gomock.Any(), gomock.Any(), gomock.Any(),
				).Return(ErrFlowCheckFailed)

				cfg := &config.Internal{
					UpgradeConfig:    upgradetest.GetConfigWithUpgradeTime(upgradetest.Durango, env.latestForkTime),
					MaxStakeDuration: math.MaxInt64,
				}

				feeCalculator := state.PickFeeCalculator(cfg, env.state)
				e := &standardTxExecutor{
					backend: &Backend{
						Config:       cfg,
						Bootstrapped: utils.NewAtomic(true),
						Fx:           env.fx,
						FlowChecker:  env.flowChecker,
						Ctx:          &snow.Context{},
					},
					feeCalculator: feeCalculator,
					tx:            env.tx,
					state:         env.state,
				}
				return env.unsignedTx, e
			},
			err: ErrFlowCheckFailed,
		},
		{
			name: "invalid after subnet conversion",
			newExecutor: func(ctrl *gomock.Controller) (*txs.TransformSubnetTx, *standardTxExecutor) {
				env := newValidTransformSubnetTxVerifyEnv(t, ctrl)

				// Set dependency expectations.
				subnetOwner := fxmock.NewOwner(ctrl)
				env.state.EXPECT().GetTimestamp().Return(env.latestForkTime).AnyTimes()
				env.state.EXPECT().GetSubnetOwner(env.unsignedTx.Subnet).Return(subnetOwner, nil).Times(1)
				env.state.EXPECT().GetSubnetToL1Conversion(env.unsignedTx.Subnet).Return(
					state.SubnetToL1Conversion{
						ConversionID: ids.GenerateTestID(),
						ChainID:      ids.GenerateTestID(),
						Addr:         make([]byte, 20),
					},
					nil,
				)
				env.state.EXPECT().GetSubnetTransformation(env.unsignedTx.Subnet).Return(nil, database.ErrNotFound).Times(1)
				env.fx.EXPECT().VerifyPermission(env.unsignedTx, env.unsignedTx.SubnetAuth, env.tx.Creds[len(env.tx.Creds)-1], subnetOwner).Return(nil).Times(1)

				cfg := &config.Internal{
					UpgradeConfig:    upgradetest.GetConfigWithUpgradeTime(upgradetest.Durango, env.latestForkTime),
					MaxStakeDuration: math.MaxInt64,
				}
				feeCalculator := state.PickFeeCalculator(cfg, env.state)
				e := &standardTxExecutor{
					backend: &Backend{
						Config:       cfg,
						Bootstrapped: utils.NewAtomic(true),
						Fx:           env.fx,
						FlowChecker:  env.flowChecker,
						Ctx:          &snow.Context{},
					},
					feeCalculator: feeCalculator,
					tx:            env.tx,
					state:         env.state,
				}
				return env.unsignedTx, e
			},
			err: errIsImmutable,
		},
		{
			name: "valid tx",
			newExecutor: func(ctrl *gomock.Controller) (*txs.TransformSubnetTx, *standardTxExecutor) {
				env := newValidTransformSubnetTxVerifyEnv(t, ctrl)

				// Set dependency expectations.
				subnetOwner := fxmock.NewOwner(ctrl)
				env.state.EXPECT().GetTimestamp().Return(env.latestForkTime).AnyTimes()
				env.state.EXPECT().GetSubnetOwner(env.unsignedTx.Subnet).Return(subnetOwner, nil).Times(1)
				env.state.EXPECT().GetSubnetToL1Conversion(env.unsignedTx.Subnet).Return(
					state.SubnetToL1Conversion{},
					database.ErrNotFound,
				).Times(1)
				env.state.EXPECT().GetSubnetTransformation(env.unsignedTx.Subnet).Return(nil, database.ErrNotFound).Times(1)
				env.fx.EXPECT().VerifyPermission(env.unsignedTx, env.unsignedTx.SubnetAuth, env.tx.Creds[len(env.tx.Creds)-1], subnetOwner).Return(nil).Times(1)
				env.flowChecker.EXPECT().VerifySpend(
					env.unsignedTx, env.state, env.unsignedTx.Ins, env.unsignedTx.Outs, env.tx.Creds[:len(env.tx.Creds)-1], gomock.Any(),
				).Return(nil).Times(1)
				env.state.EXPECT().AddSubnetTransformation(env.tx)
				env.state.EXPECT().SetCurrentSupply(env.unsignedTx.Subnet, env.unsignedTx.InitialSupply)
				env.state.EXPECT().DeleteUTXO(gomock.Any()).Times(len(env.unsignedTx.Ins))
				env.state.EXPECT().AddUTXO(gomock.Any()).Times(len(env.unsignedTx.Outs))

				cfg := &config.Internal{
					UpgradeConfig:    upgradetest.GetConfigWithUpgradeTime(upgradetest.Durango, env.latestForkTime),
					MaxStakeDuration: math.MaxInt64,
				}

				feeCalculator := state.PickFeeCalculator(cfg, env.state)
				e := &standardTxExecutor{
					backend: &Backend{
						Config:       cfg,
						Bootstrapped: utils.NewAtomic(true),
						Fx:           env.fx,
						FlowChecker:  env.flowChecker,
						Ctx:          &snow.Context{},
					},
					feeCalculator: feeCalculator,
					tx:            env.tx,
					state:         env.state,
				}
				return env.unsignedTx, e
			},
			err: nil,
		},
	}

	for _, tt := range tests {
		t.Run(tt.name, func(t *testing.T) {
			ctrl := gomock.NewController(t)

			unsignedTx, executor := tt.newExecutor(ctrl)
			err := executor.TransformSubnetTx(unsignedTx)
			require.ErrorIs(t, err, tt.err)
		})
	}
}

func TestStandardExecutorConvertSubnetToL1Tx(t *testing.T) {
	var (
		fx = &secp256k1fx.Fx{}
		vm = &secp256k1fx.TestVM{
			Log: logging.NoLog{},
		}
	)
	require.NoError(t, fx.InitializeVM(vm))

	var (
		ctx           = snowtest.Context(t, constants.PlatformChainID)
		defaultConfig = &config.Internal{
			DynamicFeeConfig:   genesis.LocalParams.DynamicFeeConfig,
			ValidatorFeeConfig: genesis.LocalParams.ValidatorFeeConfig,
			UpgradeConfig:      upgradetest.GetConfig(upgradetest.Latest),
		}
		baseState = statetest.New(t, statetest.Config{
			Upgrades: defaultConfig.UpgradeConfig,
		})
		wallet = txstest.NewWallet(
			t,
			ctx,
			defaultConfig,
			baseState,
			secp256k1fx.NewKeychain(genesistest.DefaultFundedKeys...),
			nil, // subnetIDs
			nil, // validationIDs
			nil, // chainIDs
		)
		flowChecker = utxo.NewVerifier(
			ctx,
			&vm.Clk,
			fx,
		)
	)

	// Create the subnet
	createSubnetTx, err := wallet.IssueCreateSubnetTx(
		&secp256k1fx.OutputOwners{},
	)
	require.NoError(t, err)

	diff, err := state.NewDiffOn(baseState)
	require.NoError(t, err)

	_, _, _, err = StandardTx(
		&Backend{
			Config:       defaultConfig,
			Bootstrapped: utils.NewAtomic(true),
			Fx:           fx,
			FlowChecker:  flowChecker,
			Ctx:          ctx,
		},
		state.PickFeeCalculator(defaultConfig, baseState),
		createSubnetTx,
		diff,
	)
	require.NoError(t, err)
	require.NoError(t, diff.Apply(baseState))
	require.NoError(t, baseState.Commit())

	var (
		subnetID = createSubnetTx.ID()
		nodeID   = ids.GenerateTestNodeID()
	)
	tests := []struct {
		name           string
		builderOptions []common.Option
		updateExecutor func(executor *standardTxExecutor) error
		expectedErr    error
	}{
		{
			name: "invalid prior to E-Upgrade",
			updateExecutor: func(e *standardTxExecutor) error {
				e.backend.Config = &config.Internal{
					UpgradeConfig: upgradetest.GetConfig(upgradetest.Durango),
				}
				return nil
			},
			expectedErr: errEtnaUpgradeNotActive,
		},
		{
			name: "tx fails syntactic verification",
			updateExecutor: func(e *standardTxExecutor) error {
				e.backend.Ctx = snowtest.Context(t, ids.GenerateTestID())
				return nil
			},
			expectedErr: avax.ErrWrongChainID,
		},
		{
			name: "invalid memo length",
			builderOptions: []common.Option{
				common.WithMemo([]byte("memo!")),
			},
			expectedErr: avax.ErrMemoTooLarge,
		},
		{
			name: "fail subnet authorization",
			updateExecutor: func(e *standardTxExecutor) error {
				e.state.SetSubnetOwner(subnetID, &secp256k1fx.OutputOwners{
					Threshold: 1,
					Addrs: []ids.ShortID{
						ids.GenerateTestShortID(),
					},
				})
				return nil
			},
			expectedErr: errUnauthorizedModification,
		},
		{
			name: "invalid if subnet is transformed",
			updateExecutor: func(e *standardTxExecutor) error {
				e.state.AddSubnetTransformation(&txs.Tx{Unsigned: &txs.TransformSubnetTx{
					Subnet: subnetID,
				}})
				return nil
			},
			expectedErr: errIsImmutable,
		},
		{
			name: "invalid if subnet is converted",
			updateExecutor: func(e *standardTxExecutor) error {
				e.state.SetSubnetToL1Conversion(
					subnetID,
					state.SubnetToL1Conversion{
						ConversionID: ids.GenerateTestID(),
						ChainID:      ids.GenerateTestID(),
						Addr:         utils.RandomBytes(32),
					},
				)
				return nil
			},
			expectedErr: errIsImmutable,
		},
		{
			name: "invalid fee calculation",
			updateExecutor: func(e *standardTxExecutor) error {
				e.feeCalculator = txfee.NewStaticCalculator(e.backend.Config.StaticFeeConfig)
				return nil
			},
			expectedErr: txfee.ErrUnsupportedTx,
		},
		{
			name: "too many active validators",
			updateExecutor: func(e *standardTxExecutor) error {
				e.backend.Config = &config.Internal{
					DynamicFeeConfig: genesis.LocalParams.DynamicFeeConfig,
					ValidatorFeeConfig: validatorfee.Config{
						Capacity:                 0,
						Target:                   genesis.LocalParams.ValidatorFeeConfig.Target,
						MinPrice:                 genesis.LocalParams.ValidatorFeeConfig.MinPrice,
						ExcessConversionConstant: genesis.LocalParams.ValidatorFeeConfig.ExcessConversionConstant,
					},
					UpgradeConfig: upgradetest.GetConfig(upgradetest.Latest),
				}
				return nil
			},
			expectedErr: errMaxNumActiveValidators,
		},
		{
			name: "invalid L1 validator",
			updateExecutor: func(e *standardTxExecutor) error {
				return e.state.PutL1Validator(state.L1Validator{
					ValidationID: ids.GenerateTestID(),
					SubnetID:     subnetID,
					NodeID:       nodeID,
					Weight:       1,
				})
			},
			expectedErr: state.ErrDuplicateL1Validator,
		},
		{
			name: "insufficient fee",
			updateExecutor: func(e *standardTxExecutor) error {
				e.feeCalculator = txfee.NewDynamicCalculator(
					e.backend.Config.DynamicFeeConfig.Weights,
					100*genesis.LocalParams.DynamicFeeConfig.MinPrice,
				)
				return nil
			},
			expectedErr: utxo.ErrInsufficientUnlockedFunds,
		},
		{
			name: "valid tx",
		},
	}
	for _, test := range tests {
		t.Run(test.name, func(t *testing.T) {
			require := require.New(t)

			sk, err := bls.NewSecretKey()
			require.NoError(err)

			// Create the ConvertSubnetToL1Tx
			const (
				weight  = 1
				balance = 1
			)
			var (
				wallet = txstest.NewWallet(
					t,
					ctx,
					defaultConfig,
					baseState,
					secp256k1fx.NewKeychain(genesistest.DefaultFundedKeys...),
					[]ids.ID{subnetID},
					nil, // validationIDs
					nil, // chainIDs
				)
				chainID   = ids.GenerateTestID()
				address   = utils.RandomBytes(32)
				pop       = signer.NewProofOfPossession(sk)
				validator = &txs.ConvertSubnetToL1Validator{
					NodeID:                nodeID.Bytes(),
					Weight:                weight,
					Balance:               balance,
					Signer:                *pop,
					RemainingBalanceOwner: message.PChainOwner{},
					DeactivationOwner:     message.PChainOwner{},
				}
			)
			convertSubnetToL1Tx, err := wallet.IssueConvertSubnetToL1Tx(
				subnetID,
				chainID,
				address,
				[]*txs.ConvertSubnetToL1Validator{
					validator,
				},
				test.builderOptions...,
			)
			require.NoError(err)

			diff, err := state.NewDiffOn(baseState)
			require.NoError(err)

			executor := &standardTxExecutor{
				backend: &Backend{
					Config:       defaultConfig,
					Bootstrapped: utils.NewAtomic(true),
					Fx:           fx,
					FlowChecker:  flowChecker,
					Ctx:          ctx,
				},
				feeCalculator: state.PickFeeCalculator(defaultConfig, baseState),
				tx:            convertSubnetToL1Tx,
				state:         diff,
			}
			if test.updateExecutor != nil {
				require.NoError(test.updateExecutor(executor))
			}

			err = convertSubnetToL1Tx.Unsigned.Visit(executor)
			require.ErrorIs(err, test.expectedErr)
			if err != nil {
				return
			}

			for utxoID := range convertSubnetToL1Tx.InputIDs() {
				_, err := diff.GetUTXO(utxoID)
				require.ErrorIs(err, database.ErrNotFound)
			}

			for _, expectedUTXO := range convertSubnetToL1Tx.UTXOs() {
				utxoID := expectedUTXO.InputID()
				utxo, err := diff.GetUTXO(utxoID)
				require.NoError(err)
				require.Equal(expectedUTXO, utxo)
			}

			expectedConversionID, err := message.SubnetToL1ConversionID(message.SubnetToL1ConversionData{
				SubnetID:       subnetID,
				ManagerChainID: chainID,
				ManagerAddress: address,
				Validators: []message.SubnetToL1ConverstionValidatorData{
					{
						NodeID:       nodeID.Bytes(),
						BLSPublicKey: pop.PublicKey,
						Weight:       weight,
					},
				},
			})
			require.NoError(err)

			stateConversion, err := diff.GetSubnetToL1Conversion(subnetID)
			require.NoError(err)
			require.Equal(
				state.SubnetToL1Conversion{
					ConversionID: expectedConversionID,
					ChainID:      chainID,
					Addr:         address,
				},
				stateConversion,
			)

			var (
				validationID = subnetID.Append(0)
				pkBytes      = bls.PublicKeyToUncompressedBytes(bls.PublicFromSecretKey(sk))
			)
			remainingBalanceOwner, err := txs.Codec.Marshal(txs.CodecVersion, &validator.RemainingBalanceOwner)
			require.NoError(err)

			deactivationOwner, err := txs.Codec.Marshal(txs.CodecVersion, &validator.DeactivationOwner)
			require.NoError(err)

			l1Validator, err := diff.GetL1Validator(validationID)
			require.NoError(err)
			require.Equal(
				state.L1Validator{
					ValidationID:          validationID,
					SubnetID:              subnetID,
					NodeID:                nodeID,
					PublicKey:             pkBytes,
					RemainingBalanceOwner: remainingBalanceOwner,
					DeactivationOwner:     deactivationOwner,
					StartTime:             uint64(diff.GetTimestamp().Unix()),
					Weight:                validator.Weight,
					MinNonce:              0,
					EndAccumulatedFee:     validator.Balance + diff.GetAccruedFees(),
				},
				l1Validator,
			)
		})
	}
}

func TestStandardExecutorRegisterL1ValidatorTx(t *testing.T) {
	var (
		fx = &secp256k1fx.Fx{}
		vm = &secp256k1fx.TestVM{
			Log: logging.NoLog{},
		}
	)
	require.NoError(t, fx.InitializeVM(vm))

	var (
		ctx           = snowtest.Context(t, constants.PlatformChainID)
		defaultConfig = &config.Internal{
			DynamicFeeConfig:   genesis.LocalParams.DynamicFeeConfig,
			ValidatorFeeConfig: genesis.LocalParams.ValidatorFeeConfig,
			UpgradeConfig:      upgradetest.GetConfig(upgradetest.Latest),
		}
		baseState = statetest.New(t, statetest.Config{
			Upgrades: defaultConfig.UpgradeConfig,
			Context:  ctx,
		})
		wallet = txstest.NewWallet(
			t,
			ctx,
			defaultConfig,
			baseState,
			secp256k1fx.NewKeychain(genesistest.DefaultFundedKeys...),
			nil, // subnetIDs
			nil, // validationIDs
			nil, // chainIDs
		)
		flowChecker = utxo.NewVerifier(
			ctx,
			&vm.Clk,
			fx,
		)

		backend = &Backend{
			Config:       defaultConfig,
			Bootstrapped: utils.NewAtomic(true),
			Fx:           fx,
			FlowChecker:  flowChecker,
			Ctx:          ctx,
		}
		feeCalculator = state.PickFeeCalculator(defaultConfig, baseState)
	)

	// Create the initial state
	diff, err := state.NewDiffOn(baseState)
	require.NoError(t, err)

	// Create the subnet
	createSubnetTx, err := wallet.IssueCreateSubnetTx(
		&secp256k1fx.OutputOwners{},
	)
	require.NoError(t, err)

	// Execute the subnet creation
	_, _, _, err = StandardTx(
		backend,
		feeCalculator,
		createSubnetTx,
		diff,
	)
	require.NoError(t, err)

	// Create the subnet conversion
	initialSK, err := bls.NewSecretKey()
	require.NoError(t, err)

	const (
		initialWeight  = 1
		initialBalance = units.Avax
	)
	var (
		subnetID      = createSubnetTx.ID()
		chainID       = ids.GenerateTestID()
		address       = utils.RandomBytes(32)
		initialNodeID = ids.GenerateTestNodeID()
		initialPoP    = signer.NewProofOfPossession(initialSK)
		validator     = &txs.ConvertSubnetToL1Validator{
			NodeID:                initialNodeID.Bytes(),
			Weight:                initialWeight,
			Balance:               initialBalance,
			Signer:                *initialPoP,
			RemainingBalanceOwner: message.PChainOwner{},
			DeactivationOwner:     message.PChainOwner{},
		}
	)
	convertSubnetToL1Tx, err := wallet.IssueConvertSubnetToL1Tx(
		subnetID,
		chainID,
		address,
		[]*txs.ConvertSubnetToL1Validator{
			validator,
		},
	)
	require.NoError(t, err)

	// Execute the subnet conversion
	_, _, _, err = StandardTx(
		backend,
		feeCalculator,
		convertSubnetToL1Tx,
		diff,
	)
	require.NoError(t, err)
	require.NoError(t, diff.Apply(baseState))
	require.NoError(t, baseState.Commit())

	var (
		nodeID           = ids.GenerateTestNodeID()
		lastAcceptedTime = baseState.GetTimestamp()
		expiryTime       = lastAcceptedTime.Add(5 * time.Minute)
		expiry           = uint64(expiryTime.Unix()) // The warp message will expire in 5 minutes
	)

	const weight = 1

	// Create the Warp message
	sk, err := bls.NewSecretKey()
	require.NoError(t, err)
	pop := signer.NewProofOfPossession(sk)
	pk := bls.PublicFromSecretKey(sk)
	pkBytes := bls.PublicKeyToUncompressedBytes(pk)

	remainingBalanceOwner := message.PChainOwner{}
	remainingBalanceOwnerBytes, err := txs.Codec.Marshal(txs.CodecVersion, &remainingBalanceOwner)
	require.NoError(t, err)

	deactivationOwner := message.PChainOwner{}
	deactivationOwnerBytes, err := txs.Codec.Marshal(txs.CodecVersion, &deactivationOwner)
	require.NoError(t, err)

	addressedCallPayload := must[*message.RegisterL1Validator](t)(message.NewRegisterL1Validator(
		subnetID,
		nodeID,
		pop.PublicKey,
		expiry,
		remainingBalanceOwner,
		deactivationOwner,
		weight,
	))
	unsignedWarp := must[*warp.UnsignedMessage](t)(warp.NewUnsignedMessage(
		ctx.NetworkID,
		chainID,
		must[*payload.AddressedCall](t)(payload.NewAddressedCall(
			address,
			addressedCallPayload.Bytes(),
		)).Bytes(),
	))
	warpSignature := &warp.BitSetSignature{
		Signers: set.NewBits(0).Bytes(),
		Signature: ([bls.SignatureLen]byte)(bls.SignatureToBytes(
			bls.Sign(
				sk,
				unsignedWarp.Bytes(),
			),
		)),
	}
	warpMessage := must[*warp.Message](t)(warp.NewMessage(
		unsignedWarp,
		warpSignature,
	))

	validationID := addressedCallPayload.ValidationID()
	tests := []struct {
		name           string
		balance        uint64
		message        []byte
		builderOptions []common.Option
		updateTx       func(*txs.RegisterL1ValidatorTx)
		updateExecutor func(*standardTxExecutor) error
		expectedErr    error
	}{
		{
			name: "invalid prior to E-Upgrade",
			updateExecutor: func(e *standardTxExecutor) error {
				e.backend.Config = &config.Internal{
					UpgradeConfig: upgradetest.GetConfig(upgradetest.Durango),
				}
				return nil
			},
			expectedErr: errEtnaUpgradeNotActive,
		},
		{
			name: "tx fails syntactic verification",
			updateExecutor: func(e *standardTxExecutor) error {
				e.backend.Ctx = snowtest.Context(t, ids.GenerateTestID())
				return nil
			},
			expectedErr: avax.ErrWrongChainID,
		},
		{
			name: "invalid memo length",
			builderOptions: []common.Option{
				common.WithMemo([]byte("memo!")),
			},
			expectedErr: avax.ErrMemoTooLarge,
		},
		{
			name: "invalid fee calculation",
			updateExecutor: func(e *standardTxExecutor) error {
				e.feeCalculator = txfee.NewStaticCalculator(e.backend.Config.StaticFeeConfig)
				return nil
			},
			expectedErr: txfee.ErrUnsupportedTx,
		},
		{
			name: "fee calculation overflow",
			updateTx: func(tx *txs.RegisterL1ValidatorTx) {
				tx.Balance = math.MaxUint64
			},
			expectedErr: safemath.ErrOverflow,
		},
		{
			name: "insufficient fee",
			updateExecutor: func(e *standardTxExecutor) error {
				e.feeCalculator = txfee.NewDynamicCalculator(
					e.backend.Config.DynamicFeeConfig.Weights,
					100*genesis.LocalParams.DynamicFeeConfig.MinPrice,
				)
				return nil
			},
			expectedErr: utxo.ErrInsufficientUnlockedFunds,
		},
		{
			name:        "invalid warp message",
			message:     []byte{},
			expectedErr: codec.ErrCantUnpackVersion,
		},
		{
			name: "invalid warp payload",
			message: must[*warp.Message](t)(warp.NewMessage(
				must[*warp.UnsignedMessage](t)(warp.NewUnsignedMessage(
					ctx.NetworkID,
					chainID,
					must[*payload.Hash](t)(payload.NewHash(ids.Empty)).Bytes(),
				)),
				warpSignature,
			)).Bytes(),
			expectedErr: payload.ErrWrongType,
		},
		{
			name: "invalid addressed call",
			message: must[*warp.Message](t)(warp.NewMessage(
				must[*warp.UnsignedMessage](t)(warp.NewUnsignedMessage(
					ctx.NetworkID,
					chainID,
					must[*payload.AddressedCall](t)(payload.NewAddressedCall(
						address,
						must[*message.SubnetToL1Conversion](t)(message.NewSubnetToL1Conversion(ids.Empty)).Bytes(),
					)).Bytes(),
				)),
				warpSignature,
			)).Bytes(),
			expectedErr: message.ErrWrongType,
		},
		{
			name: "invalid addressed call payload",
			message: must[*warp.Message](t)(warp.NewMessage(
				must[*warp.UnsignedMessage](t)(warp.NewUnsignedMessage(
					ctx.NetworkID,
					chainID,
					must[*payload.AddressedCall](t)(payload.NewAddressedCall(
						address,
						must[*message.RegisterL1Validator](t)(message.NewRegisterL1Validator(
							subnetID,
							nodeID,
							pop.PublicKey,
							expiry,
							remainingBalanceOwner,
							deactivationOwner,
							0, // weight = 0 is invalid
						)).Bytes(),
					)).Bytes(),
				)),
				warpSignature,
			)).Bytes(),
			expectedErr: message.ErrInvalidWeight,
		},
		{
			name: "subnet conversion not found",
			message: must[*warp.Message](t)(warp.NewMessage(
				must[*warp.UnsignedMessage](t)(warp.NewUnsignedMessage(
					ctx.NetworkID,
					chainID,
					must[*payload.AddressedCall](t)(payload.NewAddressedCall(
						address,
						must[*message.RegisterL1Validator](t)(message.NewRegisterL1Validator(
							ids.GenerateTestID(), // invalid subnetID
							nodeID,
							pop.PublicKey,
							expiry,
							remainingBalanceOwner,
							deactivationOwner,
							weight,
						)).Bytes(),
					)).Bytes(),
				)),
				warpSignature,
			)).Bytes(),
			expectedErr: errCouldNotLoadSubnetToL1Conversion,
		},
		{
			name: "invalid source chain",
			updateExecutor: func(e *standardTxExecutor) error {
				e.state.SetSubnetToL1Conversion(subnetID, state.SubnetToL1Conversion{})
				return nil
			},
			expectedErr: errWrongWarpMessageSourceChainID,
		},
		{
			name: "invalid source address",
			updateExecutor: func(e *standardTxExecutor) error {
				e.state.SetSubnetToL1Conversion(subnetID, state.SubnetToL1Conversion{
					ChainID: chainID,
				})
				return nil
			},
			expectedErr: errWrongWarpMessageSourceAddress,
		},
		{
			name: "message expired",
			updateExecutor: func(e *standardTxExecutor) error {
				e.state.SetTimestamp(expiryTime)
				return nil
			},
			expectedErr: errWarpMessageExpired,
		},
		{
			name: "message expiry too far in the future",
			message: must[*warp.Message](t)(warp.NewMessage(
				must[*warp.UnsignedMessage](t)(warp.NewUnsignedMessage(
					ctx.NetworkID,
					chainID,
					must[*payload.AddressedCall](t)(payload.NewAddressedCall(
						address,
						must[*message.RegisterL1Validator](t)(message.NewRegisterL1Validator(
							subnetID,
							nodeID,
							pop.PublicKey,
							math.MaxUint64, // expiry too far in the future
							remainingBalanceOwner,
							deactivationOwner,
							weight,
						)).Bytes(),
					)).Bytes(),
				)),
				warpSignature,
			)).Bytes(),
			expectedErr: errWarpMessageNotYetAllowed,
		},
		{
			name:    "L1 Validator previously registered",
			balance: 1,
			updateExecutor: func(e *standardTxExecutor) error {
				e.state.PutExpiry(state.ExpiryEntry{
					Timestamp:    expiry,
					ValidationID: validationID,
				})
				return nil
			},
			expectedErr: errWarpMessageAlreadyIssued,
		},
		{
			name: "invalid PoP",
			message: must[*warp.Message](t)(warp.NewMessage(
				must[*warp.UnsignedMessage](t)(warp.NewUnsignedMessage(
					ctx.NetworkID,
					chainID,
					must[*payload.AddressedCall](t)(payload.NewAddressedCall(
						address,
						must[*message.RegisterL1Validator](t)(message.NewRegisterL1Validator(
							subnetID,
							nodeID,
							initialPoP.PublicKey, // Wrong public key
							expiry,
							remainingBalanceOwner,
							deactivationOwner,
							weight,
						)).Bytes(),
					)).Bytes(),
				)),
				warpSignature,
			)).Bytes(),
			expectedErr: signer.ErrInvalidProofOfPossession,
		},
		{
			name:    "too many active validators",
			balance: 1,
			updateExecutor: func(e *standardTxExecutor) error {
				e.backend.Config = &config.Internal{
					DynamicFeeConfig: genesis.LocalParams.DynamicFeeConfig,
					ValidatorFeeConfig: validatorfee.Config{
						Capacity:                 0,
						Target:                   genesis.LocalParams.ValidatorFeeConfig.Target,
						MinPrice:                 genesis.LocalParams.ValidatorFeeConfig.MinPrice,
						ExcessConversionConstant: genesis.LocalParams.ValidatorFeeConfig.ExcessConversionConstant,
					},
					UpgradeConfig: upgradetest.GetConfig(upgradetest.Latest),
				}
				return nil
			},
			expectedErr: errMaxNumActiveValidators,
		},
		{
			name:    "accrued fees overflow",
			balance: 1,
			updateExecutor: func(e *standardTxExecutor) error {
				e.state.SetAccruedFees(math.MaxUint64)
				return nil
			},
			expectedErr: safemath.ErrOverflow,
		},
		{
			name: "duplicate subnetID + nodeID pair",
			updateExecutor: func(e *standardTxExecutor) error {
				return e.state.PutL1Validator(state.L1Validator{
					ValidationID: ids.GenerateTestID(),
					SubnetID:     subnetID,
					NodeID:       nodeID,
					PublicKey:    bls.PublicKeyToUncompressedBytes(bls.PublicFromSecretKey(initialSK)),
					Weight:       1,
				})
			},
			expectedErr: state.ErrDuplicateL1Validator,
		},
		{
			name: "valid tx",
		},
	}
	for _, test := range tests {
		t.Run(test.name, func(t *testing.T) {
			require := require.New(t)

			// Create the RegisterL1ValidatorTx
			wallet := txstest.NewWallet(
				t,
				ctx,
				defaultConfig,
				baseState,
				secp256k1fx.NewKeychain(genesistest.DefaultFundedKeys...),
				nil, // subnetIDs
				nil, // validationIDs
				nil, // chainIDs
			)

			registerL1ValidatorTx, err := wallet.IssueRegisterL1ValidatorTx(
				test.balance,
				pop.ProofOfPossession,
				warpMessage.Bytes(),
				test.builderOptions...,
			)
			require.NoError(err)

			unsignedTx := registerL1ValidatorTx.Unsigned.(*txs.RegisterL1ValidatorTx)
			if test.message != nil {
				unsignedTx.Message = test.message
			}
			if test.updateTx != nil {
				test.updateTx(unsignedTx)
			}

			diff, err := state.NewDiffOn(baseState)
			require.NoError(err)

			executor := &standardTxExecutor{
				backend: &Backend{
					Config:       defaultConfig,
					Bootstrapped: utils.NewAtomic(true),
					Fx:           fx,
					FlowChecker:  flowChecker,
					Ctx:          ctx,
				},
				feeCalculator: state.PickFeeCalculator(defaultConfig, baseState),
				tx:            registerL1ValidatorTx,
				state:         diff,
			}
			if test.updateExecutor != nil {
				require.NoError(test.updateExecutor(executor))
			}

			err = registerL1ValidatorTx.Unsigned.Visit(executor)
			require.ErrorIs(err, test.expectedErr)
			if err != nil {
				return
			}

			for utxoID := range registerL1ValidatorTx.InputIDs() {
				_, err := diff.GetUTXO(utxoID)
				require.ErrorIs(err, database.ErrNotFound)
			}

			for _, expectedUTXO := range registerL1ValidatorTx.UTXOs() {
				utxoID := expectedUTXO.InputID()
				utxo, err := diff.GetUTXO(utxoID)
				require.NoError(err)
				require.Equal(expectedUTXO, utxo)
			}

			l1Validator, err := diff.GetL1Validator(validationID)
			require.NoError(err)

			var expectedEndAccumulatedFee uint64
			if test.balance != 0 {
				expectedEndAccumulatedFee = test.balance + diff.GetAccruedFees()
			}
			require.Equal(
				state.L1Validator{
					ValidationID:          validationID,
					SubnetID:              subnetID,
					NodeID:                nodeID,
					PublicKey:             pkBytes,
					RemainingBalanceOwner: remainingBalanceOwnerBytes,
					DeactivationOwner:     deactivationOwnerBytes,
					StartTime:             uint64(diff.GetTimestamp().Unix()),
					Weight:                weight,
					MinNonce:              0,
					EndAccumulatedFee:     expectedEndAccumulatedFee,
				},
				l1Validator,
			)

			hasExpiry, err := diff.HasExpiry(state.ExpiryEntry{
				Timestamp:    expiry,
				ValidationID: validationID,
			})
			require.NoError(err)
			require.True(hasExpiry)
		})
	}
}

func TestStandardExecutorSetL1ValidatorWeightTx(t *testing.T) {
	var (
		fx = &secp256k1fx.Fx{}
		vm = &secp256k1fx.TestVM{
			Log: logging.NoLog{},
		}
	)
	require.NoError(t, fx.InitializeVM(vm))

	var (
		ctx           = snowtest.Context(t, constants.PlatformChainID)
		defaultConfig = &config.Internal{
			DynamicFeeConfig:   genesis.LocalParams.DynamicFeeConfig,
			ValidatorFeeConfig: genesis.LocalParams.ValidatorFeeConfig,
			UpgradeConfig:      upgradetest.GetConfig(upgradetest.Latest),
		}
		baseState = statetest.New(t, statetest.Config{
			Upgrades: defaultConfig.UpgradeConfig,
			Context:  ctx,
		})
		wallet = txstest.NewWallet(
			t,
			ctx,
			defaultConfig,
			baseState,
			secp256k1fx.NewKeychain(genesistest.DefaultFundedKeys...),
			nil, // subnetIDs
			nil, // validationIDs
			nil, // chainIDs
		)
		flowChecker = utxo.NewVerifier(
			ctx,
			&vm.Clk,
			fx,
		)

		backend = &Backend{
			Config:       defaultConfig,
			Bootstrapped: utils.NewAtomic(true),
			Fx:           fx,
			FlowChecker:  flowChecker,
			Ctx:          ctx,
		}
		feeCalculator = state.PickFeeCalculator(defaultConfig, baseState)
	)

	// Create the initial state
	diff, err := state.NewDiffOn(baseState)
	require.NoError(t, err)

	// Create the subnet
	createSubnetTx, err := wallet.IssueCreateSubnetTx(
		&secp256k1fx.OutputOwners{},
	)
	require.NoError(t, err)

	// Execute the subnet creation
	_, _, _, err = StandardTx(
		backend,
		feeCalculator,
		createSubnetTx,
		diff,
	)
	require.NoError(t, err)

	// Create the subnet conversion
	sk, err := bls.NewSecretKey()
	require.NoError(t, err)

	const (
		initialWeight = 1
		balance       = units.Avax
	)
	var (
		subnetID  = createSubnetTx.ID()
		chainID   = ids.GenerateTestID()
		address   = utils.RandomBytes(32)
		validator = &txs.ConvertSubnetToL1Validator{
			NodeID:  ids.GenerateTestNodeID().Bytes(),
			Weight:  initialWeight,
			Balance: balance,
			Signer:  *signer.NewProofOfPossession(sk),
			// RemainingBalanceOwner and DeactivationOwner are initialized so
			// that later reflect based equality checks pass.
			RemainingBalanceOwner: message.PChainOwner{
				Threshold: 0,
				Addresses: []ids.ShortID{},
			},
			DeactivationOwner: message.PChainOwner{
				Threshold: 0,
				Addresses: []ids.ShortID{},
			},
		}
		validationID = subnetID.Append(0)
	)

	convertSubnetToL1Tx, err := wallet.IssueConvertSubnetToL1Tx(
		subnetID,
		chainID,
		address,
		[]*txs.ConvertSubnetToL1Validator{
			validator,
		},
	)
	require.NoError(t, err)

	// Execute the subnet conversion
	_, _, _, err = StandardTx(
		backend,
		feeCalculator,
		convertSubnetToL1Tx,
		diff,
	)
	require.NoError(t, err)
	require.NoError(t, diff.Apply(baseState))
	require.NoError(t, baseState.Commit())

	initialL1Validator, err := baseState.GetL1Validator(validationID)
	require.NoError(t, err)

	// Create the Warp messages
	const (
		nonce  = 1
		weight = initialWeight + 1
	)
	unsignedIncreaseWeightWarpMessage := must[*warp.UnsignedMessage](t)(warp.NewUnsignedMessage(
		ctx.NetworkID,
		chainID,
		must[*payload.AddressedCall](t)(payload.NewAddressedCall(
			address,
			must[*message.L1ValidatorWeight](t)(message.NewL1ValidatorWeight(
				validationID,
				nonce,
				weight,
			)).Bytes(),
		)).Bytes(),
	))
	warpSignature := &warp.BitSetSignature{
		Signers: set.NewBits(0).Bytes(),
		Signature: ([bls.SignatureLen]byte)(bls.SignatureToBytes(
			bls.Sign(
				sk,
				unsignedIncreaseWeightWarpMessage.Bytes(),
			),
		)),
	}
	increaseWeightWarpMessage := must[*warp.Message](t)(warp.NewMessage(
		unsignedIncreaseWeightWarpMessage,
		warpSignature,
	))
	removeValidatorWarpMessage := must[*warp.Message](t)(warp.NewMessage(
		must[*warp.UnsignedMessage](t)(warp.NewUnsignedMessage(
			ctx.NetworkID,
			chainID,
			must[*payload.AddressedCall](t)(payload.NewAddressedCall(
				address,
				must[*message.L1ValidatorWeight](t)(message.NewL1ValidatorWeight(
					validationID,
					nonce,
					0,
				)).Bytes(),
			)).Bytes(),
		)),
		warpSignature,
	))

	increaseL1Weight := func(weight uint64) func(*standardTxExecutor) error {
		return func(e *standardTxExecutor) error {
			l1Validator := initialL1Validator
			l1Validator.ValidationID = ids.GenerateTestID()
			l1Validator.NodeID = ids.GenerateTestNodeID()
			l1Validator.Weight = weight
			return e.state.PutL1Validator(l1Validator)
		}
	}

	tests := []struct {
		name                       string
		message                    []byte
		builderOptions             []common.Option
		updateExecutor             func(*standardTxExecutor) error
		expectedNonce              uint64
		expectedWeight             uint64
		expectedRemainingFundsUTXO *avax.UTXO
		expectedErr                error
	}{
		{
			name: "invalid prior to E-Upgrade",
			updateExecutor: func(e *standardTxExecutor) error {
				e.backend.Config = &config.Internal{
					UpgradeConfig: upgradetest.GetConfig(upgradetest.Durango),
				}
				return nil
			},
			expectedErr: errEtnaUpgradeNotActive,
		},
		{
			name: "tx fails syntactic verification",
			updateExecutor: func(e *standardTxExecutor) error {
				e.backend.Ctx = snowtest.Context(t, ids.GenerateTestID())
				return nil
			},
			expectedErr: avax.ErrWrongChainID,
		},
		{
			name: "invalid memo length",
			builderOptions: []common.Option{
				common.WithMemo([]byte("memo!")),
			},
			expectedErr: avax.ErrMemoTooLarge,
		},
		{
			name: "invalid fee calculation",
			updateExecutor: func(e *standardTxExecutor) error {
				e.feeCalculator = txfee.NewStaticCalculator(e.backend.Config.StaticFeeConfig)
				return nil
			},
			expectedErr: txfee.ErrUnsupportedTx,
		},
		{
			name: "insufficient fee",
			updateExecutor: func(e *standardTxExecutor) error {
				e.feeCalculator = txfee.NewDynamicCalculator(
					e.backend.Config.DynamicFeeConfig.Weights,
					100*genesis.LocalParams.DynamicFeeConfig.MinPrice,
				)
				return nil
			},
			expectedErr: utxo.ErrInsufficientUnlockedFunds,
		},
		{
			name:        "invalid warp message",
			message:     []byte{},
			expectedErr: codec.ErrCantUnpackVersion,
		},
		{
			name: "invalid warp payload",
			message: must[*warp.Message](t)(warp.NewMessage(
				must[*warp.UnsignedMessage](t)(warp.NewUnsignedMessage(
					ctx.NetworkID,
					chainID,
					must[*payload.Hash](t)(payload.NewHash(ids.Empty)).Bytes(),
				)),
				warpSignature,
			)).Bytes(),
			expectedErr: payload.ErrWrongType,
		},
		{
			name: "invalid addressed call",
			message: must[*warp.Message](t)(warp.NewMessage(
				must[*warp.UnsignedMessage](t)(warp.NewUnsignedMessage(
					ctx.NetworkID,
					chainID,
					must[*payload.AddressedCall](t)(payload.NewAddressedCall(
						address,
						must[*message.SubnetToL1Conversion](t)(message.NewSubnetToL1Conversion(ids.Empty)).Bytes(),
					)).Bytes(),
				)),
				warpSignature,
			)).Bytes(),
			expectedErr: message.ErrWrongType,
		},
		{
			name: "invalid addressed call payload",
			message: must[*warp.Message](t)(warp.NewMessage(
				must[*warp.UnsignedMessage](t)(warp.NewUnsignedMessage(
					ctx.NetworkID,
					chainID,
					must[*payload.AddressedCall](t)(payload.NewAddressedCall(
						address,
						must[*message.L1ValidatorWeight](t)(message.NewL1ValidatorWeight(
							validationID,
							math.MaxUint64,
							1,
						)).Bytes(),
					)).Bytes(),
				)),
				warpSignature,
			)).Bytes(),
			expectedErr: message.ErrNonceReservedForRemoval,
		},
		{
			name: "L1 validator not found",
			message: must[*warp.Message](t)(warp.NewMessage(
				must[*warp.UnsignedMessage](t)(warp.NewUnsignedMessage(
					ctx.NetworkID,
					chainID,
					must[*payload.AddressedCall](t)(payload.NewAddressedCall(
						address,
						must[*message.L1ValidatorWeight](t)(message.NewL1ValidatorWeight(
							ids.GenerateTestID(), // invalid initialValidationID
							nonce,
							weight,
						)).Bytes(),
					)).Bytes(),
				)),
				warpSignature,
			)).Bytes(),
			expectedErr: errCouldNotLoadL1Validator,
		},
		{
			name: "nonce too low",
			updateExecutor: func(e *standardTxExecutor) error {
				l1Validator := initialL1Validator
				l1Validator.MinNonce = nonce + 1
				return e.state.PutL1Validator(l1Validator)
			},
			expectedErr: errWarpMessageContainsStaleNonce,
		},
		{
			name: "invalid source chain",
			updateExecutor: func(e *standardTxExecutor) error {
				e.state.SetSubnetToL1Conversion(subnetID, state.SubnetToL1Conversion{})
				return nil
			},
			expectedErr: errWrongWarpMessageSourceChainID,
		},
		{
			name: "invalid source address",
			updateExecutor: func(e *standardTxExecutor) error {
				e.state.SetSubnetToL1Conversion(subnetID, state.SubnetToL1Conversion{
					ChainID: chainID,
				})
				return nil
			},
			expectedErr: errWrongWarpMessageSourceAddress,
		},
		{
			name:        "remove last validator",
			message:     removeValidatorWarpMessage.Bytes(),
			expectedErr: errRemovingLastValidator,
		},
		{
			name:    "remove deactivated validator",
			message: removeValidatorWarpMessage.Bytes(),
			updateExecutor: func(e *standardTxExecutor) error {
				// Add another validator to allow removal
				if err := increaseL1Weight(1)(e); err != nil {
					return err
				}

				l1Validator := initialL1Validator
				l1Validator.EndAccumulatedFee = 0 // Deactivate the validator
				return e.state.PutL1Validator(l1Validator)
			},
		},
		{
			name: "remove deactivated validator with nonce overflow",
			message: must[*warp.Message](t)(warp.NewMessage(
				must[*warp.UnsignedMessage](t)(warp.NewUnsignedMessage(
					ctx.NetworkID,
					chainID,
					must[*payload.AddressedCall](t)(payload.NewAddressedCall(
						address,
						must[*message.L1ValidatorWeight](t)(message.NewL1ValidatorWeight(
							validationID,
							math.MaxUint64,
							0,
						)).Bytes(),
					)).Bytes(),
				)),
				warpSignature,
			)).Bytes(),
			updateExecutor: func(e *standardTxExecutor) error {
				// Add another validator to allow removal
				if err := increaseL1Weight(1)(e); err != nil {
					return err
				}

				l1Validator := initialL1Validator
				l1Validator.EndAccumulatedFee = 0 // Deactivate the validator
				return e.state.PutL1Validator(l1Validator)
			},
		},
		{
			name:    "should have been previously deactivated",
			message: removeValidatorWarpMessage.Bytes(),
			updateExecutor: func(e *standardTxExecutor) error {
				e.state.SetAccruedFees(initialL1Validator.EndAccumulatedFee)
				return increaseL1Weight(1)(e)
			},
			expectedErr: errStateCorruption,
		},
		{
			name:           "remove active validator",
			message:        removeValidatorWarpMessage.Bytes(),
			updateExecutor: increaseL1Weight(1),
			expectedRemainingFundsUTXO: &avax.UTXO{
				Asset: avax.Asset{
					ID: ctx.AVAXAssetID,
				},
				Out: &secp256k1fx.TransferOutput{
					Amt: balance,
					OutputOwners: secp256k1fx.OutputOwners{
						Threshold: validator.RemainingBalanceOwner.Threshold,
						Addrs:     validator.RemainingBalanceOwner.Addresses,
					},
				},
			},
		},
		{
			name:           "L1 weight overflow",
			updateExecutor: increaseL1Weight(math.MaxUint64 - initialWeight),
			expectedErr:    safemath.ErrOverflow,
		},
		{
			name:           "update validator",
			expectedNonce:  nonce + 1,
			expectedWeight: weight,
		},
	}
	for _, test := range tests {
		t.Run(test.name, func(t *testing.T) {
			require := require.New(t)

			// Create the SetL1ValidatorWeightTx
			wallet := txstest.NewWallet(
				t,
				ctx,
				defaultConfig,
				baseState,
				secp256k1fx.NewKeychain(genesistest.DefaultFundedKeys...),
				nil, // subnetIDs
				nil, // validationIDs
				nil, // chainIDs
			)

<<<<<<< HEAD
			setSubnetValidatorWeightTx, err := wallet.IssueSetSubnetValidatorWeightTx(
				increaseWeightWarpMessage.Bytes(),
=======
			message := test.message
			if message == nil {
				message = increaseWeightWarpMessage.Bytes()
			}
			setL1ValidatorWeightTx, err := wallet.IssueSetL1ValidatorWeightTx(
				message,
>>>>>>> 72b5c239
				test.builderOptions...,
			)
			require.NoError(err)

			if test.message != nil {
				unsignedTx := setSubnetValidatorWeightTx.Unsigned.(*txs.SetSubnetValidatorWeightTx)
				unsignedTx.Message = test.message
			}

			diff, err := state.NewDiffOn(baseState)
			require.NoError(err)

			executor := &standardTxExecutor{
				backend: &Backend{
					Config:       defaultConfig,
					Bootstrapped: utils.NewAtomic(true),
					Fx:           fx,
					FlowChecker:  flowChecker,
					Ctx:          ctx,
				},
				feeCalculator: state.PickFeeCalculator(defaultConfig, baseState),
				tx:            setL1ValidatorWeightTx,
				state:         diff,
			}
			if test.updateExecutor != nil {
				require.NoError(test.updateExecutor(executor))
			}

			err = setL1ValidatorWeightTx.Unsigned.Visit(executor)
			require.ErrorIs(err, test.expectedErr)
			if err != nil {
				return
			}

			for utxoID := range setL1ValidatorWeightTx.InputIDs() {
				_, err := diff.GetUTXO(utxoID)
				require.ErrorIs(err, database.ErrNotFound)
			}

			baseTxOutputUTXOs := setL1ValidatorWeightTx.UTXOs()
			for _, expectedUTXO := range baseTxOutputUTXOs {
				utxoID := expectedUTXO.InputID()
				utxo, err := diff.GetUTXO(utxoID)
				require.NoError(err)
				require.Equal(expectedUTXO, utxo)
			}

			l1Validator, err := diff.GetL1Validator(validationID)
			if test.expectedWeight != 0 {
				require.NoError(err)

				expectedL1Validator := initialL1Validator
				expectedL1Validator.MinNonce = test.expectedNonce
				expectedL1Validator.Weight = test.expectedWeight
				require.Equal(expectedL1Validator, l1Validator)
				return
			}
			require.ErrorIs(err, database.ErrNotFound)

			utxoID := avax.UTXOID{
				TxID:        setL1ValidatorWeightTx.ID(),
				OutputIndex: uint32(len(baseTxOutputUTXOs)),
			}
			inputID := utxoID.InputID()
			utxo, err := diff.GetUTXO(inputID)
			if test.expectedRemainingFundsUTXO == nil {
				require.ErrorIs(err, database.ErrNotFound)
				return
			}
			require.NoError(err)

			test.expectedRemainingFundsUTXO.UTXOID = utxoID
			require.Equal(test.expectedRemainingFundsUTXO, utxo)
		})
	}
}

func TestStandardExecutorIncreaseL1ValidatorBalanceTx(t *testing.T) {
	var (
		fx = &secp256k1fx.Fx{}
		vm = &secp256k1fx.TestVM{
			Log: logging.NoLog{},
		}
	)
	require.NoError(t, fx.InitializeVM(vm))

	var (
		ctx           = snowtest.Context(t, constants.PlatformChainID)
		defaultConfig = &config.Internal{
			DynamicFeeConfig:   genesis.LocalParams.DynamicFeeConfig,
			ValidatorFeeConfig: genesis.LocalParams.ValidatorFeeConfig,
			UpgradeConfig:      upgradetest.GetConfig(upgradetest.Latest),
		}
		baseState = statetest.New(t, statetest.Config{
			Upgrades: defaultConfig.UpgradeConfig,
			Context:  ctx,
		})
		wallet = txstest.NewWallet(
			t,
			ctx,
			defaultConfig,
			baseState,
			secp256k1fx.NewKeychain(genesistest.DefaultFundedKeys...),
			nil, // subnetIDs
			nil, // validationIDs
			nil, // chainIDs
		)
		flowChecker = utxo.NewVerifier(
			ctx,
			&vm.Clk,
			fx,
		)

		backend = &Backend{
			Config:       defaultConfig,
			Bootstrapped: utils.NewAtomic(true),
			Fx:           fx,
			FlowChecker:  flowChecker,
			Ctx:          ctx,
		}
		feeCalculator = state.PickFeeCalculator(defaultConfig, baseState)
	)

	// Create the initial state
	diff, err := state.NewDiffOn(baseState)
	require.NoError(t, err)

	// Create the subnet
	createSubnetTx, err := wallet.IssueCreateSubnetTx(
		&secp256k1fx.OutputOwners{},
	)
	require.NoError(t, err)

	// Execute the subnet creation
	_, _, _, err = StandardTx(
		backend,
		feeCalculator,
		createSubnetTx,
		diff,
	)
	require.NoError(t, err)

	// Create the subnet conversion
	sk, err := bls.NewSecretKey()
	require.NoError(t, err)

	const (
		weight                = 1
		initialBalance uint64 = 0
	)
	var (
		subnetID  = createSubnetTx.ID()
		chainID   = ids.GenerateTestID()
		address   = utils.RandomBytes(32)
		validator = &txs.ConvertSubnetToL1Validator{
			NodeID:  ids.GenerateTestNodeID().Bytes(),
			Weight:  weight,
			Balance: initialBalance,
			Signer:  *signer.NewProofOfPossession(sk),
			// RemainingBalanceOwner and DeactivationOwner are initialized so
			// that later reflect based equality checks pass.
			RemainingBalanceOwner: message.PChainOwner{
				Threshold: 0,
				Addresses: []ids.ShortID{},
			},
			DeactivationOwner: message.PChainOwner{
				Threshold: 0,
				Addresses: []ids.ShortID{},
			},
		}
		validationID = subnetID.Append(0)
	)

	convertSubnetToL1Tx, err := wallet.IssueConvertSubnetToL1Tx(
		subnetID,
		chainID,
		address,
		[]*txs.ConvertSubnetToL1Validator{
			validator,
		},
	)
	require.NoError(t, err)

	// Execute the subnet conversion
	_, _, _, err = StandardTx(
		backend,
		feeCalculator,
		convertSubnetToL1Tx,
		diff,
	)
	require.NoError(t, err)
	require.NoError(t, diff.Apply(baseState))
	require.NoError(t, baseState.Commit())

	initialL1Validator, err := baseState.GetL1Validator(validationID)
	require.NoError(t, err)

	const balanceIncrease = units.NanoAvax
	tests := []struct {
		name            string
		validationID    ids.ID
		builderOptions  []common.Option
		updateTx        func(*txs.IncreaseL1ValidatorBalanceTx)
		updateExecutor  func(*standardTxExecutor) error
		expectedBalance uint64
		expectedErr     error
	}{
		{
			name: "invalid prior to E-Upgrade",
			updateExecutor: func(e *standardTxExecutor) error {
				e.backend.Config = &config.Internal{
					UpgradeConfig: upgradetest.GetConfig(upgradetest.Durango),
				}
				return nil
			},
			expectedErr: errEtnaUpgradeNotActive,
		},
		{
			name: "tx fails syntactic verification",
			updateExecutor: func(e *standardTxExecutor) error {
				e.backend.Ctx = snowtest.Context(t, ids.GenerateTestID())
				return nil
			},
			expectedErr: avax.ErrWrongChainID,
		},
		{
			name: "invalid memo length",
			builderOptions: []common.Option{
				common.WithMemo([]byte("memo!")),
			},
			expectedErr: avax.ErrMemoTooLarge,
		},
		{
			name: "invalid fee calculation",
			updateExecutor: func(e *standardTxExecutor) error {
				e.feeCalculator = txfee.NewStaticCalculator(e.backend.Config.StaticFeeConfig)
				return nil
			},
			expectedErr: txfee.ErrUnsupportedTx,
		},
		{
			name: "fee overflow",
			updateTx: func(tx *txs.IncreaseL1ValidatorBalanceTx) {
				tx.Balance = math.MaxUint64
			},
			expectedErr: safemath.ErrOverflow,
		},
		{
			name: "insufficient fee",
			updateExecutor: func(e *standardTxExecutor) error {
				e.feeCalculator = txfee.NewDynamicCalculator(
					e.backend.Config.DynamicFeeConfig.Weights,
					100*genesis.LocalParams.DynamicFeeConfig.MinPrice,
				)
				return nil
			},
			expectedErr: utxo.ErrInsufficientUnlockedFunds,
		},
		{
			name:         "unknown validationID",
			validationID: ids.GenerateTestID(),
			expectedErr:  database.ErrNotFound,
		},
		{
			name:         "too many active validators",
			validationID: validationID,
			updateExecutor: func(e *standardTxExecutor) error {
				e.backend.Config = &config.Internal{
					DynamicFeeConfig: genesis.LocalParams.DynamicFeeConfig,
					ValidatorFeeConfig: validatorfee.Config{
						Capacity:                 0,
						Target:                   genesis.LocalParams.ValidatorFeeConfig.Target,
						MinPrice:                 genesis.LocalParams.ValidatorFeeConfig.MinPrice,
						ExcessConversionConstant: genesis.LocalParams.ValidatorFeeConfig.ExcessConversionConstant,
					},
					UpgradeConfig: upgradetest.GetConfig(upgradetest.Latest),
				}
				return nil
			},
			expectedErr: errMaxNumActiveValidators,
		},
		{
			name:         "accumulated fees overflow",
			validationID: validationID,
			updateExecutor: func(e *standardTxExecutor) error {
				e.state.SetAccruedFees(math.MaxUint64)
				return nil
			},
			expectedErr: safemath.ErrOverflow,
		},
		{
			name:            "increase balance",
			validationID:    validationID,
			expectedBalance: baseState.GetAccruedFees() + balanceIncrease,
		},
	}
	for _, test := range tests {
		t.Run(test.name, func(t *testing.T) {
			require := require.New(t)

			// Create the IncreaseL1ValidatorBalanceTx
			wallet := txstest.NewWallet(
				t,
				ctx,
				defaultConfig,
				baseState,
				secp256k1fx.NewKeychain(genesistest.DefaultFundedKeys...),
				nil, // subnetIDs
				nil, // validationIDs
				nil, // chainIDs
			)

			increaseL1ValidatorBalanceTx, err := wallet.IssueIncreaseL1ValidatorBalanceTx(
				test.validationID,
				balanceIncrease,
				test.builderOptions...,
			)
			require.NoError(err)

			unsignedTx := increaseL1ValidatorBalanceTx.Unsigned.(*txs.IncreaseL1ValidatorBalanceTx)
			if test.updateTx != nil {
				test.updateTx(unsignedTx)
			}

			diff, err := state.NewDiffOn(baseState)
			require.NoError(err)

			executor := &standardTxExecutor{
				backend: &Backend{
					Config:       defaultConfig,
					Bootstrapped: utils.NewAtomic(true),
					Fx:           fx,
					FlowChecker:  flowChecker,
					Ctx:          ctx,
				},
				feeCalculator: state.PickFeeCalculator(defaultConfig, baseState),
				tx:            increaseL1ValidatorBalanceTx,
				state:         diff,
			}
			if test.updateExecutor != nil {
				require.NoError(test.updateExecutor(executor))
			}

			err = unsignedTx.Visit(executor)
			require.ErrorIs(err, test.expectedErr)
			if err != nil {
				return
			}

			for utxoID := range increaseL1ValidatorBalanceTx.InputIDs() {
				_, err := diff.GetUTXO(utxoID)
				require.ErrorIs(err, database.ErrNotFound)
			}

			baseTxOutputUTXOs := increaseL1ValidatorBalanceTx.UTXOs()
			for _, expectedUTXO := range baseTxOutputUTXOs {
				utxoID := expectedUTXO.InputID()
				utxo, err := diff.GetUTXO(utxoID)
				require.NoError(err)
				require.Equal(expectedUTXO, utxo)
			}

			l1Validator, err := diff.GetL1Validator(validationID)
			require.NoError(err)

			expectedL1Validator := initialL1Validator
			expectedL1Validator.EndAccumulatedFee = test.expectedBalance
			require.Equal(expectedL1Validator, l1Validator)
		})
	}
}

func TestStandardExecutorDisableL1ValidatorTx(t *testing.T) {
	var (
		fx = &secp256k1fx.Fx{}
		vm = &secp256k1fx.TestVM{
			Log: logging.NoLog{},
		}
	)
	require.NoError(t, fx.InitializeVM(vm))
	require.NoError(t, fx.Bootstrapped())

	var (
		ctx           = snowtest.Context(t, constants.PlatformChainID)
		defaultConfig = &config.Internal{
			DynamicFeeConfig:   genesis.LocalParams.DynamicFeeConfig,
			ValidatorFeeConfig: genesis.LocalParams.ValidatorFeeConfig,
			UpgradeConfig:      upgradetest.GetConfig(upgradetest.Latest),
		}
		baseState = statetest.New(t, statetest.Config{
			Upgrades: defaultConfig.UpgradeConfig,
			Context:  ctx,
		})
		wallet = txstest.NewWallet(
			t,
			ctx,
			defaultConfig,
			baseState,
			secp256k1fx.NewKeychain(genesistest.DefaultFundedKeys...),
			nil, // subnetIDs
			nil, // validationIDs
			nil, // chainIDs
		)
		flowChecker = utxo.NewVerifier(
			ctx,
			&vm.Clk,
			fx,
		)

		backend = &Backend{
			Config:       defaultConfig,
			Bootstrapped: utils.NewAtomic(true),
			Fx:           fx,
			FlowChecker:  flowChecker,
			Ctx:          ctx,
		}
		feeCalculator = state.PickFeeCalculator(defaultConfig, baseState)
	)

	// Create the initial state
	diff, err := state.NewDiffOn(baseState)
	require.NoError(t, err)

	// Create the subnet
	createSubnetTx, err := wallet.IssueCreateSubnetTx(
		&secp256k1fx.OutputOwners{},
	)
	require.NoError(t, err)

	// Execute the subnet creation
	_, _, _, err = StandardTx(
		backend,
		feeCalculator,
		createSubnetTx,
		diff,
	)
	require.NoError(t, err)

	// Create the subnet conversion
	sk, err := bls.NewSecretKey()
	require.NoError(t, err)

	const (
		weight         = 1
		initialBalance = units.Avax
	)
	var (
		subnetID  = createSubnetTx.ID()
		chainID   = ids.GenerateTestID()
		address   = utils.RandomBytes(32)
		validator = &txs.ConvertSubnetToL1Validator{
			NodeID:  ids.GenerateTestNodeID().Bytes(),
			Weight:  weight,
			Balance: initialBalance,
			Signer:  *signer.NewProofOfPossession(sk),
			// RemainingBalanceOwner and DeactivationOwner are initialized so
			// that later reflect based equality checks pass.
			RemainingBalanceOwner: message.PChainOwner{
				Threshold: 1,
				Addresses: []ids.ShortID{
					ids.GenerateTestShortID(),
				},
			},
			DeactivationOwner: message.PChainOwner{
				Threshold: 1,
				Addresses: []ids.ShortID{
					genesistest.DefaultFundedKeys[0].Address(),
				},
			},
		}
		validationID = subnetID.Append(0)
	)

	convertSubnetToL1Tx, err := wallet.IssueConvertSubnetToL1Tx(
		subnetID,
		chainID,
		address,
		[]*txs.ConvertSubnetToL1Validator{
			validator,
		},
	)
	require.NoError(t, err)

	// Execute the subnet conversion
	_, _, _, err = StandardTx(
		backend,
		feeCalculator,
		convertSubnetToL1Tx,
		diff,
	)
	require.NoError(t, err)
	require.NoError(t, diff.Apply(baseState))
	require.NoError(t, baseState.Commit())

	initialL1Validator, err := baseState.GetL1Validator(validationID)
	require.NoError(t, err)

	tests := []struct {
		name            string
		validationID    ids.ID
		builderOptions  []common.Option
		updateTx        func(*txs.DisableL1ValidatorTx)
		updateExecutor  func(*standardTxExecutor) error
		expectedBalance uint64
		expectedErr     error
	}{
		{
			name: "invalid prior to E-Upgrade",
			updateExecutor: func(e *standardTxExecutor) error {
				e.backend.Config = &config.Internal{
					UpgradeConfig: upgradetest.GetConfig(upgradetest.Durango),
				}
				return nil
			},
			expectedErr: errEtnaUpgradeNotActive,
		},
		{
			name: "tx fails syntactic verification",
			updateExecutor: func(e *standardTxExecutor) error {
				e.backend.Ctx = snowtest.Context(t, ids.GenerateTestID())
				return nil
			},
			expectedErr: avax.ErrWrongChainID,
		},
		{
			name: "invalid memo length",
			builderOptions: []common.Option{
				common.WithMemo([]byte("memo!")),
			},
			expectedErr: avax.ErrMemoTooLarge,
		},
		{
			name:         "l1Validator not found",
			validationID: ids.GenerateTestID(),
			expectedErr:  errCouldNotLoadL1Validator,
		},
		{
			name:         "not authorized",
			validationID: validationID,
			updateTx: func(tx *txs.DisableL1ValidatorTx) {
				tx.DisableAuth.(*secp256k1fx.Input).SigIndices[0]++
			},
			expectedErr: errUnauthorizedModification,
		},
		{
			name:         "invalid fee calculation",
			validationID: validationID,
			updateExecutor: func(e *standardTxExecutor) error {
				e.feeCalculator = txfee.NewStaticCalculator(e.backend.Config.StaticFeeConfig)
				return nil
			},
			expectedErr: txfee.ErrUnsupportedTx,
		},
		{
			name:         "already deactivated",
			validationID: validationID,
			updateExecutor: func(e *standardTxExecutor) error {
				l1Validator := initialL1Validator
				l1Validator.EndAccumulatedFee = 0
				return e.state.PutL1Validator(l1Validator)
			},
			expectedBalance: 0,
		},
		{
			name:         "state corruption",
			validationID: validationID,
			updateExecutor: func(e *standardTxExecutor) error {
				e.state.SetAccruedFees(math.MaxUint64)
				return nil
			},
			expectedErr: errStateCorruption,
		},
		{
			name:            "deactivate validator",
			validationID:    validationID,
			expectedBalance: initialBalance,
		},
	}
	for _, test := range tests {
		t.Run(test.name, func(t *testing.T) {
			require := require.New(t)

			// Create the DisableL1ValidatorTx
			wallet := txstest.NewWallet(
				t,
				ctx,
				defaultConfig,
				baseState,
				secp256k1fx.NewKeychain(genesistest.DefaultFundedKeys...),
				nil, // subnetIDs
				[]ids.ID{validationID},
				nil, // chainIDs
			)

			disableL1ValidatorTx, err := wallet.IssueDisableL1ValidatorTx(
				validationID,
				test.builderOptions...,
			)
			require.NoError(err)

			unsignedTx := disableL1ValidatorTx.Unsigned.(*txs.DisableL1ValidatorTx)
			unsignedTx.ValidationID = test.validationID
			if test.updateTx != nil {
				test.updateTx(unsignedTx)
			}

			diff, err := state.NewDiffOn(baseState)
			require.NoError(err)

			executor := &standardTxExecutor{
				backend: &Backend{
					Config:       defaultConfig,
					Bootstrapped: utils.NewAtomic(true),
					Fx:           fx,
					FlowChecker:  flowChecker,
					Ctx:          ctx,
				},
				feeCalculator: state.PickFeeCalculator(defaultConfig, baseState),
				tx:            disableL1ValidatorTx,
				state:         diff,
			}
			if test.updateExecutor != nil {
				require.NoError(test.updateExecutor(executor))
			}

			err = unsignedTx.Visit(executor)
			require.ErrorIs(err, test.expectedErr)
			if err != nil {
				return
			}

			for utxoID := range disableL1ValidatorTx.InputIDs() {
				_, err := diff.GetUTXO(utxoID)
				require.ErrorIs(err, database.ErrNotFound)
			}

			baseTxOutputUTXOs := disableL1ValidatorTx.UTXOs()
			for _, expectedUTXO := range baseTxOutputUTXOs {
				utxoID := expectedUTXO.InputID()
				utxo, err := diff.GetUTXO(utxoID)
				require.NoError(err)
				require.Equal(expectedUTXO, utxo)
			}

			l1Validator, err := diff.GetL1Validator(validationID)
			require.NoError(err)

			expectedL1Validator := initialL1Validator
			expectedL1Validator.EndAccumulatedFee = 0
			require.Equal(expectedL1Validator, l1Validator)

			utxoID := avax.UTXOID{
				TxID:        disableL1ValidatorTx.ID(),
				OutputIndex: uint32(len(baseTxOutputUTXOs)),
			}
			inputID := utxoID.InputID()
			utxo, err := diff.GetUTXO(inputID)
			if test.expectedBalance == 0 {
				require.ErrorIs(err, database.ErrNotFound)
				return
			}
			require.NoError(err)

			require.Equal(
				&avax.UTXO{
					UTXOID: utxoID,
					Asset: avax.Asset{
						ID: ctx.AVAXAssetID,
					},
					Out: &secp256k1fx.TransferOutput{
						Amt: test.expectedBalance,
						OutputOwners: secp256k1fx.OutputOwners{
							Threshold: validator.RemainingBalanceOwner.Threshold,
							Addrs:     validator.RemainingBalanceOwner.Addresses,
						},
					},
				},
				utxo,
			)
		})
	}
}

func must[T any](t require.TestingT) func(T, error) T {
	return func(val T, err error) T {
		require.NoError(t, err)
		return val
	}
}<|MERGE_RESOLUTION|>--- conflicted
+++ resolved
@@ -3642,23 +3642,14 @@
 				nil, // chainIDs
 			)
 
-<<<<<<< HEAD
-			setSubnetValidatorWeightTx, err := wallet.IssueSetSubnetValidatorWeightTx(
+			setL1ValidatorWeightTx, err := wallet.IssueSetL1ValidatorWeightTx(
 				increaseWeightWarpMessage.Bytes(),
-=======
-			message := test.message
-			if message == nil {
-				message = increaseWeightWarpMessage.Bytes()
-			}
-			setL1ValidatorWeightTx, err := wallet.IssueSetL1ValidatorWeightTx(
-				message,
->>>>>>> 72b5c239
 				test.builderOptions...,
 			)
 			require.NoError(err)
 
 			if test.message != nil {
-				unsignedTx := setSubnetValidatorWeightTx.Unsigned.(*txs.SetSubnetValidatorWeightTx)
+				unsignedTx := setL1ValidatorWeightTx.Unsigned.(*txs.SetL1ValidatorWeightTx)
 				unsignedTx.Message = test.message
 			}
 
