--- conflicted
+++ resolved
@@ -74,12 +74,8 @@
 		},
 	}
 	for _, test := range tests {
-<<<<<<< HEAD
-		env.config.BanffTime = test.banffTime
-=======
 		// Case: Empty validator node ID after banff
 		env.config.UpgradeConfig.BanffTime = test.banffTime
->>>>>>> 657fe0bd
 
 		builder, signer := env.factory.MakeWallet(preFundedKeys[0])
 		utx, err := builder.NewAddValidatorTx(
