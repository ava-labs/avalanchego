// Copyright (C) 2019-2024, Ava Labs, Inc. All rights reserved.
// See the file LICENSE for licensing terms.

package executor

import (
	"errors"
	"math"
	"math/rand"
	"testing"
	"time"

	"github.com/stretchr/testify/require"
	"go.uber.org/mock/gomock"

	"github.com/ava-labs/avalanchego/database"
	"github.com/ava-labs/avalanchego/genesis"
	"github.com/ava-labs/avalanchego/ids"
	"github.com/ava-labs/avalanchego/snow"
	"github.com/ava-labs/avalanchego/snow/snowtest"
	"github.com/ava-labs/avalanchego/upgrade/upgradetest"
	"github.com/ava-labs/avalanchego/utils"
	"github.com/ava-labs/avalanchego/utils/constants"
	"github.com/ava-labs/avalanchego/utils/crypto/bls"
	"github.com/ava-labs/avalanchego/utils/crypto/secp256k1"
	"github.com/ava-labs/avalanchego/utils/hashing"
	"github.com/ava-labs/avalanchego/utils/logging"
	"github.com/ava-labs/avalanchego/utils/units"
	"github.com/ava-labs/avalanchego/vms/components/avax"
	"github.com/ava-labs/avalanchego/vms/components/verify"
	"github.com/ava-labs/avalanchego/vms/platformvm/config"
	"github.com/ava-labs/avalanchego/vms/platformvm/fx/fxmock"
	"github.com/ava-labs/avalanchego/vms/platformvm/genesis/genesistest"
	"github.com/ava-labs/avalanchego/vms/platformvm/reward"
	"github.com/ava-labs/avalanchego/vms/platformvm/signer"
	"github.com/ava-labs/avalanchego/vms/platformvm/state"
	"github.com/ava-labs/avalanchego/vms/platformvm/state/statetest"
	"github.com/ava-labs/avalanchego/vms/platformvm/status"
	"github.com/ava-labs/avalanchego/vms/platformvm/txs"
	"github.com/ava-labs/avalanchego/vms/platformvm/txs/txstest"
	"github.com/ava-labs/avalanchego/vms/platformvm/utxo"
	"github.com/ava-labs/avalanchego/vms/platformvm/utxo/utxomock"
	"github.com/ava-labs/avalanchego/vms/platformvm/warp/message"
	"github.com/ava-labs/avalanchego/vms/secp256k1fx"
	"github.com/ava-labs/avalanchego/wallet/subnet/primary/common"

	txfee "github.com/ava-labs/avalanchego/vms/platformvm/txs/fee"
	validatorfee "github.com/ava-labs/avalanchego/vms/platformvm/validators/fee"
)

// This tests that the math performed during TransformSubnetTx execution can
// never overflow
const _ time.Duration = math.MaxUint32 * time.Second

var errTest = errors.New("non-nil error")

func TestStandardTxExecutorAddValidatorTxEmptyID(t *testing.T) {
	require := require.New(t)
	env := newEnvironment(t, upgradetest.ApricotPhase5)
	env.ctx.Lock.Lock()
	defer env.ctx.Lock.Unlock()

	chainTime := env.state.GetTimestamp()
	startTime := genesistest.DefaultValidatorStartTime.Add(1 * time.Second)

	tests := []struct {
		banffTime time.Time
	}{
		{ // Case: Before banff
			banffTime: chainTime.Add(1),
		},
		{ // Case: At banff
			banffTime: chainTime,
		},
		{ // Case: After banff
			banffTime: chainTime.Add(-1),
		},
	}
	for _, test := range tests {
		// Case: Empty validator node ID after banff
		env.config.UpgradeConfig.BanffTime = test.banffTime

		wallet := newWallet(t, env, walletConfig{})

		tx, err := wallet.IssueAddValidatorTx(
			&txs.Validator{
				NodeID: ids.EmptyNodeID,
				Start:  uint64(startTime.Unix()),
				End:    genesistest.DefaultValidatorEndTimeUnix,
				Wght:   env.config.MinValidatorStake,
			},
			&secp256k1fx.OutputOwners{
				Threshold: 1,
				Addrs:     []ids.ShortID{ids.GenerateTestShortID()},
			},
			reward.PercentDenominator,
		)
		require.NoError(err)

		stateDiff, err := state.NewDiff(lastAcceptedID, env)
		require.NoError(err)

		feeCalculator := state.PickFeeCalculator(env.config, stateDiff)
		executor := StandardTxExecutor{
			Backend:       &env.backend,
			State:         stateDiff,
			FeeCalculator: feeCalculator,
			Tx:            tx,
		}
		err = tx.Unsigned.Visit(&executor)
		require.ErrorIs(err, errEmptyNodeID)
	}
}

func TestStandardTxExecutorAddDelegator(t *testing.T) {
	dummyHeight := uint64(1)
	rewardsOwner := &secp256k1fx.OutputOwners{
		Threshold: 1,
		Addrs:     []ids.ShortID{ids.GenerateTestShortID()},
	}
	nodeID := genesistest.DefaultNodeIDs[0]

	newValidatorID := ids.GenerateTestNodeID()
	newValidatorStartTime := genesistest.DefaultValidatorStartTime.Add(5 * time.Second)
	newValidatorEndTime := genesistest.DefaultValidatorEndTime.Add(-5 * time.Second)

	// [addMinStakeValidator] adds a new validator to the primary network's
	// pending validator set with the minimum staking amount
	addMinStakeValidator := func(env *environment) {
		require := require.New(t)

		wallet := newWallet(t, env, walletConfig{
			keys: genesistest.DefaultFundedKeys[:1],
		})
		tx, err := wallet.IssueAddValidatorTx(
			&txs.Validator{
				NodeID: newValidatorID,
				Start:  uint64(newValidatorStartTime.Unix()),
				End:    uint64(newValidatorEndTime.Unix()),
				Wght:   env.config.MinValidatorStake,
			},
			rewardsOwner,
			reward.PercentDenominator,
		)
		require.NoError(err)

		addValTx := tx.Unsigned.(*txs.AddValidatorTx)
		staker, err := state.NewCurrentStaker(
			tx.ID(),
			addValTx,
			newValidatorStartTime,
			0,
		)
		require.NoError(err)

		require.NoError(env.state.PutCurrentValidator(staker))
		env.state.AddTx(tx, status.Committed)
		env.state.SetHeight(dummyHeight)
		require.NoError(env.state.Commit())
	}

	// [addMaxStakeValidator] adds a new validator to the primary network's
	// pending validator set with the maximum staking amount
	addMaxStakeValidator := func(env *environment) {
		require := require.New(t)

		wallet := newWallet(t, env, walletConfig{
			keys: genesistest.DefaultFundedKeys[:1],
		})
		tx, err := wallet.IssueAddValidatorTx(
			&txs.Validator{
				NodeID: newValidatorID,
				Start:  uint64(newValidatorStartTime.Unix()),
				End:    uint64(newValidatorEndTime.Unix()),
				Wght:   env.config.MaxValidatorStake,
			},
			rewardsOwner,
			reward.PercentDenominator,
		)
		require.NoError(err)

		addValTx := tx.Unsigned.(*txs.AddValidatorTx)
		staker, err := state.NewCurrentStaker(
			tx.ID(),
			addValTx,
			newValidatorStartTime,
			0,
		)
		require.NoError(err)

		require.NoError(env.state.PutCurrentValidator(staker))
		env.state.AddTx(tx, status.Committed)
		env.state.SetHeight(dummyHeight)
		require.NoError(env.state.Commit())
	}

	env := newEnvironment(t, upgradetest.ApricotPhase5)
	currentTimestamp := env.state.GetTimestamp()

	type test struct {
		description          string
		stakeAmount          uint64
		startTime            time.Time
		endTime              time.Time
		nodeID               ids.NodeID
		feeKeys              []*secp256k1.PrivateKey
		setup                func(*environment)
		AP3Time              time.Time
		expectedExecutionErr error
	}

	tests := []test{
		{
			description:          "validator stops validating earlier than delegator",
			stakeAmount:          env.config.MinDelegatorStake,
			startTime:            genesistest.DefaultValidatorStartTime.Add(time.Second),
			endTime:              genesistest.DefaultValidatorEndTime.Add(time.Second),
			nodeID:               nodeID,
			feeKeys:              []*secp256k1.PrivateKey{genesistest.DefaultFundedKeys[0]},
			setup:                nil,
			AP3Time:              genesistest.DefaultValidatorStartTime,
			expectedExecutionErr: ErrPeriodMismatch,
		},
		{
			description:          "validator not in the current or pending validator sets",
			stakeAmount:          env.config.MinDelegatorStake,
			startTime:            genesistest.DefaultValidatorStartTime.Add(5 * time.Second),
			endTime:              genesistest.DefaultValidatorEndTime.Add(-5 * time.Second),
			nodeID:               newValidatorID,
			feeKeys:              []*secp256k1.PrivateKey{genesistest.DefaultFundedKeys[0]},
			setup:                nil,
			AP3Time:              genesistest.DefaultValidatorStartTime,
			expectedExecutionErr: database.ErrNotFound,
		},
		{
			description:          "delegator starts before validator",
			stakeAmount:          env.config.MinDelegatorStake,
			startTime:            newValidatorStartTime.Add(-1 * time.Second), // start validating subnet before primary network
			endTime:              newValidatorEndTime,
			nodeID:               newValidatorID,
			feeKeys:              []*secp256k1.PrivateKey{genesistest.DefaultFundedKeys[0]},
			setup:                addMinStakeValidator,
			AP3Time:              genesistest.DefaultValidatorStartTime,
			expectedExecutionErr: ErrPeriodMismatch,
		},
		{
			description:          "delegator stops before validator",
			stakeAmount:          env.config.MinDelegatorStake,
			startTime:            newValidatorStartTime,
			endTime:              newValidatorEndTime.Add(time.Second), // stop validating subnet after stopping validating primary network
			nodeID:               newValidatorID,
			feeKeys:              []*secp256k1.PrivateKey{genesistest.DefaultFundedKeys[0]},
			setup:                addMinStakeValidator,
			AP3Time:              genesistest.DefaultValidatorStartTime,
			expectedExecutionErr: ErrPeriodMismatch,
		},
		{
			description:          "valid",
			stakeAmount:          env.config.MinDelegatorStake,
			startTime:            newValidatorStartTime, // same start time as for primary network
			endTime:              newValidatorEndTime,   // same end time as for primary network
			nodeID:               newValidatorID,
			feeKeys:              []*secp256k1.PrivateKey{genesistest.DefaultFundedKeys[0]},
			setup:                addMinStakeValidator,
			AP3Time:              genesistest.DefaultValidatorStartTime,
			expectedExecutionErr: nil,
		},
		{
			description:          "starts delegating at current timestamp",
			stakeAmount:          env.config.MinDelegatorStake,                              // weight
			startTime:            currentTimestamp,                                          // start time
			endTime:              genesistest.DefaultValidatorEndTime,                       // end time
			nodeID:               nodeID,                                                    // node ID
			feeKeys:              []*secp256k1.PrivateKey{genesistest.DefaultFundedKeys[0]}, // tx fee payer
			setup:                nil,
			AP3Time:              genesistest.DefaultValidatorStartTime,
			expectedExecutionErr: ErrTimestampNotBeforeStartTime,
		},
		{
			description: "tx fee paying key has no funds",
			stakeAmount: env.config.MinDelegatorStake,                              // weight
			startTime:   genesistest.DefaultValidatorStartTime.Add(time.Second),    // start time
			endTime:     genesistest.DefaultValidatorEndTime,                       // end time
			nodeID:      nodeID,                                                    // node ID
			feeKeys:     []*secp256k1.PrivateKey{genesistest.DefaultFundedKeys[1]}, // tx fee payer
			setup: func(env *environment) { // Remove all UTXOs owned by keys[1]
				utxoIDs, err := env.state.UTXOIDs(
					genesistest.DefaultFundedKeys[1].Address().Bytes(),
					ids.Empty,
					math.MaxInt32)
				require.NoError(t, err)

				for _, utxoID := range utxoIDs {
					env.state.DeleteUTXO(utxoID)
				}
				env.state.SetHeight(dummyHeight)
				require.NoError(t, env.state.Commit())
			},
			AP3Time:              genesistest.DefaultValidatorStartTime,
			expectedExecutionErr: ErrFlowCheckFailed,
		},
		{
			description:          "over delegation before AP3",
			stakeAmount:          env.config.MinDelegatorStake,
			startTime:            newValidatorStartTime, // same start time as for primary network
			endTime:              newValidatorEndTime,   // same end time as for primary network
			nodeID:               newValidatorID,
			feeKeys:              []*secp256k1.PrivateKey{genesistest.DefaultFundedKeys[0]},
			setup:                addMaxStakeValidator,
			AP3Time:              genesistest.DefaultValidatorEndTime,
			expectedExecutionErr: nil,
		},
		{
			description:          "over delegation after AP3",
			stakeAmount:          env.config.MinDelegatorStake,
			startTime:            newValidatorStartTime, // same start time as for primary network
			endTime:              newValidatorEndTime,   // same end time as for primary network
			nodeID:               newValidatorID,
			feeKeys:              []*secp256k1.PrivateKey{genesistest.DefaultFundedKeys[0]},
			setup:                addMaxStakeValidator,
			AP3Time:              genesistest.DefaultValidatorStartTime,
			expectedExecutionErr: ErrOverDelegated,
		},
	}

	for _, tt := range tests {
		t.Run(tt.description, func(t *testing.T) {
			require := require.New(t)
			env := newEnvironment(t, upgradetest.ApricotPhase5)
			env.config.UpgradeConfig.ApricotPhase3Time = tt.AP3Time

			wallet := newWallet(t, env, walletConfig{
				keys: tt.feeKeys,
			})
			tx, err := wallet.IssueAddDelegatorTx(
				&txs.Validator{
					NodeID: tt.nodeID,
					Start:  uint64(tt.startTime.Unix()),
					End:    uint64(tt.endTime.Unix()),
					Wght:   tt.stakeAmount,
				},
				rewardsOwner,
			)
			require.NoError(err)

			if tt.setup != nil {
				tt.setup(env)
			}

			onAcceptState, err := state.NewDiff(lastAcceptedID, env)
			require.NoError(err)

			env.config.UpgradeConfig.BanffTime = onAcceptState.GetTimestamp()

			feeCalculator := state.PickFeeCalculator(env.config, onAcceptState)
			executor := StandardTxExecutor{
				Backend:       &env.backend,
				State:         onAcceptState,
				FeeCalculator: feeCalculator,
				Tx:            tx,
			}
			err = tx.Unsigned.Visit(&executor)
			require.ErrorIs(err, tt.expectedExecutionErr)
		})
	}
}

func TestApricotStandardTxExecutorAddSubnetValidator(t *testing.T) {
	require := require.New(t)
	env := newEnvironment(t, upgradetest.ApricotPhase5)
	env.ctx.Lock.Lock()
	defer env.ctx.Lock.Unlock()

	nodeID := genesistest.DefaultNodeIDs[0]
	subnetID := testSubnet1.ID()

	{
		// Case: Proposed validator currently validating primary network
		// but stops validating subnet after stops validating primary network
		// (note that keys[0] is a genesis validator)
		startTime := genesistest.DefaultValidatorStartTime.Add(time.Second)

		wallet := newWallet(t, env, walletConfig{
			subnetIDs: []ids.ID{subnetID},
		})
		tx, err := wallet.IssueAddSubnetValidatorTx(
			&txs.SubnetValidator{
				Validator: txs.Validator{
					NodeID: nodeID,
					Start:  uint64(startTime.Unix()),
					End:    genesistest.DefaultValidatorEndTimeUnix + 1,
					Wght:   genesistest.DefaultValidatorWeight,
				},
				Subnet: subnetID,
			},
		)
		require.NoError(err)

		onAcceptState, err := state.NewDiff(lastAcceptedID, env)
		require.NoError(err)

		feeCalculator := state.PickFeeCalculator(env.config, onAcceptState)
		executor := StandardTxExecutor{
			Backend:       &env.backend,
			State:         onAcceptState,
			FeeCalculator: feeCalculator,
			Tx:            tx,
		}
		err = tx.Unsigned.Visit(&executor)
		require.ErrorIs(err, ErrPeriodMismatch)
	}

	{
		// Case: Proposed validator currently validating primary network
		// and proposed subnet validation period is subset of
		// primary network validation period
		// (note that keys[0] is a genesis validator)
		wallet := newWallet(t, env, walletConfig{
			subnetIDs: []ids.ID{subnetID},
		})
		tx, err := wallet.IssueAddSubnetValidatorTx(
			&txs.SubnetValidator{
				Validator: txs.Validator{
					NodeID: nodeID,
					Start:  genesistest.DefaultValidatorStartTimeUnix + 1,
					End:    genesistest.DefaultValidatorEndTimeUnix,
					Wght:   genesistest.DefaultValidatorWeight,
				},
				Subnet: subnetID,
			},
		)
		require.NoError(err)

		onAcceptState, err := state.NewDiff(lastAcceptedID, env)
		require.NoError(err)

		feeCalculator := state.PickFeeCalculator(env.config, onAcceptState)
		executor := StandardTxExecutor{
			Backend:       &env.backend,
			State:         onAcceptState,
			FeeCalculator: feeCalculator,
			Tx:            tx,
		}
		require.NoError(tx.Unsigned.Visit(&executor))
	}

	// Add a validator to pending validator set of primary network
	// Starts validating primary network 10 seconds after genesis
	pendingDSValidatorID := ids.GenerateTestNodeID()
	dsStartTime := genesistest.DefaultValidatorStartTime.Add(10 * time.Second)
	dsEndTime := dsStartTime.Add(5 * defaultMinStakingDuration)

	wallet := newWallet(t, env, walletConfig{})
	addDSTx, err := wallet.IssueAddValidatorTx(
		&txs.Validator{
			NodeID: pendingDSValidatorID,
			Start:  uint64(dsStartTime.Unix()),
			End:    uint64(dsEndTime.Unix()),
			Wght:   env.config.MinValidatorStake,
		},
		&secp256k1fx.OutputOwners{
			Threshold: 1,
			Addrs:     []ids.ShortID{ids.GenerateTestShortID()},
		},
		reward.PercentDenominator,
	)
	require.NoError(err)

	{
		// Case: Proposed validator isn't in pending or current validator sets
		wallet := newWallet(t, env, walletConfig{
			subnetIDs: []ids.ID{subnetID},
		})
		tx, err := wallet.IssueAddSubnetValidatorTx(
			&txs.SubnetValidator{
				Validator: txs.Validator{
					NodeID: pendingDSValidatorID,
					Start:  uint64(dsStartTime.Unix()), // start validating subnet before primary network
					End:    uint64(dsEndTime.Unix()),
					Wght:   genesistest.DefaultValidatorWeight,
				},
				Subnet: subnetID,
			},
		)
		require.NoError(err)

		onAcceptState, err := state.NewDiff(lastAcceptedID, env)
		require.NoError(err)

		feeCalculator := state.PickFeeCalculator(env.config, onAcceptState)
		executor := StandardTxExecutor{
			Backend:       &env.backend,
			State:         onAcceptState,
			FeeCalculator: feeCalculator,
			Tx:            tx,
		}
		err = tx.Unsigned.Visit(&executor)
		require.ErrorIs(err, ErrNotValidator)
	}

	addValTx := addDSTx.Unsigned.(*txs.AddValidatorTx)
	staker, err := state.NewCurrentStaker(
		addDSTx.ID(),
		addValTx,
		dsStartTime,
		0,
	)
	require.NoError(err)

	require.NoError(env.state.PutCurrentValidator(staker))
	env.state.AddTx(addDSTx, status.Committed)
	dummyHeight := uint64(1)
	env.state.SetHeight(dummyHeight)
	require.NoError(env.state.Commit())

	// Node with ID key.Address() now a pending validator for primary network

	{
		// Case: Proposed validator is pending validator of primary network
		// but starts validating subnet before primary network
		wallet := newWallet(t, env, walletConfig{
			subnetIDs: []ids.ID{subnetID},
		})
		tx, err := wallet.IssueAddSubnetValidatorTx(
			&txs.SubnetValidator{
				Validator: txs.Validator{
					NodeID: pendingDSValidatorID,
					Start:  uint64(dsStartTime.Unix()) - 1, // start validating subnet before primary network
					End:    uint64(dsEndTime.Unix()),
					Wght:   genesistest.DefaultValidatorWeight,
				},
				Subnet: subnetID,
			},
		)
		require.NoError(err)

		onAcceptState, err := state.NewDiff(lastAcceptedID, env)
		require.NoError(err)

		feeCalculator := state.PickFeeCalculator(env.config, onAcceptState)
		executor := StandardTxExecutor{
			Backend:       &env.backend,
			State:         onAcceptState,
			FeeCalculator: feeCalculator,
			Tx:            tx,
		}
		err = tx.Unsigned.Visit(&executor)
		require.ErrorIs(err, ErrPeriodMismatch)
	}

	{
		// Case: Proposed validator is pending validator of primary network
		// but stops validating subnet after primary network
		wallet := newWallet(t, env, walletConfig{
			subnetIDs: []ids.ID{subnetID},
		})
		tx, err := wallet.IssueAddSubnetValidatorTx(
			&txs.SubnetValidator{
				Validator: txs.Validator{
					NodeID: pendingDSValidatorID,
					Start:  uint64(dsStartTime.Unix()),
					End:    uint64(dsEndTime.Unix()) + 1, // stop validating subnet after stopping validating primary network
					Wght:   genesistest.DefaultValidatorWeight,
				},
				Subnet: subnetID,
			},
		)
		require.NoError(err)

		onAcceptState, err := state.NewDiff(lastAcceptedID, env)
		require.NoError(err)

		feeCalculator := state.PickFeeCalculator(env.config, onAcceptState)
		executor := StandardTxExecutor{
			Backend:       &env.backend,
			State:         onAcceptState,
			FeeCalculator: feeCalculator,
			Tx:            tx,
		}
		err = tx.Unsigned.Visit(&executor)
		require.ErrorIs(err, ErrPeriodMismatch)
	}

	{
		// Case: Proposed validator is pending validator of primary network and
		// period validating subnet is subset of time validating primary network
		wallet := newWallet(t, env, walletConfig{
			subnetIDs: []ids.ID{subnetID},
		})
		tx, err := wallet.IssueAddSubnetValidatorTx(
			&txs.SubnetValidator{
				Validator: txs.Validator{
					NodeID: pendingDSValidatorID,
					Start:  uint64(dsStartTime.Unix()), // same start time as for primary network
					End:    uint64(dsEndTime.Unix()),   // same end time as for primary network
					Wght:   genesistest.DefaultValidatorWeight,
				},
				Subnet: subnetID,
			},
		)
		require.NoError(err)

		onAcceptState, err := state.NewDiff(lastAcceptedID, env)
		require.NoError(err)

		feeCalculator := state.PickFeeCalculator(env.config, onAcceptState)
		executor := StandardTxExecutor{
			Backend:       &env.backend,
			State:         onAcceptState,
			FeeCalculator: feeCalculator,
			Tx:            tx,
		}
		require.NoError(tx.Unsigned.Visit(&executor))
	}

	// Case: Proposed validator start validating at/before current timestamp
	// First, advance the timestamp
	newTimestamp := genesistest.DefaultValidatorStartTime.Add(2 * time.Second)
	env.state.SetTimestamp(newTimestamp)

	{
		wallet := newWallet(t, env, walletConfig{
			subnetIDs: []ids.ID{subnetID},
		})
		tx, err := wallet.IssueAddSubnetValidatorTx(
			&txs.SubnetValidator{
				Validator: txs.Validator{
					NodeID: nodeID,
					Start:  uint64(newTimestamp.Unix()),
					End:    uint64(newTimestamp.Add(defaultMinStakingDuration).Unix()),
					Wght:   genesistest.DefaultValidatorWeight,
				},
				Subnet: subnetID,
			},
		)
		require.NoError(err)

		onAcceptState, err := state.NewDiff(lastAcceptedID, env)
		require.NoError(err)

		feeCalculator := state.PickFeeCalculator(env.config, onAcceptState)
		executor := StandardTxExecutor{
			Backend:       &env.backend,
			State:         onAcceptState,
			FeeCalculator: feeCalculator,
			Tx:            tx,
		}
		err = tx.Unsigned.Visit(&executor)
		require.ErrorIs(err, ErrTimestampNotBeforeStartTime)
	}

	// reset the timestamp
	env.state.SetTimestamp(genesistest.DefaultValidatorStartTime)

	// Case: Proposed validator already validating the subnet
	// First, add validator as validator of subnet
	wallet = newWallet(t, env, walletConfig{
		subnetIDs: []ids.ID{subnetID},
	})
	subnetTx, err := wallet.IssueAddSubnetValidatorTx(
		&txs.SubnetValidator{
			Validator: txs.Validator{
				NodeID: nodeID,
				Start:  genesistest.DefaultValidatorStartTimeUnix,
				End:    genesistest.DefaultValidatorEndTimeUnix,
				Wght:   genesistest.DefaultValidatorWeight,
			},
			Subnet: subnetID,
		},
	)
	require.NoError(err)

	addSubnetValTx := subnetTx.Unsigned.(*txs.AddSubnetValidatorTx)
	staker, err = state.NewCurrentStaker(
		subnetTx.ID(),
		addSubnetValTx,
		genesistest.DefaultValidatorStartTime,
		0,
	)
	require.NoError(err)

	require.NoError(env.state.PutCurrentValidator(staker))
	env.state.AddTx(subnetTx, status.Committed)
	env.state.SetHeight(dummyHeight)
	require.NoError(env.state.Commit())

	{
		// Node with ID nodeIDKey.Address() now validating subnet with ID testSubnet1.ID
		startTime := genesistest.DefaultValidatorStartTime.Add(time.Second)
		wallet := newWallet(t, env, walletConfig{
			subnetIDs: []ids.ID{subnetID},
		})
		tx, err := wallet.IssueAddSubnetValidatorTx(
			&txs.SubnetValidator{
				Validator: txs.Validator{
					NodeID: nodeID,
					Start:  uint64(startTime.Unix()),
					End:    genesistest.DefaultValidatorEndTimeUnix,
					Wght:   genesistest.DefaultValidatorWeight,
				},
				Subnet: subnetID,
			},
		)
		require.NoError(err)

		onAcceptState, err := state.NewDiff(lastAcceptedID, env)
		require.NoError(err)

		feeCalculator := state.PickFeeCalculator(env.config, onAcceptState)
		executor := StandardTxExecutor{
			Backend:       &env.backend,
			State:         onAcceptState,
			FeeCalculator: feeCalculator,
			Tx:            tx,
		}
		err = tx.Unsigned.Visit(&executor)
		require.ErrorIs(err, ErrDuplicateValidator)
	}

	env.state.DeleteCurrentValidator(staker)
	env.state.SetHeight(dummyHeight)
	require.NoError(env.state.Commit())

	{
		// Case: Duplicate signatures
		startTime := genesistest.DefaultValidatorStartTime.Add(time.Second)
		wallet := newWallet(t, env, walletConfig{
			subnetIDs: []ids.ID{subnetID},
		})
		tx, err := wallet.IssueAddSubnetValidatorTx(
			&txs.SubnetValidator{
				Validator: txs.Validator{
					NodeID: nodeID,
					Start:  uint64(startTime.Unix()),
					End:    uint64(startTime.Add(defaultMinStakingDuration).Unix()) + 1,
					Wght:   genesistest.DefaultValidatorWeight,
				},
				Subnet: subnetID,
			},
		)
		require.NoError(err)

		// Duplicate a signature
		addSubnetValidatorTx := tx.Unsigned.(*txs.AddSubnetValidatorTx)
		input := addSubnetValidatorTx.SubnetAuth.(*secp256k1fx.Input)
		input.SigIndices = append(input.SigIndices, input.SigIndices[0])
		// This tx was syntactically verified when it was created...pretend it wasn't so we don't use cache
		addSubnetValidatorTx.SyntacticallyVerified = false

		onAcceptState, err := state.NewDiff(lastAcceptedID, env)
		require.NoError(err)

		feeCalculator := state.PickFeeCalculator(env.config, onAcceptState)
		executor := StandardTxExecutor{
			Backend:       &env.backend,
			State:         onAcceptState,
			FeeCalculator: feeCalculator,
			Tx:            tx,
		}
		err = tx.Unsigned.Visit(&executor)
		require.ErrorIs(err, secp256k1fx.ErrInputIndicesNotSortedUnique)
	}

	{
		// Case: Too few signatures
		startTime := genesistest.DefaultValidatorStartTime.Add(time.Second)
		wallet := newWallet(t, env, walletConfig{
			subnetIDs: []ids.ID{subnetID},
		})
		tx, err := wallet.IssueAddSubnetValidatorTx(
			&txs.SubnetValidator{
				Validator: txs.Validator{
					NodeID: nodeID,
					Start:  uint64(startTime.Unix()),
					End:    uint64(startTime.Add(defaultMinStakingDuration).Unix()),
					Wght:   genesistest.DefaultValidatorWeight,
				},
				Subnet: subnetID,
			},
		)
		require.NoError(err)

		// Remove a signature
		addSubnetValidatorTx := tx.Unsigned.(*txs.AddSubnetValidatorTx)
		input := addSubnetValidatorTx.SubnetAuth.(*secp256k1fx.Input)
		input.SigIndices = input.SigIndices[1:]
		// This tx was syntactically verified when it was created...pretend it wasn't so we don't use cache
		addSubnetValidatorTx.SyntacticallyVerified = false

		onAcceptState, err := state.NewDiff(lastAcceptedID, env)
		require.NoError(err)

		feeCalculator := state.PickFeeCalculator(env.config, onAcceptState)
		executor := StandardTxExecutor{
			Backend:       &env.backend,
			State:         onAcceptState,
			FeeCalculator: feeCalculator,
			Tx:            tx,
		}
		err = tx.Unsigned.Visit(&executor)
		require.ErrorIs(err, errUnauthorizedSubnetModification)
	}

	{
		// Case: Control Signature from invalid key (keys[3] is not a control key)
		startTime := genesistest.DefaultValidatorStartTime.Add(time.Second)
		wallet := newWallet(t, env, walletConfig{
			subnetIDs: []ids.ID{subnetID},
		})
		tx, err := wallet.IssueAddSubnetValidatorTx(
			&txs.SubnetValidator{
				Validator: txs.Validator{
					NodeID: nodeID,
					Start:  uint64(startTime.Unix()),
					End:    uint64(startTime.Add(defaultMinStakingDuration).Unix()),
					Wght:   genesistest.DefaultValidatorWeight,
				},
				Subnet: subnetID,
			},
		)
		require.NoError(err)

		// Replace a valid signature with one from keys[3]
		sig, err := genesistest.DefaultFundedKeys[3].SignHash(hashing.ComputeHash256(tx.Unsigned.Bytes()))
		require.NoError(err)
		copy(tx.Creds[0].(*secp256k1fx.Credential).Sigs[0][:], sig)

		onAcceptState, err := state.NewDiff(lastAcceptedID, env)
		require.NoError(err)

		feeCalculator := state.PickFeeCalculator(env.config, onAcceptState)
		executor := StandardTxExecutor{
			Backend:       &env.backend,
			State:         onAcceptState,
			FeeCalculator: feeCalculator,
			Tx:            tx,
		}
		err = tx.Unsigned.Visit(&executor)
		require.ErrorIs(err, errUnauthorizedSubnetModification)
	}

	{
		// Case: Proposed validator in pending validator set for subnet
		// First, add validator to pending validator set of subnet
		startTime := genesistest.DefaultValidatorStartTime.Add(time.Second)
		wallet := newWallet(t, env, walletConfig{
			subnetIDs: []ids.ID{subnetID},
		})
		tx, err := wallet.IssueAddSubnetValidatorTx(
			&txs.SubnetValidator{
				Validator: txs.Validator{
					NodeID: nodeID,
					Start:  uint64(startTime.Unix()) + 1,
					End:    uint64(startTime.Add(defaultMinStakingDuration).Unix()) + 1,
					Wght:   genesistest.DefaultValidatorWeight,
				},
				Subnet: subnetID,
			},
		)
		require.NoError(err)

		addSubnetValTx := subnetTx.Unsigned.(*txs.AddSubnetValidatorTx)
		staker, err = state.NewCurrentStaker(
			subnetTx.ID(),
			addSubnetValTx,
			genesistest.DefaultValidatorStartTime,
			0,
		)
		require.NoError(err)

		require.NoError(env.state.PutCurrentValidator(staker))
		env.state.AddTx(tx, status.Committed)
		env.state.SetHeight(dummyHeight)
		require.NoError(env.state.Commit())

		onAcceptState, err := state.NewDiff(lastAcceptedID, env)
		require.NoError(err)

		feeCalculator := state.PickFeeCalculator(env.config, onAcceptState)
		executor := StandardTxExecutor{
			Backend:       &env.backend,
			State:         onAcceptState,
			FeeCalculator: feeCalculator,
			Tx:            tx,
		}
		err = tx.Unsigned.Visit(&executor)
		require.ErrorIs(err, ErrDuplicateValidator)
	}
}

func TestEtnaStandardTxExecutorAddSubnetValidator(t *testing.T) {
	require := require.New(t)
	env := newEnvironment(t, upgradetest.Etna)
	env.ctx.Lock.Lock()
	defer env.ctx.Lock.Unlock()

	nodeID := genesistest.DefaultNodeIDs[0]
	subnetID := testSubnet1.ID()

	wallet := newWallet(t, env, walletConfig{
		subnetIDs: []ids.ID{subnetID},
	})
	tx, err := wallet.IssueAddSubnetValidatorTx(
		&txs.SubnetValidator{
			Validator: txs.Validator{
				NodeID: nodeID,
				Start:  genesistest.DefaultValidatorStartTimeUnix + 1,
				End:    genesistest.DefaultValidatorEndTimeUnix,
				Wght:   genesistest.DefaultValidatorWeight,
			},
			Subnet: subnetID,
		},
	)
	require.NoError(err)

	onAcceptState, err := state.NewDiff(lastAcceptedID, env)
	require.NoError(err)

	onAcceptState.SetSubnetConversion(
		subnetID,
		state.SubnetConversion{
			ConversionID: ids.GenerateTestID(),
			ChainID:      ids.GenerateTestID(),
			Addr:         []byte("address"),
		},
	)

	executor := StandardTxExecutor{
		Backend: &env.backend,
		State:   onAcceptState,
		Tx:      tx,
	}
	err = tx.Unsigned.Visit(&executor)
	require.ErrorIs(err, errIsImmutable)
}

func TestBanffStandardTxExecutorAddValidator(t *testing.T) {
	require := require.New(t)
	env := newEnvironment(t, upgradetest.Banff)
	env.ctx.Lock.Lock()
	defer env.ctx.Lock.Unlock()

	nodeID := ids.GenerateTestNodeID()
	rewardsOwner := &secp256k1fx.OutputOwners{
		Threshold: 1,
		Addrs:     []ids.ShortID{ids.GenerateTestShortID()},
	}

	{
		// Case: Validator's start time too early
		wallet := newWallet(t, env, walletConfig{})
		tx, err := wallet.IssueAddValidatorTx(
			&txs.Validator{
				NodeID: nodeID,
				Start:  genesistest.DefaultValidatorStartTimeUnix - 1,
				End:    genesistest.DefaultValidatorEndTimeUnix,
				Wght:   env.config.MinValidatorStake,
			},
			rewardsOwner,
			reward.PercentDenominator,
		)
		require.NoError(err)

		onAcceptState, err := state.NewDiff(lastAcceptedID, env)
		require.NoError(err)

		feeCalculator := state.PickFeeCalculator(env.config, onAcceptState)
		executor := StandardTxExecutor{
			Backend:       &env.backend,
			State:         onAcceptState,
			FeeCalculator: feeCalculator,
			Tx:            tx,
		}
		err = tx.Unsigned.Visit(&executor)
		require.ErrorIs(err, ErrTimestampNotBeforeStartTime)
	}

	{
		// Case: Validator in current validator set of primary network
		wallet := newWallet(t, env, walletConfig{})

		startTime := genesistest.DefaultValidatorStartTime.Add(1 * time.Second)
		tx, err := wallet.IssueAddValidatorTx(
			&txs.Validator{
				NodeID: nodeID,
				Start:  uint64(startTime.Unix()),
				End:    uint64(startTime.Add(defaultMinStakingDuration).Unix()),
				Wght:   env.config.MinValidatorStake,
			},
			rewardsOwner,
			reward.PercentDenominator,
		)
		require.NoError(err)

		addValTx := tx.Unsigned.(*txs.AddValidatorTx)
		staker, err := state.NewCurrentStaker(
			tx.ID(),
			addValTx,
			startTime,
			0,
		)
		require.NoError(err)

		onAcceptState, err := state.NewDiff(lastAcceptedID, env)
		require.NoError(err)

		require.NoError(onAcceptState.PutCurrentValidator(staker))
		onAcceptState.AddTx(tx, status.Committed)

		feeCalculator := state.PickFeeCalculator(env.config, onAcceptState)
		executor := StandardTxExecutor{
			Backend:       &env.backend,
			State:         onAcceptState,
			FeeCalculator: feeCalculator,
			Tx:            tx,
		}
		err = tx.Unsigned.Visit(&executor)
		require.ErrorIs(err, ErrAlreadyValidator)
	}

	{
		// Case: Validator in pending validator set of primary network
		wallet := newWallet(t, env, walletConfig{})

		startTime := genesistest.DefaultValidatorStartTime.Add(1 * time.Second)
		tx, err := wallet.IssueAddValidatorTx(
			&txs.Validator{
				NodeID: nodeID,
				Start:  uint64(startTime.Unix()),
				End:    uint64(startTime.Add(defaultMinStakingDuration).Unix()),
				Wght:   env.config.MinValidatorStake,
			},
			rewardsOwner,
			reward.PercentDenominator,
		)
		require.NoError(err)

		staker, err := state.NewPendingStaker(
			tx.ID(),
			tx.Unsigned.(*txs.AddValidatorTx),
		)
		require.NoError(err)

		onAcceptState, err := state.NewDiff(lastAcceptedID, env)
		require.NoError(err)

		require.NoError(onAcceptState.PutPendingValidator(staker))
		onAcceptState.AddTx(tx, status.Committed)

		feeCalculator := state.PickFeeCalculator(env.config, onAcceptState)
		executor := StandardTxExecutor{
			Backend:       &env.backend,
			State:         onAcceptState,
			FeeCalculator: feeCalculator,
			Tx:            tx,
		}
		err = tx.Unsigned.Visit(&executor)
		require.ErrorIs(err, ErrAlreadyValidator)
	}

	{
		// Case: Validator doesn't have enough tokens to cover stake amount
		wallet := newWallet(t, env, walletConfig{
			keys: genesistest.DefaultFundedKeys[:1],
		})

		startTime := genesistest.DefaultValidatorStartTime.Add(1 * time.Second)
		tx, err := wallet.IssueAddValidatorTx(
			&txs.Validator{
				NodeID: nodeID,
				Start:  uint64(startTime.Unix()),
				End:    uint64(startTime.Add(defaultMinStakingDuration).Unix()),
				Wght:   env.config.MinValidatorStake,
			},
			rewardsOwner,
			reward.PercentDenominator,
		)
		require.NoError(err)

		// Remove all UTXOs owned by preFundedKeys[0]
		utxoIDs, err := env.state.UTXOIDs(genesistest.DefaultFundedKeys[0].Address().Bytes(), ids.Empty, math.MaxInt32)
		require.NoError(err)

		onAcceptState, err := state.NewDiff(lastAcceptedID, env)
		require.NoError(err)

		for _, utxoID := range utxoIDs {
			onAcceptState.DeleteUTXO(utxoID)
		}

		feeCalculator := state.PickFeeCalculator(env.config, onAcceptState)
		executor := StandardTxExecutor{
			Backend:       &env.backend,
			FeeCalculator: feeCalculator,
			State:         onAcceptState,
			Tx:            tx,
		}
		err = tx.Unsigned.Visit(&executor)
		require.ErrorIs(err, ErrFlowCheckFailed)
	}
}

// Verifies that [AddValidatorTx] and [AddDelegatorTx] are disabled post-Durango
func TestDurangoDisabledTransactions(t *testing.T) {
	type test struct {
		name        string
		buildTx     func(t *testing.T, env *environment) *txs.Tx
		expectedErr error
	}

	rewardsOwner := &secp256k1fx.OutputOwners{
		Threshold: 1,
		Addrs:     []ids.ShortID{ids.GenerateTestShortID()},
	}

	tests := []test{
		{
			name: "AddValidatorTx",
			buildTx: func(t *testing.T, env *environment) *txs.Tx {
				var (
					nodeID    = ids.GenerateTestNodeID()
					chainTime = env.state.GetTimestamp()
					endTime   = chainTime.Add(defaultMaxStakingDuration)
				)

				wallet := newWallet(t, env, walletConfig{})
				tx, err := wallet.IssueAddValidatorTx(
					&txs.Validator{
						NodeID: nodeID,
						Start:  0,
						End:    uint64(endTime.Unix()),
						Wght:   defaultMinValidatorStake,
					},
					rewardsOwner,
					reward.PercentDenominator,
				)
				require.NoError(t, err)

				return tx
			},
			expectedErr: ErrAddValidatorTxPostDurango,
		},
		{
			name: "AddDelegatorTx",
			buildTx: func(t *testing.T, env *environment) *txs.Tx {
				require := require.New(t)

				var primaryValidator *state.Staker
				it, err := env.state.GetCurrentStakerIterator()
				require.NoError(err)
				for it.Next() {
					staker := it.Value()
					if staker.Priority != txs.PrimaryNetworkValidatorCurrentPriority {
						continue
					}
					primaryValidator = staker
					break
				}
				it.Release()

				wallet := newWallet(t, env, walletConfig{})
				tx, err := wallet.IssueAddDelegatorTx(
					&txs.Validator{
						NodeID: primaryValidator.NodeID,
						Start:  0,
						End:    uint64(primaryValidator.EndTime.Unix()),
						Wght:   defaultMinValidatorStake,
					},
					rewardsOwner,
				)
				require.NoError(err)

				return tx
			},
			expectedErr: ErrAddDelegatorTxPostDurango,
		},
	}

	for _, tt := range tests {
		t.Run(tt.name, func(t *testing.T) {
			require := require.New(t)

			env := newEnvironment(t, upgradetest.Durango)
			env.ctx.Lock.Lock()
			defer env.ctx.Lock.Unlock()

			onAcceptState, err := state.NewDiff(env.state.GetLastAccepted(), env)
			require.NoError(err)

			tx := tt.buildTx(t, env)

			feeCalculator := state.PickFeeCalculator(env.config, onAcceptState)
			err = tx.Unsigned.Visit(&StandardTxExecutor{
				Backend:       &env.backend,
				State:         onAcceptState,
				FeeCalculator: feeCalculator,
				Tx:            tx,
			})
			require.ErrorIs(err, tt.expectedErr)
		})
	}
}

// Verifies that the Memo field is required to be empty post-Durango
func TestDurangoMemoField(t *testing.T) {
	type test struct {
		name      string
		setupTest func(t *testing.T, env *environment, memoField []byte) (*txs.Tx, state.Diff)
	}

	owners := &secp256k1fx.OutputOwners{
		Threshold: 1,
		Addrs:     []ids.ShortID{ids.GenerateTestShortID()},
	}

	tests := []test{
		{
			name: "AddSubnetValidatorTx",
			setupTest: func(t *testing.T, env *environment, memoField []byte) (*txs.Tx, state.Diff) {
				require := require.New(t)

				var primaryValidator *state.Staker
				it, err := env.state.GetCurrentStakerIterator()
				require.NoError(err)
				for it.Next() {
					staker := it.Value()
					if staker.Priority != txs.PrimaryNetworkValidatorCurrentPriority {
						continue
					}
					primaryValidator = staker
					break
				}
				it.Release()

				subnetID := testSubnet1.ID()
				wallet := newWallet(t, env, walletConfig{
					subnetIDs: []ids.ID{subnetID},
				})
				tx, err := wallet.IssueAddSubnetValidatorTx(
					&txs.SubnetValidator{
						Validator: txs.Validator{
							NodeID: primaryValidator.NodeID,
							Start:  0,
							End:    uint64(primaryValidator.EndTime.Unix()),
							Wght:   defaultMinValidatorStake,
						},
						Subnet: subnetID,
					},
					common.WithMemo(memoField),
				)
				require.NoError(err)

				onAcceptState, err := state.NewDiff(env.state.GetLastAccepted(), env)
				require.NoError(err)
				return tx, onAcceptState
			},
		},
		{
			name: "CreateChainTx",
			setupTest: func(t *testing.T, env *environment, memoField []byte) (*txs.Tx, state.Diff) {
				require := require.New(t)

				subnetID := testSubnet1.ID()
				wallet := newWallet(t, env, walletConfig{
					subnetIDs: []ids.ID{subnetID},
				})

				tx, err := wallet.IssueCreateChainTx(
					subnetID,
					[]byte{},
					ids.GenerateTestID(),
					[]ids.ID{},
					"aaa",
					common.WithMemo(memoField),
				)
				require.NoError(err)

				onAcceptState, err := state.NewDiff(env.state.GetLastAccepted(), env)
				require.NoError(err)
				return tx, onAcceptState
			},
		},
		{
			name: "CreateSubnetTx",
			setupTest: func(t *testing.T, env *environment, memoField []byte) (*txs.Tx, state.Diff) {
				require := require.New(t)

				wallet := newWallet(t, env, walletConfig{})
				tx, err := wallet.IssueCreateSubnetTx(
					owners,
					common.WithMemo(memoField),
				)
				require.NoError(err)

				onAcceptState, err := state.NewDiff(env.state.GetLastAccepted(), env)
				require.NoError(err)
				return tx, onAcceptState
			},
		},
		{
			name: "ImportTx",
			setupTest: func(t *testing.T, env *environment, memoField []byte) (*txs.Tx, state.Diff) {
				require := require.New(t)

				var (
					sourceChain  = env.ctx.XChainID
					sourceKey    = genesistest.DefaultFundedKeys[1]
					sourceAmount = 10 * units.Avax
				)

				sharedMemory := fundedSharedMemory(
					t,
					env,
					sourceKey,
					sourceChain,
					map[ids.ID]uint64{
						env.ctx.AVAXAssetID: sourceAmount,
					},
					rand.NewSource(0),
				)
				env.msm.SharedMemory = sharedMemory

				wallet := newWallet(t, env, walletConfig{
					chainIDs: []ids.ID{sourceChain},
				})

				tx, err := wallet.IssueImportTx(
					sourceChain,
					owners,
					common.WithMemo(memoField),
				)
				require.NoError(err)

				onAcceptState, err := state.NewDiff(env.state.GetLastAccepted(), env)
				require.NoError(err)
				return tx, onAcceptState
			},
		},
		{
			name: "ExportTx",
			setupTest: func(t *testing.T, env *environment, memoField []byte) (*txs.Tx, state.Diff) {
				require := require.New(t)

				wallet := newWallet(t, env, walletConfig{})
				tx, err := wallet.IssueExportTx(
					env.ctx.XChainID,
					[]*avax.TransferableOutput{{
						Asset: avax.Asset{ID: env.ctx.AVAXAssetID},
						Out: &secp256k1fx.TransferOutput{
							Amt:          units.Avax,
							OutputOwners: *owners,
						},
					}},
					common.WithMemo(memoField),
				)
				require.NoError(err)

				onAcceptState, err := state.NewDiff(env.state.GetLastAccepted(), env)
				require.NoError(err)
				return tx, onAcceptState
			},
		},
		{
			name: "RemoveSubnetValidatorTx",
			setupTest: func(t *testing.T, env *environment, memoField []byte) (*txs.Tx, state.Diff) {
				require := require.New(t)

				var primaryValidator *state.Staker
				it, err := env.state.GetCurrentStakerIterator()
				require.NoError(err)
				for it.Next() {
					staker := it.Value()
					if staker.Priority != txs.PrimaryNetworkValidatorCurrentPriority {
						continue
					}
					primaryValidator = staker
					break
				}
				it.Release()

				endTime := primaryValidator.EndTime

				subnetID := testSubnet1.ID()
				wallet := newWallet(t, env, walletConfig{
					subnetIDs: []ids.ID{subnetID},
				})
				subnetValTx, err := wallet.IssueAddSubnetValidatorTx(
					&txs.SubnetValidator{
						Validator: txs.Validator{
							NodeID: primaryValidator.NodeID,
							Start:  0,
							End:    uint64(endTime.Unix()),
							Wght:   genesistest.DefaultValidatorWeight,
						},
						Subnet: subnetID,
					},
				)
				require.NoError(err)

				onAcceptState, err := state.NewDiff(env.state.GetLastAccepted(), env)
				require.NoError(err)

				feeCalculator := state.PickFeeCalculator(env.config, onAcceptState)
				require.NoError(subnetValTx.Unsigned.Visit(&StandardTxExecutor{
					Backend:       &env.backend,
					State:         onAcceptState,
					FeeCalculator: feeCalculator,
					Tx:            subnetValTx,
				}))

				tx, err := wallet.IssueRemoveSubnetValidatorTx(
					primaryValidator.NodeID,
					subnetID,
					common.WithMemo(memoField),
				)
				require.NoError(err)
				return tx, onAcceptState
			},
		},
		{
			name: "TransformSubnetTx",
			setupTest: func(t *testing.T, env *environment, memoField []byte) (*txs.Tx, state.Diff) {
				require := require.New(t)

				subnetID := testSubnet1.ID()
				wallet := newWallet(t, env, walletConfig{
					subnetIDs: []ids.ID{subnetID},
				})

				tx, err := wallet.IssueTransformSubnetTx(
					subnetID,                  // subnetID
					ids.GenerateTestID(),      // assetID
					10,                        // initial supply
					10,                        // max supply
					0,                         // min consumption rate
					reward.PercentDenominator, // max consumption rate
					2,                         // min validator stake
					10,                        // max validator stake
					time.Minute,               // min stake duration
					time.Hour,                 // max stake duration
					1,                         // min delegation fees
					10,                        // min delegator stake
					1,                         // max validator weight factor
					80,                        // uptime requirement
					common.WithMemo(memoField),
				)
				require.NoError(err)

				onAcceptState, err := state.NewDiff(env.state.GetLastAccepted(), env)
				require.NoError(err)
				return tx, onAcceptState
			},
		},
		{
			name: "AddPermissionlessValidatorTx",
			setupTest: func(t *testing.T, env *environment, memoField []byte) (*txs.Tx, state.Diff) {
				require := require.New(t)
				var (
					nodeID    = ids.GenerateTestNodeID()
					chainTime = env.state.GetTimestamp()
					endTime   = chainTime.Add(defaultMaxStakingDuration)
				)
				sk, err := bls.NewSecretKey()
				require.NoError(err)

				wallet := newWallet(t, env, walletConfig{})
				tx, err := wallet.IssueAddPermissionlessValidatorTx(
					&txs.SubnetValidator{
						Validator: txs.Validator{
							NodeID: nodeID,
							Start:  0,
							End:    uint64(endTime.Unix()),
							Wght:   env.config.MinValidatorStake,
						},
						Subnet: constants.PrimaryNetworkID,
					},
					signer.NewProofOfPossession(sk),
					env.ctx.AVAXAssetID,
					owners,
					owners,
					reward.PercentDenominator,
					common.WithMemo(memoField),
				)
				require.NoError(err)

				onAcceptState, err := state.NewDiff(env.state.GetLastAccepted(), env)
				require.NoError(err)
				return tx, onAcceptState
			},
		},
		{
			name: "AddPermissionlessDelegatorTx",
			setupTest: func(t *testing.T, env *environment, memoField []byte) (*txs.Tx, state.Diff) {
				require := require.New(t)

				var primaryValidator *state.Staker
				it, err := env.state.GetCurrentStakerIterator()
				require.NoError(err)
				for it.Next() {
					staker := it.Value()
					if staker.Priority != txs.PrimaryNetworkValidatorCurrentPriority {
						continue
					}
					primaryValidator = staker
					break
				}
				it.Release()

				wallet := newWallet(t, env, walletConfig{})
				tx, err := wallet.IssueAddPermissionlessDelegatorTx(
					&txs.SubnetValidator{
						Validator: txs.Validator{
							NodeID: primaryValidator.NodeID,
							Start:  0,
							End:    uint64(primaryValidator.EndTime.Unix()),
							Wght:   defaultMinValidatorStake,
						},
						Subnet: constants.PrimaryNetworkID,
					},
					env.ctx.AVAXAssetID,
					owners,
					common.WithMemo(memoField),
				)
				require.NoError(err)

				onAcceptState, err := state.NewDiff(env.state.GetLastAccepted(), env)
				require.NoError(err)
				return tx, onAcceptState
			},
		},
		{
			name: "TransferSubnetOwnershipTx",
			setupTest: func(t *testing.T, env *environment, memoField []byte) (*txs.Tx, state.Diff) {
				require := require.New(t)

				subnetID := testSubnet1.ID()
				wallet := newWallet(t, env, walletConfig{
					subnetIDs: []ids.ID{subnetID},
				})

				tx, err := wallet.IssueTransferSubnetOwnershipTx(
					subnetID,
					owners,
					common.WithMemo(memoField),
				)
				require.NoError(err)

				onAcceptState, err := state.NewDiff(env.state.GetLastAccepted(), env)
				require.NoError(err)
				return tx, onAcceptState
			},
		},
		{
			name: "BaseTx",
			setupTest: func(t *testing.T, env *environment, memoField []byte) (*txs.Tx, state.Diff) {
				require := require.New(t)

				wallet := newWallet(t, env, walletConfig{})
				tx, err := wallet.IssueBaseTx(
					[]*avax.TransferableOutput{
						{
							Asset: avax.Asset{ID: env.ctx.AVAXAssetID},
							Out: &secp256k1fx.TransferOutput{
								Amt: 1,
								OutputOwners: secp256k1fx.OutputOwners{
									Threshold: 1,
									Addrs:     []ids.ShortID{ids.ShortEmpty},
								},
							},
						},
					},
					common.WithMemo(memoField),
				)
				require.NoError(err)

				onAcceptState, err := state.NewDiff(env.state.GetLastAccepted(), env)
				require.NoError(err)
				return tx, onAcceptState
			},
		},
	}

	for _, tt := range tests {
		t.Run(tt.name, func(t *testing.T) {
			require := require.New(t)

			env := newEnvironment(t, upgradetest.Durango)
			env.ctx.Lock.Lock()
			defer env.ctx.Lock.Unlock()

			feeCalculator := state.PickFeeCalculator(env.config, env.state)

			// Populated memo field should error
			tx, onAcceptState := tt.setupTest(t, env, []byte{'m', 'e', 'm', 'o'})
			err := tx.Unsigned.Visit(&StandardTxExecutor{
				Backend:       &env.backend,
				State:         onAcceptState,
				FeeCalculator: feeCalculator,
				Tx:            tx,
			})
			require.ErrorIs(err, avax.ErrMemoTooLarge)

			// Empty memo field should not error
			tx, onAcceptState = tt.setupTest(t, env, []byte{})
			require.NoError(tx.Unsigned.Visit(&StandardTxExecutor{
				Backend:       &env.backend,
				State:         onAcceptState,
				FeeCalculator: feeCalculator,
				Tx:            tx,
			}))
		})
	}
}

// Verifies that [TransformSubnetTx] is disabled post-Etna
func TestEtnaDisabledTransactions(t *testing.T) {
	require := require.New(t)

	env := newEnvironment(t, upgradetest.Etna)
	env.ctx.Lock.Lock()
	defer env.ctx.Lock.Unlock()

	onAcceptState, err := state.NewDiff(env.state.GetLastAccepted(), env)
	require.NoError(err)

	tx := &txs.Tx{
		Unsigned: &txs.TransformSubnetTx{},
	}

	err = tx.Unsigned.Visit(&StandardTxExecutor{
		Backend: &env.backend,
		State:   onAcceptState,
		Tx:      tx,
	})
	require.ErrorIs(err, errTransformSubnetTxPostEtna)
}

// Returns a RemoveSubnetValidatorTx that passes syntactic verification.
// Memo field is empty as required post Durango activation
func newRemoveSubnetValidatorTx(t *testing.T) (*txs.RemoveSubnetValidatorTx, *txs.Tx) {
	t.Helper()

	creds := []verify.Verifiable{
		&secp256k1fx.Credential{
			Sigs: make([][65]byte, 1),
		},
		&secp256k1fx.Credential{
			Sigs: make([][65]byte, 1),
		},
	}
	unsignedTx := &txs.RemoveSubnetValidatorTx{
		BaseTx: txs.BaseTx{
			BaseTx: avax.BaseTx{
				Ins: []*avax.TransferableInput{{
					UTXOID: avax.UTXOID{
						TxID: ids.GenerateTestID(),
					},
					Asset: avax.Asset{
						ID: ids.GenerateTestID(),
					},
					In: &secp256k1fx.TransferInput{
						Amt: 1,
						Input: secp256k1fx.Input{
							SigIndices: []uint32{0, 1},
						},
					},
				}},
				Outs: []*avax.TransferableOutput{
					{
						Asset: avax.Asset{
							ID: ids.GenerateTestID(),
						},
						Out: &secp256k1fx.TransferOutput{
							Amt: 1,
							OutputOwners: secp256k1fx.OutputOwners{
								Threshold: 1,
								Addrs:     []ids.ShortID{ids.GenerateTestShortID()},
							},
						},
					},
				},
			},
		},
		Subnet: ids.GenerateTestID(),
		NodeID: ids.GenerateTestNodeID(),
		SubnetAuth: &secp256k1fx.Credential{
			Sigs: make([][65]byte, 1),
		},
	}
	tx := &txs.Tx{
		Unsigned: unsignedTx,
		Creds:    creds,
	}
	require.NoError(t, tx.Initialize(txs.Codec))
	return unsignedTx, tx
}

// mock implementations that can be used in tests
// for verifying RemoveSubnetValidatorTx.
type removeSubnetValidatorTxVerifyEnv struct {
	latestForkTime time.Time
	fx             *fxmock.Fx
	flowChecker    *utxomock.Verifier
	unsignedTx     *txs.RemoveSubnetValidatorTx
	tx             *txs.Tx
	state          *state.MockDiff
	staker         *state.Staker
}

// Returns mock implementations that can be used in tests
// for verifying RemoveSubnetValidatorTx.
func newValidRemoveSubnetValidatorTxVerifyEnv(t *testing.T, ctrl *gomock.Controller) removeSubnetValidatorTxVerifyEnv {
	t.Helper()

	now := time.Now()
	mockFx := fxmock.NewFx(ctrl)
	mockFlowChecker := utxomock.NewVerifier(ctrl)
	unsignedTx, tx := newRemoveSubnetValidatorTx(t)
	mockState := state.NewMockDiff(ctrl)
	return removeSubnetValidatorTxVerifyEnv{
		latestForkTime: now,
		fx:             mockFx,
		flowChecker:    mockFlowChecker,
		unsignedTx:     unsignedTx,
		tx:             tx,
		state:          mockState,
		staker: &state.Staker{
			TxID:     ids.GenerateTestID(),
			NodeID:   ids.GenerateTestNodeID(),
			Priority: txs.SubnetPermissionedValidatorCurrentPriority,
		},
	}
}

func TestStandardExecutorRemoveSubnetValidatorTx(t *testing.T) {
	type test struct {
		name        string
		newExecutor func(*gomock.Controller) (*txs.RemoveSubnetValidatorTx, *StandardTxExecutor)
		expectedErr error
	}

	tests := []test{
		{
			name: "valid tx",
			newExecutor: func(ctrl *gomock.Controller) (*txs.RemoveSubnetValidatorTx, *StandardTxExecutor) {
				env := newValidRemoveSubnetValidatorTxVerifyEnv(t, ctrl)

				// Set dependency expectations.
				env.state.EXPECT().GetTimestamp().Return(env.latestForkTime).AnyTimes()
				env.state.EXPECT().GetCurrentValidator(env.unsignedTx.Subnet, env.unsignedTx.NodeID).Return(env.staker, nil).Times(1)
				subnetOwner := fxmock.NewOwner(ctrl)
				env.state.EXPECT().GetSubnetOwner(env.unsignedTx.Subnet).Return(subnetOwner, nil).Times(1)
				env.fx.EXPECT().VerifyPermission(env.unsignedTx, env.unsignedTx.SubnetAuth, env.tx.Creds[len(env.tx.Creds)-1], subnetOwner).Return(nil).Times(1)
				env.flowChecker.EXPECT().VerifySpend(
					env.unsignedTx, env.state, env.unsignedTx.Ins, env.unsignedTx.Outs, env.tx.Creds[:len(env.tx.Creds)-1], gomock.Any(),
				).Return(nil).Times(1)
				env.state.EXPECT().DeleteCurrentValidator(env.staker)
				env.state.EXPECT().DeleteUTXO(gomock.Any()).Times(len(env.unsignedTx.Ins))
				env.state.EXPECT().AddUTXO(gomock.Any()).Times(len(env.unsignedTx.Outs))

				cfg := &config.Config{
					UpgradeConfig: upgradetest.GetConfigWithUpgradeTime(upgradetest.Durango, env.latestForkTime),
				}
				feeCalculator := state.PickFeeCalculator(cfg, env.state)
				e := &StandardTxExecutor{
					Backend: &Backend{
						Config:       cfg,
						Bootstrapped: &utils.Atomic[bool]{},
						Fx:           env.fx,
						FlowChecker:  env.flowChecker,
						Ctx:          &snow.Context{},
					},
					FeeCalculator: feeCalculator,
					Tx:            env.tx,
					State:         env.state,
				}
				e.Bootstrapped.Set(true)
				return env.unsignedTx, e
			},
			expectedErr: nil,
		},
		{
			name: "tx fails syntactic verification",
			newExecutor: func(ctrl *gomock.Controller) (*txs.RemoveSubnetValidatorTx, *StandardTxExecutor) {
				env := newValidRemoveSubnetValidatorTxVerifyEnv(t, ctrl)
				// Setting the subnet ID to the Primary Network ID makes the tx fail syntactic verification
				env.tx.Unsigned.(*txs.RemoveSubnetValidatorTx).Subnet = constants.PrimaryNetworkID
				env.state = state.NewMockDiff(ctrl)
				env.state.EXPECT().GetTimestamp().Return(env.latestForkTime).AnyTimes()

				cfg := &config.Config{
					UpgradeConfig: upgradetest.GetConfigWithUpgradeTime(upgradetest.Durango, env.latestForkTime),
				}
				feeCalculator := state.PickFeeCalculator(cfg, env.state)
				e := &StandardTxExecutor{
					Backend: &Backend{
						Config:       cfg,
						Bootstrapped: &utils.Atomic[bool]{},
						Fx:           env.fx,
						FlowChecker:  env.flowChecker,
						Ctx:          &snow.Context{},
					},
					FeeCalculator: feeCalculator,
					Tx:            env.tx,
					State:         env.state,
				}
				e.Bootstrapped.Set(true)
				return env.unsignedTx, e
			},
			expectedErr: txs.ErrRemovePrimaryNetworkValidator,
		},
		{
			name: "node isn't a validator of the subnet",
			newExecutor: func(ctrl *gomock.Controller) (*txs.RemoveSubnetValidatorTx, *StandardTxExecutor) {
				env := newValidRemoveSubnetValidatorTxVerifyEnv(t, ctrl)
				env.state = state.NewMockDiff(ctrl)
				env.state.EXPECT().GetTimestamp().Return(env.latestForkTime).AnyTimes()
				env.state.EXPECT().GetCurrentValidator(env.unsignedTx.Subnet, env.unsignedTx.NodeID).Return(nil, database.ErrNotFound)
				env.state.EXPECT().GetPendingValidator(env.unsignedTx.Subnet, env.unsignedTx.NodeID).Return(nil, database.ErrNotFound)

				cfg := &config.Config{
					UpgradeConfig: upgradetest.GetConfigWithUpgradeTime(upgradetest.Durango, env.latestForkTime),
				}
				feeCalculator := state.PickFeeCalculator(cfg, env.state)
				e := &StandardTxExecutor{
					Backend: &Backend{
						Config:       cfg,
						Bootstrapped: &utils.Atomic[bool]{},
						Fx:           env.fx,
						FlowChecker:  env.flowChecker,
						Ctx:          &snow.Context{},
					},
					FeeCalculator: feeCalculator,
					Tx:            env.tx,
					State:         env.state,
				}
				e.Bootstrapped.Set(true)
				return env.unsignedTx, e
			},
			expectedErr: ErrNotValidator,
		},
		{
			name: "validator is permissionless",
			newExecutor: func(ctrl *gomock.Controller) (*txs.RemoveSubnetValidatorTx, *StandardTxExecutor) {
				env := newValidRemoveSubnetValidatorTxVerifyEnv(t, ctrl)

				staker := *env.staker
				staker.Priority = txs.SubnetPermissionlessValidatorCurrentPriority

				// Set dependency expectations.
				env.state.EXPECT().GetTimestamp().Return(env.latestForkTime).AnyTimes()
				env.state.EXPECT().GetCurrentValidator(env.unsignedTx.Subnet, env.unsignedTx.NodeID).Return(&staker, nil).Times(1)

				cfg := &config.Config{
					UpgradeConfig: upgradetest.GetConfigWithUpgradeTime(upgradetest.Durango, env.latestForkTime),
				}
				feeCalculator := state.PickFeeCalculator(cfg, env.state)
				e := &StandardTxExecutor{
					Backend: &Backend{
						Config:       cfg,
						Bootstrapped: &utils.Atomic[bool]{},
						Fx:           env.fx,
						FlowChecker:  env.flowChecker,
						Ctx:          &snow.Context{},
					},
					FeeCalculator: feeCalculator,
					Tx:            env.tx,
					State:         env.state,
				}
				e.Bootstrapped.Set(true)
				return env.unsignedTx, e
			},
			expectedErr: ErrRemovePermissionlessValidator,
		},
		{
			name: "tx has no credentials",
			newExecutor: func(ctrl *gomock.Controller) (*txs.RemoveSubnetValidatorTx, *StandardTxExecutor) {
				env := newValidRemoveSubnetValidatorTxVerifyEnv(t, ctrl)
				// Remove credentials
				env.tx.Creds = nil
				env.state = state.NewMockDiff(ctrl)
				env.state.EXPECT().GetTimestamp().Return(env.latestForkTime).AnyTimes()
				env.state.EXPECT().GetCurrentValidator(env.unsignedTx.Subnet, env.unsignedTx.NodeID).Return(env.staker, nil)

				cfg := &config.Config{
					UpgradeConfig: upgradetest.GetConfigWithUpgradeTime(upgradetest.Durango, env.latestForkTime),
				}
				feeCalculator := state.PickFeeCalculator(cfg, env.state)
				e := &StandardTxExecutor{
					Backend: &Backend{
						Config:       cfg,
						Bootstrapped: &utils.Atomic[bool]{},
						Fx:           env.fx,
						FlowChecker:  env.flowChecker,
						Ctx:          &snow.Context{},
					},
					FeeCalculator: feeCalculator,
					Tx:            env.tx,
					State:         env.state,
				}
				e.Bootstrapped.Set(true)
				return env.unsignedTx, e
			},
			expectedErr: errWrongNumberOfCredentials,
		},
		{
			name: "can't find subnet",
			newExecutor: func(ctrl *gomock.Controller) (*txs.RemoveSubnetValidatorTx, *StandardTxExecutor) {
				env := newValidRemoveSubnetValidatorTxVerifyEnv(t, ctrl)
				env.state = state.NewMockDiff(ctrl)
				env.state.EXPECT().GetTimestamp().Return(env.latestForkTime).AnyTimes()
				env.state.EXPECT().GetCurrentValidator(env.unsignedTx.Subnet, env.unsignedTx.NodeID).Return(env.staker, nil)
				env.state.EXPECT().GetSubnetOwner(env.unsignedTx.Subnet).Return(nil, database.ErrNotFound)

				cfg := &config.Config{
					UpgradeConfig: upgradetest.GetConfigWithUpgradeTime(upgradetest.Durango, env.latestForkTime),
				}
				feeCalculator := state.PickFeeCalculator(cfg, env.state)
				e := &StandardTxExecutor{
					Backend: &Backend{
						Config:       cfg,
						Bootstrapped: &utils.Atomic[bool]{},
						Fx:           env.fx,
						FlowChecker:  env.flowChecker,
						Ctx:          &snow.Context{},
					},
					FeeCalculator: feeCalculator,
					Tx:            env.tx,
					State:         env.state,
				}
				e.Bootstrapped.Set(true)
				return env.unsignedTx, e
			},
			expectedErr: database.ErrNotFound,
		},
		{
			name: "no permission to remove validator",
			newExecutor: func(ctrl *gomock.Controller) (*txs.RemoveSubnetValidatorTx, *StandardTxExecutor) {
				env := newValidRemoveSubnetValidatorTxVerifyEnv(t, ctrl)
				env.state = state.NewMockDiff(ctrl)
				env.state.EXPECT().GetTimestamp().Return(env.latestForkTime).AnyTimes()
				env.state.EXPECT().GetCurrentValidator(env.unsignedTx.Subnet, env.unsignedTx.NodeID).Return(env.staker, nil)
				subnetOwner := fxmock.NewOwner(ctrl)
				env.state.EXPECT().GetSubnetOwner(env.unsignedTx.Subnet).Return(subnetOwner, nil)
				env.fx.EXPECT().VerifyPermission(gomock.Any(), env.unsignedTx.SubnetAuth, env.tx.Creds[len(env.tx.Creds)-1], subnetOwner).Return(errTest)

				cfg := &config.Config{
					UpgradeConfig: upgradetest.GetConfigWithUpgradeTime(upgradetest.Durango, env.latestForkTime),
				}
				feeCalculator := state.PickFeeCalculator(cfg, env.state)
				e := &StandardTxExecutor{
					Backend: &Backend{
						Config:       cfg,
						Bootstrapped: &utils.Atomic[bool]{},
						Fx:           env.fx,
						FlowChecker:  env.flowChecker,
						Ctx:          &snow.Context{},
					},
					FeeCalculator: feeCalculator,
					Tx:            env.tx,
					State:         env.state,
				}
				e.Bootstrapped.Set(true)
				return env.unsignedTx, e
			},
			expectedErr: errUnauthorizedSubnetModification,
		},
		{
			name: "flow checker failed",
			newExecutor: func(ctrl *gomock.Controller) (*txs.RemoveSubnetValidatorTx, *StandardTxExecutor) {
				env := newValidRemoveSubnetValidatorTxVerifyEnv(t, ctrl)
				env.state = state.NewMockDiff(ctrl)
				env.state.EXPECT().GetTimestamp().Return(env.latestForkTime).AnyTimes()
				env.state.EXPECT().GetCurrentValidator(env.unsignedTx.Subnet, env.unsignedTx.NodeID).Return(env.staker, nil)
				subnetOwner := fxmock.NewOwner(ctrl)
				env.state.EXPECT().GetSubnetOwner(env.unsignedTx.Subnet).Return(subnetOwner, nil)
				env.fx.EXPECT().VerifyPermission(gomock.Any(), env.unsignedTx.SubnetAuth, env.tx.Creds[len(env.tx.Creds)-1], subnetOwner).Return(nil)
				env.flowChecker.EXPECT().VerifySpend(
					gomock.Any(), gomock.Any(), gomock.Any(), gomock.Any(), gomock.Any(), gomock.Any(),
				).Return(errTest)

				cfg := &config.Config{
					UpgradeConfig: upgradetest.GetConfigWithUpgradeTime(upgradetest.Durango, env.latestForkTime),
				}
				feeCalculator := state.PickFeeCalculator(cfg, env.state)
				e := &StandardTxExecutor{
					Backend: &Backend{
						Config:       cfg,
						Bootstrapped: &utils.Atomic[bool]{},
						Fx:           env.fx,
						FlowChecker:  env.flowChecker,
						Ctx:          &snow.Context{},
					},
					FeeCalculator: feeCalculator,
					Tx:            env.tx,
					State:         env.state,
				}
				e.Bootstrapped.Set(true)
				return env.unsignedTx, e
			},
			expectedErr: ErrFlowCheckFailed,
		},
		{
			name: "attempted to remove subnet validator after subnet conversion has occurred",
			newExecutor: func(ctrl *gomock.Controller) (*txs.RemoveSubnetValidatorTx, *StandardTxExecutor) {
				env := newValidRemoveSubnetValidatorTxVerifyEnv(t, ctrl)
				env.state.EXPECT().GetSubnetConversion(env.unsignedTx.Subnet).Return(
					state.SubnetConversion{
						ConversionID: ids.GenerateTestID(),
						ChainID:      ids.GenerateTestID(),
						Addr:         []byte("address"),
					},
					nil,
				).AnyTimes()
				env.state.EXPECT().GetTimestamp().Return(env.latestForkTime).AnyTimes()

				cfg := &config.Config{
					UpgradeConfig: upgradetest.GetConfigWithUpgradeTime(upgradetest.Etna, env.latestForkTime),
				}
				e := &StandardTxExecutor{
					Backend: &Backend{
						Config:       cfg,
						Bootstrapped: &utils.Atomic[bool]{},
						Fx:           env.fx,
						FlowChecker:  env.flowChecker,
						Ctx:          &snow.Context{},
					},
					Tx:    env.tx,
					State: env.state,
				}
				e.Bootstrapped.Set(true)
				return env.unsignedTx, e
			},
			expectedErr: ErrRemoveValidatorManagedSubnet,
		},
	}

	for _, tt := range tests {
		t.Run(tt.name, func(t *testing.T) {
			require := require.New(t)
			ctrl := gomock.NewController(t)

			unsignedTx, executor := tt.newExecutor(ctrl)
			err := executor.RemoveSubnetValidatorTx(unsignedTx)
			require.ErrorIs(err, tt.expectedErr)
		})
	}
}

// Returns a TransformSubnetTx that passes syntactic verification.
// Memo field is empty as required post Durango activation
func newTransformSubnetTx(t *testing.T) (*txs.TransformSubnetTx, *txs.Tx) {
	t.Helper()

	creds := []verify.Verifiable{
		&secp256k1fx.Credential{
			Sigs: make([][65]byte, 1),
		},
		&secp256k1fx.Credential{
			Sigs: make([][65]byte, 1),
		},
	}
	unsignedTx := &txs.TransformSubnetTx{
		BaseTx: txs.BaseTx{
			BaseTx: avax.BaseTx{
				Ins: []*avax.TransferableInput{{
					UTXOID: avax.UTXOID{
						TxID: ids.GenerateTestID(),
					},
					Asset: avax.Asset{
						ID: ids.GenerateTestID(),
					},
					In: &secp256k1fx.TransferInput{
						Amt: 1,
						Input: secp256k1fx.Input{
							SigIndices: []uint32{0, 1},
						},
					},
				}},
				Outs: []*avax.TransferableOutput{
					{
						Asset: avax.Asset{
							ID: ids.GenerateTestID(),
						},
						Out: &secp256k1fx.TransferOutput{
							Amt: 1,
							OutputOwners: secp256k1fx.OutputOwners{
								Threshold: 1,
								Addrs:     []ids.ShortID{ids.GenerateTestShortID()},
							},
						},
					},
				},
			},
		},
		Subnet:                   ids.GenerateTestID(),
		AssetID:                  ids.GenerateTestID(),
		InitialSupply:            10,
		MaximumSupply:            10,
		MinConsumptionRate:       0,
		MaxConsumptionRate:       reward.PercentDenominator,
		MinValidatorStake:        2,
		MaxValidatorStake:        10,
		MinStakeDuration:         1,
		MaxStakeDuration:         2,
		MinDelegationFee:         reward.PercentDenominator,
		MinDelegatorStake:        1,
		MaxValidatorWeightFactor: 1,
		UptimeRequirement:        reward.PercentDenominator,
		SubnetAuth: &secp256k1fx.Credential{
			Sigs: make([][65]byte, 1),
		},
	}
	tx := &txs.Tx{
		Unsigned: unsignedTx,
		Creds:    creds,
	}
	require.NoError(t, tx.Initialize(txs.Codec))
	return unsignedTx, tx
}

// mock implementations that can be used in tests
// for verifying TransformSubnetTx.
type transformSubnetTxVerifyEnv struct {
	latestForkTime time.Time
	fx             *fxmock.Fx
	flowChecker    *utxomock.Verifier
	unsignedTx     *txs.TransformSubnetTx
	tx             *txs.Tx
	state          *state.MockDiff
	staker         *state.Staker
}

// Returns mock implementations that can be used in tests
// for verifying TransformSubnetTx.
func newValidTransformSubnetTxVerifyEnv(t *testing.T, ctrl *gomock.Controller) transformSubnetTxVerifyEnv {
	t.Helper()

	now := time.Now()
	mockFx := fxmock.NewFx(ctrl)
	mockFlowChecker := utxomock.NewVerifier(ctrl)
	unsignedTx, tx := newTransformSubnetTx(t)
	mockState := state.NewMockDiff(ctrl)
	return transformSubnetTxVerifyEnv{
		latestForkTime: now,
		fx:             mockFx,
		flowChecker:    mockFlowChecker,
		unsignedTx:     unsignedTx,
		tx:             tx,
		state:          mockState,
		staker: &state.Staker{
			TxID:   ids.GenerateTestID(),
			NodeID: ids.GenerateTestNodeID(),
		},
	}
}

func TestStandardExecutorTransformSubnetTx(t *testing.T) {
	type test struct {
		name        string
		newExecutor func(*gomock.Controller) (*txs.TransformSubnetTx, *StandardTxExecutor)
		err         error
	}

	tests := []test{
		{
			name: "tx fails syntactic verification",
			newExecutor: func(ctrl *gomock.Controller) (*txs.TransformSubnetTx, *StandardTxExecutor) {
				env := newValidTransformSubnetTxVerifyEnv(t, ctrl)
				// Setting the tx to nil makes the tx fail syntactic verification
				env.tx.Unsigned = (*txs.TransformSubnetTx)(nil)
				env.state = state.NewMockDiff(ctrl)
				env.state.EXPECT().GetTimestamp().Return(env.latestForkTime).AnyTimes()

				cfg := &config.Config{
					UpgradeConfig: upgradetest.GetConfigWithUpgradeTime(upgradetest.Durango, env.latestForkTime),
				}
				feeCalculator := state.PickFeeCalculator(cfg, env.state)
				e := &StandardTxExecutor{
					Backend: &Backend{
						Config:       cfg,
						Bootstrapped: &utils.Atomic[bool]{},
						Fx:           env.fx,
						FlowChecker:  env.flowChecker,
						Ctx:          &snow.Context{},
					},
					FeeCalculator: feeCalculator,
					Tx:            env.tx,
					State:         env.state,
				}
				e.Bootstrapped.Set(true)
				return env.unsignedTx, e
			},
			err: txs.ErrNilTx,
		},
		{
			name: "max stake duration too large",
			newExecutor: func(ctrl *gomock.Controller) (*txs.TransformSubnetTx, *StandardTxExecutor) {
				env := newValidTransformSubnetTxVerifyEnv(t, ctrl)
				env.unsignedTx.MaxStakeDuration = math.MaxUint32
				env.state = state.NewMockDiff(ctrl)
				env.state.EXPECT().GetTimestamp().Return(env.latestForkTime).AnyTimes()

				cfg := &config.Config{
					UpgradeConfig: upgradetest.GetConfigWithUpgradeTime(upgradetest.Durango, env.latestForkTime),
				}
				feeCalculator := state.PickFeeCalculator(cfg, env.state)
				e := &StandardTxExecutor{
					Backend: &Backend{
						Config:       cfg,
						Bootstrapped: &utils.Atomic[bool]{},
						Fx:           env.fx,
						FlowChecker:  env.flowChecker,
						Ctx:          &snow.Context{},
					},
					FeeCalculator: feeCalculator,
					Tx:            env.tx,
					State:         env.state,
				}
				e.Bootstrapped.Set(true)
				return env.unsignedTx, e
			},
			err: errMaxStakeDurationTooLarge,
		},
		{
			name: "fail subnet authorization",
			newExecutor: func(ctrl *gomock.Controller) (*txs.TransformSubnetTx, *StandardTxExecutor) {
				env := newValidTransformSubnetTxVerifyEnv(t, ctrl)
				// Remove credentials
				env.tx.Creds = nil
				env.state = state.NewMockDiff(ctrl)
				env.state.EXPECT().GetTimestamp().Return(env.latestForkTime).AnyTimes()

				cfg := &config.Config{
					UpgradeConfig:    upgradetest.GetConfigWithUpgradeTime(upgradetest.Durango, env.latestForkTime),
					MaxStakeDuration: math.MaxInt64,
				}

				feeCalculator := state.PickFeeCalculator(cfg, env.state)
				e := &StandardTxExecutor{
					Backend: &Backend{
						Config:       cfg,
						Bootstrapped: &utils.Atomic[bool]{},
						Fx:           env.fx,
						FlowChecker:  env.flowChecker,
						Ctx:          &snow.Context{},
					},
					FeeCalculator: feeCalculator,
					Tx:            env.tx,
					State:         env.state,
				}
				e.Bootstrapped.Set(true)
				return env.unsignedTx, e
			},
			err: errWrongNumberOfCredentials,
		},
		{
			name: "flow checker failed",
			newExecutor: func(ctrl *gomock.Controller) (*txs.TransformSubnetTx, *StandardTxExecutor) {
				env := newValidTransformSubnetTxVerifyEnv(t, ctrl)
				env.state = state.NewMockDiff(ctrl)
				subnetOwner := fxmock.NewOwner(ctrl)
				env.state.EXPECT().GetTimestamp().Return(env.latestForkTime).AnyTimes()
				env.state.EXPECT().GetSubnetOwner(env.unsignedTx.Subnet).Return(subnetOwner, nil)
				env.state.EXPECT().GetSubnetConversion(env.unsignedTx.Subnet).Return(
					state.SubnetConversion{},
					database.ErrNotFound,
				).Times(1)
				env.state.EXPECT().GetSubnetTransformation(env.unsignedTx.Subnet).Return(nil, database.ErrNotFound).Times(1)
				env.fx.EXPECT().VerifyPermission(gomock.Any(), env.unsignedTx.SubnetAuth, env.tx.Creds[len(env.tx.Creds)-1], subnetOwner).Return(nil)
				env.flowChecker.EXPECT().VerifySpend(
					gomock.Any(), gomock.Any(), gomock.Any(), gomock.Any(), gomock.Any(), gomock.Any(),
				).Return(ErrFlowCheckFailed)

				cfg := &config.Config{
					UpgradeConfig:    upgradetest.GetConfigWithUpgradeTime(upgradetest.Durango, env.latestForkTime),
					MaxStakeDuration: math.MaxInt64,
				}

				feeCalculator := state.PickFeeCalculator(cfg, env.state)
				e := &StandardTxExecutor{
					Backend: &Backend{
						Config:       cfg,
						Bootstrapped: &utils.Atomic[bool]{},
						Fx:           env.fx,
						FlowChecker:  env.flowChecker,
						Ctx:          &snow.Context{},
					},
					FeeCalculator: feeCalculator,
					Tx:            env.tx,
					State:         env.state,
				}
				e.Bootstrapped.Set(true)
				return env.unsignedTx, e
			},
			err: ErrFlowCheckFailed,
		},
		{
			name: "invalid after subnet conversion",
			newExecutor: func(ctrl *gomock.Controller) (*txs.TransformSubnetTx, *StandardTxExecutor) {
				env := newValidTransformSubnetTxVerifyEnv(t, ctrl)

				// Set dependency expectations.
				subnetOwner := fxmock.NewOwner(ctrl)
				env.state.EXPECT().GetTimestamp().Return(env.latestForkTime).AnyTimes()
				env.state.EXPECT().GetSubnetOwner(env.unsignedTx.Subnet).Return(subnetOwner, nil).Times(1)
				env.state.EXPECT().GetSubnetConversion(env.unsignedTx.Subnet).Return(
					state.SubnetConversion{
						ConversionID: ids.GenerateTestID(),
						ChainID:      ids.GenerateTestID(),
						Addr:         make([]byte, 20),
					},
					nil,
				)
				env.state.EXPECT().GetSubnetTransformation(env.unsignedTx.Subnet).Return(nil, database.ErrNotFound).Times(1)
				env.fx.EXPECT().VerifyPermission(env.unsignedTx, env.unsignedTx.SubnetAuth, env.tx.Creds[len(env.tx.Creds)-1], subnetOwner).Return(nil).Times(1)

				cfg := &config.Config{
					UpgradeConfig:    upgradetest.GetConfigWithUpgradeTime(upgradetest.Durango, env.latestForkTime),
					MaxStakeDuration: math.MaxInt64,
				}
				feeCalculator := state.PickFeeCalculator(cfg, env.state)
				e := &StandardTxExecutor{
					Backend: &Backend{
						Config:       cfg,
						Bootstrapped: &utils.Atomic[bool]{},
						Fx:           env.fx,
						FlowChecker:  env.flowChecker,
						Ctx:          &snow.Context{},
					},
					FeeCalculator: feeCalculator,
					Tx:            env.tx,
					State:         env.state,
				}
				e.Bootstrapped.Set(true)
				return env.unsignedTx, e
			},
			err: errIsImmutable,
		},
		{
			name: "valid tx",
			newExecutor: func(ctrl *gomock.Controller) (*txs.TransformSubnetTx, *StandardTxExecutor) {
				env := newValidTransformSubnetTxVerifyEnv(t, ctrl)

				// Set dependency expectations.
				subnetOwner := fxmock.NewOwner(ctrl)
				env.state.EXPECT().GetTimestamp().Return(env.latestForkTime).AnyTimes()
				env.state.EXPECT().GetSubnetOwner(env.unsignedTx.Subnet).Return(subnetOwner, nil).Times(1)
				env.state.EXPECT().GetSubnetConversion(env.unsignedTx.Subnet).Return(
					state.SubnetConversion{},
					database.ErrNotFound,
				).Times(1)
				env.state.EXPECT().GetSubnetTransformation(env.unsignedTx.Subnet).Return(nil, database.ErrNotFound).Times(1)
				env.fx.EXPECT().VerifyPermission(env.unsignedTx, env.unsignedTx.SubnetAuth, env.tx.Creds[len(env.tx.Creds)-1], subnetOwner).Return(nil).Times(1)
				env.flowChecker.EXPECT().VerifySpend(
					env.unsignedTx, env.state, env.unsignedTx.Ins, env.unsignedTx.Outs, env.tx.Creds[:len(env.tx.Creds)-1], gomock.Any(),
				).Return(nil).Times(1)
				env.state.EXPECT().AddSubnetTransformation(env.tx)
				env.state.EXPECT().SetCurrentSupply(env.unsignedTx.Subnet, env.unsignedTx.InitialSupply)
				env.state.EXPECT().DeleteUTXO(gomock.Any()).Times(len(env.unsignedTx.Ins))
				env.state.EXPECT().AddUTXO(gomock.Any()).Times(len(env.unsignedTx.Outs))

				cfg := &config.Config{
					UpgradeConfig:    upgradetest.GetConfigWithUpgradeTime(upgradetest.Durango, env.latestForkTime),
					MaxStakeDuration: math.MaxInt64,
				}

				feeCalculator := state.PickFeeCalculator(cfg, env.state)
				e := &StandardTxExecutor{
					Backend: &Backend{
						Config:       cfg,
						Bootstrapped: &utils.Atomic[bool]{},
						Fx:           env.fx,
						FlowChecker:  env.flowChecker,
						Ctx:          &snow.Context{},
					},
					FeeCalculator: feeCalculator,
					Tx:            env.tx,
					State:         env.state,
				}
				e.Bootstrapped.Set(true)
				return env.unsignedTx, e
			},
			err: nil,
		},
	}

	for _, tt := range tests {
		t.Run(tt.name, func(t *testing.T) {
			ctrl := gomock.NewController(t)

			unsignedTx, executor := tt.newExecutor(ctrl)
			err := executor.TransformSubnetTx(unsignedTx)
			require.ErrorIs(t, err, tt.err)
		})
	}
}

func TestStandardExecutorConvertSubnetTx(t *testing.T) {
	var (
		fx = &secp256k1fx.Fx{}
		vm = &secp256k1fx.TestVM{
			Log: logging.NoLog{},
		}
	)
	require.NoError(t, fx.InitializeVM(vm))

	var (
		ctx           = snowtest.Context(t, constants.PlatformChainID)
		defaultConfig = &config.Config{
			DynamicFeeConfig:   genesis.LocalParams.DynamicFeeConfig,
			ValidatorFeeConfig: genesis.LocalParams.ValidatorFeeConfig,
			UpgradeConfig:      upgradetest.GetConfig(upgradetest.Latest),
		}
		baseState = statetest.New(t, statetest.Config{
			Upgrades: defaultConfig.UpgradeConfig,
		})
		wallet = txstest.NewWallet(
			t,
			ctx,
			defaultConfig,
			baseState,
			secp256k1fx.NewKeychain(genesistest.DefaultFundedKeys...),
			nil, // subnetIDs
			nil, // chainIDs
		)
		flowChecker = utxo.NewVerifier(
			ctx,
			&vm.Clk,
			fx,
		)
	)

	// Create the subnet
	createSubnetTx, err := wallet.IssueCreateSubnetTx(
		&secp256k1fx.OutputOwners{},
	)
	require.NoError(t, err)

	diff, err := state.NewDiffOn(baseState)
	require.NoError(t, err)

	require.NoError(t, createSubnetTx.Unsigned.Visit(&StandardTxExecutor{
		Backend: &Backend{
			Config:       defaultConfig,
			Bootstrapped: utils.NewAtomic(true),
			Fx:           fx,
			FlowChecker:  flowChecker,
			Ctx:          ctx,
		},
		FeeCalculator: state.PickFeeCalculator(defaultConfig, baseState),
		Tx:            createSubnetTx,
		State:         diff,
	}))
	require.NoError(t, diff.Apply(baseState))
	require.NoError(t, baseState.Commit())

	var (
		subnetID = createSubnetTx.ID()
		nodeID   = ids.GenerateTestNodeID()
	)
	tests := []struct {
		name           string
		builderOptions []common.Option
		updateExecutor func(executor *StandardTxExecutor) error
		expectedErr    error
	}{
		{
			name: "invalid prior to E-Upgrade",
			updateExecutor: func(e *StandardTxExecutor) error {
				e.Backend.Config = &config.Config{
					UpgradeConfig: upgradetest.GetConfig(upgradetest.Durango),
				}
				return nil
			},
			expectedErr: errEtnaUpgradeNotActive,
		},
		{
			name: "tx fails syntactic verification",
			updateExecutor: func(e *StandardTxExecutor) error {
				e.Backend.Ctx = snowtest.Context(t, ids.GenerateTestID())
				return nil
			},
			expectedErr: avax.ErrWrongChainID,
		},
		{
			name: "invalid memo length",
			builderOptions: []common.Option{
				common.WithMemo([]byte("memo!")),
			},
			expectedErr: avax.ErrMemoTooLarge,
		},
		{
			name: "fail subnet authorization",
			updateExecutor: func(e *StandardTxExecutor) error {
				e.State.SetSubnetOwner(subnetID, &secp256k1fx.OutputOwners{
					Threshold: 1,
					Addrs: []ids.ShortID{
						ids.GenerateTestShortID(),
					},
				})
				return nil
			},
			expectedErr: errUnauthorizedSubnetModification,
		},
		{
			name: "invalid if subnet is transformed",
			updateExecutor: func(e *StandardTxExecutor) error {
				e.State.AddSubnetTransformation(&txs.Tx{Unsigned: &txs.TransformSubnetTx{
					Subnet: subnetID,
				}})
				return nil
			},
			expectedErr: errIsImmutable,
		},
		{
			name: "invalid if subnet is converted",
<<<<<<< HEAD
			updateExecutor: func(e *StandardTxExecutor) error {
				e.State.SetSubnetConversion(subnetID, ids.GenerateTestID(), ids.GenerateTestID(), nil)
				return nil
=======
			updateExecutor: func(e *StandardTxExecutor) {
				e.State.SetSubnetConversion(
					subnetID,
					state.SubnetConversion{
						ConversionID: ids.GenerateTestID(),
						ChainID:      ids.GenerateTestID(),
						Addr:         utils.RandomBytes(32),
					},
				)
>>>>>>> 369545d8
			},
			expectedErr: errIsImmutable,
		},
		{
			name: "invalid fee calculation",
			updateExecutor: func(e *StandardTxExecutor) error {
				e.FeeCalculator = txfee.NewStaticCalculator(e.Config.StaticFeeConfig)
				return nil
			},
			expectedErr: txfee.ErrUnsupportedTx,
		},
		{
			name: "too many active validators",
			updateExecutor: func(e *StandardTxExecutor) error {
				e.Backend.Config = &config.Config{
					DynamicFeeConfig: genesis.LocalParams.DynamicFeeConfig,
					ValidatorFeeConfig: validatorfee.Config{
						Capacity:                 0,
						Target:                   genesis.LocalParams.ValidatorFeeConfig.Target,
						MinPrice:                 genesis.LocalParams.ValidatorFeeConfig.MinPrice,
						ExcessConversionConstant: genesis.LocalParams.ValidatorFeeConfig.ExcessConversionConstant,
					},
					UpgradeConfig: upgradetest.GetConfig(upgradetest.Latest),
				}
				return nil
			},
			expectedErr: errMaxNumActiveValidators,
		},
		{
			name: "invalid subnet only validator",
			updateExecutor: func(e *StandardTxExecutor) error {
				return e.State.PutSubnetOnlyValidator(state.SubnetOnlyValidator{
					ValidationID: ids.GenerateTestID(),
					SubnetID:     subnetID,
					NodeID:       nodeID,
					Weight:       1,
				})
			},
			expectedErr: state.ErrDuplicateSubnetOnlyValidator,
		},
		{
			name: "insufficient fee",
			updateExecutor: func(e *StandardTxExecutor) error {
				e.FeeCalculator = txfee.NewDynamicCalculator(
					e.Config.DynamicFeeConfig.Weights,
					100*genesis.LocalParams.DynamicFeeConfig.MinPrice,
				)
				return nil
			},
			expectedErr: utxo.ErrInsufficientUnlockedFunds,
		},
		{
			name: "valid tx",
		},
	}
	for _, test := range tests {
		t.Run(test.name, func(t *testing.T) {
			require := require.New(t)

			sk, err := bls.NewSecretKey()
			require.NoError(err)

			// Create the ConvertSubnetTx
			const (
				weight  = 1
				balance = 1
			)
			var (
				wallet = txstest.NewWallet(
					t,
					ctx,
					defaultConfig,
					baseState,
					secp256k1fx.NewKeychain(genesistest.DefaultFundedKeys...),
					[]ids.ID{subnetID},
					nil, // chainIDs
				)
				chainID = ids.GenerateTestID()
				address = utils.RandomBytes(32)
				pop     = signer.NewProofOfPossession(sk)
			)
			convertSubnetTx, err := wallet.IssueConvertSubnetTx(
				subnetID,
				chainID,
				address,
				[]*txs.ConvertSubnetValidator{
					{
						NodeID:                nodeID.Bytes(),
						Weight:                weight,
						Balance:               balance,
						Signer:                *pop,
						RemainingBalanceOwner: message.PChainOwner{},
						DeactivationOwner:     message.PChainOwner{},
					},
				},
				test.builderOptions...,
			)
			require.NoError(err)

			diff, err := state.NewDiffOn(baseState)
			require.NoError(err)

			executor := &StandardTxExecutor{
				Backend: &Backend{
					Config:       defaultConfig,
					Bootstrapped: utils.NewAtomic(true),
					Fx:           fx,
					FlowChecker:  flowChecker,
					Ctx:          ctx,
				},
				FeeCalculator: state.PickFeeCalculator(defaultConfig, baseState),
				Tx:            convertSubnetTx,
				State:         diff,
			}
			if test.updateExecutor != nil {
				require.NoError(test.updateExecutor(executor))
			}

			err = convertSubnetTx.Unsigned.Visit(executor)
			require.ErrorIs(err, test.expectedErr)
			if err != nil {
				return
			}

			for utxoID := range convertSubnetTx.InputIDs() {
				_, err := diff.GetUTXO(utxoID)
				require.ErrorIs(err, database.ErrNotFound)
			}

			for _, expectedUTXO := range convertSubnetTx.UTXOs() {
				utxoID := expectedUTXO.InputID()
				utxo, err := diff.GetUTXO(utxoID)
				require.NoError(err)
				require.Equal(expectedUTXO, utxo)
			}

<<<<<<< HEAD
			expectedConversionID, err := message.SubnetConversionID(message.SubnetConversionData{
				SubnetID:       subnetID,
				ManagerChainID: chainID,
				ManagerAddress: address,
				Validators: []message.SubnetConversionValidatorData{
					{
						NodeID:       nodeID.Bytes(),
						BLSPublicKey: pop.PublicKey,
						Weight:       weight,
					},
				},
			})
			require.NoError(err)

			stateConversionID, stateChainID, stateAddress, err := diff.GetSubnetConversion(subnetID)
			require.NoError(err)
			require.Equal(expectedConversionID, stateConversionID)
			require.Equal(chainID, stateChainID)
			require.Equal(address, stateAddress)
=======
			stateConversion, err := diff.GetSubnetConversion(subnetID)
			require.NoError(err)
			require.Equal(
				state.SubnetConversion{
					// TODO: Specify the correct conversionID
					ConversionID: ids.Empty,
					ChainID:      chainID,
					Addr:         address,
				},
				stateConversion,
			)
>>>>>>> 369545d8
		})
	}
}<|MERGE_RESOLUTION|>--- conflicted
+++ resolved
@@ -2515,12 +2515,7 @@
 		},
 		{
 			name: "invalid if subnet is converted",
-<<<<<<< HEAD
 			updateExecutor: func(e *StandardTxExecutor) error {
-				e.State.SetSubnetConversion(subnetID, ids.GenerateTestID(), ids.GenerateTestID(), nil)
-				return nil
-=======
-			updateExecutor: func(e *StandardTxExecutor) {
 				e.State.SetSubnetConversion(
 					subnetID,
 					state.SubnetConversion{
@@ -2529,7 +2524,7 @@
 						Addr:         utils.RandomBytes(32),
 					},
 				)
->>>>>>> 369545d8
+				return nil
 			},
 			expectedErr: errIsImmutable,
 		},
@@ -2666,7 +2661,6 @@
 				require.Equal(expectedUTXO, utxo)
 			}
 
-<<<<<<< HEAD
 			expectedConversionID, err := message.SubnetConversionID(message.SubnetConversionData{
 				SubnetID:       subnetID,
 				ManagerChainID: chainID,
@@ -2681,24 +2675,16 @@
 			})
 			require.NoError(err)
 
-			stateConversionID, stateChainID, stateAddress, err := diff.GetSubnetConversion(subnetID)
-			require.NoError(err)
-			require.Equal(expectedConversionID, stateConversionID)
-			require.Equal(chainID, stateChainID)
-			require.Equal(address, stateAddress)
-=======
 			stateConversion, err := diff.GetSubnetConversion(subnetID)
 			require.NoError(err)
 			require.Equal(
 				state.SubnetConversion{
-					// TODO: Specify the correct conversionID
-					ConversionID: ids.Empty,
+					ConversionID: expectedConversionID,
 					ChainID:      chainID,
 					Addr:         address,
 				},
 				stateConversion,
 			)
->>>>>>> 369545d8
 		})
 	}
 }