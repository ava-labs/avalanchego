// Copyright (C) 2019-2023, Ava Labs, Inc. All rights reserved.
// See the file LICENSE for licensing terms.

package executor

import (
	"errors"
	"fmt"
	"math"
	"testing"
	"time"

	"github.com/stretchr/testify/require"

	"go.uber.org/mock/gomock"

	"github.com/ava-labs/avalanchego/database"
	"github.com/ava-labs/avalanchego/ids"
	"github.com/ava-labs/avalanchego/snow"
	"github.com/ava-labs/avalanchego/utils"
	"github.com/ava-labs/avalanchego/utils/constants"
	"github.com/ava-labs/avalanchego/utils/crypto/secp256k1"
	"github.com/ava-labs/avalanchego/utils/hashing"
	"github.com/ava-labs/avalanchego/vms/components/avax"
	"github.com/ava-labs/avalanchego/vms/components/verify"
	"github.com/ava-labs/avalanchego/vms/platformvm/config"
	"github.com/ava-labs/avalanchego/vms/platformvm/config/configtest"
	"github.com/ava-labs/avalanchego/vms/platformvm/fx"
	"github.com/ava-labs/avalanchego/vms/platformvm/genesis/genesistest"
	"github.com/ava-labs/avalanchego/vms/platformvm/reward"
	"github.com/ava-labs/avalanchego/vms/platformvm/state"
	"github.com/ava-labs/avalanchego/vms/platformvm/status"
	"github.com/ava-labs/avalanchego/vms/platformvm/txs"
	"github.com/ava-labs/avalanchego/vms/platformvm/utxo"
	"github.com/ava-labs/avalanchego/vms/secp256k1fx"
)

// This tests that the math performed during TransformSubnetTx execution can
// never overflow
const _ time.Duration = math.MaxUint32 * time.Second

var errTest = errors.New("non-nil error")

func TestStandardTxExecutorAddValidatorTxEmptyID(t *testing.T) {
	require := require.New(t)
	env := newEnvironment(t, ts.ApricotPhase5Fork)
	env.ctx.Lock.Lock()
	defer func() {
		require.NoError(shutdownEnvironment(env))
	}()

	chainTime := env.state.GetTimestamp()
	startTime := genesistest.ValidateStartTime.Add(1 * time.Second)

	tests := []struct {
		banffTime     time.Time
		expectedError error
	}{
		{ // Case: Before banff
			banffTime:     chainTime.Add(1),
			expectedError: errEmptyNodeID,
		},
		{ // Case: At banff
			banffTime:     chainTime,
			expectedError: errEmptyNodeID,
		},
		{ // Case: After banff
			banffTime:     chainTime.Add(-1),
			expectedError: errEmptyNodeID,
		},
	}
	for _, test := range tests {
		// Case: Empty validator node ID after banff
		env.config.BanffTime = test.banffTime

		tx, err := env.txBuilder.NewAddValidatorTx( // create the tx
			env.config.MinValidatorStake,
			uint64(startTime.Unix()),
			uint64(genesistest.ValidateEndTime.Unix()),
			ids.EmptyNodeID,
			ids.GenerateTestShortID(),
			reward.PercentDenominator,
			[]*secp256k1.PrivateKey{genesistest.Keys[0]},
			ids.ShortEmpty, // change addr
		)
		require.NoError(err)

		stateDiff, err := state.NewDiff(lastAcceptedID, env)
		require.NoError(err)

		executor := StandardTxExecutor{
			Backend: &env.backend,
			State:   stateDiff,
			Tx:      tx,
		}
		err = tx.Unsigned.Visit(&executor)
		require.ErrorIs(err, test.expectedError)
	}
}

func TestStandardTxExecutorAddDelegator(t *testing.T) {
	dummyHeight := uint64(1)
	rewardAddress := genesistest.Keys[0].PublicKey().Address()
	nodeID := genesistest.GenesisNodeIDs[0]

	newValidatorID := ids.GenerateTestNodeID()
	newValidatorStartTime := genesistest.ValidateStartTime.Add(5 * time.Second)
	newValidatorEndTime := genesistest.ValidateEndTime.Add(-5 * time.Second)

	// [addMinStakeValidator] adds a new validator to the primary network's
	// pending validator set with the minimum staking amount
	addMinStakeValidator := func(target *environment) {
		tx, err := target.txBuilder.NewAddValidatorTx(
			target.config.MinValidatorStake,      // stake amount
			uint64(newValidatorStartTime.Unix()), // start time
			uint64(newValidatorEndTime.Unix()),   // end time
			newValidatorID,                       // node ID
			rewardAddress,                        // Reward Address
			reward.PercentDenominator,            // Shares
			[]*secp256k1.PrivateKey{genesistest.Keys[0]},
			ids.ShortEmpty,
		)
		require.NoError(t, err)

		addValTx := tx.Unsigned.(*txs.AddValidatorTx)
		staker, err := state.NewCurrentStaker(
			tx.ID(),
			addValTx,
			addValTx.StartTime(),
			0,
		)
		require.NoError(t, err)

		target.state.PutCurrentValidator(staker)
		target.state.AddTx(tx, status.Committed)
		target.state.SetHeight(dummyHeight)
		require.NoError(t, target.state.Commit())
	}

	// [addMaxStakeValidator] adds a new validator to the primary network's
	// pending validator set with the maximum staking amount
	addMaxStakeValidator := func(target *environment) {
		tx, err := target.txBuilder.NewAddValidatorTx(
			target.config.MaxValidatorStake,      // stake amount
			uint64(newValidatorStartTime.Unix()), // start time
			uint64(newValidatorEndTime.Unix()),   // end time
			newValidatorID,                       // node ID
			rewardAddress,                        // Reward Address
			reward.PercentDenominator,            // Shared
			[]*secp256k1.PrivateKey{genesistest.Keys[0]},
			ids.ShortEmpty,
		)
		require.NoError(t, err)

		addValTx := tx.Unsigned.(*txs.AddValidatorTx)
		staker, err := state.NewCurrentStaker(
			tx.ID(),
			addValTx,
			addValTx.StartTime(),
			0,
		)
		require.NoError(t, err)

		target.state.PutCurrentValidator(staker)
		target.state.AddTx(tx, status.Committed)
		target.state.SetHeight(dummyHeight)
		require.NoError(t, target.state.Commit())
	}

	dummyH := newEnvironment(t, ts.ApricotPhase5Fork)
	currentTimestamp := dummyH.state.GetTimestamp()

	type test struct {
		description          string
		stakeAmount          uint64
		startTime            time.Time
		endTime              time.Time
		nodeID               ids.NodeID
		rewardAddress        ids.ShortID
		feeKeys              []*secp256k1.PrivateKey
		setup                func(*environment)
		AP3Time              time.Time
		expectedExecutionErr error
		expectedMempoolErr   error
	}

	tests := []test{
		{
			description:          "validator stops validating earlier than delegator",
			stakeAmount:          dummyH.config.MinDelegatorStake,
			startTime:            genesistest.ValidateStartTime.Add(time.Second),
			endTime:              genesistest.ValidateEndTime.Add(time.Second),
			nodeID:               nodeID,
			rewardAddress:        rewardAddress,
			feeKeys:              []*secp256k1.PrivateKey{genesistest.Keys[0]},
			setup:                nil,
			AP3Time:              genesistest.GenesisTime,
			expectedExecutionErr: ErrPeriodMismatch,
			expectedMempoolErr:   ErrPeriodMismatch,
		},
		{
			description:          fmt.Sprintf("delegator should not be added more than (%s) in the future", MaxFutureStartTime),
			stakeAmount:          dummyH.config.MinDelegatorStake,
			startTime:            currentTimestamp.Add(MaxFutureStartTime + time.Second),
			endTime:              currentTimestamp.Add(MaxFutureStartTime + configtest.MinStakingDuration + time.Second),
			nodeID:               nodeID,
			rewardAddress:        rewardAddress,
			feeKeys:              []*secp256k1.PrivateKey{genesistest.Keys[0]},
			setup:                nil,
			AP3Time:              genesistest.GenesisTime,
			expectedExecutionErr: ErrFutureStakeTime,
			expectedMempoolErr:   nil,
		},
		{
			description:          "validator not in the current or pending validator sets",
			stakeAmount:          dummyH.config.MinDelegatorStake,
			startTime:            genesistest.ValidateStartTime.Add(5 * time.Second),
			endTime:              genesistest.ValidateEndTime.Add(-5 * time.Second),
			nodeID:               newValidatorID,
			rewardAddress:        rewardAddress,
			feeKeys:              []*secp256k1.PrivateKey{genesistest.Keys[0]},
			setup:                nil,
			AP3Time:              genesistest.GenesisTime,
			expectedExecutionErr: database.ErrNotFound,
			expectedMempoolErr:   database.ErrNotFound,
		},
		{
			description:          "delegator starts before validator",
			stakeAmount:          dummyH.config.MinDelegatorStake,
			startTime:            newValidatorStartTime.Add(-1 * time.Second), // start validating subnet before primary network
			endTime:              newValidatorEndTime,
			nodeID:               newValidatorID,
			rewardAddress:        rewardAddress,
			feeKeys:              []*secp256k1.PrivateKey{genesistest.Keys[0]},
			setup:                addMinStakeValidator,
			AP3Time:              genesistest.GenesisTime,
			expectedExecutionErr: ErrPeriodMismatch,
			expectedMempoolErr:   ErrPeriodMismatch,
		},
		{
			description:          "delegator stops before validator",
			stakeAmount:          dummyH.config.MinDelegatorStake,
			startTime:            newValidatorStartTime,
			endTime:              newValidatorEndTime.Add(time.Second), // stop validating subnet after stopping validating primary network
			nodeID:               newValidatorID,
			rewardAddress:        rewardAddress,
			feeKeys:              []*secp256k1.PrivateKey{genesistest.Keys[0]},
			setup:                addMinStakeValidator,
			AP3Time:              genesistest.GenesisTime,
			expectedExecutionErr: ErrPeriodMismatch,
			expectedMempoolErr:   ErrPeriodMismatch,
		},
		{
			description:          "valid",
			stakeAmount:          dummyH.config.MinDelegatorStake,
			startTime:            newValidatorStartTime, // same start time as for primary network
			endTime:              newValidatorEndTime,   // same end time as for primary network
			nodeID:               newValidatorID,
			rewardAddress:        rewardAddress,
			feeKeys:              []*secp256k1.PrivateKey{genesistest.Keys[0]},
			setup:                addMinStakeValidator,
			AP3Time:              genesistest.GenesisTime,
			expectedExecutionErr: nil,
			expectedMempoolErr:   nil,
		},
		{
			description:          "starts delegating at current timestamp",
			stakeAmount:          dummyH.config.MinDelegatorStake,              // weight
			startTime:            currentTimestamp,                             // start time
			endTime:              genesistest.ValidateEndTime,                  // end time
			nodeID:               nodeID,                                       // node ID
			rewardAddress:        rewardAddress,                                // Reward Address
			feeKeys:              []*secp256k1.PrivateKey{genesistest.Keys[0]}, // tx fee payer
			setup:                nil,
			AP3Time:              genesistest.GenesisTime,
			expectedExecutionErr: ErrTimestampNotBeforeStartTime,
			expectedMempoolErr:   ErrTimestampNotBeforeStartTime,
		},
		{
			description:   "tx fee paying key has no funds",
			stakeAmount:   dummyH.config.MinDelegatorStake,                // weight
			startTime:     genesistest.ValidateStartTime.Add(time.Second), // start time
			endTime:       genesistest.ValidateEndTime,                    // end time
			nodeID:        nodeID,                                         // node ID
			rewardAddress: rewardAddress,                                  // Reward Address
			feeKeys:       []*secp256k1.PrivateKey{genesistest.Keys[1]},   // tx fee payer
			setup: func(target *environment) { // Remove all UTXOs owned by keys[1]
				utxoIDs, err := target.state.UTXOIDs(
					genesistest.Keys[1].PublicKey().Address().Bytes(),
					ids.Empty,
					math.MaxInt32)
				require.NoError(t, err)

				for _, utxoID := range utxoIDs {
					target.state.DeleteUTXO(utxoID)
				}
				target.state.SetHeight(dummyHeight)
				require.NoError(t, target.state.Commit())
			},
			AP3Time:              genesistest.GenesisTime,
			expectedExecutionErr: ErrFlowCheckFailed,
			expectedMempoolErr:   ErrFlowCheckFailed,
		},
		{
			description:          "over delegation before AP3",
			stakeAmount:          dummyH.config.MinDelegatorStake,
			startTime:            newValidatorStartTime, // same start time as for primary network
			endTime:              newValidatorEndTime,   // same end time as for primary network
			nodeID:               newValidatorID,
			rewardAddress:        rewardAddress,
			feeKeys:              []*secp256k1.PrivateKey{genesistest.Keys[0]},
			setup:                addMaxStakeValidator,
			AP3Time:              genesistest.ValidateEndTime,
			expectedExecutionErr: nil,
			expectedMempoolErr:   nil,
		},
		{
			description:          "over delegation after AP3",
			stakeAmount:          dummyH.config.MinDelegatorStake,
			startTime:            newValidatorStartTime, // same start time as for primary network
			endTime:              newValidatorEndTime,   // same end time as for primary network
			nodeID:               newValidatorID,
			rewardAddress:        rewardAddress,
			feeKeys:              []*secp256k1.PrivateKey{genesistest.Keys[0]},
			setup:                addMaxStakeValidator,
			AP3Time:              genesistest.GenesisTime,
			expectedExecutionErr: ErrOverDelegated,
			expectedMempoolErr:   ErrOverDelegated,
		},
	}

	for _, tt := range tests {
		t.Run(tt.description, func(t *testing.T) {
			require := require.New(t)
			freshTH := newEnvironment(t, ts.ApricotPhase5Fork)
			freshTH.config.ApricotPhase3Time = tt.AP3Time
			defer func() {
				require.NoError(shutdownEnvironment(freshTH))
			}()

			tx, err := freshTH.txBuilder.NewAddDelegatorTx(
				tt.stakeAmount,
				uint64(tt.startTime.Unix()),
				uint64(tt.endTime.Unix()),
				tt.nodeID,
				tt.rewardAddress,
				tt.feeKeys,
				ids.ShortEmpty,
			)
			require.NoError(err)

			if tt.setup != nil {
				tt.setup(freshTH)
			}

			onAcceptState, err := state.NewDiff(lastAcceptedID, freshTH)
			require.NoError(err)

			freshTH.config.BanffTime = onAcceptState.GetTimestamp()

			executor := StandardTxExecutor{
				Backend: &freshTH.backend,
				State:   onAcceptState,
				Tx:      tx,
			}
			err = tx.Unsigned.Visit(&executor)
			require.ErrorIs(err, tt.expectedExecutionErr)

			mempoolExecutor := MempoolTxVerifier{
				Backend:       &freshTH.backend,
				ParentID:      lastAcceptedID,
				StateVersions: freshTH,
				Tx:            tx,
			}
			err = tx.Unsigned.Visit(&mempoolExecutor)
			require.ErrorIs(err, tt.expectedMempoolErr)
		})
	}
}

func TestStandardTxExecutorAddSubnetValidator(t *testing.T) {
	require := require.New(t)
	env := newEnvironment(t, ts.ApricotPhase5Fork)
	env.ctx.Lock.Lock()
	defer func() {
		require.NoError(shutdownEnvironment(env))
	}()

	nodeID := genesistest.GenesisNodeIDs[0]

	{
		// Case: Proposed validator currently validating primary network
		// but stops validating subnet after stops validating primary network
		// (note that keys[0] is a genesis validator)
		startTime := genesistest.ValidateStartTime.Add(time.Second)
		tx, err := env.txBuilder.NewAddSubnetValidatorTx(
<<<<<<< HEAD
			ts.GenesisValidatorWeight,
=======
			configtest.Weight,
>>>>>>> 3bf94245
			uint64(startTime.Unix()),
			uint64(genesistest.ValidateEndTime.Unix())+1,
			nodeID,
			testSubnet1.ID(),
			[]*secp256k1.PrivateKey{genesistest.SubnetControlKeys[0], genesistest.SubnetControlKeys[1]},
			ids.ShortEmpty, // change addr
		)
		require.NoError(err)

		onAcceptState, err := state.NewDiff(lastAcceptedID, env)
		require.NoError(err)

		executor := StandardTxExecutor{
			Backend: &env.backend,
			State:   onAcceptState,
			Tx:      tx,
		}
		err = tx.Unsigned.Visit(&executor)
		require.ErrorIs(err, ErrPeriodMismatch)
	}

	{
		// Case: Proposed validator currently validating primary network
		// and proposed subnet validation period is subset of
		// primary network validation period
		// (note that keys[0] is a genesis validator)
		tx, err := env.txBuilder.NewAddSubnetValidatorTx(
<<<<<<< HEAD
			ts.GenesisValidatorWeight,
			uint64(ts.ValidateStartTime.Unix()+1),
			uint64(ts.ValidateEndTime.Unix()),
=======
			configtest.Weight,
			uint64(genesistest.ValidateStartTime.Unix()+1),
			uint64(genesistest.ValidateEndTime.Unix()),
>>>>>>> 3bf94245
			nodeID,
			testSubnet1.ID(),
			[]*secp256k1.PrivateKey{genesistest.SubnetControlKeys[0], genesistest.SubnetControlKeys[1]},
			ids.ShortEmpty, // change addr
		)
		require.NoError(err)

		onAcceptState, err := state.NewDiff(lastAcceptedID, env)
		require.NoError(err)

		executor := StandardTxExecutor{
			Backend: &env.backend,
			State:   onAcceptState,
			Tx:      tx,
		}
		require.NoError(tx.Unsigned.Visit(&executor))
	}

	// Add a validator to pending validator set of primary network
	// starts validating primary network 10 seconds after genesis
	pendingDSValidatorID := ids.GenerateTestNodeID()
	dsStartTime := genesistest.GenesisTime.Add(10 * time.Second)
	dsEndTime := dsStartTime.Add(5 * configtest.MinStakingDuration)

	addDSTx, err := env.txBuilder.NewAddValidatorTx(
		env.config.MinValidatorStake, // stake amount
		uint64(dsStartTime.Unix()),   // start time
		uint64(dsEndTime.Unix()),     // end time
		pendingDSValidatorID,         // node ID
		ids.GenerateTestShortID(),    // reward address
		reward.PercentDenominator,    // shares
		[]*secp256k1.PrivateKey{genesistest.Keys[0]},
		ids.ShortEmpty,
	)
	require.NoError(err)

	{
		// Case: Proposed validator isn't in pending or current validator sets
		tx, err := env.txBuilder.NewAddSubnetValidatorTx(
<<<<<<< HEAD
			ts.GenesisValidatorWeight,
=======
			configtest.Weight,
>>>>>>> 3bf94245
			uint64(dsStartTime.Unix()), // start validating subnet before primary network
			uint64(dsEndTime.Unix()),
			pendingDSValidatorID,
			testSubnet1.ID(),
			[]*secp256k1.PrivateKey{genesistest.SubnetControlKeys[0], genesistest.SubnetControlKeys[1]},
			ids.ShortEmpty, // change addr
		)
		require.NoError(err)

		onAcceptState, err := state.NewDiff(lastAcceptedID, env)
		require.NoError(err)

		executor := StandardTxExecutor{
			Backend: &env.backend,
			State:   onAcceptState,
			Tx:      tx,
		}
		err = tx.Unsigned.Visit(&executor)
		require.ErrorIs(err, ErrNotValidator)
	}

	addValTx := addDSTx.Unsigned.(*txs.AddValidatorTx)
	staker, err := state.NewCurrentStaker(
		addDSTx.ID(),
		addValTx,
		dsStartTime,
		0,
	)
	require.NoError(err)

	env.state.PutCurrentValidator(staker)
	env.state.AddTx(addDSTx, status.Committed)
	dummyHeight := uint64(1)
	env.state.SetHeight(dummyHeight)
	require.NoError(env.state.Commit())

	// Node with ID key.PublicKey().Address() now a pending validator for primary network

	{
		// Case: Proposed validator is pending validator of primary network
		// but starts validating subnet before primary network
		tx, err := env.txBuilder.NewAddSubnetValidatorTx(
<<<<<<< HEAD
			ts.GenesisValidatorWeight,
=======
			configtest.Weight,
>>>>>>> 3bf94245
			uint64(dsStartTime.Unix())-1, // start validating subnet before primary network
			uint64(dsEndTime.Unix()),
			pendingDSValidatorID,
			testSubnet1.ID(),
			[]*secp256k1.PrivateKey{genesistest.SubnetControlKeys[0], genesistest.SubnetControlKeys[1]},
			ids.ShortEmpty, // change addr
		)
		require.NoError(err)

		onAcceptState, err := state.NewDiff(lastAcceptedID, env)
		require.NoError(err)

		executor := StandardTxExecutor{
			Backend: &env.backend,
			State:   onAcceptState,
			Tx:      tx,
		}
		err = tx.Unsigned.Visit(&executor)
		require.ErrorIs(err, ErrPeriodMismatch)
	}

	{
		// Case: Proposed validator is pending validator of primary network
		// but stops validating subnet after primary network
		tx, err := env.txBuilder.NewAddSubnetValidatorTx(
<<<<<<< HEAD
			ts.GenesisValidatorWeight,
=======
			configtest.Weight,
>>>>>>> 3bf94245
			uint64(dsStartTime.Unix()),
			uint64(dsEndTime.Unix())+1, // stop validating subnet after stopping validating primary network
			pendingDSValidatorID,
			testSubnet1.ID(),
			[]*secp256k1.PrivateKey{genesistest.SubnetControlKeys[0], genesistest.SubnetControlKeys[1]},
			ids.ShortEmpty, // change addr
		)
		require.NoError(err)

		onAcceptState, err := state.NewDiff(lastAcceptedID, env)
		require.NoError(err)

		executor := StandardTxExecutor{
			Backend: &env.backend,
			State:   onAcceptState,
			Tx:      tx,
		}
		err = tx.Unsigned.Visit(&executor)
		require.ErrorIs(err, ErrPeriodMismatch)
	}

	{
		// Case: Proposed validator is pending validator of primary network and
		// period validating subnet is subset of time validating primary network
		tx, err := env.txBuilder.NewAddSubnetValidatorTx(
<<<<<<< HEAD
			ts.GenesisValidatorWeight,
=======
			configtest.Weight,
>>>>>>> 3bf94245
			uint64(dsStartTime.Unix()), // same start time as for primary network
			uint64(dsEndTime.Unix()),   // same end time as for primary network
			pendingDSValidatorID,
			testSubnet1.ID(),
			[]*secp256k1.PrivateKey{genesistest.SubnetControlKeys[0], genesistest.SubnetControlKeys[1]},
			ids.ShortEmpty, // change addr
		)
		require.NoError(err)

		onAcceptState, err := state.NewDiff(lastAcceptedID, env)
		require.NoError(err)
		executor := StandardTxExecutor{
			Backend: &env.backend,
			State:   onAcceptState,
			Tx:      tx,
		}
		require.NoError(tx.Unsigned.Visit(&executor))
	}

	// Case: Proposed validator start validating at/before current timestamp
	// First, advance the timestamp
	newTimestamp := genesistest.GenesisTime.Add(2 * time.Second)
	env.state.SetTimestamp(newTimestamp)

	{
		tx, err := env.txBuilder.NewAddSubnetValidatorTx(
<<<<<<< HEAD
			ts.GenesisValidatorWeight,                              // weight
			uint64(newTimestamp.Unix()),                            // start time
			uint64(newTimestamp.Add(ts.MinStakingDuration).Unix()), // end time
=======
			configtest.Weight,           // weight
			uint64(newTimestamp.Unix()), // start time
			uint64(newTimestamp.Add(configtest.MinStakingDuration).Unix()), // end time
>>>>>>> 3bf94245
			nodeID,           // node ID
			testSubnet1.ID(), // subnet ID
			[]*secp256k1.PrivateKey{genesistest.SubnetControlKeys[0], genesistest.SubnetControlKeys[1]},
			ids.ShortEmpty, // change addr
		)
		require.NoError(err)

		onAcceptState, err := state.NewDiff(lastAcceptedID, env)
		require.NoError(err)

		executor := StandardTxExecutor{
			Backend: &env.backend,
			State:   onAcceptState,
			Tx:      tx,
		}
		err = tx.Unsigned.Visit(&executor)
		require.ErrorIs(err, ErrTimestampNotBeforeStartTime)
	}

	// reset the timestamp
	env.state.SetTimestamp(genesistest.GenesisTime)

	// Case: Proposed validator already validating the subnet
	// First, add validator as validator of subnet
	subnetTx, err := env.txBuilder.NewAddSubnetValidatorTx(
<<<<<<< HEAD
		ts.GenesisValidatorWeight,           // weight
		uint64(ts.ValidateStartTime.Unix()), // start time
		uint64(ts.ValidateEndTime.Unix()),   // end time
		nodeID,                              // node ID
		testSubnet1.ID(),                    // subnet ID
		[]*secp256k1.PrivateKey{ts.SubnetControlKeys[0], ts.SubnetControlKeys[1]},
=======
		configtest.Weight, // weight
		uint64(genesistest.ValidateStartTime.Unix()), // start time
		uint64(genesistest.ValidateEndTime.Unix()),   // end time
		nodeID,           // node ID
		testSubnet1.ID(), // subnet ID
		[]*secp256k1.PrivateKey{genesistest.SubnetControlKeys[0], genesistest.SubnetControlKeys[1]},
>>>>>>> 3bf94245
		ids.ShortEmpty,
	)
	require.NoError(err)

	addSubnetValTx := subnetTx.Unsigned.(*txs.AddSubnetValidatorTx)
	staker, err = state.NewCurrentStaker(
		subnetTx.ID(),
		addSubnetValTx,
		genesistest.ValidateStartTime,
		0,
	)
	require.NoError(err)

	env.state.PutCurrentValidator(staker)
	env.state.AddTx(subnetTx, status.Committed)
	env.state.SetHeight(dummyHeight)
	require.NoError(env.state.Commit())

	{
		// Node with ID nodeIDKey.PublicKey().Address() now validating subnet with ID testSubnet1.ID
		startTime := genesistest.ValidateStartTime.Add(time.Second)
		duplicateSubnetTx, err := env.txBuilder.NewAddSubnetValidatorTx(
<<<<<<< HEAD
			ts.GenesisValidatorWeight,         // weight
			uint64(startTime.Unix()),          // start time
			uint64(ts.ValidateEndTime.Unix()), // end time
			nodeID,                            // node ID
			testSubnet1.ID(),                  // subnet ID
			[]*secp256k1.PrivateKey{ts.SubnetControlKeys[0], ts.SubnetControlKeys[1]},
=======
			configtest.Weight,                          // weight
			uint64(startTime.Unix()),                   // start time
			uint64(genesistest.ValidateEndTime.Unix()), // end time
			nodeID,           // node ID
			testSubnet1.ID(), // subnet ID
			[]*secp256k1.PrivateKey{genesistest.SubnetControlKeys[0], genesistest.SubnetControlKeys[1]},
>>>>>>> 3bf94245
			ids.ShortEmpty, // change addr
		)
		require.NoError(err)

		onAcceptState, err := state.NewDiff(lastAcceptedID, env)
		require.NoError(err)

		executor := StandardTxExecutor{
			Backend: &env.backend,
			State:   onAcceptState,
			Tx:      duplicateSubnetTx,
		}
		err = duplicateSubnetTx.Unsigned.Visit(&executor)
		require.ErrorIs(err, ErrDuplicateValidator)
	}

	env.state.DeleteCurrentValidator(staker)
	env.state.SetHeight(dummyHeight)
	require.NoError(env.state.Commit())

	{
		// Case: Duplicate signatures
		startTime := genesistest.ValidateStartTime.Add(time.Second)
		tx, err := env.txBuilder.NewAddSubnetValidatorTx(
<<<<<<< HEAD
			ts.GenesisValidatorWeight,                             // weight
			uint64(startTime.Unix()),                              // start time
			uint64(startTime.Add(ts.MinStakingDuration).Unix())+1, // end time
=======
			configtest.Weight,        // weight
			uint64(startTime.Unix()), // start time
			uint64(startTime.Add(configtest.MinStakingDuration).Unix())+1, // end time
>>>>>>> 3bf94245
			nodeID,           // node ID
			testSubnet1.ID(), // subnet ID
			[]*secp256k1.PrivateKey{genesistest.SubnetControlKeys[0], genesistest.SubnetControlKeys[1], genesistest.SubnetControlKeys[2]},
			ids.ShortEmpty, // change addr
		)
		require.NoError(err)

		// Duplicate a signature
		addSubnetValidatorTx := tx.Unsigned.(*txs.AddSubnetValidatorTx)
		input := addSubnetValidatorTx.SubnetAuth.(*secp256k1fx.Input)
		input.SigIndices = append(input.SigIndices, input.SigIndices[0])
		// This tx was syntactically verified when it was created...pretend it wasn't so we don't use cache
		addSubnetValidatorTx.SyntacticallyVerified = false

		onAcceptState, err := state.NewDiff(lastAcceptedID, env)
		require.NoError(err)

		executor := StandardTxExecutor{
			Backend: &env.backend,
			State:   onAcceptState,
			Tx:      tx,
		}
		err = tx.Unsigned.Visit(&executor)
		require.ErrorIs(err, secp256k1fx.ErrInputIndicesNotSortedUnique)
	}

	{
		// Case: Too few signatures
		startTime := genesistest.ValidateStartTime.Add(time.Second)
		tx, err := env.txBuilder.NewAddSubnetValidatorTx(
<<<<<<< HEAD
			ts.GenesisValidatorWeight,                           // weight
			uint64(startTime.Unix()),                            // start time
			uint64(startTime.Add(ts.MinStakingDuration).Unix()), // end time
=======
			configtest.Weight,        // weight
			uint64(startTime.Unix()), // start time
			uint64(startTime.Add(configtest.MinStakingDuration).Unix()), // end time
>>>>>>> 3bf94245
			nodeID,           // node ID
			testSubnet1.ID(), // subnet ID
			[]*secp256k1.PrivateKey{genesistest.SubnetControlKeys[0], genesistest.SubnetControlKeys[2]},
			ids.ShortEmpty, // change addr
		)
		require.NoError(err)

		// Remove a signature
		addSubnetValidatorTx := tx.Unsigned.(*txs.AddSubnetValidatorTx)
		input := addSubnetValidatorTx.SubnetAuth.(*secp256k1fx.Input)
		input.SigIndices = input.SigIndices[1:]
		// This tx was syntactically verified when it was created...pretend it wasn't so we don't use cache
		addSubnetValidatorTx.SyntacticallyVerified = false

		onAcceptState, err := state.NewDiff(lastAcceptedID, env)
		require.NoError(err)

		executor := StandardTxExecutor{
			Backend: &env.backend,
			State:   onAcceptState,
			Tx:      tx,
		}
		err = tx.Unsigned.Visit(&executor)
		require.ErrorIs(err, errUnauthorizedSubnetModification)
	}

	{
		// Case: Control Signature from invalid key (keys[3] is not a control key)
		startTime := genesistest.ValidateStartTime.Add(time.Second)
		tx, err := env.txBuilder.NewAddSubnetValidatorTx(
<<<<<<< HEAD
			ts.GenesisValidatorWeight,                           // weight
			uint64(startTime.Unix()),                            // start time
			uint64(startTime.Add(ts.MinStakingDuration).Unix()), // end time
=======
			configtest.Weight,        // weight
			uint64(startTime.Unix()), // start time
			uint64(startTime.Add(configtest.MinStakingDuration).Unix()), // end time
>>>>>>> 3bf94245
			nodeID,           // node ID
			testSubnet1.ID(), // subnet ID
			[]*secp256k1.PrivateKey{genesistest.SubnetControlKeys[0], genesistest.Keys[1]},
			ids.ShortEmpty, // change addr
		)
		require.NoError(err)

		// Replace a valid signature with one from keys[3]
		sig, err := genesistest.Keys[3].SignHash(hashing.ComputeHash256(tx.Unsigned.Bytes()))
		require.NoError(err)
		copy(tx.Creds[1].(*secp256k1fx.Credential).Sigs[0][:], sig)

		onAcceptState, err := state.NewDiff(lastAcceptedID, env)
		require.NoError(err)

		executor := StandardTxExecutor{
			Backend: &env.backend,
			State:   onAcceptState,
			Tx:      tx,
		}
		err = tx.Unsigned.Visit(&executor)
		require.ErrorIs(err, errUnauthorizedSubnetModification)
	}

	{
		// Case: Proposed validator in pending validator set for subnet
		// First, add validator to pending validator set of subnet
		startTime := genesistest.ValidateStartTime.Add(time.Second)
		tx, err := env.txBuilder.NewAddSubnetValidatorTx(
<<<<<<< HEAD
			ts.GenesisValidatorWeight,                             // weight
			uint64(startTime.Unix())+1,                            // start time
			uint64(startTime.Add(ts.MinStakingDuration).Unix())+1, // end time
=======
			configtest.Weight,          // weight
			uint64(startTime.Unix())+1, // start time
			uint64(startTime.Add(configtest.MinStakingDuration).Unix())+1, // end time
>>>>>>> 3bf94245
			nodeID,           // node ID
			testSubnet1.ID(), // subnet ID
			[]*secp256k1.PrivateKey{genesistest.SubnetControlKeys[0], genesistest.SubnetControlKeys[1]},
			ids.ShortEmpty, // change addr
		)
		require.NoError(err)

		addSubnetValTx := subnetTx.Unsigned.(*txs.AddSubnetValidatorTx)
		staker, err = state.NewCurrentStaker(
			subnetTx.ID(),
			addSubnetValTx,
			genesistest.ValidateStartTime,
			0,
		)
		require.NoError(err)

		env.state.PutCurrentValidator(staker)
		env.state.AddTx(tx, status.Committed)
		env.state.SetHeight(dummyHeight)
		require.NoError(env.state.Commit())

		onAcceptState, err := state.NewDiff(lastAcceptedID, env)
		require.NoError(err)

		executor := StandardTxExecutor{
			Backend: &env.backend,
			State:   onAcceptState,
			Tx:      tx,
		}
		err = tx.Unsigned.Visit(&executor)
		require.ErrorIs(err, ErrDuplicateValidator)
	}
}

func TestStandardTxExecutorBanffAddValidator(t *testing.T) {
	require := require.New(t)
	env := newEnvironment(t, ts.BanffFork)
	env.ctx.Lock.Lock()
	defer func() {
		require.NoError(shutdownEnvironment(env))
	}()

	nodeID := ids.GenerateTestNodeID()

	{
		// Case: Validator's start time too early
		tx, err := env.txBuilder.NewAddValidatorTx(
			env.config.MinValidatorStake,
			uint64(genesistest.ValidateStartTime.Unix())-1,
			uint64(genesistest.ValidateEndTime.Unix()),
			nodeID,
			ids.ShortEmpty,
			reward.PercentDenominator,
			[]*secp256k1.PrivateKey{genesistest.Keys[0]},
			ids.ShortEmpty, // change addr
		)
		require.NoError(err)

		onAcceptState, err := state.NewDiff(lastAcceptedID, env)
		require.NoError(err)

		executor := StandardTxExecutor{
			Backend: &env.backend,
			State:   onAcceptState,
			Tx:      tx,
		}
		err = tx.Unsigned.Visit(&executor)
		require.ErrorIs(err, ErrTimestampNotBeforeStartTime)
	}

	{
		// Case: Validator's start time too far in the future
		tx, err := env.txBuilder.NewAddValidatorTx(
			env.config.MinValidatorStake,
			uint64(genesistest.ValidateStartTime.Add(MaxFutureStartTime).Unix()+1),
			uint64(genesistest.ValidateStartTime.Add(MaxFutureStartTime).Add(configtest.MinStakingDuration).Unix()+1),
			nodeID,
			ids.ShortEmpty,
			reward.PercentDenominator,
			[]*secp256k1.PrivateKey{genesistest.Keys[0]},
			ids.ShortEmpty, // change addr
		)
		require.NoError(err)

		onAcceptState, err := state.NewDiff(lastAcceptedID, env)
		require.NoError(err)

		executor := StandardTxExecutor{
			Backend: &env.backend,
			State:   onAcceptState,
			Tx:      tx,
		}
		err = tx.Unsigned.Visit(&executor)
		require.ErrorIs(err, ErrFutureStakeTime)
	}

	{
		// Case: Validator in current validator set of primary network
		startTime := genesistest.ValidateStartTime.Add(1 * time.Second)
		tx, err := env.txBuilder.NewAddValidatorTx(
			env.config.MinValidatorStake,                                // stake amount
			uint64(startTime.Unix()),                                    // start time
			uint64(startTime.Add(configtest.MinStakingDuration).Unix()), // end time
			nodeID,
			ids.ShortEmpty,
			reward.PercentDenominator, // shares
			[]*secp256k1.PrivateKey{genesistest.Keys[0]},
			ids.ShortEmpty, // change addr // key
		)
		require.NoError(err)

		addValTx := tx.Unsigned.(*txs.AddValidatorTx)
		staker, err := state.NewCurrentStaker(
			tx.ID(),
			addValTx,
			startTime,
			0,
		)
		require.NoError(err)

		onAcceptState, err := state.NewDiff(lastAcceptedID, env)
		require.NoError(err)

		onAcceptState.PutCurrentValidator(staker)
		onAcceptState.AddTx(tx, status.Committed)

		executor := StandardTxExecutor{
			Backend: &env.backend,
			State:   onAcceptState,
			Tx:      tx,
		}
		err = tx.Unsigned.Visit(&executor)
		require.ErrorIs(err, ErrAlreadyValidator)
	}

	{
		// Case: Validator in pending validator set of primary network
		startTime := genesistest.ValidateStartTime.Add(1 * time.Second)
		tx, err := env.txBuilder.NewAddValidatorTx(
			env.config.MinValidatorStake,                                // stake amount
			uint64(startTime.Unix()),                                    // start time
			uint64(startTime.Add(configtest.MinStakingDuration).Unix()), // end time
			nodeID,
			ids.ShortEmpty,
			reward.PercentDenominator, // shares
			[]*secp256k1.PrivateKey{genesistest.Keys[0]},
			ids.ShortEmpty, // change addr // key
		)
		require.NoError(err)

		staker, err := state.NewPendingStaker(
			tx.ID(),
			tx.Unsigned.(*txs.AddValidatorTx),
		)
		require.NoError(err)

		onAcceptState, err := state.NewDiff(lastAcceptedID, env)
		require.NoError(err)

		onAcceptState.PutPendingValidator(staker)
		onAcceptState.AddTx(tx, status.Committed)

		executor := StandardTxExecutor{
			Backend: &env.backend,
			State:   onAcceptState,
			Tx:      tx,
		}
		err = tx.Unsigned.Visit(&executor)
		require.ErrorIs(err, ErrAlreadyValidator)
	}

	{
		// Case: Validator doesn't have enough tokens to cover stake amount
		startTime := genesistest.ValidateStartTime.Add(1 * time.Second)
		tx, err := env.txBuilder.NewAddValidatorTx( // create the tx
			env.config.MinValidatorStake,
			uint64(startTime.Unix()),
			uint64(startTime.Add(configtest.MinStakingDuration).Unix()),
			nodeID,
			ids.ShortEmpty,
			reward.PercentDenominator,
			[]*secp256k1.PrivateKey{genesistest.Keys[0]},
			ids.ShortEmpty, // change addr
		)
		require.NoError(err)

		// Remove all UTXOs owned by test.Keys[0]
		utxoIDs, err := env.state.UTXOIDs(genesistest.Keys[0].PublicKey().Address().Bytes(), ids.Empty, math.MaxInt32)
		require.NoError(err)

		onAcceptState, err := state.NewDiff(lastAcceptedID, env)
		require.NoError(err)

		for _, utxoID := range utxoIDs {
			onAcceptState.DeleteUTXO(utxoID)
		}

		executor := StandardTxExecutor{
			Backend: &env.backend,
			State:   onAcceptState,
			Tx:      tx,
		}
		err = tx.Unsigned.Visit(&executor)
		require.ErrorIs(err, ErrFlowCheckFailed)
	}
}

func TestStandardTxExecutorDurangoAddValidator(t *testing.T) {
	require := require.New(t)
	env := newEnvironment(t, ts.DurangoFork)
	env.ctx.Lock.Lock()
	defer func() {
		require.NoError(shutdownEnvironment(env))
		env.ctx.Lock.Unlock()
	}()

	var (
		nodeID    = ids.GenerateTestNodeID()
		chainTime = env.state.GetTimestamp()
		endTime   = chainTime.Add(configtest.MaxStakingDuration)
	)

	addValTx, err := env.txBuilder.NewAddValidatorTx(
		env.config.MinValidatorStake,
		0,
		uint64(endTime.Unix()),
		nodeID,
		ids.ShortEmpty,
		reward.PercentDenominator,
		[]*secp256k1.PrivateKey{genesistest.Keys[0]},
		ids.ShortEmpty, // change addr
	)
	require.NoError(err)

	onAcceptState, err := state.NewDiff(env.state.GetLastAccepted(), env)
	require.NoError(err)

	require.NoError(addValTx.Unsigned.Visit(&StandardTxExecutor{
		Backend: &env.backend,
		State:   onAcceptState,
		Tx:      addValTx,
	}))

	// Check that a current validator is added
	val, err := onAcceptState.GetCurrentValidator(constants.PrimaryNetworkID, nodeID)
	require.NoError(err)

	require.Equal(addValTx.ID(), val.TxID)
	require.Equal(chainTime, val.StartTime)
	require.Equal(endTime, val.EndTime)
}

// Returns a RemoveSubnetValidatorTx that passes syntactic verification.
func newRemoveSubnetValidatorTx(t *testing.T) (*txs.RemoveSubnetValidatorTx, *txs.Tx) {
	t.Helper()

	creds := []verify.Verifiable{
		&secp256k1fx.Credential{
			Sigs: make([][65]byte, 1),
		},
		&secp256k1fx.Credential{
			Sigs: make([][65]byte, 1),
		},
	}
	unsignedTx := &txs.RemoveSubnetValidatorTx{
		BaseTx: txs.BaseTx{
			BaseTx: avax.BaseTx{
				Ins: []*avax.TransferableInput{{
					UTXOID: avax.UTXOID{
						TxID: ids.GenerateTestID(),
					},
					Asset: avax.Asset{
						ID: ids.GenerateTestID(),
					},
					In: &secp256k1fx.TransferInput{
						Amt: 1,
						Input: secp256k1fx.Input{
							SigIndices: []uint32{0, 1},
						},
					},
				}},
				Outs: []*avax.TransferableOutput{
					{
						Asset: avax.Asset{
							ID: ids.GenerateTestID(),
						},
						Out: &secp256k1fx.TransferOutput{
							Amt: 1,
							OutputOwners: secp256k1fx.OutputOwners{
								Threshold: 1,
								Addrs:     []ids.ShortID{ids.GenerateTestShortID()},
							},
						},
					},
				},
				Memo: []byte("hi"),
			},
		},
		Subnet: ids.GenerateTestID(),
		NodeID: ids.GenerateTestNodeID(),
		SubnetAuth: &secp256k1fx.Credential{
			Sigs: make([][65]byte, 1),
		},
	}
	tx := &txs.Tx{
		Unsigned: unsignedTx,
		Creds:    creds,
	}
	require.NoError(t, tx.Initialize(txs.Codec))
	return unsignedTx, tx
}

// mock implementations that can be used in tests
// for verifying RemoveSubnetValidatorTx.
type removeSubnetValidatorTxVerifyEnv struct {
	latestForkTime time.Time
	fx             *fx.MockFx
	flowChecker    *utxo.MockVerifier
	unsignedTx     *txs.RemoveSubnetValidatorTx
	tx             *txs.Tx
	state          *state.MockDiff
	staker         *state.Staker
}

// Returns mock implementations that can be used in tests
// for verifying RemoveSubnetValidatorTx.
func newValidRemoveSubnetValidatorTxVerifyEnv(t *testing.T, ctrl *gomock.Controller) removeSubnetValidatorTxVerifyEnv {
	t.Helper()

	now := time.Now()
	mockFx := fx.NewMockFx(ctrl)
	mockFlowChecker := utxo.NewMockVerifier(ctrl)
	unsignedTx, tx := newRemoveSubnetValidatorTx(t)
	mockState := state.NewMockDiff(ctrl)
	return removeSubnetValidatorTxVerifyEnv{
		latestForkTime: now,
		fx:             mockFx,
		flowChecker:    mockFlowChecker,
		unsignedTx:     unsignedTx,
		tx:             tx,
		state:          mockState,
		staker: &state.Staker{
			TxID:     ids.GenerateTestID(),
			NodeID:   ids.GenerateTestNodeID(),
			Priority: txs.SubnetPermissionedValidatorCurrentPriority,
		},
	}
}

func TestStandardExecutorRemoveSubnetValidatorTx(t *testing.T) {
	type test struct {
		name        string
		newExecutor func(*gomock.Controller) (*txs.RemoveSubnetValidatorTx, *StandardTxExecutor)
		expectedErr error
	}

	tests := []test{
		{
			name: "valid tx",
			newExecutor: func(ctrl *gomock.Controller) (*txs.RemoveSubnetValidatorTx, *StandardTxExecutor) {
				env := newValidRemoveSubnetValidatorTxVerifyEnv(t, ctrl)

				// Set dependency expectations.
				env.state.EXPECT().GetCurrentValidator(env.unsignedTx.Subnet, env.unsignedTx.NodeID).Return(env.staker, nil).Times(1)
				subnetOwner := fx.NewMockOwner(ctrl)
				env.state.EXPECT().GetSubnetOwner(env.unsignedTx.Subnet).Return(subnetOwner, nil).Times(1)
				env.fx.EXPECT().VerifyPermission(env.unsignedTx, env.unsignedTx.SubnetAuth, env.tx.Creds[len(env.tx.Creds)-1], subnetOwner).Return(nil).Times(1)
				env.flowChecker.EXPECT().VerifySpend(
					env.unsignedTx, env.state, env.unsignedTx.Ins, env.unsignedTx.Outs, env.tx.Creds[:len(env.tx.Creds)-1], gomock.Any(),
				).Return(nil).Times(1)
				env.state.EXPECT().DeleteCurrentValidator(env.staker)
				env.state.EXPECT().DeleteUTXO(gomock.Any()).Times(len(env.unsignedTx.Ins))
				env.state.EXPECT().AddUTXO(gomock.Any()).Times(len(env.unsignedTx.Outs))
				e := &StandardTxExecutor{
					Backend: &Backend{
						Config: &config.Config{
							BanffTime:   env.latestForkTime,
							CortinaTime: env.latestForkTime,
							DurangoTime: env.latestForkTime,
						},
						Bootstrapped: &utils.Atomic[bool]{},
						Fx:           env.fx,
						FlowChecker:  env.flowChecker,
						Ctx:          &snow.Context{},
					},
					Tx:    env.tx,
					State: env.state,
				}
				e.Bootstrapped.Set(true)
				return env.unsignedTx, e
			},
			expectedErr: nil,
		},
		{
			name: "tx fails syntactic verification",
			newExecutor: func(ctrl *gomock.Controller) (*txs.RemoveSubnetValidatorTx, *StandardTxExecutor) {
				env := newValidRemoveSubnetValidatorTxVerifyEnv(t, ctrl)
				// Setting the subnet ID to the Primary Network ID makes the tx fail syntactic verification
				env.tx.Unsigned.(*txs.RemoveSubnetValidatorTx).Subnet = constants.PrimaryNetworkID
				env.state = state.NewMockDiff(ctrl)
				e := &StandardTxExecutor{
					Backend: &Backend{
						Config: &config.Config{
							BanffTime:   env.latestForkTime,
							CortinaTime: env.latestForkTime,
							DurangoTime: env.latestForkTime,
						},
						Bootstrapped: &utils.Atomic[bool]{},
						Fx:           env.fx,
						FlowChecker:  env.flowChecker,
						Ctx:          &snow.Context{},
					},
					Tx:    env.tx,
					State: env.state,
				}
				e.Bootstrapped.Set(true)
				return env.unsignedTx, e
			},
			expectedErr: txs.ErrRemovePrimaryNetworkValidator,
		},
		{
			name: "node isn't a validator of the subnet",
			newExecutor: func(ctrl *gomock.Controller) (*txs.RemoveSubnetValidatorTx, *StandardTxExecutor) {
				env := newValidRemoveSubnetValidatorTxVerifyEnv(t, ctrl)
				env.state = state.NewMockDiff(ctrl)
				env.state.EXPECT().GetCurrentValidator(env.unsignedTx.Subnet, env.unsignedTx.NodeID).Return(nil, database.ErrNotFound)
				env.state.EXPECT().GetPendingValidator(env.unsignedTx.Subnet, env.unsignedTx.NodeID).Return(nil, database.ErrNotFound)
				e := &StandardTxExecutor{
					Backend: &Backend{
						Config: &config.Config{
							BanffTime:   env.latestForkTime,
							CortinaTime: env.latestForkTime,
							DurangoTime: env.latestForkTime,
						},
						Bootstrapped: &utils.Atomic[bool]{},
						Fx:           env.fx,
						FlowChecker:  env.flowChecker,
						Ctx:          &snow.Context{},
					},
					Tx:    env.tx,
					State: env.state,
				}
				e.Bootstrapped.Set(true)
				return env.unsignedTx, e
			},
			expectedErr: ErrNotValidator,
		},
		{
			name: "validator is permissionless",
			newExecutor: func(ctrl *gomock.Controller) (*txs.RemoveSubnetValidatorTx, *StandardTxExecutor) {
				env := newValidRemoveSubnetValidatorTxVerifyEnv(t, ctrl)

				staker := *env.staker
				staker.Priority = txs.SubnetPermissionlessValidatorCurrentPriority

				// Set dependency expectations.
				env.state.EXPECT().GetCurrentValidator(env.unsignedTx.Subnet, env.unsignedTx.NodeID).Return(&staker, nil).Times(1)
				e := &StandardTxExecutor{
					Backend: &Backend{
						Config: &config.Config{
							BanffTime:   env.latestForkTime,
							CortinaTime: env.latestForkTime,
							DurangoTime: env.latestForkTime,
						},
						Bootstrapped: &utils.Atomic[bool]{},
						Fx:           env.fx,
						FlowChecker:  env.flowChecker,
						Ctx:          &snow.Context{},
					},
					Tx:    env.tx,
					State: env.state,
				}
				e.Bootstrapped.Set(true)
				return env.unsignedTx, e
			},
			expectedErr: ErrRemovePermissionlessValidator,
		},
		{
			name: "tx has no credentials",
			newExecutor: func(ctrl *gomock.Controller) (*txs.RemoveSubnetValidatorTx, *StandardTxExecutor) {
				env := newValidRemoveSubnetValidatorTxVerifyEnv(t, ctrl)
				// Remove credentials
				env.tx.Creds = nil
				env.state = state.NewMockDiff(ctrl)
				env.state.EXPECT().GetCurrentValidator(env.unsignedTx.Subnet, env.unsignedTx.NodeID).Return(env.staker, nil)
				e := &StandardTxExecutor{
					Backend: &Backend{
						Config: &config.Config{
							BanffTime:   env.latestForkTime,
							CortinaTime: env.latestForkTime,
							DurangoTime: env.latestForkTime,
						},
						Bootstrapped: &utils.Atomic[bool]{},
						Fx:           env.fx,
						FlowChecker:  env.flowChecker,
						Ctx:          &snow.Context{},
					},
					Tx:    env.tx,
					State: env.state,
				}
				e.Bootstrapped.Set(true)
				return env.unsignedTx, e
			},
			expectedErr: errWrongNumberOfCredentials,
		},
		{
			name: "can't find subnet",
			newExecutor: func(ctrl *gomock.Controller) (*txs.RemoveSubnetValidatorTx, *StandardTxExecutor) {
				env := newValidRemoveSubnetValidatorTxVerifyEnv(t, ctrl)
				env.state = state.NewMockDiff(ctrl)
				env.state.EXPECT().GetCurrentValidator(env.unsignedTx.Subnet, env.unsignedTx.NodeID).Return(env.staker, nil)
				env.state.EXPECT().GetSubnetOwner(env.unsignedTx.Subnet).Return(nil, database.ErrNotFound)
				e := &StandardTxExecutor{
					Backend: &Backend{
						Config: &config.Config{
							BanffTime:   env.latestForkTime,
							CortinaTime: env.latestForkTime,
							DurangoTime: env.latestForkTime,
						},
						Bootstrapped: &utils.Atomic[bool]{},
						Fx:           env.fx,
						FlowChecker:  env.flowChecker,
						Ctx:          &snow.Context{},
					},
					Tx:    env.tx,
					State: env.state,
				}
				e.Bootstrapped.Set(true)
				return env.unsignedTx, e
			},
			expectedErr: database.ErrNotFound,
		},
		{
			name: "no permission to remove validator",
			newExecutor: func(ctrl *gomock.Controller) (*txs.RemoveSubnetValidatorTx, *StandardTxExecutor) {
				env := newValidRemoveSubnetValidatorTxVerifyEnv(t, ctrl)
				env.state = state.NewMockDiff(ctrl)
				env.state.EXPECT().GetCurrentValidator(env.unsignedTx.Subnet, env.unsignedTx.NodeID).Return(env.staker, nil)
				subnetOwner := fx.NewMockOwner(ctrl)
				env.state.EXPECT().GetSubnetOwner(env.unsignedTx.Subnet).Return(subnetOwner, nil)
				env.fx.EXPECT().VerifyPermission(gomock.Any(), env.unsignedTx.SubnetAuth, env.tx.Creds[len(env.tx.Creds)-1], subnetOwner).Return(errTest)
				e := &StandardTxExecutor{
					Backend: &Backend{
						Config: &config.Config{
							BanffTime:   env.latestForkTime,
							CortinaTime: env.latestForkTime,
							DurangoTime: env.latestForkTime,
						},
						Bootstrapped: &utils.Atomic[bool]{},
						Fx:           env.fx,
						FlowChecker:  env.flowChecker,
						Ctx:          &snow.Context{},
					},
					Tx:    env.tx,
					State: env.state,
				}
				e.Bootstrapped.Set(true)
				return env.unsignedTx, e
			},
			expectedErr: errUnauthorizedSubnetModification,
		},
		{
			name: "flow checker failed",
			newExecutor: func(ctrl *gomock.Controller) (*txs.RemoveSubnetValidatorTx, *StandardTxExecutor) {
				env := newValidRemoveSubnetValidatorTxVerifyEnv(t, ctrl)
				env.state = state.NewMockDiff(ctrl)
				env.state.EXPECT().GetCurrentValidator(env.unsignedTx.Subnet, env.unsignedTx.NodeID).Return(env.staker, nil)
				subnetOwner := fx.NewMockOwner(ctrl)
				env.state.EXPECT().GetSubnetOwner(env.unsignedTx.Subnet).Return(subnetOwner, nil)
				env.fx.EXPECT().VerifyPermission(gomock.Any(), env.unsignedTx.SubnetAuth, env.tx.Creds[len(env.tx.Creds)-1], subnetOwner).Return(nil)
				env.flowChecker.EXPECT().VerifySpend(
					gomock.Any(), gomock.Any(), gomock.Any(), gomock.Any(), gomock.Any(), gomock.Any(),
				).Return(errTest)
				e := &StandardTxExecutor{
					Backend: &Backend{
						Config: &config.Config{
							BanffTime:   env.latestForkTime,
							CortinaTime: env.latestForkTime,
							DurangoTime: env.latestForkTime,
						},
						Bootstrapped: &utils.Atomic[bool]{},
						Fx:           env.fx,
						FlowChecker:  env.flowChecker,
						Ctx:          &snow.Context{},
					},
					Tx:    env.tx,
					State: env.state,
				}
				e.Bootstrapped.Set(true)
				return env.unsignedTx, e
			},
			expectedErr: ErrFlowCheckFailed,
		},
	}

	for _, tt := range tests {
		t.Run(tt.name, func(t *testing.T) {
			require := require.New(t)
			ctrl := gomock.NewController(t)

			unsignedTx, executor := tt.newExecutor(ctrl)
			err := executor.RemoveSubnetValidatorTx(unsignedTx)
			require.ErrorIs(err, tt.expectedErr)
		})
	}
}

// Returns a TransformSubnetTx that passes syntactic verification.
func newTransformSubnetTx(t *testing.T) (*txs.TransformSubnetTx, *txs.Tx) {
	t.Helper()

	creds := []verify.Verifiable{
		&secp256k1fx.Credential{
			Sigs: make([][65]byte, 1),
		},
		&secp256k1fx.Credential{
			Sigs: make([][65]byte, 1),
		},
	}
	unsignedTx := &txs.TransformSubnetTx{
		BaseTx: txs.BaseTx{
			BaseTx: avax.BaseTx{
				Ins: []*avax.TransferableInput{{
					UTXOID: avax.UTXOID{
						TxID: ids.GenerateTestID(),
					},
					Asset: avax.Asset{
						ID: ids.GenerateTestID(),
					},
					In: &secp256k1fx.TransferInput{
						Amt: 1,
						Input: secp256k1fx.Input{
							SigIndices: []uint32{0, 1},
						},
					},
				}},
				Outs: []*avax.TransferableOutput{
					{
						Asset: avax.Asset{
							ID: ids.GenerateTestID(),
						},
						Out: &secp256k1fx.TransferOutput{
							Amt: 1,
							OutputOwners: secp256k1fx.OutputOwners{
								Threshold: 1,
								Addrs:     []ids.ShortID{ids.GenerateTestShortID()},
							},
						},
					},
				},
				Memo: []byte("hi"),
			},
		},
		Subnet:                   ids.GenerateTestID(),
		AssetID:                  ids.GenerateTestID(),
		InitialSupply:            10,
		MaximumSupply:            10,
		MinConsumptionRate:       0,
		MaxConsumptionRate:       reward.PercentDenominator,
		MinValidatorStake:        2,
		MaxValidatorStake:        10,
		MinStakeDuration:         1,
		MaxStakeDuration:         2,
		MinDelegationFee:         reward.PercentDenominator,
		MinDelegatorStake:        1,
		MaxValidatorWeightFactor: 1,
		UptimeRequirement:        reward.PercentDenominator,
		SubnetAuth: &secp256k1fx.Credential{
			Sigs: make([][65]byte, 1),
		},
	}
	tx := &txs.Tx{
		Unsigned: unsignedTx,
		Creds:    creds,
	}
	require.NoError(t, tx.Initialize(txs.Codec))
	return unsignedTx, tx
}

// mock implementations that can be used in tests
// for verifying TransformSubnetTx.
type transformSubnetTxVerifyEnv struct {
	latestForkTime time.Time
	fx             *fx.MockFx
	flowChecker    *utxo.MockVerifier
	unsignedTx     *txs.TransformSubnetTx
	tx             *txs.Tx
	state          *state.MockDiff
	staker         *state.Staker
}

// Returns mock implementations that can be used in tests
// for verifying TransformSubnetTx.
func newValidTransformSubnetTxVerifyEnv(t *testing.T, ctrl *gomock.Controller) transformSubnetTxVerifyEnv {
	t.Helper()

	now := time.Now()
	mockFx := fx.NewMockFx(ctrl)
	mockFlowChecker := utxo.NewMockVerifier(ctrl)
	unsignedTx, tx := newTransformSubnetTx(t)
	mockState := state.NewMockDiff(ctrl)
	return transformSubnetTxVerifyEnv{
		latestForkTime: now,
		fx:             mockFx,
		flowChecker:    mockFlowChecker,
		unsignedTx:     unsignedTx,
		tx:             tx,
		state:          mockState,
		staker: &state.Staker{
			TxID:   ids.GenerateTestID(),
			NodeID: ids.GenerateTestNodeID(),
		},
	}
}

func TestStandardExecutorTransformSubnetTx(t *testing.T) {
	type test struct {
		name        string
		newExecutor func(*gomock.Controller) (*txs.TransformSubnetTx, *StandardTxExecutor)
		err         error
	}

	tests := []test{
		{
			name: "tx fails syntactic verification",
			newExecutor: func(ctrl *gomock.Controller) (*txs.TransformSubnetTx, *StandardTxExecutor) {
				env := newValidTransformSubnetTxVerifyEnv(t, ctrl)
				// Setting the tx to nil makes the tx fail syntactic verification
				env.tx.Unsigned = (*txs.TransformSubnetTx)(nil)
				env.state = state.NewMockDiff(ctrl)
				e := &StandardTxExecutor{
					Backend: &Backend{
						Config: &config.Config{
							BanffTime:   env.latestForkTime,
							CortinaTime: env.latestForkTime,
							DurangoTime: env.latestForkTime,
						},
						Bootstrapped: &utils.Atomic[bool]{},
						Fx:           env.fx,
						FlowChecker:  env.flowChecker,
						Ctx:          &snow.Context{},
					},
					Tx:    env.tx,
					State: env.state,
				}
				e.Bootstrapped.Set(true)
				return env.unsignedTx, e
			},
			err: txs.ErrNilTx,
		},
		{
			name: "max stake duration too large",
			newExecutor: func(ctrl *gomock.Controller) (*txs.TransformSubnetTx, *StandardTxExecutor) {
				env := newValidTransformSubnetTxVerifyEnv(t, ctrl)
				env.unsignedTx.MaxStakeDuration = math.MaxUint32
				env.state = state.NewMockDiff(ctrl)
				e := &StandardTxExecutor{
					Backend: &Backend{
						Config: &config.Config{
							BanffTime:   env.latestForkTime,
							CortinaTime: env.latestForkTime,
							DurangoTime: env.latestForkTime,
						},
						Bootstrapped: &utils.Atomic[bool]{},
						Fx:           env.fx,
						FlowChecker:  env.flowChecker,
						Ctx:          &snow.Context{},
					},
					Tx:    env.tx,
					State: env.state,
				}
				e.Bootstrapped.Set(true)
				return env.unsignedTx, e
			},
			err: errMaxStakeDurationTooLarge,
		},
		{
			name: "fail subnet authorization",
			newExecutor: func(ctrl *gomock.Controller) (*txs.TransformSubnetTx, *StandardTxExecutor) {
				env := newValidTransformSubnetTxVerifyEnv(t, ctrl)
				// Remove credentials
				env.tx.Creds = nil
				env.state = state.NewMockDiff(ctrl)
				e := &StandardTxExecutor{
					Backend: &Backend{
						Config: &config.Config{
							BanffTime:        env.latestForkTime,
							CortinaTime:      env.latestForkTime,
							DurangoTime:      env.latestForkTime,
							MaxStakeDuration: math.MaxInt64,
						},
						Bootstrapped: &utils.Atomic[bool]{},
						Fx:           env.fx,
						FlowChecker:  env.flowChecker,
						Ctx:          &snow.Context{},
					},
					Tx:    env.tx,
					State: env.state,
				}
				e.Bootstrapped.Set(true)
				return env.unsignedTx, e
			},
			err: errWrongNumberOfCredentials,
		},
		{
			name: "flow checker failed",
			newExecutor: func(ctrl *gomock.Controller) (*txs.TransformSubnetTx, *StandardTxExecutor) {
				env := newValidTransformSubnetTxVerifyEnv(t, ctrl)
				env.state = state.NewMockDiff(ctrl)
				subnetOwner := fx.NewMockOwner(ctrl)
				env.state.EXPECT().GetSubnetOwner(env.unsignedTx.Subnet).Return(subnetOwner, nil)
				env.state.EXPECT().GetSubnetTransformation(env.unsignedTx.Subnet).Return(nil, database.ErrNotFound).Times(1)
				env.fx.EXPECT().VerifyPermission(gomock.Any(), env.unsignedTx.SubnetAuth, env.tx.Creds[len(env.tx.Creds)-1], subnetOwner).Return(nil)
				env.flowChecker.EXPECT().VerifySpend(
					gomock.Any(), gomock.Any(), gomock.Any(), gomock.Any(), gomock.Any(), gomock.Any(),
				).Return(ErrFlowCheckFailed)
				e := &StandardTxExecutor{
					Backend: &Backend{
						Config: &config.Config{
							BanffTime:        env.latestForkTime,
							CortinaTime:      env.latestForkTime,
							DurangoTime:      env.latestForkTime,
							MaxStakeDuration: math.MaxInt64,
						},
						Bootstrapped: &utils.Atomic[bool]{},
						Fx:           env.fx,
						FlowChecker:  env.flowChecker,
						Ctx:          &snow.Context{},
					},
					Tx:    env.tx,
					State: env.state,
				}
				e.Bootstrapped.Set(true)
				return env.unsignedTx, e
			},
			err: ErrFlowCheckFailed,
		},
		{
			name: "valid tx",
			newExecutor: func(ctrl *gomock.Controller) (*txs.TransformSubnetTx, *StandardTxExecutor) {
				env := newValidTransformSubnetTxVerifyEnv(t, ctrl)

				// Set dependency expectations.
				subnetOwner := fx.NewMockOwner(ctrl)
				env.state.EXPECT().GetSubnetOwner(env.unsignedTx.Subnet).Return(subnetOwner, nil).Times(1)
				env.state.EXPECT().GetSubnetTransformation(env.unsignedTx.Subnet).Return(nil, database.ErrNotFound).Times(1)
				env.fx.EXPECT().VerifyPermission(env.unsignedTx, env.unsignedTx.SubnetAuth, env.tx.Creds[len(env.tx.Creds)-1], subnetOwner).Return(nil).Times(1)
				env.flowChecker.EXPECT().VerifySpend(
					env.unsignedTx, env.state, env.unsignedTx.Ins, env.unsignedTx.Outs, env.tx.Creds[:len(env.tx.Creds)-1], gomock.Any(),
				).Return(nil).Times(1)
				env.state.EXPECT().AddSubnetTransformation(env.tx)
				env.state.EXPECT().SetCurrentSupply(env.unsignedTx.Subnet, env.unsignedTx.InitialSupply)
				env.state.EXPECT().DeleteUTXO(gomock.Any()).Times(len(env.unsignedTx.Ins))
				env.state.EXPECT().AddUTXO(gomock.Any()).Times(len(env.unsignedTx.Outs))
				e := &StandardTxExecutor{
					Backend: &Backend{
						Config: &config.Config{
							BanffTime:        env.latestForkTime,
							CortinaTime:      env.latestForkTime,
							DurangoTime:      env.latestForkTime,
							MaxStakeDuration: math.MaxInt64,
						},
						Bootstrapped: &utils.Atomic[bool]{},
						Fx:           env.fx,
						FlowChecker:  env.flowChecker,
						Ctx:          &snow.Context{},
					},
					Tx:    env.tx,
					State: env.state,
				}
				e.Bootstrapped.Set(true)
				return env.unsignedTx, e
			},
			err: nil,
		},
	}

	for _, tt := range tests {
		t.Run(tt.name, func(t *testing.T) {
			ctrl := gomock.NewController(t)

			unsignedTx, executor := tt.newExecutor(ctrl)
			err := executor.TransformSubnetTx(unsignedTx)
			require.ErrorIs(t, err, tt.err)
		})
	}
}<|MERGE_RESOLUTION|>--- conflicted
+++ resolved
@@ -43,7 +43,7 @@
 
 func TestStandardTxExecutorAddValidatorTxEmptyID(t *testing.T) {
 	require := require.New(t)
-	env := newEnvironment(t, ts.ApricotPhase5Fork)
+	env := newEnvironment(t, configtest.ApricotPhase5Fork)
 	env.ctx.Lock.Lock()
 	defer func() {
 		require.NoError(shutdownEnvironment(env))
@@ -167,7 +167,7 @@
 		require.NoError(t, target.state.Commit())
 	}
 
-	dummyH := newEnvironment(t, ts.ApricotPhase5Fork)
+	dummyH := newEnvironment(t, configtest.ApricotPhase5Fork)
 	currentTimestamp := dummyH.state.GetTimestamp()
 
 	type test struct {
@@ -332,7 +332,7 @@
 	for _, tt := range tests {
 		t.Run(tt.description, func(t *testing.T) {
 			require := require.New(t)
-			freshTH := newEnvironment(t, ts.ApricotPhase5Fork)
+			freshTH := newEnvironment(t, configtest.ApricotPhase5Fork)
 			freshTH.config.ApricotPhase3Time = tt.AP3Time
 			defer func() {
 				require.NoError(shutdownEnvironment(freshTH))
@@ -380,7 +380,7 @@
 
 func TestStandardTxExecutorAddSubnetValidator(t *testing.T) {
 	require := require.New(t)
-	env := newEnvironment(t, ts.ApricotPhase5Fork)
+	env := newEnvironment(t, configtest.ApricotPhase5Fork)
 	env.ctx.Lock.Lock()
 	defer func() {
 		require.NoError(shutdownEnvironment(env))
@@ -394,11 +394,7 @@
 		// (note that keys[0] is a genesis validator)
 		startTime := genesistest.ValidateStartTime.Add(time.Second)
 		tx, err := env.txBuilder.NewAddSubnetValidatorTx(
-<<<<<<< HEAD
-			ts.GenesisValidatorWeight,
-=======
 			configtest.Weight,
->>>>>>> 3bf94245
 			uint64(startTime.Unix()),
 			uint64(genesistest.ValidateEndTime.Unix())+1,
 			nodeID,
@@ -426,15 +422,9 @@
 		// primary network validation period
 		// (note that keys[0] is a genesis validator)
 		tx, err := env.txBuilder.NewAddSubnetValidatorTx(
-<<<<<<< HEAD
-			ts.GenesisValidatorWeight,
-			uint64(ts.ValidateStartTime.Unix()+1),
-			uint64(ts.ValidateEndTime.Unix()),
-=======
 			configtest.Weight,
 			uint64(genesistest.ValidateStartTime.Unix()+1),
 			uint64(genesistest.ValidateEndTime.Unix()),
->>>>>>> 3bf94245
 			nodeID,
 			testSubnet1.ID(),
 			[]*secp256k1.PrivateKey{genesistest.SubnetControlKeys[0], genesistest.SubnetControlKeys[1]},
@@ -474,11 +464,7 @@
 	{
 		// Case: Proposed validator isn't in pending or current validator sets
 		tx, err := env.txBuilder.NewAddSubnetValidatorTx(
-<<<<<<< HEAD
-			ts.GenesisValidatorWeight,
-=======
 			configtest.Weight,
->>>>>>> 3bf94245
 			uint64(dsStartTime.Unix()), // start validating subnet before primary network
 			uint64(dsEndTime.Unix()),
 			pendingDSValidatorID,
@@ -521,11 +507,7 @@
 		// Case: Proposed validator is pending validator of primary network
 		// but starts validating subnet before primary network
 		tx, err := env.txBuilder.NewAddSubnetValidatorTx(
-<<<<<<< HEAD
-			ts.GenesisValidatorWeight,
-=======
 			configtest.Weight,
->>>>>>> 3bf94245
 			uint64(dsStartTime.Unix())-1, // start validating subnet before primary network
 			uint64(dsEndTime.Unix()),
 			pendingDSValidatorID,
@@ -551,11 +533,7 @@
 		// Case: Proposed validator is pending validator of primary network
 		// but stops validating subnet after primary network
 		tx, err := env.txBuilder.NewAddSubnetValidatorTx(
-<<<<<<< HEAD
-			ts.GenesisValidatorWeight,
-=======
 			configtest.Weight,
->>>>>>> 3bf94245
 			uint64(dsStartTime.Unix()),
 			uint64(dsEndTime.Unix())+1, // stop validating subnet after stopping validating primary network
 			pendingDSValidatorID,
@@ -581,11 +559,7 @@
 		// Case: Proposed validator is pending validator of primary network and
 		// period validating subnet is subset of time validating primary network
 		tx, err := env.txBuilder.NewAddSubnetValidatorTx(
-<<<<<<< HEAD
-			ts.GenesisValidatorWeight,
-=======
 			configtest.Weight,
->>>>>>> 3bf94245
 			uint64(dsStartTime.Unix()), // same start time as for primary network
 			uint64(dsEndTime.Unix()),   // same end time as for primary network
 			pendingDSValidatorID,
@@ -612,15 +586,9 @@
 
 	{
 		tx, err := env.txBuilder.NewAddSubnetValidatorTx(
-<<<<<<< HEAD
-			ts.GenesisValidatorWeight,                              // weight
-			uint64(newTimestamp.Unix()),                            // start time
-			uint64(newTimestamp.Add(ts.MinStakingDuration).Unix()), // end time
-=======
 			configtest.Weight,           // weight
 			uint64(newTimestamp.Unix()), // start time
 			uint64(newTimestamp.Add(configtest.MinStakingDuration).Unix()), // end time
->>>>>>> 3bf94245
 			nodeID,           // node ID
 			testSubnet1.ID(), // subnet ID
 			[]*secp256k1.PrivateKey{genesistest.SubnetControlKeys[0], genesistest.SubnetControlKeys[1]},
@@ -646,21 +614,12 @@
 	// Case: Proposed validator already validating the subnet
 	// First, add validator as validator of subnet
 	subnetTx, err := env.txBuilder.NewAddSubnetValidatorTx(
-<<<<<<< HEAD
-		ts.GenesisValidatorWeight,           // weight
-		uint64(ts.ValidateStartTime.Unix()), // start time
-		uint64(ts.ValidateEndTime.Unix()),   // end time
-		nodeID,                              // node ID
-		testSubnet1.ID(),                    // subnet ID
-		[]*secp256k1.PrivateKey{ts.SubnetControlKeys[0], ts.SubnetControlKeys[1]},
-=======
 		configtest.Weight, // weight
 		uint64(genesistest.ValidateStartTime.Unix()), // start time
 		uint64(genesistest.ValidateEndTime.Unix()),   // end time
 		nodeID,           // node ID
 		testSubnet1.ID(), // subnet ID
 		[]*secp256k1.PrivateKey{genesistest.SubnetControlKeys[0], genesistest.SubnetControlKeys[1]},
->>>>>>> 3bf94245
 		ids.ShortEmpty,
 	)
 	require.NoError(err)
@@ -683,21 +642,12 @@
 		// Node with ID nodeIDKey.PublicKey().Address() now validating subnet with ID testSubnet1.ID
 		startTime := genesistest.ValidateStartTime.Add(time.Second)
 		duplicateSubnetTx, err := env.txBuilder.NewAddSubnetValidatorTx(
-<<<<<<< HEAD
-			ts.GenesisValidatorWeight,         // weight
-			uint64(startTime.Unix()),          // start time
-			uint64(ts.ValidateEndTime.Unix()), // end time
-			nodeID,                            // node ID
-			testSubnet1.ID(),                  // subnet ID
-			[]*secp256k1.PrivateKey{ts.SubnetControlKeys[0], ts.SubnetControlKeys[1]},
-=======
 			configtest.Weight,                          // weight
 			uint64(startTime.Unix()),                   // start time
 			uint64(genesistest.ValidateEndTime.Unix()), // end time
 			nodeID,           // node ID
 			testSubnet1.ID(), // subnet ID
 			[]*secp256k1.PrivateKey{genesistest.SubnetControlKeys[0], genesistest.SubnetControlKeys[1]},
->>>>>>> 3bf94245
 			ids.ShortEmpty, // change addr
 		)
 		require.NoError(err)
@@ -722,15 +672,9 @@
 		// Case: Duplicate signatures
 		startTime := genesistest.ValidateStartTime.Add(time.Second)
 		tx, err := env.txBuilder.NewAddSubnetValidatorTx(
-<<<<<<< HEAD
-			ts.GenesisValidatorWeight,                             // weight
-			uint64(startTime.Unix()),                              // start time
-			uint64(startTime.Add(ts.MinStakingDuration).Unix())+1, // end time
-=======
 			configtest.Weight,        // weight
 			uint64(startTime.Unix()), // start time
 			uint64(startTime.Add(configtest.MinStakingDuration).Unix())+1, // end time
->>>>>>> 3bf94245
 			nodeID,           // node ID
 			testSubnet1.ID(), // subnet ID
 			[]*secp256k1.PrivateKey{genesistest.SubnetControlKeys[0], genesistest.SubnetControlKeys[1], genesistest.SubnetControlKeys[2]},
@@ -761,15 +705,9 @@
 		// Case: Too few signatures
 		startTime := genesistest.ValidateStartTime.Add(time.Second)
 		tx, err := env.txBuilder.NewAddSubnetValidatorTx(
-<<<<<<< HEAD
-			ts.GenesisValidatorWeight,                           // weight
-			uint64(startTime.Unix()),                            // start time
-			uint64(startTime.Add(ts.MinStakingDuration).Unix()), // end time
-=======
 			configtest.Weight,        // weight
 			uint64(startTime.Unix()), // start time
 			uint64(startTime.Add(configtest.MinStakingDuration).Unix()), // end time
->>>>>>> 3bf94245
 			nodeID,           // node ID
 			testSubnet1.ID(), // subnet ID
 			[]*secp256k1.PrivateKey{genesistest.SubnetControlKeys[0], genesistest.SubnetControlKeys[2]},
@@ -800,15 +738,9 @@
 		// Case: Control Signature from invalid key (keys[3] is not a control key)
 		startTime := genesistest.ValidateStartTime.Add(time.Second)
 		tx, err := env.txBuilder.NewAddSubnetValidatorTx(
-<<<<<<< HEAD
-			ts.GenesisValidatorWeight,                           // weight
-			uint64(startTime.Unix()),                            // start time
-			uint64(startTime.Add(ts.MinStakingDuration).Unix()), // end time
-=======
 			configtest.Weight,        // weight
 			uint64(startTime.Unix()), // start time
 			uint64(startTime.Add(configtest.MinStakingDuration).Unix()), // end time
->>>>>>> 3bf94245
 			nodeID,           // node ID
 			testSubnet1.ID(), // subnet ID
 			[]*secp256k1.PrivateKey{genesistest.SubnetControlKeys[0], genesistest.Keys[1]},
@@ -838,15 +770,9 @@
 		// First, add validator to pending validator set of subnet
 		startTime := genesistest.ValidateStartTime.Add(time.Second)
 		tx, err := env.txBuilder.NewAddSubnetValidatorTx(
-<<<<<<< HEAD
-			ts.GenesisValidatorWeight,                             // weight
-			uint64(startTime.Unix())+1,                            // start time
-			uint64(startTime.Add(ts.MinStakingDuration).Unix())+1, // end time
-=======
 			configtest.Weight,          // weight
 			uint64(startTime.Unix())+1, // start time
 			uint64(startTime.Add(configtest.MinStakingDuration).Unix())+1, // end time
->>>>>>> 3bf94245
 			nodeID,           // node ID
 			testSubnet1.ID(), // subnet ID
 			[]*secp256k1.PrivateKey{genesistest.SubnetControlKeys[0], genesistest.SubnetControlKeys[1]},
@@ -883,7 +809,7 @@
 
 func TestStandardTxExecutorBanffAddValidator(t *testing.T) {
 	require := require.New(t)
-	env := newEnvironment(t, ts.BanffFork)
+	env := newEnvironment(t, configtest.BanffFork)
 	env.ctx.Lock.Lock()
 	defer func() {
 		require.NoError(shutdownEnvironment(env))
@@ -1056,7 +982,7 @@
 
 func TestStandardTxExecutorDurangoAddValidator(t *testing.T) {
 	require := require.New(t)
-	env := newEnvironment(t, ts.DurangoFork)
+	env := newEnvironment(t, configtest.DurangoFork)
 	env.ctx.Lock.Lock()
 	defer func() {
 		require.NoError(shutdownEnvironment(env))
