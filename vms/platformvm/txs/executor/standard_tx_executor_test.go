--- conflicted
+++ resolved
@@ -2126,14 +2126,10 @@
 				// Setting the tx to nil makes the tx fail syntactic verification
 				env.tx.Unsigned = (*txs.TransformSubnetTx)(nil)
 				env.state = state.NewMockDiff(ctrl)
-<<<<<<< HEAD
-				env.state.EXPECT().GetTimestamp().Return(env.latestForkTime)
-=======
 				env.state.EXPECT().GetTimestamp().Return(env.latestForkTime).AnyTimes()
 
 				cfg := defaultTestConfig(t, durango, env.latestForkTime)
 				feeCalculator := state.PickFeeCalculator(cfg, env.state)
->>>>>>> ec8a639a
 				e := &StandardTxExecutor{
 					Backend: &Backend{
 						Config:       cfg,
