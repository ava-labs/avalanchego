--- conflicted
+++ resolved
@@ -923,11 +923,7 @@
 			reward.PercentDenominator, // shares
 			[]*secp256k1.PrivateKey{preFundedKeys[0]},
 			ids.ShortEmpty, // change addr
-<<<<<<< HEAD
-			nil,            // key
-=======
 			nil,
->>>>>>> 5e09b5e8
 		)
 		require.NoError(err)
 
@@ -968,11 +964,7 @@
 			nodeID,
 			ids.ShortEmpty,
 			reward.PercentDenominator, // shares
-<<<<<<< HEAD
-			[]*secp256k1.PrivateKey{preFundedKeys[0]}, // key
-=======
 			[]*secp256k1.PrivateKey{preFundedKeys[0]},
->>>>>>> 5e09b5e8
 			ids.ShortEmpty, // change addr
 			nil,
 		)
@@ -1317,10 +1309,6 @@
 					memoField,
 				)
 				require.NoError(t, err)
-<<<<<<< HEAD
-=======
-
->>>>>>> 5e09b5e8
 				return tx, onAcceptState
 			},
 		},
