--- conflicted
+++ resolved
@@ -847,18 +847,12 @@
 		)
 		require.NoError(err)
 
-<<<<<<< HEAD
 		addValTx := tx.Unsigned.(*txs.AddValidatorTx)
 		staker, err := state.NewCurrentStaker(
 			tx.ID(),
 			addValTx,
 			addValTx.StartTime(),
 			0,
-=======
-		staker, err := state.NewPendingStaker(
-			tx.ID(),
-			tx.Unsigned.(*txs.AddValidatorTx),
->>>>>>> f08d928f
 		)
 		require.NoError(err)
 
