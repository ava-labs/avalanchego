// Copyright (C) 2019-2024, Ava Labs, Inc. All rights reserved.
// See the file LICENSE for licensing terms.

package executor

import (
	"math"
	"testing"
	"time"

	"github.com/stretchr/testify/require"

	"github.com/ava-labs/avalanchego/database"
	"github.com/ava-labs/avalanchego/ids"
	"github.com/ava-labs/avalanchego/upgrade/upgradetest"
	"github.com/ava-labs/avalanchego/utils/crypto/secp256k1"
	"github.com/ava-labs/avalanchego/utils/hashing"
	"github.com/ava-labs/avalanchego/vms/platformvm/genesis/genesistest"
	"github.com/ava-labs/avalanchego/vms/platformvm/reward"
	"github.com/ava-labs/avalanchego/vms/platformvm/state"
	"github.com/ava-labs/avalanchego/vms/platformvm/status"
	"github.com/ava-labs/avalanchego/vms/platformvm/txs"
	"github.com/ava-labs/avalanchego/vms/secp256k1fx"
)

func TestProposalTxExecuteAddDelegator(t *testing.T) {
	dummyHeight := uint64(1)
	rewardsOwner := &secp256k1fx.OutputOwners{
		Threshold: 1,
		Addrs:     []ids.ShortID{ids.GenerateTestShortID()},
	}
	nodeID := genesistest.DefaultNodeIDs[0]

	newValidatorID := ids.GenerateTestShortNodeID()
	newValidatorStartTime := uint64(genesistest.DefaultValidatorStartTime.Add(5 * time.Second).Unix())
	newValidatorEndTime := uint64(genesistest.DefaultValidatorEndTime.Add(-5 * time.Second).Unix())

	// [addMinStakeValidator] adds a new validator to the primary network's
	// pending validator set with the minimum staking amount
	addMinStakeValidator := func(env *environment) {
		require := require.New(t)

		wallet := newWallet(t, env, walletConfig{
			keys: genesistest.DefaultFundedKeys[:1],
		})

		tx, err := wallet.IssueAddValidatorTx(
			&txs.Validator{
				NodeID: newValidatorID,
				Start:  newValidatorStartTime,
				End:    newValidatorEndTime,
				Wght:   env.config.MinValidatorStake,
			},
			rewardsOwner,
			reward.PercentDenominator,
		)
		require.NoError(err)

		addValTx := tx.Unsigned.(*txs.AddValidatorTx)
		staker, err := state.NewCurrentStaker(
			tx.ID(),
			addValTx,
			addValTx.StartTime(),
			0,
		)
		require.NoError(err)

		env.state.PutCurrentValidator(staker)
		env.state.AddTx(tx, status.Committed)
		env.state.SetHeight(dummyHeight)
		require.NoError(env.state.Commit())
	}

	// [addMaxStakeValidator] adds a new validator to the primary network's
	// pending validator set with the maximum staking amount
	addMaxStakeValidator := func(env *environment) {
		require := require.New(t)

		wallet := newWallet(t, env, walletConfig{
			keys: genesistest.DefaultFundedKeys[:1],
		})

		tx, err := wallet.IssueAddValidatorTx(
			&txs.Validator{
				NodeID: newValidatorID,
				Start:  newValidatorStartTime,
				End:    newValidatorEndTime,
				Wght:   env.config.MaxValidatorStake,
			},
			rewardsOwner,
			reward.PercentDenominator,
		)
		require.NoError(err)

		addValTx := tx.Unsigned.(*txs.AddValidatorTx)
		staker, err := state.NewCurrentStaker(
			tx.ID(),
			addValTx,
			addValTx.StartTime(),
			0,
		)
		require.NoError(err)

		env.state.PutCurrentValidator(staker)
		env.state.AddTx(tx, status.Committed)
		env.state.SetHeight(dummyHeight)
		require.NoError(env.state.Commit())
	}

	env := newEnvironment(t, upgradetest.ApricotPhase5)
	currentTimestamp := env.state.GetTimestamp()

	type test struct {
		description string
		stakeAmount uint64
		startTime   uint64
		endTime     uint64
		nodeID      ids.ShortNodeID
		feeKeys     []*secp256k1.PrivateKey
		setup       func(*environment)
		AP3Time     time.Time
		expectedErr error
	}

	tests := []test{
		{
			description: "validator stops validating earlier than delegator",
			stakeAmount: env.config.MinDelegatorStake,
			startTime:   genesistest.DefaultValidatorStartTimeUnix + 1,
			endTime:     genesistest.DefaultValidatorEndTimeUnix + 1,
			nodeID:      nodeID,
			feeKeys:     []*secp256k1.PrivateKey{genesistest.DefaultFundedKeys[0]},
			setup:       nil,
			AP3Time:     genesistest.DefaultValidatorStartTime,
			expectedErr: ErrPeriodMismatch,
		},
		{
			description: "validator not in the current or pending validator sets",
			stakeAmount: env.config.MinDelegatorStake,
			startTime:   uint64(genesistest.DefaultValidatorStartTime.Add(5 * time.Second).Unix()),
			endTime:     uint64(genesistest.DefaultValidatorEndTime.Add(-5 * time.Second).Unix()),
			nodeID:      newValidatorID,
			feeKeys:     []*secp256k1.PrivateKey{genesistest.DefaultFundedKeys[0]},
			setup:       nil,
			AP3Time:     genesistest.DefaultValidatorStartTime,
			expectedErr: database.ErrNotFound,
		},
		{
			description: "delegator starts before validator",
			stakeAmount: env.config.MinDelegatorStake,
			startTime:   newValidatorStartTime - 1, // start validating subnet before primary network
			endTime:     newValidatorEndTime,
			nodeID:      newValidatorID,
			feeKeys:     []*secp256k1.PrivateKey{genesistest.DefaultFundedKeys[0]},
			setup:       addMinStakeValidator,
			AP3Time:     genesistest.DefaultValidatorStartTime,
			expectedErr: ErrPeriodMismatch,
		},
		{
			description: "delegator stops before validator",
			stakeAmount: env.config.MinDelegatorStake,
			startTime:   newValidatorStartTime,
			endTime:     newValidatorEndTime + 1, // stop validating subnet after stopping validating primary network
			nodeID:      newValidatorID,
			feeKeys:     []*secp256k1.PrivateKey{genesistest.DefaultFundedKeys[0]},
			setup:       addMinStakeValidator,
			AP3Time:     genesistest.DefaultValidatorStartTime,
			expectedErr: ErrPeriodMismatch,
		},
		{
			description: "valid",
			stakeAmount: env.config.MinDelegatorStake,
			startTime:   newValidatorStartTime, // same start time as for primary network
			endTime:     newValidatorEndTime,   // same end time as for primary network
			nodeID:      newValidatorID,
			feeKeys:     []*secp256k1.PrivateKey{genesistest.DefaultFundedKeys[0]},
			setup:       addMinStakeValidator,
			AP3Time:     genesistest.DefaultValidatorStartTime,
			expectedErr: nil,
		},
		{
			description: "starts delegating at current timestamp",
			stakeAmount: env.config.MinDelegatorStake,
			startTime:   uint64(currentTimestamp.Unix()),
			endTime:     genesistest.DefaultValidatorEndTimeUnix,
			nodeID:      nodeID,
			feeKeys:     []*secp256k1.PrivateKey{genesistest.DefaultFundedKeys[0]},
			setup:       nil,
			AP3Time:     genesistest.DefaultValidatorStartTime,
			expectedErr: ErrTimestampNotBeforeStartTime,
		},
		{
			description: "tx fee paying key has no funds",
			stakeAmount: env.config.MinDelegatorStake,
			startTime:   genesistest.DefaultValidatorStartTimeUnix + 1,
			endTime:     genesistest.DefaultValidatorEndTimeUnix,
			nodeID:      nodeID,
			feeKeys:     []*secp256k1.PrivateKey{genesistest.DefaultFundedKeys[1]},
			setup: func(env *environment) { // Remove all UTXOs owned by keys[1]
				utxoIDs, err := env.state.UTXOIDs(
					genesistest.DefaultFundedKeys[1].Address().Bytes(),
					ids.Empty,
					math.MaxInt32)
				require.NoError(t, err)

				for _, utxoID := range utxoIDs {
					env.state.DeleteUTXO(utxoID)
				}
				env.state.SetHeight(dummyHeight)
				require.NoError(t, env.state.Commit())
			},
			AP3Time:     genesistest.DefaultValidatorStartTime,
			expectedErr: ErrFlowCheckFailed,
		},
		{
			description: "over delegation before AP3",
			stakeAmount: env.config.MinDelegatorStake,
			startTime:   newValidatorStartTime, // same start time as for primary network
			endTime:     newValidatorEndTime,   // same end time as for primary network
			nodeID:      newValidatorID,
			feeKeys:     []*secp256k1.PrivateKey{genesistest.DefaultFundedKeys[0]},
			setup:       addMaxStakeValidator,
			AP3Time:     genesistest.DefaultValidatorEndTime,
			expectedErr: nil,
		},
		{
			description: "over delegation after AP3",
			stakeAmount: env.config.MinDelegatorStake,
			startTime:   newValidatorStartTime, // same start time as for primary network
			endTime:     newValidatorEndTime,   // same end time as for primary network
			nodeID:      newValidatorID,
			feeKeys:     []*secp256k1.PrivateKey{genesistest.DefaultFundedKeys[0]},
			setup:       addMaxStakeValidator,
			AP3Time:     genesistest.DefaultValidatorStartTime,
			expectedErr: ErrOverDelegated,
		},
	}

	for _, tt := range tests {
		t.Run(tt.description, func(t *testing.T) {
			require := require.New(t)
			env := newEnvironment(t, upgradetest.ApricotPhase5)
			env.config.UpgradeConfig.ApricotPhase3Time = tt.AP3Time

			wallet := newWallet(t, env, walletConfig{
				keys: tt.feeKeys,
			})

			tx, err := wallet.IssueAddDelegatorTx(
				&txs.Validator{
					NodeID: tt.nodeID,
					Start:  tt.startTime,
					End:    tt.endTime,
					Wght:   tt.stakeAmount,
				},
				rewardsOwner,
			)
			require.NoError(err)

			if tt.setup != nil {
				tt.setup(env)
			}

			onCommitState, err := state.NewDiff(lastAcceptedID, env)
			require.NoError(err)

			onAbortState, err := state.NewDiff(lastAcceptedID, env)
			require.NoError(err)

			feeCalculator := state.PickFeeCalculator(env.config, onCommitState)
			executor := ProposalTxExecutor{
				OnCommitState: onCommitState,
				OnAbortState:  onAbortState,
				Backend:       &env.backend,
				FeeCalculator: feeCalculator,
				Tx:            tx,
			}
			err = tx.Unsigned.Visit(&executor)
			require.ErrorIs(err, tt.expectedErr)
		})
	}
}

func TestProposalTxExecuteAddSubnetValidator(t *testing.T) {
	require := require.New(t)
	env := newEnvironment(t, upgradetest.ApricotPhase5)
	env.ctx.Lock.Lock()
	defer env.ctx.Lock.Unlock()

<<<<<<< HEAD
	shortNodeID := genesistest.DefaultNodeIDs[0]
=======
	nodeID := genesistest.DefaultNodeIDs[0]
	subnetID := testSubnet1.ID()
>>>>>>> 0117ab96
	{
		// Case: Proposed validator currently validating primary network
		// but stops validating subnet after stops validating primary network
		// (note that keys[0] is a genesis validator)
		wallet := newWallet(t, env, walletConfig{
			subnetIDs: []ids.ID{subnetID},
		})
		tx, err := wallet.IssueAddSubnetValidatorTx(
			&txs.SubnetValidator{
				Validator: txs.Validator{
					NodeID: shortNodeID,
					Start:  genesistest.DefaultValidatorStartTimeUnix + 1,
					End:    genesistest.DefaultValidatorEndTimeUnix + 1,
					Wght:   genesistest.DefaultValidatorWeight,
				},
				Subnet: subnetID,
			},
		)
		require.NoError(err)

		onCommitState, err := state.NewDiff(lastAcceptedID, env)
		require.NoError(err)

		onAbortState, err := state.NewDiff(lastAcceptedID, env)
		require.NoError(err)

		feeCalculator := state.PickFeeCalculator(env.config, onCommitState)
		executor := ProposalTxExecutor{
			OnCommitState: onCommitState,
			OnAbortState:  onAbortState,
			Backend:       &env.backend,
			FeeCalculator: feeCalculator,
			Tx:            tx,
		}
		err = tx.Unsigned.Visit(&executor)
		require.ErrorIs(err, ErrPeriodMismatch)
	}

	{
		// Case: Proposed validator currently validating primary network
		// and proposed subnet validation period is subset of
		// primary network validation period
		// (note that keys[0] is a genesis validator)
		wallet := newWallet(t, env, walletConfig{
			subnetIDs: []ids.ID{subnetID},
		})
		tx, err := wallet.IssueAddSubnetValidatorTx(
			&txs.SubnetValidator{
				Validator: txs.Validator{
					NodeID: shortNodeID,
					Start:  genesistest.DefaultValidatorStartTimeUnix + 1,
					End:    genesistest.DefaultValidatorEndTimeUnix,
					Wght:   genesistest.DefaultValidatorWeight,
				},
				Subnet: subnetID,
			},
		)
		require.NoError(err)

		onCommitState, err := state.NewDiff(lastAcceptedID, env)
		require.NoError(err)

		onAbortState, err := state.NewDiff(lastAcceptedID, env)
		require.NoError(err)

		feeCalculator := state.PickFeeCalculator(env.config, onCommitState)
		executor := ProposalTxExecutor{
			OnCommitState: onCommitState,
			OnAbortState:  onAbortState,
			Backend:       &env.backend,
			FeeCalculator: feeCalculator,
			Tx:            tx,
		}
		require.NoError(tx.Unsigned.Visit(&executor))
	}

	// Add a validator to pending validator set of primary network
	// Starts validating primary network 10 seconds after genesis
	pendingDSValidatorID := ids.GenerateTestShortNodeID()
	dsStartTime := genesistest.DefaultValidatorStartTime.Add(10 * time.Second)
	dsEndTime := dsStartTime.Add(5 * defaultMinStakingDuration)

	wallet := newWallet(t, env, walletConfig{
		keys: genesistest.DefaultFundedKeys[:1],
	})
	addDSTx, err := wallet.IssueAddValidatorTx(
		&txs.Validator{
			NodeID: pendingDSValidatorID,
			Start:  uint64(dsStartTime.Unix()),
			End:    uint64(dsEndTime.Unix()),
			Wght:   env.config.MinValidatorStake,
		},
		&secp256k1fx.OutputOwners{
			Threshold: 1,
			Addrs:     []ids.ShortID{ids.GenerateTestShortID()},
		},
		reward.PercentDenominator,
	)
	require.NoError(err)

	{
		// Case: Proposed validator isn't in pending or current validator sets
		wallet := newWallet(t, env, walletConfig{
			subnetIDs: []ids.ID{subnetID},
		})
		tx, err := wallet.IssueAddSubnetValidatorTx(
			&txs.SubnetValidator{
				Validator: txs.Validator{
					NodeID: pendingDSValidatorID,
					Start:  uint64(dsStartTime.Unix()), // start validating subnet before primary network
					End:    uint64(dsEndTime.Unix()),
					Wght:   genesistest.DefaultValidatorWeight,
				},
				Subnet: subnetID,
			},
		)
		require.NoError(err)

		onCommitState, err := state.NewDiff(lastAcceptedID, env)
		require.NoError(err)

		onAbortState, err := state.NewDiff(lastAcceptedID, env)
		require.NoError(err)

		feeCalculator := state.PickFeeCalculator(env.config, onCommitState)
		executor := ProposalTxExecutor{
			OnCommitState: onCommitState,
			OnAbortState:  onAbortState,
			Backend:       &env.backend,
			FeeCalculator: feeCalculator,
			Tx:            tx,
		}
		err = tx.Unsigned.Visit(&executor)
		require.ErrorIs(err, ErrNotValidator)
	}

	addValTx := addDSTx.Unsigned.(*txs.AddValidatorTx)
	staker, err := state.NewCurrentStaker(
		addDSTx.ID(),
		addValTx,
		addValTx.StartTime(),
		0,
	)
	require.NoError(err)

	env.state.PutCurrentValidator(staker)
	env.state.AddTx(addDSTx, status.Committed)
	dummyHeight := uint64(1)
	env.state.SetHeight(dummyHeight)
	require.NoError(env.state.Commit())

	// Node with ID key.Address() now a pending validator for primary network

	{
		// Case: Proposed validator is pending validator of primary network
		// but starts validating subnet before primary network
		wallet := newWallet(t, env, walletConfig{
			subnetIDs: []ids.ID{subnetID},
		})
		tx, err := wallet.IssueAddSubnetValidatorTx(
			&txs.SubnetValidator{
				Validator: txs.Validator{
					NodeID: pendingDSValidatorID,
					Start:  uint64(dsStartTime.Unix()) - 1, // start validating subnet before primary network
					End:    uint64(dsEndTime.Unix()),
					Wght:   genesistest.DefaultValidatorWeight,
				},
				Subnet: subnetID,
			},
		)
		require.NoError(err)

		onCommitState, err := state.NewDiff(lastAcceptedID, env)
		require.NoError(err)

		onAbortState, err := state.NewDiff(lastAcceptedID, env)
		require.NoError(err)

		feeCalculator := state.PickFeeCalculator(env.config, onCommitState)
		executor := ProposalTxExecutor{
			OnCommitState: onCommitState,
			OnAbortState:  onAbortState,
			Backend:       &env.backend,
			FeeCalculator: feeCalculator,
			Tx:            tx,
		}
		err = tx.Unsigned.Visit(&executor)
		require.ErrorIs(err, ErrPeriodMismatch)
	}

	{
		// Case: Proposed validator is pending validator of primary network
		// but stops validating subnet after primary network
		wallet := newWallet(t, env, walletConfig{
			subnetIDs: []ids.ID{subnetID},
		})
		tx, err := wallet.IssueAddSubnetValidatorTx(
			&txs.SubnetValidator{
				Validator: txs.Validator{
					NodeID: pendingDSValidatorID,
					Start:  uint64(dsStartTime.Unix()),
					End:    uint64(dsEndTime.Unix()) + 1, // stop validating subnet after stopping validating primary network
					Wght:   genesistest.DefaultValidatorWeight,
				},
				Subnet: subnetID,
			},
		)
		require.NoError(err)

		onCommitState, err := state.NewDiff(lastAcceptedID, env)
		require.NoError(err)

		onAbortState, err := state.NewDiff(lastAcceptedID, env)
		require.NoError(err)

		feeCalculator := state.PickFeeCalculator(env.config, onCommitState)
		executor := ProposalTxExecutor{
			OnCommitState: onCommitState,
			OnAbortState:  onAbortState,
			Backend:       &env.backend,
			FeeCalculator: feeCalculator,
			Tx:            tx,
		}
		err = tx.Unsigned.Visit(&executor)
		require.ErrorIs(err, ErrPeriodMismatch)
	}

	{
		// Case: Proposed validator is pending validator of primary network and
		// period validating subnet is subset of time validating primary network
		wallet := newWallet(t, env, walletConfig{
			subnetIDs: []ids.ID{subnetID},
		})
		tx, err := wallet.IssueAddSubnetValidatorTx(
			&txs.SubnetValidator{
				Validator: txs.Validator{
					NodeID: pendingDSValidatorID,
					Start:  uint64(dsStartTime.Unix()), // same start time as for primary network
					End:    uint64(dsEndTime.Unix()),   // same end time as for primary network
					Wght:   genesistest.DefaultValidatorWeight,
				},
				Subnet: subnetID,
			},
		)
		require.NoError(err)

		onCommitState, err := state.NewDiff(lastAcceptedID, env)
		require.NoError(err)

		onAbortState, err := state.NewDiff(lastAcceptedID, env)
		require.NoError(err)

		feeCalculator := state.PickFeeCalculator(env.config, onCommitState)
		executor := ProposalTxExecutor{
			OnCommitState: onCommitState,
			OnAbortState:  onAbortState,
			Backend:       &env.backend,
			FeeCalculator: feeCalculator,
			Tx:            tx,
		}
		require.NoError(tx.Unsigned.Visit(&executor))
	}

	// Case: Proposed validator start validating at/before current timestamp
	// First, advance the timestamp
	newTimestamp := genesistest.DefaultValidatorStartTime.Add(2 * time.Second)
	env.state.SetTimestamp(newTimestamp)

	{
		wallet := newWallet(t, env, walletConfig{
			subnetIDs: []ids.ID{subnetID},
		})
		tx, err := wallet.IssueAddSubnetValidatorTx(
			&txs.SubnetValidator{
				Validator: txs.Validator{
					NodeID: shortNodeID,
					Start:  uint64(newTimestamp.Unix()),
					End:    uint64(newTimestamp.Add(defaultMinStakingDuration).Unix()),
					Wght:   genesistest.DefaultValidatorWeight,
				},
				Subnet: subnetID,
			},
		)
		require.NoError(err)

		onCommitState, err := state.NewDiff(lastAcceptedID, env)
		require.NoError(err)

		onAbortState, err := state.NewDiff(lastAcceptedID, env)
		require.NoError(err)

		feeCalculator := state.PickFeeCalculator(env.config, onCommitState)
		executor := ProposalTxExecutor{
			OnCommitState: onCommitState,
			OnAbortState:  onAbortState,
			Backend:       &env.backend,
			FeeCalculator: feeCalculator,
			Tx:            tx,
		}
		err = tx.Unsigned.Visit(&executor)
		require.ErrorIs(err, ErrTimestampNotBeforeStartTime)
	}

	// reset the timestamp
	env.state.SetTimestamp(genesistest.DefaultValidatorStartTime)

	// Case: Proposed validator already validating the subnet
	// First, add validator as validator of subnet
	wallet = newWallet(t, env, walletConfig{
		subnetIDs: []ids.ID{subnetID},
	})
	subnetTx, err := wallet.IssueAddSubnetValidatorTx(
		&txs.SubnetValidator{
			Validator: txs.Validator{
				NodeID: shortNodeID,
				Start:  genesistest.DefaultValidatorStartTimeUnix,
				End:    genesistest.DefaultValidatorEndTimeUnix,
				Wght:   genesistest.DefaultValidatorWeight,
			},
			Subnet: subnetID,
		},
	)
	require.NoError(err)

	addSubnetValTx := subnetTx.Unsigned.(*txs.AddSubnetValidatorTx)
	staker, err = state.NewCurrentStaker(
		subnetTx.ID(),
		addSubnetValTx,
		addSubnetValTx.StartTime(),
		0,
	)
	require.NoError(err)

	env.state.PutCurrentValidator(staker)
	env.state.AddTx(subnetTx, status.Committed)
	env.state.SetHeight(dummyHeight)
	require.NoError(env.state.Commit())

	{
		// Node with ID nodeIDKey.Address() now validating subnet with ID testSubnet1.ID
		wallet = newWallet(t, env, walletConfig{
			subnetIDs: []ids.ID{subnetID},
		})
		duplicateSubnetTx, err := wallet.IssueAddSubnetValidatorTx(
			&txs.SubnetValidator{
				Validator: txs.Validator{
					NodeID: shortNodeID,
					Start:  genesistest.DefaultValidatorStartTimeUnix + 1,
					End:    genesistest.DefaultValidatorEndTimeUnix,
					Wght:   genesistest.DefaultValidatorWeight,
				},
				Subnet: subnetID,
			},
		)
		require.NoError(err)

		onCommitState, err := state.NewDiff(lastAcceptedID, env)
		require.NoError(err)

		onAbortState, err := state.NewDiff(lastAcceptedID, env)
		require.NoError(err)

		feeCalculator := state.PickFeeCalculator(env.config, onCommitState)
		executor := ProposalTxExecutor{
			OnCommitState: onCommitState,
			OnAbortState:  onAbortState,
			Backend:       &env.backend,
			FeeCalculator: feeCalculator,
			Tx:            duplicateSubnetTx,
		}
		err = duplicateSubnetTx.Unsigned.Visit(&executor)
		require.ErrorIs(err, ErrDuplicateValidator)
	}

	env.state.DeleteCurrentValidator(staker)
	env.state.SetHeight(dummyHeight)
	require.NoError(env.state.Commit())

	{
		// Case: Too few signatures
		wallet = newWallet(t, env, walletConfig{
			subnetIDs: []ids.ID{subnetID},
		})
		tx, err := wallet.IssueAddSubnetValidatorTx(
			&txs.SubnetValidator{
				Validator: txs.Validator{
					NodeID: shortNodeID,
					Start:  genesistest.DefaultValidatorStartTimeUnix + 1,
					End:    uint64(genesistest.DefaultValidatorStartTime.Add(defaultMinStakingDuration).Unix()) + 1,
					Wght:   genesistest.DefaultValidatorWeight,
				},
				Subnet: subnetID,
			},
		)
		require.NoError(err)

		// Remove a signature
		addSubnetValidatorTx := tx.Unsigned.(*txs.AddSubnetValidatorTx)
		input := addSubnetValidatorTx.SubnetAuth.(*secp256k1fx.Input)
		input.SigIndices = input.SigIndices[1:]
		// This tx was syntactically verified when it was created...pretend it wasn't so we don't use cache
		addSubnetValidatorTx.SyntacticallyVerified = false

		onCommitState, err := state.NewDiff(lastAcceptedID, env)
		require.NoError(err)

		onAbortState, err := state.NewDiff(lastAcceptedID, env)
		require.NoError(err)

		feeCalculator := state.PickFeeCalculator(env.config, onCommitState)
		executor := ProposalTxExecutor{
			OnCommitState: onCommitState,
			OnAbortState:  onAbortState,
			Backend:       &env.backend,
			FeeCalculator: feeCalculator,
			Tx:            tx,
		}
		err = tx.Unsigned.Visit(&executor)
		require.ErrorIs(err, errUnauthorizedSubnetModification)
	}

	{
		// Case: Control Signature from invalid key (keys[3] is not a control key)
		wallet = newWallet(t, env, walletConfig{
			subnetIDs: []ids.ID{subnetID},
		})
		tx, err := wallet.IssueAddSubnetValidatorTx(
			&txs.SubnetValidator{
				Validator: txs.Validator{
					NodeID: shortNodeID,
					Start:  genesistest.DefaultValidatorStartTimeUnix + 1,
					End:    uint64(genesistest.DefaultValidatorStartTime.Add(defaultMinStakingDuration).Unix()) + 1,
					Wght:   genesistest.DefaultValidatorWeight,
				},
				Subnet: subnetID,
			},
		)
		require.NoError(err)

		// Replace a valid signature with one from keys[3]
		sig, err := genesistest.DefaultFundedKeys[3].SignHash(hashing.ComputeHash256(tx.Unsigned.Bytes()))
		require.NoError(err)
		copy(tx.Creds[0].(*secp256k1fx.Credential).Sigs[0][:], sig)

		onCommitState, err := state.NewDiff(lastAcceptedID, env)
		require.NoError(err)

		onAbortState, err := state.NewDiff(lastAcceptedID, env)
		require.NoError(err)

		feeCalculator := state.PickFeeCalculator(env.config, onCommitState)
		executor := ProposalTxExecutor{
			OnCommitState: onCommitState,
			OnAbortState:  onAbortState,
			Backend:       &env.backend,
			FeeCalculator: feeCalculator,
			Tx:            tx,
		}
		err = tx.Unsigned.Visit(&executor)
		require.ErrorIs(err, errUnauthorizedSubnetModification)
	}

	{
		// Case: Proposed validator in pending validator set for subnet
		// First, add validator to pending validator set of subnet
		wallet = newWallet(t, env, walletConfig{
			subnetIDs: []ids.ID{subnetID},
		})
		tx, err := wallet.IssueAddSubnetValidatorTx(
			&txs.SubnetValidator{
				Validator: txs.Validator{
					NodeID: shortNodeID,
					Start:  genesistest.DefaultValidatorStartTimeUnix + 1,
					End:    uint64(genesistest.DefaultValidatorStartTime.Add(defaultMinStakingDuration).Unix()) + 1,
					Wght:   genesistest.DefaultValidatorWeight,
				},
				Subnet: subnetID,
			},
		)
		require.NoError(err)

		addSubnetValTx := subnetTx.Unsigned.(*txs.AddSubnetValidatorTx)
		staker, err = state.NewCurrentStaker(
			subnetTx.ID(),
			addSubnetValTx,
			addSubnetValTx.StartTime(),
			0,
		)
		require.NoError(err)

		env.state.PutCurrentValidator(staker)
		env.state.AddTx(tx, status.Committed)
		env.state.SetHeight(dummyHeight)
		require.NoError(env.state.Commit())

		onCommitState, err := state.NewDiff(lastAcceptedID, env)
		require.NoError(err)

		onAbortState, err := state.NewDiff(lastAcceptedID, env)
		require.NoError(err)

		feeCalculator := state.PickFeeCalculator(env.config, onCommitState)
		executor := ProposalTxExecutor{
			OnCommitState: onCommitState,
			OnAbortState:  onAbortState,
			Backend:       &env.backend,
			FeeCalculator: feeCalculator,
			Tx:            tx,
		}
		err = tx.Unsigned.Visit(&executor)
		require.ErrorIs(err, ErrDuplicateValidator)
	}
}

func TestProposalTxExecuteAddValidator(t *testing.T) {
	require := require.New(t)
	env := newEnvironment(t, upgradetest.ApricotPhase5)
	env.ctx.Lock.Lock()
	defer env.ctx.Lock.Unlock()

	nodeID := ids.GenerateTestShortNodeID()
	chainTime := env.state.GetTimestamp()
	rewardsOwner := &secp256k1fx.OutputOwners{
		Threshold: 1,
		Addrs:     []ids.ShortID{ids.GenerateTestShortID()},
	}

	{
		// Case: Validator's start time too early
		wallet := newWallet(t, env, walletConfig{})
		tx, err := wallet.IssueAddValidatorTx(
			&txs.Validator{
				NodeID: nodeID,
				Start:  uint64(chainTime.Unix()),
				End:    genesistest.DefaultValidatorEndTimeUnix,
				Wght:   env.config.MinValidatorStake,
			},
			rewardsOwner,
			reward.PercentDenominator,
		)
		require.NoError(err)

		onCommitState, err := state.NewDiff(lastAcceptedID, env)
		require.NoError(err)

		onAbortState, err := state.NewDiff(lastAcceptedID, env)
		require.NoError(err)

		feeCalculator := state.PickFeeCalculator(env.config, onCommitState)
		executor := ProposalTxExecutor{
			OnCommitState: onCommitState,
			OnAbortState:  onAbortState,
			Backend:       &env.backend,
			FeeCalculator: feeCalculator,
			Tx:            tx,
		}
		err = tx.Unsigned.Visit(&executor)
		require.ErrorIs(err, ErrTimestampNotBeforeStartTime)
	}

	{
		shortNodeID := genesistest.DefaultNodeIDs[0]

		// Case: Validator already validating primary network
		wallet := newWallet(t, env, walletConfig{})
		tx, err := wallet.IssueAddValidatorTx(
			&txs.Validator{
				NodeID: shortNodeID,
				Start:  genesistest.DefaultValidatorStartTimeUnix + 1,
				End:    genesistest.DefaultValidatorEndTimeUnix,
				Wght:   env.config.MinValidatorStake,
			},
			rewardsOwner,
			reward.PercentDenominator,
		)
		require.NoError(err)

		onCommitState, err := state.NewDiff(lastAcceptedID, env)
		require.NoError(err)

		onAbortState, err := state.NewDiff(lastAcceptedID, env)
		require.NoError(err)

		feeCalculator := state.PickFeeCalculator(env.config, onCommitState)
		executor := ProposalTxExecutor{
			OnCommitState: onCommitState,
			OnAbortState:  onAbortState,
			Backend:       &env.backend,
			FeeCalculator: feeCalculator,
			Tx:            tx,
		}
		err = tx.Unsigned.Visit(&executor)
		require.ErrorIs(err, ErrAlreadyValidator)
	}

	{
		// Case: Validator in pending validator set of primary network
		startTime := genesistest.DefaultValidatorStartTime.Add(1 * time.Second)
		wallet := newWallet(t, env, walletConfig{})
		tx, err := wallet.IssueAddValidatorTx(
			&txs.Validator{
				NodeID: nodeID,
				Start:  uint64(startTime.Unix()),
				End:    uint64(startTime.Add(defaultMinStakingDuration).Unix()),
				Wght:   env.config.MinValidatorStake,
			},
			rewardsOwner,
			reward.PercentDenominator,
		)
		require.NoError(err)

		addValTx := tx.Unsigned.(*txs.AddValidatorTx)
		staker, err := state.NewCurrentStaker(
			tx.ID(),
			addValTx,
			addValTx.StartTime(),
			0,
		)
		require.NoError(err)

		env.state.PutPendingValidator(staker)
		env.state.AddTx(tx, status.Committed)
		dummyHeight := uint64(1)
		env.state.SetHeight(dummyHeight)
		require.NoError(env.state.Commit())

		onCommitState, err := state.NewDiff(lastAcceptedID, env)
		require.NoError(err)

		onAbortState, err := state.NewDiff(lastAcceptedID, env)
		require.NoError(err)

		feeCalculator := state.PickFeeCalculator(env.config, onCommitState)
		executor := ProposalTxExecutor{
			OnCommitState: onCommitState,
			OnAbortState:  onAbortState,
			Backend:       &env.backend,
			FeeCalculator: feeCalculator,
			Tx:            tx,
		}
		err = tx.Unsigned.Visit(&executor)
		require.ErrorIs(err, ErrAlreadyValidator)
	}

	{
		// Case: Validator doesn't have enough tokens to cover stake amount
		wallet := newWallet(t, env, walletConfig{
			keys: genesistest.DefaultFundedKeys[:1],
		})
		tx, err := wallet.IssueAddValidatorTx(
			&txs.Validator{
				NodeID: ids.GenerateTestShortNodeID(),
				Start:  genesistest.DefaultValidatorStartTimeUnix + 1,
				End:    genesistest.DefaultValidatorEndTimeUnix,
				Wght:   env.config.MinValidatorStake,
			},
			rewardsOwner,
			reward.PercentDenominator,
		)
		require.NoError(err)

		// Remove all UTXOs owned by preFundedKeys[0]
		utxoIDs, err := env.state.UTXOIDs(genesistest.DefaultFundedKeys[0].Address().Bytes(), ids.Empty, math.MaxInt32)
		require.NoError(err)

		for _, utxoID := range utxoIDs {
			env.state.DeleteUTXO(utxoID)
		}

		onCommitState, err := state.NewDiff(lastAcceptedID, env)
		require.NoError(err)

		onAbortState, err := state.NewDiff(lastAcceptedID, env)
		require.NoError(err)

		feeCalculator := state.PickFeeCalculator(env.config, onCommitState)
		executor := ProposalTxExecutor{
			OnCommitState: onCommitState,
			OnAbortState:  onAbortState,
			Backend:       &env.backend,
			FeeCalculator: feeCalculator,
			Tx:            tx,
		}
		err = tx.Unsigned.Visit(&executor)
		require.ErrorIs(err, ErrFlowCheckFailed)
	}
}<|MERGE_RESOLUTION|>--- conflicted
+++ resolved
@@ -287,12 +287,9 @@
 	env.ctx.Lock.Lock()
 	defer env.ctx.Lock.Unlock()
 
-<<<<<<< HEAD
 	shortNodeID := genesistest.DefaultNodeIDs[0]
-=======
-	nodeID := genesistest.DefaultNodeIDs[0]
 	subnetID := testSubnet1.ID()
->>>>>>> 0117ab96
+
 	{
 		// Case: Proposed validator currently validating primary network
 		// but stops validating subnet after stops validating primary network
