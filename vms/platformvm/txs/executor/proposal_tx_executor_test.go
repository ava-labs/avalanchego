// Copyright (C) 2019-2021, Ava Labs, Inc. All rights reserved.
// See the file LICENSE for licensing terms.

package executor

import (
	"fmt"
	"math"
	"testing"
	"time"

	"github.com/ava-labs/avalanchego/ids"
	"github.com/ava-labs/avalanchego/utils/crypto"
	"github.com/ava-labs/avalanchego/utils/hashing"
	"github.com/ava-labs/avalanchego/vms/platformvm/reward"
	"github.com/ava-labs/avalanchego/vms/platformvm/state"
	"github.com/ava-labs/avalanchego/vms/platformvm/status"
	"github.com/ava-labs/avalanchego/vms/platformvm/txs"
	"github.com/ava-labs/avalanchego/vms/secp256k1fx"
)

func TestAddDelegatorTxExecute(t *testing.T) {
	dummyHeight := uint64(1)
	rewardAddress := preFundedKeys[0].PublicKey().Address()
	nodeID := ids.NodeID(rewardAddress)

	factory := crypto.FactorySECP256K1R{}
	keyIntf, err := factory.NewPrivateKey()
	if err != nil {
		t.Fatal(err)
	}
	newValidatorKey := keyIntf.(*crypto.PrivateKeySECP256K1R)
	newValidatorID := ids.NodeID(newValidatorKey.PublicKey().Address())
	newValidatorStartTime := uint64(defaultValidateStartTime.Add(5 * time.Second).Unix())
	newValidatorEndTime := uint64(defaultValidateEndTime.Add(-5 * time.Second).Unix())

	// [addMinStakeValidator] adds a new validator to the primary network's
	// pending validator set with the minimum staking amount
	addMinStakeValidator := func(target *environment) {
		tx, err := target.txBuilder.NewAddValidatorTx(
			target.config.MinValidatorStake, // stake amount
			newValidatorStartTime,           // start time
			newValidatorEndTime,             // end time
			newValidatorID,                  // node ID
			rewardAddress,                   // Reward Address
			reward.PercentDenominator,       // Shares
			[]*crypto.PrivateKeySECP256K1R{preFundedKeys[0]},
			ids.ShortEmpty,
		)
		if err != nil {
			t.Fatal(err)
		}

		staker := state.NewPrimaryNetworkStaker(
			tx.ID(),
			&tx.Unsigned.(*txs.AddValidatorTx).Validator,
		)
		staker.PotentialReward = 0
		staker.NextTime = staker.EndTime
		staker.Priority = state.PrimaryNetworkValidatorCurrentPriority

		target.state.PutCurrentValidator(staker)
		target.state.AddTx(tx, status.Committed)
		target.state.SetHeight(dummyHeight)
		if err := target.state.Commit(); err != nil {
			t.Fatal(err)
		}
	}

	// [addMaxStakeValidator] adds a new validator to the primary network's
	// pending validator set with the maximum staking amount
	addMaxStakeValidator := func(target *environment) {
		tx, err := target.txBuilder.NewAddValidatorTx(
			target.config.MaxValidatorStake, // stake amount
			newValidatorStartTime,           // start time
			newValidatorEndTime,             // end time
			newValidatorID,                  // node ID
			rewardAddress,                   // Reward Address
			reward.PercentDenominator,       // Shared
			[]*crypto.PrivateKeySECP256K1R{preFundedKeys[0]},
			ids.ShortEmpty,
		)
		if err != nil {
			t.Fatal(err)
		}

		staker := state.NewPrimaryNetworkStaker(
			tx.ID(),
			&tx.Unsigned.(*txs.AddValidatorTx).Validator,
		)
		staker.PotentialReward = 0
		staker.NextTime = staker.EndTime
		staker.Priority = state.PrimaryNetworkValidatorCurrentPriority

		target.state.PutCurrentValidator(staker)
		target.state.AddTx(tx, status.Committed)
		target.state.SetHeight(dummyHeight)
		if err := target.state.Commit(); err != nil {
			t.Fatal(err)
		}
	}

	dummyH := newEnvironment()
	currentTimestamp := dummyH.state.GetTimestamp()

	type test struct {
		stakeAmount   uint64
		startTime     uint64
		endTime       uint64
		nodeID        ids.NodeID
		rewardAddress ids.ShortID
		feeKeys       []*crypto.PrivateKeySECP256K1R
		setup         func(*environment)
		AP3Time       time.Time
		shouldErr     bool
		description   string
	}

	tests := []test{
		{
			stakeAmount:   dummyH.config.MinDelegatorStake,
			startTime:     uint64(defaultValidateStartTime.Unix()),
			endTime:       uint64(defaultValidateEndTime.Unix()) + 1,
			nodeID:        nodeID,
			rewardAddress: rewardAddress,
			feeKeys:       []*crypto.PrivateKeySECP256K1R{preFundedKeys[0]},
			setup:         nil,
			AP3Time:       defaultGenesisTime,
			shouldErr:     true,
			description:   "validator stops validating primary network earlier than subnet",
		},
		{
			stakeAmount:   dummyH.config.MinDelegatorStake,
			startTime:     uint64(currentTimestamp.Add(MaxFutureStartTime + time.Second).Unix()),
			endTime:       uint64(currentTimestamp.Add(MaxFutureStartTime * 2).Unix()),
			nodeID:        nodeID,
			rewardAddress: rewardAddress,
			feeKeys:       []*crypto.PrivateKeySECP256K1R{preFundedKeys[0]},
			setup:         nil,
			AP3Time:       defaultGenesisTime,
			shouldErr:     true,
			description:   fmt.Sprintf("validator should not be added more than (%s) in the future", MaxFutureStartTime),
		},
		{
			stakeAmount:   dummyH.config.MinDelegatorStake,
			startTime:     uint64(defaultValidateStartTime.Unix()),
			endTime:       uint64(defaultValidateEndTime.Unix()) + 1,
			nodeID:        nodeID,
			rewardAddress: rewardAddress,
			feeKeys:       []*crypto.PrivateKeySECP256K1R{preFundedKeys[0]},
			setup:         nil,
			AP3Time:       defaultGenesisTime,
			shouldErr:     true,
			description:   "end time is after the primary network end time",
		},
		{
			stakeAmount:   dummyH.config.MinDelegatorStake,
			startTime:     uint64(defaultValidateStartTime.Add(5 * time.Second).Unix()),
			endTime:       uint64(defaultValidateEndTime.Add(-5 * time.Second).Unix()),
			nodeID:        newValidatorID,
			rewardAddress: rewardAddress,
			feeKeys:       []*crypto.PrivateKeySECP256K1R{preFundedKeys[0]},
			setup:         nil,
			AP3Time:       defaultGenesisTime,
			shouldErr:     true,
			description:   "validator not in the current or pending validator sets of the subnet",
		},
		{
			stakeAmount:   dummyH.config.MinDelegatorStake,
			startTime:     newValidatorStartTime - 1, // start validating subnet before primary network
			endTime:       newValidatorEndTime,
			nodeID:        newValidatorID,
			rewardAddress: rewardAddress,
			feeKeys:       []*crypto.PrivateKeySECP256K1R{preFundedKeys[0]},
			setup:         addMinStakeValidator,
			AP3Time:       defaultGenesisTime,
			shouldErr:     true,
			description:   "validator starts validating subnet before primary network",
		},
		{
			stakeAmount:   dummyH.config.MinDelegatorStake,
			startTime:     newValidatorStartTime,
			endTime:       newValidatorEndTime + 1, // stop validating subnet after stopping validating primary network
			nodeID:        newValidatorID,
			rewardAddress: rewardAddress,
			feeKeys:       []*crypto.PrivateKeySECP256K1R{preFundedKeys[0]},
			setup:         addMinStakeValidator,
			AP3Time:       defaultGenesisTime,
			shouldErr:     true,
			description:   "validator stops validating primary network before subnet",
		},
		{
			stakeAmount:   dummyH.config.MinDelegatorStake,
			startTime:     newValidatorStartTime, // same start time as for primary network
			endTime:       newValidatorEndTime,   // same end time as for primary network
			nodeID:        newValidatorID,
			rewardAddress: rewardAddress,
			feeKeys:       []*crypto.PrivateKeySECP256K1R{preFundedKeys[0]},
			setup:         addMinStakeValidator,
			AP3Time:       defaultGenesisTime,
			shouldErr:     false,
			description:   "valid",
		},
		{
			stakeAmount:   dummyH.config.MinDelegatorStake,                  // weight
			startTime:     uint64(currentTimestamp.Unix()),                  // start time
			endTime:       uint64(defaultValidateEndTime.Unix()),            // end time
			nodeID:        nodeID,                                           // node ID
			rewardAddress: rewardAddress,                                    // Reward Address
			feeKeys:       []*crypto.PrivateKeySECP256K1R{preFundedKeys[0]}, // tx fee payer
			setup:         nil,
			AP3Time:       defaultGenesisTime,
			shouldErr:     true,
			description:   "starts validating at current timestamp",
		},
		{
			stakeAmount:   dummyH.config.MinDelegatorStake,                  // weight
			startTime:     uint64(defaultValidateStartTime.Unix()),          // start time
			endTime:       uint64(defaultValidateEndTime.Unix()),            // end time
			nodeID:        nodeID,                                           // node ID
			rewardAddress: rewardAddress,                                    // Reward Address
			feeKeys:       []*crypto.PrivateKeySECP256K1R{preFundedKeys[1]}, // tx fee payer
			setup: func(target *environment) { // Remove all UTXOs owned by keys[1]
				utxoIDs, err := target.state.UTXOIDs(
					preFundedKeys[1].PublicKey().Address().Bytes(),
					ids.Empty,
					math.MaxInt32)
				if err != nil {
					t.Fatal(err)
				}
				for _, utxoID := range utxoIDs {
					target.state.DeleteUTXO(utxoID)
				}
				target.state.SetHeight(dummyHeight)
				if err := target.state.Commit(); err != nil {
					t.Fatal(err)
				}
			},
			AP3Time:     defaultGenesisTime,
			shouldErr:   true,
			description: "tx fee paying key has no funds",
		},
		{
			stakeAmount:   dummyH.config.MinDelegatorStake,
			startTime:     newValidatorStartTime, // same start time as for primary network
			endTime:       newValidatorEndTime,   // same end time as for primary network
			nodeID:        newValidatorID,
			rewardAddress: rewardAddress,
			feeKeys:       []*crypto.PrivateKeySECP256K1R{preFundedKeys[0]},
			setup:         addMaxStakeValidator,
			AP3Time:       defaultValidateEndTime,
			shouldErr:     false,
			description:   "over delegation before AP3",
		},
		{
			stakeAmount:   dummyH.config.MinDelegatorStake,
			startTime:     newValidatorStartTime, // same start time as for primary network
			endTime:       newValidatorEndTime,   // same end time as for primary network
			nodeID:        newValidatorID,
			rewardAddress: rewardAddress,
			feeKeys:       []*crypto.PrivateKeySECP256K1R{preFundedKeys[0]},
			setup:         addMaxStakeValidator,
			AP3Time:       defaultGenesisTime,
			shouldErr:     true,
			description:   "over delegation after AP3",
		},
	}

	for _, tt := range tests {
		t.Run(tt.description, func(t *testing.T) {
			freshTH := newEnvironment()
			freshTH.config.ApricotPhase3Time = tt.AP3Time
			defer func() {
				if err := shutdownEnvironment(freshTH); err != nil {
					t.Fatal(err)
				}
			}()

			tx, err := freshTH.txBuilder.NewAddDelegatorTx(
				tt.stakeAmount,
				tt.startTime,
				tt.endTime,
				tt.nodeID,
				tt.rewardAddress,
				tt.feeKeys,
				ids.ShortEmpty,
			)
			if err != nil {
				t.Fatalf("couldn't build tx: %s", err)
			}
			if tt.setup != nil {
				tt.setup(freshTH)
			}

			executor := ProposalTxExecutor{
<<<<<<< HEAD
				Backend:          &freshTH.backend,
				ReferenceBlockID: lastAcceptedID,
				Tx:               tx,
=======
				Backend:       &freshTH.backend,
				ParentID:      lastAcceptedID,
				StateVersions: freshTH,
				Tx:            tx,
>>>>>>> 455c0d9d
			}
			err = tx.Unsigned.Visit(&executor)
			if err != nil && !tt.shouldErr {
				t.Fatalf("shouldn't have errored but got %s", err)
			} else if err == nil && tt.shouldErr {
				t.Fatalf("expected test to error but got none")
			}
		})
	}
}

func TestAddSubnetValidatorTxExecute(t *testing.T) {
	env := newEnvironment()
	env.ctx.Lock.Lock()
	defer func() {
		if err := shutdownEnvironment(env); err != nil {
			t.Fatal(err)
		}
	}()

	nodeID := preFundedKeys[0].PublicKey().Address()

	{
		// Case: Proposed validator currently validating primary network
		// but stops validating subnet after stops validating primary network
		// (note that keys[0] is a genesis validator)
		tx, err := env.txBuilder.NewAddSubnetValidatorTx(
			defaultWeight,
			uint64(defaultValidateStartTime.Unix()),
			uint64(defaultValidateEndTime.Unix())+1,
			ids.NodeID(nodeID),
			testSubnet1.ID(),
			[]*crypto.PrivateKeySECP256K1R{testSubnet1ControlKeys[0], testSubnet1ControlKeys[1]},
			ids.ShortEmpty, // change addr
		)
		if err != nil {
			t.Fatal(err)
		}

		executor := ProposalTxExecutor{
<<<<<<< HEAD
			Backend:          &env.backend,
			ReferenceBlockID: lastAcceptedID,
			Tx:               tx,
=======
			Backend:       &env.backend,
			ParentID:      lastAcceptedID,
			StateVersions: env,
			Tx:            tx,
>>>>>>> 455c0d9d
		}
		err = tx.Unsigned.Visit(&executor)
		if err == nil {
			t.Fatal("should have failed because validator stops validating primary network earlier than subnet")
		}
	}

	{
		// Case: Proposed validator currently validating primary network
		// and proposed subnet validation period is subset of
		// primary network validation period
		// (note that keys[0] is a genesis validator)
		tx, err := env.txBuilder.NewAddSubnetValidatorTx(
			defaultWeight,
			uint64(defaultValidateStartTime.Unix()+1),
			uint64(defaultValidateEndTime.Unix()),
			ids.NodeID(nodeID),
			testSubnet1.ID(),
			[]*crypto.PrivateKeySECP256K1R{testSubnet1ControlKeys[0], testSubnet1ControlKeys[1]},
			ids.ShortEmpty, // change addr
		)
		if err != nil {
			t.Fatal(err)
		}

		executor := ProposalTxExecutor{
<<<<<<< HEAD
			Backend:          &env.backend,
			ReferenceBlockID: lastAcceptedID,
			Tx:               tx,
=======
			Backend:       &env.backend,
			ParentID:      lastAcceptedID,
			StateVersions: env,
			Tx:            tx,
>>>>>>> 455c0d9d
		}
		err = tx.Unsigned.Visit(&executor)
		if err != nil {
			t.Fatal(err)
		}
	}

	// Add a validator to pending validator set of primary network
	key, err := testKeyfactory.NewPrivateKey()
	if err != nil {
		t.Fatal(err)
	}
	pendingDSValidatorID := ids.NodeID(key.PublicKey().Address())

	// starts validating primary network 10 seconds after genesis
	DSStartTime := defaultGenesisTime.Add(10 * time.Second)
	DSEndTime := DSStartTime.Add(5 * defaultMinStakingDuration)

	addDSTx, err := env.txBuilder.NewAddValidatorTx(
		env.config.MinValidatorStake, // stake amount
		uint64(DSStartTime.Unix()),   // start time
		uint64(DSEndTime.Unix()),     // end time
		pendingDSValidatorID,         // node ID
		nodeID,                       // reward address
		reward.PercentDenominator,    // shares
		[]*crypto.PrivateKeySECP256K1R{preFundedKeys[0]},
		ids.ShortEmpty,
	)
	if err != nil {
		t.Fatal(err)
	}

	{
		// Case: Proposed validator isn't in pending or current validator sets
		tx, err := env.txBuilder.NewAddSubnetValidatorTx(
			defaultWeight,
			uint64(DSStartTime.Unix()), // start validating subnet before primary network
			uint64(DSEndTime.Unix()),
			pendingDSValidatorID,
			testSubnet1.ID(),
			[]*crypto.PrivateKeySECP256K1R{testSubnet1ControlKeys[0], testSubnet1ControlKeys[1]},
			ids.ShortEmpty, // change addr
		)
		if err != nil {
			t.Fatal(err)
		}

		executor := ProposalTxExecutor{
<<<<<<< HEAD
			Backend:          &env.backend,
			ReferenceBlockID: lastAcceptedID,
			Tx:               tx,
=======
			Backend:       &env.backend,
			ParentID:      lastAcceptedID,
			StateVersions: env,
			Tx:            tx,
>>>>>>> 455c0d9d
		}
		err = tx.Unsigned.Visit(&executor)
		if err == nil {
			t.Fatal("should have failed because validator not in the current or pending validator sets of the primary network")
		}
	}

	staker := state.NewPrimaryNetworkStaker(
		addDSTx.ID(),
		&addDSTx.Unsigned.(*txs.AddValidatorTx).Validator,
	)
	staker.PotentialReward = 0
	staker.NextTime = staker.EndTime
	staker.Priority = state.PrimaryNetworkValidatorCurrentPriority

	env.state.PutCurrentValidator(staker)
	env.state.AddTx(addDSTx, status.Committed)
	dummyHeight := uint64(1)
	env.state.SetHeight(dummyHeight)
	if err := env.state.Commit(); err != nil {
		t.Fatal(err)
	}

	// Node with ID key.PublicKey().Address() now a pending validator for primary network

	{
		// Case: Proposed validator is pending validator of primary network
		// but starts validating subnet before primary network
		tx, err := env.txBuilder.NewAddSubnetValidatorTx(
			defaultWeight,
			uint64(DSStartTime.Unix())-1, // start validating subnet before primary network
			uint64(DSEndTime.Unix()),
			pendingDSValidatorID,
			testSubnet1.ID(),
			[]*crypto.PrivateKeySECP256K1R{testSubnet1ControlKeys[0], testSubnet1ControlKeys[1]},
			ids.ShortEmpty, // change addr
		)
		if err != nil {
			t.Fatal(err)
		}

		executor := ProposalTxExecutor{
<<<<<<< HEAD
			Backend:          &env.backend,
			ReferenceBlockID: lastAcceptedID,
			Tx:               tx,
=======
			Backend:       &env.backend,
			ParentID:      lastAcceptedID,
			StateVersions: env,
			Tx:            tx,
>>>>>>> 455c0d9d
		}
		err = tx.Unsigned.Visit(&executor)
		if err == nil {
			t.Fatal("should have failed because validator starts validating primary network before starting to validate primary network")
		}
	}

	{
		// Case: Proposed validator is pending validator of primary network
		// but stops validating subnet after primary network
		tx, err := env.txBuilder.NewAddSubnetValidatorTx(
			defaultWeight,
			uint64(DSStartTime.Unix()),
			uint64(DSEndTime.Unix())+1, // stop validating subnet after stopping validating primary network
			pendingDSValidatorID,
			testSubnet1.ID(),
			[]*crypto.PrivateKeySECP256K1R{testSubnet1ControlKeys[0], testSubnet1ControlKeys[1]},
			ids.ShortEmpty, // change addr
		)
		if err != nil {
			t.Fatal(err)
		}

		executor := ProposalTxExecutor{
<<<<<<< HEAD
			Backend:          &env.backend,
			ReferenceBlockID: lastAcceptedID,
			Tx:               tx,
=======
			Backend:       &env.backend,
			ParentID:      lastAcceptedID,
			StateVersions: env,
			Tx:            tx,
>>>>>>> 455c0d9d
		}
		err = tx.Unsigned.Visit(&executor)
		if err == nil {
			t.Fatal("should have failed because validator stops validating primary network after stops validating primary network")
		}
	}

	{
		// Case: Proposed validator is pending validator of primary network and
		// period validating subnet is subset of time validating primary network
		tx, err := env.txBuilder.NewAddSubnetValidatorTx(
			defaultWeight,
			uint64(DSStartTime.Unix()), // same start time as for primary network
			uint64(DSEndTime.Unix()),   // same end time as for primary network
			pendingDSValidatorID,
			testSubnet1.ID(),
			[]*crypto.PrivateKeySECP256K1R{testSubnet1ControlKeys[0], testSubnet1ControlKeys[1]},
			ids.ShortEmpty, // change addr
		)
		if err != nil {
			t.Fatal(err)
		}

		executor := ProposalTxExecutor{
<<<<<<< HEAD
			Backend:          &env.backend,
			ReferenceBlockID: lastAcceptedID,
			Tx:               tx,
=======
			Backend:       &env.backend,
			ParentID:      lastAcceptedID,
			StateVersions: env,
			Tx:            tx,
>>>>>>> 455c0d9d
		}
		err = tx.Unsigned.Visit(&executor)
		if err != nil {
			t.Fatal(err)
		}
	}

	// Case: Proposed validator start validating at/before current timestamp
	// First, advance the timestamp
	newTimestamp := defaultGenesisTime.Add(2 * time.Second)
	env.state.SetTimestamp(newTimestamp)

	{
		tx, err := env.txBuilder.NewAddSubnetValidatorTx(
			defaultWeight,               // weight
			uint64(newTimestamp.Unix()), // start time
			uint64(newTimestamp.Add(defaultMinStakingDuration).Unix()), // end time
			ids.NodeID(nodeID), // node ID
			testSubnet1.ID(),   // subnet ID
			[]*crypto.PrivateKeySECP256K1R{testSubnet1ControlKeys[0], testSubnet1ControlKeys[1]},
			ids.ShortEmpty, // change addr
		)
		if err != nil {
			t.Fatal(err)
		}

		executor := ProposalTxExecutor{
<<<<<<< HEAD
			Backend:          &env.backend,
			ReferenceBlockID: lastAcceptedID,
			Tx:               tx,
=======
			Backend:       &env.backend,
			ParentID:      lastAcceptedID,
			StateVersions: env,
			Tx:            tx,
>>>>>>> 455c0d9d
		}
		err = tx.Unsigned.Visit(&executor)
		if err == nil {
			t.Fatal("should have failed verification because starts validating at current timestamp")
		}
	}

	// reset the timestamp
	env.state.SetTimestamp(defaultGenesisTime)

	// Case: Proposed validator already validating the subnet
	// First, add validator as validator of subnet
	subnetTx, err := env.txBuilder.NewAddSubnetValidatorTx(
		defaultWeight,                           // weight
		uint64(defaultValidateStartTime.Unix()), // start time
		uint64(defaultValidateEndTime.Unix()),   // end time
		ids.NodeID(nodeID),                      // node ID
		testSubnet1.ID(),                        // subnet ID
		[]*crypto.PrivateKeySECP256K1R{testSubnet1ControlKeys[0], testSubnet1ControlKeys[1]},
		ids.ShortEmpty,
	)
	if err != nil {
		t.Fatal(err)
	}

	staker = state.NewSubnetStaker(
		subnetTx.ID(),
		&subnetTx.Unsigned.(*txs.AddSubnetValidatorTx).Validator,
	)
	staker.NextTime = staker.EndTime
	staker.Priority = state.SubnetValidatorCurrentPriority

	env.state.PutCurrentValidator(staker)
	env.state.AddTx(subnetTx, status.Committed)
	env.state.SetHeight(dummyHeight)
	if err := env.state.Commit(); err != nil {
		t.Fatal(err)
	}

	{
		// Node with ID nodeIDKey.PublicKey().Address() now validating subnet with ID testSubnet1.ID
		duplicateSubnetTx, err := env.txBuilder.NewAddSubnetValidatorTx(
			defaultWeight,                           // weight
			uint64(defaultValidateStartTime.Unix()), // start time
			uint64(defaultValidateEndTime.Unix()),   // end time
			ids.NodeID(nodeID),                      // node ID
			testSubnet1.ID(),                        // subnet ID
			[]*crypto.PrivateKeySECP256K1R{testSubnet1ControlKeys[0], testSubnet1ControlKeys[1]},
			ids.ShortEmpty, // change addr
		)
		if err != nil {
			t.Fatal(err)
		}

		executor := ProposalTxExecutor{
<<<<<<< HEAD
			Backend:          &env.backend,
			ReferenceBlockID: lastAcceptedID,
			Tx:               duplicateSubnetTx,
=======
			Backend:       &env.backend,
			ParentID:      lastAcceptedID,
			StateVersions: env,
			Tx:            duplicateSubnetTx,
>>>>>>> 455c0d9d
		}
		err = duplicateSubnetTx.Unsigned.Visit(&executor)
		if err == nil {
			t.Fatal("should have failed verification because validator already validating the specified subnet")
		}
	}

	env.state.DeleteCurrentValidator(staker)
	env.state.SetHeight(dummyHeight)
	if err := env.state.Commit(); err != nil {
		t.Fatal(err)
	}

	{
		// Case: Too many signatures
		tx, err := env.txBuilder.NewAddSubnetValidatorTx(
			defaultWeight,                     // weight
			uint64(defaultGenesisTime.Unix()), // start time
			uint64(defaultGenesisTime.Add(defaultMinStakingDuration).Unix())+1, // end time
			ids.NodeID(nodeID), // node ID
			testSubnet1.ID(),   // subnet ID
			[]*crypto.PrivateKeySECP256K1R{testSubnet1ControlKeys[0], testSubnet1ControlKeys[1], testSubnet1ControlKeys[2]},
			ids.ShortEmpty, // change addr
		)
		if err != nil {
			t.Fatal(err)
		}

		executor := ProposalTxExecutor{
<<<<<<< HEAD
			Backend:          &env.backend,
			ReferenceBlockID: lastAcceptedID,
			Tx:               tx,
=======
			Backend:       &env.backend,
			ParentID:      lastAcceptedID,
			StateVersions: env,
			Tx:            tx,
>>>>>>> 455c0d9d
		}
		err = tx.Unsigned.Visit(&executor)
		if err == nil {
			t.Fatal("should have failed verification because tx has 3 signatures but only 2 needed")
		}
	}

	{
		// Case: Too few signatures
		tx, err := env.txBuilder.NewAddSubnetValidatorTx(
			defaultWeight,                     // weight
			uint64(defaultGenesisTime.Unix()), // start time
			uint64(defaultGenesisTime.Add(defaultMinStakingDuration).Unix()), // end time
			ids.NodeID(nodeID), // node ID
			testSubnet1.ID(),   // subnet ID
			[]*crypto.PrivateKeySECP256K1R{testSubnet1ControlKeys[0], testSubnet1ControlKeys[2]},
			ids.ShortEmpty, // change addr
		)
		if err != nil {
			t.Fatal(err)
		}

		// Remove a signature
		addSubnetValidatorTx := tx.Unsigned.(*txs.AddSubnetValidatorTx)
		input := addSubnetValidatorTx.SubnetAuth.(*secp256k1fx.Input)
		input.SigIndices = input.SigIndices[1:]
		// This tx was syntactically verified when it was created...pretend it wasn't so we don't use cache
		addSubnetValidatorTx.SyntacticallyVerified = false

		executor := ProposalTxExecutor{
<<<<<<< HEAD
			Backend:          &env.backend,
			ReferenceBlockID: lastAcceptedID,
			Tx:               tx,
=======
			Backend:       &env.backend,
			ParentID:      lastAcceptedID,
			StateVersions: env,
			Tx:            tx,
>>>>>>> 455c0d9d
		}
		err = tx.Unsigned.Visit(&executor)
		if err == nil {
			t.Fatal("should have failed verification because not enough control sigs")
		}
	}

	{
		// Case: Control Signature from invalid key (keys[3] is not a control key)
		tx, err := env.txBuilder.NewAddSubnetValidatorTx(
			defaultWeight,                     // weight
			uint64(defaultGenesisTime.Unix()), // start time
			uint64(defaultGenesisTime.Add(defaultMinStakingDuration).Unix()), // end time
			ids.NodeID(nodeID), // node ID
			testSubnet1.ID(),   // subnet ID
			[]*crypto.PrivateKeySECP256K1R{testSubnet1ControlKeys[0], preFundedKeys[1]},
			ids.ShortEmpty, // change addr
		)
		if err != nil {
			t.Fatal(err)
		}
		// Replace a valid signature with one from keys[3]
		sig, err := preFundedKeys[3].SignHash(hashing.ComputeHash256(tx.Unsigned.Bytes()))
		if err != nil {
			t.Fatal(err)
		}
		copy(tx.Creds[0].(*secp256k1fx.Credential).Sigs[0][:], sig)

		executor := ProposalTxExecutor{
<<<<<<< HEAD
			Backend:          &env.backend,
			ReferenceBlockID: lastAcceptedID,
			Tx:               tx,
=======
			Backend:       &env.backend,
			ParentID:      lastAcceptedID,
			StateVersions: env,
			Tx:            tx,
>>>>>>> 455c0d9d
		}
		err = tx.Unsigned.Visit(&executor)
		if err == nil {
			t.Fatal("should have failed verification because a control sig is invalid")
		}
	}

	{
		// Case: Proposed validator in pending validator set for subnet
		// First, add validator to pending validator set of subnet
		tx, err := env.txBuilder.NewAddSubnetValidatorTx(
			defaultWeight,                       // weight
			uint64(defaultGenesisTime.Unix())+1, // start time
			uint64(defaultGenesisTime.Add(defaultMinStakingDuration).Unix())+1, // end time
			ids.NodeID(nodeID), // node ID
			testSubnet1.ID(),   // subnet ID
			[]*crypto.PrivateKeySECP256K1R{testSubnet1ControlKeys[0], testSubnet1ControlKeys[1]},
			ids.ShortEmpty, // change addr
		)
		if err != nil {
			t.Fatal(err)
		}

		staker = state.NewSubnetStaker(
			subnetTx.ID(),
			&subnetTx.Unsigned.(*txs.AddSubnetValidatorTx).Validator,
		)
		staker.NextTime = staker.EndTime
		staker.Priority = state.SubnetValidatorCurrentPriority

		env.state.PutCurrentValidator(staker)
		env.state.AddTx(tx, status.Committed)
		env.state.SetHeight(dummyHeight)
		if err := env.state.Commit(); err != nil {
			t.Fatal(err)
		}
		executor := ProposalTxExecutor{
<<<<<<< HEAD
			Backend:          &env.backend,
			ReferenceBlockID: lastAcceptedID,
			Tx:               tx,
=======
			Backend:       &env.backend,
			ParentID:      lastAcceptedID,
			StateVersions: env,
			Tx:            tx,
>>>>>>> 455c0d9d
		}
		err = tx.Unsigned.Visit(&executor)
		if err == nil {
			t.Fatal("should have failed verification because validator already in pending validator set of the specified subnet")
		}
	}
}

func TestAddValidatorTxExecute(t *testing.T) {
	env := newEnvironment()
	env.ctx.Lock.Lock()
	defer func() {
		if err := shutdownEnvironment(env); err != nil {
			t.Fatal(err)
		}
	}()

	factory := crypto.FactorySECP256K1R{}
	key, err := factory.NewPrivateKey()
	if err != nil {
		t.Fatal(err)
	}
	nodeID := key.PublicKey().Address()

	{
		// Case: Validator's start time too early
		tx, err := env.txBuilder.NewAddValidatorTx(
			env.config.MinValidatorStake,
			uint64(defaultValidateStartTime.Unix())-1,
			uint64(defaultValidateEndTime.Unix()),
			ids.NodeID(nodeID),
			nodeID,
			reward.PercentDenominator,
			[]*crypto.PrivateKeySECP256K1R{preFundedKeys[0]},
			ids.ShortEmpty, // change addr
		)
		if err != nil {
			t.Fatal(err)
		}

		executor := ProposalTxExecutor{
<<<<<<< HEAD
			Backend:          &env.backend,
			ReferenceBlockID: lastAcceptedID,
			Tx:               tx,
=======
			Backend:       &env.backend,
			ParentID:      lastAcceptedID,
			StateVersions: env,
			Tx:            tx,
>>>>>>> 455c0d9d
		}
		err = tx.Unsigned.Visit(&executor)
		if err == nil {
			t.Fatal("should've errored because start time too early")
		}
	}

	{
		// Case: Validator's start time too far in the future
		tx, err := env.txBuilder.NewAddValidatorTx(
			env.config.MinValidatorStake,
			uint64(defaultValidateStartTime.Add(MaxFutureStartTime).Unix()+1),
			uint64(defaultValidateStartTime.Add(MaxFutureStartTime).Add(defaultMinStakingDuration).Unix()+1),
			ids.NodeID(nodeID),
			nodeID,
			reward.PercentDenominator,
			[]*crypto.PrivateKeySECP256K1R{preFundedKeys[0]},
			ids.ShortEmpty, // change addr
		)
		if err != nil {
			t.Fatal(err)
		}

		executor := ProposalTxExecutor{
<<<<<<< HEAD
			Backend:          &env.backend,
			ReferenceBlockID: lastAcceptedID,
			Tx:               tx,
=======
			Backend:       &env.backend,
			ParentID:      lastAcceptedID,
			StateVersions: env,
			Tx:            tx,
>>>>>>> 455c0d9d
		}
		err = tx.Unsigned.Visit(&executor)
		if err == nil {
			t.Fatal("should've errored because start time too far in the future")
		}
	}

	{
		// Case: Validator already validating primary network
		tx, err := env.txBuilder.NewAddValidatorTx(
			env.config.MinValidatorStake,
			uint64(defaultValidateStartTime.Unix()),
			uint64(defaultValidateEndTime.Unix()),
			ids.NodeID(nodeID), // node ID
			nodeID,             // reward address
			reward.PercentDenominator,
			[]*crypto.PrivateKeySECP256K1R{preFundedKeys[0]},
			ids.ShortEmpty, // change addr
		)
		if err != nil {
			t.Fatal(err)
		}

		executor := ProposalTxExecutor{
<<<<<<< HEAD
			Backend:          &env.backend,
			ReferenceBlockID: lastAcceptedID,
			Tx:               tx,
=======
			Backend:       &env.backend,
			ParentID:      lastAcceptedID,
			StateVersions: env,
			Tx:            tx,
>>>>>>> 455c0d9d
		}
		err = tx.Unsigned.Visit(&executor)
		if err == nil {
			t.Fatal("should've errored because validator already validating")
		}
	}

	{
		// Case: Validator in pending validator set of primary network
		key2, err := testKeyfactory.NewPrivateKey()
		if err != nil {
			t.Fatal(err)
		}
		startTime := defaultGenesisTime.Add(1 * time.Second)
		tx, err := env.txBuilder.NewAddValidatorTx(
			env.config.MinValidatorStake,                            // stake amount
			uint64(startTime.Unix()),                                // start time
			uint64(startTime.Add(defaultMinStakingDuration).Unix()), // end time
			ids.NodeID(nodeID),                                      // node ID
			key2.PublicKey().Address(),                              // reward address
			reward.PercentDenominator,                               // shares
			[]*crypto.PrivateKeySECP256K1R{preFundedKeys[0]},
			ids.ShortEmpty, // change addr // key
		)
		if err != nil {
			t.Fatal(err)
		}

		staker := state.NewPrimaryNetworkStaker(
			tx.ID(),
			&tx.Unsigned.(*txs.AddValidatorTx).Validator,
		)
		staker.PotentialReward = 0
		staker.NextTime = staker.EndTime
		staker.Priority = state.PrimaryNetworkValidatorCurrentPriority

		env.state.PutCurrentValidator(staker)
		env.state.AddTx(tx, status.Committed)
		dummyHeight := uint64(1)
		env.state.SetHeight(dummyHeight)
		if err := env.state.Commit(); err != nil {
			t.Fatal(err)
		}

		executor := ProposalTxExecutor{
<<<<<<< HEAD
			Backend:          &env.backend,
			ReferenceBlockID: lastAcceptedID,
			Tx:               tx,
=======
			Backend:       &env.backend,
			ParentID:      lastAcceptedID,
			StateVersions: env,
			Tx:            tx,
>>>>>>> 455c0d9d
		}
		err = tx.Unsigned.Visit(&executor)
		if err == nil {
			t.Fatal("should have failed because validator in pending validator set")
		}
	}

	{
		// Case: Validator doesn't have enough tokens to cover stake amount
		tx, err := env.txBuilder.NewAddValidatorTx( // create the tx
			env.config.MinValidatorStake,
			uint64(defaultValidateStartTime.Unix()),
			uint64(defaultValidateEndTime.Unix()),
			ids.NodeID(nodeID),
			nodeID,
			reward.PercentDenominator,
			[]*crypto.PrivateKeySECP256K1R{preFundedKeys[0]},
			ids.ShortEmpty, // change addr
		)
		if err != nil {
			t.Fatal(err)
		}

		// Remove all UTXOs owned by preFundedKeys[0]
		utxoIDs, err := env.state.UTXOIDs(preFundedKeys[0].PublicKey().Address().Bytes(), ids.Empty, math.MaxInt32)
		if err != nil {
			t.Fatal(err)
		}
		for _, utxoID := range utxoIDs {
			env.state.DeleteUTXO(utxoID)
		}

		executor := ProposalTxExecutor{
<<<<<<< HEAD
			Backend:          &env.backend,
			ReferenceBlockID: lastAcceptedID,
			Tx:               tx,
=======
			Backend:       &env.backend,
			ParentID:      lastAcceptedID,
			StateVersions: env,
			Tx:            tx,
>>>>>>> 455c0d9d
		}
		err = tx.Unsigned.Visit(&executor)
		if err == nil {
			t.Fatal("should have failed because tx fee paying key has no funds")
		}
	}
}<|MERGE_RESOLUTION|>--- conflicted
+++ resolved
@@ -293,16 +293,10 @@
 			}
 
 			executor := ProposalTxExecutor{
-<<<<<<< HEAD
 				Backend:          &freshTH.backend,
 				ReferenceBlockID: lastAcceptedID,
+				StateVersions:    freshTH,
 				Tx:               tx,
-=======
-				Backend:       &freshTH.backend,
-				ParentID:      lastAcceptedID,
-				StateVersions: freshTH,
-				Tx:            tx,
->>>>>>> 455c0d9d
 			}
 			err = tx.Unsigned.Visit(&executor)
 			if err != nil && !tt.shouldErr {
@@ -343,16 +337,10 @@
 		}
 
 		executor := ProposalTxExecutor{
-<<<<<<< HEAD
-			Backend:          &env.backend,
-			ReferenceBlockID: lastAcceptedID,
-			Tx:               tx,
-=======
-			Backend:       &env.backend,
-			ParentID:      lastAcceptedID,
-			StateVersions: env,
-			Tx:            tx,
->>>>>>> 455c0d9d
+			Backend:          &env.backend,
+			ReferenceBlockID: lastAcceptedID,
+			StateVersions:    env,
+			Tx:               tx,
 		}
 		err = tx.Unsigned.Visit(&executor)
 		if err == nil {
@@ -379,16 +367,10 @@
 		}
 
 		executor := ProposalTxExecutor{
-<<<<<<< HEAD
-			Backend:          &env.backend,
-			ReferenceBlockID: lastAcceptedID,
-			Tx:               tx,
-=======
-			Backend:       &env.backend,
-			ParentID:      lastAcceptedID,
-			StateVersions: env,
-			Tx:            tx,
->>>>>>> 455c0d9d
+			Backend:          &env.backend,
+			ReferenceBlockID: lastAcceptedID,
+			StateVersions:    env,
+			Tx:               tx,
 		}
 		err = tx.Unsigned.Visit(&executor)
 		if err != nil {
@@ -437,16 +419,10 @@
 		}
 
 		executor := ProposalTxExecutor{
-<<<<<<< HEAD
-			Backend:          &env.backend,
-			ReferenceBlockID: lastAcceptedID,
-			Tx:               tx,
-=======
-			Backend:       &env.backend,
-			ParentID:      lastAcceptedID,
-			StateVersions: env,
-			Tx:            tx,
->>>>>>> 455c0d9d
+			Backend:          &env.backend,
+			ReferenceBlockID: lastAcceptedID,
+			StateVersions:    env,
+			Tx:               tx,
 		}
 		err = tx.Unsigned.Visit(&executor)
 		if err == nil {
@@ -489,16 +465,10 @@
 		}
 
 		executor := ProposalTxExecutor{
-<<<<<<< HEAD
-			Backend:          &env.backend,
-			ReferenceBlockID: lastAcceptedID,
-			Tx:               tx,
-=======
-			Backend:       &env.backend,
-			ParentID:      lastAcceptedID,
-			StateVersions: env,
-			Tx:            tx,
->>>>>>> 455c0d9d
+			Backend:          &env.backend,
+			ReferenceBlockID: lastAcceptedID,
+			StateVersions:    env,
+			Tx:               tx,
 		}
 		err = tx.Unsigned.Visit(&executor)
 		if err == nil {
@@ -523,16 +493,10 @@
 		}
 
 		executor := ProposalTxExecutor{
-<<<<<<< HEAD
-			Backend:          &env.backend,
-			ReferenceBlockID: lastAcceptedID,
-			Tx:               tx,
-=======
-			Backend:       &env.backend,
-			ParentID:      lastAcceptedID,
-			StateVersions: env,
-			Tx:            tx,
->>>>>>> 455c0d9d
+			Backend:          &env.backend,
+			ReferenceBlockID: lastAcceptedID,
+			StateVersions:    env,
+			Tx:               tx,
 		}
 		err = tx.Unsigned.Visit(&executor)
 		if err == nil {
@@ -557,16 +521,10 @@
 		}
 
 		executor := ProposalTxExecutor{
-<<<<<<< HEAD
-			Backend:          &env.backend,
-			ReferenceBlockID: lastAcceptedID,
-			Tx:               tx,
-=======
-			Backend:       &env.backend,
-			ParentID:      lastAcceptedID,
-			StateVersions: env,
-			Tx:            tx,
->>>>>>> 455c0d9d
+			Backend:          &env.backend,
+			ReferenceBlockID: lastAcceptedID,
+			StateVersions:    env,
+			Tx:               tx,
 		}
 		err = tx.Unsigned.Visit(&executor)
 		if err != nil {
@@ -594,16 +552,10 @@
 		}
 
 		executor := ProposalTxExecutor{
-<<<<<<< HEAD
-			Backend:          &env.backend,
-			ReferenceBlockID: lastAcceptedID,
-			Tx:               tx,
-=======
-			Backend:       &env.backend,
-			ParentID:      lastAcceptedID,
-			StateVersions: env,
-			Tx:            tx,
->>>>>>> 455c0d9d
+			Backend:          &env.backend,
+			ReferenceBlockID: lastAcceptedID,
+			StateVersions:    env,
+			Tx:               tx,
 		}
 		err = tx.Unsigned.Visit(&executor)
 		if err == nil {
@@ -659,16 +611,10 @@
 		}
 
 		executor := ProposalTxExecutor{
-<<<<<<< HEAD
-			Backend:          &env.backend,
-			ReferenceBlockID: lastAcceptedID,
+			Backend:          &env.backend,
+			ReferenceBlockID: lastAcceptedID,
+			StateVersions:    env,
 			Tx:               duplicateSubnetTx,
-=======
-			Backend:       &env.backend,
-			ParentID:      lastAcceptedID,
-			StateVersions: env,
-			Tx:            duplicateSubnetTx,
->>>>>>> 455c0d9d
 		}
 		err = duplicateSubnetTx.Unsigned.Visit(&executor)
 		if err == nil {
@@ -698,16 +644,10 @@
 		}
 
 		executor := ProposalTxExecutor{
-<<<<<<< HEAD
-			Backend:          &env.backend,
-			ReferenceBlockID: lastAcceptedID,
-			Tx:               tx,
-=======
-			Backend:       &env.backend,
-			ParentID:      lastAcceptedID,
-			StateVersions: env,
-			Tx:            tx,
->>>>>>> 455c0d9d
+			Backend:          &env.backend,
+			ReferenceBlockID: lastAcceptedID,
+			StateVersions:    env,
+			Tx:               tx,
 		}
 		err = tx.Unsigned.Visit(&executor)
 		if err == nil {
@@ -738,16 +678,10 @@
 		addSubnetValidatorTx.SyntacticallyVerified = false
 
 		executor := ProposalTxExecutor{
-<<<<<<< HEAD
-			Backend:          &env.backend,
-			ReferenceBlockID: lastAcceptedID,
-			Tx:               tx,
-=======
-			Backend:       &env.backend,
-			ParentID:      lastAcceptedID,
-			StateVersions: env,
-			Tx:            tx,
->>>>>>> 455c0d9d
+			Backend:          &env.backend,
+			ReferenceBlockID: lastAcceptedID,
+			StateVersions:    env,
+			Tx:               tx,
 		}
 		err = tx.Unsigned.Visit(&executor)
 		if err == nil {
@@ -777,16 +711,10 @@
 		copy(tx.Creds[0].(*secp256k1fx.Credential).Sigs[0][:], sig)
 
 		executor := ProposalTxExecutor{
-<<<<<<< HEAD
-			Backend:          &env.backend,
-			ReferenceBlockID: lastAcceptedID,
-			Tx:               tx,
-=======
-			Backend:       &env.backend,
-			ParentID:      lastAcceptedID,
-			StateVersions: env,
-			Tx:            tx,
->>>>>>> 455c0d9d
+			Backend:          &env.backend,
+			ReferenceBlockID: lastAcceptedID,
+			StateVersions:    env,
+			Tx:               tx,
 		}
 		err = tx.Unsigned.Visit(&executor)
 		if err == nil {
@@ -824,16 +752,10 @@
 			t.Fatal(err)
 		}
 		executor := ProposalTxExecutor{
-<<<<<<< HEAD
-			Backend:          &env.backend,
-			ReferenceBlockID: lastAcceptedID,
-			Tx:               tx,
-=======
-			Backend:       &env.backend,
-			ParentID:      lastAcceptedID,
-			StateVersions: env,
-			Tx:            tx,
->>>>>>> 455c0d9d
+			Backend:          &env.backend,
+			ReferenceBlockID: lastAcceptedID,
+			StateVersions:    env,
+			Tx:               tx,
 		}
 		err = tx.Unsigned.Visit(&executor)
 		if err == nil {
@@ -875,16 +797,10 @@
 		}
 
 		executor := ProposalTxExecutor{
-<<<<<<< HEAD
-			Backend:          &env.backend,
-			ReferenceBlockID: lastAcceptedID,
-			Tx:               tx,
-=======
-			Backend:       &env.backend,
-			ParentID:      lastAcceptedID,
-			StateVersions: env,
-			Tx:            tx,
->>>>>>> 455c0d9d
+			Backend:          &env.backend,
+			ReferenceBlockID: lastAcceptedID,
+			StateVersions:    env,
+			Tx:               tx,
 		}
 		err = tx.Unsigned.Visit(&executor)
 		if err == nil {
@@ -909,16 +825,10 @@
 		}
 
 		executor := ProposalTxExecutor{
-<<<<<<< HEAD
-			Backend:          &env.backend,
-			ReferenceBlockID: lastAcceptedID,
-			Tx:               tx,
-=======
-			Backend:       &env.backend,
-			ParentID:      lastAcceptedID,
-			StateVersions: env,
-			Tx:            tx,
->>>>>>> 455c0d9d
+			Backend:          &env.backend,
+			ReferenceBlockID: lastAcceptedID,
+			StateVersions:    env,
+			Tx:               tx,
 		}
 		err = tx.Unsigned.Visit(&executor)
 		if err == nil {
@@ -943,16 +853,10 @@
 		}
 
 		executor := ProposalTxExecutor{
-<<<<<<< HEAD
-			Backend:          &env.backend,
-			ReferenceBlockID: lastAcceptedID,
-			Tx:               tx,
-=======
-			Backend:       &env.backend,
-			ParentID:      lastAcceptedID,
-			StateVersions: env,
-			Tx:            tx,
->>>>>>> 455c0d9d
+			Backend:          &env.backend,
+			ReferenceBlockID: lastAcceptedID,
+			StateVersions:    env,
+			Tx:               tx,
 		}
 		err = tx.Unsigned.Visit(&executor)
 		if err == nil {
@@ -998,16 +902,10 @@
 		}
 
 		executor := ProposalTxExecutor{
-<<<<<<< HEAD
-			Backend:          &env.backend,
-			ReferenceBlockID: lastAcceptedID,
-			Tx:               tx,
-=======
-			Backend:       &env.backend,
-			ParentID:      lastAcceptedID,
-			StateVersions: env,
-			Tx:            tx,
->>>>>>> 455c0d9d
+			Backend:          &env.backend,
+			ReferenceBlockID: lastAcceptedID,
+			StateVersions:    env,
+			Tx:               tx,
 		}
 		err = tx.Unsigned.Visit(&executor)
 		if err == nil {
@@ -1041,16 +939,10 @@
 		}
 
 		executor := ProposalTxExecutor{
-<<<<<<< HEAD
-			Backend:          &env.backend,
-			ReferenceBlockID: lastAcceptedID,
-			Tx:               tx,
-=======
-			Backend:       &env.backend,
-			ParentID:      lastAcceptedID,
-			StateVersions: env,
-			Tx:            tx,
->>>>>>> 455c0d9d
+			Backend:          &env.backend,
+			ReferenceBlockID: lastAcceptedID,
+			StateVersions:    env,
+			Tx:               tx,
 		}
 		err = tx.Unsigned.Visit(&executor)
 		if err == nil {
