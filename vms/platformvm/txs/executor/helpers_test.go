// Copyright (C) 2019-2024, Ava Labs, Inc. All rights reserved.
// See the file LICENSE for licensing terms.

package executor

import (
	"context"
	"fmt"
	"math"
	"testing"
	"time"

	"github.com/prometheus/client_golang/prometheus"
	"github.com/stretchr/testify/require"

	"github.com/ava-labs/avalanchego/chains"
	"github.com/ava-labs/avalanchego/chains/atomic"
	"github.com/ava-labs/avalanchego/codec"
	"github.com/ava-labs/avalanchego/codec/linearcodec"
	"github.com/ava-labs/avalanchego/database"
	"github.com/ava-labs/avalanchego/database/memdb"
	"github.com/ava-labs/avalanchego/database/versiondb"
	"github.com/ava-labs/avalanchego/ids"
	"github.com/ava-labs/avalanchego/snow"
	"github.com/ava-labs/avalanchego/snow/snowtest"
	"github.com/ava-labs/avalanchego/snow/uptime"
	"github.com/ava-labs/avalanchego/snow/validators"
	"github.com/ava-labs/avalanchego/utils"
	"github.com/ava-labs/avalanchego/utils/constants"
	"github.com/ava-labs/avalanchego/utils/crypto/secp256k1"
	"github.com/ava-labs/avalanchego/utils/formatting"
	"github.com/ava-labs/avalanchego/utils/formatting/address"
	"github.com/ava-labs/avalanchego/utils/json"
	"github.com/ava-labs/avalanchego/utils/logging"
	"github.com/ava-labs/avalanchego/utils/timer/mockable"
	"github.com/ava-labs/avalanchego/utils/units"
	"github.com/ava-labs/avalanchego/vms/platformvm/api"
	"github.com/ava-labs/avalanchego/vms/platformvm/config"
	"github.com/ava-labs/avalanchego/vms/platformvm/fx"
	"github.com/ava-labs/avalanchego/vms/platformvm/metrics"
	"github.com/ava-labs/avalanchego/vms/platformvm/reward"
	"github.com/ava-labs/avalanchego/vms/platformvm/state"
	"github.com/ava-labs/avalanchego/vms/platformvm/status"
	"github.com/ava-labs/avalanchego/vms/platformvm/txs"
	"github.com/ava-labs/avalanchego/vms/platformvm/txs/txstest"
	"github.com/ava-labs/avalanchego/vms/platformvm/utxo"
	"github.com/ava-labs/avalanchego/vms/secp256k1fx"
	"github.com/ava-labs/avalanchego/wallet/subnet/primary/common"

	walletsigner "github.com/ava-labs/avalanchego/wallet/chain/p/signer"
)

const (
	defaultWeight = 5 * units.MilliAvax
	trackChecksum = false

	apricotPhase3 fork = iota
	apricotPhase5
	banff
	cortina
	durango
	eUpgrade
)

var (
	defaultMinStakingDuration = 24 * time.Hour
	defaultMaxStakingDuration = 365 * 24 * time.Hour
	defaultGenesisTime        = time.Date(1997, 1, 1, 0, 0, 0, 0, time.UTC)
	defaultValidateStartTime  = defaultGenesisTime
	defaultValidateEndTime    = defaultValidateStartTime.Add(20 * defaultMinStakingDuration)
	defaultMinValidatorStake  = 5 * units.MilliAvax
	defaultBalance            = 100 * defaultMinValidatorStake
	preFundedKeys             = secp256k1.TestKeys()
	defaultTxFee              = uint64(100)
	lastAcceptedID            = ids.GenerateTestID()

	testSubnet1            *txs.Tx
	testSubnet1ControlKeys = preFundedKeys[0:3]

	// Node IDs of genesis validators. Initialized in init function
	genesisNodeIDs []ids.NodeID
)

func init() {
	genesisNodeIDs = make([]ids.NodeID, len(preFundedKeys))
	for i := range preFundedKeys {
		genesisNodeIDs[i] = ids.GenerateTestNodeID()
	}
}

type fork uint8

type mutableSharedMemory struct {
	atomic.SharedMemory
}

type environment struct {
	isBootstrapped *utils.Atomic[bool]
	config         *config.Config
	clk            *mockable.Clock
	baseDB         *versiondb.Database
	ctx            *snow.Context
	msm            *mutableSharedMemory
	fx             fx.Fx
	state          state.State
	states         map[ids.ID]state.Chain
	uptimes        uptime.Manager
	utxosHandler   utxo.Verifier
	factory        *txstest.WalletFactory
	backend        Backend
}

func (e *environment) GetState(blkID ids.ID) (state.Chain, bool) {
	if blkID == lastAcceptedID {
		return e.state, true
	}
	chainState, ok := e.states[blkID]
	return chainState, ok
}

func (e *environment) SetState(blkID ids.ID, chainState state.Chain) {
	e.states[blkID] = chainState
}

func newEnvironment(t *testing.T, f fork) *environment {
	var isBootstrapped utils.Atomic[bool]
	isBootstrapped.Set(true)

	config := defaultConfig(t, f)
	clk := defaultClock(f)

	baseDB := versiondb.New(memdb.New())
	ctx := snowtest.Context(t, snowtest.PChainID)
	m := atomic.NewMemory(baseDB)
	msm := &mutableSharedMemory{
		SharedMemory: m.NewSharedMemory(ctx.ChainID),
	}
	ctx.SharedMemory = msm

	fx := defaultFx(clk, ctx.Log, isBootstrapped.Get())

	rewards := reward.NewCalculator(config.RewardConfig)
	baseState := defaultState(config, ctx, baseDB, rewards)

	uptimes := uptime.NewManager(baseState, clk)
	utxosVerifier := utxo.NewVerifier(ctx, clk, fx)

	factory := txstest.NewWalletFactory(ctx, config, baseState)

	backend := Backend{
		Config:       config,
		Ctx:          ctx,
		Clk:          clk,
		Bootstrapped: &isBootstrapped,
		Fx:           fx,
		FlowChecker:  utxosVerifier,
		Uptimes:      uptimes,
		Rewards:      rewards,
	}

	env := &environment{
		isBootstrapped: &isBootstrapped,
		config:         config,
		clk:            clk,
		baseDB:         baseDB,
		ctx:            ctx,
		msm:            msm,
		fx:             fx,
		state:          baseState,
		states:         make(map[ids.ID]state.Chain),
		uptimes:        uptimes,
		utxosHandler:   utxosVerifier,
		factory:        factory,
		backend:        backend,
	}

	addSubnet(t, env)

	t.Cleanup(func() {
		env.ctx.Lock.Lock()
		defer env.ctx.Lock.Unlock()

		require := require.New(t)

		if env.isBootstrapped.Get() {
			validatorIDs := env.config.Validators.GetValidatorIDs(constants.PrimaryNetworkID)

			require.NoError(env.uptimes.StopTracking(validatorIDs, constants.PrimaryNetworkID))

			for subnetID := range env.config.TrackedSubnets {
				validatorIDs := env.config.Validators.GetValidatorIDs(subnetID)

				require.NoError(env.uptimes.StopTracking(validatorIDs, subnetID))
			}
			env.state.SetHeight(math.MaxUint64)
			require.NoError(env.state.Commit())
		}

		require.NoError(env.state.Close())
		require.NoError(env.baseDB.Close())
	})

	return env
}

<<<<<<< HEAD
func addSubnet(
	t *testing.T,
	env *environment,
) {
	require := require.New(t)

	builder, signer := env.factory.MakeWallet(preFundedKeys[0])
	utx, err := builder.NewCreateSubnetTx(
=======
func addSubnet(t *testing.T, env *environment) {
	require := require.New(t)

	// Create a subnet
	var err error
	testSubnet1, err = env.txBuilder.NewCreateSubnetTx(
>>>>>>> 434db9cd
		&secp256k1fx.OutputOwners{
			Threshold: 2,
			Addrs: []ids.ShortID{
				preFundedKeys[0].PublicKey().Address(),
				preFundedKeys[1].PublicKey().Address(),
				preFundedKeys[2].PublicKey().Address(),
			},
		},
		common.WithChangeOwner(&secp256k1fx.OutputOwners{
			Threshold: 1,
			Addrs:     []ids.ShortID{preFundedKeys[0].PublicKey().Address()},
		}),
	)
	require.NoError(err)
	testSubnet1, err = walletsigner.SignUnsigned(context.Background(), signer, utx)
	require.NoError(err)

	stateDiff, err := state.NewDiff(lastAcceptedID, env)
	require.NoError(err)

	executor := StandardTxExecutor{
		Backend: &env.backend,
		State:   stateDiff,
		Tx:      testSubnet1,
	}
	require.NoError(testSubnet1.Unsigned.Visit(&executor))

	stateDiff.AddTx(testSubnet1, status.Committed)
	require.NoError(stateDiff.Apply(env.state))
	require.NoError(env.state.Commit())
}

func defaultState(
	cfg *config.Config,
	ctx *snow.Context,
	db database.Database,
	rewards reward.Calculator,
) state.State {
	genesisBytes := buildGenesisTest(ctx)
	execCfg, _ := config.GetExecutionConfig(nil)
	state, err := state.New(
		db,
		genesisBytes,
		prometheus.NewRegistry(),
		cfg,
		execCfg,
		ctx,
		metrics.Noop,
		rewards,
	)
	if err != nil {
		panic(err)
	}

	// persist and reload to init a bunch of in-memory stuff
	state.SetHeight(0)
	if err := state.Commit(); err != nil {
		panic(err)
	}
	lastAcceptedID = state.GetLastAccepted()
	return state
}

func defaultConfig(t *testing.T, f fork) *config.Config {
	c := &config.Config{
		Chains:                 chains.TestManager,
		UptimeLockedCalculator: uptime.NewLockedCalculator(),
		Validators:             validators.NewManager(),
		TxFee:                  defaultTxFee,
		CreateSubnetTxFee:      100 * defaultTxFee,
		CreateBlockchainTxFee:  100 * defaultTxFee,
		MinValidatorStake:      5 * units.MilliAvax,
		MaxValidatorStake:      500 * units.MilliAvax,
		MinDelegatorStake:      1 * units.MilliAvax,
		MinStakeDuration:       defaultMinStakingDuration,
		MaxStakeDuration:       defaultMaxStakingDuration,
		RewardConfig: reward.Config{
			MaxConsumptionRate: .12 * reward.PercentDenominator,
			MinConsumptionRate: .10 * reward.PercentDenominator,
			MintingPeriod:      365 * 24 * time.Hour,
			SupplyCap:          720 * units.MegaAvax,
		},
		ApricotPhase3Time: mockable.MaxTime,
		ApricotPhase5Time: mockable.MaxTime,
		BanffTime:         mockable.MaxTime,
		CortinaTime:       mockable.MaxTime,
		DurangoTime:       mockable.MaxTime,
		EUpgradeTime:      mockable.MaxTime,
	}

	switch f {
	case eUpgrade:
		c.EUpgradeTime = defaultValidateStartTime.Add(-2 * time.Second)
		fallthrough
	case durango:
		c.DurangoTime = defaultValidateStartTime.Add(-2 * time.Second)
		fallthrough
	case cortina:
		c.CortinaTime = defaultValidateStartTime.Add(-2 * time.Second)
		fallthrough
	case banff:
		c.BanffTime = defaultValidateStartTime.Add(-2 * time.Second)
		fallthrough
	case apricotPhase5:
		c.ApricotPhase5Time = defaultValidateEndTime
		fallthrough
	case apricotPhase3:
		c.ApricotPhase3Time = defaultValidateEndTime
	default:
		require.FailNow(t, "unhandled fork", f)
	}

	return c
}

func defaultClock(f fork) *mockable.Clock {
	now := defaultGenesisTime
	if f >= banff {
		// 1 second after active fork
		now = defaultValidateEndTime.Add(-2 * time.Second)
	}
	clk := &mockable.Clock{}
	clk.Set(now)
	return clk
}

type fxVMInt struct {
	registry codec.Registry
	clk      *mockable.Clock
	log      logging.Logger
}

func (fvi *fxVMInt) CodecRegistry() codec.Registry {
	return fvi.registry
}

func (fvi *fxVMInt) Clock() *mockable.Clock {
	return fvi.clk
}

func (fvi *fxVMInt) Logger() logging.Logger {
	return fvi.log
}

func defaultFx(clk *mockable.Clock, log logging.Logger, isBootstrapped bool) fx.Fx {
	fxVMInt := &fxVMInt{
		registry: linearcodec.NewDefault(),
		clk:      clk,
		log:      log,
	}
	res := &secp256k1fx.Fx{}
	if err := res.Initialize(fxVMInt); err != nil {
		panic(err)
	}
	if isBootstrapped {
		if err := res.Bootstrapped(); err != nil {
			panic(err)
		}
	}
	return res
}

func buildGenesisTest(ctx *snow.Context) []byte {
	genesisUTXOs := make([]api.UTXO, len(preFundedKeys))
	for i, key := range preFundedKeys {
		id := key.PublicKey().Address()
		addr, err := address.FormatBech32(constants.UnitTestHRP, id.Bytes())
		if err != nil {
			panic(err)
		}
		genesisUTXOs[i] = api.UTXO{
			Amount:  json.Uint64(defaultBalance),
			Address: addr,
		}
	}

	genesisValidators := make([]api.GenesisPermissionlessValidator, len(genesisNodeIDs))
	for i, nodeID := range genesisNodeIDs {
		addr, err := address.FormatBech32(constants.UnitTestHRP, nodeID.Bytes())
		if err != nil {
			panic(err)
		}
		genesisValidators[i] = api.GenesisPermissionlessValidator{
			GenesisValidator: api.GenesisValidator{
				StartTime: json.Uint64(defaultValidateStartTime.Unix()),
				EndTime:   json.Uint64(defaultValidateEndTime.Unix()),
				NodeID:    nodeID,
			},
			RewardOwner: &api.Owner{
				Threshold: 1,
				Addresses: []string{addr},
			},
			Staked: []api.UTXO{{
				Amount:  json.Uint64(defaultWeight),
				Address: addr,
			}},
			DelegationFee: reward.PercentDenominator,
		}
	}

	buildGenesisArgs := api.BuildGenesisArgs{
		NetworkID:     json.Uint32(constants.UnitTestID),
		AvaxAssetID:   ctx.AVAXAssetID,
		UTXOs:         genesisUTXOs,
		Validators:    genesisValidators,
		Chains:        nil,
		Time:          json.Uint64(defaultGenesisTime.Unix()),
		InitialSupply: json.Uint64(360 * units.MegaAvax),
		Encoding:      formatting.Hex,
	}

	buildGenesisResponse := api.BuildGenesisReply{}
	platformvmSS := api.StaticService{}
	if err := platformvmSS.BuildGenesis(nil, &buildGenesisArgs, &buildGenesisResponse); err != nil {
		panic(fmt.Errorf("problem while building platform chain's genesis state: %w", err))
	}

	genesisBytes, err := formatting.Decode(buildGenesisResponse.Encoding, buildGenesisResponse.Bytes)
	if err != nil {
		panic(err)
	}

	return genesisBytes
}<|MERGE_RESOLUTION|>--- conflicted
+++ resolved
@@ -203,23 +203,11 @@
 	return env
 }
 
-<<<<<<< HEAD
-func addSubnet(
-	t *testing.T,
-	env *environment,
-) {
+func addSubnet(t *testing.T, env *environment) {
 	require := require.New(t)
 
 	builder, signer := env.factory.MakeWallet(preFundedKeys[0])
 	utx, err := builder.NewCreateSubnetTx(
-=======
-func addSubnet(t *testing.T, env *environment) {
-	require := require.New(t)
-
-	// Create a subnet
-	var err error
-	testSubnet1, err = env.txBuilder.NewCreateSubnetTx(
->>>>>>> 434db9cd
 		&secp256k1fx.OutputOwners{
 			Threshold: 2,
 			Addrs: []ids.ShortID{
