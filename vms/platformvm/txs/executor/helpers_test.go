// Copyright (C) 2019-2024, Ava Labs, Inc. All rights reserved.
// See the file LICENSE for licensing terms.

package executor

import (
	"fmt"
	"math"
	"testing"
	"time"

	"github.com/prometheus/client_golang/prometheus"

	"github.com/stretchr/testify/require"

	"github.com/ava-labs/avalanchego/chains"
	"github.com/ava-labs/avalanchego/chains/atomic"
	"github.com/ava-labs/avalanchego/codec"
	"github.com/ava-labs/avalanchego/codec/linearcodec"
	"github.com/ava-labs/avalanchego/database"
	"github.com/ava-labs/avalanchego/database/memdb"
	"github.com/ava-labs/avalanchego/database/versiondb"
	"github.com/ava-labs/avalanchego/ids"
	"github.com/ava-labs/avalanchego/snow"
	"github.com/ava-labs/avalanchego/snow/snowtest"
	"github.com/ava-labs/avalanchego/snow/uptime"
	"github.com/ava-labs/avalanchego/snow/validators"
	"github.com/ava-labs/avalanchego/utils"
	"github.com/ava-labs/avalanchego/utils/constants"
	"github.com/ava-labs/avalanchego/utils/crypto/secp256k1"
	"github.com/ava-labs/avalanchego/utils/formatting"
	"github.com/ava-labs/avalanchego/utils/formatting/address"
	"github.com/ava-labs/avalanchego/utils/json"
	"github.com/ava-labs/avalanchego/utils/logging"
	"github.com/ava-labs/avalanchego/utils/timer/mockable"
	"github.com/ava-labs/avalanchego/utils/units"
	"github.com/ava-labs/avalanchego/vms/components/avax"
	"github.com/ava-labs/avalanchego/vms/platformvm/api"
	"github.com/ava-labs/avalanchego/vms/platformvm/config"
	"github.com/ava-labs/avalanchego/vms/platformvm/fx"
	"github.com/ava-labs/avalanchego/vms/platformvm/metrics"
	"github.com/ava-labs/avalanchego/vms/platformvm/reward"
	"github.com/ava-labs/avalanchego/vms/platformvm/state"
	"github.com/ava-labs/avalanchego/vms/platformvm/status"
	"github.com/ava-labs/avalanchego/vms/platformvm/txs"
	"github.com/ava-labs/avalanchego/vms/platformvm/txs/builder"
	"github.com/ava-labs/avalanchego/vms/platformvm/utxo"
	"github.com/ava-labs/avalanchego/vms/secp256k1fx"

	commonfees "github.com/ava-labs/avalanchego/vms/components/fees"
)

const (
	defaultWeight = 5 * units.MilliAvax
	trackChecksum = false

	apricotPhase3 activeFork = iota
	apricotPhase5
	banffFork
	cortinaFork
	durangoFork
	eUpgradeFork
)

type activeFork uint8

var (
	defaultMinStakingDuration = 24 * time.Hour
	defaultMaxStakingDuration = 365 * 24 * time.Hour
	defaultGenesisTime        = time.Date(1997, 1, 1, 0, 0, 0, 0, time.UTC)
	defaultValidateStartTime  = defaultGenesisTime
	defaultValidateEndTime    = defaultValidateStartTime.Add(20 * defaultMinStakingDuration)
	defaultMinValidatorStake  = 5 * units.MilliAvax
	defaultBalance            = 100 * defaultMinValidatorStake
	preFundedKeys             = secp256k1.TestKeys()
	defaultTxFee              = uint64(100)
	lastAcceptedID            = ids.GenerateTestID()

	testSubnet1            *txs.Tx
	testSubnet1ControlKeys = preFundedKeys[0:3]

	// Node IDs of genesis validators. Initialized in init function
	genesisNodeIDs []ids.NodeID
)

func init() {
	genesisNodeIDs = make([]ids.NodeID, len(preFundedKeys))
	for i := range preFundedKeys {
		genesisNodeIDs[i] = ids.GenerateTestNodeID()
	}
}

type mutableSharedMemory struct {
	atomic.SharedMemory
}

type environment struct {
	isBootstrapped *utils.Atomic[bool]
	config         *config.Config
	clk            *mockable.Clock
	baseDB         *versiondb.Database
	ctx            *snow.Context
	msm            *mutableSharedMemory
	fx             fx.Fx
	state          state.State
	states         map[ids.ID]state.Chain
	atomicUTXOs    avax.AtomicUTXOManager
	uptimes        uptime.Manager
	utxosHandler   utxo.Handler
	txBuilder      builder.Builder
	backend        Backend
}

func (e *environment) GetState(blkID ids.ID) (state.Chain, bool) {
	if blkID == lastAcceptedID {
		return e.state, true
	}
	chainState, ok := e.states[blkID]
	return chainState, ok
}

func (e *environment) SetState(blkID ids.ID, chainState state.Chain) {
	e.states[blkID] = chainState
}

func newEnvironment(t *testing.T, fork activeFork) *environment {
	var isBootstrapped utils.Atomic[bool]
	isBootstrapped.Set(true)

	config := defaultConfig(t, fork)
	clk := defaultClock(fork)

	baseDB := versiondb.New(memdb.New())
	ctx := snowtest.Context(t, snowtest.PChainID)
	m := atomic.NewMemory(baseDB)
	msm := &mutableSharedMemory{
		SharedMemory: m.NewSharedMemory(ctx.ChainID),
	}
	ctx.SharedMemory = msm

	fx := defaultFx(clk, ctx.Log, isBootstrapped.Get())

	rewards := reward.NewCalculator(config.RewardConfig)
	baseState := defaultState(config, ctx, baseDB, rewards)

	atomicUTXOs := avax.NewAtomicUTXOManager(ctx.SharedMemory, txs.Codec)
	uptimes := uptime.NewManager(baseState, clk)
	utxoHandler := utxo.NewHandler(ctx, clk, fx)

	txBuilder := builder.New(
		ctx,
		config,
		clk,
		fx,
		baseState,
		atomicUTXOs,
		utxoHandler,
	)

	backend := Backend{
		Config:       config,
		Ctx:          ctx,
		Clk:          clk,
		Bootstrapped: &isBootstrapped,
		Fx:           fx,
		FlowChecker:  utxoHandler,
		Uptimes:      uptimes,
		Rewards:      rewards,
	}

	env := &environment{
		isBootstrapped: &isBootstrapped,
		config:         config,
		clk:            clk,
		baseDB:         baseDB,
		ctx:            ctx,
		msm:            msm,
		fx:             fx,
		state:          baseState,
		states:         make(map[ids.ID]state.Chain),
		atomicUTXOs:    atomicUTXOs,
		uptimes:        uptimes,
		utxosHandler:   utxoHandler,
		txBuilder:      txBuilder,
		backend:        backend,
	}

	addSubnet(t, env, txBuilder)

	t.Cleanup(func() {
		env.ctx.Lock.Lock()
		defer env.ctx.Lock.Unlock()

		require := require.New(t)

		if env.isBootstrapped.Get() {
			validatorIDs := env.config.Validators.GetValidatorIDs(constants.PrimaryNetworkID)

			require.NoError(env.uptimes.StopTracking(validatorIDs, constants.PrimaryNetworkID))

			for subnetID := range env.config.TrackedSubnets {
				validatorIDs := env.config.Validators.GetValidatorIDs(subnetID)

				require.NoError(env.uptimes.StopTracking(validatorIDs, subnetID))
			}
			env.state.SetHeight(math.MaxUint64)
			require.NoError(env.state.Commit())
		}

		require.NoError(env.state.Close())
		require.NoError(env.baseDB.Close())
	})

	return env
}

func addSubnet(
	t *testing.T,
	env *environment,
	txBuilder builder.Builder,
) {
	require := require.New(t)

	// Create a subnet
	var err error
	testSubnet1, err = txBuilder.NewCreateSubnetTx(
		2, // threshold; 2 sigs from keys[0], keys[1], keys[2] needed to add validator to this subnet
		[]ids.ShortID{ // control keys
			preFundedKeys[0].PublicKey().Address(),
			preFundedKeys[1].PublicKey().Address(),
			preFundedKeys[2].PublicKey().Address(),
		},
		[]*secp256k1.PrivateKey{preFundedKeys[0]},
		preFundedKeys[0].PublicKey().Address(),
		nil,
	)
	require.NoError(err)

	// store it
	stateDiff, err := state.NewDiff(lastAcceptedID, env)
	require.NoError(err)

<<<<<<< HEAD
	var (
		unitFees    = env.state.GetUnitFees()
		unitWindows = env.state.GetFeeWindows()
		unitCaps    = config.EUpgradeDynamicFeesConfig.BlockUnitsCap
	)
	executor := StandardTxExecutor{
		Backend:       &env.backend,
		BlkFeeManager: fees.NewManager(unitFees, unitWindows),
		UnitCaps:      unitCaps,
=======
	feeCfg := env.config.GetDynamicFeesConfig(env.state.GetTimestamp())
	executor := StandardTxExecutor{
		Backend:       &env.backend,
		BlkFeeManager: commonfees.NewManager(feeCfg.UnitFees),
		UnitCaps:      feeCfg.BlockUnitsCap,
>>>>>>> 1861ce42
		State:         stateDiff,
		Tx:            testSubnet1,
	}
	require.NoError(testSubnet1.Unsigned.Visit(&executor))

	stateDiff.AddTx(testSubnet1, status.Committed)
	require.NoError(stateDiff.Apply(env.state))
	require.NoError(env.state.Commit())
}

func defaultState(
	cfg *config.Config,
	ctx *snow.Context,
	db database.Database,
	rewards reward.Calculator,
) state.State {
	genesisBytes := buildGenesisTest(ctx)
	execCfg, _ := config.GetExecutionConfig(nil)
	state, err := state.New(
		db,
		genesisBytes,
		prometheus.NewRegistry(),
		cfg,
		execCfg,
		ctx,
		metrics.Noop,
		rewards,
	)
	if err != nil {
		panic(err)
	}

	// persist and reload to init a bunch of in-memory stuff
	state.SetHeight(0)
	if err := state.Commit(); err != nil {
		panic(err)
	}
	lastAcceptedID = state.GetLastAccepted()
	return state
}

func defaultConfig(t *testing.T, fork activeFork) *config.Config {
	var (
		apricotPhase3Time = mockable.MaxTime
		apricotPhase5Time = mockable.MaxTime
		banffTime         = mockable.MaxTime
		cortinaTime       = mockable.MaxTime
		durangoTime       = mockable.MaxTime
		eUpgradeTime      = mockable.MaxTime
	)

	switch fork {
	case eUpgradeFork:
		eUpgradeTime = defaultValidateStartTime.Add(-2 * time.Second)
		fallthrough
	case durangoFork:
		durangoTime = defaultValidateStartTime.Add(-2 * time.Second)
		fallthrough
	case cortinaFork:
		cortinaTime = defaultValidateStartTime.Add(-2 * time.Second)
		fallthrough
	case banffFork:
		banffTime = defaultValidateStartTime.Add(-2 * time.Second)
		fallthrough
	case apricotPhase5:
		apricotPhase5Time = defaultValidateEndTime
		fallthrough
	case apricotPhase3:
		apricotPhase3Time = defaultValidateEndTime
	default:
		require.NoError(t, fmt.Errorf("unhandled fork %d", fork))
	}

	return &config.Config{
		Chains:                 chains.TestManager,
		UptimeLockedCalculator: uptime.NewLockedCalculator(),
		Validators:             validators.NewManager(),
		TxFee:                  defaultTxFee,
		CreateSubnetTxFee:      100 * defaultTxFee,
		CreateBlockchainTxFee:  100 * defaultTxFee,
		MinValidatorStake:      5 * units.MilliAvax,
		MaxValidatorStake:      500 * units.MilliAvax,
		MinDelegatorStake:      1 * units.MilliAvax,
		MinStakeDuration:       defaultMinStakingDuration,
		MaxStakeDuration:       defaultMaxStakingDuration,
		RewardConfig: reward.Config{
			MaxConsumptionRate: .12 * reward.PercentDenominator,
			MinConsumptionRate: .10 * reward.PercentDenominator,
			MintingPeriod:      365 * 24 * time.Hour,
			SupplyCap:          720 * units.MegaAvax,
		},
		ApricotPhase3Time: apricotPhase3Time,
		ApricotPhase5Time: apricotPhase5Time,
		BanffTime:         banffTime,
		CortinaTime:       cortinaTime,
		DurangoTime:       durangoTime,
		EUpgradeTime:      eUpgradeTime,
	}
}

func defaultClock(fork activeFork) *mockable.Clock {
	now := defaultGenesisTime
	if fork == eUpgradeFork || fork == durangoFork || fork == cortinaFork || fork == banffFork {
		// 1 second after Banff fork
		now = defaultValidateEndTime.Add(-2 * time.Second)
	}
	clk := &mockable.Clock{}
	clk.Set(now)
	return clk
}

type fxVMInt struct {
	registry codec.Registry
	clk      *mockable.Clock
	log      logging.Logger
}

func (fvi *fxVMInt) CodecRegistry() codec.Registry {
	return fvi.registry
}

func (fvi *fxVMInt) Clock() *mockable.Clock {
	return fvi.clk
}

func (fvi *fxVMInt) Logger() logging.Logger {
	return fvi.log
}

func defaultFx(clk *mockable.Clock, log logging.Logger, isBootstrapped bool) fx.Fx {
	fxVMInt := &fxVMInt{
		registry: linearcodec.NewDefault(time.Time{}),
		clk:      clk,
		log:      log,
	}
	res := &secp256k1fx.Fx{}
	if err := res.Initialize(fxVMInt); err != nil {
		panic(err)
	}
	if isBootstrapped {
		if err := res.Bootstrapped(); err != nil {
			panic(err)
		}
	}
	return res
}

func buildGenesisTest(ctx *snow.Context) []byte {
	genesisUTXOs := make([]api.UTXO, len(preFundedKeys))
	for i, key := range preFundedKeys {
		id := key.PublicKey().Address()
		addr, err := address.FormatBech32(constants.UnitTestHRP, id.Bytes())
		if err != nil {
			panic(err)
		}
		genesisUTXOs[i] = api.UTXO{
			Amount:  json.Uint64(defaultBalance),
			Address: addr,
		}
	}

	genesisValidators := make([]api.GenesisPermissionlessValidator, len(genesisNodeIDs))
	for i, nodeID := range genesisNodeIDs {
		addr, err := address.FormatBech32(constants.UnitTestHRP, nodeID.Bytes())
		if err != nil {
			panic(err)
		}
		genesisValidators[i] = api.GenesisPermissionlessValidator{
			GenesisValidator: api.GenesisValidator{
				StartTime: json.Uint64(defaultValidateStartTime.Unix()),
				EndTime:   json.Uint64(defaultValidateEndTime.Unix()),
				NodeID:    nodeID,
			},
			RewardOwner: &api.Owner{
				Threshold: 1,
				Addresses: []string{addr},
			},
			Staked: []api.UTXO{{
				Amount:  json.Uint64(defaultWeight),
				Address: addr,
			}},
			DelegationFee: reward.PercentDenominator,
		}
	}

	buildGenesisArgs := api.BuildGenesisArgs{
		NetworkID:     json.Uint32(constants.UnitTestID),
		AvaxAssetID:   ctx.AVAXAssetID,
		UTXOs:         genesisUTXOs,
		Validators:    genesisValidators,
		Chains:        nil,
		Time:          json.Uint64(defaultGenesisTime.Unix()),
		InitialSupply: json.Uint64(360 * units.MegaAvax),
		Encoding:      formatting.Hex,
	}

	buildGenesisResponse := api.BuildGenesisReply{}
	platformvmSS := api.StaticService{}
	if err := platformvmSS.BuildGenesis(nil, &buildGenesisArgs, &buildGenesisResponse); err != nil {
		panic(fmt.Errorf("problem while building platform chain's genesis state: %w", err))
	}

	genesisBytes, err := formatting.Decode(buildGenesisResponse.Encoding, buildGenesisResponse.Bytes)
	if err != nil {
		panic(err)
	}

	return genesisBytes
}<|MERGE_RESOLUTION|>--- conflicted
+++ resolved
@@ -35,6 +35,7 @@
 	"github.com/ava-labs/avalanchego/utils/timer/mockable"
 	"github.com/ava-labs/avalanchego/utils/units"
 	"github.com/ava-labs/avalanchego/vms/components/avax"
+	"github.com/ava-labs/avalanchego/vms/components/fees"
 	"github.com/ava-labs/avalanchego/vms/platformvm/api"
 	"github.com/ava-labs/avalanchego/vms/platformvm/config"
 	"github.com/ava-labs/avalanchego/vms/platformvm/fx"
@@ -46,8 +47,6 @@
 	"github.com/ava-labs/avalanchego/vms/platformvm/txs/builder"
 	"github.com/ava-labs/avalanchego/vms/platformvm/utxo"
 	"github.com/ava-labs/avalanchego/vms/secp256k1fx"
-
-	commonfees "github.com/ava-labs/avalanchego/vms/components/fees"
 )
 
 const (
@@ -240,23 +239,15 @@
 	stateDiff, err := state.NewDiff(lastAcceptedID, env)
 	require.NoError(err)
 
-<<<<<<< HEAD
 	var (
 		unitFees    = env.state.GetUnitFees()
 		unitWindows = env.state.GetFeeWindows()
-		unitCaps    = config.EUpgradeDynamicFeesConfig.BlockUnitsCap
+		feeCfg      = env.config.GetDynamicFeesConfig(env.state.GetTimestamp())
 	)
 	executor := StandardTxExecutor{
 		Backend:       &env.backend,
 		BlkFeeManager: fees.NewManager(unitFees, unitWindows),
-		UnitCaps:      unitCaps,
-=======
-	feeCfg := env.config.GetDynamicFeesConfig(env.state.GetTimestamp())
-	executor := StandardTxExecutor{
-		Backend:       &env.backend,
-		BlkFeeManager: commonfees.NewManager(feeCfg.UnitFees),
 		UnitCaps:      feeCfg.BlockUnitsCap,
->>>>>>> 1861ce42
 		State:         stateDiff,
 		Tx:            testSubnet1,
 	}
