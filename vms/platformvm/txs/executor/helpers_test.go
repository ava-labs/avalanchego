--- conflicted
+++ resolved
@@ -44,12 +44,8 @@
 	"github.com/ava-labs/avalanchego/vms/platformvm/txs"
 	"github.com/ava-labs/avalanchego/vms/platformvm/utxo"
 	"github.com/ava-labs/avalanchego/vms/secp256k1fx"
-<<<<<<< HEAD
-	"github.com/prometheus/client_golang/prometheus"
 
 	tx_builder "github.com/ava-labs/avalanchego/vms/platformvm/txs/builder"
-=======
->>>>>>> 57ed7b67
 )
 
 var (
@@ -94,13 +90,8 @@
 	atomicUTXOs    avax.AtomicUTXOManager
 	uptimes        uptime.Manager
 	utxosHandler   utxo.Handler
-<<<<<<< HEAD
 	txBuilder      tx_builder.Builder
-	execBackend    Backend
-=======
-	txBuilder      builder.TxBuilder
 	backend        Backend
->>>>>>> 57ed7b67
 }
 
 // TODO: snLookup currently duplicated in vm_test.go. Remove duplication
@@ -136,17 +127,7 @@
 	uptimes := uptime.NewManager(state)
 	utxoHandler := utxo.NewHandler(ctx, &clk, state, fx)
 
-<<<<<<< HEAD
 	txBuilder := tx_builder.New(
-		ctx,
-		cfg,
-		&clk,
-		fx,
-		tState,
-		atomicUtxosMan,
-		utxosMan,
-=======
-	txBuilder := builder.NewTxBuilder(
 		ctx,
 		config,
 		&clk,
@@ -154,7 +135,6 @@
 		state,
 		atomicUTXOs,
 		utxoHandler,
->>>>>>> 57ed7b67
 	)
 
 	execBackend := Backend{
@@ -188,13 +168,8 @@
 }
 
 func addSubnet(
-<<<<<<< HEAD
-	tState state.State,
+	baseState state.State,
 	txBuilder tx_builder.Builder,
-=======
-	baseState state.State,
-	txBuilder builder.TxBuilder,
->>>>>>> 57ed7b67
 	execBackend Backend,
 ) {
 	// Create a subnet
