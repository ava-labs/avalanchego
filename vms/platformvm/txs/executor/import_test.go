// Copyright (C) 2019-2023, Ava Labs, Inc. All rights reserved.
// See the file LICENSE for licensing terms.

package executor

import (
	"math/rand"
	"testing"
	"time"

	"github.com/stretchr/testify/require"

	"github.com/ava-labs/avalanchego/chains/atomic"
	"github.com/ava-labs/avalanchego/database/prefixdb"
	"github.com/ava-labs/avalanchego/ids"
	"github.com/ava-labs/avalanchego/utils/crypto/secp256k1"
	"github.com/ava-labs/avalanchego/vms/components/avax"
	"github.com/ava-labs/avalanchego/vms/platformvm/state"
	"github.com/ava-labs/avalanchego/vms/platformvm/txs"
	"github.com/ava-labs/avalanchego/vms/platformvm/utxo"
	"github.com/ava-labs/avalanchego/vms/secp256k1fx"
)

func TestNewImportTx(t *testing.T) {
<<<<<<< HEAD
	env := newEnvironment(t, false /*=postBanff*/, false /*=postCortina*/)
=======
	env := newEnvironment(t, false /*=postBanff*/, false /*=postCortina*/, false /*=postDurango*/)
	defer func() {
		require.NoError(t, shutdownEnvironment(env))
	}()
>>>>>>> 83c95a54

	type test struct {
		description   string
		sourceChainID ids.ID
		sharedMemory  atomic.SharedMemory
		sourceKeys    []*secp256k1.PrivateKey
		timestamp     time.Time
		expectedErr   error
	}

	sourceKey, err := secp256k1.NewPrivateKey()
	require.NoError(t, err)

	cnt := new(byte)

	// Returns a shared memory where GetDatabase returns a database
	// where [recipientKey] has a balance of [amt]
	fundedSharedMemory := func(peerChain ids.ID, assets map[ids.ID]uint64) atomic.SharedMemory {
		*cnt++
		m := atomic.NewMemory(prefixdb.New([]byte{*cnt}, env.baseDB))

		sm := m.NewSharedMemory(env.ctx.ChainID)
		peerSharedMemory := m.NewSharedMemory(peerChain)

		for assetID, amt := range assets {
			// #nosec G404
			utxo := &avax.UTXO{
				UTXOID: avax.UTXOID{
					TxID:        ids.GenerateTestID(),
					OutputIndex: rand.Uint32(),
				},
				Asset: avax.Asset{ID: assetID},
				Out: &secp256k1fx.TransferOutput{
					Amt: amt,
					OutputOwners: secp256k1fx.OutputOwners{
						Locktime:  0,
						Addrs:     []ids.ShortID{sourceKey.PublicKey().Address()},
						Threshold: 1,
					},
				},
			}
			utxoBytes, err := txs.Codec.Marshal(txs.Version, utxo)
			require.NoError(t, err)

			inputID := utxo.InputID()
			require.NoError(t, peerSharedMemory.Apply(map[ids.ID]*atomic.Requests{
				env.ctx.ChainID: {
					PutRequests: []*atomic.Element{
						{
							Key:   inputID[:],
							Value: utxoBytes,
							Traits: [][]byte{
								sourceKey.PublicKey().Address().Bytes(),
							},
						},
					},
				},
			}))
		}

		return sm
	}

	customAssetID := ids.GenerateTestID()

	tests := []test{
		{
			description:   "can't pay fee",
			sourceChainID: env.ctx.XChainID,
			sharedMemory: fundedSharedMemory(
				env.ctx.XChainID,
				map[ids.ID]uint64{
					env.ctx.AVAXAssetID: env.config.TxFee - 1,
				},
			),
			sourceKeys:  []*secp256k1.PrivateKey{sourceKey},
			expectedErr: utxo.ErrInsufficientFunds,
		},
		{
			description:   "can barely pay fee",
			sourceChainID: env.ctx.XChainID,
			sharedMemory: fundedSharedMemory(
				env.ctx.XChainID,
				map[ids.ID]uint64{
					env.ctx.AVAXAssetID: env.config.TxFee,
				},
			),
			sourceKeys:  []*secp256k1.PrivateKey{sourceKey},
			expectedErr: nil,
		},
		{
			description:   "attempting to import from C-chain",
			sourceChainID: cChainID,
			sharedMemory: fundedSharedMemory(
				cChainID,
				map[ids.ID]uint64{
					env.ctx.AVAXAssetID: env.config.TxFee,
				},
			),
			sourceKeys:  []*secp256k1.PrivateKey{sourceKey},
			timestamp:   env.config.ApricotPhase5Time,
			expectedErr: nil,
		},
		{
			description:   "attempting to import non-avax from X-chain",
			sourceChainID: env.ctx.XChainID,
			sharedMemory: fundedSharedMemory(
				env.ctx.XChainID,
				map[ids.ID]uint64{
					env.ctx.AVAXAssetID: env.config.TxFee,
					customAssetID:       1,
				},
			),
			sourceKeys:  []*secp256k1.PrivateKey{sourceKey},
			timestamp:   env.config.BanffTime,
			expectedErr: nil,
		},
	}

	to := ids.GenerateTestShortID()
	for _, tt := range tests {
		t.Run(tt.description, func(t *testing.T) {
			require := require.New(t)

			env.msm.SharedMemory = tt.sharedMemory
			tx, err := env.txBuilder.NewImportTx(
				tt.sourceChainID,
				to,
				tt.sourceKeys,
				ids.ShortEmpty,
			)
			require.ErrorIs(err, tt.expectedErr)
			if tt.expectedErr != nil {
				return
			}
			require.NoError(err)

			unsignedTx := tx.Unsigned.(*txs.ImportTx)
			require.NotEmpty(unsignedTx.ImportedInputs)
			numInputs := len(unsignedTx.Ins) + len(unsignedTx.ImportedInputs)
			require.Equal(len(tx.Creds), numInputs, "should have the same number of credentials as inputs")

			totalIn := uint64(0)
			for _, in := range unsignedTx.Ins {
				totalIn += in.Input().Amount()
			}
			for _, in := range unsignedTx.ImportedInputs {
				totalIn += in.Input().Amount()
			}
			totalOut := uint64(0)
			for _, out := range unsignedTx.Outs {
				totalOut += out.Out.Amount()
			}

			require.Equal(env.config.TxFee, totalIn-totalOut)

			fakedState, err := state.NewDiff(lastAcceptedID, env)
			require.NoError(err)

			fakedState.SetTimestamp(tt.timestamp)

			fakedParent := ids.GenerateTestID()
			env.SetState(fakedParent, fakedState)

			verifier := MempoolTxVerifier{
				Backend:       &env.backend,
				ParentID:      fakedParent,
				StateVersions: env,
				Tx:            tx,
			}
			require.NoError(tx.Unsigned.Visit(&verifier))
		})
	}
}<|MERGE_RESOLUTION|>--- conflicted
+++ resolved
@@ -22,14 +22,7 @@
 )
 
 func TestNewImportTx(t *testing.T) {
-<<<<<<< HEAD
-	env := newEnvironment(t, false /*=postBanff*/, false /*=postCortina*/)
-=======
 	env := newEnvironment(t, false /*=postBanff*/, false /*=postCortina*/, false /*=postDurango*/)
-	defer func() {
-		require.NoError(t, shutdownEnvironment(env))
-	}()
->>>>>>> 83c95a54
 
 	type test struct {
 		description   string
