--- conflicted
+++ resolved
@@ -53,7 +53,9 @@
 		t.Run(tt.description, func(t *testing.T) {
 			require := require.New(t)
 
-			builder, signer, feeCalc := env.factory.NewWallet(tt.sourceKeys...)
+			builder, signer, feeCalc, err := env.factory.NewWallet(tt.sourceKeys...)
+			require.NoError(err)
+
 			utx, err := builder.NewExportTx(
 				tt.destinationChainID,
 				[]*avax.TransferableOutput{{
@@ -78,12 +80,6 @@
 
 			stateDiff.SetTimestamp(tt.timestamp)
 
-<<<<<<< HEAD
-			feeCalculator, err := state.PickFeeCalculator(env.config, stateDiff, stateDiff.GetTimestamp())
-			require.NoError(err)
-
-=======
->>>>>>> 7d82af2c
 			verifier := StandardTxExecutor{
 				Backend:       &env.backend,
 				FeeCalculator: feeCalc,
