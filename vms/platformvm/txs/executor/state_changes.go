--- conflicted
+++ resolved
@@ -221,9 +221,39 @@
 		changed = true
 	}
 
+	// Remove all expiries whose timestamp now implies they can never be
+	// re-issued.
+	//
+	// The expiry timestamp is the time at which it is no longer valid, so any
+	// expiry with a timestamp less than or equal to the new chain time can be
+	// removed.
+	//
+	// Ref: https://github.com/avalanche-foundation/ACPs/tree/main/ACPs/77-reinventing-subnets#registersubnetvalidatortx
+	//
+	// The expiry iterator is sorted in order of increasing timestamp.
+	//
+	// Invariant: It is not safe to modify the state while iterating over it,
+	// so we use the parentState's iterator rather than the changes iterator.
+	// ParentState must not be modified before this iterator is released.
+	expiryIterator, err := parentState.GetExpiryIterator()
+	if err != nil {
+		return nil, false, err
+	}
+	defer expiryIterator.Release()
+
+	newChainTimeUnix := uint64(newChainTime.Unix())
+	for expiryIterator.Next() {
+		expiry := expiryIterator.Value()
+		if expiry.Timestamp > newChainTimeUnix {
+			break
+		}
+
+		changes.DeleteExpiry(expiry)
+	}
+
 	if !backend.Config.UpgradeConfig.IsEtnaActivated(newChainTime) {
 		changes.SetTimestamp(newChainTime)
-		return changed, changes.Apply(parentState)
+		return changes, changed, nil
 	}
 
 	// Advance the dynamic fees state
@@ -251,12 +281,15 @@
 	accruedFees := changes.GetAccruedFees()
 	accruedFees, err = math.Add(accruedFees, validatorCost)
 	if err != nil {
-		return false, err
-	}
-
+		return nil, false, err
+	}
+
+	// Invariant: It is not safe to modify the state while iterating over it,
+	// so we use the parentState's iterator rather than the changes iterator.
+	// ParentState must not be modified before this iterator is released.
 	sovIterator, err := parentState.GetActiveSubnetOnlyValidatorsIterator()
 	if err != nil {
-		return false, err
+		return nil, false, err
 	}
 	defer sovIterator.Release()
 
@@ -268,50 +301,17 @@
 
 		sov.EndAccumulatedFee = 0 // Deactivate the validator
 		if err := changes.PutSubnetOnlyValidator(sov); err != nil {
-			return false, err
+			return nil, false, err
 		}
 		changed = true
 	}
 
-<<<<<<< HEAD
 	validatorFeeState = validatorFeeState.AdvanceTime(
 		backend.Config.ValidatorFeeConfig.Target,
 		duration,
 	)
 	changes.SetSoVExcess(validatorFeeState.Excess)
 	changes.SetAccruedFees(accruedFees)
-=======
-	// Remove all expiries whose timestamp now implies they can never be
-	// re-issued.
-	//
-	// The expiry timestamp is the time at which it is no longer valid, so any
-	// expiry with a timestamp less than or equal to the new chain time can be
-	// removed.
-	//
-	// Ref: https://github.com/avalanche-foundation/ACPs/tree/main/ACPs/77-reinventing-subnets#registersubnetvalidatortx
-	//
-	// The expiry iterator is sorted in order of increasing timestamp.
-	//
-	// Invariant: It is not safe to modify the state while iterating over it,
-	// so we use the parentState's iterator rather than the changes iterator.
-	// ParentState must not be modified before this iterator is released.
-	expiryIterator, err := parentState.GetExpiryIterator()
-	if err != nil {
-		return nil, false, err
-	}
-	defer expiryIterator.Release()
-
-	newChainTimeUnix := uint64(newChainTime.Unix())
-	for expiryIterator.Next() {
-		expiry := expiryIterator.Value()
-		if expiry.Timestamp > newChainTimeUnix {
-			break
-		}
-
-		changes.DeleteExpiry(expiry)
-	}
-
->>>>>>> b68ed8a7
 	changes.SetTimestamp(newChainTime)
 	return changes, changed, nil
 }
