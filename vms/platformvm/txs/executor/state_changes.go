// Copyright (C) 2019-2024, Ava Labs, Inc. All rights reserved.
// See the file LICENSE for licensing terms.

package executor

import (
	"errors"
	"fmt"
	"time"

	"github.com/ava-labs/avalanchego/ids"
	"github.com/ava-labs/avalanchego/utils/constants"
	"github.com/ava-labs/avalanchego/utils/timer/mockable"
	"github.com/ava-labs/avalanchego/vms/platformvm/reward"
	"github.com/ava-labs/avalanchego/vms/platformvm/state"
	"github.com/ava-labs/avalanchego/vms/platformvm/txs"
)

var (
	ErrChildBlockAfterStakerChangeTime = errors.New("proposed timestamp later than next staker change time")
	ErrChildBlockBeyondSyncBound       = errors.New("proposed timestamp is too far in the future relative to local time")
)

// VerifyNewChainTime returns nil if the [newChainTime] is a valid chain time
// given the wall clock time ([now]) and when the next staking set change occurs
// ([nextStakerChangeTime]).
// Requires:
//   - [newChainTime] <= [nextStakerChangeTime]: so that no staking set changes
//     are skipped.
//   - [newChainTime] <= [now] + [SyncBound]: to ensure chain time approximates
//     "real" time.
func VerifyNewChainTime(
	newChainTime,
	nextStakerChangeTime,
	now time.Time,
) error {
	// Only allow timestamp to move as far forward as the time of the next
	// staker set change
	if newChainTime.After(nextStakerChangeTime) {
		return fmt.Errorf(
			"%w, proposed timestamp (%s), next staker change time (%s)",
			ErrChildBlockAfterStakerChangeTime,
			newChainTime,
			nextStakerChangeTime,
		)
	}

	// Only allow timestamp to reasonably far forward
	maxNewChainTime := now.Add(SyncBound)
	if newChainTime.After(maxNewChainTime) {
		return fmt.Errorf(
			"%w, proposed time (%s), local time (%s)",
			ErrChildBlockBeyondSyncBound,
			newChainTime,
			now,
		)
	}
	return nil
}

<<<<<<< HEAD
func NextBlockTime(state state.Chain, clk *mockable.Clock) (time.Time, bool, error) {
	var (
		timestamp  = clk.Time()
		parentTime = state.GetTimestamp()
	)
	if parentTime.After(timestamp) {
		timestamp = parentTime
	}
	// [timestamp] = max(now, parentTime)

	nextStakerChangeTime, err := GetNextStakerChangeTime(state)
	if err != nil {
		return time.Time{}, false, fmt.Errorf("failed getting next staker change time: %w", err)
	}

	// timeWasCapped means that [timestamp] was reduced to [nextStakerChangeTime]
	timeWasCapped := !timestamp.Before(nextStakerChangeTime)
	if timeWasCapped {
		timestamp = nextStakerChangeTime
	}
	// [timestamp] = min(max(now, parentTime), nextStakerChangeTime)
	return timestamp, timeWasCapped, nil
}

=======
>>>>>>> eb180360
// AdvanceTimeTo applies all state changes to [parentState] resulting from
// advancing the chain time to [newChainTime].
// Returns true iff the validator set changed.
func AdvanceTimeTo(
	backend *Backend,
	parentState state.Chain,
	newChainTime time.Time,
) (bool, error) {
	// We promote pending stakers to current stakers first and remove
	// completed stakers from the current staker set. We assume that any
	// promoted staker will not immediately be removed from the current staker
	// set. This is guaranteed by the following invariants.
	//
	// Invariant: MinStakeDuration > 0 => guarantees [StartTime] != [EndTime]
	// Invariant: [newChainTime] <= nextStakerChangeTime.

	changes, err := state.NewDiffOn(parentState)
	if err != nil {
		return false, err
	}

	pendingStakerIterator, err := parentState.GetPendingStakerIterator()
	if err != nil {
		return false, err
	}
	defer pendingStakerIterator.Release()

	var changed bool
	// Promote any pending stakers to current if [StartTime] <= [newChainTime].
	for pendingStakerIterator.Next() {
		stakerToRemove := pendingStakerIterator.Value()
		if stakerToRemove.StartTime.After(newChainTime) {
			break
		}

		stakerToAdd := *stakerToRemove
		stakerToAdd.NextTime = stakerToRemove.EndTime
		stakerToAdd.Priority = txs.PendingToCurrentPriorities[stakerToRemove.Priority]

		if stakerToRemove.Priority == txs.SubnetPermissionedValidatorPendingPriority {
			changes.PutCurrentValidator(&stakerToAdd)
			changes.DeletePendingValidator(stakerToRemove)
			changed = true
			continue
		}

		supply, err := changes.GetCurrentSupply(stakerToRemove.SubnetID)
		if err != nil {
			return false, err
		}

		rewards, err := GetRewardsCalculator(backend, parentState, stakerToRemove.SubnetID)
		if err != nil {
			return false, err
		}

		potentialReward := rewards.Calculate(
			stakerToRemove.EndTime.Sub(stakerToRemove.StartTime),
			stakerToRemove.Weight,
			supply,
		)
		stakerToAdd.PotentialReward = potentialReward

		// Invariant: [rewards.Calculate] can never return a [potentialReward]
		//            such that [supply + potentialReward > maximumSupply].
		changes.SetCurrentSupply(stakerToRemove.SubnetID, supply+potentialReward)

		switch stakerToRemove.Priority {
		case txs.PrimaryNetworkValidatorPendingPriority, txs.SubnetPermissionlessValidatorPendingPriority:
			changes.PutCurrentValidator(&stakerToAdd)
			changes.DeletePendingValidator(stakerToRemove)

		case txs.PrimaryNetworkDelegatorApricotPendingPriority, txs.PrimaryNetworkDelegatorBanffPendingPriority, txs.SubnetPermissionlessDelegatorPendingPriority:
			changes.PutCurrentDelegator(&stakerToAdd)
			changes.DeletePendingDelegator(stakerToRemove)

		default:
			return false, fmt.Errorf("expected staker priority got %d", stakerToRemove.Priority)
		}

		changed = true
	}

	// Remove any current stakers whose [EndTime] <= [newChainTime].
	currentStakerIterator, err := parentState.GetCurrentStakerIterator()
	if err != nil {
		return false, err
	}
	defer currentStakerIterator.Release()

	for currentStakerIterator.Next() {
		stakerToRemove := currentStakerIterator.Value()
		if stakerToRemove.EndTime.After(newChainTime) {
			break
		}

		// Invariant: Permissioned stakers are encountered first for a given
		//            timestamp because their priority is the smallest.
		if stakerToRemove.Priority != txs.SubnetPermissionedValidatorCurrentPriority {
			// Permissionless stakers are removed by the RewardValidatorTx, not
			// an AdvanceTimeTx.
			break
		}

		changes.DeleteCurrentValidator(stakerToRemove)
		changed = true
	}

	if err := changes.Apply(parentState); err != nil {
		return false, err
	}

	parentState.SetTimestamp(newChainTime)
	return changed, nil
}

func GetRewardsCalculator(
	backend *Backend,
	parentState state.Chain,
	subnetID ids.ID,
) (reward.Calculator, error) {
	if subnetID == constants.PrimaryNetworkID {
		return backend.Rewards, nil
	}

	transformSubnet, err := GetTransformSubnetTx(parentState, subnetID)
	if err != nil {
		return nil, err
	}

	return reward.NewCalculator(reward.Config{
		MaxConsumptionRate: transformSubnet.MaxConsumptionRate,
		MinConsumptionRate: transformSubnet.MinConsumptionRate,
		MintingPeriod:      backend.Config.RewardConfig.MintingPeriod,
		SupplyCap:          transformSubnet.MaximumSupply,
	}), nil
}<|MERGE_RESOLUTION|>--- conflicted
+++ resolved
@@ -58,7 +58,6 @@
 	return nil
 }
 
-<<<<<<< HEAD
 func NextBlockTime(state state.Chain, clk *mockable.Clock) (time.Time, bool, error) {
 	var (
 		timestamp  = clk.Time()
@@ -83,10 +82,6 @@
 	return timestamp, timeWasCapped, nil
 }
 
-=======
->>>>>>> eb180360
-// AdvanceTimeTo applies all state changes to [parentState] resulting from
-// advancing the chain time to [newChainTime].
 // Returns true iff the validator set changed.
 func AdvanceTimeTo(
 	backend *Backend,
