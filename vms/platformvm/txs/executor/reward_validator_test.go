// Copyright (C) 2019-2023, Ava Labs, Inc. All rights reserved.
// See the file LICENSE for licensing terms.

package executor

import (
	"testing"
	"time"

	"github.com/stretchr/testify/require"

	"github.com/ava-labs/avalanchego/database"
	"github.com/ava-labs/avalanchego/ids"
	"github.com/ava-labs/avalanchego/utils/constants"
	"github.com/ava-labs/avalanchego/utils/crypto/secp256k1"
	"github.com/ava-labs/avalanchego/utils/math"
	"github.com/ava-labs/avalanchego/utils/set"
	"github.com/ava-labs/avalanchego/vms/components/avax"
	"github.com/ava-labs/avalanchego/vms/platformvm/reward"
	"github.com/ava-labs/avalanchego/vms/platformvm/state"
	"github.com/ava-labs/avalanchego/vms/platformvm/status"
	"github.com/ava-labs/avalanchego/vms/platformvm/txs"
	"github.com/ava-labs/avalanchego/vms/secp256k1fx"
)

func TestRewardValidatorTxExecuteOnCommit(t *testing.T) {
	require := require.New(t)
	env := newEnvironment(t, false /*=postBanff*/, false /*=postCortina*/, false /*=postDurango*/)
	dummyHeight := uint64(1)

	currentStakerIterator, err := env.state.GetCurrentStakerIterator()
	require.NoError(err)
	require.True(currentStakerIterator.Next())

	stakerToRemove := currentStakerIterator.Value()
	currentStakerIterator.Release()

	stakerToRemoveTxIntf, _, err := env.state.GetTx(stakerToRemove.TxID)
	require.NoError(err)
	stakerToRemoveTx := stakerToRemoveTxIntf.Unsigned.(*txs.AddValidatorTx)

	// Case 1: Chain timestamp is wrong
	tx, err := env.txBuilder.NewRewardValidatorTx(stakerToRemove.TxID)
	require.NoError(err)

	onCommitState, err := state.NewDiff(lastAcceptedID, env)
	require.NoError(err)

	onAbortState, err := state.NewDiff(lastAcceptedID, env)
	require.NoError(err)

	txExecutor := ProposalTxExecutor{
		OnCommitState: onCommitState,
		OnAbortState:  onAbortState,
		Backend:       &env.backend,
		Tx:            tx,
	}
	err = tx.Unsigned.Visit(&txExecutor)
	require.ErrorIs(err, ErrRemoveStakerTooEarly)

	// Advance chain timestamp to time that next validator leaves
	env.state.SetTimestamp(stakerToRemove.EndTime)

	// Case 2: Wrong validator
	tx, err = env.txBuilder.NewRewardValidatorTx(ids.GenerateTestID())
	require.NoError(err)

	onCommitState, err = state.NewDiff(lastAcceptedID, env)
	require.NoError(err)

	onAbortState, err = state.NewDiff(lastAcceptedID, env)
	require.NoError(err)

	txExecutor = ProposalTxExecutor{
		OnCommitState: onCommitState,
		OnAbortState:  onAbortState,
		Backend:       &env.backend,
		Tx:            tx,
	}
	err = tx.Unsigned.Visit(&txExecutor)
	require.ErrorIs(err, ErrRemoveWrongStaker)

	// Case 3: Happy path
	tx, err = env.txBuilder.NewRewardValidatorTx(stakerToRemove.TxID)
	require.NoError(err)

	onCommitState, err = state.NewDiff(lastAcceptedID, env)
	require.NoError(err)

	onAbortState, err = state.NewDiff(lastAcceptedID, env)
	require.NoError(err)

	txExecutor = ProposalTxExecutor{
		OnCommitState: onCommitState,
		OnAbortState:  onAbortState,
		Backend:       &env.backend,
		Tx:            tx,
	}
	require.NoError(tx.Unsigned.Visit(&txExecutor))

	onCommitStakerIterator, err := txExecutor.OnCommitState.GetCurrentStakerIterator()
	require.NoError(err)
	require.True(onCommitStakerIterator.Next())

	nextToRemove := onCommitStakerIterator.Value()
	onCommitStakerIterator.Release()
	require.NotEqual(stakerToRemove.TxID, nextToRemove.TxID)

	// check that stake/reward is given back
	stakeOwners := stakerToRemoveTx.StakeOuts[0].Out.(*secp256k1fx.TransferOutput).AddressesSet()

	// Get old balances
	oldBalance, err := avax.GetBalance(env.state, stakeOwners)
	require.NoError(err)

	require.NoError(txExecutor.OnCommitState.Apply(env.state))

	env.state.SetHeight(dummyHeight)
	require.NoError(env.state.Commit())

	onCommitBalance, err := avax.GetBalance(env.state, stakeOwners)
	require.NoError(err)
	require.Equal(oldBalance+stakerToRemove.Weight+27697, onCommitBalance)
}

func TestRewardValidatorTxExecuteOnAbort(t *testing.T) {
	require := require.New(t)
	env := newEnvironment(t, false /*=postBanff*/, false /*=postCortina*/, false /*=postDurango*/)
	dummyHeight := uint64(1)

	currentStakerIterator, err := env.state.GetCurrentStakerIterator()
	require.NoError(err)
	require.True(currentStakerIterator.Next())

	stakerToRemove := currentStakerIterator.Value()
	currentStakerIterator.Release()

	stakerToRemoveTxIntf, _, err := env.state.GetTx(stakerToRemove.TxID)
	require.NoError(err)
	stakerToRemoveTx := stakerToRemoveTxIntf.Unsigned.(*txs.AddValidatorTx)

	// Case 1: Chain timestamp is wrong
	tx, err := env.txBuilder.NewRewardValidatorTx(stakerToRemove.TxID)
	require.NoError(err)

	onCommitState, err := state.NewDiff(lastAcceptedID, env)
	require.NoError(err)

	onAbortState, err := state.NewDiff(lastAcceptedID, env)
	require.NoError(err)

	txExecutor := ProposalTxExecutor{
		OnCommitState: onCommitState,
		OnAbortState:  onAbortState,
		Backend:       &env.backend,
		Tx:            tx,
	}
	err = tx.Unsigned.Visit(&txExecutor)
	require.ErrorIs(err, ErrRemoveStakerTooEarly)

	// Advance chain timestamp to time that next validator leaves
	env.state.SetTimestamp(stakerToRemove.EndTime)

	// Case 2: Wrong validator
	tx, err = env.txBuilder.NewRewardValidatorTx(ids.GenerateTestID())
	require.NoError(err)

	txExecutor = ProposalTxExecutor{
		OnCommitState: onCommitState,
		OnAbortState:  onAbortState,
		Backend:       &env.backend,
		Tx:            tx,
	}
	err = tx.Unsigned.Visit(&txExecutor)
	require.ErrorIs(err, ErrRemoveWrongStaker)

	// Case 3: Happy path
	tx, err = env.txBuilder.NewRewardValidatorTx(stakerToRemove.TxID)
	require.NoError(err)

	onCommitState, err = state.NewDiff(lastAcceptedID, env)
	require.NoError(err)

	onAbortState, err = state.NewDiff(lastAcceptedID, env)
	require.NoError(err)

	txExecutor = ProposalTxExecutor{
		OnCommitState: onCommitState,
		OnAbortState:  onAbortState,
		Backend:       &env.backend,
		Tx:            tx,
	}
	require.NoError(tx.Unsigned.Visit(&txExecutor))

	onAbortStakerIterator, err := txExecutor.OnAbortState.GetCurrentStakerIterator()
	require.NoError(err)
	require.True(onAbortStakerIterator.Next())

	nextToRemove := onAbortStakerIterator.Value()
	onAbortStakerIterator.Release()
	require.NotEqual(stakerToRemove.TxID, nextToRemove.TxID)

	// check that stake/reward isn't given back
	stakeOwners := stakerToRemoveTx.StakeOuts[0].Out.(*secp256k1fx.TransferOutput).AddressesSet()

	// Get old balances
	oldBalance, err := avax.GetBalance(env.state, stakeOwners)
	require.NoError(err)

	require.NoError(txExecutor.OnAbortState.Apply(env.state))

	env.state.SetHeight(dummyHeight)
	require.NoError(env.state.Commit())

	onAbortBalance, err := avax.GetBalance(env.state, stakeOwners)
	require.NoError(err)
	require.Equal(oldBalance+stakerToRemove.Weight, onAbortBalance)
}

func TestRewardDelegatorTxExecuteOnCommitPreDelegateeDeferral(t *testing.T) {
	require := require.New(t)
	env := newEnvironment(t, false /*=postBanff*/, false /*=postCortina*/, false /*=postDurango*/)
	dummyHeight := uint64(1)

	vdrRewardAddress := ids.GenerateTestShortID()
	delRewardAddress := ids.GenerateTestShortID()

	vdrStartTime := uint64(defaultValidateStartTime.Unix()) + 1
	vdrEndTime := uint64(defaultValidateStartTime.Add(2 * defaultMinStakingDuration).Unix())
	vdrNodeID := ids.GenerateTestNodeID()

	vdrTx, err := env.txBuilder.NewAddValidatorTx(
		env.config.MinValidatorStake, // stakeAmt
		vdrStartTime,
		vdrEndTime,
		vdrNodeID,        // node ID
		vdrRewardAddress, // reward address
		reward.PercentDenominator/4,
		[]*secp256k1.PrivateKey{preFundedKeys[0]},
		ids.ShortEmpty,
	)
	require.NoError(err)

	delStartTime := vdrStartTime
	delEndTime := vdrEndTime

	delTx, err := env.txBuilder.NewAddDelegatorTx(
		env.config.MinDelegatorStake,
		delStartTime,
		delEndTime,
		vdrNodeID,
		delRewardAddress,
		[]*secp256k1.PrivateKey{preFundedKeys[0]},
		ids.ShortEmpty, // Change address
	)
	require.NoError(err)

	addValTx := vdrTx.Unsigned.(*txs.AddValidatorTx)
	vdrStaker, err := state.NewCurrentStaker(
		vdrTx.ID(),
		addValTx,
		addValTx.StartTime(),
		0,
	)
	require.NoError(err)

	addDelTx := delTx.Unsigned.(*txs.AddDelegatorTx)
	delStaker, err := state.NewCurrentStaker(
		delTx.ID(),
		addDelTx,
		addDelTx.StartTime(),
		1000000,
	)
	require.NoError(err)

	env.state.PutCurrentValidator(vdrStaker)
	env.state.AddTx(vdrTx, status.Committed)
	env.state.PutCurrentDelegator(delStaker)
	env.state.AddTx(delTx, status.Committed)
	env.state.SetTimestamp(time.Unix(int64(delEndTime), 0))
	env.state.SetHeight(dummyHeight)
	require.NoError(env.state.Commit())

	// test validator stake
	stake := env.config.Validators.GetWeight(constants.PrimaryNetworkID, vdrNodeID)
	require.Equal(env.config.MinValidatorStake+env.config.MinDelegatorStake, stake)

	tx, err := env.txBuilder.NewRewardValidatorTx(delTx.ID())
	require.NoError(err)

	onCommitState, err := state.NewDiff(lastAcceptedID, env)
	require.NoError(err)

	onAbortState, err := state.NewDiff(lastAcceptedID, env)
	require.NoError(err)

	txExecutor := ProposalTxExecutor{
		OnCommitState: onCommitState,
		OnAbortState:  onAbortState,
		Backend:       &env.backend,
		Tx:            tx,
	}
	require.NoError(tx.Unsigned.Visit(&txExecutor))

	vdrDestSet := set.Of(vdrRewardAddress)
	delDestSet := set.Of(delRewardAddress)

	expectedReward := uint64(1000000)

	oldVdrBalance, err := avax.GetBalance(env.state, vdrDestSet)
	require.NoError(err)
	oldDelBalance, err := avax.GetBalance(env.state, delDestSet)
	require.NoError(err)

	require.NoError(txExecutor.OnCommitState.Apply(env.state))

	env.state.SetHeight(dummyHeight)
	require.NoError(env.state.Commit())

	// Since the tx was committed, the delegator and the delegatee should be rewarded.
	// The delegator reward should be higher since the delegatee's share is 25%.
	commitVdrBalance, err := avax.GetBalance(env.state, vdrDestSet)
	require.NoError(err)
	vdrReward, err := math.Sub(commitVdrBalance, oldVdrBalance)
	require.NoError(err)
	require.NotZero(vdrReward, "expected delegatee balance to increase because of reward")

	commitDelBalance, err := avax.GetBalance(env.state, delDestSet)
	require.NoError(err)
	delReward, err := math.Sub(commitDelBalance, oldDelBalance)
	require.NoError(err)
	require.NotZero(delReward, "expected delegator balance to increase because of reward")

	require.Less(vdrReward, delReward, "the delegator's reward should be greater than the delegatee's because the delegatee's share is 25%")
	require.Equal(expectedReward, delReward+vdrReward, "expected total reward to be %d but is %d", expectedReward, delReward+vdrReward)

	stake = env.config.Validators.GetWeight(constants.PrimaryNetworkID, vdrNodeID)
	require.Equal(env.config.MinValidatorStake, stake)
}

func TestRewardDelegatorTxExecuteOnCommitPostDelegateeDeferral(t *testing.T) {
	require := require.New(t)
<<<<<<< HEAD
	env := newEnvironment(t, true /*postBanff*/, true /*postCortina*/, true /*postDurango*/)
=======
	env := newEnvironment(t, true /*=postBanff*/, true /*=postCortina*/, false /*=postDurango*/)
	defer func() {
		require.NoError(shutdownEnvironment(env))
	}()
>>>>>>> 9a637767
	dummyHeight := uint64(1)

	vdrRewardAddress := ids.GenerateTestShortID()
	delRewardAddress := ids.GenerateTestShortID()

	vdrStartTime := uint64(defaultValidateStartTime.Unix()) + 1
	vdrEndTime := uint64(defaultValidateStartTime.Add(2 * defaultMinStakingDuration).Unix())
	vdrNodeID := ids.GenerateTestNodeID()

	vdrTx, err := env.txBuilder.NewAddValidatorTx(
		env.config.MinValidatorStake,
		vdrStartTime,
		vdrEndTime,
		vdrNodeID,
		vdrRewardAddress,
		reward.PercentDenominator/4,
		[]*secp256k1.PrivateKey{preFundedKeys[0]},
		ids.ShortEmpty, /*=changeAddr*/
	)
	require.NoError(err)

	delStartTime := vdrStartTime
	delEndTime := vdrEndTime

	delTx, err := env.txBuilder.NewAddDelegatorTx(
		env.config.MinDelegatorStake,
		delStartTime,
		delEndTime,
		vdrNodeID,
		delRewardAddress,
		[]*secp256k1.PrivateKey{preFundedKeys[0]},
		ids.ShortEmpty, /*=changeAddr*/
	)
	require.NoError(err)

	addValTx := vdrTx.Unsigned.(*txs.AddValidatorTx)
	vdrRewardAmt := uint64(2000000)
	vdrStaker, err := state.NewCurrentStaker(
		vdrTx.ID(),
		addValTx,
		time.Unix(int64(vdrStartTime), 0),
		vdrRewardAmt,
	)
	require.NoError(err)

	addDelTx := delTx.Unsigned.(*txs.AddDelegatorTx)
	delRewardAmt := uint64(1000000)
	delStaker, err := state.NewCurrentStaker(
		delTx.ID(),
		addDelTx,
		time.Unix(int64(delStartTime), 0),
		delRewardAmt,
	)
	require.NoError(err)

	env.state.PutCurrentValidator(vdrStaker)
	env.state.AddTx(vdrTx, status.Committed)
	env.state.PutCurrentDelegator(delStaker)
	env.state.AddTx(delTx, status.Committed)
	env.state.SetTimestamp(time.Unix(int64(vdrEndTime), 0))
	env.state.SetHeight(dummyHeight)
	require.NoError(env.state.Commit())

	vdrDestSet := set.Of(vdrRewardAddress)
	delDestSet := set.Of(delRewardAddress)

	oldVdrBalance, err := avax.GetBalance(env.state, vdrDestSet)
	require.NoError(err)
	oldDelBalance, err := avax.GetBalance(env.state, delDestSet)
	require.NoError(err)

	// test validator stake
	stake := env.config.Validators.GetWeight(constants.PrimaryNetworkID, vdrNodeID)
	require.Equal(env.config.MinValidatorStake+env.config.MinDelegatorStake, stake)

	tx, err := env.txBuilder.NewRewardValidatorTx(delTx.ID())
	require.NoError(err)

	// Create Delegator Diff
	onCommitState, err := state.NewDiff(lastAcceptedID, env)
	require.NoError(err)

	onAbortState, err := state.NewDiff(lastAcceptedID, env)
	require.NoError(err)

	txExecutor := ProposalTxExecutor{
		OnCommitState: onCommitState,
		OnAbortState:  onAbortState,
		Backend:       &env.backend,
		Tx:            tx,
	}
	require.NoError(tx.Unsigned.Visit(&txExecutor))

	// The delegator should be rewarded if the ProposalTx is committed. Since the
	// delegatee's share is 25%, we expect the delegator to receive 75% of the reward.
	// Since this is post [CortinaTime], the delegatee should not be rewarded until a
	// RewardValidatorTx is issued for the delegatee.
	numDelStakeUTXOs := uint32(len(delTx.Unsigned.InputIDs()))
	delRewardUTXOID := &avax.UTXOID{
		TxID:        delTx.ID(),
		OutputIndex: numDelStakeUTXOs + 1,
	}

	utxo, err := onCommitState.GetUTXO(delRewardUTXOID.InputID())
	require.NoError(err)
	require.IsType(&secp256k1fx.TransferOutput{}, utxo.Out)
	castUTXO := utxo.Out.(*secp256k1fx.TransferOutput)
	require.Equal(delRewardAmt*3/4, castUTXO.Amt, "expected delegator balance to increase by 3/4 of reward amount")
	require.True(delDestSet.Equals(castUTXO.AddressesSet()), "expected reward UTXO to be issued to delDestSet")

	preCortinaVdrRewardUTXOID := &avax.UTXOID{
		TxID:        delTx.ID(),
		OutputIndex: numDelStakeUTXOs + 2,
	}
	_, err = onCommitState.GetUTXO(preCortinaVdrRewardUTXOID.InputID())
	require.ErrorIs(err, database.ErrNotFound)

	// Commit Delegator Diff
	require.NoError(txExecutor.OnCommitState.Apply(env.state))

	env.state.SetHeight(dummyHeight)
	require.NoError(env.state.Commit())

	tx, err = env.txBuilder.NewRewardValidatorTx(vdrStaker.TxID)
	require.NoError(err)

	// Create Validator Diff
	onCommitState, err = state.NewDiff(lastAcceptedID, env)
	require.NoError(err)

	onAbortState, err = state.NewDiff(lastAcceptedID, env)
	require.NoError(err)

	txExecutor = ProposalTxExecutor{
		OnCommitState: onCommitState,
		OnAbortState:  onAbortState,
		Backend:       &env.backend,
		Tx:            tx,
	}
	require.NoError(tx.Unsigned.Visit(&txExecutor))

	require.NotEqual(vdrStaker.TxID, delStaker.TxID)

	numVdrStakeUTXOs := uint32(len(delTx.Unsigned.InputIDs()))

	// check for validator reward here
	vdrRewardUTXOID := &avax.UTXOID{
		TxID:        vdrTx.ID(),
		OutputIndex: numVdrStakeUTXOs + 1,
	}

	utxo, err = onCommitState.GetUTXO(vdrRewardUTXOID.InputID())
	require.NoError(err)
	require.IsType(&secp256k1fx.TransferOutput{}, utxo.Out)
	castUTXO = utxo.Out.(*secp256k1fx.TransferOutput)
	require.Equal(vdrRewardAmt, castUTXO.Amt, "expected validator to be rewarded")
	require.True(vdrDestSet.Equals(castUTXO.AddressesSet()), "expected reward UTXO to be issued to vdrDestSet")

	// check for validator's batched delegator rewards here
	onCommitVdrDelRewardUTXOID := &avax.UTXOID{
		TxID:        vdrTx.ID(),
		OutputIndex: numVdrStakeUTXOs + 2,
	}

	utxo, err = onCommitState.GetUTXO(onCommitVdrDelRewardUTXOID.InputID())
	require.NoError(err)
	require.IsType(&secp256k1fx.TransferOutput{}, utxo.Out)
	castUTXO = utxo.Out.(*secp256k1fx.TransferOutput)
	require.Equal(delRewardAmt/4, castUTXO.Amt, "expected validator to be rewarded with accrued delegator rewards")
	require.True(vdrDestSet.Equals(castUTXO.AddressesSet()), "expected reward UTXO to be issued to vdrDestSet")

	// aborted validator tx should still distribute accrued delegator rewards
	onAbortVdrDelRewardUTXOID := &avax.UTXOID{
		TxID:        vdrTx.ID(),
		OutputIndex: numVdrStakeUTXOs + 1,
	}

	utxo, err = onAbortState.GetUTXO(onAbortVdrDelRewardUTXOID.InputID())
	require.NoError(err)
	require.IsType(&secp256k1fx.TransferOutput{}, utxo.Out)
	castUTXO = utxo.Out.(*secp256k1fx.TransferOutput)
	require.Equal(delRewardAmt/4, castUTXO.Amt, "expected validator to be rewarded with accrued delegator rewards")
	require.True(vdrDestSet.Equals(castUTXO.AddressesSet()), "expected reward UTXO to be issued to vdrDestSet")

	_, err = onCommitState.GetUTXO(preCortinaVdrRewardUTXOID.InputID())
	require.ErrorIs(err, database.ErrNotFound)

	// Commit Validator Diff
	require.NoError(txExecutor.OnCommitState.Apply(env.state))

	env.state.SetHeight(dummyHeight)
	require.NoError(env.state.Commit())

	// Since the tx was committed, the delegator and the delegatee should be rewarded.
	// The delegator reward should be higher since the delegatee's share is 25%.
	commitVdrBalance, err := avax.GetBalance(env.state, vdrDestSet)
	require.NoError(err)
	vdrReward, err := math.Sub(commitVdrBalance, oldVdrBalance)
	require.NoError(err)
	delegateeReward, err := math.Sub(vdrReward, 2000000)
	require.NoError(err)
	require.NotZero(delegateeReward, "expected delegatee balance to increase because of reward")

	commitDelBalance, err := avax.GetBalance(env.state, delDestSet)
	require.NoError(err)
	delReward, err := math.Sub(commitDelBalance, oldDelBalance)
	require.NoError(err)
	require.NotZero(delReward, "expected delegator balance to increase because of reward")

	require.Less(delegateeReward, delReward, "the delegator's reward should be greater than the delegatee's because the delegatee's share is 25%")
	require.Equal(delRewardAmt, delReward+delegateeReward, "expected total reward to be %d but is %d", delRewardAmt, delReward+vdrReward)
}

func TestRewardDelegatorTxAndValidatorTxExecuteOnCommitPostDelegateeDeferral(t *testing.T) {
	require := require.New(t)
<<<<<<< HEAD
	env := newEnvironment(t, true /*postBanff*/, true /*postCortina*/, true /*postDurango*/)
=======
	env := newEnvironment(t, true /*=postBanff*/, true /*=postCortina*/, false /*=postDurango*/)
	defer func() {
		require.NoError(shutdownEnvironment(env))
	}()
>>>>>>> 9a637767
	dummyHeight := uint64(1)

	vdrRewardAddress := ids.GenerateTestShortID()
	delRewardAddress := ids.GenerateTestShortID()

	vdrStartTime := uint64(defaultValidateStartTime.Unix()) + 1
	vdrEndTime := uint64(defaultValidateStartTime.Add(2 * defaultMinStakingDuration).Unix())
	vdrNodeID := ids.GenerateTestNodeID()

	vdrTx, err := env.txBuilder.NewAddValidatorTx(
		env.config.MinValidatorStake, // stakeAmt
		vdrStartTime,
		vdrEndTime,
		vdrNodeID,        // node ID
		vdrRewardAddress, // reward address
		reward.PercentDenominator/4,
		[]*secp256k1.PrivateKey{preFundedKeys[0]},
		ids.ShortEmpty,
	)
	require.NoError(err)

	delStartTime := vdrStartTime
	delEndTime := vdrEndTime

	delTx, err := env.txBuilder.NewAddDelegatorTx(
		env.config.MinDelegatorStake,
		delStartTime,
		delEndTime,
		vdrNodeID,
		delRewardAddress,
		[]*secp256k1.PrivateKey{preFundedKeys[0]},
		ids.ShortEmpty, // Change address
	)
	require.NoError(err)

	addValTx := vdrTx.Unsigned.(*txs.AddValidatorTx)
	vdrRewardAmt := uint64(2000000)
	vdrStaker, err := state.NewCurrentStaker(
		vdrTx.ID(),
		addValTx,
		addValTx.StartTime(),
		vdrRewardAmt,
	)
	require.NoError(err)

	addDelTx := delTx.Unsigned.(*txs.AddDelegatorTx)
	delRewardAmt := uint64(1000000)
	delStaker, err := state.NewCurrentStaker(
		delTx.ID(),
		addDelTx,
		time.Unix(int64(delStartTime), 0),
		delRewardAmt,
	)
	require.NoError(err)

	env.state.PutCurrentValidator(vdrStaker)
	env.state.AddTx(vdrTx, status.Committed)
	env.state.PutCurrentDelegator(delStaker)
	env.state.AddTx(delTx, status.Committed)
	env.state.SetTimestamp(time.Unix(int64(vdrEndTime), 0))
	env.state.SetHeight(dummyHeight)
	require.NoError(env.state.Commit())

	vdrDestSet := set.Of(vdrRewardAddress)
	delDestSet := set.Of(delRewardAddress)

	oldVdrBalance, err := avax.GetBalance(env.state, vdrDestSet)
	require.NoError(err)
	oldDelBalance, err := avax.GetBalance(env.state, delDestSet)
	require.NoError(err)

	tx, err := env.txBuilder.NewRewardValidatorTx(delTx.ID())
	require.NoError(err)

	// Create Delegator Diffs
	delOnCommitState, err := state.NewDiff(lastAcceptedID, env)
	require.NoError(err)

	delOnAbortState, err := state.NewDiff(lastAcceptedID, env)
	require.NoError(err)

	txExecutor := ProposalTxExecutor{
		OnCommitState: delOnCommitState,
		OnAbortState:  delOnAbortState,
		Backend:       &env.backend,
		Tx:            tx,
	}
	require.NoError(tx.Unsigned.Visit(&txExecutor))

	// Create Validator Diffs
	testID := ids.GenerateTestID()
	env.SetState(testID, delOnCommitState)

	vdrOnCommitState, err := state.NewDiff(testID, env)
	require.NoError(err)

	vdrOnAbortState, err := state.NewDiff(testID, env)
	require.NoError(err)

	tx, err = env.txBuilder.NewRewardValidatorTx(vdrTx.ID())
	require.NoError(err)

	txExecutor = ProposalTxExecutor{
		OnCommitState: vdrOnCommitState,
		OnAbortState:  vdrOnAbortState,
		Backend:       &env.backend,
		Tx:            tx,
	}
	require.NoError(tx.Unsigned.Visit(&txExecutor))

	// aborted validator tx should still distribute accrued delegator rewards
	numVdrStakeUTXOs := uint32(len(delTx.Unsigned.InputIDs()))
	onAbortVdrDelRewardUTXOID := &avax.UTXOID{
		TxID:        vdrTx.ID(),
		OutputIndex: numVdrStakeUTXOs + 1,
	}

	utxo, err := vdrOnAbortState.GetUTXO(onAbortVdrDelRewardUTXOID.InputID())
	require.NoError(err)
	require.IsType(&secp256k1fx.TransferOutput{}, utxo.Out)
	castUTXO := utxo.Out.(*secp256k1fx.TransferOutput)
	require.Equal(delRewardAmt/4, castUTXO.Amt, "expected validator to be rewarded with accrued delegator rewards")
	require.True(vdrDestSet.Equals(castUTXO.AddressesSet()), "expected reward UTXO to be issued to vdrDestSet")

	// Commit Delegator Diff
	require.NoError(delOnCommitState.Apply(env.state))

	env.state.SetHeight(dummyHeight)
	require.NoError(env.state.Commit())

	// Commit Validator Diff
	require.NoError(vdrOnCommitState.Apply(env.state))

	env.state.SetHeight(dummyHeight)
	require.NoError(env.state.Commit())

	// Since the tx was committed, the delegator and the delegatee should be rewarded.
	// The delegator reward should be higher since the delegatee's share is 25%.
	commitVdrBalance, err := avax.GetBalance(env.state, vdrDestSet)
	require.NoError(err)
	vdrReward, err := math.Sub(commitVdrBalance, oldVdrBalance)
	require.NoError(err)
	delegateeReward, err := math.Sub(vdrReward, vdrRewardAmt)
	require.NoError(err)
	require.NotZero(delegateeReward, "expected delegatee balance to increase because of reward")

	commitDelBalance, err := avax.GetBalance(env.state, delDestSet)
	require.NoError(err)
	delReward, err := math.Sub(commitDelBalance, oldDelBalance)
	require.NoError(err)
	require.NotZero(delReward, "expected delegator balance to increase because of reward")

	require.Less(delegateeReward, delReward, "the delegator's reward should be greater than the delegatee's because the delegatee's share is 25%")
	require.Equal(delRewardAmt, delReward+delegateeReward, "expected total reward to be %d but is %d", delRewardAmt, delReward+vdrReward)
}

func TestRewardDelegatorTxExecuteOnAbort(t *testing.T) {
	require := require.New(t)
	env := newEnvironment(t, false /*=postBanff*/, false /*=postCortina*/, false /*=postDurango*/)
	dummyHeight := uint64(1)

	initialSupply, err := env.state.GetCurrentSupply(constants.PrimaryNetworkID)
	require.NoError(err)

	vdrRewardAddress := ids.GenerateTestShortID()
	delRewardAddress := ids.GenerateTestShortID()

	vdrStartTime := uint64(defaultValidateStartTime.Unix()) + 1
	vdrEndTime := uint64(defaultValidateStartTime.Add(2 * defaultMinStakingDuration).Unix())
	vdrNodeID := ids.GenerateTestNodeID()

	vdrTx, err := env.txBuilder.NewAddValidatorTx(
		env.config.MinValidatorStake, // stakeAmt
		vdrStartTime,
		vdrEndTime,
		vdrNodeID,        // node ID
		vdrRewardAddress, // reward address
		reward.PercentDenominator/4,
		[]*secp256k1.PrivateKey{preFundedKeys[0]},
		ids.ShortEmpty,
	)
	require.NoError(err)

	delStartTime := vdrStartTime
	delEndTime := vdrEndTime
	delTx, err := env.txBuilder.NewAddDelegatorTx(
		env.config.MinDelegatorStake,
		delStartTime,
		delEndTime,
		vdrNodeID,
		delRewardAddress,
		[]*secp256k1.PrivateKey{preFundedKeys[0]},
		ids.ShortEmpty,
	)
	require.NoError(err)

	addValTx := vdrTx.Unsigned.(*txs.AddValidatorTx)
	vdrStaker, err := state.NewCurrentStaker(
		vdrTx.ID(),
		addValTx,
		addValTx.StartTime(),
		0,
	)
	require.NoError(err)

	addDelTx := delTx.Unsigned.(*txs.AddDelegatorTx)
	delStaker, err := state.NewCurrentStaker(
		delTx.ID(),
		addDelTx,
		addDelTx.StartTime(),
		1000000,
	)
	require.NoError(err)

	env.state.PutCurrentValidator(vdrStaker)
	env.state.AddTx(vdrTx, status.Committed)
	env.state.PutCurrentDelegator(delStaker)
	env.state.AddTx(delTx, status.Committed)
	env.state.SetTimestamp(time.Unix(int64(delEndTime), 0))
	env.state.SetHeight(dummyHeight)
	require.NoError(env.state.Commit())

	tx, err := env.txBuilder.NewRewardValidatorTx(delTx.ID())
	require.NoError(err)

	onCommitState, err := state.NewDiff(lastAcceptedID, env)
	require.NoError(err)

	onAbortState, err := state.NewDiff(lastAcceptedID, env)
	require.NoError(err)

	txExecutor := ProposalTxExecutor{
		OnCommitState: onCommitState,
		OnAbortState:  onAbortState,
		Backend:       &env.backend,
		Tx:            tx,
	}
	require.NoError(tx.Unsigned.Visit(&txExecutor))

	vdrDestSet := set.Of(vdrRewardAddress)
	delDestSet := set.Of(delRewardAddress)

	expectedReward := uint64(1000000)

	oldVdrBalance, err := avax.GetBalance(env.state, vdrDestSet)
	require.NoError(err)
	oldDelBalance, err := avax.GetBalance(env.state, delDestSet)
	require.NoError(err)

	require.NoError(txExecutor.OnAbortState.Apply(env.state))

	env.state.SetHeight(dummyHeight)
	require.NoError(env.state.Commit())

	// If tx is aborted, delegator and delegatee shouldn't get reward
	newVdrBalance, err := avax.GetBalance(env.state, vdrDestSet)
	require.NoError(err)
	vdrReward, err := math.Sub(newVdrBalance, oldVdrBalance)
	require.NoError(err)
	require.Zero(vdrReward, "expected delegatee balance not to increase")

	newDelBalance, err := avax.GetBalance(env.state, delDestSet)
	require.NoError(err)
	delReward, err := math.Sub(newDelBalance, oldDelBalance)
	require.NoError(err)
	require.Zero(delReward, "expected delegator balance not to increase")

	newSupply, err := env.state.GetCurrentSupply(constants.PrimaryNetworkID)
	require.NoError(err)
	require.Equal(initialSupply-expectedReward, newSupply, "should have removed un-rewarded tokens from the potential supply")
}<|MERGE_RESOLUTION|>--- conflicted
+++ resolved
@@ -340,14 +340,7 @@
 
 func TestRewardDelegatorTxExecuteOnCommitPostDelegateeDeferral(t *testing.T) {
 	require := require.New(t)
-<<<<<<< HEAD
-	env := newEnvironment(t, true /*postBanff*/, true /*postCortina*/, true /*postDurango*/)
-=======
 	env := newEnvironment(t, true /*=postBanff*/, true /*=postCortina*/, false /*=postDurango*/)
-	defer func() {
-		require.NoError(shutdownEnvironment(env))
-	}()
->>>>>>> 9a637767
 	dummyHeight := uint64(1)
 
 	vdrRewardAddress := ids.GenerateTestShortID()
@@ -563,14 +556,7 @@
 
 func TestRewardDelegatorTxAndValidatorTxExecuteOnCommitPostDelegateeDeferral(t *testing.T) {
 	require := require.New(t)
-<<<<<<< HEAD
-	env := newEnvironment(t, true /*postBanff*/, true /*postCortina*/, true /*postDurango*/)
-=======
-	env := newEnvironment(t, true /*=postBanff*/, true /*=postCortina*/, false /*=postDurango*/)
-	defer func() {
-		require.NoError(shutdownEnvironment(env))
-	}()
->>>>>>> 9a637767
+	env := newEnvironment(t, true /*=postBanff*/, true /*=postCortina*/, true /*=postDurango*/)
 	dummyHeight := uint64(1)
 
 	vdrRewardAddress := ids.GenerateTestShortID()
