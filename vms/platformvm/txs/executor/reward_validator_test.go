--- conflicted
+++ resolved
@@ -25,11 +25,7 @@
 
 func TestRewardValidatorTxExecuteOnCommit(t *testing.T) {
 	require := require.New(t)
-<<<<<<< HEAD
-	env := newEnvironment(continuousStakingFork)
-=======
 	env := newEnvironment(latestFork)
->>>>>>> 4bdc602e
 	defer func() {
 		require.NoError(shutdownEnvironment(env))
 	}()
@@ -132,11 +128,7 @@
 
 func TestRewardValidatorTxExecuteOnAbort(t *testing.T) {
 	require := require.New(t)
-<<<<<<< HEAD
-	env := newEnvironment(cortinaFork)
-=======
 	env := newEnvironment(latestFork)
->>>>>>> 4bdc602e
 	defer func() {
 		require.NoError(shutdownEnvironment(env))
 	}()
@@ -276,10 +268,7 @@
 	vdrStaker, err := state.NewCurrentStaker(
 		vdrTx.ID(),
 		addValTx,
-<<<<<<< HEAD
 		addValTx.StartTime(),
-=======
->>>>>>> 4bdc602e
 		0,
 	)
 	require.NoError(err)
@@ -288,10 +277,7 @@
 	delStaker, err := state.NewCurrentStaker(
 		delTx.ID(),
 		addDelTx,
-<<<<<<< HEAD
 		addDelTx.StartTime(),
-=======
->>>>>>> 4bdc602e
 		1000000,
 	)
 	require.NoError(err)
@@ -368,11 +354,7 @@
 
 func TestRewardDelegatorTxExecuteOnCommitPostDelegateeDeferral(t *testing.T) {
 	require := require.New(t)
-<<<<<<< HEAD
-	env := newEnvironment(continuousStakingFork)
-=======
 	env := newEnvironment(latestFork)
->>>>>>> 4bdc602e
 	defer func() {
 		require.NoError(shutdownEnvironment(env))
 	}()
@@ -416,10 +398,7 @@
 	vdrStaker, err := state.NewCurrentStaker(
 		vdrTx.ID(),
 		addValTx,
-<<<<<<< HEAD
 		time.Unix(int64(vdrStartTime), 0),
-=======
->>>>>>> 4bdc602e
 		vdrRewardAmt,
 	)
 	require.NoError(err)
@@ -429,10 +408,7 @@
 	delStaker, err := state.NewCurrentStaker(
 		delTx.ID(),
 		addDelTx,
-<<<<<<< HEAD
 		time.Unix(int64(delStartTime), 0),
-=======
->>>>>>> 4bdc602e
 		delRewardAmt,
 	)
 	require.NoError(err)
@@ -603,11 +579,7 @@
 
 func TestRewardDelegatorTxAndValidatorTxExecuteOnCommitPostDelegateeDeferral(t *testing.T) {
 	require := require.New(t)
-<<<<<<< HEAD
-	env := newEnvironment(cortinaFork)
-=======
 	env := newEnvironment(latestFork)
->>>>>>> 4bdc602e
 	defer func() {
 		require.NoError(shutdownEnvironment(env))
 	}()
@@ -651,10 +623,7 @@
 	vdrStaker, err := state.NewCurrentStaker(
 		vdrTx.ID(),
 		addValTx,
-<<<<<<< HEAD
 		addValTx.StartTime(),
-=======
->>>>>>> 4bdc602e
 		vdrRewardAmt,
 	)
 	require.NoError(err)
@@ -664,10 +633,7 @@
 	delStaker, err := state.NewCurrentStaker(
 		delTx.ID(),
 		addDelTx,
-<<<<<<< HEAD
 		time.Unix(int64(delStartTime), 0),
-=======
->>>>>>> 4bdc602e
 		delRewardAmt,
 	)
 	require.NoError(err)
@@ -777,11 +743,7 @@
 
 func TestRewardDelegatorTxExecuteOnAbort(t *testing.T) {
 	require := require.New(t)
-<<<<<<< HEAD
-	env := newEnvironment(cortinaFork)
-=======
 	env := newEnvironment(latestFork)
->>>>>>> 4bdc602e
 	defer func() {
 		require.NoError(shutdownEnvironment(env))
 	}()
@@ -826,10 +788,7 @@
 	vdrStaker, err := state.NewCurrentStaker(
 		vdrTx.ID(),
 		addValTx,
-<<<<<<< HEAD
 		addValTx.StartTime(),
-=======
->>>>>>> 4bdc602e
 		0,
 	)
 	require.NoError(err)
@@ -838,10 +797,7 @@
 	delStaker, err := state.NewCurrentStaker(
 		delTx.ID(),
 		addDelTx,
-<<<<<<< HEAD
 		addDelTx.StartTime(),
-=======
->>>>>>> 4bdc602e
 		1000000,
 	)
 	require.NoError(err)
