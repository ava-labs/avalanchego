--- conflicted
+++ resolved
@@ -533,8 +533,7 @@
 	return nil
 }
 
-<<<<<<< HEAD
-// addStakerFromStakerTx creates the staker and adds it to state.
+// Creates the staker as defined in [stakerTx] and adds it to [e.State].
 func (e *StandardTxExecutor) putStaker(stakerTx txs.Staker) error {
 	// Pre Durango fork, stakers are added as pending first, then promoted
 	// to current when chainTime reaches their start time.
@@ -578,12 +577,6 @@
 		}
 		staker, err = state.NewCurrentStaker(txID, stakerTx, chainTime, potentialReward)
 	}
-=======
-// Creates the staker as defined in [stakerTx] and adds it to [e.State].
-func (e *StandardTxExecutor) putStaker(stakerTx txs.ScheduledStaker) error {
-	txID := e.Tx.ID()
-	staker, err := state.NewPendingStaker(txID, stakerTx)
->>>>>>> a9eb1dfe
 	if err != nil {
 		return err
 	}
