--- conflicted
+++ resolved
@@ -533,22 +533,10 @@
 	return nil
 }
 
-<<<<<<< HEAD
-// addStakerFromStakerTx creates the staker and adds it to state.
-func (e *StandardTxExecutor) addStakerFromStakerTx(stakerTx txs.ScheduledStaker) error {
-	var (
-		txID   = e.Tx.ID()
-		staker *state.Staker
-		err    error
-	)
-
-	staker, err = state.NewPendingStaker(txID, stakerTx)
-=======
 // putStaker creates the staker and adds it to state.
-func (e *StandardTxExecutor) putStaker(stakerTx txs.Staker) error {
+func (e *StandardTxExecutor) putStaker(stakerTx txs.ScheduledStaker) error {
 	txID := e.Tx.ID()
 	staker, err := state.NewPendingStaker(txID, stakerTx)
->>>>>>> ce87dead
 	if err != nil {
 		return err
 	}
