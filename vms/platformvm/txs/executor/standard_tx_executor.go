--- conflicted
+++ resolved
@@ -69,19 +69,8 @@
 	}
 
 	// Verify the flowcheck
-<<<<<<< HEAD
-	var (
-		staticFeesCfg = e.Backend.Config.StaticConfig
-		upgrades      = e.Backend.Config.Times
-	)
-	feeCalculator := fee.NewStaticCalculator(staticFeesCfg, upgrades)
+	feeCalculator := fee.NewStaticCalculator(e.Backend.Config.StaticConfig, e.Backend.Config.Config)
 	fee := feeCalculator.GetFee(tx, currentTimestamp)
-=======
-	feeCalculator := fee.NewStaticCalculator(e.Backend.Config.StaticConfig, e.Backend.Config.Config, currentTimestamp)
-	if err := tx.Visit(feeCalculator); err != nil {
-		return err
-	}
->>>>>>> eea80692
 
 	if err := e.FlowChecker.VerifySpend(
 		tx,
@@ -128,19 +117,8 @@
 	}
 
 	// Verify the flowcheck
-<<<<<<< HEAD
-	var (
-		staticFeesCfg = e.Backend.Config.StaticConfig
-		upgrades      = e.Backend.Config.Times
-	)
-	feeCalculator := fee.NewStaticCalculator(staticFeesCfg, upgrades)
+	feeCalculator := fee.NewStaticCalculator(e.Backend.Config.StaticConfig, e.Backend.Config.Config)
 	fee := feeCalculator.GetFee(tx, currentTimestamp)
-=======
-	feeCalculator := fee.NewStaticCalculator(e.Backend.Config.StaticConfig, e.Backend.Config.Config, currentTimestamp)
-	if err := tx.Visit(feeCalculator); err != nil {
-		return err
-	}
->>>>>>> eea80692
 
 	if err := e.FlowChecker.VerifySpend(
 		tx,
@@ -222,19 +200,8 @@
 		copy(ins[len(tx.Ins):], tx.ImportedInputs)
 
 		// Verify the flowcheck
-<<<<<<< HEAD
-		var (
-			staticFeesCfg = e.Backend.Config.StaticConfig
-			upgrades      = e.Backend.Config.Times
-		)
-		feeCalculator := fee.NewStaticCalculator(staticFeesCfg, upgrades)
+		feeCalculator := fee.NewStaticCalculator(e.Backend.Config.StaticConfig, e.Backend.Config.Config)
 		fee := feeCalculator.GetFee(tx, currentTimestamp)
-=======
-		feeCalculator := fee.NewStaticCalculator(e.Backend.Config.StaticConfig, e.Backend.Config.Config, currentTimestamp)
-		if err := tx.Visit(feeCalculator); err != nil {
-			return err
-		}
->>>>>>> eea80692
 
 		if err := e.FlowChecker.VerifySpendUTXOs(
 			tx,
@@ -292,19 +259,8 @@
 	}
 
 	// Verify the flowcheck
-<<<<<<< HEAD
-	var (
-		staticFeesCfg = e.Backend.Config.StaticConfig
-		upgrades      = e.Backend.Config.Times
-	)
-	feeCalculator := fee.NewStaticCalculator(staticFeesCfg, upgrades)
+	feeCalculator := fee.NewStaticCalculator(e.Backend.Config.StaticConfig, e.Backend.Config.Config)
 	fee := feeCalculator.GetFee(tx, currentTimestamp)
-=======
-	feeCalculator := fee.NewStaticCalculator(e.Backend.Config.StaticConfig, e.Backend.Config.Config, currentTimestamp)
-	if err := tx.Visit(feeCalculator); err != nil {
-		return err
-	}
->>>>>>> eea80692
 
 	if err := e.FlowChecker.VerifySpend(
 		tx,
@@ -491,19 +447,9 @@
 		return err
 	}
 
-<<<<<<< HEAD
-	var (
-		staticFeesCfg = e.Backend.Config.StaticConfig
-		upgrades      = e.Backend.Config.Times
-	)
-	feeCalculator := fee.NewStaticCalculator(staticFeesCfg, upgrades)
+	// Verify the flowcheck
+	feeCalculator := fee.NewStaticCalculator(e.Backend.Config.StaticConfig, e.Backend.Config.Config)
 	fee := feeCalculator.GetFee(tx, currentTimestamp)
-=======
-	feeCalculator := fee.NewStaticCalculator(e.Backend.Config.StaticConfig, e.Backend.Config.Config, currentTimestamp)
-	if err := tx.Visit(feeCalculator); err != nil {
-		return err
-	}
->>>>>>> eea80692
 
 	totalRewardAmount := tx.MaximumSupply - tx.InitialSupply
 	if err := e.Backend.FlowChecker.VerifySpend(
@@ -625,21 +571,9 @@
 	}
 
 	// Verify the flowcheck
-<<<<<<< HEAD
-	var (
-		staticFeesCfg    = e.Backend.Config.StaticConfig
-		upgrades         = e.Backend.Config.Times
-		currentTimestamp = e.State.GetTimestamp()
-	)
-	feeCalculator := fee.NewStaticCalculator(staticFeesCfg, upgrades)
+	currentTimestamp := e.State.GetTimestamp()
+	feeCalculator := fee.NewStaticCalculator(e.Backend.Config.StaticConfig, e.Backend.Config.Config)
 	fee := feeCalculator.GetFee(tx, currentTimestamp)
-=======
-	currentTimestamp := e.State.GetTimestamp()
-	feeCalculator := fee.NewStaticCalculator(e.Backend.Config.StaticConfig, e.Backend.Config.Config, currentTimestamp)
-	if err := tx.Visit(feeCalculator); err != nil {
-		return err
-	}
->>>>>>> eea80692
 
 	if err := e.FlowChecker.VerifySpend(
 		tx,
