// Copyright (C) 2019-2024, Ava Labs, Inc. All rights reserved.
// See the file LICENSE for licensing terms.

package executor

import (
	"context"
	"errors"
	"fmt"
	"time"

	"go.uber.org/zap"

	"github.com/ava-labs/avalanchego/chains/atomic"
	"github.com/ava-labs/avalanchego/ids"
	"github.com/ava-labs/avalanchego/utils/constants"
	"github.com/ava-labs/avalanchego/utils/crypto/bls"
	"github.com/ava-labs/avalanchego/utils/math"
	"github.com/ava-labs/avalanchego/utils/set"
	"github.com/ava-labs/avalanchego/vms/components/avax"
	"github.com/ava-labs/avalanchego/vms/components/gas"
	"github.com/ava-labs/avalanchego/vms/components/verify"
	"github.com/ava-labs/avalanchego/vms/platformvm/state"
	"github.com/ava-labs/avalanchego/vms/platformvm/txs"
	"github.com/ava-labs/avalanchego/vms/platformvm/txs/fee"
	"github.com/ava-labs/avalanchego/vms/platformvm/warp/message"
)

var (
	_ txs.Visitor = (*StandardTxExecutor)(nil)

	errEmptyNodeID                = errors.New("validator nodeID cannot be empty")
	errMaxStakeDurationTooLarge   = errors.New("max stake duration must be less than or equal to the global max stake duration")
	errMissingStartTimePreDurango = errors.New("staker transactions must have a StartTime pre-Durango")
	errEtnaUpgradeNotActive       = errors.New("attempting to use an Etna-upgrade feature prior to activation")
	errTransformSubnetTxPostEtna  = errors.New("TransformSubnetTx is not permitted post-Etna")
	errMaxNumActiveValidators     = errors.New("already at the max number of active validators")
)

type StandardTxExecutor struct {
	// inputs, to be filled before visitor methods are called
	*Backend
	State         state.Diff // state is expected to be modified
	FeeCalculator fee.Calculator
	Tx            *txs.Tx

	// outputs of visitor execution
	OnAccept       func() // may be nil
	Inputs         set.Set[ids.ID]
	AtomicRequests map[ids.ID]*atomic.Requests // may be nil
}

func (*StandardTxExecutor) AdvanceTimeTx(*txs.AdvanceTimeTx) error {
	return ErrWrongTxType
}

func (*StandardTxExecutor) RewardValidatorTx(*txs.RewardValidatorTx) error {
	return ErrWrongTxType
}

func (e *StandardTxExecutor) AddValidatorTx(tx *txs.AddValidatorTx) error {
	if tx.Validator.NodeID == ids.EmptyNodeID {
		return errEmptyNodeID
	}

	if _, err := verifyAddValidatorTx(
		e.Backend,
		e.FeeCalculator,
		e.State,
		e.Tx,
		tx,
	); err != nil {
		return err
	}

	if err := e.putStaker(tx); err != nil {
		return err
	}

	txID := e.Tx.ID()
	avax.Consume(e.State, tx.Ins)
	avax.Produce(e.State, txID, tx.Outs)

	if e.Config.PartialSyncPrimaryNetwork && tx.Validator.NodeID == e.Ctx.NodeID {
		e.Ctx.Log.Warn("verified transaction that would cause this node to become unhealthy",
			zap.String("reason", "primary network is not being fully synced"),
			zap.Stringer("txID", txID),
			zap.String("txType", "addValidator"),
			zap.Stringer("nodeID", tx.Validator.NodeID),
		)
	}
	return nil
}

func (e *StandardTxExecutor) AddSubnetValidatorTx(tx *txs.AddSubnetValidatorTx) error {
	if err := verifyAddSubnetValidatorTx(
		e.Backend,
		e.FeeCalculator,
		e.State,
		e.Tx,
		tx,
	); err != nil {
		return err
	}

	if err := e.putStaker(tx); err != nil {
		return err
	}

	txID := e.Tx.ID()
	avax.Consume(e.State, tx.Ins)
	avax.Produce(e.State, txID, tx.Outs)
	return nil
}

func (e *StandardTxExecutor) AddDelegatorTx(tx *txs.AddDelegatorTx) error {
	if _, err := verifyAddDelegatorTx(
		e.Backend,
		e.FeeCalculator,
		e.State,
		e.Tx,
		tx,
	); err != nil {
		return err
	}

	if err := e.putStaker(tx); err != nil {
		return err
	}

	txID := e.Tx.ID()
	avax.Consume(e.State, tx.Ins)
	avax.Produce(e.State, txID, tx.Outs)
	return nil
}

func (e *StandardTxExecutor) CreateChainTx(tx *txs.CreateChainTx) error {
	if err := e.Tx.SyntacticVerify(e.Ctx); err != nil {
		return err
	}

	var (
		currentTimestamp = e.State.GetTimestamp()
		isDurangoActive  = e.Config.UpgradeConfig.IsDurangoActivated(currentTimestamp)
	)
	if err := avax.VerifyMemoFieldLength(tx.Memo, isDurangoActive); err != nil {
		return err
	}

	baseTxCreds, err := verifyPoASubnetAuthorization(e.Backend, e.State, e.Tx, tx.SubnetID, tx.SubnetAuth)
	if err != nil {
		return err
	}

	// Verify the flowcheck
	fee, err := e.FeeCalculator.CalculateFee(tx)
	if err != nil {
		return err
	}
	if err := e.FlowChecker.VerifySpend(
		tx,
		e.State,
		tx.Ins,
		tx.Outs,
		baseTxCreds,
		map[ids.ID]uint64{
			e.Ctx.AVAXAssetID: fee,
		},
	); err != nil {
		return err
	}

	txID := e.Tx.ID()

	// Consume the UTXOS
	avax.Consume(e.State, tx.Ins)
	// Produce the UTXOS
	avax.Produce(e.State, txID, tx.Outs)
	// Add the new chain to the database
	e.State.AddChain(e.Tx)

	// If this proposal is committed and this node is a member of the subnet
	// that validates the blockchain, create the blockchain
	e.OnAccept = func() {
		e.Config.CreateChain(txID, tx)
	}
	return nil
}

func (e *StandardTxExecutor) CreateSubnetTx(tx *txs.CreateSubnetTx) error {
	// Make sure this transaction is well formed.
	if err := e.Tx.SyntacticVerify(e.Ctx); err != nil {
		return err
	}

	var (
		currentTimestamp = e.State.GetTimestamp()
		isDurangoActive  = e.Config.UpgradeConfig.IsDurangoActivated(currentTimestamp)
	)
	if err := avax.VerifyMemoFieldLength(tx.Memo, isDurangoActive); err != nil {
		return err
	}

	// Verify the flowcheck
	fee, err := e.FeeCalculator.CalculateFee(tx)
	if err != nil {
		return err
	}
	if err := e.FlowChecker.VerifySpend(
		tx,
		e.State,
		tx.Ins,
		tx.Outs,
		e.Tx.Creds,
		map[ids.ID]uint64{
			e.Ctx.AVAXAssetID: fee,
		},
	); err != nil {
		return err
	}

	txID := e.Tx.ID()

	// Consume the UTXOS
	avax.Consume(e.State, tx.Ins)
	// Produce the UTXOS
	avax.Produce(e.State, txID, tx.Outs)
	// Add the new subnet to the database
	e.State.AddSubnet(txID)
	e.State.SetSubnetOwner(txID, tx.Owner)
	return nil
}

func (e *StandardTxExecutor) ImportTx(tx *txs.ImportTx) error {
	if err := e.Tx.SyntacticVerify(e.Ctx); err != nil {
		return err
	}

	var (
		currentTimestamp = e.State.GetTimestamp()
		isDurangoActive  = e.Config.UpgradeConfig.IsDurangoActivated(currentTimestamp)
	)
	if err := avax.VerifyMemoFieldLength(tx.Memo, isDurangoActive); err != nil {
		return err
	}

	e.Inputs = set.NewSet[ids.ID](len(tx.ImportedInputs))
	utxoIDs := make([][]byte, len(tx.ImportedInputs))
	for i, in := range tx.ImportedInputs {
		utxoID := in.UTXOID.InputID()

		e.Inputs.Add(utxoID)
		utxoIDs[i] = utxoID[:]
	}

	// Skip verification of the shared memory inputs if the other primary
	// network chains are not guaranteed to be up-to-date.
	if e.Bootstrapped.Get() && !e.Config.PartialSyncPrimaryNetwork {
		if err := verify.SameSubnet(context.TODO(), e.Ctx, tx.SourceChain); err != nil {
			return err
		}

		allUTXOBytes, err := e.Ctx.SharedMemory.Get(tx.SourceChain, utxoIDs)
		if err != nil {
			return fmt.Errorf("failed to get shared memory: %w", err)
		}

		utxos := make([]*avax.UTXO, len(tx.Ins)+len(tx.ImportedInputs))
		for index, input := range tx.Ins {
			utxo, err := e.State.GetUTXO(input.InputID())
			if err != nil {
				return fmt.Errorf("failed to get UTXO %s: %w", &input.UTXOID, err)
			}
			utxos[index] = utxo
		}
		for i, utxoBytes := range allUTXOBytes {
			utxo := &avax.UTXO{}
			if _, err := txs.Codec.Unmarshal(utxoBytes, utxo); err != nil {
				return fmt.Errorf("failed to unmarshal UTXO: %w", err)
			}
			utxos[i+len(tx.Ins)] = utxo
		}

		ins := make([]*avax.TransferableInput, len(tx.Ins)+len(tx.ImportedInputs))
		copy(ins, tx.Ins)
		copy(ins[len(tx.Ins):], tx.ImportedInputs)

		// Verify the flowcheck
		fee, err := e.FeeCalculator.CalculateFee(tx)
		if err != nil {
			return err
		}
		if err := e.FlowChecker.VerifySpendUTXOs(
			tx,
			utxos,
			ins,
			tx.Outs,
			e.Tx.Creds,
			map[ids.ID]uint64{
				e.Ctx.AVAXAssetID: fee,
			},
		); err != nil {
			return err
		}
	}

	txID := e.Tx.ID()

	// Consume the UTXOS
	avax.Consume(e.State, tx.Ins)
	// Produce the UTXOS
	avax.Produce(e.State, txID, tx.Outs)

	// Note: We apply atomic requests even if we are not verifying atomic
	// requests to ensure the shared state will be correct if we later start
	// verifying the requests.
	e.AtomicRequests = map[ids.ID]*atomic.Requests{
		tx.SourceChain: {
			RemoveRequests: utxoIDs,
		},
	}
	return nil
}

func (e *StandardTxExecutor) ExportTx(tx *txs.ExportTx) error {
	if err := e.Tx.SyntacticVerify(e.Ctx); err != nil {
		return err
	}

	var (
		currentTimestamp = e.State.GetTimestamp()
		isDurangoActive  = e.Config.UpgradeConfig.IsDurangoActivated(currentTimestamp)
	)
	if err := avax.VerifyMemoFieldLength(tx.Memo, isDurangoActive); err != nil {
		return err
	}

	outs := make([]*avax.TransferableOutput, len(tx.Outs)+len(tx.ExportedOutputs))
	copy(outs, tx.Outs)
	copy(outs[len(tx.Outs):], tx.ExportedOutputs)

	if e.Bootstrapped.Get() {
		if err := verify.SameSubnet(context.TODO(), e.Ctx, tx.DestinationChain); err != nil {
			return err
		}
	}

	// Verify the flowcheck
	fee, err := e.FeeCalculator.CalculateFee(tx)
	if err != nil {
		return err
	}
	if err := e.FlowChecker.VerifySpend(
		tx,
		e.State,
		tx.Ins,
		outs,
		e.Tx.Creds,
		map[ids.ID]uint64{
			e.Ctx.AVAXAssetID: fee,
		},
	); err != nil {
		return fmt.Errorf("failed verifySpend: %w", err)
	}

	txID := e.Tx.ID()

	// Consume the UTXOS
	avax.Consume(e.State, tx.Ins)
	// Produce the UTXOS
	avax.Produce(e.State, txID, tx.Outs)

	// Note: We apply atomic requests even if we are not verifying atomic
	// requests to ensure the shared state will be correct if we later start
	// verifying the requests.
	elems := make([]*atomic.Element, len(tx.ExportedOutputs))
	for i, out := range tx.ExportedOutputs {
		utxo := &avax.UTXO{
			UTXOID: avax.UTXOID{
				TxID:        txID,
				OutputIndex: uint32(len(tx.Outs) + i),
			},
			Asset: avax.Asset{ID: out.AssetID()},
			Out:   out.Out,
		}

		utxoBytes, err := txs.Codec.Marshal(txs.CodecVersion, utxo)
		if err != nil {
			return fmt.Errorf("failed to marshal UTXO: %w", err)
		}
		utxoID := utxo.InputID()
		elem := &atomic.Element{
			Key:   utxoID[:],
			Value: utxoBytes,
		}
		if out, ok := utxo.Out.(avax.Addressable); ok {
			elem.Traits = out.Addresses()
		}

		elems[i] = elem
	}
	e.AtomicRequests = map[ids.ID]*atomic.Requests{
		tx.DestinationChain: {
			PutRequests: elems,
		},
	}
	return nil
}

// Verifies a [*txs.RemoveSubnetValidatorTx] and, if it passes, executes it on
// [e.State]. For verification rules, see [verifyRemoveSubnetValidatorTx]. This
// transaction will result in [tx.NodeID] being removed as a validator of
// [tx.SubnetID].
// Note: [tx.NodeID] may be either a current or pending validator.
func (e *StandardTxExecutor) RemoveSubnetValidatorTx(tx *txs.RemoveSubnetValidatorTx) error {
	staker, isCurrentValidator, err := verifyRemoveSubnetValidatorTx(
		e.Backend,
		e.FeeCalculator,
		e.State,
		e.Tx,
		tx,
	)
	if err != nil {
		return err
	}

	if isCurrentValidator {
		e.State.DeleteCurrentValidator(staker)
	} else {
		e.State.DeletePendingValidator(staker)
	}

	// Invariant: There are no permissioned subnet delegators to remove.

	txID := e.Tx.ID()
	avax.Consume(e.State, tx.Ins)
	avax.Produce(e.State, txID, tx.Outs)

	return nil
}

func (e *StandardTxExecutor) TransformSubnetTx(tx *txs.TransformSubnetTx) error {
	currentTimestamp := e.State.GetTimestamp()
	if e.Config.UpgradeConfig.IsEtnaActivated(currentTimestamp) {
		return errTransformSubnetTxPostEtna
	}

	if err := e.Tx.SyntacticVerify(e.Ctx); err != nil {
		return err
	}

	isDurangoActive := e.Config.UpgradeConfig.IsDurangoActivated(currentTimestamp)
	if err := avax.VerifyMemoFieldLength(tx.Memo, isDurangoActive); err != nil {
		return err
	}

	// Note: math.MaxInt32 * time.Second < math.MaxInt64 - so this can never
	// overflow.
	if time.Duration(tx.MaxStakeDuration)*time.Second > e.Backend.Config.MaxStakeDuration {
		return errMaxStakeDurationTooLarge
	}

	baseTxCreds, err := verifyPoASubnetAuthorization(e.Backend, e.State, e.Tx, tx.Subnet, tx.SubnetAuth)
	if err != nil {
		return err
	}

	// Verify the flowcheck
	fee, err := e.FeeCalculator.CalculateFee(tx)
	if err != nil {
		return err
	}
	totalRewardAmount := tx.MaximumSupply - tx.InitialSupply
	if err := e.Backend.FlowChecker.VerifySpend(
		tx,
		e.State,
		tx.Ins,
		tx.Outs,
		baseTxCreds,
		// Invariant: [tx.AssetID != e.Ctx.AVAXAssetID]. This prevents the first
		//            entry in this map literal from being overwritten by the
		//            second entry.
		map[ids.ID]uint64{
			e.Ctx.AVAXAssetID: fee,
			tx.AssetID:        totalRewardAmount,
		},
	); err != nil {
		return err
	}

	txID := e.Tx.ID()

	// Consume the UTXOS
	avax.Consume(e.State, tx.Ins)
	// Produce the UTXOS
	avax.Produce(e.State, txID, tx.Outs)
	// Transform the new subnet in the database
	e.State.AddSubnetTransformation(e.Tx)
	e.State.SetCurrentSupply(tx.Subnet, tx.InitialSupply)
	return nil
}

<<<<<<< HEAD
=======
func (e *StandardTxExecutor) ConvertSubnetTx(tx *txs.ConvertSubnetTx) error {
	var (
		currentTimestamp = e.State.GetTimestamp()
		upgrades         = e.Backend.Config.UpgradeConfig
	)
	if !upgrades.IsEtnaActivated(currentTimestamp) {
		return errEtnaUpgradeNotActive
	}

	if err := e.Tx.SyntacticVerify(e.Ctx); err != nil {
		return err
	}

	if err := avax.VerifyMemoFieldLength(tx.Memo, true /*=isDurangoActive*/); err != nil {
		return err
	}

	baseTxCreds, err := verifyPoASubnetAuthorization(e.Backend, e.State, e.Tx, tx.Subnet, tx.SubnetAuth)
	if err != nil {
		return err
	}

	// Verify the flowcheck
	fee, err := e.FeeCalculator.CalculateFee(tx)
	if err != nil {
		return err
	}

	var (
		startTime            = uint64(currentTimestamp.Unix())
		currentFees          = e.State.GetAccruedFees()
		subnetConversionData = message.SubnetConversionData{
			SubnetID:       tx.Subnet,
			ManagerChainID: tx.ChainID,
			ManagerAddress: tx.Address,
			Validators:     make([]message.SubnetConversionValidatorData, len(tx.Validators)),
		}
	)
	for i, vdr := range tx.Validators {
		nodeID, err := ids.ToNodeID(vdr.NodeID)
		if err != nil {
			return err
		}

		remainingBalanceOwner, err := txs.Codec.Marshal(txs.CodecVersion, &vdr.RemainingBalanceOwner)
		if err != nil {
			return err
		}
		deactivationOwner, err := txs.Codec.Marshal(txs.CodecVersion, &vdr.DeactivationOwner)
		if err != nil {
			return err
		}

		sov := state.SubnetOnlyValidator{
			ValidationID:          tx.Subnet.Append(uint32(i)),
			SubnetID:              tx.Subnet,
			NodeID:                nodeID,
			PublicKey:             bls.PublicKeyToUncompressedBytes(vdr.Signer.Key()),
			RemainingBalanceOwner: remainingBalanceOwner,
			DeactivationOwner:     deactivationOwner,
			StartTime:             startTime,
			Weight:                vdr.Weight,
			MinNonce:              0,
			EndAccumulatedFee:     0, // If Balance is 0, this is 0
		}
		if vdr.Balance != 0 {
			// We are attempting to add an active validator
			if gas.Gas(e.State.NumActiveSubnetOnlyValidators()) >= e.Backend.Config.ValidatorFeeConfig.Capacity {
				return errMaxNumActiveValidators
			}

			sov.EndAccumulatedFee, err = math.Add(vdr.Balance, currentFees)
			if err != nil {
				return err
			}

			fee, err = math.Add(fee, vdr.Balance)
			if err != nil {
				return err
			}
		}

		if err := e.State.PutSubnetOnlyValidator(sov); err != nil {
			return err
		}

		subnetConversionData.Validators[i] = message.SubnetConversionValidatorData{
			NodeID:       vdr.NodeID,
			BLSPublicKey: vdr.Signer.PublicKey,
			Weight:       vdr.Weight,
		}
	}
	if err := e.Backend.FlowChecker.VerifySpend(
		tx,
		e.State,
		tx.Ins,
		tx.Outs,
		baseTxCreds,
		map[ids.ID]uint64{
			e.Ctx.AVAXAssetID: fee,
		},
	); err != nil {
		return err
	}

	conversionID, err := message.SubnetConversionID(subnetConversionData)
	if err != nil {
		return err
	}

	txID := e.Tx.ID()

	// Consume the UTXOS
	avax.Consume(e.State, tx.Ins)
	// Produce the UTXOS
	avax.Produce(e.State, txID, tx.Outs)
	// Track the subnet conversion in the database
	e.State.SetSubnetConversion(
		tx.Subnet,
		state.SubnetConversion{
			ConversionID: conversionID,
			ChainID:      tx.ChainID,
			Addr:         tx.Address,
		},
	)
	return nil
}

>>>>>>> c13c5768
func (e *StandardTxExecutor) AddPermissionlessValidatorTx(tx *txs.AddPermissionlessValidatorTx) error {
	if err := verifyAddPermissionlessValidatorTx(
		e.Backend,
		e.FeeCalculator,
		e.State,
		e.Tx,
		tx,
	); err != nil {
		return err
	}

	if err := e.putStaker(tx); err != nil {
		return err
	}

	txID := e.Tx.ID()
	avax.Consume(e.State, tx.Ins)
	avax.Produce(e.State, txID, tx.Outs)

	if e.Config.PartialSyncPrimaryNetwork &&
		tx.Subnet == constants.PrimaryNetworkID &&
		tx.Validator.NodeID == e.Ctx.NodeID {
		e.Ctx.Log.Warn("verified transaction that would cause this node to become unhealthy",
			zap.String("reason", "primary network is not being fully synced"),
			zap.Stringer("txID", txID),
			zap.String("txType", "addPermissionlessValidator"),
			zap.Stringer("nodeID", tx.Validator.NodeID),
		)
	}

	return nil
}

func (e *StandardTxExecutor) AddPermissionlessDelegatorTx(tx *txs.AddPermissionlessDelegatorTx) error {
	if err := verifyAddPermissionlessDelegatorTx(
		e.Backend,
		e.FeeCalculator,
		e.State,
		e.Tx,
		tx,
	); err != nil {
		return err
	}

	if err := e.putStaker(tx); err != nil {
		return err
	}

	txID := e.Tx.ID()
	avax.Consume(e.State, tx.Ins)
	avax.Produce(e.State, txID, tx.Outs)
	return nil
}

// Verifies a [*txs.TransferSubnetOwnershipTx] and, if it passes, executes it on
// [e.State]. For verification rules, see [verifyTransferSubnetOwnershipTx].
// This transaction will result in the ownership of [tx.Subnet] being transferred
// to [tx.Owner].
func (e *StandardTxExecutor) TransferSubnetOwnershipTx(tx *txs.TransferSubnetOwnershipTx) error {
	err := verifyTransferSubnetOwnershipTx(
		e.Backend,
		e.FeeCalculator,
		e.State,
		e.Tx,
		tx,
	)
	if err != nil {
		return err
	}

	e.State.SetSubnetOwner(tx.Subnet, tx.Owner)

	txID := e.Tx.ID()
	avax.Consume(e.State, tx.Ins)
	avax.Produce(e.State, txID, tx.Outs)
	return nil
}

func (e *StandardTxExecutor) BaseTx(tx *txs.BaseTx) error {
	var (
		currentTimestamp = e.State.GetTimestamp()
		upgrades         = e.Backend.Config.UpgradeConfig
	)
	if !upgrades.IsDurangoActivated(currentTimestamp) {
		return ErrDurangoUpgradeNotActive
	}

	// Verify the tx is well-formed
	if err := e.Tx.SyntacticVerify(e.Ctx); err != nil {
		return err
	}

	if err := avax.VerifyMemoFieldLength(tx.Memo, true /*=isDurangoActive*/); err != nil {
		return err
	}

	// Verify the flowcheck
	fee, err := e.FeeCalculator.CalculateFee(tx)
	if err != nil {
		return err
	}
	if err := e.FlowChecker.VerifySpend(
		tx,
		e.State,
		tx.Ins,
		tx.Outs,
		e.Tx.Creds,
		map[ids.ID]uint64{
			e.Ctx.AVAXAssetID: fee,
		},
	); err != nil {
		return err
	}

	txID := e.Tx.ID()
	// Consume the UTXOS
	avax.Consume(e.State, tx.Ins)
	// Produce the UTXOS
	avax.Produce(e.State, txID, tx.Outs)
	return nil
}

func (e *StandardTxExecutor) ConvertSubnetTx(tx *txs.ConvertSubnetTx) error {
	var (
		currentTimestamp = e.State.GetTimestamp()
		upgrades         = e.Backend.Config.UpgradeConfig
	)
	if !upgrades.IsEtnaActivated(currentTimestamp) {
		return errEtnaUpgradeNotActive
	}

	if err := e.Tx.SyntacticVerify(e.Ctx); err != nil {
		return err
	}

	if err := avax.VerifyMemoFieldLength(tx.Memo, true /*=isDurangoActive*/); err != nil {
		return err
	}

	baseTxCreds, err := verifyPoASubnetAuthorization(e.Backend, e.State, e.Tx, tx.Subnet, tx.SubnetAuth)
	if err != nil {
		return err
	}

	// Verify the flowcheck
	fee, err := e.FeeCalculator.CalculateFee(tx)
	if err != nil {
		return err
	}
	if err := e.Backend.FlowChecker.VerifySpend(
		tx,
		e.State,
		tx.Ins,
		tx.Outs,
		baseTxCreds,
		map[ids.ID]uint64{
			e.Ctx.AVAXAssetID: fee,
		},
	); err != nil {
		return err
	}

	txID := e.Tx.ID()

	// Consume the UTXOS
	avax.Consume(e.State, tx.Ins)
	// Produce the UTXOS
	avax.Produce(e.State, txID, tx.Outs)
	// Track the subnet conversion in the database
	e.State.SetSubnetConversion(
		tx.Subnet,
		state.SubnetConversion{
			// TODO: Populate the conversionID
			ConversionID: ids.Empty,
			ChainID:      tx.ChainID,
			Addr:         tx.Address,
		},
	)
	return nil
}

// Creates the staker as defined in [stakerTx] and adds it to [e.State].
func (e *StandardTxExecutor) putStaker(stakerTx txs.Staker) error {
	var (
		chainTime = e.State.GetTimestamp()
		txID      = e.Tx.ID()
		staker    *state.Staker
		err       error
	)

	if !e.Config.UpgradeConfig.IsDurangoActivated(chainTime) {
		// Pre-Durango, stakers set a future [StartTime] and are added to the
		// pending staker set. They are promoted to the current staker set once
		// the chain time reaches [StartTime].
		scheduledStakerTx, ok := stakerTx.(txs.ScheduledStaker)
		if !ok {
			return fmt.Errorf("%w: %T", errMissingStartTimePreDurango, stakerTx)
		}
		staker, err = state.NewPendingStaker(txID, scheduledStakerTx)
	} else {
		// Only calculate the potentialReward for permissionless stakers.
		// Recall that we only need to check if this is a permissioned
		// validator as there are no permissioned delegators
		var potentialReward uint64
		if !stakerTx.CurrentPriority().IsPermissionedValidator() {
			subnetID := stakerTx.SubnetID()
			currentSupply, err := e.State.GetCurrentSupply(subnetID)
			if err != nil {
				return err
			}

			rewards, err := GetRewardsCalculator(e.Backend, e.State, subnetID)
			if err != nil {
				return err
			}

			// Post-Durango, stakers are immediately added to the current staker
			// set. Their [StartTime] is the current chain time.
			stakeDuration := stakerTx.EndTime().Sub(chainTime)
			potentialReward = rewards.Calculate(
				stakeDuration,
				stakerTx.Weight(),
				currentSupply,
			)

			e.State.SetCurrentSupply(subnetID, currentSupply+potentialReward)
		}

		staker, err = state.NewCurrentStaker(txID, stakerTx, chainTime, potentialReward)
	}
	if err != nil {
		return err
	}

	switch priority := staker.Priority; {
	case priority.IsCurrentValidator():
		if err := e.State.PutCurrentValidator(staker); err != nil {
			return err
		}
	case priority.IsCurrentDelegator():
		e.State.PutCurrentDelegator(staker)
	case priority.IsPendingValidator():
		if err := e.State.PutPendingValidator(staker); err != nil {
			return err
		}
	case priority.IsPendingDelegator():
		e.State.PutPendingDelegator(staker)
	default:
		return fmt.Errorf("staker %s, unexpected priority %d", staker.TxID, priority)
	}
	return nil
}<|MERGE_RESOLUTION|>--- conflicted
+++ resolved
@@ -500,8 +500,128 @@
 	return nil
 }
 
-<<<<<<< HEAD
-=======
+func (e *StandardTxExecutor) AddPermissionlessValidatorTx(tx *txs.AddPermissionlessValidatorTx) error {
+	if err := verifyAddPermissionlessValidatorTx(
+		e.Backend,
+		e.FeeCalculator,
+		e.State,
+		e.Tx,
+		tx,
+	); err != nil {
+		return err
+	}
+
+	if err := e.putStaker(tx); err != nil {
+		return err
+	}
+
+	txID := e.Tx.ID()
+	avax.Consume(e.State, tx.Ins)
+	avax.Produce(e.State, txID, tx.Outs)
+
+	if e.Config.PartialSyncPrimaryNetwork &&
+		tx.Subnet == constants.PrimaryNetworkID &&
+		tx.Validator.NodeID == e.Ctx.NodeID {
+		e.Ctx.Log.Warn("verified transaction that would cause this node to become unhealthy",
+			zap.String("reason", "primary network is not being fully synced"),
+			zap.Stringer("txID", txID),
+			zap.String("txType", "addPermissionlessValidator"),
+			zap.Stringer("nodeID", tx.Validator.NodeID),
+		)
+	}
+
+	return nil
+}
+
+func (e *StandardTxExecutor) AddPermissionlessDelegatorTx(tx *txs.AddPermissionlessDelegatorTx) error {
+	if err := verifyAddPermissionlessDelegatorTx(
+		e.Backend,
+		e.FeeCalculator,
+		e.State,
+		e.Tx,
+		tx,
+	); err != nil {
+		return err
+	}
+
+	if err := e.putStaker(tx); err != nil {
+		return err
+	}
+
+	txID := e.Tx.ID()
+	avax.Consume(e.State, tx.Ins)
+	avax.Produce(e.State, txID, tx.Outs)
+	return nil
+}
+
+// Verifies a [*txs.TransferSubnetOwnershipTx] and, if it passes, executes it on
+// [e.State]. For verification rules, see [verifyTransferSubnetOwnershipTx].
+// This transaction will result in the ownership of [tx.Subnet] being transferred
+// to [tx.Owner].
+func (e *StandardTxExecutor) TransferSubnetOwnershipTx(tx *txs.TransferSubnetOwnershipTx) error {
+	err := verifyTransferSubnetOwnershipTx(
+		e.Backend,
+		e.FeeCalculator,
+		e.State,
+		e.Tx,
+		tx,
+	)
+	if err != nil {
+		return err
+	}
+
+	e.State.SetSubnetOwner(tx.Subnet, tx.Owner)
+
+	txID := e.Tx.ID()
+	avax.Consume(e.State, tx.Ins)
+	avax.Produce(e.State, txID, tx.Outs)
+	return nil
+}
+
+func (e *StandardTxExecutor) BaseTx(tx *txs.BaseTx) error {
+	var (
+		currentTimestamp = e.State.GetTimestamp()
+		upgrades         = e.Backend.Config.UpgradeConfig
+	)
+	if !upgrades.IsDurangoActivated(currentTimestamp) {
+		return ErrDurangoUpgradeNotActive
+	}
+
+	// Verify the tx is well-formed
+	if err := e.Tx.SyntacticVerify(e.Ctx); err != nil {
+		return err
+	}
+
+	if err := avax.VerifyMemoFieldLength(tx.Memo, true /*=isDurangoActive*/); err != nil {
+		return err
+	}
+
+	// Verify the flowcheck
+	fee, err := e.FeeCalculator.CalculateFee(tx)
+	if err != nil {
+		return err
+	}
+	if err := e.FlowChecker.VerifySpend(
+		tx,
+		e.State,
+		tx.Ins,
+		tx.Outs,
+		e.Tx.Creds,
+		map[ids.ID]uint64{
+			e.Ctx.AVAXAssetID: fee,
+		},
+	); err != nil {
+		return err
+	}
+
+	txID := e.Tx.ID()
+	// Consume the UTXOS
+	avax.Consume(e.State, tx.Ins)
+	// Produce the UTXOS
+	avax.Produce(e.State, txID, tx.Outs)
+	return nil
+}
+
 func (e *StandardTxExecutor) ConvertSubnetTx(tx *txs.ConvertSubnetTx) error {
 	var (
 		currentTimestamp = e.State.GetTimestamp()
@@ -623,188 +743,6 @@
 		tx.Subnet,
 		state.SubnetConversion{
 			ConversionID: conversionID,
-			ChainID:      tx.ChainID,
-			Addr:         tx.Address,
-		},
-	)
-	return nil
-}
-
->>>>>>> c13c5768
-func (e *StandardTxExecutor) AddPermissionlessValidatorTx(tx *txs.AddPermissionlessValidatorTx) error {
-	if err := verifyAddPermissionlessValidatorTx(
-		e.Backend,
-		e.FeeCalculator,
-		e.State,
-		e.Tx,
-		tx,
-	); err != nil {
-		return err
-	}
-
-	if err := e.putStaker(tx); err != nil {
-		return err
-	}
-
-	txID := e.Tx.ID()
-	avax.Consume(e.State, tx.Ins)
-	avax.Produce(e.State, txID, tx.Outs)
-
-	if e.Config.PartialSyncPrimaryNetwork &&
-		tx.Subnet == constants.PrimaryNetworkID &&
-		tx.Validator.NodeID == e.Ctx.NodeID {
-		e.Ctx.Log.Warn("verified transaction that would cause this node to become unhealthy",
-			zap.String("reason", "primary network is not being fully synced"),
-			zap.Stringer("txID", txID),
-			zap.String("txType", "addPermissionlessValidator"),
-			zap.Stringer("nodeID", tx.Validator.NodeID),
-		)
-	}
-
-	return nil
-}
-
-func (e *StandardTxExecutor) AddPermissionlessDelegatorTx(tx *txs.AddPermissionlessDelegatorTx) error {
-	if err := verifyAddPermissionlessDelegatorTx(
-		e.Backend,
-		e.FeeCalculator,
-		e.State,
-		e.Tx,
-		tx,
-	); err != nil {
-		return err
-	}
-
-	if err := e.putStaker(tx); err != nil {
-		return err
-	}
-
-	txID := e.Tx.ID()
-	avax.Consume(e.State, tx.Ins)
-	avax.Produce(e.State, txID, tx.Outs)
-	return nil
-}
-
-// Verifies a [*txs.TransferSubnetOwnershipTx] and, if it passes, executes it on
-// [e.State]. For verification rules, see [verifyTransferSubnetOwnershipTx].
-// This transaction will result in the ownership of [tx.Subnet] being transferred
-// to [tx.Owner].
-func (e *StandardTxExecutor) TransferSubnetOwnershipTx(tx *txs.TransferSubnetOwnershipTx) error {
-	err := verifyTransferSubnetOwnershipTx(
-		e.Backend,
-		e.FeeCalculator,
-		e.State,
-		e.Tx,
-		tx,
-	)
-	if err != nil {
-		return err
-	}
-
-	e.State.SetSubnetOwner(tx.Subnet, tx.Owner)
-
-	txID := e.Tx.ID()
-	avax.Consume(e.State, tx.Ins)
-	avax.Produce(e.State, txID, tx.Outs)
-	return nil
-}
-
-func (e *StandardTxExecutor) BaseTx(tx *txs.BaseTx) error {
-	var (
-		currentTimestamp = e.State.GetTimestamp()
-		upgrades         = e.Backend.Config.UpgradeConfig
-	)
-	if !upgrades.IsDurangoActivated(currentTimestamp) {
-		return ErrDurangoUpgradeNotActive
-	}
-
-	// Verify the tx is well-formed
-	if err := e.Tx.SyntacticVerify(e.Ctx); err != nil {
-		return err
-	}
-
-	if err := avax.VerifyMemoFieldLength(tx.Memo, true /*=isDurangoActive*/); err != nil {
-		return err
-	}
-
-	// Verify the flowcheck
-	fee, err := e.FeeCalculator.CalculateFee(tx)
-	if err != nil {
-		return err
-	}
-	if err := e.FlowChecker.VerifySpend(
-		tx,
-		e.State,
-		tx.Ins,
-		tx.Outs,
-		e.Tx.Creds,
-		map[ids.ID]uint64{
-			e.Ctx.AVAXAssetID: fee,
-		},
-	); err != nil {
-		return err
-	}
-
-	txID := e.Tx.ID()
-	// Consume the UTXOS
-	avax.Consume(e.State, tx.Ins)
-	// Produce the UTXOS
-	avax.Produce(e.State, txID, tx.Outs)
-	return nil
-}
-
-func (e *StandardTxExecutor) ConvertSubnetTx(tx *txs.ConvertSubnetTx) error {
-	var (
-		currentTimestamp = e.State.GetTimestamp()
-		upgrades         = e.Backend.Config.UpgradeConfig
-	)
-	if !upgrades.IsEtnaActivated(currentTimestamp) {
-		return errEtnaUpgradeNotActive
-	}
-
-	if err := e.Tx.SyntacticVerify(e.Ctx); err != nil {
-		return err
-	}
-
-	if err := avax.VerifyMemoFieldLength(tx.Memo, true /*=isDurangoActive*/); err != nil {
-		return err
-	}
-
-	baseTxCreds, err := verifyPoASubnetAuthorization(e.Backend, e.State, e.Tx, tx.Subnet, tx.SubnetAuth)
-	if err != nil {
-		return err
-	}
-
-	// Verify the flowcheck
-	fee, err := e.FeeCalculator.CalculateFee(tx)
-	if err != nil {
-		return err
-	}
-	if err := e.Backend.FlowChecker.VerifySpend(
-		tx,
-		e.State,
-		tx.Ins,
-		tx.Outs,
-		baseTxCreds,
-		map[ids.ID]uint64{
-			e.Ctx.AVAXAssetID: fee,
-		},
-	); err != nil {
-		return err
-	}
-
-	txID := e.Tx.ID()
-
-	// Consume the UTXOS
-	avax.Consume(e.State, tx.Ins)
-	// Produce the UTXOS
-	avax.Produce(e.State, txID, tx.Outs)
-	// Track the subnet conversion in the database
-	e.State.SetSubnetConversion(
-		tx.Subnet,
-		state.SubnetConversion{
-			// TODO: Populate the conversionID
-			ConversionID: ids.Empty,
 			ChainID:      tx.ChainID,
 			Addr:         tx.Address,
 		},
