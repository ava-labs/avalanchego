// Copyright (C) 2019-2024, Ava Labs, Inc. All rights reserved.
// See the file LICENSE for licensing terms.

package executor

import (
	"context"
	"testing"
	"time"

	"github.com/stretchr/testify/require"

	"github.com/ava-labs/avalanchego/ids"
	"github.com/ava-labs/avalanchego/utils/set"
	"github.com/ava-labs/avalanchego/utils/units"
	"github.com/ava-labs/avalanchego/vms/platformvm/state"
	"github.com/ava-labs/avalanchego/vms/platformvm/txs/txstest"
	"github.com/ava-labs/avalanchego/vms/platformvm/utxo"
	"github.com/ava-labs/avalanchego/vms/secp256k1fx"

	walletsigner "github.com/ava-labs/avalanchego/wallet/chain/p/signer"
)

func TestCreateSubnetTxAP3FeeChange(t *testing.T) {
	ap3Time := defaultGenesisTime.Add(time.Hour)
	tests := []struct {
		name        string
		time        time.Time
		fee         uint64
		expectedErr error
	}{
		{
			name:        "pre-fork - correctly priced",
			time:        defaultGenesisTime,
			fee:         0,
			expectedErr: nil,
		},
		{
			name:        "post-fork - incorrectly priced",
			time:        ap3Time,
			fee:         100*defaultTxFee - 1*units.NanoAvax,
			expectedErr: utxo.ErrInsufficientUnlockedFunds,
		},
		{
			name:        "post-fork - correctly priced",
			time:        ap3Time,
			fee:         100 * defaultTxFee,
			expectedErr: nil,
		},
	}
	for _, test := range tests {
		t.Run(test.name, func(t *testing.T) {
			require := require.New(t)

			env := newEnvironment(t, apricotPhase3)
			env.config.UpgradeConfig.ApricotPhase3Time = ap3Time
			env.ctx.Lock.Lock()
			defer env.ctx.Lock.Unlock()

			env.state.SetTimestamp(test.time) // to duly set fee

			addrs := set.NewSet[ids.ShortID](len(preFundedKeys))
			for _, key := range preFundedKeys {
				addrs.Add(key.Address())
			}

			cfg := *env.config
<<<<<<< HEAD
			cfg.CreateSubnetTxFee = test.fee
			factory := txstest.NewWalletFactory(env.ctx, &cfg, env.state)
			builder, signer := factory.MakeWallet(preFundedKeys...)
			utx, err := builder.NewCreateSubnetTx(
=======
			cfg.StaticFeeConfig.CreateSubnetTxFee = test.fee
			builder := txstest.NewBuilder(env.ctx, &cfg, env.state)
			tx, err := builder.NewCreateSubnetTx(
>>>>>>> 657fe0bd
				&secp256k1fx.OutputOwners{},
			)
			require.NoError(err)
			tx, err := walletsigner.SignUnsigned(context.Background(), signer, utx)
			require.NoError(err)

			stateDiff, err := state.NewDiff(lastAcceptedID, env)
			require.NoError(err)

			stateDiff.SetTimestamp(test.time)

			executor := StandardTxExecutor{
				Backend: &env.backend,
				State:   stateDiff,
				Tx:      tx,
			}
			err = tx.Unsigned.Visit(&executor)
			require.ErrorIs(err, test.expectedErr)
		})
	}
}<|MERGE_RESOLUTION|>--- conflicted
+++ resolved
@@ -65,16 +65,10 @@
 			}
 
 			cfg := *env.config
-<<<<<<< HEAD
-			cfg.CreateSubnetTxFee = test.fee
+			cfg.StaticFeeConfig.CreateSubnetTxFee = test.fee
 			factory := txstest.NewWalletFactory(env.ctx, &cfg, env.state)
 			builder, signer := factory.MakeWallet(preFundedKeys...)
 			utx, err := builder.NewCreateSubnetTx(
-=======
-			cfg.StaticFeeConfig.CreateSubnetTxFee = test.fee
-			builder := txstest.NewBuilder(env.ctx, &cfg, env.state)
-			tx, err := builder.NewCreateSubnetTx(
->>>>>>> 657fe0bd
 				&secp256k1fx.OutputOwners{},
 			)
 			require.NoError(err)
