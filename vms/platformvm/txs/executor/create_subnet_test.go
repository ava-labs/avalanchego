--- conflicted
+++ resolved
@@ -65,13 +65,8 @@
 			}
 
 			cfg := *env.config
-<<<<<<< HEAD
-			cfg.CreateSubnetTxFee = test.fee
+			cfg.StaticFeeConfig.CreateSubnetTxFee = test.fee
 			builder := txstest.NewBuilder(env.ctx, &cfg, env.clk, env.state)
-=======
-			cfg.StaticFeeConfig.CreateSubnetTxFee = test.fee
-			builder := txstest.NewBuilder(env.ctx, &cfg, env.state)
->>>>>>> 4aa7c3d8
 			tx, err := builder.NewCreateSubnetTx(
 				&secp256k1fx.OutputOwners{},
 				preFundedKeys,
@@ -84,11 +79,7 @@
 			stateDiff.SetTimestamp(test.time)
 
 			chainTime := stateDiff.GetTimestamp()
-<<<<<<< HEAD
-			feeCfg := fee.GetDynamicConfig(env.config.IsEActivated(chainTime))
-=======
-			feeCfg := config.GetDynamicFeesConfig(env.config.UpgradeConfig.IsEActivated(chainTime))
->>>>>>> 4aa7c3d8
+			feeCfg := fee.GetDynamicConfig(env.config.UpgradeConfig.IsEActivated(chainTime))
 			executor := StandardTxExecutor{
 				Backend:            &env.backend,
 				BlkFeeManager:      commonfees.NewManager(feeCfg.InitialFeeRate),
