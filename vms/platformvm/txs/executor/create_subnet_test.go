// Copyright (C) 2019-2023, Ava Labs, Inc. All rights reserved.
// See the file LICENSE for licensing terms.

package executor

import (
	"testing"
	"time"

	"github.com/stretchr/testify/require"

	"github.com/ava-labs/avalanchego/ids"
	"github.com/ava-labs/avalanchego/utils/units"
	"github.com/ava-labs/avalanchego/vms/components/avax"
	"github.com/ava-labs/avalanchego/vms/platformvm/state"
	"github.com/ava-labs/avalanchego/vms/platformvm/txs"
	"github.com/ava-labs/avalanchego/vms/platformvm/utxo"
	"github.com/ava-labs/avalanchego/vms/secp256k1fx"
)

func TestCreateSubnetTxAP3FeeChange(t *testing.T) {
	ap3Time := defaultGenesisTime.Add(time.Hour)
	tests := []struct {
		name        string
		time        time.Time
		fee         uint64
		expectedErr error
	}{
		{
<<<<<<< HEAD
			name: "pre-fork - correctly priced",
			time: defaultGenesisTime,
			fee:  0,
=======
			name:        "pre-fork - correctly priced",
			time:        defaultGenesisTime,
			fee:         0,
			expectedErr: nil,
>>>>>>> b30352c3
		},
		{
			name:        "post-fork - incorrectly priced",
			time:        ap3Time,
			fee:         100*defaultTxFee - 1*units.NanoAvax,
			expectedErr: utxo.ErrInsufficientUnlockedFunds,
		},
		{
<<<<<<< HEAD
			name: "post-fork - correctly priced",
			time: ap3Time,
			fee:  100 * defaultTxFee,
=======
			name:        "post-fork - correctly priced",
			time:        ap3Time,
			fee:         100 * defaultTxFee,
			expectedErr: nil,
>>>>>>> b30352c3
		},
	}
	for _, test := range tests {
		t.Run(test.name, func(t *testing.T) {
			require := require.New(t)
			env := newEnvironment(t, false /*=postBanff*/, false /*=postCortina*/)
			env.config.ApricotPhase3Time = ap3Time
			env.ctx.Lock.Lock()
			defer func() {
				require.NoError(shutdownEnvironment(env))
			}()

			ins, outs, _, signers, err := env.utxosHandler.Spend(env.state, preFundedKeys, 0, test.fee, ids.ShortEmpty)
			require.NoError(err)

			// Create the tx
			utx := &txs.CreateSubnetTx{
				BaseTx: txs.BaseTx{BaseTx: avax.BaseTx{
					NetworkID:    env.ctx.NetworkID,
					BlockchainID: env.ctx.ChainID,
					Ins:          ins,
					Outs:         outs,
				}},
				Owner: &secp256k1fx.OutputOwners{},
			}
			tx := &txs.Tx{Unsigned: utx}
			require.NoError(tx.Sign(txs.Codec, signers))

			stateDiff, err := state.NewDiff(lastAcceptedID, env)
			require.NoError(err)

			stateDiff.SetTimestamp(test.time)

			executor := StandardTxExecutor{
				Backend: &env.backend,
				State:   stateDiff,
				Tx:      tx,
			}
			err = tx.Unsigned.Visit(&executor)
			require.ErrorIs(err, test.expectedErr)
		})
	}
}<|MERGE_RESOLUTION|>--- conflicted
+++ resolved
@@ -27,16 +27,10 @@
 		expectedErr error
 	}{
 		{
-<<<<<<< HEAD
-			name: "pre-fork - correctly priced",
-			time: defaultGenesisTime,
-			fee:  0,
-=======
 			name:        "pre-fork - correctly priced",
 			time:        defaultGenesisTime,
 			fee:         0,
 			expectedErr: nil,
->>>>>>> b30352c3
 		},
 		{
 			name:        "post-fork - incorrectly priced",
@@ -45,16 +39,10 @@
 			expectedErr: utxo.ErrInsufficientUnlockedFunds,
 		},
 		{
-<<<<<<< HEAD
-			name: "post-fork - correctly priced",
-			time: ap3Time,
-			fee:  100 * defaultTxFee,
-=======
 			name:        "post-fork - correctly priced",
 			time:        ap3Time,
 			fee:         100 * defaultTxFee,
 			expectedErr: nil,
->>>>>>> b30352c3
 		},
 	}
 	for _, test := range tests {
