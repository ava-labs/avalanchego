// Copyright (C) 2019-2023, Ava Labs, Inc. All rights reserved.
// See the file LICENSE for licensing terms.

package executor

import (
	"testing"
	"time"

	"github.com/stretchr/testify/require"

	"go.uber.org/mock/gomock"

	"github.com/ava-labs/avalanchego/database"
	"github.com/ava-labs/avalanchego/ids"
	"github.com/ava-labs/avalanchego/snow"
	"github.com/ava-labs/avalanchego/utils"
	"github.com/ava-labs/avalanchego/utils/constants"
	"github.com/ava-labs/avalanchego/utils/timer/mockable"
	"github.com/ava-labs/avalanchego/vms/components/avax"
	"github.com/ava-labs/avalanchego/vms/components/verify"
	"github.com/ava-labs/avalanchego/vms/platformvm/config"
	"github.com/ava-labs/avalanchego/vms/platformvm/state"
	"github.com/ava-labs/avalanchego/vms/platformvm/txs"
	"github.com/ava-labs/avalanchego/vms/platformvm/utxo"
	"github.com/ava-labs/avalanchego/vms/secp256k1fx"
)

func TestVerifyAddPermissionlessValidatorTx(t *testing.T) {
	type test struct {
		name        string
		backendF    func(*gomock.Controller) *Backend
		stateF      func(*gomock.Controller) state.Chain
		sTxF        func() *txs.Tx
		txF         func() *txs.AddPermissionlessValidatorTx
		expectedErr error
	}

	var (
		// in the following tests we set the fork time for forks we want active
		// to activeForkTime, which is ensured to be before any other time related
		// quantity (based on now)
		activeForkTime = time.Unix(0, 0)
		now            = time.Now().Truncate(time.Second) // after activeForkTime

		subnetID            = ids.GenerateTestID()
		customAssetID       = ids.GenerateTestID()
		unsignedTransformTx = &txs.TransformSubnetTx{
			AssetID:           customAssetID,
			MinValidatorStake: 1,
			MaxValidatorStake: 2,
			MinStakeDuration:  3,
			MaxStakeDuration:  4,
			MinDelegationFee:  5,
		}
		transformTx = txs.Tx{
			Unsigned: unsignedTransformTx,
			Creds:    []verify.Verifiable{},
		}
		// This tx already passed syntactic verification.
		verifiedTx = txs.AddPermissionlessValidatorTx{
			BaseTx: txs.BaseTx{
				SyntacticallyVerified: true,
				BaseTx: avax.BaseTx{
					NetworkID:    1,
					BlockchainID: ids.GenerateTestID(),
					Outs:         []*avax.TransferableOutput{},
					Ins:          []*avax.TransferableInput{},
				},
			},
			Validator: txs.Validator{
				NodeID: ids.GenerateTestNodeID(),

				// Post Durango we don't need to specify StartTime.
				// Current chain time will be picked to start validation
				End:  uint64(now.Add(time.Duration(unsignedTransformTx.MinStakeDuration) * time.Second).Unix()),
				Wght: unsignedTransformTx.MinValidatorStake,
			},
			Subnet: subnetID,
			StakeOuts: []*avax.TransferableOutput{
				{
					Asset: avax.Asset{
						ID: customAssetID,
					},
				},
			},
			ValidatorRewardsOwner: &secp256k1fx.OutputOwners{
				Addrs:     []ids.ShortID{ids.GenerateTestShortID()},
				Threshold: 1,
			},
			DelegatorRewardsOwner: &secp256k1fx.OutputOwners{
				Addrs:     []ids.ShortID{ids.GenerateTestShortID()},
				Threshold: 1,
			},
			DelegationShares: 20_000,
		}
		verifiedSignedTx = txs.Tx{
			Unsigned: &verifiedTx,
			Creds:    []verify.Verifiable{},
		}
	)
	verifiedSignedTx.SetBytes([]byte{1}, []byte{2})

	tests := []test{
		{
			name: "fail syntactic verification",
			backendF: func(*gomock.Controller) *Backend {
				return &Backend{
					Ctx: snow.DefaultContextTest(),
					Config: &config.Config{
						DurangoTime: activeForkTime, // activate latest fork
					},
				}
			},
			stateF: func(*gomock.Controller) state.Chain {
				return nil
			},
			sTxF: func() *txs.Tx {
				return nil
			},
			txF: func() *txs.AddPermissionlessValidatorTx {
				return nil
			},
			expectedErr: txs.ErrNilSignedTx,
		},
		{
			name: "not bootstrapped",
			backendF: func(*gomock.Controller) *Backend {
				return &Backend{
					Ctx: snow.DefaultContextTest(),
					Config: &config.Config{
						DurangoTime: activeForkTime, // activate latest fork
					},
					Bootstrapped: &utils.Atomic[bool]{},
				}
			},
			stateF: func(ctrl *gomock.Controller) state.Chain {
				return nil
			},
			sTxF: func() *txs.Tx {
				return &verifiedSignedTx
			},
			txF: func() *txs.AddPermissionlessValidatorTx {
				return nil
			},
			expectedErr: nil,
		},
		{
			name: "start time too early",
			backendF: func(*gomock.Controller) *Backend {
				bootstrapped := &utils.Atomic[bool]{}
				bootstrapped.Set(true)
				return &Backend{
					Ctx: snow.DefaultContextTest(),
					Config: &config.Config{
						CortinaTime: activeForkTime,
						DurangoTime: mockable.MaxTime,
					},
					Bootstrapped: bootstrapped,
				}
			},
			stateF: func(ctrl *gomock.Controller) state.Chain {
				state := state.NewMockChain(ctrl)
				state.EXPECT().GetTimestamp().Return(verifiedTx.StartTime())
				return state
			},
			sTxF: func() *txs.Tx {
				return &verifiedSignedTx
			},
			txF: func() *txs.AddPermissionlessValidatorTx {
				return &verifiedTx
			},
			expectedErr: ErrTimestampNotBeforeStartTime,
		},
		{
			name: "weight too low",
			backendF: func(*gomock.Controller) *Backend {
				bootstrapped := &utils.Atomic[bool]{}
				bootstrapped.Set(true)
				return &Backend{
					Ctx: snow.DefaultContextTest(),
					Config: &config.Config{
						DurangoTime: activeForkTime, // activate latest fork
					},
					Bootstrapped: bootstrapped,
				}
			},
			stateF: func(ctrl *gomock.Controller) state.Chain {
				state := state.NewMockChain(ctrl)
				state.EXPECT().GetTimestamp().Return(now) // chain time is after latest fork activation since now.After(activeForkTime)
				state.EXPECT().GetSubnetTransformation(subnetID).Return(&transformTx, nil)
				return state
			},
			sTxF: func() *txs.Tx {
				return &verifiedSignedTx
			},
			txF: func() *txs.AddPermissionlessValidatorTx {
				tx := verifiedTx // Note that this copies [verifiedTx]
				tx.Validator.Wght = unsignedTransformTx.MinValidatorStake - 1
				return &tx
			},
			expectedErr: ErrWeightTooSmall,
		},
		{
			name: "weight too high",
			backendF: func(*gomock.Controller) *Backend {
				bootstrapped := &utils.Atomic[bool]{}
				bootstrapped.Set(true)
				return &Backend{
					Ctx: snow.DefaultContextTest(),
					Config: &config.Config{
						DurangoTime: activeForkTime, // activate latest fork
					},
					Bootstrapped: bootstrapped,
				}
			},
			stateF: func(ctrl *gomock.Controller) state.Chain {
				state := state.NewMockChain(ctrl)
				state.EXPECT().GetTimestamp().Return(now) // chain time is after latest fork activation since now.After(activeForkTime)
				state.EXPECT().GetSubnetTransformation(subnetID).Return(&transformTx, nil)
				return state
			},
			sTxF: func() *txs.Tx {
				return &verifiedSignedTx
			},
			txF: func() *txs.AddPermissionlessValidatorTx {
				tx := verifiedTx // Note that this copies [verifiedTx]
				tx.Validator.Wght = unsignedTransformTx.MaxValidatorStake + 1
				return &tx
			},
			expectedErr: ErrWeightTooLarge,
		},
		{
			name: "insufficient delegation fee",
			backendF: func(*gomock.Controller) *Backend {
				bootstrapped := &utils.Atomic[bool]{}
				bootstrapped.Set(true)
				return &Backend{
					Ctx: snow.DefaultContextTest(),
					Config: &config.Config{
						DurangoTime: activeForkTime, // activate latest fork
					},
					Bootstrapped: bootstrapped,
				}
			},
			stateF: func(ctrl *gomock.Controller) state.Chain {
				state := state.NewMockChain(ctrl)
				state.EXPECT().GetTimestamp().Return(now) // chain time is after latest fork activation since now.After(activeForkTime)
				state.EXPECT().GetSubnetTransformation(subnetID).Return(&transformTx, nil)
				return state
			},
			sTxF: func() *txs.Tx {
				return &verifiedSignedTx
			},
			txF: func() *txs.AddPermissionlessValidatorTx {
				tx := verifiedTx // Note that this copies [verifiedTx]
				tx.Validator.Wght = unsignedTransformTx.MaxValidatorStake
				tx.DelegationShares = unsignedTransformTx.MinDelegationFee - 1
				return &tx
			},
			expectedErr: ErrInsufficientDelegationFee,
		},
		{
			name: "duration too short",
			backendF: func(*gomock.Controller) *Backend {
				bootstrapped := &utils.Atomic[bool]{}
				bootstrapped.Set(true)
				return &Backend{
					Ctx: snow.DefaultContextTest(),
					Config: &config.Config{
						DurangoTime: activeForkTime, // activate latest fork
					},
					Bootstrapped: bootstrapped,
				}
			},
			stateF: func(ctrl *gomock.Controller) state.Chain {
				state := state.NewMockChain(ctrl)
				state.EXPECT().GetTimestamp().Return(now) // chain time is after latest fork activation since now.After(activeForkTime)
				state.EXPECT().GetSubnetTransformation(subnetID).Return(&transformTx, nil)
				return state
			},
			sTxF: func() *txs.Tx {
				return &verifiedSignedTx
			},
			txF: func() *txs.AddPermissionlessValidatorTx {
				tx := verifiedTx // Note that this copies [verifiedTx]
				tx.Validator.Wght = unsignedTransformTx.MaxValidatorStake
				tx.DelegationShares = unsignedTransformTx.MinDelegationFee

				// Note the duration is 1 less than the minimum
				tx.Validator.End = tx.Validator.Start + uint64(unsignedTransformTx.MinStakeDuration) - 1
				return &tx
			},
			expectedErr: ErrStakeTooShort,
		},
		{
			name: "duration too long",
			backendF: func(*gomock.Controller) *Backend {
				bootstrapped := &utils.Atomic[bool]{}
				bootstrapped.Set(true)
				return &Backend{
					Ctx: snow.DefaultContextTest(),
					Config: &config.Config{
						DurangoTime: activeForkTime, // activate latest fork
					},
					Bootstrapped: bootstrapped,
				}
			},
			stateF: func(ctrl *gomock.Controller) state.Chain {
				state := state.NewMockChain(ctrl)
				state.EXPECT().GetTimestamp().Return(time.Unix(1, 0)) // chain time is after fork activation since time.Unix(1, 0).After(activeForkTime)
				state.EXPECT().GetSubnetTransformation(subnetID).Return(&transformTx, nil)
				return state
			},
			sTxF: func() *txs.Tx {
				return &verifiedSignedTx
			},
			txF: func() *txs.AddPermissionlessValidatorTx {
				tx := verifiedTx // Note that this copies [verifiedTx]
				tx.Validator.Wght = unsignedTransformTx.MaxValidatorStake
				tx.DelegationShares = unsignedTransformTx.MinDelegationFee

				// Note the duration is more than the maximum
				endTime := now.Add(time.Duration(unsignedTransformTx.MaxStakeDuration) * time.Second).Add(time.Second)
				tx.Validator.End = uint64(endTime.Unix())
				return &tx
			},
			expectedErr: ErrStakeTooLong,
		},
		{
			name: "wrong assetID",
			backendF: func(*gomock.Controller) *Backend {
				bootstrapped := &utils.Atomic[bool]{}
				bootstrapped.Set(true)
				return &Backend{
					Ctx: snow.DefaultContextTest(),
					Config: &config.Config{
						DurangoTime: activeForkTime, // activate latest fork
					},
					Bootstrapped: bootstrapped,
				}
			},
			stateF: func(ctrl *gomock.Controller) state.Chain {
				mockState := state.NewMockChain(ctrl)
				mockState.EXPECT().GetTimestamp().Return(now) // chain time is after latest fork activation since now.After(activeForkTime)
				mockState.EXPECT().GetSubnetTransformation(subnetID).Return(&transformTx, nil)
				return mockState
			},
			sTxF: func() *txs.Tx {
				return &verifiedSignedTx
			},
			txF: func() *txs.AddPermissionlessValidatorTx {
				tx := verifiedTx // Note that this copies [verifiedTx]
				tx.StakeOuts = []*avax.TransferableOutput{
					{
						Asset: avax.Asset{
							ID: ids.GenerateTestID(),
						},
					},
				}
				return &tx
			},
			expectedErr: ErrWrongStakedAssetID,
		},
		{
			name: "duplicate validator",
			backendF: func(*gomock.Controller) *Backend {
				bootstrapped := &utils.Atomic[bool]{}
				bootstrapped.Set(true)
				return &Backend{
					Ctx: snow.DefaultContextTest(),
					Config: &config.Config{
						DurangoTime: activeForkTime, // activate latest fork
					},
					Bootstrapped: bootstrapped,
				}
			},
			stateF: func(ctrl *gomock.Controller) state.Chain {
				mockState := state.NewMockChain(ctrl)
				mockState.EXPECT().GetTimestamp().Return(now) // chain time is after latest fork activation since now.After(activeForkTime)
				mockState.EXPECT().GetSubnetTransformation(subnetID).Return(&transformTx, nil)
				// State says validator exists
				mockState.EXPECT().GetCurrentValidator(subnetID, verifiedTx.NodeID()).Return(nil, nil)
				return mockState
			},
			sTxF: func() *txs.Tx {
				return &verifiedSignedTx
			},
			txF: func() *txs.AddPermissionlessValidatorTx {
				return &verifiedTx
			},
			expectedErr: ErrDuplicateValidator,
		},
		{
			name: "validator not subset of primary network validator",
			backendF: func(*gomock.Controller) *Backend {
				bootstrapped := &utils.Atomic[bool]{}
				bootstrapped.Set(true)
				return &Backend{
					Ctx: snow.DefaultContextTest(),
					Config: &config.Config{
						DurangoTime: activeForkTime, // activate latest fork
					},
					Bootstrapped: bootstrapped,
				}
			},
			stateF: func(ctrl *gomock.Controller) state.Chain {
				mockState := state.NewMockChain(ctrl)
<<<<<<< HEAD
				mockState.EXPECT().GetTimestamp().Return(now).Times(2) // must be after durango fork
=======
				mockState.EXPECT().GetTimestamp().Return(now) // chain time is after latest fork activation since now.After(activeForkTime)
>>>>>>> 1c855820
				mockState.EXPECT().GetSubnetTransformation(subnetID).Return(&transformTx, nil)
				mockState.EXPECT().GetCurrentValidator(subnetID, verifiedTx.NodeID()).Return(nil, database.ErrNotFound)
				mockState.EXPECT().GetPendingValidator(subnetID, verifiedTx.NodeID()).Return(nil, database.ErrNotFound)
				// Validator time isn't subset of primary network validator time
				primaryNetworkVdr := &state.Staker{
					EndTime: verifiedTx.EndTime().Add(-1 * time.Second),
				}
				mockState.EXPECT().GetCurrentValidator(constants.PrimaryNetworkID, verifiedTx.NodeID()).Return(primaryNetworkVdr, nil)
				return mockState
			},
			sTxF: func() *txs.Tx {
				return &verifiedSignedTx
			},
			txF: func() *txs.AddPermissionlessValidatorTx {
				return &verifiedTx
			},
			expectedErr: ErrPeriodMismatch,
		},
		{
			name: "flow check fails",
			backendF: func(ctrl *gomock.Controller) *Backend {
				bootstrapped := &utils.Atomic[bool]{}
				bootstrapped.Set(true)

				flowChecker := utxo.NewMockVerifier(ctrl)
				flowChecker.EXPECT().VerifySpend(
					gomock.Any(),
					gomock.Any(),
					gomock.Any(),
					gomock.Any(),
					gomock.Any(),
					gomock.Any(),
				).Return(ErrFlowCheckFailed)

				return &Backend{
					FlowChecker: flowChecker,
					Config: &config.Config{
						AddSubnetValidatorFee: 1,
						DurangoTime:           activeForkTime, // activate latest fork,
					},
					Ctx:          snow.DefaultContextTest(),
					Bootstrapped: bootstrapped,
				}
			},
			stateF: func(ctrl *gomock.Controller) state.Chain {
				mockState := state.NewMockChain(ctrl)
<<<<<<< HEAD
				mockState.EXPECT().GetTimestamp().Return(now).Times(2) // must be after durango fork
=======
				mockState.EXPECT().GetTimestamp().Return(now) // chain time is after latest fork activation since now.After(activeForkTime)
>>>>>>> 1c855820
				mockState.EXPECT().GetSubnetTransformation(subnetID).Return(&transformTx, nil)
				mockState.EXPECT().GetCurrentValidator(subnetID, verifiedTx.NodeID()).Return(nil, database.ErrNotFound)
				mockState.EXPECT().GetPendingValidator(subnetID, verifiedTx.NodeID()).Return(nil, database.ErrNotFound)
				primaryNetworkVdr := &state.Staker{
					EndTime: mockable.MaxTime,
				}
				mockState.EXPECT().GetCurrentValidator(constants.PrimaryNetworkID, verifiedTx.NodeID()).Return(primaryNetworkVdr, nil)
				return mockState
			},
			sTxF: func() *txs.Tx {
				return &verifiedSignedTx
			},
			txF: func() *txs.AddPermissionlessValidatorTx {
				return &verifiedTx
			},
			expectedErr: ErrFlowCheckFailed,
		},
		{
			name: "starts too far in the future",
			backendF: func(ctrl *gomock.Controller) *Backend {
				bootstrapped := &utils.Atomic[bool]{}
				bootstrapped.Set(true)

				flowChecker := utxo.NewMockVerifier(ctrl)
				flowChecker.EXPECT().VerifySpend(
					gomock.Any(),
					gomock.Any(),
					gomock.Any(),
					gomock.Any(),
					gomock.Any(),
					gomock.Any(),
				).Return(nil)

				return &Backend{
					FlowChecker: flowChecker,
					Config: &config.Config{
						CortinaTime:           activeForkTime,
						DurangoTime:           mockable.MaxTime,
						AddSubnetValidatorFee: 1,
					},
					Ctx:          snow.DefaultContextTest(),
					Bootstrapped: bootstrapped,
				}
			},
			stateF: func(ctrl *gomock.Controller) state.Chain {
				mockState := state.NewMockChain(ctrl)
<<<<<<< HEAD
				mockState.EXPECT().GetTimestamp().Return(now).Times(2) // must be after durango fork
=======
				mockState.EXPECT().GetTimestamp().Return(now) // chain time is Cortina fork activation since now.After(activeForkTime)
>>>>>>> 1c855820
				mockState.EXPECT().GetSubnetTransformation(subnetID).Return(&transformTx, nil)
				mockState.EXPECT().GetCurrentValidator(subnetID, verifiedTx.NodeID()).Return(nil, database.ErrNotFound)
				mockState.EXPECT().GetPendingValidator(subnetID, verifiedTx.NodeID()).Return(nil, database.ErrNotFound)
				primaryNetworkVdr := &state.Staker{
					StartTime: time.Unix(0, 0),
					EndTime:   mockable.MaxTime,
				}
				mockState.EXPECT().GetCurrentValidator(constants.PrimaryNetworkID, verifiedTx.NodeID()).Return(primaryNetworkVdr, nil)
				return mockState
			},
			sTxF: func() *txs.Tx {
				return &verifiedSignedTx
			},
			txF: func() *txs.AddPermissionlessValidatorTx {
				// Note this copies [verifiedTx]
				tx := verifiedTx
				tx.Validator.Start = uint64(now.Add(MaxFutureStartTime).Add(time.Second).Unix())
				tx.Validator.End = tx.Validator.Start + uint64(unsignedTransformTx.MinStakeDuration)
				return &tx
			},
			expectedErr: ErrFutureStakeTime,
		},
		{
			name: "success",
			backendF: func(ctrl *gomock.Controller) *Backend {
				bootstrapped := &utils.Atomic[bool]{}
				bootstrapped.Set(true)

				flowChecker := utxo.NewMockVerifier(ctrl)
				flowChecker.EXPECT().VerifySpend(
					gomock.Any(),
					gomock.Any(),
					gomock.Any(),
					gomock.Any(),
					gomock.Any(),
					gomock.Any(),
				).Return(nil)

				return &Backend{
					FlowChecker: flowChecker,
					Config: &config.Config{
						AddSubnetValidatorFee: 1,
						DurangoTime:           activeForkTime, // activate latest fork,
					},
					Ctx:          snow.DefaultContextTest(),
					Bootstrapped: bootstrapped,
				}
			},
			stateF: func(ctrl *gomock.Controller) state.Chain {
				mockState := state.NewMockChain(ctrl)
<<<<<<< HEAD
				mockState.EXPECT().GetTimestamp().Return(now).Times(2) // must be after durango fork
=======
				mockState.EXPECT().GetTimestamp().Return(now) // chain time is after Durango fork activation since now.After(activeForkTime)
>>>>>>> 1c855820
				mockState.EXPECT().GetSubnetTransformation(subnetID).Return(&transformTx, nil)
				mockState.EXPECT().GetCurrentValidator(subnetID, verifiedTx.NodeID()).Return(nil, database.ErrNotFound)
				mockState.EXPECT().GetPendingValidator(subnetID, verifiedTx.NodeID()).Return(nil, database.ErrNotFound)
				primaryNetworkVdr := &state.Staker{
					EndTime: mockable.MaxTime,
				}
				mockState.EXPECT().GetCurrentValidator(constants.PrimaryNetworkID, verifiedTx.NodeID()).Return(primaryNetworkVdr, nil)
				return mockState
			},
			sTxF: func() *txs.Tx {
				return &verifiedSignedTx
			},
			txF: func() *txs.AddPermissionlessValidatorTx {
				return &verifiedTx
			},
			expectedErr: nil,
		},
	}

	for _, tt := range tests {
		t.Run(tt.name, func(t *testing.T) {
			ctrl := gomock.NewController(t)

			var (
				backend = tt.backendF(ctrl)
				state   = tt.stateF(ctrl)
				sTx     = tt.sTxF()
				tx      = tt.txF()
			)

			err := verifyAddPermissionlessValidatorTx(backend, state, sTx, tx)
			require.ErrorIs(t, err, tt.expectedErr)
		})
	}
}

func TestGetValidatorRules(t *testing.T) {
	type test struct {
		name          string
		subnetID      ids.ID
		backend       *Backend
		chainStateF   func(*gomock.Controller) state.Chain
		expectedRules *addValidatorRules
		expectedErr   error
	}

	var (
		config = &config.Config{
			MinValidatorStake: 1,
			MaxValidatorStake: 2,
			MinStakeDuration:  time.Second,
			MaxStakeDuration:  2 * time.Second,
			MinDelegationFee:  1337,
		}
		avaxAssetID   = ids.GenerateTestID()
		customAssetID = ids.GenerateTestID()
		subnetID      = ids.GenerateTestID()
	)

	tests := []test{
		{
			name:     "primary network",
			subnetID: constants.PrimaryNetworkID,
			backend: &Backend{
				Config: config,
				Ctx: &snow.Context{
					AVAXAssetID: avaxAssetID,
				},
			},
			chainStateF: func(*gomock.Controller) state.Chain {
				return nil
			},
			expectedRules: &addValidatorRules{
				assetID:           avaxAssetID,
				minValidatorStake: config.MinValidatorStake,
				maxValidatorStake: config.MaxValidatorStake,
				minStakeDuration:  config.MinStakeDuration,
				maxStakeDuration:  config.MaxStakeDuration,
				minDelegationFee:  config.MinDelegationFee,
			},
		},
		{
			name:     "can't get subnet transformation",
			subnetID: subnetID,
			backend:  nil,
			chainStateF: func(ctrl *gomock.Controller) state.Chain {
				state := state.NewMockChain(ctrl)
				state.EXPECT().GetSubnetTransformation(subnetID).Return(nil, errTest)
				return state
			},
			expectedRules: &addValidatorRules{},
			expectedErr:   errTest,
		},
		{
			name:     "invalid transformation tx",
			subnetID: subnetID,
			backend:  nil,
			chainStateF: func(ctrl *gomock.Controller) state.Chain {
				state := state.NewMockChain(ctrl)
				tx := &txs.Tx{
					Unsigned: &txs.AddDelegatorTx{},
				}
				state.EXPECT().GetSubnetTransformation(subnetID).Return(tx, nil)
				return state
			},
			expectedRules: &addValidatorRules{},
			expectedErr:   ErrIsNotTransformSubnetTx,
		},
		{
			name:     "subnet",
			subnetID: subnetID,
			backend:  nil,
			chainStateF: func(ctrl *gomock.Controller) state.Chain {
				state := state.NewMockChain(ctrl)
				tx := &txs.Tx{
					Unsigned: &txs.TransformSubnetTx{
						AssetID:           customAssetID,
						MinValidatorStake: config.MinValidatorStake,
						MaxValidatorStake: config.MaxValidatorStake,
						MinStakeDuration:  1337,
						MaxStakeDuration:  42,
						MinDelegationFee:  config.MinDelegationFee,
					},
				}
				state.EXPECT().GetSubnetTransformation(subnetID).Return(tx, nil)
				return state
			},
			expectedRules: &addValidatorRules{
				assetID:           customAssetID,
				minValidatorStake: config.MinValidatorStake,
				maxValidatorStake: config.MaxValidatorStake,
				minStakeDuration:  1337 * time.Second,
				maxStakeDuration:  42 * time.Second,
				minDelegationFee:  config.MinDelegationFee,
			},
			expectedErr: nil,
		},
	}

	for _, tt := range tests {
		t.Run(tt.name, func(t *testing.T) {
			require := require.New(t)
			ctrl := gomock.NewController(t)

			chainState := tt.chainStateF(ctrl)
			rules, err := getValidatorRules(tt.backend, chainState, tt.subnetID)
			if tt.expectedErr != nil {
				require.ErrorIs(err, tt.expectedErr)
				return
			}
			require.NoError(err)
			require.Equal(tt.expectedRules, rules)
		})
	}
}

func TestGetDelegatorRules(t *testing.T) {
	type test struct {
		name          string
		subnetID      ids.ID
		backend       *Backend
		chainStateF   func(*gomock.Controller) state.Chain
		expectedRules *addDelegatorRules
		expectedErr   error
	}
	var (
		config = &config.Config{
			MinDelegatorStake: 1,
			MaxValidatorStake: 2,
			MinStakeDuration:  time.Second,
			MaxStakeDuration:  2 * time.Second,
		}
		avaxAssetID   = ids.GenerateTestID()
		customAssetID = ids.GenerateTestID()
		subnetID      = ids.GenerateTestID()
	)
	tests := []test{
		{
			name:     "primary network",
			subnetID: constants.PrimaryNetworkID,
			backend: &Backend{
				Config: config,
				Ctx: &snow.Context{
					AVAXAssetID: avaxAssetID,
				},
			},
			chainStateF: func(*gomock.Controller) state.Chain {
				return nil
			},
			expectedRules: &addDelegatorRules{
				assetID:                  avaxAssetID,
				minDelegatorStake:        config.MinDelegatorStake,
				maxValidatorStake:        config.MaxValidatorStake,
				minStakeDuration:         config.MinStakeDuration,
				maxStakeDuration:         config.MaxStakeDuration,
				maxValidatorWeightFactor: MaxValidatorWeightFactor,
			},
		},
		{
			name:     "can't get subnet transformation",
			subnetID: subnetID,
			backend:  nil,
			chainStateF: func(ctrl *gomock.Controller) state.Chain {
				state := state.NewMockChain(ctrl)
				state.EXPECT().GetSubnetTransformation(subnetID).Return(nil, errTest)
				return state
			},
			expectedRules: &addDelegatorRules{},
			expectedErr:   errTest,
		},
		{
			name:     "invalid transformation tx",
			subnetID: subnetID,
			backend:  nil,
			chainStateF: func(ctrl *gomock.Controller) state.Chain {
				state := state.NewMockChain(ctrl)
				tx := &txs.Tx{
					Unsigned: &txs.AddDelegatorTx{},
				}
				state.EXPECT().GetSubnetTransformation(subnetID).Return(tx, nil)
				return state
			},
			expectedRules: &addDelegatorRules{},
			expectedErr:   ErrIsNotTransformSubnetTx,
		},
		{
			name:     "subnet",
			subnetID: subnetID,
			backend:  nil,
			chainStateF: func(ctrl *gomock.Controller) state.Chain {
				state := state.NewMockChain(ctrl)
				tx := &txs.Tx{
					Unsigned: &txs.TransformSubnetTx{
						AssetID:                  customAssetID,
						MinDelegatorStake:        config.MinDelegatorStake,
						MinValidatorStake:        config.MinValidatorStake,
						MaxValidatorStake:        config.MaxValidatorStake,
						MinStakeDuration:         1337,
						MaxStakeDuration:         42,
						MinDelegationFee:         config.MinDelegationFee,
						MaxValidatorWeightFactor: 21,
					},
				}
				state.EXPECT().GetSubnetTransformation(subnetID).Return(tx, nil)
				return state
			},
			expectedRules: &addDelegatorRules{
				assetID:                  customAssetID,
				minDelegatorStake:        config.MinDelegatorStake,
				maxValidatorStake:        config.MaxValidatorStake,
				minStakeDuration:         1337 * time.Second,
				maxStakeDuration:         42 * time.Second,
				maxValidatorWeightFactor: 21,
			},
			expectedErr: nil,
		},
	}
	for _, tt := range tests {
		t.Run(tt.name, func(t *testing.T) {
			require := require.New(t)
			ctrl := gomock.NewController(t)

			chainState := tt.chainStateF(ctrl)
			rules, err := getDelegatorRules(tt.backend, chainState, tt.subnetID)
			if tt.expectedErr != nil {
				require.ErrorIs(err, tt.expectedErr)
				return
			}
			require.NoError(err)
			require.Equal(tt.expectedRules, rules)
		})
	}
}<|MERGE_RESOLUTION|>--- conflicted
+++ resolved
@@ -406,11 +406,7 @@
 			},
 			stateF: func(ctrl *gomock.Controller) state.Chain {
 				mockState := state.NewMockChain(ctrl)
-<<<<<<< HEAD
-				mockState.EXPECT().GetTimestamp().Return(now).Times(2) // must be after durango fork
-=======
-				mockState.EXPECT().GetTimestamp().Return(now) // chain time is after latest fork activation since now.After(activeForkTime)
->>>>>>> 1c855820
+				mockState.EXPECT().GetTimestamp().Return(now).Times(2) // chain time is after latest fork activation since now.After(activeForkTime)
 				mockState.EXPECT().GetSubnetTransformation(subnetID).Return(&transformTx, nil)
 				mockState.EXPECT().GetCurrentValidator(subnetID, verifiedTx.NodeID()).Return(nil, database.ErrNotFound)
 				mockState.EXPECT().GetPendingValidator(subnetID, verifiedTx.NodeID()).Return(nil, database.ErrNotFound)
@@ -457,11 +453,7 @@
 			},
 			stateF: func(ctrl *gomock.Controller) state.Chain {
 				mockState := state.NewMockChain(ctrl)
-<<<<<<< HEAD
-				mockState.EXPECT().GetTimestamp().Return(now).Times(2) // must be after durango fork
-=======
-				mockState.EXPECT().GetTimestamp().Return(now) // chain time is after latest fork activation since now.After(activeForkTime)
->>>>>>> 1c855820
+				mockState.EXPECT().GetTimestamp().Return(now).Times(2) // chain time is after latest fork activation since now.After(activeForkTime)
 				mockState.EXPECT().GetSubnetTransformation(subnetID).Return(&transformTx, nil)
 				mockState.EXPECT().GetCurrentValidator(subnetID, verifiedTx.NodeID()).Return(nil, database.ErrNotFound)
 				mockState.EXPECT().GetPendingValidator(subnetID, verifiedTx.NodeID()).Return(nil, database.ErrNotFound)
@@ -508,11 +500,7 @@
 			},
 			stateF: func(ctrl *gomock.Controller) state.Chain {
 				mockState := state.NewMockChain(ctrl)
-<<<<<<< HEAD
-				mockState.EXPECT().GetTimestamp().Return(now).Times(2) // must be after durango fork
-=======
-				mockState.EXPECT().GetTimestamp().Return(now) // chain time is Cortina fork activation since now.After(activeForkTime)
->>>>>>> 1c855820
+				mockState.EXPECT().GetTimestamp().Return(now).Times(2) // chain time is Cortina fork activation since now.After(activeForkTime)
 				mockState.EXPECT().GetSubnetTransformation(subnetID).Return(&transformTx, nil)
 				mockState.EXPECT().GetCurrentValidator(subnetID, verifiedTx.NodeID()).Return(nil, database.ErrNotFound)
 				mockState.EXPECT().GetPendingValidator(subnetID, verifiedTx.NodeID()).Return(nil, database.ErrNotFound)
@@ -563,11 +551,7 @@
 			},
 			stateF: func(ctrl *gomock.Controller) state.Chain {
 				mockState := state.NewMockChain(ctrl)
-<<<<<<< HEAD
-				mockState.EXPECT().GetTimestamp().Return(now).Times(2) // must be after durango fork
-=======
-				mockState.EXPECT().GetTimestamp().Return(now) // chain time is after Durango fork activation since now.After(activeForkTime)
->>>>>>> 1c855820
+				mockState.EXPECT().GetTimestamp().Return(now).Times(2) // chain time is after Durango fork activation since now.After(activeForkTime)
 				mockState.EXPECT().GetSubnetTransformation(subnetID).Return(&transformTx, nil)
 				mockState.EXPECT().GetCurrentValidator(subnetID, verifiedTx.NodeID()).Return(nil, database.ErrNotFound)
 				mockState.EXPECT().GetPendingValidator(subnetID, verifiedTx.NodeID()).Return(nil, database.ErrNotFound)
