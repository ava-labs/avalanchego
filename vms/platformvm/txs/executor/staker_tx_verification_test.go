// Copyright (C) 2019-2023, Ava Labs, Inc. All rights reserved.
// See the file LICENSE for licensing terms.

package executor

import (
	"testing"
	"time"

	"github.com/stretchr/testify/require"

	"go.uber.org/mock/gomock"

	"github.com/ava-labs/avalanchego/database"
	"github.com/ava-labs/avalanchego/ids"
	"github.com/ava-labs/avalanchego/snow"
	"github.com/ava-labs/avalanchego/snow/snowtest"
	"github.com/ava-labs/avalanchego/utils"
	"github.com/ava-labs/avalanchego/utils/constants"
	"github.com/ava-labs/avalanchego/utils/timer/mockable"
	"github.com/ava-labs/avalanchego/vms/components/avax"
	"github.com/ava-labs/avalanchego/vms/components/verify"
	"github.com/ava-labs/avalanchego/vms/platformvm/config"
	"github.com/ava-labs/avalanchego/vms/platformvm/state"
	"github.com/ava-labs/avalanchego/vms/platformvm/txs"
	"github.com/ava-labs/avalanchego/vms/platformvm/utxo"
	"github.com/ava-labs/avalanchego/vms/secp256k1fx"
)

func TestVerifyAddPermissionlessValidatorTx(t *testing.T) {
	ctx := snowtest.Context(t, snowtest.PChainID)

	type test struct {
		name        string
		backendF    func(*gomock.Controller) *Backend
		stateF      func(*gomock.Controller) state.Chain
		sTxF        func() *txs.Tx
		txF         func() *txs.AddPermissionlessValidatorTx
		expectedErr error
	}

	var (
		// in the following tests we set the fork time for forks we want active
		// to activeForkTime, which is ensured to be before any other time related
		// quantity (based on now)
		activeForkTime = time.Unix(0, 0)
		now            = time.Now().Truncate(time.Second) // after activeForkTime

		subnetID            = ids.GenerateTestID()
		customAssetID       = ids.GenerateTestID()
		unsignedTransformTx = &txs.TransformSubnetTx{
			AssetID:           customAssetID,
			MinValidatorStake: 1,
			MaxValidatorStake: 2,
			MinStakeDuration:  3,
			MaxStakeDuration:  4,
			MinDelegationFee:  5,
		}
		transformTx = txs.Tx{
			Unsigned: unsignedTransformTx,
			Creds:    []verify.Verifiable{},
		}
		// This tx already passed syntactic verification.
		startTime  = now.Add(time.Second)
		endTime    = startTime.Add(time.Second * time.Duration(unsignedTransformTx.MinStakeDuration))
		verifiedTx = txs.AddPermissionlessValidatorTx{
			BaseTx: txs.BaseTx{
				SyntacticallyVerified: true,
				BaseTx: avax.BaseTx{
					NetworkID:    ctx.NetworkID,
					BlockchainID: ctx.ChainID,
					Outs:         []*avax.TransferableOutput{},
					Ins:          []*avax.TransferableInput{},
				},
			},
			Validator: txs.Validator{
<<<<<<< HEAD
				NodeID: ids.GenerateTestShortNodeID(),
				Start:  1,
				End:    1 + uint64(unsignedTransformTx.MinStakeDuration),
				Wght:   unsignedTransformTx.MinValidatorStake,
=======
				NodeID: ids.GenerateTestNodeID(),
				// Note: [Start] is not set here as it will be ignored
				// Post-Durango in favor of the current chain time
				End:  uint64(endTime.Unix()),
				Wght: unsignedTransformTx.MinValidatorStake,
>>>>>>> e26d9c9f
			},
			Subnet: subnetID,
			StakeOuts: []*avax.TransferableOutput{
				{
					Asset: avax.Asset{
						ID: customAssetID,
					},
				},
			},
			ValidatorRewardsOwner: &secp256k1fx.OutputOwners{
				Addrs:     []ids.ShortID{ids.GenerateTestShortID()},
				Threshold: 1,
			},
			DelegatorRewardsOwner: &secp256k1fx.OutputOwners{
				Addrs:     []ids.ShortID{ids.GenerateTestShortID()},
				Threshold: 1,
			},
			DelegationShares: 20_000,
		}
		verifiedSignedTx = txs.Tx{
			Unsigned: &verifiedTx,
			Creds:    []verify.Verifiable{},
		}
	)
	verifiedSignedTx.SetBytes([]byte{1}, []byte{2})

	tests := []test{
		{
			name: "fail syntactic verification",
			backendF: func(*gomock.Controller) *Backend {
				return &Backend{
					Ctx: ctx,
					Config: &config.Config{
						DurangoTime: activeForkTime, // activate latest fork
					},
				}
			},
			stateF: func(*gomock.Controller) state.Chain {
				return nil
			},
			sTxF: func() *txs.Tx {
				return nil
			},
			txF: func() *txs.AddPermissionlessValidatorTx {
				return nil
			},
			expectedErr: txs.ErrNilSignedTx,
		},
		{
			name: "not bootstrapped",
			backendF: func(*gomock.Controller) *Backend {
				return &Backend{
					Ctx: ctx,
					Config: &config.Config{
						DurangoTime: activeForkTime, // activate latest fork
					},
					Bootstrapped: &utils.Atomic[bool]{},
				}
			},
			stateF: func(ctrl *gomock.Controller) state.Chain {
				return nil
			},
			sTxF: func() *txs.Tx {
				return &verifiedSignedTx
			},
			txF: func() *txs.AddPermissionlessValidatorTx {
				return nil
			},
			expectedErr: nil,
		},
		{
			name: "start time too early",
			backendF: func(*gomock.Controller) *Backend {
				bootstrapped := &utils.Atomic[bool]{}
				bootstrapped.Set(true)
				return &Backend{
					Ctx: ctx,
					Config: &config.Config{
						CortinaTime: activeForkTime,
						DurangoTime: mockable.MaxTime,
					},
					Bootstrapped: bootstrapped,
				}
			},
			stateF: func(ctrl *gomock.Controller) state.Chain {
				state := state.NewMockChain(ctrl)
				state.EXPECT().GetTimestamp().Return(verifiedTx.StartTime())
				return state
			},
			sTxF: func() *txs.Tx {
				return &verifiedSignedTx
			},
			txF: func() *txs.AddPermissionlessValidatorTx {
				return &verifiedTx
			},
			expectedErr: ErrTimestampNotBeforeStartTime,
		},
		{
			name: "weight too low",
			backendF: func(*gomock.Controller) *Backend {
				bootstrapped := &utils.Atomic[bool]{}
				bootstrapped.Set(true)
				return &Backend{
					Ctx: ctx,
					Config: &config.Config{
						DurangoTime: activeForkTime, // activate latest fork
					},
					Bootstrapped: bootstrapped,
				}
			},
			stateF: func(ctrl *gomock.Controller) state.Chain {
				state := state.NewMockChain(ctrl)
				state.EXPECT().GetTimestamp().Return(now) // chain time is after latest fork activation since now.After(activeForkTime)
				state.EXPECT().GetSubnetTransformation(subnetID).Return(&transformTx, nil)
				return state
			},
			sTxF: func() *txs.Tx {
				return &verifiedSignedTx
			},
			txF: func() *txs.AddPermissionlessValidatorTx {
				tx := verifiedTx // Note that this copies [verifiedTx]
				tx.Validator.Wght = unsignedTransformTx.MinValidatorStake - 1
				return &tx
			},
			expectedErr: ErrWeightTooSmall,
		},
		{
			name: "weight too high",
			backendF: func(*gomock.Controller) *Backend {
				bootstrapped := &utils.Atomic[bool]{}
				bootstrapped.Set(true)
				return &Backend{
					Ctx: ctx,
					Config: &config.Config{
						DurangoTime: activeForkTime, // activate latest fork
					},
					Bootstrapped: bootstrapped,
				}
			},
			stateF: func(ctrl *gomock.Controller) state.Chain {
				state := state.NewMockChain(ctrl)
				state.EXPECT().GetTimestamp().Return(now) // chain time is after latest fork activation since now.After(activeForkTime)
				state.EXPECT().GetSubnetTransformation(subnetID).Return(&transformTx, nil)
				return state
			},
			sTxF: func() *txs.Tx {
				return &verifiedSignedTx
			},
			txF: func() *txs.AddPermissionlessValidatorTx {
				tx := verifiedTx // Note that this copies [verifiedTx]
				tx.Validator.Wght = unsignedTransformTx.MaxValidatorStake + 1
				return &tx
			},
			expectedErr: ErrWeightTooLarge,
		},
		{
			name: "insufficient delegation fee",
			backendF: func(*gomock.Controller) *Backend {
				bootstrapped := &utils.Atomic[bool]{}
				bootstrapped.Set(true)
				return &Backend{
					Ctx: ctx,
					Config: &config.Config{
						DurangoTime: activeForkTime, // activate latest fork
					},
					Bootstrapped: bootstrapped,
				}
			},
			stateF: func(ctrl *gomock.Controller) state.Chain {
				state := state.NewMockChain(ctrl)
				state.EXPECT().GetTimestamp().Return(now) // chain time is after latest fork activation since now.After(activeForkTime)
				state.EXPECT().GetSubnetTransformation(subnetID).Return(&transformTx, nil)
				return state
			},
			sTxF: func() *txs.Tx {
				return &verifiedSignedTx
			},
			txF: func() *txs.AddPermissionlessValidatorTx {
				tx := verifiedTx // Note that this copies [verifiedTx]
				tx.Validator.Wght = unsignedTransformTx.MaxValidatorStake
				tx.DelegationShares = unsignedTransformTx.MinDelegationFee - 1
				return &tx
			},
			expectedErr: ErrInsufficientDelegationFee,
		},
		{
			name: "duration too short",
			backendF: func(*gomock.Controller) *Backend {
				bootstrapped := &utils.Atomic[bool]{}
				bootstrapped.Set(true)
				return &Backend{
					Ctx: ctx,
					Config: &config.Config{
						DurangoTime: activeForkTime, // activate latest fork
					},
					Bootstrapped: bootstrapped,
				}
			},
			stateF: func(ctrl *gomock.Controller) state.Chain {
				state := state.NewMockChain(ctrl)
				state.EXPECT().GetTimestamp().Return(now) // chain time is after latest fork activation since now.After(activeForkTime)
				state.EXPECT().GetSubnetTransformation(subnetID).Return(&transformTx, nil)
				return state
			},
			sTxF: func() *txs.Tx {
				return &verifiedSignedTx
			},
			txF: func() *txs.AddPermissionlessValidatorTx {
				tx := verifiedTx // Note that this copies [verifiedTx]
				tx.Validator.Wght = unsignedTransformTx.MaxValidatorStake
				tx.DelegationShares = unsignedTransformTx.MinDelegationFee

				// Note the duration is 1 less than the minimum
				tx.Validator.End = tx.Validator.Start + uint64(unsignedTransformTx.MinStakeDuration) - 1
				return &tx
			},
			expectedErr: ErrStakeTooShort,
		},
		{
			name: "duration too long",
			backendF: func(*gomock.Controller) *Backend {
				bootstrapped := &utils.Atomic[bool]{}
				bootstrapped.Set(true)
				return &Backend{
					Ctx: ctx,
					Config: &config.Config{
						DurangoTime: activeForkTime, // activate latest fork
					},
					Bootstrapped: bootstrapped,
				}
			},
			stateF: func(ctrl *gomock.Controller) state.Chain {
				state := state.NewMockChain(ctrl)
				state.EXPECT().GetTimestamp().Return(time.Unix(1, 0)) // chain time is after fork activation since time.Unix(1, 0).After(activeForkTime)
				state.EXPECT().GetSubnetTransformation(subnetID).Return(&transformTx, nil)
				return state
			},
			sTxF: func() *txs.Tx {
				return &verifiedSignedTx
			},
			txF: func() *txs.AddPermissionlessValidatorTx {
				tx := verifiedTx // Note that this copies [verifiedTx]
				tx.Validator.Wght = unsignedTransformTx.MaxValidatorStake
				tx.DelegationShares = unsignedTransformTx.MinDelegationFee

				// Note the duration is more than the maximum
				tx.Validator.End = uint64(unsignedTransformTx.MaxStakeDuration) + 2
				return &tx
			},
			expectedErr: ErrStakeTooLong,
		},
		{
			name: "wrong assetID",
			backendF: func(*gomock.Controller) *Backend {
				bootstrapped := &utils.Atomic[bool]{}
				bootstrapped.Set(true)
				return &Backend{
					Ctx: ctx,
					Config: &config.Config{
						DurangoTime: activeForkTime, // activate latest fork
					},
					Bootstrapped: bootstrapped,
				}
			},
			stateF: func(ctrl *gomock.Controller) state.Chain {
				mockState := state.NewMockChain(ctrl)
				mockState.EXPECT().GetTimestamp().Return(now) // chain time is after latest fork activation since now.After(activeForkTime)
				mockState.EXPECT().GetSubnetTransformation(subnetID).Return(&transformTx, nil)
				return mockState
			},
			sTxF: func() *txs.Tx {
				return &verifiedSignedTx
			},
			txF: func() *txs.AddPermissionlessValidatorTx {
				tx := verifiedTx // Note that this copies [verifiedTx]
				tx.StakeOuts = []*avax.TransferableOutput{
					{
						Asset: avax.Asset{
							ID: ids.GenerateTestID(),
						},
					},
				}
				return &tx
			},
			expectedErr: ErrWrongStakedAssetID,
		},
		{
			name: "duplicate validator",
			backendF: func(*gomock.Controller) *Backend {
				bootstrapped := &utils.Atomic[bool]{}
				bootstrapped.Set(true)
				return &Backend{
					Ctx: ctx,
					Config: &config.Config{
						DurangoTime: activeForkTime, // activate latest fork
					},
					Bootstrapped: bootstrapped,
				}
			},
			stateF: func(ctrl *gomock.Controller) state.Chain {
				mockState := state.NewMockChain(ctrl)
				mockState.EXPECT().GetTimestamp().Return(now) // chain time is after latest fork activation since now.After(activeForkTime)
				mockState.EXPECT().GetSubnetTransformation(subnetID).Return(&transformTx, nil)
				// State says validator exists
				mockState.EXPECT().GetCurrentValidator(subnetID, verifiedTx.NodeID()).Return(nil, nil)
				return mockState
			},
			sTxF: func() *txs.Tx {
				return &verifiedSignedTx
			},
			txF: func() *txs.AddPermissionlessValidatorTx {
				return &verifiedTx
			},
			expectedErr: ErrDuplicateValidator,
		},
		{
			name: "validator not subset of primary network validator",
			backendF: func(*gomock.Controller) *Backend {
				bootstrapped := &utils.Atomic[bool]{}
				bootstrapped.Set(true)
				return &Backend{
					Ctx: ctx,
					Config: &config.Config{
						DurangoTime: activeForkTime, // activate latest fork
					},
					Bootstrapped: bootstrapped,
				}
			},
			stateF: func(ctrl *gomock.Controller) state.Chain {
				mockState := state.NewMockChain(ctrl)
				mockState.EXPECT().GetTimestamp().Return(now).Times(2) // chain time is after latest fork activation since now.After(activeForkTime)
				mockState.EXPECT().GetSubnetTransformation(subnetID).Return(&transformTx, nil)
				mockState.EXPECT().GetCurrentValidator(subnetID, verifiedTx.NodeID()).Return(nil, database.ErrNotFound)
				mockState.EXPECT().GetPendingValidator(subnetID, verifiedTx.NodeID()).Return(nil, database.ErrNotFound)
				// Validator time isn't subset of primary network validator time
				primaryNetworkVdr := &state.Staker{
					EndTime: verifiedTx.EndTime().Add(-1 * time.Second),
				}
				mockState.EXPECT().GetCurrentValidator(constants.PrimaryNetworkID, verifiedTx.NodeID()).Return(primaryNetworkVdr, nil)
				return mockState
			},
			sTxF: func() *txs.Tx {
				return &verifiedSignedTx
			},
			txF: func() *txs.AddPermissionlessValidatorTx {
				return &verifiedTx
			},
			expectedErr: ErrPeriodMismatch,
		},
		{
			name: "flow check fails",
			backendF: func(ctrl *gomock.Controller) *Backend {
				bootstrapped := &utils.Atomic[bool]{}
				bootstrapped.Set(true)

				flowChecker := utxo.NewMockVerifier(ctrl)
				flowChecker.EXPECT().VerifySpend(
					gomock.Any(),
					gomock.Any(),
					gomock.Any(),
					gomock.Any(),
					gomock.Any(),
					gomock.Any(),
				).Return(ErrFlowCheckFailed)

				return &Backend{
					FlowChecker: flowChecker,
					Config: &config.Config{
						AddSubnetValidatorFee: 1,
						DurangoTime:           activeForkTime, // activate latest fork,
					},
					Ctx:          ctx,
					Bootstrapped: bootstrapped,
				}
			},
			stateF: func(ctrl *gomock.Controller) state.Chain {
				mockState := state.NewMockChain(ctrl)
				mockState.EXPECT().GetTimestamp().Return(now).Times(2) // chain time is after latest fork activation since now.After(activeForkTime)
				mockState.EXPECT().GetSubnetTransformation(subnetID).Return(&transformTx, nil)
				mockState.EXPECT().GetCurrentValidator(subnetID, verifiedTx.NodeID()).Return(nil, database.ErrNotFound)
				mockState.EXPECT().GetPendingValidator(subnetID, verifiedTx.NodeID()).Return(nil, database.ErrNotFound)
				primaryNetworkVdr := &state.Staker{
					EndTime: mockable.MaxTime,
				}
				mockState.EXPECT().GetCurrentValidator(constants.PrimaryNetworkID, verifiedTx.NodeID()).Return(primaryNetworkVdr, nil)
				return mockState
			},
			sTxF: func() *txs.Tx {
				return &verifiedSignedTx
			},
			txF: func() *txs.AddPermissionlessValidatorTx {
				return &verifiedTx
			},
			expectedErr: ErrFlowCheckFailed,
		},
		{
			name: "starts too far in the future",
			backendF: func(ctrl *gomock.Controller) *Backend {
				bootstrapped := &utils.Atomic[bool]{}
				bootstrapped.Set(true)

				flowChecker := utxo.NewMockVerifier(ctrl)
				flowChecker.EXPECT().VerifySpend(
					gomock.Any(),
					gomock.Any(),
					gomock.Any(),
					gomock.Any(),
					gomock.Any(),
					gomock.Any(),
				).Return(nil)

				return &Backend{
					FlowChecker: flowChecker,
					Config: &config.Config{
						CortinaTime:           activeForkTime,
						DurangoTime:           mockable.MaxTime,
						AddSubnetValidatorFee: 1,
					},
					Ctx:          ctx,
					Bootstrapped: bootstrapped,
				}
			},
			stateF: func(ctrl *gomock.Controller) state.Chain {
				mockState := state.NewMockChain(ctrl)
				mockState.EXPECT().GetTimestamp().Return(now).Times(2) // chain time is Cortina fork activation since now.After(activeForkTime)
				mockState.EXPECT().GetSubnetTransformation(subnetID).Return(&transformTx, nil)
				mockState.EXPECT().GetCurrentValidator(subnetID, verifiedTx.NodeID()).Return(nil, database.ErrNotFound)
				mockState.EXPECT().GetPendingValidator(subnetID, verifiedTx.NodeID()).Return(nil, database.ErrNotFound)
				primaryNetworkVdr := &state.Staker{
					StartTime: time.Unix(0, 0),
					EndTime:   mockable.MaxTime,
				}
				mockState.EXPECT().GetCurrentValidator(constants.PrimaryNetworkID, verifiedTx.NodeID()).Return(primaryNetworkVdr, nil)
				return mockState
			},
			sTxF: func() *txs.Tx {
				return &verifiedSignedTx
			},
			txF: func() *txs.AddPermissionlessValidatorTx {
				// Note this copies [verifiedTx]
				tx := verifiedTx
				tx.Validator.Start = uint64(now.Add(MaxFutureStartTime).Add(time.Second).Unix())
				tx.Validator.End = tx.Validator.Start + uint64(unsignedTransformTx.MinStakeDuration)
				return &tx
			},
			expectedErr: ErrFutureStakeTime,
		},
		{
			name: "success",
			backendF: func(ctrl *gomock.Controller) *Backend {
				bootstrapped := &utils.Atomic[bool]{}
				bootstrapped.Set(true)

				flowChecker := utxo.NewMockVerifier(ctrl)
				flowChecker.EXPECT().VerifySpend(
					gomock.Any(),
					gomock.Any(),
					gomock.Any(),
					gomock.Any(),
					gomock.Any(),
					gomock.Any(),
				).Return(nil)

				return &Backend{
					FlowChecker: flowChecker,
					Config: &config.Config{
						AddSubnetValidatorFee: 1,
						DurangoTime:           activeForkTime, // activate latest fork,
					},
					Ctx:          ctx,
					Bootstrapped: bootstrapped,
				}
			},
			stateF: func(ctrl *gomock.Controller) state.Chain {
				mockState := state.NewMockChain(ctrl)
				mockState.EXPECT().GetTimestamp().Return(now).Times(2) // chain time is after Durango fork activation since now.After(activeForkTime)
				mockState.EXPECT().GetSubnetTransformation(subnetID).Return(&transformTx, nil)
				mockState.EXPECT().GetCurrentValidator(subnetID, verifiedTx.NodeID()).Return(nil, database.ErrNotFound)
				mockState.EXPECT().GetPendingValidator(subnetID, verifiedTx.NodeID()).Return(nil, database.ErrNotFound)
				primaryNetworkVdr := &state.Staker{
					EndTime: mockable.MaxTime,
				}
				mockState.EXPECT().GetCurrentValidator(constants.PrimaryNetworkID, verifiedTx.NodeID()).Return(primaryNetworkVdr, nil)
				return mockState
			},
			sTxF: func() *txs.Tx {
				return &verifiedSignedTx
			},
			txF: func() *txs.AddPermissionlessValidatorTx {
				return &verifiedTx
			},
			expectedErr: nil,
		},
	}

	for _, tt := range tests {
		t.Run(tt.name, func(t *testing.T) {
			ctrl := gomock.NewController(t)

			var (
				backend = tt.backendF(ctrl)
				state   = tt.stateF(ctrl)
				sTx     = tt.sTxF()
				tx      = tt.txF()
			)

			err := verifyAddPermissionlessValidatorTx(backend, state, sTx, tx)
			require.ErrorIs(t, err, tt.expectedErr)
		})
	}
}

func TestGetValidatorRules(t *testing.T) {
	type test struct {
		name          string
		subnetID      ids.ID
		backend       *Backend
		chainStateF   func(*gomock.Controller) state.Chain
		expectedRules *addValidatorRules
		expectedErr   error
	}

	var (
		config = &config.Config{
			MinValidatorStake: 1,
			MaxValidatorStake: 2,
			MinStakeDuration:  time.Second,
			MaxStakeDuration:  2 * time.Second,
			MinDelegationFee:  1337,
		}
		avaxAssetID   = ids.GenerateTestID()
		customAssetID = ids.GenerateTestID()
		subnetID      = ids.GenerateTestID()
	)

	tests := []test{
		{
			name:     "primary network",
			subnetID: constants.PrimaryNetworkID,
			backend: &Backend{
				Config: config,
				Ctx: &snow.Context{
					AVAXAssetID: avaxAssetID,
				},
			},
			chainStateF: func(*gomock.Controller) state.Chain {
				return nil
			},
			expectedRules: &addValidatorRules{
				assetID:           avaxAssetID,
				minValidatorStake: config.MinValidatorStake,
				maxValidatorStake: config.MaxValidatorStake,
				minStakeDuration:  config.MinStakeDuration,
				maxStakeDuration:  config.MaxStakeDuration,
				minDelegationFee:  config.MinDelegationFee,
			},
		},
		{
			name:     "can't get subnet transformation",
			subnetID: subnetID,
			backend:  nil,
			chainStateF: func(ctrl *gomock.Controller) state.Chain {
				state := state.NewMockChain(ctrl)
				state.EXPECT().GetSubnetTransformation(subnetID).Return(nil, errTest)
				return state
			},
			expectedRules: &addValidatorRules{},
			expectedErr:   errTest,
		},
		{
			name:     "invalid transformation tx",
			subnetID: subnetID,
			backend:  nil,
			chainStateF: func(ctrl *gomock.Controller) state.Chain {
				state := state.NewMockChain(ctrl)
				tx := &txs.Tx{
					Unsigned: &txs.AddDelegatorTx{},
				}
				state.EXPECT().GetSubnetTransformation(subnetID).Return(tx, nil)
				return state
			},
			expectedRules: &addValidatorRules{},
			expectedErr:   ErrIsNotTransformSubnetTx,
		},
		{
			name:     "subnet",
			subnetID: subnetID,
			backend:  nil,
			chainStateF: func(ctrl *gomock.Controller) state.Chain {
				state := state.NewMockChain(ctrl)
				tx := &txs.Tx{
					Unsigned: &txs.TransformSubnetTx{
						AssetID:           customAssetID,
						MinValidatorStake: config.MinValidatorStake,
						MaxValidatorStake: config.MaxValidatorStake,
						MinStakeDuration:  1337,
						MaxStakeDuration:  42,
						MinDelegationFee:  config.MinDelegationFee,
					},
				}
				state.EXPECT().GetSubnetTransformation(subnetID).Return(tx, nil)
				return state
			},
			expectedRules: &addValidatorRules{
				assetID:           customAssetID,
				minValidatorStake: config.MinValidatorStake,
				maxValidatorStake: config.MaxValidatorStake,
				minStakeDuration:  1337 * time.Second,
				maxStakeDuration:  42 * time.Second,
				minDelegationFee:  config.MinDelegationFee,
			},
			expectedErr: nil,
		},
	}

	for _, tt := range tests {
		t.Run(tt.name, func(t *testing.T) {
			require := require.New(t)
			ctrl := gomock.NewController(t)

			chainState := tt.chainStateF(ctrl)
			rules, err := getValidatorRules(tt.backend, chainState, tt.subnetID)
			if tt.expectedErr != nil {
				require.ErrorIs(err, tt.expectedErr)
				return
			}
			require.NoError(err)
			require.Equal(tt.expectedRules, rules)
		})
	}
}

func TestGetDelegatorRules(t *testing.T) {
	type test struct {
		name          string
		subnetID      ids.ID
		backend       *Backend
		chainStateF   func(*gomock.Controller) state.Chain
		expectedRules *addDelegatorRules
		expectedErr   error
	}
	var (
		config = &config.Config{
			MinDelegatorStake: 1,
			MaxValidatorStake: 2,
			MinStakeDuration:  time.Second,
			MaxStakeDuration:  2 * time.Second,
		}
		avaxAssetID   = ids.GenerateTestID()
		customAssetID = ids.GenerateTestID()
		subnetID      = ids.GenerateTestID()
	)
	tests := []test{
		{
			name:     "primary network",
			subnetID: constants.PrimaryNetworkID,
			backend: &Backend{
				Config: config,
				Ctx: &snow.Context{
					AVAXAssetID: avaxAssetID,
				},
			},
			chainStateF: func(*gomock.Controller) state.Chain {
				return nil
			},
			expectedRules: &addDelegatorRules{
				assetID:                  avaxAssetID,
				minDelegatorStake:        config.MinDelegatorStake,
				maxValidatorStake:        config.MaxValidatorStake,
				minStakeDuration:         config.MinStakeDuration,
				maxStakeDuration:         config.MaxStakeDuration,
				maxValidatorWeightFactor: MaxValidatorWeightFactor,
			},
		},
		{
			name:     "can't get subnet transformation",
			subnetID: subnetID,
			backend:  nil,
			chainStateF: func(ctrl *gomock.Controller) state.Chain {
				state := state.NewMockChain(ctrl)
				state.EXPECT().GetSubnetTransformation(subnetID).Return(nil, errTest)
				return state
			},
			expectedRules: &addDelegatorRules{},
			expectedErr:   errTest,
		},
		{
			name:     "invalid transformation tx",
			subnetID: subnetID,
			backend:  nil,
			chainStateF: func(ctrl *gomock.Controller) state.Chain {
				state := state.NewMockChain(ctrl)
				tx := &txs.Tx{
					Unsigned: &txs.AddDelegatorTx{},
				}
				state.EXPECT().GetSubnetTransformation(subnetID).Return(tx, nil)
				return state
			},
			expectedRules: &addDelegatorRules{},
			expectedErr:   ErrIsNotTransformSubnetTx,
		},
		{
			name:     "subnet",
			subnetID: subnetID,
			backend:  nil,
			chainStateF: func(ctrl *gomock.Controller) state.Chain {
				state := state.NewMockChain(ctrl)
				tx := &txs.Tx{
					Unsigned: &txs.TransformSubnetTx{
						AssetID:                  customAssetID,
						MinDelegatorStake:        config.MinDelegatorStake,
						MinValidatorStake:        config.MinValidatorStake,
						MaxValidatorStake:        config.MaxValidatorStake,
						MinStakeDuration:         1337,
						MaxStakeDuration:         42,
						MinDelegationFee:         config.MinDelegationFee,
						MaxValidatorWeightFactor: 21,
					},
				}
				state.EXPECT().GetSubnetTransformation(subnetID).Return(tx, nil)
				return state
			},
			expectedRules: &addDelegatorRules{
				assetID:                  customAssetID,
				minDelegatorStake:        config.MinDelegatorStake,
				maxValidatorStake:        config.MaxValidatorStake,
				minStakeDuration:         1337 * time.Second,
				maxStakeDuration:         42 * time.Second,
				maxValidatorWeightFactor: 21,
			},
			expectedErr: nil,
		},
	}
	for _, tt := range tests {
		t.Run(tt.name, func(t *testing.T) {
			require := require.New(t)
			ctrl := gomock.NewController(t)

			chainState := tt.chainStateF(ctrl)
			rules, err := getDelegatorRules(tt.backend, chainState, tt.subnetID)
			if tt.expectedErr != nil {
				require.ErrorIs(err, tt.expectedErr)
				return
			}
			require.NoError(err)
			require.Equal(tt.expectedRules, rules)
		})
	}
}<|MERGE_RESOLUTION|>--- conflicted
+++ resolved
@@ -74,18 +74,11 @@
 				},
 			},
 			Validator: txs.Validator{
-<<<<<<< HEAD
 				NodeID: ids.GenerateTestShortNodeID(),
-				Start:  1,
-				End:    1 + uint64(unsignedTransformTx.MinStakeDuration),
-				Wght:   unsignedTransformTx.MinValidatorStake,
-=======
-				NodeID: ids.GenerateTestNodeID(),
 				// Note: [Start] is not set here as it will be ignored
 				// Post-Durango in favor of the current chain time
 				End:  uint64(endTime.Unix()),
 				Wght: unsignedTransformTx.MinValidatorStake,
->>>>>>> e26d9c9f
 			},
 			Subnet: subnetID,
 			StakeOuts: []*avax.TransferableOutput{
