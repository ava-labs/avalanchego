// Copyright (C) 2019-2024, Ava Labs, Inc. All rights reserved.
// See the file LICENSE for licensing terms.

package executor

import (
	"errors"
	"fmt"
	"math"
	"time"

	"github.com/ava-labs/avalanchego/database"
	"github.com/ava-labs/avalanchego/ids"
	"github.com/ava-labs/avalanchego/utils/constants"
	"github.com/ava-labs/avalanchego/vms/components/avax"
	"github.com/ava-labs/avalanchego/vms/platformvm/state"
	"github.com/ava-labs/avalanchego/vms/platformvm/txs"
	"github.com/ava-labs/avalanchego/vms/platformvm/txs/fees"

	safemath "github.com/ava-labs/avalanchego/utils/math"
	commonfees "github.com/ava-labs/avalanchego/vms/components/fees"
)

var (
	ErrWeightTooSmall                  = errors.New("weight of this validator is too low")
	ErrWeightTooLarge                  = errors.New("weight of this validator is too large")
	ErrInsufficientDelegationFee       = errors.New("staker charges an insufficient delegation fee")
	ErrStakeTooShort                   = errors.New("staking period is too short")
	ErrStakeTooLong                    = errors.New("staking period is too long")
	ErrFlowCheckFailed                 = errors.New("flow check failed")
	ErrNotValidator                    = errors.New("isn't a current or pending validator")
	ErrRemovePermissionlessValidator   = errors.New("attempting to remove permissionless validator")
	ErrStakeOverflow                   = errors.New("validator stake exceeds limit")
	ErrPeriodMismatch                  = errors.New("proposed staking period is not inside dependant staking period")
	ErrOverDelegated                   = errors.New("validator would be over delegated")
	ErrIsNotTransformSubnetTx          = errors.New("is not a transform subnet tx")
	ErrTimestampNotBeforeStartTime     = errors.New("chain timestamp not before start time")
	ErrAlreadyValidator                = errors.New("already a validator")
	ErrDuplicateValidator              = errors.New("duplicate validator")
	ErrDelegateToPermissionedValidator = errors.New("delegation to permissioned validator")
	ErrWrongStakedAssetID              = errors.New("incorrect staked assetID")
	ErrDurangoUpgradeNotActive         = errors.New("attempting to use a Durango-upgrade feature prior to activation")
	ErrAddValidatorTxPostDurango       = errors.New("AddValidatorTx is not permitted post-Durango")
	ErrAddDelegatorTxPostDurango       = errors.New("AddDelegatorTx is not permitted post-Durango")
)

// verifySubnetValidatorPrimaryNetworkRequirements verifies the primary
// network requirements for [subnetValidator]. An error is returned if they
// are not fulfilled.
func verifySubnetValidatorPrimaryNetworkRequirements(
	isDurangoActive bool,
	chainState state.Chain,
	subnetValidator txs.Validator,
) error {
	primaryNetworkValidator, err := GetValidator(chainState, constants.PrimaryNetworkID, subnetValidator.NodeID)
	if err == database.ErrNotFound {
		return fmt.Errorf(
			"%s %w of the primary network",
			subnetValidator.NodeID,
			ErrNotValidator,
		)
	}
	if err != nil {
		return fmt.Errorf(
			"failed to fetch the primary network validator for %s: %w",
			subnetValidator.NodeID,
			err,
		)
	}

	// Ensure that the period this validator validates the specified subnet
	// is a subset of the time they validate the primary network.
	startTime := chainState.GetTimestamp()
	if !isDurangoActive {
		startTime = subnetValidator.StartTime()
	}
	if !txs.BoundedBy(
		startTime,
		subnetValidator.EndTime(),
		primaryNetworkValidator.StartTime,
		primaryNetworkValidator.EndTime,
	) {
		return ErrPeriodMismatch
	}

	return nil
}

// verifyAddValidatorTx carries out the validation for an AddValidatorTx.
// It returns the tx outputs that should be returned if this validator is not
// added to the staking set.
func verifyAddValidatorTx(
	backend *Backend,
	chainState state.Chain,
	sTx *txs.Tx,
	tx *txs.AddValidatorTx,
) (
	[]*avax.TransferableOutput,
	error,
) {
	var (
		currentTimestamp = chainState.GetTimestamp()
		isDurangoActive  = backend.Config.IsDurangoActivated(currentTimestamp)
		isEActive        = false // AddValidatorTx is forbidden with Durango activation
	)
	if isDurangoActive {
		return nil, ErrAddValidatorTxPostDurango
	}

	// Verify the tx is well-formed
	if err := sTx.SyntacticVerify(backend.Ctx); err != nil {
		return nil, err
	}

	if err := avax.VerifyMemoFieldLength(tx.Memo, isDurangoActive); err != nil {
		return nil, err
	}

	startTime := tx.StartTime()
	duration := tx.EndTime().Sub(startTime)
	switch {
	case tx.Validator.Wght < backend.Config.MinValidatorStake:
		// Ensure validator is staking at least the minimum amount
		return nil, ErrWeightTooSmall

	case tx.Validator.Wght > backend.Config.MaxValidatorStake:
		// Ensure validator isn't staking too much
		return nil, ErrWeightTooLarge

	case tx.DelegationShares < backend.Config.MinDelegationFee:
		// Ensure the validator fee is at least the minimum amount
		return nil, ErrInsufficientDelegationFee

	case duration < backend.Config.MinStakeDuration:
		// Ensure staking length is not too short
		return nil, ErrStakeTooShort

	case duration > backend.Config.MaxStakeDuration:
		// Ensure staking length is not too long
		return nil, ErrStakeTooLong
	}

	outs := make([]*avax.TransferableOutput, len(tx.Outs)+len(tx.StakeOuts))
	copy(outs, tx.Outs)
	copy(outs[len(tx.Outs):], tx.StakeOuts)

	if !backend.Bootstrapped.Get() {
		return outs, nil
	}

	if err := verifyStakerStartTime(isDurangoActive, currentTimestamp, startTime); err != nil {
		return nil, err
	}

	_, err := GetValidator(chainState, constants.PrimaryNetworkID, tx.Validator.NodeID)
	if err == nil {
		return nil, fmt.Errorf(
			"%s is %w of the primary network",
			tx.Validator.NodeID,
			ErrAlreadyValidator,
		)
	}
	if err != database.ErrNotFound {
		return nil, fmt.Errorf(
			"failed to find whether %s is a primary network validator: %w",
			tx.Validator.NodeID,
			err,
		)
	}

	// Verify the flowcheck
<<<<<<< HEAD
	feeCalculator := fees.Calculator{
		IsEActive:   isEActive,
		Config:      backend.Config,
		ChainTime:   currentTimestamp,
		Credentials: sTx.Creds,
	}
	if err := tx.Visit(&feeCalculator); err != nil {
=======
	feeCalculator := fees.NewStaticCalculator(backend.Config, currentTimestamp)
	if err := tx.Visit(feeCalculator); err != nil {
>>>>>>> 5c22480b
		return nil, err
	}

	if err := backend.FlowChecker.VerifySpend(
		tx,
		chainState,
		tx.Ins,
		outs,
		sTx.Creds,
		map[ids.ID]uint64{
			backend.Ctx.AVAXAssetID: feeCalculator.Fee,
		},
	); err != nil {
		return nil, fmt.Errorf("%w: %w", ErrFlowCheckFailed, err)
	}

	return outs, nil
}

// verifyAddSubnetValidatorTx carries out the validation for an
// AddSubnetValidatorTx.
func verifyAddSubnetValidatorTx(
	backend *Backend,
	feeManager *commonfees.Manager,
	maxComplexity commonfees.Dimensions,
	chainState state.Chain,
	sTx *txs.Tx,
	tx *txs.AddSubnetValidatorTx,
) error {
	// Verify the tx is well-formed
	if err := sTx.SyntacticVerify(backend.Ctx); err != nil {
		return err
	}

	var (
		currentTimestamp = chainState.GetTimestamp()
		isDurangoActive  = backend.Config.IsDurangoActivated(currentTimestamp)
		isEActive        = backend.Config.IsEActivated(currentTimestamp)
	)
	if err := avax.VerifyMemoFieldLength(tx.Memo, isDurangoActive); err != nil {
		return err
	}

	startTime := currentTimestamp
	if !isDurangoActive {
		startTime = tx.StartTime()
	}
	duration := tx.EndTime().Sub(startTime)

	switch {
	case duration < backend.Config.MinStakeDuration:
		// Ensure staking length is not too short
		return ErrStakeTooShort

	case duration > backend.Config.MaxStakeDuration:
		// Ensure staking length is not too long
		return ErrStakeTooLong
	}

	if !backend.Bootstrapped.Get() {
		return nil
	}

	if err := verifyStakerStartTime(isDurangoActive, currentTimestamp, startTime); err != nil {
		return err
	}

	_, err := GetValidator(chainState, tx.SubnetValidator.Subnet, tx.Validator.NodeID)
	if err == nil {
		return fmt.Errorf(
			"attempted to issue %w for %s on subnet %s",
			ErrDuplicateValidator,
			tx.Validator.NodeID,
			tx.SubnetValidator.Subnet,
		)
	}
	if err != database.ErrNotFound {
		return fmt.Errorf(
			"failed to find whether %s is a subnet validator: %w",
			tx.Validator.NodeID,
			err,
		)
	}

	if err := verifySubnetValidatorPrimaryNetworkRequirements(isDurangoActive, chainState, tx.Validator); err != nil {
		return err
	}

	baseTxCreds, err := verifyPoASubnetAuthorization(backend, chainState, sTx, tx.SubnetValidator.Subnet, tx.SubnetAuth)
	if err != nil {
		return err
	}

	// Verify the flowcheck
<<<<<<< HEAD
	feeCalculator := fees.Calculator{
		IsEActive:          isEActive,
		Config:             backend.Config,
		ChainTime:          currentTimestamp,
		FeeManager:         feeManager,
		BlockMaxComplexity: maxComplexity,
		Credentials:        sTx.Creds,
	}
	if err := tx.Visit(&feeCalculator); err != nil {
=======
	feeCalculator := fees.NewStaticCalculator(backend.Config, currentTimestamp)
	if err := tx.Visit(feeCalculator); err != nil {
>>>>>>> 5c22480b
		return err
	}

	if err := backend.FlowChecker.VerifySpend(
		tx,
		chainState,
		tx.Ins,
		tx.Outs,
		baseTxCreds,
		map[ids.ID]uint64{
			backend.Ctx.AVAXAssetID: feeCalculator.Fee,
		},
	); err != nil {
		return fmt.Errorf("%w: %w", ErrFlowCheckFailed, err)
	}

	return nil
}

// Returns the representation of [tx.NodeID] validating [tx.Subnet].
// Returns true if [tx.NodeID] is a current validator of [tx.Subnet].
// Returns an error if the given tx is invalid.
// The transaction is valid if:
// * [tx.NodeID] is a current/pending PoA validator of [tx.Subnet].
// * [sTx]'s creds authorize it to spend the stated inputs.
// * [sTx]'s creds authorize it to remove a validator from [tx.Subnet].
// * The flow checker passes.
func verifyRemoveSubnetValidatorTx(
	backend *Backend,
	feeManager *commonfees.Manager,
	maxComplexity commonfees.Dimensions,
	chainState state.Chain,
	sTx *txs.Tx,
	tx *txs.RemoveSubnetValidatorTx,
) (*state.Staker, bool, error) {
	// Verify the tx is well-formed
	if err := sTx.SyntacticVerify(backend.Ctx); err != nil {
		return nil, false, err
	}

	var (
		currentTimestamp = chainState.GetTimestamp()
		isDurangoActive  = backend.Config.IsDurangoActivated(currentTimestamp)
		isEActive        = backend.Config.IsEActivated(currentTimestamp)
	)
	if err := avax.VerifyMemoFieldLength(tx.Memo, isDurangoActive); err != nil {
		return nil, false, err
	}

	isCurrentValidator := true
	vdr, err := chainState.GetCurrentValidator(tx.Subnet, tx.NodeID)
	if err == database.ErrNotFound {
		vdr, err = chainState.GetPendingValidator(tx.Subnet, tx.NodeID)
		isCurrentValidator = false
	}
	if err != nil {
		// It isn't a current or pending validator.
		return nil, false, fmt.Errorf(
			"%s %w of %s: %w",
			tx.NodeID,
			ErrNotValidator,
			tx.Subnet,
			err,
		)
	}

	if !vdr.Priority.IsPermissionedValidator() {
		return nil, false, ErrRemovePermissionlessValidator
	}

	if !backend.Bootstrapped.Get() {
		// Not bootstrapped yet -- don't need to do full verification.
		return vdr, isCurrentValidator, nil
	}

	baseTxCreds, err := verifySubnetAuthorization(backend, chainState, sTx, tx.Subnet, tx.SubnetAuth)
	if err != nil {
		return nil, false, err
	}

	// Verify the flowcheck
<<<<<<< HEAD
	feeCalculator := fees.Calculator{
		IsEActive:          isEActive,
		Config:             backend.Config,
		ChainTime:          currentTimestamp,
		FeeManager:         feeManager,
		BlockMaxComplexity: maxComplexity,
		Credentials:        sTx.Creds,
	}
	if err := tx.Visit(&feeCalculator); err != nil {
=======
	feeCalculator := fees.NewStaticCalculator(backend.Config, chainState.GetTimestamp())
	if err := tx.Visit(feeCalculator); err != nil {
>>>>>>> 5c22480b
		return nil, false, err
	}

	if err := backend.FlowChecker.VerifySpend(
		tx,
		chainState,
		tx.Ins,
		tx.Outs,
		baseTxCreds,
		map[ids.ID]uint64{
			backend.Ctx.AVAXAssetID: feeCalculator.Fee,
		},
	); err != nil {
		return nil, false, fmt.Errorf("%w: %w", ErrFlowCheckFailed, err)
	}

	return vdr, isCurrentValidator, nil
}

// verifyAddDelegatorTx carries out the validation for an AddDelegatorTx.
// It returns the tx outputs that should be returned if this delegator is not
// added to the staking set.
func verifyAddDelegatorTx(
	backend *Backend,
	chainState state.Chain,
	sTx *txs.Tx,
	tx *txs.AddDelegatorTx,
) (
	[]*avax.TransferableOutput,
	error,
) {
	var (
		currentTimestamp = chainState.GetTimestamp()
		isDurangoActive  = backend.Config.IsDurangoActivated(currentTimestamp)
		isEActive        = false // AddDelegatorTx is forbidden with Durango activation
	)
	if isDurangoActive {
		return nil, ErrAddDelegatorTxPostDurango
	}

	// Verify the tx is well-formed
	if err := sTx.SyntacticVerify(backend.Ctx); err != nil {
		return nil, err
	}

	if err := avax.VerifyMemoFieldLength(tx.Memo, isDurangoActive); err != nil {
		return nil, err
	}

	var (
		endTime   = tx.EndTime()
		startTime = tx.StartTime()
		duration  = endTime.Sub(startTime)
	)
	switch {
	case duration < backend.Config.MinStakeDuration:
		// Ensure staking length is not too short
		return nil, ErrStakeTooShort

	case duration > backend.Config.MaxStakeDuration:
		// Ensure staking length is not too long
		return nil, ErrStakeTooLong

	case tx.Validator.Wght < backend.Config.MinDelegatorStake:
		// Ensure validator is staking at least the minimum amount
		return nil, ErrWeightTooSmall
	}

	outs := make([]*avax.TransferableOutput, len(tx.Outs)+len(tx.StakeOuts))
	copy(outs, tx.Outs)
	copy(outs[len(tx.Outs):], tx.StakeOuts)

	if !backend.Bootstrapped.Get() {
		return outs, nil
	}

	if err := verifyStakerStartTime(isDurangoActive, currentTimestamp, startTime); err != nil {
		return nil, err
	}

	primaryNetworkValidator, err := GetValidator(chainState, constants.PrimaryNetworkID, tx.Validator.NodeID)
	if err != nil {
		return nil, fmt.Errorf(
			"failed to fetch the primary network validator for %s: %w",
			tx.Validator.NodeID,
			err,
		)
	}

	maximumWeight, err := safemath.Mul64(MaxValidatorWeightFactor, primaryNetworkValidator.Weight)
	if err != nil {
		return nil, ErrStakeOverflow
	}

	if backend.Config.IsApricotPhase3Activated(currentTimestamp) {
		maximumWeight = min(maximumWeight, backend.Config.MaxValidatorStake)
	}

	if !txs.BoundedBy(
		startTime,
		endTime,
		primaryNetworkValidator.StartTime,
		primaryNetworkValidator.EndTime,
	) {
		return nil, ErrPeriodMismatch
	}
	overDelegated, err := overDelegated(
		chainState,
		primaryNetworkValidator,
		maximumWeight,
		tx.Validator.Wght,
		startTime,
		endTime,
	)
	if err != nil {
		return nil, err
	}
	if overDelegated {
		return nil, ErrOverDelegated
	}

	// Verify the flowcheck
<<<<<<< HEAD
	feeCalculator := fees.Calculator{
		IsEActive:   isEActive,
		Config:      backend.Config,
		ChainTime:   currentTimestamp,
		Credentials: sTx.Creds,
	}
	if err := tx.Visit(&feeCalculator); err != nil {
=======
	feeCalculator := fees.NewStaticCalculator(backend.Config, chainState.GetTimestamp())
	if err := tx.Visit(feeCalculator); err != nil {
>>>>>>> 5c22480b
		return nil, err
	}

	if err := backend.FlowChecker.VerifySpend(
		tx,
		chainState,
		tx.Ins,
		outs,
		sTx.Creds,
		map[ids.ID]uint64{
			backend.Ctx.AVAXAssetID: feeCalculator.Fee,
		},
	); err != nil {
		return nil, fmt.Errorf("%w: %w", ErrFlowCheckFailed, err)
	}

	return outs, nil
}

// verifyAddPermissionlessValidatorTx carries out the validation for an
// AddPermissionlessValidatorTx.
func verifyAddPermissionlessValidatorTx(
	backend *Backend,
	feeManager *commonfees.Manager,
	maxComplexity commonfees.Dimensions,
	chainState state.Chain,
	sTx *txs.Tx,
	tx *txs.AddPermissionlessValidatorTx,
) error {
	// Verify the tx is well-formed
	if err := sTx.SyntacticVerify(backend.Ctx); err != nil {
		return err
	}

	var (
		currentTimestamp = chainState.GetTimestamp()
		isDurangoActive  = backend.Config.IsDurangoActivated(currentTimestamp)
		isEActive        = backend.Config.IsEActivated(currentTimestamp)
	)
	if err := avax.VerifyMemoFieldLength(tx.Memo, isDurangoActive); err != nil {
		return err
	}

	if !backend.Bootstrapped.Get() {
		return nil
	}

	startTime := currentTimestamp
	if !isDurangoActive {
		startTime = tx.StartTime()
	}
	duration := tx.EndTime().Sub(startTime)

	if err := verifyStakerStartTime(isDurangoActive, currentTimestamp, startTime); err != nil {
		return err
	}

	validatorRules, err := getValidatorRules(backend, chainState, tx.Subnet)
	if err != nil {
		return err
	}

	stakedAssetID := tx.StakeOuts[0].AssetID()
	switch {
	case tx.Validator.Wght < validatorRules.minValidatorStake:
		// Ensure validator is staking at least the minimum amount
		return ErrWeightTooSmall

	case tx.Validator.Wght > validatorRules.maxValidatorStake:
		// Ensure validator isn't staking too much
		return ErrWeightTooLarge

	case tx.DelegationShares < validatorRules.minDelegationFee:
		// Ensure the validator fee is at least the minimum amount
		return ErrInsufficientDelegationFee

	case duration < validatorRules.minStakeDuration:
		// Ensure staking length is not too short
		return ErrStakeTooShort

	case duration > validatorRules.maxStakeDuration:
		// Ensure staking length is not too long
		return ErrStakeTooLong

	case stakedAssetID != validatorRules.assetID:
		// Wrong assetID used
		return fmt.Errorf(
			"%w: %s != %s",
			ErrWrongStakedAssetID,
			validatorRules.assetID,
			stakedAssetID,
		)
	}

	_, err = GetValidator(chainState, tx.Subnet, tx.Validator.NodeID)
	if err == nil {
		return fmt.Errorf(
			"%w: %s on %s",
			ErrDuplicateValidator,
			tx.Validator.NodeID,
			tx.Subnet,
		)
	}
	if err != database.ErrNotFound {
		return fmt.Errorf(
			"failed to find whether %s is a validator on %s: %w",
			tx.Validator.NodeID,
			tx.Subnet,
			err,
		)
	}

	if tx.Subnet != constants.PrimaryNetworkID {
		if err := verifySubnetValidatorPrimaryNetworkRequirements(isDurangoActive, chainState, tx.Validator); err != nil {
			return err
		}
	}

	outs := make([]*avax.TransferableOutput, len(tx.Outs)+len(tx.StakeOuts))
	copy(outs, tx.Outs)
	copy(outs[len(tx.Outs):], tx.StakeOuts)

	// Verify the flowcheck
<<<<<<< HEAD
	feeCalculator := fees.Calculator{
		IsEActive:          isEActive,
		Config:             backend.Config,
		ChainTime:          currentTimestamp,
		FeeManager:         feeManager,
		BlockMaxComplexity: maxComplexity,
		Credentials:        sTx.Creds,
	}
	if err := tx.Visit(&feeCalculator); err != nil {
=======
	feeCalculator := fees.NewStaticCalculator(backend.Config, currentTimestamp)
	if err := tx.Visit(feeCalculator); err != nil {
>>>>>>> 5c22480b
		return err
	}

	if err := backend.FlowChecker.VerifySpend(
		tx,
		chainState,
		tx.Ins,
		outs,
		sTx.Creds,
		map[ids.ID]uint64{
			backend.Ctx.AVAXAssetID: feeCalculator.Fee,
		},
	); err != nil {
		return fmt.Errorf("%w: %w", ErrFlowCheckFailed, err)
	}

	return nil
}

// verifyAddPermissionlessDelegatorTx carries out the validation for an
// AddPermissionlessDelegatorTx.
func verifyAddPermissionlessDelegatorTx(
	backend *Backend,
	feeManager *commonfees.Manager,
	maxComplexity commonfees.Dimensions,
	chainState state.Chain,
	sTx *txs.Tx,
	tx *txs.AddPermissionlessDelegatorTx,
) error {
	// Verify the tx is well-formed
	if err := sTx.SyntacticVerify(backend.Ctx); err != nil {
		return err
	}

	var (
		currentTimestamp = chainState.GetTimestamp()
		isDurangoActive  = backend.Config.IsDurangoActivated(currentTimestamp)
		isEActive        = backend.Config.IsEActivated(currentTimestamp)
	)
	if err := avax.VerifyMemoFieldLength(tx.Memo, isDurangoActive); err != nil {
		return err
	}

	if !backend.Bootstrapped.Get() {
		return nil
	}

	var (
		endTime   = tx.EndTime()
		startTime = currentTimestamp
	)
	if !isDurangoActive {
		startTime = tx.StartTime()
	}
	duration := endTime.Sub(startTime)

	if err := verifyStakerStartTime(isDurangoActive, currentTimestamp, startTime); err != nil {
		return err
	}

	delegatorRules, err := getDelegatorRules(backend, chainState, tx.Subnet)
	if err != nil {
		return err
	}

	stakedAssetID := tx.StakeOuts[0].AssetID()
	switch {
	case tx.Validator.Wght < delegatorRules.minDelegatorStake:
		// Ensure delegator is staking at least the minimum amount
		return ErrWeightTooSmall

	case duration < delegatorRules.minStakeDuration:
		// Ensure staking length is not too short
		return ErrStakeTooShort

	case duration > delegatorRules.maxStakeDuration:
		// Ensure staking length is not too long
		return ErrStakeTooLong

	case stakedAssetID != delegatorRules.assetID:
		// Wrong assetID used
		return fmt.Errorf(
			"%w: %s != %s",
			ErrWrongStakedAssetID,
			delegatorRules.assetID,
			stakedAssetID,
		)
	}

	validator, err := GetValidator(chainState, tx.Subnet, tx.Validator.NodeID)
	if err != nil {
		return fmt.Errorf(
			"failed to fetch the validator for %s on %s: %w",
			tx.Validator.NodeID,
			tx.Subnet,
			err,
		)
	}

	maximumWeight, err := safemath.Mul64(
		uint64(delegatorRules.maxValidatorWeightFactor),
		validator.Weight,
	)
	if err != nil {
		maximumWeight = math.MaxUint64
	}
	maximumWeight = min(maximumWeight, delegatorRules.maxValidatorStake)

	if !txs.BoundedBy(
		startTime,
		endTime,
		validator.StartTime,
		validator.EndTime,
	) {
		return ErrPeriodMismatch
	}
	overDelegated, err := overDelegated(
		chainState,
		validator,
		maximumWeight,
		tx.Validator.Wght,
		startTime,
		endTime,
	)
	if err != nil {
		return err
	}
	if overDelegated {
		return ErrOverDelegated
	}

	outs := make([]*avax.TransferableOutput, len(tx.Outs)+len(tx.StakeOuts))
	copy(outs, tx.Outs)
	copy(outs[len(tx.Outs):], tx.StakeOuts)

	if tx.Subnet != constants.PrimaryNetworkID {
		// Invariant: Delegators must only be able to reference validator
		//            transactions that implement [txs.ValidatorTx]. All
		//            validator transactions implement this interface except the
		//            AddSubnetValidatorTx. AddSubnetValidatorTx is the only
		//            permissioned validator, so we verify this delegator is
		//            pointing to a permissionless validator.
		if validator.Priority.IsPermissionedValidator() {
			return ErrDelegateToPermissionedValidator
		}
	}

	// Verify the flowcheck
<<<<<<< HEAD
	feeCalculator := fees.Calculator{
		IsEActive:          isEActive,
		Config:             backend.Config,
		ChainTime:          currentTimestamp,
		FeeManager:         feeManager,
		BlockMaxComplexity: maxComplexity,
		Credentials:        sTx.Creds,
	}
	if err := tx.Visit(&feeCalculator); err != nil {
=======
	feeCalculator := fees.NewStaticCalculator(backend.Config, currentTimestamp)
	if err := tx.Visit(feeCalculator); err != nil {
>>>>>>> 5c22480b
		return err
	}

	// Verify the flowcheck
	if err := backend.FlowChecker.VerifySpend(
		tx,
		chainState,
		tx.Ins,
		outs,
		sTx.Creds,
		map[ids.ID]uint64{
			backend.Ctx.AVAXAssetID: feeCalculator.Fee,
		},
	); err != nil {
		return fmt.Errorf("%w: %w", ErrFlowCheckFailed, err)
	}

	return nil
}

// Returns an error if the given tx is invalid.
// The transaction is valid if:
// * [sTx]'s creds authorize it to spend the stated inputs.
// * [sTx]'s creds authorize it to transfer ownership of [tx.Subnet].
// * The flow checker passes.
func verifyTransferSubnetOwnershipTx(
	backend *Backend,
	feeManager *commonfees.Manager,
	maxComplexity commonfees.Dimensions,
	chainState state.Chain,
	sTx *txs.Tx,
	tx *txs.TransferSubnetOwnershipTx,
) error {
	var (
		currentTimestamp = chainState.GetTimestamp()
		isDurangoActive  = backend.Config.IsDurangoActivated(currentTimestamp)
		isEActive        = backend.Config.IsEActivated(currentTimestamp)
	)

	if !isDurangoActive {
		return ErrDurangoUpgradeNotActive
	}

	// Verify the tx is well-formed
	if err := sTx.SyntacticVerify(backend.Ctx); err != nil {
		return err
	}

	if err := avax.VerifyMemoFieldLength(tx.Memo, true /*=isDurangoActive*/); err != nil {
		return err
	}

	if !backend.Bootstrapped.Get() {
		// Not bootstrapped yet -- don't need to do full verification.
		return nil
	}

	baseTxCreds, err := verifySubnetAuthorization(backend, chainState, sTx, tx.Subnet, tx.SubnetAuth)
	if err != nil {
		return err
	}

	// Verify the flowcheck
<<<<<<< HEAD
	feeCalculator := fees.Calculator{
		IsEActive:          isEActive,
		Config:             backend.Config,
		ChainTime:          currentTimestamp,
		FeeManager:         feeManager,
		BlockMaxComplexity: maxComplexity,
		Credentials:        sTx.Creds,
	}
	if err := tx.Visit(&feeCalculator); err != nil {
=======
	feeCalculator := fees.NewStaticCalculator(backend.Config, chainState.GetTimestamp())
	if err := tx.Visit(feeCalculator); err != nil {
>>>>>>> 5c22480b
		return err
	}

	if err := backend.FlowChecker.VerifySpend(
		tx,
		chainState,
		tx.Ins,
		tx.Outs,
		baseTxCreds,
		map[ids.ID]uint64{
			backend.Ctx.AVAXAssetID: feeCalculator.Fee,
		},
	); err != nil {
		return fmt.Errorf("%w: %w", ErrFlowCheckFailed, err)
	}

	return nil
}

// Ensure the proposed validator starts after the current time
func verifyStakerStartTime(isDurangoActive bool, chainTime, stakerTime time.Time) error {
	// Pre Durango activation, start time must be after current chain time.
	// Post Durango activation, start time is not validated
	if isDurangoActive {
		return nil
	}

	if !chainTime.Before(stakerTime) {
		return fmt.Errorf(
			"%w: %s >= %s",
			ErrTimestampNotBeforeStartTime,
			chainTime,
			stakerTime,
		)
	}
	return nil
}<|MERGE_RESOLUTION|>--- conflicted
+++ resolved
@@ -101,7 +101,6 @@
 	var (
 		currentTimestamp = chainState.GetTimestamp()
 		isDurangoActive  = backend.Config.IsDurangoActivated(currentTimestamp)
-		isEActive        = false // AddValidatorTx is forbidden with Durango activation
 	)
 	if isDurangoActive {
 		return nil, ErrAddValidatorTxPostDurango
@@ -169,18 +168,8 @@
 	}
 
 	// Verify the flowcheck
-<<<<<<< HEAD
-	feeCalculator := fees.Calculator{
-		IsEActive:   isEActive,
-		Config:      backend.Config,
-		ChainTime:   currentTimestamp,
-		Credentials: sTx.Creds,
-	}
-	if err := tx.Visit(&feeCalculator); err != nil {
-=======
 	feeCalculator := fees.NewStaticCalculator(backend.Config, currentTimestamp)
 	if err := tx.Visit(feeCalculator); err != nil {
->>>>>>> 5c22480b
 		return nil, err
 	}
 
@@ -275,20 +264,13 @@
 	}
 
 	// Verify the flowcheck
-<<<<<<< HEAD
-	feeCalculator := fees.Calculator{
-		IsEActive:          isEActive,
-		Config:             backend.Config,
-		ChainTime:          currentTimestamp,
-		FeeManager:         feeManager,
-		BlockMaxComplexity: maxComplexity,
-		Credentials:        sTx.Creds,
-	}
-	if err := tx.Visit(&feeCalculator); err != nil {
-=======
-	feeCalculator := fees.NewStaticCalculator(backend.Config, currentTimestamp)
+	var feeCalculator *fees.Calculator
+	if !isEActive {
+		feeCalculator = fees.NewStaticCalculator(backend.Config, currentTimestamp)
+	} else {
+		feeCalculator = fees.NewDynamicCalculator(backend.Config, feeManager, maxComplexity, sTx.Creds)
+	}
 	if err := tx.Visit(feeCalculator); err != nil {
->>>>>>> 5c22480b
 		return err
 	}
 
@@ -370,20 +352,14 @@
 	}
 
 	// Verify the flowcheck
-<<<<<<< HEAD
-	feeCalculator := fees.Calculator{
-		IsEActive:          isEActive,
-		Config:             backend.Config,
-		ChainTime:          currentTimestamp,
-		FeeManager:         feeManager,
-		BlockMaxComplexity: maxComplexity,
-		Credentials:        sTx.Creds,
-	}
-	if err := tx.Visit(&feeCalculator); err != nil {
-=======
-	feeCalculator := fees.NewStaticCalculator(backend.Config, chainState.GetTimestamp())
+	var feeCalculator *fees.Calculator
+	if !isEActive {
+		feeCalculator = fees.NewStaticCalculator(backend.Config, chainState.GetTimestamp())
+	} else {
+		feeCalculator = fees.NewDynamicCalculator(backend.Config, feeManager, maxComplexity, sTx.Creds)
+	}
+
 	if err := tx.Visit(feeCalculator); err != nil {
->>>>>>> 5c22480b
 		return nil, false, err
 	}
 
@@ -418,7 +394,6 @@
 	var (
 		currentTimestamp = chainState.GetTimestamp()
 		isDurangoActive  = backend.Config.IsDurangoActivated(currentTimestamp)
-		isEActive        = false // AddDelegatorTx is forbidden with Durango activation
 	)
 	if isDurangoActive {
 		return nil, ErrAddDelegatorTxPostDurango
@@ -506,18 +481,8 @@
 	}
 
 	// Verify the flowcheck
-<<<<<<< HEAD
-	feeCalculator := fees.Calculator{
-		IsEActive:   isEActive,
-		Config:      backend.Config,
-		ChainTime:   currentTimestamp,
-		Credentials: sTx.Creds,
-	}
-	if err := tx.Visit(&feeCalculator); err != nil {
-=======
 	feeCalculator := fees.NewStaticCalculator(backend.Config, chainState.GetTimestamp())
 	if err := tx.Visit(feeCalculator); err != nil {
->>>>>>> 5c22480b
 		return nil, err
 	}
 
@@ -641,20 +606,14 @@
 	copy(outs[len(tx.Outs):], tx.StakeOuts)
 
 	// Verify the flowcheck
-<<<<<<< HEAD
-	feeCalculator := fees.Calculator{
-		IsEActive:          isEActive,
-		Config:             backend.Config,
-		ChainTime:          currentTimestamp,
-		FeeManager:         feeManager,
-		BlockMaxComplexity: maxComplexity,
-		Credentials:        sTx.Creds,
-	}
-	if err := tx.Visit(&feeCalculator); err != nil {
-=======
-	feeCalculator := fees.NewStaticCalculator(backend.Config, currentTimestamp)
+	var feeCalculator *fees.Calculator
+	if !isEActive {
+		feeCalculator = fees.NewStaticCalculator(backend.Config, currentTimestamp)
+	} else {
+		feeCalculator = fees.NewDynamicCalculator(backend.Config, feeManager, maxComplexity, sTx.Creds)
+	}
+
 	if err := tx.Visit(feeCalculator); err != nil {
->>>>>>> 5c22480b
 		return err
 	}
 
@@ -803,20 +762,14 @@
 	}
 
 	// Verify the flowcheck
-<<<<<<< HEAD
-	feeCalculator := fees.Calculator{
-		IsEActive:          isEActive,
-		Config:             backend.Config,
-		ChainTime:          currentTimestamp,
-		FeeManager:         feeManager,
-		BlockMaxComplexity: maxComplexity,
-		Credentials:        sTx.Creds,
-	}
-	if err := tx.Visit(&feeCalculator); err != nil {
-=======
-	feeCalculator := fees.NewStaticCalculator(backend.Config, currentTimestamp)
+	var feeCalculator *fees.Calculator
+	if !isEActive {
+		feeCalculator = fees.NewStaticCalculator(backend.Config, currentTimestamp)
+	} else {
+		feeCalculator = fees.NewDynamicCalculator(backend.Config, feeManager, maxComplexity, sTx.Creds)
+	}
+
 	if err := tx.Visit(feeCalculator); err != nil {
->>>>>>> 5c22480b
 		return err
 	}
 
@@ -880,20 +833,14 @@
 	}
 
 	// Verify the flowcheck
-<<<<<<< HEAD
-	feeCalculator := fees.Calculator{
-		IsEActive:          isEActive,
-		Config:             backend.Config,
-		ChainTime:          currentTimestamp,
-		FeeManager:         feeManager,
-		BlockMaxComplexity: maxComplexity,
-		Credentials:        sTx.Creds,
-	}
-	if err := tx.Visit(&feeCalculator); err != nil {
-=======
-	feeCalculator := fees.NewStaticCalculator(backend.Config, chainState.GetTimestamp())
+	var feeCalculator *fees.Calculator
+	if !isEActive {
+		feeCalculator = fees.NewStaticCalculator(backend.Config, chainState.GetTimestamp())
+	} else {
+		feeCalculator = fees.NewDynamicCalculator(backend.Config, feeManager, maxComplexity, sTx.Creds)
+	}
+
 	if err := tx.Visit(feeCalculator); err != nil {
->>>>>>> 5c22480b
 		return err
 	}
 
