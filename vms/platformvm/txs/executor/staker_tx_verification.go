--- conflicted
+++ resolved
@@ -308,11 +308,7 @@
 	}
 
 	if backend.Config.UpgradeConfig.IsEtnaActivated(currentTimestamp) {
-<<<<<<< HEAD
-		_, _, _, err := chainState.GetSubnetConversion(tx.Subnet)
-=======
 		_, err := chainState.GetSubnetConversion(tx.Subnet)
->>>>>>> df4ca377
 		if err == nil {
 			return nil, false, fmt.Errorf("%w: %q", ErrRemoveValidatorManagedSubnet, tx.Subnet)
 		}
