// Copyright (C) 2019-2024, Ava Labs, Inc. All rights reserved.
// See the file LICENSE for licensing terms.

package fee

import (
	"time"

	"github.com/ava-labs/avalanchego/utils/constants"
	"github.com/ava-labs/avalanchego/vms/platformvm/txs"
	"github.com/ava-labs/avalanchego/vms/platformvm/upgrade"
)

var _ txs.Visitor = (*calculator)(nil)

func NewStaticCalculator(config StaticConfig, upgradeTimes upgrade.Times) Calculator {
	return Calculator{
		config:       config,
		upgradeTimes: upgradeTimes,
	}
}

type Calculator struct {
	config       StaticConfig
	upgradeTimes upgrade.Times
}

func (c Calculator) GetFee(tx txs.UnsignedTx, time time.Time) uint64 {
	tmp := &calculator{
		upgrades:  c.upgradeTimes,
		staticCfg: c.config,
		time:      time,
	}

	// this is guaranteed to never return an error
	_ = tx.Visit(tmp)
	return tmp.fee
}

// calculator is intentionally unexported and used through Calculator to provide
// a more convenient API
type calculator struct {
	// Pre E-fork inputs
	upgrades  upgrade.Config
	staticCfg StaticConfig
	time      time.Time

	// outputs of visitor execution
<<<<<<< HEAD
	fee uint64
=======
	Fee uint64
}

func NewStaticCalculator(cfg StaticConfig, ut upgrade.Config, chainTime time.Time) *Calculator {
	return &Calculator{
		upgrades:  ut,
		staticCfg: cfg,
		chainTime: chainTime,
	}
>>>>>>> eea80692
}

func (c *calculator) AddValidatorTx(*txs.AddValidatorTx) error {
	c.fee = c.staticCfg.AddPrimaryNetworkValidatorFee
	return nil
}

func (c *calculator) AddSubnetValidatorTx(*txs.AddSubnetValidatorTx) error {
	c.fee = c.staticCfg.AddSubnetValidatorFee
	return nil
}

func (c *calculator) AddDelegatorTx(*txs.AddDelegatorTx) error {
	c.fee = c.staticCfg.AddPrimaryNetworkDelegatorFee
	return nil
}

func (c *calculator) CreateChainTx(*txs.CreateChainTx) error {
	c.fee = c.staticCfg.GetCreateBlockchainTxFee(c.upgrades, c.time)
	return nil
}

func (c *calculator) CreateSubnetTx(*txs.CreateSubnetTx) error {
	c.fee = c.staticCfg.GetCreateSubnetTxFee(c.upgrades, c.time)
	return nil
}

<<<<<<< HEAD
func (*calculator) AdvanceTimeTx(*txs.AdvanceTimeTx) error {
	return nil // no fees
}

func (*calculator) RewardValidatorTx(*txs.RewardValidatorTx) error {
=======
func (fc *Calculator) AdvanceTimeTx(*txs.AdvanceTimeTx) error {
	fc.Fee = 0
	return nil // no fees
}

func (fc *Calculator) RewardValidatorTx(*txs.RewardValidatorTx) error {
	fc.Fee = 0
>>>>>>> eea80692
	return nil // no fees
}

func (c *calculator) RemoveSubnetValidatorTx(*txs.RemoveSubnetValidatorTx) error {
	c.fee = c.staticCfg.TxFee
	return nil
}

func (c *calculator) TransformSubnetTx(*txs.TransformSubnetTx) error {
	c.fee = c.staticCfg.TransformSubnetTxFee
	return nil
}

func (c *calculator) TransferSubnetOwnershipTx(*txs.TransferSubnetOwnershipTx) error {
	c.fee = c.staticCfg.TxFee
	return nil
}

func (c *calculator) AddPermissionlessValidatorTx(tx *txs.AddPermissionlessValidatorTx) error {
	if tx.Subnet != constants.PrimaryNetworkID {
		c.fee = c.staticCfg.AddSubnetValidatorFee
	} else {
		c.fee = c.staticCfg.AddPrimaryNetworkValidatorFee
	}
	return nil
}

func (c *calculator) AddPermissionlessDelegatorTx(tx *txs.AddPermissionlessDelegatorTx) error {
	if tx.Subnet != constants.PrimaryNetworkID {
		c.fee = c.staticCfg.AddSubnetDelegatorFee
	} else {
		c.fee = c.staticCfg.AddPrimaryNetworkDelegatorFee
	}
	return nil
}

func (c *calculator) BaseTx(*txs.BaseTx) error {
	c.fee = c.staticCfg.TxFee
	return nil
}

func (c *calculator) ImportTx(*txs.ImportTx) error {
	c.fee = c.staticCfg.TxFee
	return nil
}

func (c *calculator) ExportTx(*txs.ExportTx) error {
	c.fee = c.staticCfg.TxFee
	return nil
}<|MERGE_RESOLUTION|>--- conflicted
+++ resolved
@@ -13,7 +13,7 @@
 
 var _ txs.Visitor = (*calculator)(nil)
 
-func NewStaticCalculator(config StaticConfig, upgradeTimes upgrade.Times) Calculator {
+func NewStaticCalculator(config StaticConfig, upgradeTimes upgrade.Config) Calculator {
 	return Calculator{
 		config:       config,
 		upgradeTimes: upgradeTimes,
@@ -22,7 +22,7 @@
 
 type Calculator struct {
 	config       StaticConfig
-	upgradeTimes upgrade.Times
+	upgradeTimes upgrade.Config
 }
 
 func (c Calculator) GetFee(tx txs.UnsignedTx, time time.Time) uint64 {
@@ -46,19 +46,7 @@
 	time      time.Time
 
 	// outputs of visitor execution
-<<<<<<< HEAD
 	fee uint64
-=======
-	Fee uint64
-}
-
-func NewStaticCalculator(cfg StaticConfig, ut upgrade.Config, chainTime time.Time) *Calculator {
-	return &Calculator{
-		upgrades:  ut,
-		staticCfg: cfg,
-		chainTime: chainTime,
-	}
->>>>>>> eea80692
 }
 
 func (c *calculator) AddValidatorTx(*txs.AddValidatorTx) error {
@@ -86,21 +74,13 @@
 	return nil
 }
 
-<<<<<<< HEAD
-func (*calculator) AdvanceTimeTx(*txs.AdvanceTimeTx) error {
+func (c *calculator) AdvanceTimeTx(*txs.AdvanceTimeTx) error {
+	c.fee = 0
 	return nil // no fees
 }
 
-func (*calculator) RewardValidatorTx(*txs.RewardValidatorTx) error {
-=======
-func (fc *Calculator) AdvanceTimeTx(*txs.AdvanceTimeTx) error {
-	fc.Fee = 0
-	return nil // no fees
-}
-
-func (fc *Calculator) RewardValidatorTx(*txs.RewardValidatorTx) error {
-	fc.Fee = 0
->>>>>>> eea80692
+func (c *calculator) RewardValidatorTx(*txs.RewardValidatorTx) error {
+	c.fee = 0
 	return nil // no fees
 }
 
