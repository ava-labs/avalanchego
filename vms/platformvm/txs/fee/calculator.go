// Copyright (C) 2019-2024, Ava Labs, Inc. All rights reserved.
// See the file LICENSE for licensing terms.

package fee

import (
	"errors"
	"fmt"
	"time"

	"github.com/ava-labs/avalanchego/codec"
	"github.com/ava-labs/avalanchego/utils/constants"
	"github.com/ava-labs/avalanchego/utils/wrappers"
	"github.com/ava-labs/avalanchego/vms/components/avax"
	"github.com/ava-labs/avalanchego/vms/components/fees"
	"github.com/ava-labs/avalanchego/vms/components/verify"
	"github.com/ava-labs/avalanchego/vms/platformvm/txs"
	"github.com/ava-labs/avalanchego/vms/platformvm/upgrade"
	"github.com/ava-labs/avalanchego/vms/secp256k1fx"
)

var (
	_ txs.Visitor = (*calculator)(nil)

	errFailedFeeCalculation       = errors.New("failed fee calculation")
	errFailedComplexityCumulation = errors.New("failed cumulating complexity")
)

type Calculator struct {
	c *calculator
}

func (c *Calculator) GetFee() uint64 {
	return c.c.fee
}

func (c *Calculator) ResetFee(newFee uint64) {
	c.c.fee = newFee
}

func (c *Calculator) ComputeFee(tx txs.UnsignedTx) (uint64, error) {
	err := tx.Visit(c.c)
	return c.c.fee, err
}

func (c *Calculator) AddFeesFor(complexity fees.Dimensions) (uint64, error) {
	return c.c.addFeesFor(complexity)
}

func (c *Calculator) RemoveFeesFor(unitsToRm fees.Dimensions) (uint64, error) {
	return c.c.removeFeesFor(unitsToRm)
}

type calculator struct {
	// setup
	isEActive bool
	// Pre E-fork inputs
	upgrades  upgrade.Config
	staticCfg StaticConfig
	time      time.Time

	// Post E-fork inputs
	feeManager         *fees.Manager
	blockMaxComplexity fees.Dimensions
	credentials        []verify.Verifiable

	// outputs of visitor execution
	fee uint64
}

func NewStaticCalculator(cfg StaticConfig, ut upgrade.Config, chainTime time.Time) *Calculator {
	return &Calculator{
		c: &calculator{
			upgrades:  ut,
			staticCfg: cfg,
			time:      chainTime,
		},
	}
}

// NewDynamicCalculator must be used post E upgrade activation
func NewDynamicCalculator(
	cfg StaticConfig,
	feeManager *fees.Manager,
	blockMaxComplexity fees.Dimensions,
	creds []verify.Verifiable,
) *Calculator {
	return &Calculator{
		c: &calculator{
			isEActive:          true,
			staticCfg:          cfg,
			feeManager:         feeManager,
			blockMaxComplexity: blockMaxComplexity,
			credentials:        creds,
		},
	}
}

func (fc *calculator) AddValidatorTx(*txs.AddValidatorTx) error {
	// AddValidatorTx is banned following Durango activation, so we
	// only return the pre EUpgrade fee here
	fc.fee = fc.staticCfg.AddPrimaryNetworkValidatorFee
	return nil
}

func (fc *calculator) AddSubnetValidatorTx(tx *txs.AddSubnetValidatorTx) error {
	if !fc.isEActive {
		fc.fee = fc.staticCfg.AddSubnetValidatorFee
		return nil
	}

	complexity, err := fc.meterTx(tx, tx.Outs, tx.Ins)
	if err != nil {
		return err
	}

	_, err = fc.addFeesFor(complexity)
	return err
}

func (fc *calculator) AddDelegatorTx(*txs.AddDelegatorTx) error {
	// AddValidatorTx is banned following Durango activation, so we
	// only return the pre EUpgrade fee here
	fc.fee = fc.staticCfg.AddPrimaryNetworkDelegatorFee
	return nil
}

func (fc *calculator) CreateChainTx(tx *txs.CreateChainTx) error {
	if !fc.isEActive {
		fc.fee = fc.staticCfg.GetCreateBlockchainTxFee(fc.upgrades, fc.time)
		return nil
	}

	complexity, err := fc.meterTx(tx, tx.Outs, tx.Ins)
	if err != nil {
		return err
	}

	_, err = fc.addFeesFor(complexity)
	return err
}

func (fc *calculator) CreateSubnetTx(tx *txs.CreateSubnetTx) error {
	if !fc.isEActive {
		fc.fee = fc.staticCfg.GetCreateSubnetTxFee(fc.upgrades, fc.time)
		return nil
	}

	complexity, err := fc.meterTx(tx, tx.Outs, tx.Ins)
	if err != nil {
		return err
	}

	_, err = fc.addFeesFor(complexity)
	return err
}

<<<<<<< HEAD
func (*calculator) AdvanceTimeTx(*txs.AdvanceTimeTx) error {
	return nil // no fees
}

func (*calculator) RewardValidatorTx(*txs.RewardValidatorTx) error {
=======
func (fc *Calculator) AdvanceTimeTx(*txs.AdvanceTimeTx) error {
	fc.Fee = 0
	return nil // no fees
}

func (fc *Calculator) RewardValidatorTx(*txs.RewardValidatorTx) error {
	fc.Fee = 0
>>>>>>> 0fd16cd6
	return nil // no fees
}

func (fc *calculator) RemoveSubnetValidatorTx(tx *txs.RemoveSubnetValidatorTx) error {
	if !fc.isEActive {
		fc.fee = fc.staticCfg.TxFee
		return nil
	}

	complexity, err := fc.meterTx(tx, tx.Outs, tx.Ins)
	if err != nil {
		return err
	}

	_, err = fc.addFeesFor(complexity)
	return err
}

func (fc *calculator) TransformSubnetTx(tx *txs.TransformSubnetTx) error {
	if !fc.isEActive {
		fc.fee = fc.staticCfg.TransformSubnetTxFee
		return nil
	}

	complexity, err := fc.meterTx(tx, tx.Outs, tx.Ins)
	if err != nil {
		return err
	}

	_, err = fc.addFeesFor(complexity)
	return err
}

func (fc *calculator) TransferSubnetOwnershipTx(tx *txs.TransferSubnetOwnershipTx) error {
	if !fc.isEActive {
		fc.fee = fc.staticCfg.TxFee
		return nil
	}

	complexity, err := fc.meterTx(tx, tx.Outs, tx.Ins)
	if err != nil {
		return err
	}

	_, err = fc.addFeesFor(complexity)
	return err
}

func (fc *calculator) AddPermissionlessValidatorTx(tx *txs.AddPermissionlessValidatorTx) error {
	if !fc.isEActive {
		if tx.Subnet != constants.PrimaryNetworkID {
			fc.fee = fc.staticCfg.AddSubnetValidatorFee
		} else {
			fc.fee = fc.staticCfg.AddPrimaryNetworkValidatorFee
		}
		return nil
	}

	outs := make([]*avax.TransferableOutput, len(tx.Outs)+len(tx.StakeOuts))
	copy(outs, tx.Outs)
	copy(outs[len(tx.Outs):], tx.StakeOuts)

	complexity, err := fc.meterTx(tx, outs, tx.Ins)
	if err != nil {
		return err
	}

	_, err = fc.addFeesFor(complexity)
	return err
}

func (fc *calculator) AddPermissionlessDelegatorTx(tx *txs.AddPermissionlessDelegatorTx) error {
	if !fc.isEActive {
		if tx.Subnet != constants.PrimaryNetworkID {
			fc.fee = fc.staticCfg.AddSubnetDelegatorFee
		} else {
			fc.fee = fc.staticCfg.AddPrimaryNetworkDelegatorFee
		}
		return nil
	}

	outs := make([]*avax.TransferableOutput, len(tx.Outs)+len(tx.StakeOuts))
	copy(outs, tx.Outs)
	copy(outs[len(tx.Outs):], tx.StakeOuts)

	complexity, err := fc.meterTx(tx, outs, tx.Ins)
	if err != nil {
		return err
	}

	_, err = fc.addFeesFor(complexity)
	return err
}

func (fc *calculator) BaseTx(tx *txs.BaseTx) error {
	if !fc.isEActive {
		fc.fee = fc.staticCfg.TxFee
		return nil
	}

	complexity, err := fc.meterTx(tx, tx.Outs, tx.Ins)
	if err != nil {
		return err
	}

	_, err = fc.addFeesFor(complexity)
	return err
}

func (fc *calculator) ImportTx(tx *txs.ImportTx) error {
	if !fc.isEActive {
		fc.fee = fc.staticCfg.TxFee
		return nil
	}

	ins := make([]*avax.TransferableInput, len(tx.Ins)+len(tx.ImportedInputs))
	copy(ins, tx.Ins)
	copy(ins[len(tx.Ins):], tx.ImportedInputs)

	complexity, err := fc.meterTx(tx, tx.Outs, ins)
	if err != nil {
		return err
	}

	_, err = fc.addFeesFor(complexity)
	return err
}

func (fc *calculator) ExportTx(tx *txs.ExportTx) error {
	if !fc.isEActive {
		fc.fee = fc.staticCfg.TxFee
		return nil
	}

	outs := make([]*avax.TransferableOutput, len(tx.Outs)+len(tx.ExportedOutputs))
	copy(outs, tx.Outs)
	copy(outs[len(tx.Outs):], tx.ExportedOutputs)

	complexity, err := fc.meterTx(tx, outs, tx.Ins)
	if err != nil {
		return err
	}

	_, err = fc.addFeesFor(complexity)
	return err
}

func (fc *calculator) meterTx(
	uTx txs.UnsignedTx,
	allOuts []*avax.TransferableOutput,
	allIns []*avax.TransferableInput,
) (fees.Dimensions, error) {
	var complexity fees.Dimensions

	uTxSize, err := txs.Codec.Size(txs.CodecVersion, uTx)
	if err != nil {
		return complexity, fmt.Errorf("couldn't calculate UnsignedTx marshal length: %w", err)
	}
	complexity[fees.Bandwidth] = uint64(uTxSize)

	// meter credentials, one by one. Then account for the extra bytes needed to
	// serialize a slice of credentials (codec version bytes + slice size bytes)
	for i, cred := range fc.credentials {
		c, ok := cred.(*secp256k1fx.Credential)
		if !ok {
			return complexity, fmt.Errorf("don't know how to calculate complexity of %T", cred)
		}
		credDimensions, err := fees.MeterCredential(txs.Codec, txs.CodecVersion, len(c.Sigs))
		if err != nil {
			return complexity, fmt.Errorf("failed adding credential %d: %w", i, err)
		}
		complexity, err = fees.Add(complexity, credDimensions)
		if err != nil {
			return complexity, fmt.Errorf("failed adding credentials: %w", err)
		}
	}
	complexity[fees.Bandwidth] += wrappers.IntLen // length of the credentials slice
	complexity[fees.Bandwidth] += codec.VersionSize

	for _, in := range allIns {
		inputDimensions, err := fees.MeterInput(txs.Codec, txs.CodecVersion, in)
		if err != nil {
			return complexity, fmt.Errorf("failed retrieving size of inputs: %w", err)
		}
		inputDimensions[fees.Bandwidth] = 0 // inputs bandwidth is already accounted for above, so we zero it
		complexity, err = fees.Add(complexity, inputDimensions)
		if err != nil {
			return complexity, fmt.Errorf("failed adding inputs: %w", err)
		}
	}

	for _, out := range allOuts {
		outputDimensions, err := fees.MeterOutput(txs.Codec, txs.CodecVersion, out)
		if err != nil {
			return complexity, fmt.Errorf("failed retrieving size of outputs: %w", err)
		}
		outputDimensions[fees.Bandwidth] = 0 // outputs bandwidth is already accounted for above, so we zero it
		complexity, err = fees.Add(complexity, outputDimensions)
		if err != nil {
			return complexity, fmt.Errorf("failed adding outputs: %w", err)
		}
	}

	return complexity, nil
}

func (fc *calculator) addFeesFor(complexity fees.Dimensions) (uint64, error) {
	if fc.feeManager == nil || complexity == fees.Empty {
		return 0, nil
	}

	boundBreached, dimension := fc.feeManager.CumulateComplexity(complexity, fc.blockMaxComplexity)
	if boundBreached {
		return 0, fmt.Errorf("%w: breached dimension %d", errFailedComplexityCumulation, dimension)
	}

	fee, err := fc.feeManager.CalculateFee(complexity)
	if err != nil {
		return 0, fmt.Errorf("%w: %w", errFailedFeeCalculation, err)
	}

	fc.fee += fee
	return fee, nil
}

func (fc *calculator) removeFeesFor(unitsToRm fees.Dimensions) (uint64, error) {
	if fc.feeManager == nil || unitsToRm == fees.Empty {
		return 0, nil
	}

	if err := fc.feeManager.RemoveComplexity(unitsToRm); err != nil {
		return 0, fmt.Errorf("failed removing units: %w", err)
	}

	fee, err := fc.feeManager.CalculateFee(unitsToRm)
	if err != nil {
		return 0, fmt.Errorf("%w: %w", errFailedFeeCalculation, err)
	}

	fc.fee -= fee
	return fee, nil
}<|MERGE_RESOLUTION|>--- conflicted
+++ resolved
@@ -155,21 +155,13 @@
 	return err
 }
 
-<<<<<<< HEAD
-func (*calculator) AdvanceTimeTx(*txs.AdvanceTimeTx) error {
+func (fc *calculator) AdvanceTimeTx(*txs.AdvanceTimeTx) error {
+	fc.fee = 0
 	return nil // no fees
 }
 
-func (*calculator) RewardValidatorTx(*txs.RewardValidatorTx) error {
-=======
-func (fc *Calculator) AdvanceTimeTx(*txs.AdvanceTimeTx) error {
-	fc.Fee = 0
-	return nil // no fees
-}
-
-func (fc *Calculator) RewardValidatorTx(*txs.RewardValidatorTx) error {
-	fc.Fee = 0
->>>>>>> 0fd16cd6
+func (fc *calculator) RewardValidatorTx(*txs.RewardValidatorTx) error {
+	fc.fee = 0
 	return nil // no fees
 }
 
