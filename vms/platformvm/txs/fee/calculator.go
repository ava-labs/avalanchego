--- conflicted
+++ resolved
@@ -10,18 +10,13 @@
 
 	"github.com/ava-labs/avalanchego/codec"
 	"github.com/ava-labs/avalanchego/utils/constants"
-<<<<<<< HEAD
 	"github.com/ava-labs/avalanchego/utils/wrappers"
 	"github.com/ava-labs/avalanchego/vms/components/avax"
 	"github.com/ava-labs/avalanchego/vms/components/fees"
 	"github.com/ava-labs/avalanchego/vms/components/verify"
-	"github.com/ava-labs/avalanchego/vms/platformvm/config"
-	"github.com/ava-labs/avalanchego/vms/platformvm/txs"
-	"github.com/ava-labs/avalanchego/vms/secp256k1fx"
-=======
 	"github.com/ava-labs/avalanchego/vms/platformvm/txs"
 	"github.com/ava-labs/avalanchego/vms/platformvm/upgrade"
->>>>>>> 059384d7
+	"github.com/ava-labs/avalanchego/vms/secp256k1fx"
 )
 
 var (
@@ -49,12 +44,7 @@
 	Fee uint64
 }
 
-<<<<<<< HEAD
-// NewStaticCalculator must be used pre E upgrade activation
-func NewStaticCalculator(cfg *config.Config, chainTime time.Time) *Calculator {
-=======
 func NewStaticCalculator(cfg StaticConfig, ut upgrade.Times, chainTime time.Time) *Calculator {
->>>>>>> 059384d7
 	return &Calculator{
 		upgrades:  ut,
 		staticCfg: cfg,
@@ -64,14 +54,14 @@
 
 // NewDynamicCalculator must be used post E upgrade activation
 func NewDynamicCalculator(
-	cfg *config.Config,
+	cfg StaticConfig,
 	feeManager *fees.Manager,
 	blockMaxComplexity fees.Dimensions,
 	creds []verify.Verifiable,
 ) *Calculator {
 	return &Calculator{
 		isEActive:          true,
-		config:             cfg,
+		staticCfg:          cfg,
 		feeManager:         feeManager,
 		blockMaxComplexity: blockMaxComplexity,
 		credentials:        creds,
@@ -79,16 +69,15 @@
 }
 
 func (fc *Calculator) AddValidatorTx(*txs.AddValidatorTx) error {
-<<<<<<< HEAD
 	// AddValidatorTx is banned following Durango activation, so we
 	// only return the pre EUpgrade fee here
-	fc.Fee = fc.config.AddPrimaryNetworkValidatorFee
+	fc.Fee = fc.staticCfg.AddPrimaryNetworkValidatorFee
 	return nil
 }
 
 func (fc *Calculator) AddSubnetValidatorTx(tx *txs.AddSubnetValidatorTx) error {
 	if !fc.isEActive {
-		fc.Fee = fc.config.AddSubnetValidatorFee
+		fc.Fee = fc.staticCfg.AddSubnetValidatorFee
 		return nil
 	}
 
@@ -104,66 +93,37 @@
 func (fc *Calculator) AddDelegatorTx(*txs.AddDelegatorTx) error {
 	// AddValidatorTx is banned following Durango activation, so we
 	// only return the pre EUpgrade fee here
-	fc.Fee = fc.config.AddPrimaryNetworkDelegatorFee
-	return nil
-}
-
-func (fc *Calculator) CreateChainTx(tx *txs.CreateChainTx) error {
-	if !fc.isEActive {
-		if fc.config.IsApricotPhase3Activated(fc.chainTime) {
-			fc.Fee = fc.config.CreateBlockchainTxFee
-		} else {
-			fc.Fee = fc.config.CreateAssetTxFee
-		}
-		return nil
-=======
-	fc.Fee = fc.staticCfg.AddPrimaryNetworkValidatorFee
-	return nil
-}
-
-func (fc *Calculator) AddSubnetValidatorTx(*txs.AddSubnetValidatorTx) error {
-	fc.Fee = fc.staticCfg.AddSubnetValidatorFee
-	return nil
-}
-
-func (fc *Calculator) AddDelegatorTx(*txs.AddDelegatorTx) error {
 	fc.Fee = fc.staticCfg.AddPrimaryNetworkDelegatorFee
 	return nil
 }
 
-func (fc *Calculator) CreateChainTx(*txs.CreateChainTx) error {
-	if fc.upgrades.IsApricotPhase3Activated(fc.chainTime) {
-		fc.Fee = fc.staticCfg.CreateBlockchainTxFee
-	} else {
-		fc.Fee = fc.staticCfg.CreateAssetTxFee
->>>>>>> 059384d7
-	}
-
-	complexity, err := fc.meterTx(tx, tx.Outs, tx.Ins)
-	if err != nil {
-		return err
-	}
-
-	_, err = fc.AddFeesFor(complexity)
-	return err
-}
-
-<<<<<<< HEAD
+func (fc *Calculator) CreateChainTx(tx *txs.CreateChainTx) error {
+	if !fc.isEActive {
+		if fc.upgrades.IsApricotPhase3Activated(fc.chainTime) {
+			fc.Fee = fc.staticCfg.CreateBlockchainTxFee
+		} else {
+			fc.Fee = fc.staticCfg.CreateAssetTxFee
+		}
+		return nil
+	}
+
+	complexity, err := fc.meterTx(tx, tx.Outs, tx.Ins)
+	if err != nil {
+		return err
+	}
+
+	_, err = fc.AddFeesFor(complexity)
+	return err
+}
+
 func (fc *Calculator) CreateSubnetTx(tx *txs.CreateSubnetTx) error {
 	if !fc.isEActive {
-		if fc.config.IsApricotPhase3Activated(fc.chainTime) {
-			fc.Fee = fc.config.CreateSubnetTxFee
+		if fc.upgrades.IsApricotPhase3Activated(fc.chainTime) {
+			fc.Fee = fc.staticCfg.CreateSubnetTxFee
 		} else {
-			fc.Fee = fc.config.CreateAssetTxFee
-		}
-		return nil
-=======
-func (fc *Calculator) CreateSubnetTx(*txs.CreateSubnetTx) error {
-	if fc.upgrades.IsApricotPhase3Activated(fc.chainTime) {
-		fc.Fee = fc.staticCfg.CreateSubnetTxFee
-	} else {
-		fc.Fee = fc.staticCfg.CreateAssetTxFee
->>>>>>> 059384d7
+			fc.Fee = fc.staticCfg.CreateAssetTxFee
+		}
+		return nil
 	}
 
 	complexity, err := fc.meterTx(tx, tx.Outs, tx.Ins)
@@ -183,10 +143,9 @@
 	return nil // no fees
 }
 
-<<<<<<< HEAD
 func (fc *Calculator) RemoveSubnetValidatorTx(tx *txs.RemoveSubnetValidatorTx) error {
 	if !fc.isEActive {
-		fc.Fee = fc.config.TxFee
+		fc.Fee = fc.staticCfg.TxFee
 		return nil
 	}
 
@@ -201,7 +160,7 @@
 
 func (fc *Calculator) TransformSubnetTx(tx *txs.TransformSubnetTx) error {
 	if !fc.isEActive {
-		fc.Fee = fc.config.TransformSubnetTxFee
+		fc.Fee = fc.staticCfg.TransformSubnetTxFee
 		return nil
 	}
 
@@ -216,7 +175,7 @@
 
 func (fc *Calculator) TransferSubnetOwnershipTx(tx *txs.TransferSubnetOwnershipTx) error {
 	if !fc.isEActive {
-		fc.Fee = fc.config.TxFee
+		fc.Fee = fc.staticCfg.TxFee
 		return nil
 	}
 
@@ -232,33 +191,11 @@
 func (fc *Calculator) AddPermissionlessValidatorTx(tx *txs.AddPermissionlessValidatorTx) error {
 	if !fc.isEActive {
 		if tx.Subnet != constants.PrimaryNetworkID {
-			fc.Fee = fc.config.AddSubnetValidatorFee
+			fc.Fee = fc.staticCfg.AddSubnetValidatorFee
 		} else {
-			fc.Fee = fc.config.AddPrimaryNetworkValidatorFee
-		}
-		return nil
-=======
-func (fc *Calculator) RemoveSubnetValidatorTx(*txs.RemoveSubnetValidatorTx) error {
-	fc.Fee = fc.staticCfg.TxFee
-	return nil
-}
-
-func (fc *Calculator) TransformSubnetTx(*txs.TransformSubnetTx) error {
-	fc.Fee = fc.staticCfg.TransformSubnetTxFee
-	return nil
-}
-
-func (fc *Calculator) TransferSubnetOwnershipTx(*txs.TransferSubnetOwnershipTx) error {
-	fc.Fee = fc.staticCfg.TxFee
-	return nil
-}
-
-func (fc *Calculator) AddPermissionlessValidatorTx(tx *txs.AddPermissionlessValidatorTx) error {
-	if tx.Subnet != constants.PrimaryNetworkID {
-		fc.Fee = fc.staticCfg.AddSubnetValidatorFee
-	} else {
-		fc.Fee = fc.staticCfg.AddPrimaryNetworkValidatorFee
->>>>>>> 059384d7
+			fc.Fee = fc.staticCfg.AddPrimaryNetworkValidatorFee
+		}
+		return nil
 	}
 
 	outs := make([]*avax.TransferableOutput, len(tx.Outs)+len(tx.StakeOuts))
@@ -275,20 +212,13 @@
 }
 
 func (fc *Calculator) AddPermissionlessDelegatorTx(tx *txs.AddPermissionlessDelegatorTx) error {
-<<<<<<< HEAD
 	if !fc.isEActive {
 		if tx.Subnet != constants.PrimaryNetworkID {
-			fc.Fee = fc.config.AddSubnetDelegatorFee
+			fc.Fee = fc.staticCfg.AddSubnetDelegatorFee
 		} else {
-			fc.Fee = fc.config.AddPrimaryNetworkDelegatorFee
-		}
-		return nil
-=======
-	if tx.Subnet != constants.PrimaryNetworkID {
-		fc.Fee = fc.staticCfg.AddSubnetDelegatorFee
-	} else {
-		fc.Fee = fc.staticCfg.AddPrimaryNetworkDelegatorFee
->>>>>>> 059384d7
+			fc.Fee = fc.staticCfg.AddPrimaryNetworkDelegatorFee
+		}
+		return nil
 	}
 
 	outs := make([]*avax.TransferableOutput, len(tx.Outs)+len(tx.StakeOuts))
@@ -304,10 +234,9 @@
 	return err
 }
 
-<<<<<<< HEAD
 func (fc *Calculator) BaseTx(tx *txs.BaseTx) error {
 	if !fc.isEActive {
-		fc.Fee = fc.config.TxFee
+		fc.Fee = fc.staticCfg.TxFee
 		return nil
 	}
 
@@ -322,7 +251,7 @@
 
 func (fc *Calculator) ImportTx(tx *txs.ImportTx) error {
 	if !fc.isEActive {
-		fc.Fee = fc.config.TxFee
+		fc.Fee = fc.staticCfg.TxFee
 		return nil
 	}
 
@@ -341,7 +270,7 @@
 
 func (fc *Calculator) ExportTx(tx *txs.ExportTx) error {
 	if !fc.isEActive {
-		fc.Fee = fc.config.TxFee
+		fc.Fee = fc.staticCfg.TxFee
 		return nil
 	}
 
@@ -452,19 +381,4 @@
 
 	fc.Fee -= fee
 	return fee, nil
-=======
-func (fc *Calculator) BaseTx(*txs.BaseTx) error {
-	fc.Fee = fc.staticCfg.TxFee
-	return nil
-}
-
-func (fc *Calculator) ImportTx(*txs.ImportTx) error {
-	fc.Fee = fc.staticCfg.TxFee
-	return nil
-}
-
-func (fc *Calculator) ExportTx(*txs.ExportTx) error {
-	fc.Fee = fc.staticCfg.TxFee
-	return nil
->>>>>>> 059384d7
 }