// Copyright (C) 2019-2024, Ava Labs, Inc. All rights reserved.
// See the file LICENSE for licensing terms.

package fee

import (
	"errors"
	"testing"
	"time"

	"github.com/stretchr/testify/require"

	"github.com/ava-labs/avalanchego/ids"
	"github.com/ava-labs/avalanchego/snow"
	"github.com/ava-labs/avalanchego/snow/snowtest"
	"github.com/ava-labs/avalanchego/utils/constants"
	"github.com/ava-labs/avalanchego/utils/crypto/bls"
	"github.com/ava-labs/avalanchego/utils/crypto/secp256k1"
	"github.com/ava-labs/avalanchego/utils/units"
	"github.com/ava-labs/avalanchego/vms/components/avax"
	"github.com/ava-labs/avalanchego/vms/components/fee"
	"github.com/ava-labs/avalanchego/vms/components/verify"
	"github.com/ava-labs/avalanchego/vms/platformvm/reward"
	"github.com/ava-labs/avalanchego/vms/platformvm/signer"
	"github.com/ava-labs/avalanchego/vms/platformvm/stakeable"
	"github.com/ava-labs/avalanchego/vms/platformvm/txs"
	"github.com/ava-labs/avalanchego/vms/platformvm/upgrade"
	"github.com/ava-labs/avalanchego/vms/secp256k1fx"
)

var (
	testGasPrice = fee.GasPrice(10 * units.NanoAvax)

	testBlockMaxGas = fee.Gas(100_000)

	preFundedKeys             = secp256k1.TestKeys()
	feeTestSigners            = [][]*secp256k1.PrivateKey{preFundedKeys}
	feeTestDefaultStakeWeight = uint64(2024)

	errFailedComplexityCumulation = errors.New("failed cumulating complexity")
)

func TestAddAndRemoveFees(t *testing.T) {
	r := require.New(t)

	fc := NewDynamicCalculator(testGasPrice, testBlockMaxGas)

	var (
		units     = fee.Dimensions{1, 2, 3, 4}
		gas       = fee.Gas(10)
		doubleGas = fee.Gas(20)
	)

	feeDelta, err := fc.AddFeesFor(units)
	r.NoError(err)
	r.Equal(gas, fc.GetBlockGas())
	r.NotZero(feeDelta)
	r.Equal(feeDelta, fc.GetFee())

	feeDelta2, err := fc.AddFeesFor(units)
	r.NoError(err)
	r.Equal(doubleGas, fc.GetBlockGas())
	r.Equal(feeDelta, feeDelta2)
	r.Equal(feeDelta+feeDelta2, fc.GetFee())

	feeDelta3, err := fc.RemoveFeesFor(units)
	r.NoError(err)
	r.Equal(gas, fc.GetBlockGas())
	r.Equal(feeDelta, feeDelta3)
	r.Equal(feeDelta, fc.GetFee())

	feeDelta4, err := fc.RemoveFeesFor(units)
	r.NoError(err)
	r.Zero(fc.GetBlockGas())
	r.Equal(feeDelta, feeDelta4)
	r.Zero(fc.GetFee())
}

func TestTxFees(t *testing.T) {
	feeTestsDefaultCfg := StaticConfig{
		TxFee:                         1 * units.Avax,
		CreateAssetTxFee:              2 * units.Avax,
		CreateSubnetTxFee:             3 * units.Avax,
		TransformSubnetTxFee:          4 * units.Avax,
		CreateBlockchainTxFee:         5 * units.Avax,
		AddPrimaryNetworkValidatorFee: 6 * units.Avax,
		AddPrimaryNetworkDelegatorFee: 7 * units.Avax,
		AddSubnetValidatorFee:         8 * units.Avax,
		AddSubnetDelegatorFee:         9 * units.Avax,
	}

	latestForkTime := time.Unix(1713945427, 0)
	upgrades := upgrade.Config{
		EUpgradeTime:      latestForkTime,
		DurangoTime:       latestForkTime.Add(-1 * time.Hour),
		CortinaTime:       latestForkTime.Add(-2 * time.Hour),
		BanffTime:         latestForkTime.Add(-3 * time.Hour),
		ApricotPhase5Time: latestForkTime.Add(-4 * time.Hour),
		ApricotPhase3Time: latestForkTime.Add(-5 * time.Hour),
	}

	// chain times needed to have specific upgrades active
	postEUpgradeTime := upgrades.EUpgradeTime.Add(time.Second)
	preEUpgradeTime := upgrades.EUpgradeTime.Add(-1 * time.Second)
	preApricotPhase3Time := upgrades.ApricotPhase3Time.Add(-1 * time.Second)

	tests := []struct {
		name                string
		chainTime           time.Time
		unsignedAndSignedTx func(t *testing.T) (txs.UnsignedTx, *txs.Tx)
		gasCapF             func() fee.Gas
		expectedError       error
		checksF             func(*testing.T, *Calculator)
	}{
		{
			name:                "AddValidatorTx pre EUpgrade",
			chainTime:           preEUpgradeTime,
			unsignedAndSignedTx: addValidatorTx,
			checksF: func(t *testing.T, c *Calculator) {
				require.Equal(t, feeTestsDefaultCfg.AddPrimaryNetworkValidatorFee, c.GetFee())
			},
		},
		{
			name:                "AddValidatorTx post EUpgrade",
			chainTime:           postEUpgradeTime,
			expectedError:       errFailedFeeCalculation,
			unsignedAndSignedTx: addValidatorTx,
			checksF:             func(*testing.T, *Calculator) {},
		},
		{
			name:                "AddSubnetValidatorTx pre EUpgrade",
			chainTime:           preEUpgradeTime,
			unsignedAndSignedTx: addSubnetValidatorTx,
			checksF: func(t *testing.T, c *Calculator) {
				require.Equal(t, feeTestsDefaultCfg.AddSubnetValidatorFee, c.GetFee())
			},
		},
		{
			name:                "AddSubnetValidatorTx post EUpgrade, success",
			chainTime:           postEUpgradeTime,
			expectedError:       nil,
			unsignedAndSignedTx: addSubnetValidatorTx,
			checksF: func(t *testing.T, c *Calculator) {
				require.Equal(t, 19_110*units.NanoAvax, c.GetFee())
				require.Equal(t, fee.Gas(1911), c.GetBlockGas())
			},
		},
		{
			name:      "AddSubnetValidatorTx post EUpgrade, utxos read cap breached",
			chainTime: postEUpgradeTime,
			gasCapF: func() fee.Gas {
				return testBlockMaxGas - 1
			},
			unsignedAndSignedTx: addSubnetValidatorTx,
			expectedError:       errFailedComplexityCumulation,
			checksF:             func(*testing.T, *Calculator) {},
		},
		{
			name:                "AddDelegatorTx pre EUpgrade",
			chainTime:           preEUpgradeTime,
			unsignedAndSignedTx: addDelegatorTx,
			checksF: func(t *testing.T, c *Calculator) {
				require.Equal(t, feeTestsDefaultCfg.AddPrimaryNetworkDelegatorFee, c.GetFee())
			},
		},
		{
			name:                "AddDelegatorTx post EUpgrade",
			chainTime:           postEUpgradeTime,
			expectedError:       errFailedFeeCalculation,
			unsignedAndSignedTx: addDelegatorTx,
			checksF:             func(*testing.T, *Calculator) {},
		},
		{
			name:                "CreateChainTx pre ApricotPhase3",
			chainTime:           preApricotPhase3Time,
			unsignedAndSignedTx: createChainTx,
			checksF: func(t *testing.T, c *Calculator) {
				require.Equal(t, feeTestsDefaultCfg.CreateAssetTxFee, c.GetFee())
			},
		},
		{
			name:                "CreateChainTx pre EUpgrade",
			chainTime:           preEUpgradeTime,
			unsignedAndSignedTx: createChainTx,
			checksF: func(t *testing.T, c *Calculator) {
				require.Equal(t, feeTestsDefaultCfg.CreateBlockchainTxFee, c.GetFee())
			},
		},
		{
			name:                "CreateChainTx post EUpgrade, success",
			chainTime:           postEUpgradeTime,
			unsignedAndSignedTx: createChainTx,
			expectedError:       nil,
			checksF: func(t *testing.T, c *Calculator) {
				require.Equal(t, 19_540*units.NanoAvax, c.GetFee())
				require.Equal(t, fee.Gas(1_954), c.GetBlockGas())
			},
		},
		{
			name:                "CreateChainTx post EUpgrade, utxos read cap breached",
			chainTime:           postEUpgradeTime,
			unsignedAndSignedTx: createChainTx,
			gasCapF: func() fee.Gas {
				return testBlockMaxGas - 1
			},
			expectedError: errFailedComplexityCumulation,
			checksF:       func(*testing.T, *Calculator) {},
		},
		{
			name:                "CreateSubnetTx pre ApricotPhase3",
			chainTime:           preApricotPhase3Time,
			unsignedAndSignedTx: createSubnetTx,
			checksF: func(t *testing.T, c *Calculator) {
				require.Equal(t, feeTestsDefaultCfg.CreateAssetTxFee, c.GetFee())
			},
		},
		{
			name:                "CreateSubnetTx pre EUpgrade",
			chainTime:           preEUpgradeTime,
			unsignedAndSignedTx: createSubnetTx,
			checksF: func(t *testing.T, c *Calculator) {
				require.Equal(t, feeTestsDefaultCfg.CreateSubnetTxFee, c.GetFee())
			},
		},
		{
			name:                "CreateSubnetTx post EUpgrade, success",
			chainTime:           postEUpgradeTime,
			unsignedAndSignedTx: createSubnetTx,
			expectedError:       nil,
			checksF: func(t *testing.T, c *Calculator) {
				require.Equal(t, 18_590*units.NanoAvax, c.GetFee())
				require.Equal(t, fee.Gas(1_859), c.GetBlockGas())
			},
		},
		{
			name:                "CreateSubnetTx post EUpgrade, utxos read cap breached",
			chainTime:           postEUpgradeTime,
			unsignedAndSignedTx: createSubnetTx,
			gasCapF: func() fee.Gas {
				return testBlockMaxGas - 1
			},
			expectedError: errFailedComplexityCumulation,
			checksF:       func(*testing.T, *Calculator) {},
		},
		{
			name:                "RemoveSubnetValidatorTx pre EUpgrade",
			chainTime:           preEUpgradeTime,
			unsignedAndSignedTx: removeSubnetValidatorTx,
			checksF: func(t *testing.T, c *Calculator) {
				require.Equal(t, feeTestsDefaultCfg.TxFee, c.GetFee())
			},
		},
		{
			name:                "RemoveSubnetValidatorTx post EUpgrade, success",
			chainTime:           postEUpgradeTime,
			unsignedAndSignedTx: removeSubnetValidatorTx,
			expectedError:       nil,
			checksF: func(t *testing.T, c *Calculator) {
				require.Equal(t, 18_870*units.NanoAvax, c.GetFee())
				require.Equal(t, fee.Gas(1_887), c.GetBlockGas())
			},
		},
		{
			name:      "RemoveSubnetValidatorTx post EUpgrade, utxos read cap breached",
			chainTime: postEUpgradeTime,
			gasCapF: func() fee.Gas {
				return testBlockMaxGas - 1
			},
			unsignedAndSignedTx: removeSubnetValidatorTx,
			expectedError:       errFailedComplexityCumulation,
			checksF:             func(*testing.T, *Calculator) {},
		},
		{
			name:                "TransformSubnetTx pre EUpgrade",
			chainTime:           preEUpgradeTime,
			unsignedAndSignedTx: transformSubnetTx,
			checksF: func(t *testing.T, c *Calculator) {
				require.Equal(t, feeTestsDefaultCfg.TransformSubnetTxFee, c.GetFee())
			},
		},
		{
			name:                "TransformSubnetTx post EUpgrade, success",
			chainTime:           postEUpgradeTime,
			unsignedAndSignedTx: transformSubnetTx,
			expectedError:       nil,
			checksF: func(t *testing.T, c *Calculator) {
				require.Equal(t, 19_720*units.NanoAvax, c.GetFee())
				require.Equal(t, fee.Gas(1_972), c.GetBlockGas())
			},
		},
		{
			name:      "TransformSubnetTx post EUpgrade, utxos read cap breached",
			chainTime: postEUpgradeTime,
			gasCapF: func() fee.Gas {
				return testBlockMaxGas - 1
			},
			unsignedAndSignedTx: transformSubnetTx,
			expectedError:       errFailedComplexityCumulation,
			checksF:             func(*testing.T, *Calculator) {},
		},
		{
			name:                "TransferSubnetOwnershipTx pre EUpgrade",
			chainTime:           preEUpgradeTime,
			unsignedAndSignedTx: transferSubnetOwnershipTx,
			checksF: func(t *testing.T, c *Calculator) {
				require.Equal(t, feeTestsDefaultCfg.TxFee, c.GetFee())
			},
		},
		{
			name:                "TransferSubnetOwnershipTx post EUpgrade, success",
			chainTime:           postEUpgradeTime,
			unsignedAndSignedTx: transferSubnetOwnershipTx,
			expectedError:       nil,
			checksF: func(t *testing.T, c *Calculator) {
				require.Equal(t, 19_030*units.NanoAvax, c.GetFee())
				require.Equal(t, fee.Gas(1_903), c.GetBlockGas())
			},
		},
		{
			name:      "TransferSubnetOwnershipTx post EUpgrade, utxos read cap breached",
			chainTime: postEUpgradeTime,
			gasCapF: func() fee.Gas {
				return testBlockMaxGas - 1
			},
			unsignedAndSignedTx: transferSubnetOwnershipTx,
			expectedError:       errFailedComplexityCumulation,
			checksF:             func(*testing.T, *Calculator) {},
		},
		{
			name:      "AddPermissionlessValidatorTx Primary Network pre EUpgrade",
			chainTime: preEUpgradeTime,
			unsignedAndSignedTx: func(t *testing.T) (txs.UnsignedTx, *txs.Tx) {
				return addPermissionlessValidatorTx(t, constants.PrimaryNetworkID)
			},
			checksF: func(t *testing.T, c *Calculator) {
				require.Equal(t, feeTestsDefaultCfg.AddPrimaryNetworkValidatorFee, c.GetFee())
			},
		},
		{
			name:      "AddPermissionlessValidatorTx Subnet pre EUpgrade",
			chainTime: preEUpgradeTime,
			unsignedAndSignedTx: func(t *testing.T) (txs.UnsignedTx, *txs.Tx) {
				subnetID := ids.GenerateTestID()
				require.NotEqual(t, constants.PrimaryNetworkID, subnetID)
				return addPermissionlessValidatorTx(t, subnetID)
			},
			checksF: func(t *testing.T, c *Calculator) {
				require.Equal(t, feeTestsDefaultCfg.AddSubnetValidatorFee, c.GetFee())
			},
		},
		{
			name:      "AddPermissionlessValidatorTx Primary Network post EUpgrade, success",
			chainTime: postEUpgradeTime,
			unsignedAndSignedTx: func(t *testing.T) (txs.UnsignedTx, *txs.Tx) {
				return addPermissionlessValidatorTx(t, constants.PrimaryNetworkID)
			},
			expectedError: nil,
			checksF: func(t *testing.T, c *Calculator) {
				require.Equal(t, 23_170*units.NanoAvax, c.GetFee())
				require.Equal(t, fee.Gas(2_317), c.GetBlockGas())
			},
		},
		{
			name:      "AddPermissionlessValidatorTx Subnet post EUpgrade, success",
			chainTime: postEUpgradeTime,
			unsignedAndSignedTx: func(t *testing.T) (txs.UnsignedTx, *txs.Tx) {
				subnetID := ids.GenerateTestID()
				require.NotEqual(t, constants.PrimaryNetworkID, subnetID)
				return addPermissionlessValidatorTx(t, subnetID)
			},
			expectedError: nil,
			checksF: func(t *testing.T, c *Calculator) {
				require.Equal(t, 23_170*units.NanoAvax, c.GetFee())
				require.Equal(t, fee.Gas(2_317), c.GetBlockGas())
			},
		},
		{
			name:      "AddPermissionlessValidatorTx post EUpgrade, utxos read cap breached",
			chainTime: postEUpgradeTime,
			gasCapF: func() fee.Gas {
				return testBlockMaxGas - 1
			},
			unsignedAndSignedTx: func(t *testing.T) (txs.UnsignedTx, *txs.Tx) {
				subnetID := ids.GenerateTestID()
				return addPermissionlessValidatorTx(t, subnetID)
			},
			expectedError: errFailedComplexityCumulation,
			checksF:       func(*testing.T, *Calculator) {},
		},
		{
			name:      "AddPermissionlessDelegatorTx Primary Network pre EUpgrade",
			chainTime: preEUpgradeTime,
			unsignedAndSignedTx: func(t *testing.T) (txs.UnsignedTx, *txs.Tx) {
				return addPermissionlessDelegatorTx(t, constants.PrimaryNetworkID)
			},
			checksF: func(t *testing.T, c *Calculator) {
				require.Equal(t, feeTestsDefaultCfg.AddPrimaryNetworkDelegatorFee, c.GetFee())
			},
		},
		{
			name:      "AddPermissionlessDelegatorTx pre EUpgrade",
			chainTime: preEUpgradeTime,
			unsignedAndSignedTx: func(t *testing.T) (txs.UnsignedTx, *txs.Tx) {
				subnetID := ids.GenerateTestID()
				require.NotEqual(t, constants.PrimaryNetworkID, subnetID)
				return addPermissionlessDelegatorTx(t, subnetID)
			},
			checksF: func(t *testing.T, c *Calculator) {
				require.Equal(t, feeTestsDefaultCfg.AddSubnetDelegatorFee, c.GetFee())
			},
		},
		{
			name:      "AddPermissionlessDelegatorTx Primary Network post EUpgrade, success",
			chainTime: postEUpgradeTime,
			unsignedAndSignedTx: func(t *testing.T) (txs.UnsignedTx, *txs.Tx) {
				return addPermissionlessDelegatorTx(t, constants.PrimaryNetworkID)
			},
			expectedError: nil,
			checksF: func(t *testing.T, c *Calculator) {
				require.Equal(t, 21_250*units.NanoAvax, c.GetFee())
				require.Equal(t, fee.Gas(2_125), c.GetBlockGas())
			},
		},
		{
			name:      "AddPermissionlessDelegatorTx Subnet post EUpgrade, success",
			chainTime: postEUpgradeTime,
			unsignedAndSignedTx: func(t *testing.T) (txs.UnsignedTx, *txs.Tx) {
				return addPermissionlessDelegatorTx(t, constants.PrimaryNetworkID)
			},
			expectedError: nil,
			checksF: func(t *testing.T, c *Calculator) {
				require.Equal(t, 21_250*units.NanoAvax, c.GetFee())
				require.Equal(t, fee.Gas(2_125), c.GetBlockGas())
			},
		},
		{
			name:      "AddPermissionlessDelegatorTx Subnet post EUpgrade, utxos read cap breached",
			chainTime: postEUpgradeTime,
			gasCapF: func() fee.Gas {
				return testBlockMaxGas - 1
			},
			unsignedAndSignedTx: func(t *testing.T) (txs.UnsignedTx, *txs.Tx) {
				subnetID := ids.GenerateTestID()
				require.NotEqual(t, constants.PrimaryNetworkID, subnetID)
				return addPermissionlessValidatorTx(t, subnetID)
			},
			expectedError: errFailedComplexityCumulation,
			checksF:       func(*testing.T, *Calculator) {},
		},
		{
			name:                "BaseTx pre EUpgrade",
			chainTime:           preEUpgradeTime,
			unsignedAndSignedTx: baseTx,
			checksF: func(t *testing.T, c *Calculator) {
				require.Equal(t, feeTestsDefaultCfg.TxFee, c.GetFee())
			},
		},
		{
			name:                "BaseTx post EUpgrade, success",
			chainTime:           postEUpgradeTime,
			unsignedAndSignedTx: baseTx,
			expectedError:       nil,
			checksF: func(t *testing.T, c *Calculator) {
				require.Equal(t, 18_190*units.NanoAvax, c.GetFee())
				require.Equal(t, fee.Gas(1_819), c.GetBlockGas())
			},
		},
		{
			name:      "BaseTx post EUpgrade, utxos read cap breached",
			chainTime: postEUpgradeTime,
			gasCapF: func() fee.Gas {
				return testBlockMaxGas - 1
			},
			unsignedAndSignedTx: baseTx,
			expectedError:       errFailedComplexityCumulation,
			checksF:             func(*testing.T, *Calculator) {},
		},
		{
			name:                "ImportTx pre EUpgrade",
			chainTime:           preEUpgradeTime,
			unsignedAndSignedTx: importTx,
			checksF: func(t *testing.T, c *Calculator) {
				require.Equal(t, feeTestsDefaultCfg.TxFee, c.GetFee())
			},
		},
		{
			name:                "ImportTx post EUpgrade, success",
			chainTime:           postEUpgradeTime,
			unsignedAndSignedTx: importTx,
			expectedError:       nil,
			checksF: func(t *testing.T, c *Calculator) {
				require.Equal(t, 31_230*units.NanoAvax, c.GetFee())
				require.Equal(t, fee.Gas(3_123), c.GetBlockGas())
			},
		},
		{
			name:      "ImportTx post EUpgrade, utxos read cap breached",
			chainTime: postEUpgradeTime,
			gasCapF: func() fee.Gas {
				return testBlockMaxGas - 1
			},
			unsignedAndSignedTx: importTx,
			expectedError:       errFailedComplexityCumulation,
			checksF:             func(*testing.T, *Calculator) {},
		},
		{
			name:                "ExportTx pre EUpgrade",
			chainTime:           preEUpgradeTime,
			unsignedAndSignedTx: exportTx,
			checksF: func(t *testing.T, c *Calculator) {
				require.Equal(t, feeTestsDefaultCfg.TxFee, c.GetFee())
			},
		},
		{
			name:                "ExportTx post EUpgrade, success",
			chainTime:           postEUpgradeTime,
			unsignedAndSignedTx: exportTx,
			expectedError:       nil,
			checksF: func(t *testing.T, c *Calculator) {
				require.Equal(t, 20_410*units.NanoAvax, c.GetFee())
				require.Equal(t, fee.Gas(2_041), c.GetBlockGas())
			},
		},
		{
			name:      "ExportTx post EUpgrade, utxos read cap breached",
			chainTime: postEUpgradeTime,
			gasCapF: func() fee.Gas {
				return testBlockMaxGas - 1
			},
			unsignedAndSignedTx: exportTx,
			expectedError:       errFailedComplexityCumulation,
			checksF:             func(*testing.T, *Calculator) {},
		},
		{
			name:      "RewardValidatorTx pre EUpgrade",
			chainTime: preEUpgradeTime,
			unsignedAndSignedTx: func(_ *testing.T) (txs.UnsignedTx, *txs.Tx) {
				return &txs.RewardValidatorTx{
					TxID: ids.GenerateTestID(),
				}, nil
			},
			checksF: func(t *testing.T, c *Calculator) {
				require.Equal(t, uint64(0), c.GetFee())
			},
		},
		{
			name:      "RewardValidatorTx post EUpgrade",
			chainTime: postEUpgradeTime,
			unsignedAndSignedTx: func(_ *testing.T) (txs.UnsignedTx, *txs.Tx) {
				return &txs.RewardValidatorTx{
					TxID: ids.GenerateTestID(),
				}, nil
			},
			checksF: func(t *testing.T, c *Calculator) {
				require.Equal(t, uint64(0), c.GetFee())
			},
		},
		{
			name:      "AdvanceTimeTx pre EUpgrade",
			chainTime: preEUpgradeTime,
			unsignedAndSignedTx: func(_ *testing.T) (txs.UnsignedTx, *txs.Tx) {
				return &txs.AdvanceTimeTx{
					Time: uint64(time.Now().Unix()),
				}, nil
			},
			checksF: func(t *testing.T, c *Calculator) {
				require.Equal(t, uint64(0), c.GetFee())
			},
		},
		{
			name:      "AdvanceTimeTx post EUpgrade",
			chainTime: postEUpgradeTime,
			unsignedAndSignedTx: func(_ *testing.T) (txs.UnsignedTx, *txs.Tx) {
				return &txs.AdvanceTimeTx{
					Time: uint64(time.Now().Unix()),
				}, nil
			},
			checksF: func(t *testing.T, c *Calculator) {
				require.Equal(t, uint64(0), c.GetFee())
			},
		},
	}

	for _, tt := range tests {
		t.Run(tt.name, func(t *testing.T) {
			gasCap := testBlockMaxGas
			if tt.gasCapF != nil {
				gasCap = tt.gasCapF()
			}

			uTx, sTx := tt.unsignedAndSignedTx(t)

			var c *Calculator
			if !upgrades.IsEActivated(tt.chainTime) {
				c = NewStaticCalculator(feeTestsDefaultCfg, upgrades, tt.chainTime)
			} else {
<<<<<<< HEAD
				fc = NewDynamicCalculator(fee.NewManager(testGasPrice, gasCap))
=======
				c = NewDynamicCalculator(testGasPrice, gasCap)
>>>>>>> eb118695
			}

			var creds []verify.Verifiable
			if sTx != nil {
				// txs like RewardValidatorTx are not signed
				creds = sTx.Creds
			}
			_, _ = c.ComputeFee(uTx, creds)
			tt.checksF(t, c)
		})
	}
}

func addValidatorTx(t *testing.T) (txs.UnsignedTx, *txs.Tx) {
	r := require.New(t)

	defaultCtx := snowtest.Context(t, snowtest.PChainID)

	baseTx, stakes, _ := txsCreationHelpers(defaultCtx)
	uTx := &txs.AddValidatorTx{
		BaseTx: baseTx,
		Validator: txs.Validator{
			NodeID: defaultCtx.NodeID,
			Start:  uint64(time.Now().Truncate(time.Second).Unix()),
			End:    uint64(time.Now().Truncate(time.Second).Add(time.Hour).Unix()),
			Wght:   feeTestDefaultStakeWeight,
		},
		StakeOuts: stakes,
		RewardsOwner: &secp256k1fx.OutputOwners{
			Locktime:  0,
			Threshold: 1,
			Addrs:     []ids.ShortID{ids.GenerateTestShortID()},
		},
		DelegationShares: reward.PercentDenominator,
	}
	sTx, err := txs.NewSigned(uTx, txs.Codec, feeTestSigners)
	r.NoError(err)

	return uTx, sTx
}

func addSubnetValidatorTx(t *testing.T) (txs.UnsignedTx, *txs.Tx) {
	r := require.New(t)

	defaultCtx := snowtest.Context(t, snowtest.PChainID)

	subnetID := ids.GenerateTestID()
	baseTx, _, subnetAuth := txsCreationHelpers(defaultCtx)
	uTx := &txs.AddSubnetValidatorTx{
		BaseTx: baseTx,
		SubnetValidator: txs.SubnetValidator{
			Validator: txs.Validator{
				NodeID: defaultCtx.NodeID,
				Start:  uint64(time.Now().Truncate(time.Second).Unix()),
				End:    uint64(time.Now().Truncate(time.Second).Add(time.Hour).Unix()),
				Wght:   feeTestDefaultStakeWeight,
			},
			Subnet: subnetID,
		},
		SubnetAuth: subnetAuth,
	}
	sTx, err := txs.NewSigned(uTx, txs.Codec, feeTestSigners)
	r.NoError(err)
	return uTx, sTx
}

func addDelegatorTx(t *testing.T) (txs.UnsignedTx, *txs.Tx) {
	r := require.New(t)

	defaultCtx := snowtest.Context(t, snowtest.PChainID)

	baseTx, stakes, _ := txsCreationHelpers(defaultCtx)
	uTx := &txs.AddDelegatorTx{
		BaseTx: baseTx,
		Validator: txs.Validator{
			NodeID: defaultCtx.NodeID,
			Start:  uint64(time.Now().Truncate(time.Second).Unix()),
			End:    uint64(time.Now().Truncate(time.Second).Add(time.Hour).Unix()),
			Wght:   feeTestDefaultStakeWeight,
		},
		StakeOuts: stakes,
		DelegationRewardsOwner: &secp256k1fx.OutputOwners{
			Locktime:  0,
			Threshold: 1,
			Addrs:     []ids.ShortID{preFundedKeys[0].PublicKey().Address()},
		},
	}
	sTx, err := txs.NewSigned(uTx, txs.Codec, feeTestSigners)
	r.NoError(err)
	return uTx, sTx
}

func createChainTx(t *testing.T) (txs.UnsignedTx, *txs.Tx) {
	r := require.New(t)

	defaultCtx := snowtest.Context(t, snowtest.PChainID)

	baseTx, _, subnetAuth := txsCreationHelpers(defaultCtx)
	uTx := &txs.CreateChainTx{
		BaseTx:      baseTx,
		SubnetID:    ids.GenerateTestID(),
		ChainName:   "testingStuff",
		VMID:        ids.GenerateTestID(),
		FxIDs:       []ids.ID{ids.GenerateTestID()},
		GenesisData: []byte{0xff},
		SubnetAuth:  subnetAuth,
	}
	sTx, err := txs.NewSigned(uTx, txs.Codec, feeTestSigners)
	r.NoError(err)
	return uTx, sTx
}

func createSubnetTx(t *testing.T) (txs.UnsignedTx, *txs.Tx) {
	r := require.New(t)

	defaultCtx := snowtest.Context(t, snowtest.PChainID)

	baseTx, _, _ := txsCreationHelpers(defaultCtx)
	uTx := &txs.CreateSubnetTx{
		BaseTx: baseTx,
		Owner: &secp256k1fx.OutputOwners{
			Threshold: 1,
			Addrs:     []ids.ShortID{preFundedKeys[0].PublicKey().Address()},
		},
	}
	sTx, err := txs.NewSigned(uTx, txs.Codec, feeTestSigners)
	r.NoError(err)
	return uTx, sTx
}

func removeSubnetValidatorTx(t *testing.T) (txs.UnsignedTx, *txs.Tx) {
	r := require.New(t)

	defaultCtx := snowtest.Context(t, snowtest.PChainID)

	baseTx, _, auth := txsCreationHelpers(defaultCtx)
	uTx := &txs.RemoveSubnetValidatorTx{
		BaseTx:     baseTx,
		NodeID:     ids.GenerateTestNodeID(),
		Subnet:     ids.GenerateTestID(),
		SubnetAuth: auth,
	}
	sTx, err := txs.NewSigned(uTx, txs.Codec, feeTestSigners)
	r.NoError(err)
	return uTx, sTx
}

func transformSubnetTx(t *testing.T) (txs.UnsignedTx, *txs.Tx) {
	r := require.New(t)

	defaultCtx := snowtest.Context(t, snowtest.PChainID)

	baseTx, _, auth := txsCreationHelpers(defaultCtx)
	uTx := &txs.TransformSubnetTx{
		BaseTx:                   baseTx,
		Subnet:                   ids.GenerateTestID(),
		AssetID:                  ids.GenerateTestID(),
		InitialSupply:            0x1000000000000000,
		MaximumSupply:            0x1000000000000000,
		MinConsumptionRate:       0,
		MaxConsumptionRate:       0,
		MinValidatorStake:        1,
		MaxValidatorStake:        0x1000000000000000,
		MinStakeDuration:         1,
		MaxStakeDuration:         1,
		MinDelegationFee:         0,
		MinDelegatorStake:        0xffffffffffffffff,
		MaxValidatorWeightFactor: 255,
		UptimeRequirement:        0,
		SubnetAuth:               auth,
	}
	sTx, err := txs.NewSigned(uTx, txs.Codec, feeTestSigners)
	r.NoError(err)
	return uTx, sTx
}

func transferSubnetOwnershipTx(t *testing.T) (txs.UnsignedTx, *txs.Tx) {
	r := require.New(t)

	defaultCtx := snowtest.Context(t, snowtest.PChainID)

	baseTx, _, _ := txsCreationHelpers(defaultCtx)
	uTx := &txs.TransferSubnetOwnershipTx{
		BaseTx: baseTx,
		Subnet: ids.GenerateTestID(),
		SubnetAuth: &secp256k1fx.Input{
			SigIndices: []uint32{3},
		},
		Owner: &secp256k1fx.OutputOwners{
			Locktime:  0,
			Threshold: 1,
			Addrs: []ids.ShortID{
				ids.GenerateTestShortID(),
			},
		},
	}
	sTx, err := txs.NewSigned(uTx, txs.Codec, feeTestSigners)
	r.NoError(err)
	return uTx, sTx
}

func addPermissionlessValidatorTx(t *testing.T, subnetID ids.ID) (txs.UnsignedTx, *txs.Tx) {
	r := require.New(t)

	defaultCtx := snowtest.Context(t, snowtest.PChainID)

	baseTx, stakes, _ := txsCreationHelpers(defaultCtx)
	sk, err := bls.NewSecretKey()
	r.NoError(err)
	uTx := &txs.AddPermissionlessValidatorTx{
		BaseTx:    baseTx,
		Subnet:    subnetID,
		Signer:    signer.NewProofOfPossession(sk),
		StakeOuts: stakes,
		ValidatorRewardsOwner: &secp256k1fx.OutputOwners{
			Locktime:  0,
			Threshold: 1,
			Addrs: []ids.ShortID{
				ids.GenerateTestShortID(),
			},
		},
		DelegatorRewardsOwner: &secp256k1fx.OutputOwners{
			Locktime:  0,
			Threshold: 1,
			Addrs: []ids.ShortID{
				ids.GenerateTestShortID(),
			},
		},
		DelegationShares: reward.PercentDenominator,
	}
	sTx, err := txs.NewSigned(uTx, txs.Codec, feeTestSigners)
	r.NoError(err)
	return uTx, sTx
}

func addPermissionlessDelegatorTx(t *testing.T, subnetID ids.ID) (txs.UnsignedTx, *txs.Tx) {
	r := require.New(t)

	defaultCtx := snowtest.Context(t, snowtest.PChainID)

	baseTx, stakes, _ := txsCreationHelpers(defaultCtx)
	uTx := &txs.AddPermissionlessDelegatorTx{
		BaseTx: baseTx,
		Validator: txs.Validator{
			NodeID: ids.GenerateTestNodeID(),
			Start:  12345,
			End:    12345 + 200*24*60*60,
			Wght:   2 * units.KiloAvax,
		},
		Subnet:    subnetID,
		StakeOuts: stakes,
		DelegationRewardsOwner: &secp256k1fx.OutputOwners{
			Locktime:  0,
			Threshold: 1,
			Addrs: []ids.ShortID{
				ids.GenerateTestShortID(),
			},
		},
	}
	sTx, err := txs.NewSigned(uTx, txs.Codec, feeTestSigners)
	r.NoError(err)
	return uTx, sTx
}

func baseTx(t *testing.T) (txs.UnsignedTx, *txs.Tx) {
	r := require.New(t)

	defaultCtx := snowtest.Context(t, snowtest.PChainID)

	baseTx, _, _ := txsCreationHelpers(defaultCtx)
	uTx := &baseTx
	sTx, err := txs.NewSigned(uTx, txs.Codec, feeTestSigners)
	r.NoError(err)
	return uTx, sTx
}

func importTx(t *testing.T) (txs.UnsignedTx, *txs.Tx) {
	r := require.New(t)

	defaultCtx := snowtest.Context(t, snowtest.PChainID)

	baseTx, _, _ := txsCreationHelpers(defaultCtx)
	uTx := &txs.ImportTx{
		BaseTx:      baseTx,
		SourceChain: ids.GenerateTestID(),
		ImportedInputs: []*avax.TransferableInput{{
			UTXOID: avax.UTXOID{
				TxID:        ids.Empty.Prefix(1),
				OutputIndex: 1,
			},
			Asset: avax.Asset{ID: ids.ID{'a', 's', 's', 'e', 'r', 't'}},
			In: &secp256k1fx.TransferInput{
				Amt:   50000,
				Input: secp256k1fx.Input{SigIndices: []uint32{0}},
			},
		}},
	}
	sTx, err := txs.NewSigned(uTx, txs.Codec, feeTestSigners)
	r.NoError(err)
	return uTx, sTx
}

func exportTx(t *testing.T) (txs.UnsignedTx, *txs.Tx) {
	r := require.New(t)

	defaultCtx := snowtest.Context(t, snowtest.PChainID)

	baseTx, outputs, _ := txsCreationHelpers(defaultCtx)
	uTx := &txs.ExportTx{
		BaseTx:           baseTx,
		DestinationChain: ids.GenerateTestID(),
		ExportedOutputs:  outputs,
	}
	sTx, err := txs.NewSigned(uTx, txs.Codec, feeTestSigners)
	r.NoError(err)
	return uTx, sTx
}

func txsCreationHelpers(defaultCtx *snow.Context) (
	baseTx txs.BaseTx,
	stakes []*avax.TransferableOutput,
	auth *secp256k1fx.Input,
) {
	inputs := []*avax.TransferableInput{{
		UTXOID: avax.UTXOID{
			TxID:        ids.ID{'t', 'x', 'I', 'D'},
			OutputIndex: 2,
		},
		Asset: avax.Asset{ID: defaultCtx.AVAXAssetID},
		In: &secp256k1fx.TransferInput{
			Amt:   uint64(5678),
			Input: secp256k1fx.Input{SigIndices: []uint32{0}},
		},
	}}
	outputs := []*avax.TransferableOutput{{
		Asset: avax.Asset{ID: defaultCtx.AVAXAssetID},
		Out: &secp256k1fx.TransferOutput{
			Amt: uint64(1234),
			OutputOwners: secp256k1fx.OutputOwners{
				Threshold: 1,
				Addrs:     []ids.ShortID{preFundedKeys[0].PublicKey().Address()},
			},
		},
	}}
	stakes = []*avax.TransferableOutput{{
		Asset: avax.Asset{ID: defaultCtx.AVAXAssetID},
		Out: &stakeable.LockOut{
			Locktime: uint64(time.Now().Add(time.Second).Unix()),
			TransferableOut: &secp256k1fx.TransferOutput{
				Amt: feeTestDefaultStakeWeight,
				OutputOwners: secp256k1fx.OutputOwners{
					Threshold: 1,
					Addrs:     []ids.ShortID{preFundedKeys[0].PublicKey().Address()},
				},
			},
		},
	}}
	auth = &secp256k1fx.Input{
		SigIndices: []uint32{0, 1},
	}
	baseTx = txs.BaseTx{
		BaseTx: avax.BaseTx{
			NetworkID:    defaultCtx.NetworkID,
			BlockchainID: defaultCtx.ChainID,
			Ins:          inputs,
			Outs:         outputs,
		},
	}

	return baseTx, stakes, auth
}<|MERGE_RESOLUTION|>--- conflicted
+++ resolved
@@ -43,7 +43,7 @@
 func TestAddAndRemoveFees(t *testing.T) {
 	r := require.New(t)
 
-	fc := NewDynamicCalculator(testGasPrice, testBlockMaxGas)
+	fc := NewDynamicCalculator(fee.NewManager(testGasPrice, testBlockMaxGas))
 
 	var (
 		units     = fee.Dimensions{1, 2, 3, 4}
@@ -594,11 +594,7 @@
 			if !upgrades.IsEActivated(tt.chainTime) {
 				c = NewStaticCalculator(feeTestsDefaultCfg, upgrades, tt.chainTime)
 			} else {
-<<<<<<< HEAD
-				fc = NewDynamicCalculator(fee.NewManager(testGasPrice, gasCap))
-=======
-				c = NewDynamicCalculator(testGasPrice, gasCap)
->>>>>>> eb118695
+				c = NewDynamicCalculator(fee.NewManager(testGasPrice, gasCap))
 			}
 
 			var creds []verify.Verifiable
