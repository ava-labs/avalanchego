--- conflicted
+++ resolved
@@ -31,14 +31,11 @@
 )
 
 func TestTxFees(t *testing.T) {
-	r := require.New(t)
-
 	type feeTests struct {
-		name          string
-		chainTime     time.Time
-		unsignedTx    func(t *testing.T) txs.UnsignedTx
-		expectedError error
-		checksF       func(*testing.T, *Calculator)
+		name       string
+		chainTime  time.Time
+		unsignedTx func(t *testing.T) txs.UnsignedTx
+		expected   uint64
 	}
 
 	feeTestsDefaultCfg := StaticConfig{
@@ -53,184 +50,6 @@
 		AddSubnetDelegatorFee:         9 * units.Avax,
 	}
 
-<<<<<<< HEAD
-	preFundedKeys             = secp256k1.TestKeys()
-	feeTestSigners            = [][]*secp256k1.PrivateKey{preFundedKeys}
-	feeTestDefaultStakeWeight = uint64(2024)
-	durangoTime               = time.Time{} // assume durango is active in these tests
-)
-
-type feeTests struct {
-	description         string
-	cfgAndChainTimeF    func() (StaticConfig, upgrade.Times, time.Time)
-	unsignedAndSignedTx func(t *testing.T) (txs.UnsignedTx, *txs.Tx)
-	expected            uint64
-}
-
-func TestTxFees(t *testing.T) {
-	tests := []feeTests{
-		{
-			description: "AddValidatorTx pre EUpgrade",
-			cfgAndChainTimeF: func() (StaticConfig, upgrade.Times, time.Time) {
-				eUpgradeTime := time.Now().Truncate(time.Second)
-				chainTime := eUpgradeTime.Add(-1 * time.Second)
-
-				cfg := feeTestsDefaultCfg
-				upgrade := upgrade.Times{
-					DurangoTime:  durangoTime,
-					EUpgradeTime: eUpgradeTime,
-				}
-				return cfg, upgrade, chainTime
-			},
-			unsignedAndSignedTx: addValidatorTx,
-			expected:            feeTestsDefaultCfg.AddPrimaryNetworkValidatorFee,
-		},
-		{
-			description: "AddSubnetValidatorTx pre EUpgrade",
-			cfgAndChainTimeF: func() (StaticConfig, upgrade.Times, time.Time) {
-				eUpgradeTime := time.Now().Truncate(time.Second)
-				chainTime := eUpgradeTime.Add(-1 * time.Second)
-
-				cfg := feeTestsDefaultCfg
-				upgrade := upgrade.Times{
-					DurangoTime:  durangoTime,
-					EUpgradeTime: eUpgradeTime,
-				}
-				return cfg, upgrade, chainTime
-			},
-			unsignedAndSignedTx: addSubnetValidatorTx,
-			expected:            feeTestsDefaultCfg.AddSubnetValidatorFee,
-		},
-		{
-			description: "AddDelegatorTx pre EUpgrade",
-			cfgAndChainTimeF: func() (StaticConfig, upgrade.Times, time.Time) {
-				eUpgradeTime := time.Now().Truncate(time.Second)
-				chainTime := eUpgradeTime.Add(-1 * time.Second)
-
-				cfg := feeTestsDefaultCfg
-				upgrade := upgrade.Times{
-					DurangoTime:  durangoTime,
-					EUpgradeTime: eUpgradeTime,
-				}
-				return cfg, upgrade, chainTime
-			},
-			unsignedAndSignedTx: addDelegatorTx,
-			expected:            feeTestsDefaultCfg.AddPrimaryNetworkDelegatorFee,
-		},
-		{
-			description: "CreateChainTx pre ApricotPhase3",
-			cfgAndChainTimeF: func() (StaticConfig, upgrade.Times, time.Time) {
-				apricotPhase3Time := time.Now().Truncate(time.Second)
-				chainTime := apricotPhase3Time.Add(-1 * time.Second)
-
-				cfg := feeTestsDefaultCfg
-				upgrade := upgrade.Times{
-					ApricotPhase3Time: apricotPhase3Time,
-					DurangoTime:       mockable.MaxTime,
-					EUpgradeTime:      mockable.MaxTime,
-				}
-				return cfg, upgrade, chainTime
-			},
-			unsignedAndSignedTx: createChainTx,
-			expected:            feeTestsDefaultCfg.CreateAssetTxFee,
-		},
-		{
-			description: "CreateChainTx pre EUpgrade",
-			cfgAndChainTimeF: func() (StaticConfig, upgrade.Times, time.Time) {
-				eUpgradeTime := time.Now().Truncate(time.Second)
-				chainTime := eUpgradeTime.Add(-1 * time.Second)
-
-				cfg := feeTestsDefaultCfg
-				upgrade := upgrade.Times{
-					DurangoTime:  durangoTime,
-					EUpgradeTime: eUpgradeTime,
-				}
-				return cfg, upgrade, chainTime
-			},
-			unsignedAndSignedTx: createChainTx,
-			expected:            feeTestsDefaultCfg.CreateBlockchainTxFee,
-		},
-		{
-			description: "CreateSubnetTx pre ApricotPhase3",
-			cfgAndChainTimeF: func() (StaticConfig, upgrade.Times, time.Time) {
-				apricotPhase3Time := time.Now().Truncate(time.Second)
-				chainTime := apricotPhase3Time.Add(-1 * time.Second)
-
-				cfg := feeTestsDefaultCfg
-				upgrade := upgrade.Times{
-					ApricotPhase3Time: apricotPhase3Time,
-					DurangoTime:       mockable.MaxTime,
-					EUpgradeTime:      mockable.MaxTime,
-				}
-				return cfg, upgrade, chainTime
-			},
-			unsignedAndSignedTx: createSubnetTx,
-			expected:            feeTestsDefaultCfg.CreateAssetTxFee,
-		},
-		{
-			description: "CreateSubnetTx pre EUpgrade",
-			cfgAndChainTimeF: func() (StaticConfig, upgrade.Times, time.Time) {
-				eUpgradeTime := time.Now().Truncate(time.Second)
-				chainTime := eUpgradeTime.Add(-1 * time.Second)
-
-				cfg := feeTestsDefaultCfg
-				upgrade := upgrade.Times{
-					DurangoTime:  durangoTime,
-					EUpgradeTime: eUpgradeTime,
-				}
-				return cfg, upgrade, chainTime
-			},
-			unsignedAndSignedTx: createSubnetTx,
-			expected:            feeTestsDefaultCfg.CreateSubnetTxFee,
-		},
-		{
-			description: "RemoveSubnetValidatorTx pre EUpgrade",
-			cfgAndChainTimeF: func() (StaticConfig, upgrade.Times, time.Time) {
-				eUpgradeTime := time.Now().Truncate(time.Second)
-				chainTime := eUpgradeTime.Add(-1 * time.Second)
-
-				cfg := feeTestsDefaultCfg
-				upgrade := upgrade.Times{
-					DurangoTime:  durangoTime,
-					EUpgradeTime: eUpgradeTime,
-				}
-				return cfg, upgrade, chainTime
-			},
-			unsignedAndSignedTx: removeSubnetValidatorTx,
-			expected:            feeTestsDefaultCfg.TxFee,
-		},
-		{
-			description: "TransformSubnetTx pre EUpgrade",
-			cfgAndChainTimeF: func() (StaticConfig, upgrade.Times, time.Time) {
-				eUpgradeTime := time.Now().Truncate(time.Second)
-				chainTime := eUpgradeTime.Add(-1 * time.Second)
-
-				cfg := feeTestsDefaultCfg
-				upgrade := upgrade.Times{
-					DurangoTime:  durangoTime,
-					EUpgradeTime: eUpgradeTime,
-				}
-				return cfg, upgrade, chainTime
-			},
-			unsignedAndSignedTx: transformSubnetTx,
-			expected:            feeTestsDefaultCfg.TransformSubnetTxFee,
-		},
-		{
-			description: "TransferSubnetOwnershipTx pre EUpgrade",
-			cfgAndChainTimeF: func() (StaticConfig, upgrade.Times, time.Time) {
-				eUpgradeTime := time.Now().Truncate(time.Second)
-				chainTime := eUpgradeTime.Add(-1 * time.Second)
-
-				cfg := feeTestsDefaultCfg
-				upgrade := upgrade.Times{
-					DurangoTime:  durangoTime,
-					EUpgradeTime: eUpgradeTime,
-				}
-				return cfg, upgrade, chainTime
-			},
-			unsignedAndSignedTx: transferSubnetOwnershipTx,
-			expected:            feeTestsDefaultCfg.TxFee,
-=======
 	latestForkTime := time.Unix(1713945427, 0)
 	upgrades := upgrade.Config{
 		EUpgradeTime:      latestForkTime,
@@ -243,95 +62,64 @@
 
 	tests := []feeTests{
 		{
-			name:          "AddValidatorTx pre EUpgrade",
-			chainTime:     upgrades.EUpgradeTime.Add(-1 * time.Second),
-			unsignedTx:    addValidatorTx,
-			expectedError: nil,
-			checksF: func(t *testing.T, fc *Calculator) {
-				require.Equal(t, fc.staticCfg.AddPrimaryNetworkValidatorFee, fc.Fee)
-			},
-		},
-		{
-			name:          "AddSubnetValidatorTx pre EUpgrade",
-			chainTime:     upgrades.EUpgradeTime.Add(-1 * time.Second),
-			unsignedTx:    addSubnetValidatorTx,
-			expectedError: nil,
-			checksF: func(t *testing.T, fc *Calculator) {
-				require.Equal(t, fc.staticCfg.AddSubnetValidatorFee, fc.Fee)
-			},
-		},
-		{
-			name:          "AddDelegatorTx pre EUpgrade",
-			chainTime:     upgrades.EUpgradeTime.Add(-1 * time.Second),
-			unsignedTx:    addDelegatorTx,
-			expectedError: nil,
-			checksF: func(t *testing.T, fc *Calculator) {
-				require.Equal(t, fc.staticCfg.AddPrimaryNetworkDelegatorFee, fc.Fee)
-			},
-		},
-		{
-			name:          "CreateChainTx pre ApricotPhase3",
-			chainTime:     upgrades.ApricotPhase3Time.Add(-1 * time.Second),
-			unsignedTx:    createChainTx,
-			expectedError: nil,
-			checksF: func(t *testing.T, fc *Calculator) {
-				require.Equal(t, fc.staticCfg.CreateAssetTxFee, fc.Fee)
-			},
-		},
-		{
-			name:          "CreateChainTx pre EUpgrade",
-			chainTime:     upgrades.EUpgradeTime.Add(-1 * time.Second),
-			unsignedTx:    createChainTx,
-			expectedError: nil,
-			checksF: func(t *testing.T, fc *Calculator) {
-				require.Equal(t, fc.staticCfg.CreateBlockchainTxFee, fc.Fee)
-			},
-		},
-		{
-			name:          "CreateSubnetTx pre ApricotPhase3",
-			chainTime:     upgrades.ApricotPhase3Time.Add(-1 * time.Second),
-			unsignedTx:    createSubnetTx,
-			expectedError: nil,
-			checksF: func(t *testing.T, fc *Calculator) {
-				require.Equal(t, fc.staticCfg.CreateAssetTxFee, fc.Fee)
-			},
-		},
-		{
-			name:          "CreateSubnetTx pre EUpgrade",
-			chainTime:     upgrades.EUpgradeTime.Add(-1 * time.Second),
-			unsignedTx:    createSubnetTx,
-			expectedError: nil,
-			checksF: func(t *testing.T, fc *Calculator) {
-				require.Equal(t, fc.staticCfg.CreateSubnetTxFee, fc.Fee)
-			},
-		},
-		{
-			name:          "RemoveSubnetValidatorTx pre EUpgrade",
-			chainTime:     upgrades.EUpgradeTime.Add(-1 * time.Second),
-			unsignedTx:    removeSubnetValidatorTx,
-			expectedError: nil,
-			checksF: func(t *testing.T, fc *Calculator) {
-				require.Equal(t, fc.staticCfg.TxFee, fc.Fee)
-			},
-		},
-		{
-			name:          "TransformSubnetTx pre EUpgrade",
-			chainTime:     upgrades.EUpgradeTime.Add(-1 * time.Second),
-			unsignedTx:    transformSubnetTx,
-			expectedError: nil,
-			checksF: func(t *testing.T, fc *Calculator) {
-				require.Equal(t, fc.staticCfg.TransformSubnetTxFee, fc.Fee)
-			},
-		},
-		{
-			name:          "TransferSubnetOwnershipTx pre EUpgrade",
-			chainTime:     upgrades.EUpgradeTime.Add(-1 * time.Second),
-			unsignedTx:    transferSubnetOwnershipTx,
-			expectedError: nil,
-			checksF: func(t *testing.T, fc *Calculator) {
-				require.Equal(t, fc.staticCfg.TxFee, fc.Fee)
-			},
->>>>>>> eea80692
+			name:       "AddValidatorTx pre EUpgrade",
+			chainTime:  upgrades.EUpgradeTime.Add(-1 * time.Second),
+			unsignedTx: addValidatorTx,
+			expected:   feeTestsDefaultCfg.AddPrimaryNetworkValidatorFee,
+		},
+		{
+			name:       "AddSubnetValidatorTx pre EUpgrade",
+			chainTime:  upgrades.EUpgradeTime.Add(-1 * time.Second),
+			unsignedTx: addSubnetValidatorTx,
+			expected:   feeTestsDefaultCfg.AddSubnetValidatorFee,
+		},
+		{
+			name:       "AddDelegatorTx pre EUpgrade",
+			chainTime:  upgrades.EUpgradeTime.Add(-1 * time.Second),
+			unsignedTx: addDelegatorTx,
+			expected:   feeTestsDefaultCfg.AddPrimaryNetworkDelegatorFee,
+		},
+		{
+			name:       "CreateChainTx pre ApricotPhase3",
+			chainTime:  upgrades.ApricotPhase3Time.Add(-1 * time.Second),
+			unsignedTx: createChainTx,
+			expected:   feeTestsDefaultCfg.CreateAssetTxFee,
+		},
+		{
+			name:       "CreateChainTx pre EUpgrade",
+			chainTime:  upgrades.EUpgradeTime.Add(-1 * time.Second),
+			unsignedTx: createChainTx,
+			expected:   feeTestsDefaultCfg.CreateBlockchainTxFee,
+		},
+		{
+			name:       "CreateSubnetTx pre ApricotPhase3",
+			chainTime:  upgrades.ApricotPhase3Time.Add(-1 * time.Second),
+			unsignedTx: createSubnetTx,
+			expected:   feeTestsDefaultCfg.CreateAssetTxFee,
+		},
+		{
+			name:       "CreateSubnetTx pre EUpgrade",
+			chainTime:  upgrades.EUpgradeTime.Add(-1 * time.Second),
+			unsignedTx: createSubnetTx,
+			expected:   feeTestsDefaultCfg.CreateSubnetTxFee,
+		},
+		{
+			name:       "RemoveSubnetValidatorTx pre EUpgrade",
+			chainTime:  upgrades.EUpgradeTime.Add(-1 * time.Second),
+			unsignedTx: removeSubnetValidatorTx,
+			expected:   feeTestsDefaultCfg.TxFee,
+		},
+		{
+			name:       "TransformSubnetTx pre EUpgrade",
+			chainTime:  upgrades.EUpgradeTime.Add(-1 * time.Second),
+			unsignedTx: transformSubnetTx,
+			expected:   feeTestsDefaultCfg.TransformSubnetTxFee,
+		},
+		{
+			name:       "TransferSubnetOwnershipTx pre EUpgrade",
+			chainTime:  upgrades.EUpgradeTime.Add(-1 * time.Second),
+			unsignedTx: transferSubnetOwnershipTx,
+			expected:   feeTestsDefaultCfg.TxFee,
 		},
 		{
 			name:      "AddPermissionlessValidatorTx Primary Network pre EUpgrade",
@@ -370,80 +158,22 @@
 			expected: feeTestsDefaultCfg.AddSubnetDelegatorFee,
 		},
 		{
-<<<<<<< HEAD
-			description: "BaseTx pre EUpgrade",
-			cfgAndChainTimeF: func() (StaticConfig, upgrade.Times, time.Time) {
-				eUpgradeTime := time.Now().Truncate(time.Second)
-				chainTime := eUpgradeTime.Add(-1 * time.Second)
-
-				cfg := feeTestsDefaultCfg
-				upgrade := upgrade.Times{
-					DurangoTime:  durangoTime,
-					EUpgradeTime: eUpgradeTime,
-				}
-				return cfg, upgrade, chainTime
-			},
-			unsignedAndSignedTx: baseTx,
-			expected:            feeTestsDefaultCfg.TxFee,
-		},
-		{
-			description: "ImportTx pre EUpgrade",
-			cfgAndChainTimeF: func() (StaticConfig, upgrade.Times, time.Time) {
-				eUpgradeTime := time.Now().Truncate(time.Second)
-				chainTime := eUpgradeTime.Add(-1 * time.Second)
-
-				cfg := feeTestsDefaultCfg
-				upgrade := upgrade.Times{
-					DurangoTime:  durangoTime,
-					EUpgradeTime: eUpgradeTime,
-				}
-				return cfg, upgrade, chainTime
-			},
-			unsignedAndSignedTx: importTx,
-			expected:            feeTestsDefaultCfg.TxFee,
-		},
-		{
-			description: "ExportTx pre EUpgrade",
-			cfgAndChainTimeF: func() (StaticConfig, upgrade.Times, time.Time) {
-				eUpgradeTime := time.Now().Truncate(time.Second)
-				chainTime := eUpgradeTime.Add(-1 * time.Second)
-
-				cfg := feeTestsDefaultCfg
-				upgrade := upgrade.Times{
-					DurangoTime:  durangoTime,
-					EUpgradeTime: eUpgradeTime,
-				}
-				return cfg, upgrade, chainTime
-			},
-			unsignedAndSignedTx: exportTx,
-			expected:            feeTestsDefaultCfg.TxFee,
-=======
-			name:          "BaseTx pre EUpgrade",
-			chainTime:     upgrades.EUpgradeTime.Add(-1 * time.Second),
-			unsignedTx:    baseTx,
-			expectedError: nil,
-			checksF: func(t *testing.T, fc *Calculator) {
-				require.Equal(t, fc.staticCfg.TxFee, fc.Fee)
-			},
-		},
-		{
-			name:          "ImportTx pre EUpgrade",
-			chainTime:     upgrades.EUpgradeTime.Add(-1 * time.Second),
-			unsignedTx:    importTx,
-			expectedError: nil,
-			checksF: func(t *testing.T, fc *Calculator) {
-				require.Equal(t, fc.staticCfg.TxFee, fc.Fee)
-			},
-		},
-		{
-			name:          "ExportTx pre EUpgrade",
-			chainTime:     upgrades.EUpgradeTime.Add(-1 * time.Second),
-			unsignedTx:    exportTx,
-			expectedError: nil,
-			checksF: func(t *testing.T, fc *Calculator) {
-				require.Equal(t, fc.staticCfg.TxFee, fc.Fee)
-			},
->>>>>>> eea80692
+			name:       "BaseTx pre EUpgrade",
+			chainTime:  upgrades.EUpgradeTime.Add(-1 * time.Second),
+			unsignedTx: baseTx,
+			expected:   feeTestsDefaultCfg.TxFee,
+		},
+		{
+			name:       "ImportTx pre EUpgrade",
+			chainTime:  upgrades.EUpgradeTime.Add(-1 * time.Second),
+			unsignedTx: importTx,
+			expected:   feeTestsDefaultCfg.TxFee,
+		},
+		{
+			name:       "ExportTx pre EUpgrade",
+			chainTime:  upgrades.EUpgradeTime.Add(-1 * time.Second),
+			unsignedTx: exportTx,
+			expected:   feeTestsDefaultCfg.TxFee,
 		},
 		{
 			name:      "RewardValidatorTx pre EUpgrade",
@@ -468,19 +198,10 @@
 	}
 
 	for _, tt := range tests {
-<<<<<<< HEAD
-		t.Run(tt.description, func(t *testing.T) {
-			cfg, upgrades, chainTime := tt.cfgAndChainTimeF()
-
-			uTx, _ := tt.unsignedAndSignedTx(t)
-			fc := NewStaticCalculator(cfg, upgrades)
-=======
 		t.Run(tt.name, func(t *testing.T) {
 			uTx := tt.unsignedTx(t)
-			fc := NewStaticCalculator(feeTestsDefaultCfg, upgrades, tt.chainTime)
->>>>>>> eea80692
-
-			require.Equal(t, tt.expected, fc.GetFee(uTx, chainTime))
+			fc := NewStaticCalculator(feeTestsDefaultCfg, upgrades)
+			require.Equal(t, tt.expected, fc.GetFee(uTx, tt.chainTime))
 		})
 	}
 }
