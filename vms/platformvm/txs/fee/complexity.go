// Copyright (C) 2019-2024, Ava Labs, Inc. All rights reserved.
// See the file LICENSE for licensing terms.

package fee

import (
	"errors"

	"github.com/ava-labs/avalanchego/codec"
	"github.com/ava-labs/avalanchego/ids"
	"github.com/ava-labs/avalanchego/utils/crypto/bls"
	"github.com/ava-labs/avalanchego/utils/crypto/secp256k1"
	"github.com/ava-labs/avalanchego/utils/math"
	"github.com/ava-labs/avalanchego/utils/wrappers"
	"github.com/ava-labs/avalanchego/vms/components/avax"
	"github.com/ava-labs/avalanchego/vms/components/gas"
	"github.com/ava-labs/avalanchego/vms/components/verify"
	"github.com/ava-labs/avalanchego/vms/platformvm/fx"
	"github.com/ava-labs/avalanchego/vms/platformvm/signer"
	"github.com/ava-labs/avalanchego/vms/platformvm/stakeable"
	"github.com/ava-labs/avalanchego/vms/platformvm/txs"
	"github.com/ava-labs/avalanchego/vms/secp256k1fx"
)

const (
	intrinsicValidatorBandwidth = ids.NodeIDLen + // nodeID
		wrappers.LongLen + // start
		wrappers.LongLen + // end
		wrappers.LongLen // weight

	intrinsicSubnetValidatorBandwidth = intrinsicValidatorBandwidth + // validator
		ids.IDLen // subnetID

	intrinsicOutputBandwidth = ids.IDLen + // assetID
		wrappers.IntLen // output typeID

	intrinsicStakeableLockedOutputBandwidth = wrappers.LongLen + // locktime
		wrappers.IntLen // output typeID

	intrinsicSECP256k1FxOutputOwnersBandwidth = wrappers.LongLen + // locktime
		wrappers.IntLen + // threshold
		wrappers.IntLen // num addresses

	intrinsicSECP256k1FxOutputBandwidth = wrappers.LongLen + // amount
		intrinsicSECP256k1FxOutputOwnersBandwidth

	intrinsicInputBandwidth = ids.IDLen + // txID
		wrappers.IntLen + // output index
		ids.IDLen + // assetID
		wrappers.IntLen + // input typeID
		wrappers.IntLen // credential typeID

	intrinsicStakeableLockedInputBandwidth = wrappers.LongLen + // locktime
		wrappers.IntLen // input typeID

	intrinsicSECP256k1FxInputBandwidth = wrappers.IntLen + // num indices
		wrappers.IntLen // num signatures

	intrinsicSECP256k1FxTransferableInputBandwidth = wrappers.LongLen + // amount
		intrinsicSECP256k1FxInputBandwidth

	intrinsicSECP256k1FxSignatureBandwidth = wrappers.IntLen + // signature index
		secp256k1.SignatureLen // signature length

	intrinsicPoPBandwidth = bls.PublicKeyLen + // public key
		bls.SignatureLen // signature

	intrinsicInputDBRead = 1

	intrinsicInputDBWrite  = 1
	intrinsicOutputDBWrite = 1
)

var (
	_ txs.Visitor = (*complexityVisitor)(nil)

	IntrinsicAddPermissionlessValidatorTxComplexities = gas.Dimensions{
		gas.Bandwidth: IntrinsicBaseTxComplexities[gas.Bandwidth] +
			intrinsicValidatorBandwidth + // validator
			ids.IDLen + // subnetID
			wrappers.IntLen + // signer typeID
			wrappers.IntLen + // num stake outs
			wrappers.IntLen + // validator rewards typeID
			wrappers.IntLen + // delegator rewards typeID
			wrappers.IntLen, // delegation shares
		gas.DBRead:  1,
		gas.DBWrite: 1,
		gas.Compute: 0,
	}
	IntrinsicAddPermissionlessDelegatorTxComplexities = gas.Dimensions{
		gas.Bandwidth: IntrinsicBaseTxComplexities[gas.Bandwidth] +
			intrinsicValidatorBandwidth + // validator
			ids.IDLen + // subnetID
			wrappers.IntLen + // num stake outs
			wrappers.IntLen, // delegator rewards typeID
		gas.DBRead:  1,
		gas.DBWrite: 1,
		gas.Compute: 0,
	}
	IntrinsicAddSubnetValidatorTxComplexities = gas.Dimensions{
		gas.Bandwidth: IntrinsicBaseTxComplexities[gas.Bandwidth] +
			intrinsicSubnetValidatorBandwidth + // subnetValidator
			wrappers.IntLen + // subnetAuth typeID
			wrappers.IntLen, // subnetAuthCredential typeID
		gas.DBRead:  2,
		gas.DBWrite: 1,
		gas.Compute: 0,
	}
	IntrinsicBaseTxComplexities = gas.Dimensions{
		gas.Bandwidth: codec.VersionSize + // codecVersion
			wrappers.IntLen + // typeID
			wrappers.IntLen + // networkID
			ids.IDLen + // blockchainID
			wrappers.IntLen + // number of outputs
			wrappers.IntLen + // number of inputs
			wrappers.IntLen + // length of memo
			wrappers.IntLen, // number of credentials
		gas.DBRead:  0,
		gas.DBWrite: 0,
		gas.Compute: 0,
	}
	IntrinsicCreateChainTxComplexities = gas.Dimensions{
		gas.Bandwidth: IntrinsicBaseTxComplexities[gas.Bandwidth] +
			ids.IDLen + // subnetID
			wrappers.ShortLen + // chainName length
			ids.IDLen + // vmID
			wrappers.IntLen + // num fxIDs
			wrappers.IntLen + // genesis length
			wrappers.IntLen + // subnetAuth typeID
			wrappers.IntLen, // subnetAuthCredential typeID
		gas.DBRead:  1,
		gas.DBWrite: 1,
		gas.Compute: 0,
	}
	IntrinsicCreateSubnetTxComplexities = gas.Dimensions{
		gas.Bandwidth: IntrinsicBaseTxComplexities[gas.Bandwidth] +
			wrappers.IntLen, // owner typeID
		gas.DBRead:  0,
		gas.DBWrite: 1,
		gas.Compute: 0,
	}
	IntrinsicExportTxComplexities = gas.Dimensions{
		gas.Bandwidth: IntrinsicBaseTxComplexities[gas.Bandwidth] +
			ids.IDLen + // destination chainID
			wrappers.IntLen, // num exported outputs
		gas.DBRead:  0,
		gas.DBWrite: 0,
		gas.Compute: 0,
	}
	IntrinsicImportTxComplexities = gas.Dimensions{
		gas.Bandwidth: IntrinsicBaseTxComplexities[gas.Bandwidth] +
			ids.IDLen + // source chainID
			wrappers.IntLen, // num importing inputs
		gas.DBRead:  0,
		gas.DBWrite: 0,
		gas.Compute: 0,
	}
	IntrinsicRemoveSubnetValidatorTxComplexities = gas.Dimensions{
		gas.Bandwidth: IntrinsicBaseTxComplexities[gas.Bandwidth] +
			ids.NodeIDLen + // nodeID
			ids.IDLen + // subnetID
			wrappers.IntLen + // subnetAuth typeID
			wrappers.IntLen, // subnetAuthCredential typeID
		gas.DBRead:  2,
		gas.DBWrite: 1,
		gas.Compute: 0,
	}
	IntrinsicTransferSubnetOwnershipTxComplexities = gas.Dimensions{
		gas.Bandwidth: IntrinsicBaseTxComplexities[gas.Bandwidth] +
			ids.IDLen + // subnetID
			wrappers.IntLen + // subnetAuth typeID
			wrappers.IntLen + // owner typeID
			wrappers.IntLen, // subnetAuthCredential typeID
		gas.DBRead:  1,
		gas.DBWrite: 1,
		gas.Compute: 0,
	}

	errUnsupportedOutput = errors.New("unsupported output type")
	errUnsupportedInput  = errors.New("unsupported input type")
	errUnsupportedOwner  = errors.New("unsupported owner type")
	errUnsupportedAuth   = errors.New("unsupported auth type")
	errUnsupportedSigner = errors.New("unsupported signer type")
)

<<<<<<< HEAD
func TxComplexity(txs ...txs.UnsignedTx) (fee.Dimensions, error) {
	var complexity fee.Dimensions
	for _, tx := range txs {
		txComplexity, err := txComplexity(tx)
		if err != nil {
			return fee.Dimensions{}, err
		}

		complexity, err = complexity.Add(&txComplexity)
		if err != nil {
			return fee.Dimensions{}, err
		}
	}
	return complexity, nil
}

func txComplexity(tx txs.UnsignedTx) (fee.Dimensions, error) {
=======
func TxComplexity(tx txs.UnsignedTx) (gas.Dimensions, error) {
>>>>>>> 85ab9693
	c := complexityVisitor{}
	err := tx.Visit(&c)
	return c.output, err
}

// OutputComplexity returns the complexity outputs add to a transaction.
func OutputComplexity(outs ...*avax.TransferableOutput) (gas.Dimensions, error) {
	var complexity gas.Dimensions
	for _, out := range outs {
		outputComplexity, err := outputComplexity(out)
		if err != nil {
			return gas.Dimensions{}, err
		}

		complexity, err = complexity.Add(&outputComplexity)
		if err != nil {
			return gas.Dimensions{}, err
		}
	}
	return complexity, nil
}

func outputComplexity(out *avax.TransferableOutput) (gas.Dimensions, error) {
	complexity := gas.Dimensions{
		gas.Bandwidth: intrinsicOutputBandwidth + intrinsicSECP256k1FxOutputBandwidth,
		gas.DBRead:    0,
		gas.DBWrite:   intrinsicOutputDBWrite,
		gas.Compute:   0,
	}

	outIntf := out.Out
	if stakeableOut, ok := outIntf.(*stakeable.LockOut); ok {
		complexity[gas.Bandwidth] += intrinsicStakeableLockedOutputBandwidth
		outIntf = stakeableOut.TransferableOut
	}

	secp256k1Out, ok := outIntf.(*secp256k1fx.TransferOutput)
	if !ok {
		return gas.Dimensions{}, errUnsupportedOutput
	}

	numAddresses := uint64(len(secp256k1Out.Addrs))
	addressBandwidth, err := math.Mul(numAddresses, ids.ShortIDLen)
	if err != nil {
		return gas.Dimensions{}, err
	}
	complexity[gas.Bandwidth], err = math.Add(complexity[gas.Bandwidth], addressBandwidth)
	return complexity, err
}

// InputComplexity returns the complexity inputs add to a transaction.
// It includes the complexity that the corresponding credentials will add.
func InputComplexity(ins ...*avax.TransferableInput) (gas.Dimensions, error) {
	var complexity gas.Dimensions
	for _, in := range ins {
		inputComplexity, err := inputComplexity(in)
		if err != nil {
			return gas.Dimensions{}, err
		}

		complexity, err = complexity.Add(&inputComplexity)
		if err != nil {
			return gas.Dimensions{}, err
		}
	}
	return complexity, nil
}

func inputComplexity(in *avax.TransferableInput) (gas.Dimensions, error) {
	complexity := gas.Dimensions{
		gas.Bandwidth: intrinsicInputBandwidth + intrinsicSECP256k1FxTransferableInputBandwidth,
		gas.DBRead:    intrinsicInputDBRead,
		gas.DBWrite:   intrinsicInputDBWrite,
		gas.Compute:   0, // TODO: Add compute complexity
	}

	inIntf := in.In
	if stakeableIn, ok := inIntf.(*stakeable.LockIn); ok {
		complexity[gas.Bandwidth] += intrinsicStakeableLockedInputBandwidth
		inIntf = stakeableIn.TransferableIn
	}

	secp256k1In, ok := inIntf.(*secp256k1fx.TransferInput)
	if !ok {
		return gas.Dimensions{}, errUnsupportedInput
	}

	numSignatures := uint64(len(secp256k1In.SigIndices))
	signatureBandwidth, err := math.Mul(numSignatures, intrinsicSECP256k1FxSignatureBandwidth)
	if err != nil {
		return gas.Dimensions{}, err
	}
	complexity[gas.Bandwidth], err = math.Add(complexity[gas.Bandwidth], signatureBandwidth)
	return complexity, err
}

// OwnerComplexity returns the complexity an owner adds to a transaction.
// It does not include the typeID of the owner.
func OwnerComplexity(ownerIntf fx.Owner) (gas.Dimensions, error) {
	owner, ok := ownerIntf.(*secp256k1fx.OutputOwners)
	if !ok {
		return gas.Dimensions{}, errUnsupportedOwner
	}

	numAddresses := uint64(len(owner.Addrs))
	addressBandwidth, err := math.Mul(numAddresses, ids.ShortIDLen)
	if err != nil {
		return gas.Dimensions{}, err
	}

	bandwidth, err := math.Add(addressBandwidth, intrinsicSECP256k1FxOutputOwnersBandwidth)
	if err != nil {
		return gas.Dimensions{}, err
	}

	return gas.Dimensions{
		gas.Bandwidth: bandwidth,
		gas.DBRead:    0,
		gas.DBWrite:   0,
		gas.Compute:   0,
	}, nil
}

// AuthComplexity returns the complexity an authorization adds to a transaction.
// It does not include the typeID of the authorization.
// It does includes the complexity that the corresponding credential will add.
// It does not include the typeID of the credential.
func AuthComplexity(authIntf verify.Verifiable) (gas.Dimensions, error) {
	auth, ok := authIntf.(*secp256k1fx.Input)
	if !ok {
		return gas.Dimensions{}, errUnsupportedAuth
	}

	numSignatures := uint64(len(auth.SigIndices))
	signatureBandwidth, err := math.Mul(numSignatures, intrinsicSECP256k1FxSignatureBandwidth)
	if err != nil {
		return gas.Dimensions{}, err
	}

	bandwidth, err := math.Add(signatureBandwidth, intrinsicSECP256k1FxInputBandwidth)
	if err != nil {
		return gas.Dimensions{}, err
	}

	return gas.Dimensions{
		gas.Bandwidth: bandwidth,
		gas.DBRead:    0,
		gas.DBWrite:   0,
		gas.Compute:   0, // TODO: Add compute complexity
	}, nil
}

// SignerComplexity returns the complexity a signer adds to a transaction.
// It does not include the typeID of the signer.
func SignerComplexity(s signer.Signer) (gas.Dimensions, error) {
	switch s.(type) {
	case *signer.Empty:
		return gas.Dimensions{}, nil
	case *signer.ProofOfPossession:
		return gas.Dimensions{
			gas.Bandwidth: intrinsicPoPBandwidth,
			gas.DBRead:    0,
			gas.DBWrite:   0,
			gas.Compute:   0, // TODO: Add compute complexity
		}, nil
	default:
		return gas.Dimensions{}, errUnsupportedSigner
	}
}

type complexityVisitor struct {
	output gas.Dimensions
}

func (*complexityVisitor) AddDelegatorTx(*txs.AddDelegatorTx) error {
	return ErrUnsupportedTx
}

func (*complexityVisitor) AddValidatorTx(*txs.AddValidatorTx) error {
	return ErrUnsupportedTx
}

func (*complexityVisitor) AdvanceTimeTx(*txs.AdvanceTimeTx) error {
	return ErrUnsupportedTx
}

func (*complexityVisitor) RewardValidatorTx(*txs.RewardValidatorTx) error {
	return ErrUnsupportedTx
}

func (*complexityVisitor) TransformSubnetTx(*txs.TransformSubnetTx) error {
	return ErrUnsupportedTx
}

func (c *complexityVisitor) AddPermissionlessValidatorTx(tx *txs.AddPermissionlessValidatorTx) error {
	// TODO: Should we include additional complexity for subnets?
	baseTxComplexity, err := baseTxComplexity(&tx.BaseTx)
	if err != nil {
		return err
	}
	signerComplexity, err := SignerComplexity(tx.Signer)
	if err != nil {
		return err
	}
	outputsComplexity, err := OutputComplexity(tx.StakeOuts...)
	if err != nil {
		return err
	}
	validatorOwnerComplexity, err := OwnerComplexity(tx.ValidatorRewardsOwner)
	if err != nil {
		return err
	}
	delegatorOwnerComplexity, err := OwnerComplexity(tx.DelegatorRewardsOwner)
	if err != nil {
		return err
	}
	c.output, err = IntrinsicAddPermissionlessValidatorTxComplexities.Add(
		&baseTxComplexity,
		&signerComplexity,
		&outputsComplexity,
		&validatorOwnerComplexity,
		&delegatorOwnerComplexity,
	)
	return err
}

func (c *complexityVisitor) AddPermissionlessDelegatorTx(tx *txs.AddPermissionlessDelegatorTx) error {
	// TODO: Should we include additional complexity for subnets?
	baseTxComplexity, err := baseTxComplexity(&tx.BaseTx)
	if err != nil {
		return err
	}
	ownerComplexity, err := OwnerComplexity(tx.DelegationRewardsOwner)
	if err != nil {
		return err
	}
	outputsComplexity, err := OutputComplexity(tx.StakeOuts...)
	if err != nil {
		return err
	}
	c.output, err = IntrinsicAddPermissionlessDelegatorTxComplexities.Add(
		&baseTxComplexity,
		&ownerComplexity,
		&outputsComplexity,
	)
	return err
}

func (c *complexityVisitor) AddSubnetValidatorTx(tx *txs.AddSubnetValidatorTx) error {
	baseTxComplexity, err := baseTxComplexity(&tx.BaseTx)
	if err != nil {
		return err
	}
	authComplexity, err := AuthComplexity(tx.SubnetAuth)
	if err != nil {
		return err
	}
	c.output, err = IntrinsicAddSubnetValidatorTxComplexities.Add(
		&baseTxComplexity,
		&authComplexity,
	)
	return err
}

func (c *complexityVisitor) BaseTx(tx *txs.BaseTx) error {
	baseTxComplexity, err := baseTxComplexity(tx)
	if err != nil {
		return err
	}
	c.output, err = IntrinsicBaseTxComplexities.Add(&baseTxComplexity)
	return err
}

func (c *complexityVisitor) CreateChainTx(tx *txs.CreateChainTx) error {
	bandwidth, err := math.Mul(uint64(len(tx.FxIDs)), ids.IDLen)
	if err != nil {
		return err
	}
	bandwidth, err = math.Add(bandwidth, uint64(len(tx.ChainName)))
	if err != nil {
		return err
	}
	bandwidth, err = math.Add(bandwidth, uint64(len(tx.GenesisData)))
	if err != nil {
		return err
	}
	dynamicComplexity := gas.Dimensions{
		gas.Bandwidth: bandwidth,
		gas.DBRead:    0,
		gas.DBWrite:   0,
		gas.Compute:   0,
	}

	baseTxComplexity, err := baseTxComplexity(&tx.BaseTx)
	if err != nil {
		return err
	}
	authComplexity, err := AuthComplexity(tx.SubnetAuth)
	if err != nil {
		return err
	}
	c.output, err = IntrinsicCreateChainTxComplexities.Add(
		&dynamicComplexity,
		&baseTxComplexity,
		&authComplexity,
	)
	return err
}

func (c *complexityVisitor) CreateSubnetTx(tx *txs.CreateSubnetTx) error {
	baseTxComplexity, err := baseTxComplexity(&tx.BaseTx)
	if err != nil {
		return err
	}
	ownerComplexity, err := OwnerComplexity(tx.Owner)
	if err != nil {
		return err
	}
	c.output, err = IntrinsicCreateSubnetTxComplexities.Add(
		&baseTxComplexity,
		&ownerComplexity,
	)
	return err
}

func (c *complexityVisitor) ExportTx(tx *txs.ExportTx) error {
	baseTxComplexity, err := baseTxComplexity(&tx.BaseTx)
	if err != nil {
		return err
	}
	// TODO: Should exported outputs be more complex?
	outputsComplexity, err := OutputComplexity(tx.ExportedOutputs...)
	if err != nil {
		return err
	}
	c.output, err = IntrinsicExportTxComplexities.Add(
		&baseTxComplexity,
		&outputsComplexity,
	)
	return err
}

func (c *complexityVisitor) ImportTx(tx *txs.ImportTx) error {
	baseTxComplexity, err := baseTxComplexity(&tx.BaseTx)
	if err != nil {
		return err
	}
	// TODO: Should imported inputs be more complex?
	inputsComplexity, err := InputComplexity(tx.ImportedInputs...)
	if err != nil {
		return err
	}
	c.output, err = IntrinsicImportTxComplexities.Add(
		&baseTxComplexity,
		&inputsComplexity,
	)
	return err
}

func (c *complexityVisitor) RemoveSubnetValidatorTx(tx *txs.RemoveSubnetValidatorTx) error {
	baseTxComplexity, err := baseTxComplexity(&tx.BaseTx)
	if err != nil {
		return err
	}
	authComplexity, err := AuthComplexity(tx.SubnetAuth)
	if err != nil {
		return err
	}
	c.output, err = IntrinsicRemoveSubnetValidatorTxComplexities.Add(
		&baseTxComplexity,
		&authComplexity,
	)
	return err
}

func (c *complexityVisitor) TransferSubnetOwnershipTx(tx *txs.TransferSubnetOwnershipTx) error {
	baseTxComplexity, err := baseTxComplexity(&tx.BaseTx)
	if err != nil {
		return err
	}
	authComplexity, err := AuthComplexity(tx.SubnetAuth)
	if err != nil {
		return err
	}
	ownerComplexity, err := OwnerComplexity(tx.Owner)
	if err != nil {
		return err
	}
	c.output, err = IntrinsicTransferSubnetOwnershipTxComplexities.Add(
		&baseTxComplexity,
		&authComplexity,
		&ownerComplexity,
	)
	return err
}

func baseTxComplexity(tx *txs.BaseTx) (gas.Dimensions, error) {
	outputsComplexity, err := OutputComplexity(tx.Outs...)
	if err != nil {
		return gas.Dimensions{}, err
	}
	inputsComplexity, err := InputComplexity(tx.Ins...)
	if err != nil {
		return gas.Dimensions{}, err
	}
	complexity, err := outputsComplexity.Add(&inputsComplexity)
	if err != nil {
		return gas.Dimensions{}, err
	}
	complexity[gas.Bandwidth], err = math.Add(
		complexity[gas.Bandwidth],
		uint64(len(tx.Memo)),
	)
	return complexity, err
}<|MERGE_RESOLUTION|>--- conflicted
+++ resolved
@@ -183,27 +183,23 @@
 	errUnsupportedSigner = errors.New("unsupported signer type")
 )
 
-<<<<<<< HEAD
-func TxComplexity(txs ...txs.UnsignedTx) (fee.Dimensions, error) {
-	var complexity fee.Dimensions
+func TxComplexity(txs ...txs.UnsignedTx) (gas.Dimensions, error) {
+	var complexity gas.Dimensions
 	for _, tx := range txs {
 		txComplexity, err := txComplexity(tx)
 		if err != nil {
-			return fee.Dimensions{}, err
+			return gas.Dimensions{}, err
 		}
 
 		complexity, err = complexity.Add(&txComplexity)
 		if err != nil {
-			return fee.Dimensions{}, err
+			return gas.Dimensions{}, err
 		}
 	}
 	return complexity, nil
 }
 
-func txComplexity(tx txs.UnsignedTx) (fee.Dimensions, error) {
-=======
-func TxComplexity(tx txs.UnsignedTx) (gas.Dimensions, error) {
->>>>>>> 85ab9693
+func txComplexity(tx txs.UnsignedTx) (gas.Dimensions, error) {
 	c := complexityVisitor{}
 	err := tx.Visit(&c)
 	return c.output, err
