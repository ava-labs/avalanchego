--- conflicted
+++ resolved
@@ -341,15 +341,11 @@
 	return complexity, nil
 }
 
-<<<<<<< HEAD
 func (fc *Calculator) AddFeesFor(complexity fees.Dimensions, tipPercentage fees.TipPercentage) (uint64, error) {
-=======
-func (fc *Calculator) AddFeesFor(complexity fees.Dimensions) (uint64, error) {
 	if fc.feeManager == nil || complexity == fees.Empty {
 		return 0, nil
 	}
 
->>>>>>> b0fc43be
 	boundBreached, dimension := fc.feeManager.CumulateComplexity(complexity, fc.blockMaxComplexity)
 	if boundBreached {
 		return 0, fmt.Errorf("%w: breached dimension %d", errFailedComplexityCumulation, dimension)
@@ -364,15 +360,11 @@
 	return fee, nil
 }
 
-<<<<<<< HEAD
 func (fc *Calculator) RemoveFeesFor(unitsToRm fees.Dimensions, tipPercentage fees.TipPercentage) (uint64, error) {
-=======
-func (fc *Calculator) RemoveFeesFor(unitsToRm fees.Dimensions) (uint64, error) {
 	if fc.feeManager == nil || unitsToRm == fees.Empty {
 		return 0, nil
 	}
 
->>>>>>> b0fc43be
 	if err := fc.feeManager.RemoveComplexity(unitsToRm); err != nil {
 		return 0, fmt.Errorf("failed removing units: %w", err)
 	}
