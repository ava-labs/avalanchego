// Copyright (C) 2019-2023, Ava Labs, Inc. All rights reserved.
// See the file LICENSE for licensing terms.

package txs

import (
	"testing"
	"time"

	"github.com/stretchr/testify/require"

	"github.com/ava-labs/avalanchego/ids"
	"github.com/ava-labs/avalanchego/snow/snowtest"
	"github.com/ava-labs/avalanchego/utils/crypto/secp256k1"
	"github.com/ava-labs/avalanchego/utils/timer/mockable"
	"github.com/ava-labs/avalanchego/vms/components/avax"
	"github.com/ava-labs/avalanchego/vms/platformvm/stakeable"
	"github.com/ava-labs/avalanchego/vms/secp256k1fx"
)

var preFundedKeys = secp256k1.TestKeys()

func TestAddDelegatorTxSyntacticVerify(t *testing.T) {
	require := require.New(t)
	clk := mockable.Clock{}
<<<<<<< HEAD
	ctx := snowtest.EmptyContext()
	ctx.AVAXAssetID = ids.GenerateTestID()
=======
	ctx := snowtest.Context(t, snowtest.PChainID)
>>>>>>> 3e45123f
	signers := [][]*secp256k1.PrivateKey{preFundedKeys}

	var (
		stx            *Tx
		addDelegatorTx *AddDelegatorTx
		err            error
	)

	// Case : signed tx is nil
	err = stx.SyntacticVerify(ctx)
	require.ErrorIs(err, ErrNilSignedTx)

	// Case : unsigned tx is nil
	err = addDelegatorTx.SyntacticVerify(ctx)
	require.ErrorIs(err, ErrNilTx)

	validatorWeight := uint64(2022)
	inputs := []*avax.TransferableInput{{
		UTXOID: avax.UTXOID{
			TxID:        ids.ID{'t', 'x', 'I', 'D'},
			OutputIndex: 2,
		},
		Asset: avax.Asset{ID: ctx.AVAXAssetID},
		In: &secp256k1fx.TransferInput{
			Amt:   uint64(5678),
			Input: secp256k1fx.Input{SigIndices: []uint32{0}},
		},
	}}
	outputs := []*avax.TransferableOutput{{
		Asset: avax.Asset{ID: ctx.AVAXAssetID},
		Out: &secp256k1fx.TransferOutput{
			Amt: uint64(1234),
			OutputOwners: secp256k1fx.OutputOwners{
				Threshold: 1,
				Addrs:     []ids.ShortID{preFundedKeys[0].PublicKey().Address()},
			},
		},
	}}
	stakes := []*avax.TransferableOutput{{
		Asset: avax.Asset{ID: ctx.AVAXAssetID},
		Out: &stakeable.LockOut{
			Locktime: uint64(clk.Time().Add(time.Second).Unix()),
			TransferableOut: &secp256k1fx.TransferOutput{
				Amt: validatorWeight,
				OutputOwners: secp256k1fx.OutputOwners{
					Threshold: 1,
					Addrs:     []ids.ShortID{preFundedKeys[0].PublicKey().Address()},
				},
			},
		},
	}}
	addDelegatorTx = &AddDelegatorTx{
		BaseTx: BaseTx{BaseTx: avax.BaseTx{
			NetworkID:    ctx.NetworkID,
			BlockchainID: ctx.ChainID,
			Outs:         outputs,
			Ins:          inputs,
			Memo:         []byte{1, 2, 3, 4, 5, 6, 7, 8},
		}},
		Validator: Validator{
			NodeID: ctx.NodeID,
			Start:  uint64(clk.Time().Unix()),
			End:    uint64(clk.Time().Add(time.Hour).Unix()),
			Wght:   validatorWeight,
		},
		StakeOuts: stakes,
		DelegationRewardsOwner: &secp256k1fx.OutputOwners{
			Locktime:  0,
			Threshold: 1,
			Addrs:     []ids.ShortID{preFundedKeys[0].PublicKey().Address()},
		},
	}

	// Case: signed tx not initialized
	stx = &Tx{Unsigned: addDelegatorTx}
	err = stx.SyntacticVerify(ctx)
	require.ErrorIs(err, errSignedTxNotInitialized)

	// Case: valid tx
	stx, err = NewSigned(addDelegatorTx, Codec, signers)
	require.NoError(err)
	require.NoError(stx.SyntacticVerify(ctx))

	// Case: Wrong network ID
	addDelegatorTx.SyntacticallyVerified = false
	addDelegatorTx.NetworkID++
	stx, err = NewSigned(addDelegatorTx, Codec, signers)
	require.NoError(err)
	err = stx.SyntacticVerify(ctx)
	require.ErrorIs(err, avax.ErrWrongNetworkID)
	addDelegatorTx.NetworkID--

	// Case: delegator weight is not equal to total stake weight
	addDelegatorTx.SyntacticallyVerified = false
	addDelegatorTx.Wght = 2 * validatorWeight
	stx, err = NewSigned(addDelegatorTx, Codec, signers)
	require.NoError(err)
	err = stx.SyntacticVerify(ctx)
	require.ErrorIs(err, errDelegatorWeightMismatch)
	addDelegatorTx.Wght = validatorWeight
}

func TestAddDelegatorTxSyntacticVerifyNotAVAX(t *testing.T) {
	require := require.New(t)
	clk := mockable.Clock{}
<<<<<<< HEAD
	ctx := snowtest.EmptyContext()
	ctx.AVAXAssetID = ids.GenerateTestID()
=======
	ctx := snowtest.Context(t, snowtest.PChainID)
>>>>>>> 3e45123f
	signers := [][]*secp256k1.PrivateKey{preFundedKeys}

	var (
		stx            *Tx
		addDelegatorTx *AddDelegatorTx
		err            error
	)

	assetID := ids.GenerateTestID()
	validatorWeight := uint64(2022)
	inputs := []*avax.TransferableInput{{
		UTXOID: avax.UTXOID{
			TxID:        ids.ID{'t', 'x', 'I', 'D'},
			OutputIndex: 2,
		},
		Asset: avax.Asset{ID: assetID},
		In: &secp256k1fx.TransferInput{
			Amt:   uint64(5678),
			Input: secp256k1fx.Input{SigIndices: []uint32{0}},
		},
	}}
	outputs := []*avax.TransferableOutput{{
		Asset: avax.Asset{ID: assetID},
		Out: &secp256k1fx.TransferOutput{
			Amt: uint64(1234),
			OutputOwners: secp256k1fx.OutputOwners{
				Threshold: 1,
				Addrs:     []ids.ShortID{preFundedKeys[0].PublicKey().Address()},
			},
		},
	}}
	stakes := []*avax.TransferableOutput{{
		Asset: avax.Asset{ID: assetID},
		Out: &stakeable.LockOut{
			Locktime: uint64(clk.Time().Add(time.Second).Unix()),
			TransferableOut: &secp256k1fx.TransferOutput{
				Amt: validatorWeight,
				OutputOwners: secp256k1fx.OutputOwners{
					Threshold: 1,
					Addrs:     []ids.ShortID{preFundedKeys[0].PublicKey().Address()},
				},
			},
		},
	}}
	addDelegatorTx = &AddDelegatorTx{
		BaseTx: BaseTx{BaseTx: avax.BaseTx{
			NetworkID:    ctx.NetworkID,
			BlockchainID: ctx.ChainID,
			Outs:         outputs,
			Ins:          inputs,
			Memo:         []byte{1, 2, 3, 4, 5, 6, 7, 8},
		}},
		Validator: Validator{
			NodeID: ctx.NodeID,
			Start:  uint64(clk.Time().Unix()),
			End:    uint64(clk.Time().Add(time.Hour).Unix()),
			Wght:   validatorWeight,
		},
		StakeOuts: stakes,
		DelegationRewardsOwner: &secp256k1fx.OutputOwners{
			Locktime:  0,
			Threshold: 1,
			Addrs:     []ids.ShortID{preFundedKeys[0].PublicKey().Address()},
		},
	}

	stx, err = NewSigned(addDelegatorTx, Codec, signers)
	require.NoError(err)

	err = stx.SyntacticVerify(ctx)
	require.ErrorIs(err, errStakeMustBeAVAX)
}

func TestAddDelegatorTxNotValidatorTx(t *testing.T) {
	txIntf := any((*AddDelegatorTx)(nil))
	_, ok := txIntf.(ValidatorTx)
	require.False(t, ok)
}<|MERGE_RESOLUTION|>--- conflicted
+++ resolved
@@ -23,12 +23,7 @@
 func TestAddDelegatorTxSyntacticVerify(t *testing.T) {
 	require := require.New(t)
 	clk := mockable.Clock{}
-<<<<<<< HEAD
-	ctx := snowtest.EmptyContext()
-	ctx.AVAXAssetID = ids.GenerateTestID()
-=======
 	ctx := snowtest.Context(t, snowtest.PChainID)
->>>>>>> 3e45123f
 	signers := [][]*secp256k1.PrivateKey{preFundedKeys}
 
 	var (
@@ -134,12 +129,7 @@
 func TestAddDelegatorTxSyntacticVerifyNotAVAX(t *testing.T) {
 	require := require.New(t)
 	clk := mockable.Clock{}
-<<<<<<< HEAD
-	ctx := snowtest.EmptyContext()
-	ctx.AVAXAssetID = ids.GenerateTestID()
-=======
 	ctx := snowtest.Context(t, snowtest.PChainID)
->>>>>>> 3e45123f
 	signers := [][]*secp256k1.PrivateKey{preFundedKeys}
 
 	var (
