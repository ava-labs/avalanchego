--- conflicted
+++ resolved
@@ -549,37 +549,18 @@
 		isEActive = b.cfg.IsEActivated(chainTime)
 	)
 
-<<<<<<< HEAD
-	var feeCalculator *fees.Calculator
+	var feeCalculator *fee.Calculator
 	nextChainTime, _, err := state.NextBlockTime(b.state, b.clk)
 	if err != nil {
 		return nil, fmt.Errorf("failed calculating next block time: %w", err)
 	}
 
-	feeManager, err := fees.UpdatedFeeManager(b.state, b.cfg, chainTime, nextChainTime)
-	if err != nil {
-		return nil, err
-=======
-	var feeCalculator *fee.Calculator
-	if !isEActive {
-		feeCalculator = fee.NewStaticCalculator(b.cfg, chainTime)
-	} else {
-		nextChainTime, _, err := state.NextBlockTime(b.state, b.clk)
-		if err != nil {
-			return nil, fmt.Errorf("failed calculating next block time: %w", err)
-		}
-
-		feeManager, err := fee.UpdatedFeeManager(b.state, b.cfg, chainTime, nextChainTime)
-		if err != nil {
-			return nil, err
-		}
-
-		feeCfg := config.GetDynamicFeesConfig(isEActive)
-		feeCalculator = fee.NewDynamicCalculator(b.cfg, feeManager, feeCfg.BlockMaxComplexity, nil)
->>>>>>> e5d7e8c5
+	feeManager, err := fee.UpdatedFeeManager(b.state, b.cfg, chainTime, nextChainTime)
+	if err != nil {
+		return nil, err
 	}
 
 	feeCfg := config.GetDynamicFeesConfig(isEActive)
-	feeCalculator = fees.NewDynamicCalculator(b.cfg, logging.NoLog{}, chainTime, feeManager, feeCfg.BlockMaxComplexity, nil)
+	feeCalculator = fee.NewDynamicCalculator(b.cfg, logging.NoLog{}, chainTime, feeManager, feeCfg.BlockMaxComplexity, nil)
 	return feeCalculator, nil
 }