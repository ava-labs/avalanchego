--- conflicted
+++ resolved
@@ -49,15 +49,8 @@
 	keys []*secp256k1.PrivateKey,
 	options ...common.Option,
 ) (*txs.Tx, error) {
-<<<<<<< HEAD
-	pBuilder, pSigner, err := b.builders(keys)
-	if err != nil {
-		return nil, err
-	}
-	feeCalc := b.feeCalculator()
-=======
-	pBuilder, pSigner := b.builders(keys)
->>>>>>> 4583289b
+	pBuilder, pSigner := b.builders(keys)
+	feeCalc := b.feeCalculator()
 
 	utx, err := pBuilder.NewImportTx(
 		chainID,
@@ -78,15 +71,8 @@
 	keys []*secp256k1.PrivateKey,
 	options ...common.Option,
 ) (*txs.Tx, error) {
-<<<<<<< HEAD
-	pBuilder, pSigner, err := b.builders(keys)
-	if err != nil {
-		return nil, err
-	}
-	feeCalc := b.feeCalculator()
-=======
-	pBuilder, pSigner := b.builders(keys)
->>>>>>> 4583289b
+	pBuilder, pSigner := b.builders(keys)
+	feeCalc := b.feeCalculator()
 
 	utx, err := pBuilder.NewExportTx(
 		chainID,
@@ -110,15 +96,8 @@
 	keys []*secp256k1.PrivateKey,
 	options ...common.Option,
 ) (*txs.Tx, error) {
-<<<<<<< HEAD
-	pBuilder, pSigner, err := b.builders(keys)
-	if err != nil {
-		return nil, err
-	}
-	feeCalc := b.feeCalculator()
-=======
-	pBuilder, pSigner := b.builders(keys)
->>>>>>> 4583289b
+	pBuilder, pSigner := b.builders(keys)
+	feeCalc := b.feeCalculator()
 
 	utx, err := pBuilder.NewCreateChainTx(
 		subnetID,
@@ -141,15 +120,8 @@
 	keys []*secp256k1.PrivateKey,
 	options ...common.Option,
 ) (*txs.Tx, error) {
-<<<<<<< HEAD
-	pBuilder, pSigner, err := b.builders(keys)
-	if err != nil {
-		return nil, err
-	}
-	feeCalc := b.feeCalculator()
-=======
-	pBuilder, pSigner := b.builders(keys)
->>>>>>> 4583289b
+	pBuilder, pSigner := b.builders(keys)
+	feeCalc := b.feeCalculator()
 
 	utx, err := pBuilder.NewCreateSubnetTx(
 		owner,
@@ -181,15 +153,8 @@
 	keys []*secp256k1.PrivateKey,
 	options ...common.Option,
 ) (*txs.Tx, error) {
-<<<<<<< HEAD
-	pBuilder, pSigner, err := b.builders(keys)
-	if err != nil {
-		return nil, err
-	}
-	feeCalc := b.feeCalculator()
-=======
-	pBuilder, pSigner := b.builders(keys)
->>>>>>> 4583289b
+	pBuilder, pSigner := b.builders(keys)
+	feeCalc := b.feeCalculator()
 
 	utx, err := pBuilder.NewTransformSubnetTx(
 		subnetID,
@@ -223,15 +188,8 @@
 	keys []*secp256k1.PrivateKey,
 	options ...common.Option,
 ) (*txs.Tx, error) {
-<<<<<<< HEAD
-	pBuilder, pSigner, err := b.builders(keys)
-	if err != nil {
-		return nil, err
-	}
-	feeCalc := b.feeCalculator()
-=======
-	pBuilder, pSigner := b.builders(keys)
->>>>>>> 4583289b
+	pBuilder, pSigner := b.builders(keys)
+	feeCalc := b.feeCalculator()
 
 	utx, err := pBuilder.NewAddValidatorTx(
 		vdr,
@@ -257,15 +215,8 @@
 	keys []*secp256k1.PrivateKey,
 	options ...common.Option,
 ) (*txs.Tx, error) {
-<<<<<<< HEAD
-	pBuilder, pSigner, err := b.builders(keys)
-	if err != nil {
-		return nil, err
-	}
-	feeCalc := b.feeCalculator()
-=======
-	pBuilder, pSigner := b.builders(keys)
->>>>>>> 4583289b
+	pBuilder, pSigner := b.builders(keys)
+	feeCalc := b.feeCalculator()
 
 	utx, err := pBuilder.NewAddPermissionlessValidatorTx(
 		vdr,
@@ -290,15 +241,8 @@
 	keys []*secp256k1.PrivateKey,
 	options ...common.Option,
 ) (*txs.Tx, error) {
-<<<<<<< HEAD
-	pBuilder, pSigner, err := b.builders(keys)
-	if err != nil {
-		return nil, err
-	}
-	feeCalc := b.feeCalculator()
-=======
-	pBuilder, pSigner := b.builders(keys)
->>>>>>> 4583289b
+	pBuilder, pSigner := b.builders(keys)
+	feeCalc := b.feeCalculator()
 
 	utx, err := pBuilder.NewAddDelegatorTx(
 		vdr,
@@ -320,15 +264,8 @@
 	keys []*secp256k1.PrivateKey,
 	options ...common.Option,
 ) (*txs.Tx, error) {
-<<<<<<< HEAD
-	pBuilder, pSigner, err := b.builders(keys)
-	if err != nil {
-		return nil, err
-	}
-	feeCalc := b.feeCalculator()
-=======
-	pBuilder, pSigner := b.builders(keys)
->>>>>>> 4583289b
+	pBuilder, pSigner := b.builders(keys)
+	feeCalc := b.feeCalculator()
 
 	utx, err := pBuilder.NewAddPermissionlessDelegatorTx(
 		vdr,
@@ -349,15 +286,8 @@
 	keys []*secp256k1.PrivateKey,
 	options ...common.Option,
 ) (*txs.Tx, error) {
-<<<<<<< HEAD
-	pBuilder, pSigner, err := b.builders(keys)
-	if err != nil {
-		return nil, err
-	}
-	feeCalc := b.feeCalculator()
-=======
-	pBuilder, pSigner := b.builders(keys)
->>>>>>> 4583289b
+	pBuilder, pSigner := b.builders(keys)
+	feeCalc := b.feeCalculator()
 
 	utx, err := pBuilder.NewAddSubnetValidatorTx(
 		vdr,
@@ -377,15 +307,8 @@
 	keys []*secp256k1.PrivateKey,
 	options ...common.Option,
 ) (*txs.Tx, error) {
-<<<<<<< HEAD
-	pBuilder, pSigner, err := b.builders(keys)
-	if err != nil {
-		return nil, err
-	}
-	feeCalc := b.feeCalculator()
-=======
-	pBuilder, pSigner := b.builders(keys)
->>>>>>> 4583289b
+	pBuilder, pSigner := b.builders(keys)
+	feeCalc := b.feeCalculator()
 
 	utx, err := pBuilder.NewRemoveSubnetValidatorTx(
 		nodeID,
@@ -406,15 +329,8 @@
 	keys []*secp256k1.PrivateKey,
 	options ...common.Option,
 ) (*txs.Tx, error) {
-<<<<<<< HEAD
-	pBuilder, pSigner, err := b.builders(keys)
-	if err != nil {
-		return nil, err
-	}
-	feeCalc := b.feeCalculator()
-=======
-	pBuilder, pSigner := b.builders(keys)
->>>>>>> 4583289b
+	pBuilder, pSigner := b.builders(keys)
+	feeCalc := b.feeCalculator()
 
 	utx, err := pBuilder.NewTransferSubnetOwnershipTx(
 		subnetID,
@@ -434,15 +350,8 @@
 	keys []*secp256k1.PrivateKey,
 	options ...common.Option,
 ) (*txs.Tx, error) {
-<<<<<<< HEAD
-	pBuilder, pSigner, err := b.builders(keys)
-	if err != nil {
-		return nil, err
-	}
-	feeCalc := b.feeCalculator()
-=======
-	pBuilder, pSigner := b.builders(keys)
->>>>>>> 4583289b
+	pBuilder, pSigner := b.builders(keys)
+	feeCalc := b.feeCalculator()
 
 	utx, err := pBuilder.NewBaseTx(
 		outputs,
@@ -466,8 +375,7 @@
 
 	builder := builder.New(addrs, context, backend)
 	signer := walletsigner.New(kc, backend)
-<<<<<<< HEAD
-	return builder, signer, nil
+	return builder, signer
 }
 
 func (b *Builder) feeCalculator() *fee.Calculator {
@@ -487,7 +395,4 @@
 		feeCalculator = fee.NewDynamicCalculator(staticFeeCfg, feeMan, feeCfg.BlockMaxComplexity, nil)
 	}
 	return feeCalculator
-=======
-	return builder, signer
->>>>>>> 4583289b
 }