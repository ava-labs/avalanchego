// Copyright (C) 2019-2023, Ava Labs, Inc. All rights reserved.
// See the file LICENSE for licensing terms.

package mempool

import (
	"errors"
	"fmt"

	"github.com/prometheus/client_golang/prometheus"

	"github.com/ava-labs/avalanchego/cache"
	"github.com/ava-labs/avalanchego/ids"
	"github.com/ava-labs/avalanchego/snow/engine/common"
	"github.com/ava-labs/avalanchego/utils/linkedhashmap"
	"github.com/ava-labs/avalanchego/utils/set"
	"github.com/ava-labs/avalanchego/utils/units"
	"github.com/ava-labs/avalanchego/vms/platformvm/txs"
)

const (
	// MaxTxSize is the maximum number of bytes a transaction can use to be
	// allowed into the mempool.
	MaxTxSize = 64 * units.KiB

	// droppedTxIDsCacheSize is the maximum number of dropped txIDs to cache
	droppedTxIDsCacheSize = 64

	initialConsumedUTXOsSize = 512

	// maxMempoolSize is the maximum number of bytes allowed in the mempool
	maxMempoolSize = 64 * units.MiB
)

var (
	_ Mempool = (*mempool)(nil)

	errDuplicateTx                = errors.New("duplicate tx")
	errTxTooLarge                 = errors.New("tx too large")
	errMempoolFull                = errors.New("mempool is full")
	errConflictsWithOtherTx       = errors.New("tx conflicts with other tx")
	errCantIssueAdvanceTimeTx     = errors.New("can not issue an advance time tx")
	errCantIssueRewardValidatorTx = errors.New("can not issue a reward validator tx")
)

type Mempool interface {
	Add(tx *txs.Tx) error
	Has(txID ids.ID) bool
	Get(txID ids.ID) *txs.Tx
	Remove(txs []*txs.Tx)

	// Peek returns the oldest tx in the mempool.
<<<<<<< HEAD
	Peek() *txs.Tx
=======
	Peek() (tx *txs.Tx, exists bool)

	// Drops all [txs.Staker] transactions whose [StartTime] is before
	// [minStartTime] from [mempool]. The dropped tx ids are returned.
	//
	// TODO: Remove once [StartTime] field is ignored in staker txs
	DropExpiredStakerTxs(minStartTime time.Time) []ids.ID
>>>>>>> 4be52185

	// RequestBuildBlock notifies the consensus engine that a block should be
	// built. If [emptyBlockPermitted] is true, the notification will be sent
	// regardless of whether there are no transactions in the mempool. If not,
	// a notification will only be sent if there is at least one transaction in
	// the mempool.
	RequestBuildBlock(emptyBlockPermitted bool)

	// Note: dropped txs are added to droppedTxIDs but are not evicted from
	// unissued decision/staker txs. This allows previously dropped txs to be
	// possibly reissued.
	MarkDropped(txID ids.ID, reason error)
	GetDropReason(txID ids.ID) error
}

// Transactions from clients that have not yet been put into blocks and added to
// consensus
type mempool struct {
	bytesAvailableMetric prometheus.Gauge
	bytesAvailable       int

	unissuedTxs linkedhashmap.LinkedHashmap[ids.ID, *txs.Tx]
	numTxs      prometheus.Gauge

	// Key: Tx ID
	// Value: Verification error
	droppedTxIDs *cache.LRU[ids.ID, error]

	consumedUTXOs set.Set[ids.ID]

	toEngine chan<- common.Message
}

func New(
	namespace string,
	registerer prometheus.Registerer,
	toEngine chan<- common.Message,
) (Mempool, error) {
	bytesAvailableMetric := prometheus.NewGauge(prometheus.GaugeOpts{
		Namespace: namespace,
		Name:      "bytes_available",
		Help:      "Number of bytes of space currently available in the mempool",
	})
	if err := registerer.Register(bytesAvailableMetric); err != nil {
		return nil, err
	}

	numTxs := prometheus.NewGauge(prometheus.GaugeOpts{
		Namespace: namespace,
		Name:      "txs",
		Help:      "Number of decision/staker transactions in the mempool",
	})
	if err := registerer.Register(numTxs); err != nil {
		return nil, err
	}

	bytesAvailableMetric.Set(maxMempoolSize)
	return &mempool{
		bytesAvailableMetric: bytesAvailableMetric,
		bytesAvailable:       maxMempoolSize,

		unissuedTxs: linkedhashmap.New[ids.ID, *txs.Tx](),
		numTxs:      numTxs,

		droppedTxIDs:  &cache.LRU[ids.ID, error]{Size: droppedTxIDsCacheSize},
		consumedUTXOs: set.NewSet[ids.ID](initialConsumedUTXOsSize),
		toEngine:      toEngine,
	}, nil
}

func (m *mempool) Add(tx *txs.Tx) error {
	switch tx.Unsigned.(type) {
	case *txs.AdvanceTimeTx:
		return errCantIssueAdvanceTimeTx
	case *txs.RewardValidatorTx:
		return errCantIssueRewardValidatorTx
	default:
	}

	// Note: a previously dropped tx can be re-added
	txID := tx.ID()
	if m.Has(txID) {
		return fmt.Errorf("%w: %s", errDuplicateTx, txID)
	}

	txSize := len(tx.Bytes())
	if txSize > MaxTxSize {
		return fmt.Errorf("%w: %s size (%d) > max size (%d)",
			errTxTooLarge,
			txID,
			txSize,
			MaxTxSize,
		)
	}
	if txSize > m.bytesAvailable {
		return fmt.Errorf("%w: %s size (%d) > available space (%d)",
			errMempoolFull,
			txID,
			txSize,
			m.bytesAvailable,
		)
	}

	inputs := tx.Unsigned.InputIDs()
	if m.consumedUTXOs.Overlaps(inputs) {
		return fmt.Errorf("%w: %s", errConflictsWithOtherTx, txID)
	}

	m.unissuedTxs.Put(tx.ID(), tx)
	m.numTxs.Inc()
	m.bytesAvailable -= txSize
	m.bytesAvailableMetric.Set(float64(m.bytesAvailable))

	// Mark these UTXOs as consumed in the mempool
	m.consumedUTXOs.Union(inputs)

	// An explicitly added tx must not be marked as dropped.
	m.droppedTxIDs.Evict(txID)

	return nil
}

func (m *mempool) Has(txID ids.ID) bool {
	return m.Get(txID) != nil
}

func (m *mempool) Get(txID ids.ID) *txs.Tx {
	tx, _ := m.unissuedTxs.Get(txID)
	return tx
}

func (m *mempool) Remove(txsToRemove []*txs.Tx) {
	for _, tx := range txsToRemove {
		txID := tx.ID()
		if !m.unissuedTxs.Delete(txID) {
			continue
		}
		m.numTxs.Dec()

		m.bytesAvailable += len(tx.Bytes())
		m.bytesAvailableMetric.Set(float64(m.bytesAvailable))

		inputs := tx.Unsigned.InputIDs()
		m.consumedUTXOs.Difference(inputs)
	}
}

<<<<<<< HEAD
func (m *mempool) Peek() *txs.Tx {
	_, tx, _ := m.unissuedTxs.Oldest()
	return tx
=======
func (m *mempool) Peek() (*txs.Tx, bool) {
	_, tx, exists := m.unissuedTxs.Oldest()
	return tx, exists
>>>>>>> 4be52185
}

func (m *mempool) MarkDropped(txID ids.ID, reason error) {
	m.droppedTxIDs.Put(txID, reason)
}

func (m *mempool) GetDropReason(txID ids.ID) error {
	err, _ := m.droppedTxIDs.Get(txID)
	return err
}

func (m *mempool) RequestBuildBlock(emptyBlockPermitted bool) {
	if !emptyBlockPermitted && m.unissuedTxs.Len() == 0 {
		return
	}

	select {
	case m.toEngine <- common.PendingTxs:
	default:
	}
}<|MERGE_RESOLUTION|>--- conflicted
+++ resolved
@@ -50,17 +50,7 @@
 	Remove(txs []*txs.Tx)
 
 	// Peek returns the oldest tx in the mempool.
-<<<<<<< HEAD
-	Peek() *txs.Tx
-=======
 	Peek() (tx *txs.Tx, exists bool)
-
-	// Drops all [txs.Staker] transactions whose [StartTime] is before
-	// [minStartTime] from [mempool]. The dropped tx ids are returned.
-	//
-	// TODO: Remove once [StartTime] field is ignored in staker txs
-	DropExpiredStakerTxs(minStartTime time.Time) []ids.ID
->>>>>>> 4be52185
 
 	// RequestBuildBlock notifies the consensus engine that a block should be
 	// built. If [emptyBlockPermitted] is true, the notification will be sent
@@ -208,15 +198,9 @@
 	}
 }
 
-<<<<<<< HEAD
-func (m *mempool) Peek() *txs.Tx {
-	_, tx, _ := m.unissuedTxs.Oldest()
-	return tx
-=======
 func (m *mempool) Peek() (*txs.Tx, bool) {
 	_, tx, exists := m.unissuedTxs.Oldest()
 	return tx, exists
->>>>>>> 4be52185
 }
 
 func (m *mempool) MarkDropped(txID ids.ID, reason error) {
