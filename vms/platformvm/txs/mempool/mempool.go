// Copyright (C) 2019-2023, Ava Labs, Inc. All rights reserved.
// See the file LICENSE for licensing terms.

package mempool

import (
	"errors"
	"fmt"
	"time"

	"github.com/prometheus/client_golang/prometheus"

	"github.com/ava-labs/avalanchego/cache"
	"github.com/ava-labs/avalanchego/ids"
	"github.com/ava-labs/avalanchego/utils/set"
	"github.com/ava-labs/avalanchego/utils/units"
	"github.com/ava-labs/avalanchego/vms/platformvm/txs"
	"github.com/ava-labs/avalanchego/vms/platformvm/txs/txheap"
)

const (
	// MaxTxSize is the maximum number of bytes a transaction can use to be
	// allowed into the mempool.
	MaxTxSize = 64 * units.KiB

	// droppedTxIDsCacheSize is the maximum number of dropped txIDs to cache
	droppedTxIDsCacheSize = 64

	initialConsumedUTXOsSize = 512

	// maxMempoolSize is the maximum number of bytes allowed in the mempool
	maxMempoolSize = 64 * units.MiB
)

var (
	_ Mempool = (*mempool)(nil)

	errDuplicateTx          = errors.New("duplicate tx")
	errTxTooLarge           = errors.New("tx too large")
	errMempoolFull          = errors.New("mempool is full")
	errConflictsWithOtherTx = errors.New("tx conflicts with other tx")
)

type BlockTimer interface {
	// ResetBlockTimer schedules a timer to notify the consensus engine once
	// there is a block ready to be built. If a block is ready to be built when
	// this function is called, the engine will be notified directly.
	ResetBlockTimer()
}

type Mempool interface {
	// we may want to be able to stop valid transactions
	// from entering the mempool, e.g. during blocks creation
	EnableAdding()
	DisableAdding()

	Add(tx *txs.Tx) error
	Has(txID ids.ID) bool
	Get(txID ids.ID) *txs.Tx
	Remove(txs []*txs.Tx)

	// Following Banff activation, all mempool transactions,
	// (both decision and staker) are included into Standard blocks.
	// HasTxs allow to check for availability of any mempool transaction.
	HasTxs() bool
	// PeekTxs returns the next txs for Banff blocks
	// up to maxTxsBytes without removing them from the mempool.
	PeekTxs(maxTxsBytes int) []*txs.Tx

	HasStakerTx() bool
	// PeekStakerTx returns the next stakerTx without removing it from mempool.
	// It returns nil if !HasStakerTx().
	// It's guaranteed that the returned tx, if not nil, is a StakerTx.
	PeekStakerTx() *txs.Tx

	// Note: dropped txs are added to droppedTxIDs but are not evicted from
	// unissued decision/staker txs. This allows previously dropped txs to be
	// possibly reissued.
	MarkDropped(txID ids.ID, reason error)
	GetDropReason(txID ids.ID) error
}

// Transactions from clients that have not yet been put into blocks and added to
// consensus
type mempool struct {
	// If true, drop transactions added to the mempool via Add.
	dropIncoming bool

	bytesAvailableMetric prometheus.Gauge
	bytesAvailable       int

	unissuedDecisionTxs txheap.Heap
	unissuedStakerTxs   txheap.Heap

	// Key: Tx ID
	// Value: Verification error
	droppedTxIDs *cache.LRU[ids.ID, error]

	consumedUTXOs set.Set[ids.ID]

	blkTimer BlockTimer
}

func New(
	namespace string,
	registerer prometheus.Registerer,
	blkTimer BlockTimer,
) (Mempool, error) {
	bytesAvailableMetric := prometheus.NewGauge(prometheus.GaugeOpts{
		Namespace: namespace,
		Name:      "bytes_available",
		Help:      "Number of bytes of space currently available in the mempool",
	})
	if err := registerer.Register(bytesAvailableMetric); err != nil {
		return nil, err
	}

	unissuedDecisionTxs, err := txheap.NewWithMetrics(
		txheap.NewByAge(),
		fmt.Sprintf("%s_decision_txs", namespace),
		registerer,
	)
	if err != nil {
		return nil, err
	}

	unissuedStakerTxs, err := txheap.NewWithMetrics(
		txheap.NewByStartTime(),
		fmt.Sprintf("%s_staker_txs", namespace),
		registerer,
	)
	if err != nil {
		return nil, err
	}

	bytesAvailableMetric.Set(maxMempoolSize)
	return &mempool{
		bytesAvailableMetric: bytesAvailableMetric,
		bytesAvailable:       maxMempoolSize,
		unissuedDecisionTxs:  unissuedDecisionTxs,
		unissuedStakerTxs:    unissuedStakerTxs,
		droppedTxIDs:         &cache.LRU[ids.ID, error]{Size: droppedTxIDsCacheSize},
		consumedUTXOs:        set.NewSet[ids.ID](initialConsumedUTXOsSize),
		dropIncoming:         false, // enable tx adding by default
		blkTimer:             blkTimer,
	}, nil
}

func (m *mempool) EnableAdding() {
	m.dropIncoming = false
}

func (m *mempool) DisableAdding() {
	m.dropIncoming = true
}

func (m *mempool) Add(tx *txs.Tx) error {
	if m.dropIncoming {
		return fmt.Errorf("tx %s not added because mempool is closed", tx.ID())
	}

	// Note: a previously dropped tx can be re-added
	txID := tx.ID()
	if m.Has(txID) {
		return fmt.Errorf("%w: %s", errDuplicateTx, txID)
	}

	txSize := len(tx.Bytes())
	if txSize > MaxTxSize {
		return fmt.Errorf("%w: %s size (%d) > max size (%d)",
			errTxTooLarge,
			txID,
			txSize,
			MaxTxSize,
		)
	}
	if txSize > m.bytesAvailable {
		return fmt.Errorf("%w: %s size (%d) > available space (%d)",
			errMempoolFull,
			txID,
			txSize,
			m.bytesAvailable,
		)
	}

	inputs := tx.Unsigned.InputIDs()
	if m.consumedUTXOs.Overlaps(inputs) {
		return fmt.Errorf("%w: %s", errConflictsWithOtherTx, txID)
	}

	if err := tx.Unsigned.Visit(&issuer{
		m:  m,
		tx: tx,
	}); err != nil {
		return err
	}

	// Mark these UTXOs as consumed in the mempool
	m.consumedUTXOs.Union(inputs)

	// An explicitly added tx must not be marked as dropped.
	m.droppedTxIDs.Evict(txID)

	m.blkTimer.ResetBlockTimer()
	return nil
}

func (m *mempool) Has(txID ids.ID) bool {
	return m.Get(txID) != nil
}

func (m *mempool) Get(txID ids.ID) *txs.Tx {
	if tx := m.unissuedDecisionTxs.Get(txID); tx != nil {
		return tx
	}
	return m.unissuedStakerTxs.Get(txID)
}

func (m *mempool) Remove(txsToRemove []*txs.Tx) {
	remover := &remover{
		m: m,
	}

	for _, tx := range txsToRemove {
		remover.tx = tx
		_ = tx.Unsigned.Visit(remover)
	}
}

func (m *mempool) HasTxs() bool {
	return m.unissuedDecisionTxs.Len() > 0 || m.unissuedStakerTxs.Len() > 0
}

func (m *mempool) PeekTxs(maxTxsBytes int) []*txs.Tx {
	txs := m.unissuedDecisionTxs.List()
	txs = append(txs, m.unissuedStakerTxs.List()...)

	size := 0
	for i, tx := range txs {
		size += len(tx.Bytes())
		if size > maxTxsBytes {
			return txs[:i]
		}
	}
	return txs
}

func (m *mempool) addDecisionTx(tx *txs.Tx) {
	m.unissuedDecisionTxs.Add(tx)
	m.register(tx)
}

func (m *mempool) addStakerTx(tx *txs.Tx) {
	m.unissuedStakerTxs.Add(tx)
	m.register(tx)
}

func (m *mempool) HasStakerTx() bool {
	return m.unissuedStakerTxs.Len() > 0
}

func (m *mempool) removeDecisionTxs(txs []*txs.Tx) {
	for _, tx := range txs {
		txID := tx.ID()
		if m.unissuedDecisionTxs.Remove(txID) != nil {
			m.deregister(tx)
		}
	}
}

func (m *mempool) removeStakerTx(tx *txs.Tx) {
	txID := tx.ID()
	if m.unissuedStakerTxs.Remove(txID) != nil {
		m.deregister(tx)
	}
}

func (m *mempool) PeekStakerTx() *txs.Tx {
	if m.unissuedStakerTxs.Len() == 0 {
		return nil
	}

	return m.unissuedStakerTxs.Peek()
}

func (m *mempool) MarkDropped(txID ids.ID, reason error) {
	m.droppedTxIDs.Put(txID, reason)
}

func (m *mempool) GetDropReason(txID ids.ID) error {
	err, _ := m.droppedTxIDs.Get(txID)
	return err
}

func (m *mempool) register(tx *txs.Tx) {
	txBytes := tx.Bytes()
	m.bytesAvailable -= len(txBytes)
	m.bytesAvailableMetric.Set(float64(m.bytesAvailable))
}

func (m *mempool) deregister(tx *txs.Tx) {
	txBytes := tx.Bytes()
	m.bytesAvailable += len(txBytes)
	m.bytesAvailableMetric.Set(float64(m.bytesAvailable))

	inputs := tx.Unsigned.InputIDs()
	m.consumedUTXOs.Difference(inputs)
}

// Drops all [txs.Staker] transactions whose [StartTime] is before
// [minStartTime] from [mempool]. The dropped tx ids are returned.
//
// TODO: Remove once [StartTime] field is ignored in staker txs
func DropExpiredStakerTxs(mempool Mempool, minStartTime time.Time) []ids.ID {
	var droppedTxIDs []ids.ID

	for mempool.HasStakerTx() {
		tx := mempool.PeekStakerTx()
<<<<<<< HEAD
		startTime := tx.Unsigned.(txs.PreDurangoStaker).StartTime()
=======
		startTime := tx.Unsigned.(txs.ScheduledStaker).StartTime()
>>>>>>> 6079eb04
		if !startTime.Before(minStartTime) {
			// The next proposal tx in the mempool starts sufficiently far in
			// the future.
			break
		}

		txID := tx.ID()
		err := fmt.Errorf(
			"synchrony bound (%s) is later than staker start time (%s)",
			minStartTime,
			startTime,
		)

		mempool.Remove([]*txs.Tx{tx})
		mempool.MarkDropped(txID, err) // cache tx as dropped
		droppedTxIDs = append(droppedTxIDs, txID)
	}

	return droppedTxIDs
}<|MERGE_RESOLUTION|>--- conflicted
+++ resolved
@@ -316,11 +316,7 @@
 
 	for mempool.HasStakerTx() {
 		tx := mempool.PeekStakerTx()
-<<<<<<< HEAD
-		startTime := tx.Unsigned.(txs.PreDurangoStaker).StartTime()
-=======
 		startTime := tx.Unsigned.(txs.ScheduledStaker).StartTime()
->>>>>>> 6079eb04
 		if !startTime.Before(minStartTime) {
 			// The next proposal tx in the mempool starts sufficiently far in
 			// the future.
