// Copyright (C) 2019-2023, Ava Labs, Inc. All rights reserved.
// See the file LICENSE for licensing terms.

package mempool

import (
	"errors"
	"fmt"
	"time"

	"github.com/prometheus/client_golang/prometheus"

	"github.com/ava-labs/avalanchego/cache"
	"github.com/ava-labs/avalanchego/ids"
	"github.com/ava-labs/avalanchego/utils/linkedhashmap"
	"github.com/ava-labs/avalanchego/utils/set"
	"github.com/ava-labs/avalanchego/utils/units"
	"github.com/ava-labs/avalanchego/vms/platformvm/txs"
)

const (
	// MaxTxSize is the maximum number of bytes a transaction can use to be
	// allowed into the mempool.
	MaxTxSize = 64 * units.KiB

	// droppedTxIDsCacheSize is the maximum number of dropped txIDs to cache
	droppedTxIDsCacheSize = 64

	initialConsumedUTXOsSize = 512

	// maxMempoolSize is the maximum number of bytes allowed in the mempool
	maxMempoolSize = 64 * units.MiB
)

var (
	_ Mempool = (*mempool)(nil)

<<<<<<< HEAD
	errDuplicateTx                = errors.New("duplicate tx")
	errTxTooLarge                 = errors.New("tx too large")
	errMempoolFull                = errors.New("mempool is full")
	errConflictsWithOtherTx       = errors.New("tx conflicts with other tx")
	errCantIssueAdvanceTimeTx     = errors.New("can not issue an advance time tx")
	errCantIssueRewardValidatorTx = errors.New("can not issue a reward validator tx")
=======
	errDuplicateTx          = errors.New("duplicate tx")
	errTxTooLarge           = errors.New("tx too large")
	errMempoolFull          = errors.New("mempool is full")
	errConflictsWithOtherTx = errors.New("tx conflicts with other tx")
>>>>>>> ebaf9d4b
)

type BlockTimer interface {
	// ResetBlockTimer schedules a timer to notify the consensus engine once
	// there is a block ready to be built. If a block is ready to be built when
	// this function is called, the engine will be notified directly.
	ResetBlockTimer()
}

type Mempool interface {
	// we may want to be able to stop valid transactions
	// from entering the mempool, e.g. during blocks creation
	EnableAdding()
	DisableAdding()

	Add(tx *txs.Tx) error
	Has(txID ids.ID) bool
	Get(txID ids.ID) *txs.Tx
	Remove(txs []*txs.Tx)

	// Peek returns the first tx in the mempool whose size is <= [maxTxSize].
	Peek(maxTxSize int) *txs.Tx

	// Note: Dropped txs are added to droppedTxIDs but not evicted from
	// unissued. This allows previously dropped txs to be possibly reissued.
	MarkDropped(txID ids.ID, reason error)
	GetDropReason(txID ids.ID) error

	// Drops all [txs.Staker] transactions whose [StartTime] is before
	// [minStartTime]. The dropped tx ids are returned.
	//
	// TODO: Remove once [StartTime] field is ignored in staker txs
	DropExpiredStakerTxs(minStartTime time.Time) []ids.ID
}

// Transactions from clients that have not yet been put into blocks and added to
// consensus
type mempool struct {
	// If true, drop transactions added to the mempool via Add.
	dropIncoming bool

	bytesAvailableMetric prometheus.Gauge
	bytesAvailable       int

	unissuedTxs linkedhashmap.LinkedHashmap[ids.ID, *txs.Tx]
	numTxs      prometheus.Gauge

	// Key: Tx ID
	// Value: Verification error
	droppedTxIDs *cache.LRU[ids.ID, error]

	consumedUTXOs set.Set[ids.ID]

	blkTimer BlockTimer
}

func New(
	namespace string,
	registerer prometheus.Registerer,
	blkTimer BlockTimer,
) (Mempool, error) {
	bytesAvailableMetric := prometheus.NewGauge(prometheus.GaugeOpts{
		Namespace: namespace,
		Name:      "bytes_available",
		Help:      "Number of bytes of space currently available in the mempool",
	})
	if err := registerer.Register(bytesAvailableMetric); err != nil {
		return nil, err
	}

	numTxs := prometheus.NewGauge(prometheus.GaugeOpts{
		Namespace: namespace,
		Name:      "txs",
		Help:      "Number of decision/staker transactions in the mempool",
	})
	if err := registerer.Register(numTxs); err != nil {
		return nil, err
	}

	bytesAvailableMetric.Set(maxMempoolSize)
	return &mempool{
		bytesAvailableMetric: bytesAvailableMetric,
		bytesAvailable:       maxMempoolSize,

		unissuedTxs: linkedhashmap.New[ids.ID, *txs.Tx](),
		numTxs:      numTxs,

		droppedTxIDs:  &cache.LRU[ids.ID, error]{Size: droppedTxIDsCacheSize},
		consumedUTXOs: set.NewSet[ids.ID](initialConsumedUTXOsSize),
		dropIncoming:  false, // enable tx adding by default
		blkTimer:      blkTimer,
	}, nil
}

func (m *mempool) EnableAdding() {
	m.dropIncoming = false
}

func (m *mempool) DisableAdding() {
	m.dropIncoming = true
}

func (m *mempool) Add(tx *txs.Tx) error {
	if m.dropIncoming {
		return fmt.Errorf("tx %s not added because mempool is closed", tx.ID())
	}

	switch tx.Unsigned.(type) {
	case *txs.AdvanceTimeTx:
		return errCantIssueAdvanceTimeTx
	case *txs.RewardValidatorTx:
		return errCantIssueRewardValidatorTx
	default:
	}

	// Note: a previously dropped tx can be re-added
	txID := tx.ID()
	if m.Has(txID) {
		return fmt.Errorf("%w: %s", errDuplicateTx, txID)
	}

	txSize := len(tx.Bytes())
	if txSize > MaxTxSize {
		return fmt.Errorf("%w: %s size (%d) > max size (%d)",
			errTxTooLarge,
			txID,
			txSize,
			MaxTxSize,
		)
	}
	if txSize > m.bytesAvailable {
<<<<<<< HEAD
		return fmt.Errorf("%w, tx %s size (%d) exceeds available space (%d)",
=======
		return fmt.Errorf("%w: %s size (%d) > available space (%d)",
>>>>>>> ebaf9d4b
			errMempoolFull,
			txID,
			txSize,
			m.bytesAvailable,
		)
	}

	inputs := tx.Unsigned.InputIDs()
	if m.consumedUTXOs.Overlaps(inputs) {
		return fmt.Errorf("%w: %s", errConflictsWithOtherTx, txID)
	}

	m.unissuedTxs.Put(tx.ID(), tx)
	m.bytesAvailable -= txSize
	m.bytesAvailableMetric.Set(float64(m.bytesAvailable))

	// Mark these UTXOs as consumed in the mempool
	m.consumedUTXOs.Union(inputs)

	// An explicitly added tx must not be marked as dropped.
	m.droppedTxIDs.Evict(txID)

	m.blkTimer.ResetBlockTimer()
	return nil
}

func (m *mempool) Has(txID ids.ID) bool {
	return m.Get(txID) != nil
}

func (m *mempool) Get(txID ids.ID) *txs.Tx {
	tx, _ := m.unissuedTxs.Get(txID)
	return tx
}

func (m *mempool) Remove(txsToRemove []*txs.Tx) {
	for _, tx := range txsToRemove {
		txID := tx.ID()
		if !m.unissuedTxs.Delete(txID) {
			continue
		}

		m.bytesAvailable += len(tx.Bytes())
		m.bytesAvailableMetric.Set(float64(m.bytesAvailable))

		m.numTxs.Dec()

		inputs := tx.Unsigned.InputIDs()
		m.consumedUTXOs.Difference(inputs)
	}
}

func (m *mempool) Peek(maxTxSize int) *txs.Tx {
	txIter := m.unissuedTxs.NewIterator()
	for txIter.Next() {
		tx := txIter.Value()
		txSize := len(tx.Bytes())
		if txSize <= maxTxSize {
			return tx
		}
	}
	return nil
}

func (m *mempool) MarkDropped(txID ids.ID, reason error) {
	m.droppedTxIDs.Put(txID, reason)
}

func (m *mempool) GetDropReason(txID ids.ID) error {
	err, _ := m.droppedTxIDs.Get(txID)
	return err
}

func (m *mempool) DropExpiredStakerTxs(minStartTime time.Time) []ids.ID {
	var droppedTxIDs []ids.ID

	txIter := m.unissuedTxs.NewIterator()
	for txIter.Next() {
		tx := txIter.Value()
		stakerTx, ok := tx.Unsigned.(txs.Staker)
		if !ok {
			continue
		}

<<<<<<< HEAD
		startTime := stakerTx.StartTime()
		if !startTime.Before(minStartTime) {
			continue
=======
	inputs := tx.Unsigned.InputIDs()
	m.consumedUTXOs.Difference(inputs)
}

// Drops all [txs.Staker] transactions whose [StartTime] is before
// [minStartTime] from [mempool]. The dropped tx ids are returned.
//
// TODO: Remove once [StartTime] field is ignored in staker txs
func DropExpiredStakerTxs(mempool Mempool, minStartTime time.Time) []ids.ID {
	var droppedTxIDs []ids.ID

	for mempool.HasStakerTx() {
		tx := mempool.PeekStakerTx()
		startTime := tx.Unsigned.(txs.Staker).StartTime()
		if !startTime.Before(minStartTime) {
			// The next proposal tx in the mempool starts sufficiently far in
			// the future.
			break
>>>>>>> ebaf9d4b
		}

		txID := tx.ID()
		err := fmt.Errorf(
			"synchrony bound (%s) is later than staker start time (%s)",
			minStartTime,
			startTime,
		)

<<<<<<< HEAD
		m.Remove([]*txs.Tx{tx})
		m.MarkDropped(txID, err) // cache tx as dropped
=======
		mempool.Remove([]*txs.Tx{tx})
		mempool.MarkDropped(txID, err) // cache tx as dropped
>>>>>>> ebaf9d4b
		droppedTxIDs = append(droppedTxIDs, txID)
	}

	return droppedTxIDs
}<|MERGE_RESOLUTION|>--- conflicted
+++ resolved
@@ -35,19 +35,12 @@
 var (
 	_ Mempool = (*mempool)(nil)
 
-<<<<<<< HEAD
 	errDuplicateTx                = errors.New("duplicate tx")
 	errTxTooLarge                 = errors.New("tx too large")
 	errMempoolFull                = errors.New("mempool is full")
 	errConflictsWithOtherTx       = errors.New("tx conflicts with other tx")
 	errCantIssueAdvanceTimeTx     = errors.New("can not issue an advance time tx")
 	errCantIssueRewardValidatorTx = errors.New("can not issue a reward validator tx")
-=======
-	errDuplicateTx          = errors.New("duplicate tx")
-	errTxTooLarge           = errors.New("tx too large")
-	errMempoolFull          = errors.New("mempool is full")
-	errConflictsWithOtherTx = errors.New("tx conflicts with other tx")
->>>>>>> ebaf9d4b
 )
 
 type BlockTimer interface {
@@ -77,7 +70,7 @@
 	GetDropReason(txID ids.ID) error
 
 	// Drops all [txs.Staker] transactions whose [StartTime] is before
-	// [minStartTime]. The dropped tx ids are returned.
+	// [minStartTime] from [mempool]. The dropped tx ids are returned.
 	//
 	// TODO: Remove once [StartTime] field is ignored in staker txs
 	DropExpiredStakerTxs(minStartTime time.Time) []ids.ID
@@ -179,11 +172,7 @@
 		)
 	}
 	if txSize > m.bytesAvailable {
-<<<<<<< HEAD
-		return fmt.Errorf("%w, tx %s size (%d) exceeds available space (%d)",
-=======
 		return fmt.Errorf("%w: %s size (%d) > available space (%d)",
->>>>>>> ebaf9d4b
 			errMempoolFull,
 			txID,
 			txSize,
@@ -267,31 +256,11 @@
 		if !ok {
 			continue
 		}
-
-<<<<<<< HEAD
 		startTime := stakerTx.StartTime()
-		if !startTime.Before(minStartTime) {
-			continue
-=======
-	inputs := tx.Unsigned.InputIDs()
-	m.consumedUTXOs.Difference(inputs)
-}
-
-// Drops all [txs.Staker] transactions whose [StartTime] is before
-// [minStartTime] from [mempool]. The dropped tx ids are returned.
-//
-// TODO: Remove once [StartTime] field is ignored in staker txs
-func DropExpiredStakerTxs(mempool Mempool, minStartTime time.Time) []ids.ID {
-	var droppedTxIDs []ids.ID
-
-	for mempool.HasStakerTx() {
-		tx := mempool.PeekStakerTx()
-		startTime := tx.Unsigned.(txs.Staker).StartTime()
 		if !startTime.Before(minStartTime) {
 			// The next proposal tx in the mempool starts sufficiently far in
 			// the future.
 			break
->>>>>>> ebaf9d4b
 		}
 
 		txID := tx.ID()
@@ -301,13 +270,8 @@
 			startTime,
 		)
 
-<<<<<<< HEAD
 		m.Remove([]*txs.Tx{tx})
 		m.MarkDropped(txID, err) // cache tx as dropped
-=======
-		mempool.Remove([]*txs.Tx{tx})
-		mempool.MarkDropped(txID, err) // cache tx as dropped
->>>>>>> ebaf9d4b
 		droppedTxIDs = append(droppedTxIDs, txID)
 	}
 
