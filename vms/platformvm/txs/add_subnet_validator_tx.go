// Copyright (C) 2019-2023, Ava Labs, Inc. All rights reserved.
// See the file LICENSE for licensing terms.

package txs

import (
	"errors"

	"github.com/ava-labs/avalanchego/ids"
	"github.com/ava-labs/avalanchego/snow"
	"github.com/ava-labs/avalanchego/utils/constants"
	"github.com/ava-labs/avalanchego/utils/crypto/bls"
	"github.com/ava-labs/avalanchego/vms/components/verify"
)

var (
<<<<<<< HEAD
	_ StakerTx         = (*AddSubnetValidatorTx)(nil)
	_ PreDurangoStaker = (*AddSubnetValidatorTx)(nil)
=======
	_ StakerTx        = (*AddSubnetValidatorTx)(nil)
	_ ScheduledStaker = (*AddSubnetValidatorTx)(nil)
>>>>>>> 6079eb04

	errAddPrimaryNetworkValidator = errors.New("can't add primary network validator with AddSubnetValidatorTx")
)

// AddSubnetValidatorTx is an unsigned addSubnetValidatorTx
type AddSubnetValidatorTx struct {
	// Metadata, inputs and outputs
	BaseTx `serialize:"true"`
	// The validator
	SubnetValidator `serialize:"true" json:"validator"`
	// Auth that will be allowing this validator into the network
	SubnetAuth verify.Verifiable `serialize:"true" json:"subnetAuthorization"`
}

func (tx *AddSubnetValidatorTx) NodeID() ids.NodeID {
	return tx.SubnetValidator.NodeID
}

func (*AddSubnetValidatorTx) PublicKey() (*bls.PublicKey, bool, error) {
	return nil, false, nil
}

func (*AddSubnetValidatorTx) PendingPriority() Priority {
	return SubnetPermissionedValidatorPendingPriority
}

func (*AddSubnetValidatorTx) CurrentPriority() Priority {
	return SubnetPermissionedValidatorCurrentPriority
}

// SyntacticVerify returns nil iff [tx] is valid
func (tx *AddSubnetValidatorTx) SyntacticVerify(ctx *snow.Context) error {
	switch {
	case tx == nil:
		return ErrNilTx
	case tx.SyntacticallyVerified: // already passed syntactic verification
		return nil
	case tx.Subnet == constants.PrimaryNetworkID:
		return errAddPrimaryNetworkValidator
	}

	if err := tx.BaseTx.SyntacticVerify(ctx); err != nil {
		return err
	}
	if err := verify.All(&tx.Validator, tx.SubnetAuth); err != nil {
		return err
	}

	// cache that this is valid
	tx.SyntacticallyVerified = true
	return nil
}

func (tx *AddSubnetValidatorTx) Visit(visitor Visitor) error {
	return visitor.AddSubnetValidatorTx(tx)
}<|MERGE_RESOLUTION|>--- conflicted
+++ resolved
@@ -14,13 +14,8 @@
 )
 
 var (
-<<<<<<< HEAD
-	_ StakerTx         = (*AddSubnetValidatorTx)(nil)
-	_ PreDurangoStaker = (*AddSubnetValidatorTx)(nil)
-=======
 	_ StakerTx        = (*AddSubnetValidatorTx)(nil)
 	_ ScheduledStaker = (*AddSubnetValidatorTx)(nil)
->>>>>>> 6079eb04
 
 	errAddPrimaryNetworkValidator = errors.New("can't add primary network validator with AddSubnetValidatorTx")
 )
