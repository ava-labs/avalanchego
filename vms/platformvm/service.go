--- conflicted
+++ resolved
@@ -785,12 +785,9 @@
 
 	// Create set of nodeIDs
 	nodeIDs := set.Of(args.NodeIDs...)
-<<<<<<< HEAD
-=======
-
-	s.vm.ctx.Lock.Lock()
-	defer s.vm.ctx.Lock.Unlock()
->>>>>>> 2eb6e845
+
+	s.vm.ctx.Lock.Lock()
+	defer s.vm.ctx.Lock.Unlock()
 
 	numNodeIDs := nodeIDs.Len()
 	targetStakers := make([]*state.Staker, 0, numNodeIDs)
@@ -1005,12 +1002,9 @@
 
 	// Create set of nodeIDs
 	nodeIDs := set.Of(args.NodeIDs...)
-<<<<<<< HEAD
-=======
-
-	s.vm.ctx.Lock.Lock()
-	defer s.vm.ctx.Lock.Unlock()
->>>>>>> 2eb6e845
+
+	s.vm.ctx.Lock.Lock()
+	defer s.vm.ctx.Lock.Unlock()
 
 	numNodeIDs := nodeIDs.Len()
 	targetStakers := make([]*state.Staker, 0, numNodeIDs)
