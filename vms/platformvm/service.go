// Copyright (C) 2019-2023, Ava Labs, Inc. All rights reserved.
// See the file LICENSE for licensing terms.

package platformvm

import (
	"context"
	"errors"
	"fmt"
	"math"
	"net/http"
	"time"

	stdjson "encoding/json"

	"go.uber.org/zap"

	"golang.org/x/exp/maps"

	"github.com/ava-labs/avalanchego/api"
	"github.com/ava-labs/avalanchego/cache"
	"github.com/ava-labs/avalanchego/database"
	"github.com/ava-labs/avalanchego/ids"
	"github.com/ava-labs/avalanchego/snow/validators"
	"github.com/ava-labs/avalanchego/utils"
	"github.com/ava-labs/avalanchego/utils/constants"
	"github.com/ava-labs/avalanchego/utils/crypto/bls"
	"github.com/ava-labs/avalanchego/utils/crypto/secp256k1"
	"github.com/ava-labs/avalanchego/utils/formatting"
	"github.com/ava-labs/avalanchego/utils/json"
	"github.com/ava-labs/avalanchego/utils/logging"
	"github.com/ava-labs/avalanchego/utils/set"
	"github.com/ava-labs/avalanchego/vms/components/avax"
	"github.com/ava-labs/avalanchego/vms/components/keystore"
	"github.com/ava-labs/avalanchego/vms/platformvm/fx"
	"github.com/ava-labs/avalanchego/vms/platformvm/reward"
	"github.com/ava-labs/avalanchego/vms/platformvm/signer"
	"github.com/ava-labs/avalanchego/vms/platformvm/stakeable"
	"github.com/ava-labs/avalanchego/vms/platformvm/state"
	"github.com/ava-labs/avalanchego/vms/platformvm/status"
	"github.com/ava-labs/avalanchego/vms/platformvm/txs"
	"github.com/ava-labs/avalanchego/vms/platformvm/txs/builder"
	"github.com/ava-labs/avalanchego/vms/platformvm/txs/executor"
	"github.com/ava-labs/avalanchego/vms/secp256k1fx"

	safemath "github.com/ava-labs/avalanchego/utils/math"
	platformapi "github.com/ava-labs/avalanchego/vms/platformvm/api"
)

const (
	// Max number of addresses that can be passed in as argument to GetUTXOs
	maxGetUTXOsAddrs = 1024

	// Max number of addresses that can be passed in as argument to GetStake
	maxGetStakeAddrs = 256

	// Minimum amount of delay to allow a transaction to be issued through the
	// API
	minAddStakerDelay = 2 * executor.SyncBound

	// Note: Staker attributes cache should be large enough so that no evictions
	// happen when the API loops through all stakers.
	stakerAttributesCacheSize = 100_000
)

var (
	errMissingDecisionBlock     = errors.New("should have a decision block within the past two blocks")
	errNoSubnetID               = errors.New("argument 'subnetID' not provided")
	errNoRewardAddress          = errors.New("argument 'rewardAddress' not provided")
	errInvalidDelegationRate    = errors.New("argument 'delegationFeeRate' must be between 0 and 100, inclusive")
	errNoAddresses              = errors.New("no addresses provided")
	errNoKeys                   = errors.New("user has no keys or funds")
	errStartTimeTooSoon         = fmt.Errorf("start time must be at least %s in the future", minAddStakerDelay)
	errStartTimeTooLate         = errors.New("start time is too far in the future")
	errNamedSubnetCantBePrimary = errors.New("subnet validator attempts to validate primary network")
	errNoAmount                 = errors.New("argument 'amount' must be > 0")
	errMissingName              = errors.New("argument 'name' not given")
	errMissingVMID              = errors.New("argument 'vmID' not given")
	errMissingBlockchainID      = errors.New("argument 'blockchainID' not given")
	errMissingPrivateKey        = errors.New("argument 'privateKey' not given")
	errStartAfterEndTime        = errors.New("start time must be before end time")
	errStartTimeInThePast       = errors.New("start time in the past")
)

// Service defines the API calls that can be made to the platform chain
type Service struct {
	vm                    *VM
	addrManager           avax.AddressManager
	stakerAttributesCache *cache.LRU[ids.ID, *stakerAttributes]
}

// All attributes are optional and may not be filled for each stakerTx.
type stakerAttributes struct {
	shares                 uint32
	rewardsOwner           fx.Owner
	validationRewardsOwner fx.Owner
	delegationRewardsOwner fx.Owner
	proofOfPossession      *signer.ProofOfPossession
}

// GetHeight returns the height of the last accepted block
func (s *Service) GetHeight(r *http.Request, _ *struct{}, response *api.GetHeightResponse) error {
	s.vm.ctx.Log.Debug("API called",
		zap.String("service", "platform"),
		zap.String("method", "getHeight"),
	)

	s.vm.ctx.Lock.Lock()
	defer s.vm.ctx.Lock.Unlock()

	ctx := r.Context()
	height, err := s.vm.GetCurrentHeight(ctx)
	response.Height = json.Uint64(height)
	return err
}

// ExportKeyArgs are arguments for ExportKey
type ExportKeyArgs struct {
	api.UserPass
	Address string `json:"address"`
}

// ExportKeyReply is the response for ExportKey
type ExportKeyReply struct {
	// The decrypted PrivateKey for the Address provided in the arguments
	PrivateKey *secp256k1.PrivateKey `json:"privateKey"`
}

// ExportKey returns a private key from the provided user
func (s *Service) ExportKey(_ *http.Request, args *ExportKeyArgs, reply *ExportKeyReply) error {
	s.vm.ctx.Log.Warn("deprecated API called",
		zap.String("service", "platform"),
		zap.String("method", "exportKey"),
		logging.UserString("username", args.Username),
	)

	address, err := avax.ParseServiceAddress(s.addrManager, args.Address)
	if err != nil {
		return fmt.Errorf("couldn't parse %s to address: %w", args.Address, err)
	}

	s.vm.ctx.Lock.Lock()
	defer s.vm.ctx.Lock.Unlock()

	user, err := keystore.NewUserFromKeystore(s.vm.ctx.Keystore, args.Username, args.Password)
	if err != nil {
		return err
	}

	reply.PrivateKey, err = user.GetKey(address)
	if err != nil {
		// Drop any potential error closing the user to report the original
		// error
		_ = user.Close()
		return fmt.Errorf("problem retrieving private key: %w", err)
	}
	return user.Close()
}

// ImportKeyArgs are arguments for ImportKey
type ImportKeyArgs struct {
	api.UserPass
	PrivateKey *secp256k1.PrivateKey `json:"privateKey"`
}

// ImportKey adds a private key to the provided user
func (s *Service) ImportKey(_ *http.Request, args *ImportKeyArgs, reply *api.JSONAddress) error {
	s.vm.ctx.Log.Warn("deprecated API called",
		zap.String("service", "platform"),
		zap.String("method", "importKey"),
		logging.UserString("username", args.Username),
	)

	if args.PrivateKey == nil {
		return errMissingPrivateKey
	}

	var err error
	reply.Address, err = s.addrManager.FormatLocalAddress(args.PrivateKey.PublicKey().Address())
	if err != nil {
		return fmt.Errorf("problem formatting address: %w", err)
	}

	s.vm.ctx.Lock.Lock()
	defer s.vm.ctx.Lock.Unlock()

	user, err := keystore.NewUserFromKeystore(s.vm.ctx.Keystore, args.Username, args.Password)
	if err != nil {
		return err
	}
	defer user.Close()

	if err := user.PutKeys(args.PrivateKey); err != nil {
		return fmt.Errorf("problem saving key %w", err)
	}
	return user.Close()
}

/*
 ******************************************************
 *************  Balances / Addresses ******************
 ******************************************************
 */

type GetBalanceRequest struct {
	Addresses []string `json:"addresses"`
}

// Note: We explicitly duplicate AVAX out of the maps to ensure backwards
// compatibility.
type GetBalanceResponse struct {
	// Balance, in nAVAX, of the address
	Balance             json.Uint64            `json:"balance"`
	Unlocked            json.Uint64            `json:"unlocked"`
	LockedStakeable     json.Uint64            `json:"lockedStakeable"`
	LockedNotStakeable  json.Uint64            `json:"lockedNotStakeable"`
	Balances            map[ids.ID]json.Uint64 `json:"balances"`
	Unlockeds           map[ids.ID]json.Uint64 `json:"unlockeds"`
	LockedStakeables    map[ids.ID]json.Uint64 `json:"lockedStakeables"`
	LockedNotStakeables map[ids.ID]json.Uint64 `json:"lockedNotStakeables"`
	UTXOIDs             []*avax.UTXOID         `json:"utxoIDs"`
}

// GetBalance gets the balance of an address
func (s *Service) GetBalance(_ *http.Request, args *GetBalanceRequest, response *GetBalanceResponse) error {
	s.vm.ctx.Log.Debug("deprecated API called",
		zap.String("service", "platform"),
		zap.String("method", "getBalance"),
		logging.UserStrings("addresses", args.Addresses),
	)

	addrs, err := avax.ParseServiceAddresses(s.addrManager, args.Addresses)
	if err != nil {
		return err
	}

	s.vm.ctx.Lock.Lock()
	defer s.vm.ctx.Lock.Unlock()

	utxos, err := avax.GetAllUTXOs(s.vm.state, addrs)
	if err != nil {
		return fmt.Errorf("couldn't get UTXO set of %v: %w", args.Addresses, err)
	}

	currentTime := s.vm.clock.Unix()

	unlockeds := map[ids.ID]uint64{}
	lockedStakeables := map[ids.ID]uint64{}
	lockedNotStakeables := map[ids.ID]uint64{}

utxoFor:
	for _, utxo := range utxos {
		assetID := utxo.AssetID()
		switch out := utxo.Out.(type) {
		case *secp256k1fx.TransferOutput:
			if out.Locktime <= currentTime {
				newBalance, err := safemath.Add64(unlockeds[assetID], out.Amount())
				if err != nil {
					unlockeds[assetID] = math.MaxUint64
				} else {
					unlockeds[assetID] = newBalance
				}
			} else {
				newBalance, err := safemath.Add64(lockedNotStakeables[assetID], out.Amount())
				if err != nil {
					lockedNotStakeables[assetID] = math.MaxUint64
				} else {
					lockedNotStakeables[assetID] = newBalance
				}
			}
		case *stakeable.LockOut:
			innerOut, ok := out.TransferableOut.(*secp256k1fx.TransferOutput)
			switch {
			case !ok:
				s.vm.ctx.Log.Warn("unexpected output type in UTXO",
					zap.String("type", fmt.Sprintf("%T", out.TransferableOut)),
				)
				continue utxoFor
			case innerOut.Locktime > currentTime:
				newBalance, err := safemath.Add64(lockedNotStakeables[assetID], out.Amount())
				if err != nil {
					lockedNotStakeables[assetID] = math.MaxUint64
				} else {
					lockedNotStakeables[assetID] = newBalance
				}
			case out.Locktime <= currentTime:
				newBalance, err := safemath.Add64(unlockeds[assetID], out.Amount())
				if err != nil {
					unlockeds[assetID] = math.MaxUint64
				} else {
					unlockeds[assetID] = newBalance
				}
			default:
				newBalance, err := safemath.Add64(lockedStakeables[assetID], out.Amount())
				if err != nil {
					lockedStakeables[assetID] = math.MaxUint64
				} else {
					lockedStakeables[assetID] = newBalance
				}
			}
		default:
			continue utxoFor
		}

		response.UTXOIDs = append(response.UTXOIDs, &utxo.UTXOID)
	}

	balances := maps.Clone(lockedStakeables)
	for assetID, amount := range lockedNotStakeables {
		newBalance, err := safemath.Add64(balances[assetID], amount)
		if err != nil {
			balances[assetID] = math.MaxUint64
		} else {
			balances[assetID] = newBalance
		}
	}
	for assetID, amount := range unlockeds {
		newBalance, err := safemath.Add64(balances[assetID], amount)
		if err != nil {
			balances[assetID] = math.MaxUint64
		} else {
			balances[assetID] = newBalance
		}
	}

	response.Balances = newJSONBalanceMap(balances)
	response.Unlockeds = newJSONBalanceMap(unlockeds)
	response.LockedStakeables = newJSONBalanceMap(lockedStakeables)
	response.LockedNotStakeables = newJSONBalanceMap(lockedNotStakeables)
	response.Balance = response.Balances[s.vm.ctx.AVAXAssetID]
	response.Unlocked = response.Unlockeds[s.vm.ctx.AVAXAssetID]
	response.LockedStakeable = response.LockedStakeables[s.vm.ctx.AVAXAssetID]
	response.LockedNotStakeable = response.LockedNotStakeables[s.vm.ctx.AVAXAssetID]
	return nil
}

func newJSONBalanceMap(balanceMap map[ids.ID]uint64) map[ids.ID]json.Uint64 {
	jsonBalanceMap := make(map[ids.ID]json.Uint64, len(balanceMap))
	for assetID, amount := range balanceMap {
		jsonBalanceMap[assetID] = json.Uint64(amount)
	}
	return jsonBalanceMap
}

// CreateAddress creates an address controlled by [args.Username]
// Returns the newly created address
func (s *Service) CreateAddress(_ *http.Request, args *api.UserPass, response *api.JSONAddress) error {
	s.vm.ctx.Log.Warn("deprecated API called",
		zap.String("service", "platform"),
		zap.String("method", "createAddress"),
		logging.UserString("username", args.Username),
	)

	s.vm.ctx.Lock.Lock()
	defer s.vm.ctx.Lock.Unlock()

	user, err := keystore.NewUserFromKeystore(s.vm.ctx.Keystore, args.Username, args.Password)
	if err != nil {
		return err
	}
	defer user.Close()

	key, err := keystore.NewKey(user)
	if err != nil {
		return err
	}

	response.Address, err = s.addrManager.FormatLocalAddress(key.PublicKey().Address())
	if err != nil {
		return fmt.Errorf("problem formatting address: %w", err)
	}
	return user.Close()
}

// ListAddresses returns the addresses controlled by [args.Username]
func (s *Service) ListAddresses(_ *http.Request, args *api.UserPass, response *api.JSONAddresses) error {
	s.vm.ctx.Log.Warn("deprecated API called",
		zap.String("service", "platform"),
		zap.String("method", "listAddresses"),
		logging.UserString("username", args.Username),
	)

	s.vm.ctx.Lock.Lock()
	defer s.vm.ctx.Lock.Unlock()

	user, err := keystore.NewUserFromKeystore(s.vm.ctx.Keystore, args.Username, args.Password)
	if err != nil {
		return err
	}
	defer user.Close()

	addresses, err := user.GetAddresses()
	if err != nil {
		return fmt.Errorf("couldn't get addresses: %w", err)
	}
	response.Addresses = make([]string, len(addresses))
	for i, addr := range addresses {
		response.Addresses[i], err = s.addrManager.FormatLocalAddress(addr)
		if err != nil {
			return fmt.Errorf("problem formatting address: %w", err)
		}
	}
	return user.Close()
}

// Index is an address and an associated UTXO.
// Marks a starting or stopping point when fetching UTXOs. Used for pagination.
type Index struct {
	Address string `json:"address"` // The address as a string
	UTXO    string `json:"utxo"`    // The UTXO ID as a string
}

// GetUTXOs returns the UTXOs controlled by the given addresses
func (s *Service) GetUTXOs(_ *http.Request, args *api.GetUTXOsArgs, response *api.GetUTXOsReply) error {
	s.vm.ctx.Log.Debug("API called",
		zap.String("service", "platform"),
		zap.String("method", "getUTXOs"),
	)

	if len(args.Addresses) == 0 {
		return errNoAddresses
	}
	if len(args.Addresses) > maxGetUTXOsAddrs {
		return fmt.Errorf("number of addresses given, %d, exceeds maximum, %d", len(args.Addresses), maxGetUTXOsAddrs)
	}

	var sourceChain ids.ID
	if args.SourceChain == "" {
		sourceChain = s.vm.ctx.ChainID
	} else {
		chainID, err := s.vm.ctx.BCLookup.Lookup(args.SourceChain)
		if err != nil {
			return fmt.Errorf("problem parsing source chainID %q: %w", args.SourceChain, err)
		}
		sourceChain = chainID
	}

	addrSet, err := avax.ParseServiceAddresses(s.addrManager, args.Addresses)
	if err != nil {
		return err
	}

	startAddr := ids.ShortEmpty
	startUTXO := ids.Empty
	if args.StartIndex.Address != "" || args.StartIndex.UTXO != "" {
		startAddr, err = avax.ParseServiceAddress(s.addrManager, args.StartIndex.Address)
		if err != nil {
			return fmt.Errorf("couldn't parse start index address %q: %w", args.StartIndex.Address, err)
		}
		startUTXO, err = ids.FromString(args.StartIndex.UTXO)
		if err != nil {
			return fmt.Errorf("couldn't parse start index utxo: %w", err)
		}
	}

	var (
		utxos     []*avax.UTXO
		endAddr   ids.ShortID
		endUTXOID ids.ID
	)
	limit := int(args.Limit)
	if limit <= 0 || builder.MaxPageSize < limit {
		limit = builder.MaxPageSize
	}

	s.vm.ctx.Lock.Lock()
	defer s.vm.ctx.Lock.Unlock()

	if sourceChain == s.vm.ctx.ChainID {
		utxos, endAddr, endUTXOID, err = avax.GetPaginatedUTXOs(
			s.vm.state,
			addrSet,
			startAddr,
			startUTXO,
			limit,
		)
	} else {
		utxos, endAddr, endUTXOID, err = s.vm.atomicUtxosManager.GetAtomicUTXOs(
			sourceChain,
			addrSet,
			startAddr,
			startUTXO,
			limit,
		)
	}
	if err != nil {
		return fmt.Errorf("problem retrieving UTXOs: %w", err)
	}

	response.UTXOs = make([]string, len(utxos))
	for i, utxo := range utxos {
		bytes, err := txs.Codec.Marshal(txs.Version, utxo)
		if err != nil {
			return fmt.Errorf("couldn't serialize UTXO %q: %w", utxo.InputID(), err)
		}
		response.UTXOs[i], err = formatting.Encode(args.Encoding, bytes)
		if err != nil {
			return fmt.Errorf("couldn't encode UTXO %s as %s: %w", utxo.InputID(), args.Encoding, err)
		}
	}

	endAddress, err := s.addrManager.FormatLocalAddress(endAddr)
	if err != nil {
		return fmt.Errorf("problem formatting address: %w", err)
	}

	response.EndIndex.Address = endAddress
	response.EndIndex.UTXO = endUTXOID.String()
	response.NumFetched = json.Uint64(len(utxos))
	response.Encoding = args.Encoding
	return nil
}

/*
 ******************************************************
 ******************* Get Subnets **********************
 ******************************************************
 */

// APISubnet is a representation of a subnet used in API calls
type APISubnet struct {
	// ID of the subnet
	ID ids.ID `json:"id"`

	// Each element of [ControlKeys] the address of a public key.
	// A transaction to add a validator to this subnet requires
	// signatures from [Threshold] of these keys to be valid.
	ControlKeys []string    `json:"controlKeys"`
	Threshold   json.Uint32 `json:"threshold"`
}

// GetSubnetsArgs are the arguments to GetSubnet
type GetSubnetsArgs struct {
	// IDs of the subnets to retrieve information about
	// If omitted, gets all subnets
	IDs []ids.ID `json:"ids"`
}

// GetSubnetsResponse is the response from calling GetSubnets
type GetSubnetsResponse struct {
	// Each element is a subnet that exists
	// Null if there are no subnets other than the primary network
	Subnets []APISubnet `json:"subnets"`
}

// GetSubnets returns the subnets whose ID are in [args.IDs]
// The response will include the primary network
func (s *Service) GetSubnets(_ *http.Request, args *GetSubnetsArgs, response *GetSubnetsResponse) error {
	s.vm.ctx.Log.Debug("deprecated API called",
		zap.String("service", "platform"),
		zap.String("method", "getSubnets"),
	)

	s.vm.ctx.Lock.Lock()
	defer s.vm.ctx.Lock.Unlock()

	getAll := len(args.IDs) == 0
	if getAll {
		subnets, err := s.vm.state.GetSubnets() // all subnets
		if err != nil {
			return fmt.Errorf("error getting subnets from database: %w", err)
		}

		response.Subnets = make([]APISubnet, len(subnets)+1)
		for i, subnet := range subnets {
			subnetID := subnet.ID()
			if _, err := s.vm.state.GetSubnetTransformation(subnetID); err == nil {
				response.Subnets[i] = APISubnet{
					ID:          subnetID,
					ControlKeys: []string{},
					Threshold:   json.Uint32(0),
				}
				continue
			}

			unsignedTx := subnet.Unsigned.(*txs.CreateSubnetTx)
			owner := unsignedTx.Owner.(*secp256k1fx.OutputOwners)
			controlAddrs := []string{}
			for _, controlKeyID := range owner.Addrs {
				addr, err := s.addrManager.FormatLocalAddress(controlKeyID)
				if err != nil {
					return fmt.Errorf("problem formatting address: %w", err)
				}
				controlAddrs = append(controlAddrs, addr)
			}
			response.Subnets[i] = APISubnet{
				ID:          subnetID,
				ControlKeys: controlAddrs,
				Threshold:   json.Uint32(owner.Threshold),
			}
		}
		// Include primary network
		response.Subnets[len(subnets)] = APISubnet{
			ID:          constants.PrimaryNetworkID,
			ControlKeys: []string{},
			Threshold:   json.Uint32(0),
		}
		return nil
	}

	subnetSet := set.NewSet[ids.ID](len(args.IDs))
	for _, subnetID := range args.IDs {
		if subnetSet.Contains(subnetID) {
			continue
		}
		subnetSet.Add(subnetID)

		if subnetID == constants.PrimaryNetworkID {
			response.Subnets = append(response.Subnets,
				APISubnet{
					ID:          constants.PrimaryNetworkID,
					ControlKeys: []string{},
					Threshold:   json.Uint32(0),
				},
			)
			continue
		}

		if _, err := s.vm.state.GetSubnetTransformation(subnetID); err == nil {
			response.Subnets = append(response.Subnets, APISubnet{
				ID:          subnetID,
				ControlKeys: []string{},
				Threshold:   json.Uint32(0),
			})
			continue
		}

		subnetOwner, err := s.vm.state.GetSubnetOwner(subnetID)
		if err == database.ErrNotFound {
			continue
		}
		if err != nil {
			return err
		}

		owner, ok := subnetOwner.(*secp256k1fx.OutputOwners)
		if !ok {
			return fmt.Errorf("expected *secp256k1fx.OutputOwners but got %T", subnetOwner)
		}

		controlAddrs := make([]string, len(owner.Addrs))
		for i, controlKeyID := range owner.Addrs {
			addr, err := s.addrManager.FormatLocalAddress(controlKeyID)
			if err != nil {
				return fmt.Errorf("problem formatting address: %w", err)
			}
			controlAddrs[i] = addr
		}

		response.Subnets = append(response.Subnets, APISubnet{
			ID:          subnetID,
			ControlKeys: controlAddrs,
			Threshold:   json.Uint32(owner.Threshold),
		})
	}
	return nil
}

// GetStakingAssetIDArgs are the arguments to GetStakingAssetID
type GetStakingAssetIDArgs struct {
	SubnetID ids.ID `json:"subnetID"`
}

// GetStakingAssetIDResponse is the response from calling GetStakingAssetID
type GetStakingAssetIDResponse struct {
	AssetID ids.ID `json:"assetID"`
}

// GetStakingAssetID returns the assetID of the token used to stake on the
// provided subnet
func (s *Service) GetStakingAssetID(_ *http.Request, args *GetStakingAssetIDArgs, response *GetStakingAssetIDResponse) error {
	s.vm.ctx.Log.Debug("API called",
		zap.String("service", "platform"),
		zap.String("method", "getStakingAssetID"),
	)

	if args.SubnetID == constants.PrimaryNetworkID {
		response.AssetID = s.vm.ctx.AVAXAssetID
		return nil
	}

	s.vm.ctx.Lock.Lock()
	defer s.vm.ctx.Lock.Unlock()

	transformSubnetIntf, err := s.vm.state.GetSubnetTransformation(args.SubnetID)
	if err != nil {
		return fmt.Errorf(
			"failed fetching subnet transformation for %s: %w",
			args.SubnetID,
			err,
		)
	}
	transformSubnet, ok := transformSubnetIntf.Unsigned.(*txs.TransformSubnetTx)
	if !ok {
		return fmt.Errorf(
			"unexpected subnet transformation tx type fetched %T",
			transformSubnetIntf.Unsigned,
		)
	}

	response.AssetID = transformSubnet.AssetID
	return nil
}

/*
 ******************************************************
 **************** Get/Sample Validators ***************
 ******************************************************
 */

// GetCurrentValidatorsArgs are the arguments for calling GetCurrentValidators
type GetCurrentValidatorsArgs struct {
	// Subnet we're listing the validators of
	// If omitted, defaults to primary network
	SubnetID ids.ID `json:"subnetID"`
	// NodeIDs of validators to request. If [NodeIDs]
	// is empty, it fetches all current validators. If
	// some nodeIDs are not currently validators, they
	// will be omitted from the response.
	NodeIDs []ids.NodeID `json:"nodeIDs"`
}

// GetCurrentValidatorsReply are the results from calling GetCurrentValidators.
// Each validator contains a list of delegators to itself.
type GetCurrentValidatorsReply struct {
	Validators []interface{} `json:"validators"`
}

func (s *Service) loadStakerTxAttributes(txID ids.ID) (*stakerAttributes, error) {
	// Lookup tx from the cache first.
	attr, found := s.stakerAttributesCache.Get(txID)
	if found {
		return attr, nil
	}

	// Tx not available in cache; pull it from disk and populate the cache.
	tx, _, err := s.vm.state.GetTx(txID)
	if err != nil {
		return nil, err
	}

	switch stakerTx := tx.Unsigned.(type) {
	case txs.ValidatorTx:
		var pop *signer.ProofOfPossession
		if staker, ok := stakerTx.(*txs.AddPermissionlessValidatorTx); ok {
			if s, ok := staker.Signer.(*signer.ProofOfPossession); ok {
				pop = s
			}
		}

		attr = &stakerAttributes{
			shares:                 stakerTx.Shares(),
			validationRewardsOwner: stakerTx.ValidationRewardsOwner(),
			delegationRewardsOwner: stakerTx.DelegationRewardsOwner(),
			proofOfPossession:      pop,
		}

	case txs.DelegatorTx:
		attr = &stakerAttributes{
			rewardsOwner: stakerTx.RewardsOwner(),
		}

	default:
		return nil, fmt.Errorf("unexpected staker tx type %T", tx.Unsigned)
	}

	s.stakerAttributesCache.Put(txID, attr)
	return attr, nil
}

// GetCurrentValidators returns the current validators. If a single nodeID
// is provided, full delegators information is also returned. Otherwise only
// delegators' number and total weight is returned.
func (s *Service) GetCurrentValidators(_ *http.Request, args *GetCurrentValidatorsArgs, reply *GetCurrentValidatorsReply) error {
	s.vm.ctx.Log.Debug("API called",
		zap.String("service", "platform"),
		zap.String("method", "getCurrentValidators"),
	)

	reply.Validators = []interface{}{}

	// Validator's node ID as string --> Delegators to them
	vdrToDelegators := map[ids.NodeID][]platformapi.PrimaryDelegator{}

	// Create set of nodeIDs
	nodeIDs := set.Of(args.NodeIDs...)

	s.vm.ctx.Lock.Lock()
	defer s.vm.ctx.Lock.Unlock()

	numNodeIDs := nodeIDs.Len()
	targetStakers := make([]*state.Staker, 0, numNodeIDs)
	if numNodeIDs == 0 { // Include all nodes
		currentStakerIterator, err := s.vm.state.GetCurrentStakerIterator()
		if err != nil {
			return err
		}
		// TODO: avoid iterating over delegators here.
		for currentStakerIterator.Next() {
			staker := currentStakerIterator.Value()
			if args.SubnetID != staker.SubnetID {
				continue
			}
			targetStakers = append(targetStakers, staker)
		}
		currentStakerIterator.Release()
	} else {
		for nodeID := range nodeIDs {
			staker, err := s.vm.state.GetCurrentValidator(args.SubnetID, nodeID)
			switch err {
			case nil:
			case database.ErrNotFound:
				// nothing to do, continue
				continue
			default:
				return err
			}
			targetStakers = append(targetStakers, staker)

			// TODO: avoid iterating over delegators when numNodeIDs > 1.
			delegatorsIt, err := s.vm.state.GetCurrentDelegatorIterator(args.SubnetID, nodeID)
			if err != nil {
				return err
			}
			for delegatorsIt.Next() {
				staker := delegatorsIt.Value()
				targetStakers = append(targetStakers, staker)
			}
			delegatorsIt.Release()
		}
	}

	for _, currentStaker := range targetStakers {
		nodeID := currentStaker.NodeID
		weight := json.Uint64(currentStaker.Weight)
		apiStaker := platformapi.Staker{
			TxID:        currentStaker.TxID,
			StartTime:   json.Uint64(currentStaker.StartTime.Unix()),
			EndTime:     json.Uint64(currentStaker.EndTime.Unix()),
			Weight:      weight,
			StakeAmount: &weight,
			NodeID:      nodeID,
		}
		potentialReward := json.Uint64(currentStaker.PotentialReward)

		delegateeReward, err := s.vm.state.GetDelegateeReward(currentStaker.SubnetID, currentStaker.NodeID)
		if err != nil {
			return err
		}
		jsonDelegateeReward := json.Uint64(delegateeReward)

		switch currentStaker.Priority {
		case txs.PrimaryNetworkValidatorCurrentPriority, txs.SubnetPermissionlessValidatorCurrentPriority:
			attr, err := s.loadStakerTxAttributes(currentStaker.TxID)
			if err != nil {
				return err
			}

			shares := attr.shares
			delegationFee := json.Float32(100 * float32(shares) / float32(reward.PercentDenominator))

			uptime, err := s.getAPIUptime(currentStaker)
			if err != nil {
				return err
			}

			connected := s.vm.uptimeManager.IsConnected(nodeID, args.SubnetID)
			var (
				validationRewardOwner *platformapi.Owner
				delegationRewardOwner *platformapi.Owner
			)
			validationOwner, ok := attr.validationRewardsOwner.(*secp256k1fx.OutputOwners)
			if ok {
				validationRewardOwner, err = s.getAPIOwner(validationOwner)
				if err != nil {
					return err
				}
			}
			delegationOwner, ok := attr.delegationRewardsOwner.(*secp256k1fx.OutputOwners)
			if ok {
				delegationRewardOwner, err = s.getAPIOwner(delegationOwner)
				if err != nil {
					return err
				}
			}

			vdr := platformapi.PermissionlessValidator{
				Staker:                 apiStaker,
				Uptime:                 uptime,
				Connected:              connected,
				PotentialReward:        &potentialReward,
				AccruedDelegateeReward: &jsonDelegateeReward,
				RewardOwner:            validationRewardOwner,
				ValidationRewardOwner:  validationRewardOwner,
				DelegationRewardOwner:  delegationRewardOwner,
				DelegationFee:          delegationFee,
				Signer:                 attr.proofOfPossession,
			}
			reply.Validators = append(reply.Validators, vdr)

		case txs.PrimaryNetworkDelegatorCurrentPriority, txs.SubnetPermissionlessDelegatorCurrentPriority:
			var rewardOwner *platformapi.Owner
			// If we are handling multiple nodeIDs, we don't return the
			// delegator information.
			if numNodeIDs == 1 {
				attr, err := s.loadStakerTxAttributes(currentStaker.TxID)
				if err != nil {
					return err
				}
				owner, ok := attr.rewardsOwner.(*secp256k1fx.OutputOwners)
				if ok {
					rewardOwner, err = s.getAPIOwner(owner)
					if err != nil {
						return err
					}
				}
			}

			delegator := platformapi.PrimaryDelegator{
				Staker:          apiStaker,
				RewardOwner:     rewardOwner,
				PotentialReward: &potentialReward,
			}
			vdrToDelegators[delegator.NodeID] = append(vdrToDelegators[delegator.NodeID], delegator)

		case txs.SubnetPermissionedValidatorCurrentPriority:
			uptime, err := s.getAPIUptime(currentStaker)
			if err != nil {
				return err
			}
			connected := s.vm.uptimeManager.IsConnected(nodeID, args.SubnetID)
			reply.Validators = append(reply.Validators, platformapi.PermissionedValidator{
				Staker:    apiStaker,
				Connected: connected,
				Uptime:    uptime,
			})

		default:
			return fmt.Errorf("unexpected staker priority %d", currentStaker.Priority)
		}
	}

	// handle delegators' information
	for i, vdrIntf := range reply.Validators {
		vdr, ok := vdrIntf.(platformapi.PermissionlessValidator)
		if !ok {
			continue
		}
		delegators, ok := vdrToDelegators[vdr.NodeID]
		if !ok {
			// If we are expected to populate the delegators field, we should
			// always return a non-nil value.
			delegators = []platformapi.PrimaryDelegator{}
		}
		delegatorCount := json.Uint64(len(delegators))
		delegatorWeight := json.Uint64(0)
		for _, d := range delegators {
			delegatorWeight += d.Weight
		}

		vdr.DelegatorCount = &delegatorCount
		vdr.DelegatorWeight = &delegatorWeight

		if numNodeIDs == 1 {
			// queried a specific validator, load all of its delegators
			vdr.Delegators = &delegators
		}
		reply.Validators[i] = vdr
	}

	return nil
}

// GetPendingValidatorsArgs are the arguments for calling GetPendingValidators
type GetPendingValidatorsArgs struct {
	// Subnet we're getting the pending validators of
	// If omitted, defaults to primary network
	SubnetID ids.ID `json:"subnetID"`
	// NodeIDs of validators to request. If [NodeIDs]
	// is empty, it fetches all pending validators. If
	// some requested nodeIDs are not pending validators,
	// they are omitted from the response.
	NodeIDs []ids.NodeID `json:"nodeIDs"`
}

// GetPendingValidatorsReply are the results from calling GetPendingValidators.
type GetPendingValidatorsReply struct {
	Validators []interface{} `json:"validators"`
	Delegators []interface{} `json:"delegators"`
}

// GetPendingValidators returns the lists of pending validators and delegators.
func (s *Service) GetPendingValidators(_ *http.Request, args *GetPendingValidatorsArgs, reply *GetPendingValidatorsReply) error {
	s.vm.ctx.Log.Debug("API called",
		zap.String("service", "platform"),
		zap.String("method", "getPendingValidators"),
	)

	reply.Validators = []interface{}{}
	reply.Delegators = []interface{}{}

	// Create set of nodeIDs
	nodeIDs := set.Of(args.NodeIDs...)

	s.vm.ctx.Lock.Lock()
	defer s.vm.ctx.Lock.Unlock()

	numNodeIDs := nodeIDs.Len()
	targetStakers := make([]*state.Staker, 0, numNodeIDs)
	if numNodeIDs == 0 { // Include all nodes
		pendingStakerIterator, err := s.vm.state.GetPendingStakerIterator()
		if err != nil {
			return err
		}
		for pendingStakerIterator.Next() { // Iterates in order of increasing stop time
			staker := pendingStakerIterator.Value()
			if args.SubnetID != staker.SubnetID {
				continue
			}
			targetStakers = append(targetStakers, staker)
		}
		pendingStakerIterator.Release()
	} else {
		for nodeID := range nodeIDs {
			staker, err := s.vm.state.GetPendingValidator(args.SubnetID, nodeID)
			switch err {
			case nil:
			case database.ErrNotFound:
				// nothing to do, continue
				continue
			default:
				return err
			}
			targetStakers = append(targetStakers, staker)

			delegatorsIt, err := s.vm.state.GetPendingDelegatorIterator(args.SubnetID, nodeID)
			if err != nil {
				return err
			}
			for delegatorsIt.Next() {
				staker := delegatorsIt.Value()
				targetStakers = append(targetStakers, staker)
			}
			delegatorsIt.Release()
		}
	}

	for _, pendingStaker := range targetStakers {
		nodeID := pendingStaker.NodeID
		weight := json.Uint64(pendingStaker.Weight)
		apiStaker := platformapi.Staker{
			TxID:        pendingStaker.TxID,
			NodeID:      nodeID,
			StartTime:   json.Uint64(pendingStaker.StartTime.Unix()),
			EndTime:     json.Uint64(pendingStaker.EndTime.Unix()),
			Weight:      weight,
			StakeAmount: &weight,
		}

		switch pendingStaker.Priority {
		case txs.PrimaryNetworkValidatorPendingPriority, txs.SubnetPermissionlessValidatorPendingPriority:
			attr, err := s.loadStakerTxAttributes(pendingStaker.TxID)
			if err != nil {
				return err
			}

			shares := attr.shares
			delegationFee := json.Float32(100 * float32(shares) / float32(reward.PercentDenominator))

			connected := s.vm.uptimeManager.IsConnected(nodeID, args.SubnetID)
			vdr := platformapi.PermissionlessValidator{
				Staker:        apiStaker,
				DelegationFee: delegationFee,
				Connected:     connected,
				Signer:        attr.proofOfPossession,
			}
			reply.Validators = append(reply.Validators, vdr)

		case txs.PrimaryNetworkDelegatorApricotPendingPriority, txs.PrimaryNetworkDelegatorBanffPendingPriority, txs.SubnetPermissionlessDelegatorPendingPriority:
			reply.Delegators = append(reply.Delegators, apiStaker)

		case txs.SubnetPermissionedValidatorPendingPriority:
			connected := s.vm.uptimeManager.IsConnected(nodeID, args.SubnetID)
			reply.Validators = append(reply.Validators, platformapi.PermissionedValidator{
				Staker:    apiStaker,
				Connected: connected,
			})

		default:
			return fmt.Errorf("unexpected staker priority %d", pendingStaker.Priority)
		}
	}
	return nil
}

// GetCurrentSupplyArgs are the arguments for calling GetCurrentSupply
type GetCurrentSupplyArgs struct {
	SubnetID ids.ID `json:"subnetID"`
}

// GetCurrentSupplyReply are the results from calling GetCurrentSupply
type GetCurrentSupplyReply struct {
	Supply json.Uint64 `json:"supply"`
	Height json.Uint64 `json:"height"`
}

// GetCurrentSupply returns an upper bound on the supply of AVAX in the system
func (s *Service) GetCurrentSupply(r *http.Request, args *GetCurrentSupplyArgs, reply *GetCurrentSupplyReply) error {
	s.vm.ctx.Log.Debug("API called",
		zap.String("service", "platform"),
		zap.String("method", "getCurrentSupply"),
	)

	s.vm.ctx.Lock.Lock()
	defer s.vm.ctx.Lock.Unlock()

	supply, err := s.vm.state.GetCurrentSupply(args.SubnetID)
	if err != nil {
		return fmt.Errorf("fetching current supply failed: %w", err)
	}
	reply.Supply = json.Uint64(supply)

	ctx := r.Context()
	height, err := s.vm.GetCurrentHeight(ctx)
	if err != nil {
		return fmt.Errorf("fetching current height failed: %w", err)
	}
	reply.Height = json.Uint64(height)

	return nil
}

// SampleValidatorsArgs are the arguments for calling SampleValidators
type SampleValidatorsArgs struct {
	// Number of validators in the sample
	Size json.Uint16 `json:"size"`

	// ID of subnet to sample validators from
	// If omitted, defaults to the primary network
	SubnetID ids.ID `json:"subnetID"`
}

// SampleValidatorsReply are the results from calling Sample
type SampleValidatorsReply struct {
	Validators []ids.NodeID `json:"validators"`
}

// SampleValidators returns a sampling of the list of current validators
func (s *Service) SampleValidators(_ *http.Request, args *SampleValidatorsArgs, reply *SampleValidatorsReply) error {
	s.vm.ctx.Log.Debug("API called",
		zap.String("service", "platform"),
		zap.String("method", "sampleValidators"),
		zap.Uint16("size", uint16(args.Size)),
	)

	sample, err := s.vm.Validators.Sample(args.SubnetID, int(args.Size))
	if err != nil {
		return fmt.Errorf("sampling %s errored with %w", args.SubnetID, err)
	}

	if sample == nil {
		reply.Validators = []ids.NodeID{}
	} else {
		utils.Sort(sample)
		reply.Validators = sample
	}
	return nil
}

/*
 ******************************************************
 ************ Add Validators to Subnets ***************
 ******************************************************
 */

// AddValidatorArgs are the arguments to AddValidator
type AddValidatorArgs struct {
	// User, password, from addrs, change addr
	api.JSONSpendHeader
	platformapi.Staker
	// The address the staking reward, if applicable, will go to
	RewardAddress     string       `json:"rewardAddress"`
	DelegationFeeRate json.Float32 `json:"delegationFeeRate"`
}

// AddValidator creates and signs and issues a transaction to add a validator to
// the primary network
func (s *Service) AddValidator(req *http.Request, args *AddValidatorArgs, reply *api.JSONTxIDChangeAddr) error {
	s.vm.ctx.Log.Warn("deprecated API called",
		zap.String("service", "platform"),
		zap.String("method", "addValidator"),
	)

	now := s.vm.clock.Time()
	minAddStakerTime := now.Add(minAddStakerDelay)
	minAddStakerUnix := json.Uint64(minAddStakerTime.Unix())
	maxAddStakerTime := now.Add(executor.MaxFutureStartTime)
	maxAddStakerUnix := json.Uint64(maxAddStakerTime.Unix())

	if args.StartTime == 0 {
		args.StartTime = minAddStakerUnix
	}

	switch {
	case args.RewardAddress == "":
		return errNoRewardAddress
	case args.StartTime < minAddStakerUnix:
		return errStartTimeTooSoon
	case args.StartTime > maxAddStakerUnix:
		return errStartTimeTooLate
	case args.DelegationFeeRate < 0 || args.DelegationFeeRate > 100:
		return errInvalidDelegationRate
	}

	// Parse the node ID
	var nodeID ids.NodeID
	if args.NodeID == ids.EmptyNodeID { // If ID unspecified, use this node's ID
		nodeID = s.vm.ctx.NodeID
	} else {
		nodeID = args.NodeID
	}

	// Parse the from addresses
	fromAddrs, err := avax.ParseServiceAddresses(s.addrManager, args.From)
	if err != nil {
		return err
	}

	// Parse the reward address
	rewardAddress, err := avax.ParseServiceAddress(s.addrManager, args.RewardAddress)
	if err != nil {
		return fmt.Errorf("problem while parsing reward address: %w", err)
	}

	s.vm.ctx.Lock.Lock()
	defer s.vm.ctx.Lock.Unlock()

	user, err := keystore.NewUserFromKeystore(s.vm.ctx.Keystore, args.Username, args.Password)
	if err != nil {
		return err
	}
	defer user.Close()

	// Get the user's keys
	privKeys, err := keystore.GetKeychain(user, fromAddrs)
	if err != nil {
		return fmt.Errorf("couldn't get addresses controlled by the user: %w", err)
	}

	// Parse the change address.
	if len(privKeys.Keys) == 0 {
		return errNoKeys
	}
	changeAddr := privKeys.Keys[0].PublicKey().Address() // By default, use a key controlled by the user
	if args.ChangeAddr != "" {
		changeAddr, err = avax.ParseServiceAddress(s.addrManager, args.ChangeAddr)
		if err != nil {
			return fmt.Errorf("couldn't parse changeAddr: %w", err)
		}
	}

	// TODO: Remove after StakeAmount is removed from [args].
	if args.StakeAmount != nil {
		args.Weight = *args.StakeAmount
	}

	// Create the transaction
	tx, err := s.vm.txBuilder.NewAddValidatorTx(
		uint64(args.Weight),                  // Stake amount
		uint64(args.StartTime),               // Start time
		uint64(args.EndTime),                 // End time
		nodeID,                               // Node ID
		rewardAddress,                        // Reward Address
		uint32(10000*args.DelegationFeeRate), // Shares
		privKeys.Keys,                        // Keys providing the staked tokens
		changeAddr,
	)
	if err != nil {
		return fmt.Errorf("couldn't create tx: %w", err)
	}

	reply.TxID = tx.ID()
	reply.ChangeAddr, err = s.addrManager.FormatLocalAddress(changeAddr)

	return utils.Err(
		err,
<<<<<<< HEAD
		s.vm.Network.IssueTx(context.TODO(), tx),
=======
		s.vm.Builder.IssueTx(req.Context(), tx),
>>>>>>> 068469ad
		user.Close(),
	)
}

// AddDelegatorArgs are the arguments to AddDelegator
type AddDelegatorArgs struct {
	// User, password, from addrs, change addr
	api.JSONSpendHeader
	platformapi.Staker
	RewardAddress string `json:"rewardAddress"`
}

// AddDelegator creates and signs and issues a transaction to add a delegator to
// the primary network
func (s *Service) AddDelegator(req *http.Request, args *AddDelegatorArgs, reply *api.JSONTxIDChangeAddr) error {
	s.vm.ctx.Log.Warn("deprecated API called",
		zap.String("service", "platform"),
		zap.String("method", "addDelegator"),
	)

	now := s.vm.clock.Time()
	minAddStakerTime := now.Add(minAddStakerDelay)
	minAddStakerUnix := json.Uint64(minAddStakerTime.Unix())
	maxAddStakerTime := now.Add(executor.MaxFutureStartTime)
	maxAddStakerUnix := json.Uint64(maxAddStakerTime.Unix())

	if args.StartTime == 0 {
		args.StartTime = minAddStakerUnix
	}

	switch {
	case args.RewardAddress == "":
		return errNoRewardAddress
	case args.StartTime < minAddStakerUnix:
		return errStartTimeTooSoon
	case args.StartTime > maxAddStakerUnix:
		return errStartTimeTooLate
	}

	var nodeID ids.NodeID
	if args.NodeID == ids.EmptyNodeID { // If ID unspecified, use this node's ID
		nodeID = s.vm.ctx.NodeID
	} else {
		nodeID = args.NodeID
	}

	// Parse the reward address
	rewardAddress, err := avax.ParseServiceAddress(s.addrManager, args.RewardAddress)
	if err != nil {
		return fmt.Errorf("problem parsing 'rewardAddress': %w", err)
	}

	// Parse the from addresses
	fromAddrs, err := avax.ParseServiceAddresses(s.addrManager, args.From)
	if err != nil {
		return err
	}

	s.vm.ctx.Lock.Lock()
	defer s.vm.ctx.Lock.Unlock()

	user, err := keystore.NewUserFromKeystore(s.vm.ctx.Keystore, args.Username, args.Password)
	if err != nil {
		return err
	}
	defer user.Close()

	privKeys, err := keystore.GetKeychain(user, fromAddrs)
	if err != nil {
		return fmt.Errorf("couldn't get addresses controlled by the user: %w", err)
	}

	// Parse the change address. Assumes that if the user has no keys,
	// this operation will fail so the change address can be anything.
	if len(privKeys.Keys) == 0 {
		return errNoKeys
	}
	changeAddr := privKeys.Keys[0].PublicKey().Address() // By default, use a key controlled by the user
	if args.ChangeAddr != "" {
		changeAddr, err = avax.ParseServiceAddress(s.addrManager, args.ChangeAddr)
		if err != nil {
			return fmt.Errorf("couldn't parse changeAddr: %w", err)
		}
	}

	// TODO: Remove after StakeAmount is removed from [args].
	if args.StakeAmount != nil {
		args.Weight = *args.StakeAmount
	}

	// Create the transaction
	tx, err := s.vm.txBuilder.NewAddDelegatorTx(
		uint64(args.Weight),    // Stake amount
		uint64(args.StartTime), // Start time
		uint64(args.EndTime),   // End time
		nodeID,                 // Node ID
		rewardAddress,          // Reward Address
		privKeys.Keys,          // Private keys
		changeAddr,             // Change address
	)
	if err != nil {
		return fmt.Errorf("couldn't create tx: %w", err)
	}

	reply.TxID = tx.ID()
	reply.ChangeAddr, err = s.addrManager.FormatLocalAddress(changeAddr)

	return utils.Err(
		err,
<<<<<<< HEAD
		s.vm.Network.IssueTx(context.TODO(), tx),
=======
		s.vm.Builder.IssueTx(req.Context(), tx),
>>>>>>> 068469ad
		user.Close(),
	)
}

// AddSubnetValidatorArgs are the arguments to AddSubnetValidator
type AddSubnetValidatorArgs struct {
	// User, password, from addrs, change addr
	api.JSONSpendHeader
	platformapi.Staker
	// ID of subnet to validate
	SubnetID string `json:"subnetID"`
}

// AddSubnetValidator creates and signs and issues a transaction to add a
// validator to a subnet other than the primary network
func (s *Service) AddSubnetValidator(req *http.Request, args *AddSubnetValidatorArgs, response *api.JSONTxIDChangeAddr) error {
	s.vm.ctx.Log.Warn("deprecated API called",
		zap.String("service", "platform"),
		zap.String("method", "addSubnetValidator"),
	)

	now := s.vm.clock.Time()
	minAddStakerTime := now.Add(minAddStakerDelay)
	minAddStakerUnix := json.Uint64(minAddStakerTime.Unix())
	maxAddStakerTime := now.Add(executor.MaxFutureStartTime)
	maxAddStakerUnix := json.Uint64(maxAddStakerTime.Unix())

	if args.StartTime == 0 {
		args.StartTime = minAddStakerUnix
	}

	switch {
	case args.SubnetID == "":
		return errNoSubnetID
	case args.StartTime < minAddStakerUnix:
		return errStartTimeTooSoon
	case args.StartTime > maxAddStakerUnix:
		return errStartTimeTooLate
	}

	// Parse the subnet ID
	subnetID, err := ids.FromString(args.SubnetID)
	if err != nil {
		return fmt.Errorf("problem parsing subnetID %q: %w", args.SubnetID, err)
	}
	if subnetID == constants.PrimaryNetworkID {
		return errNamedSubnetCantBePrimary
	}

	// Parse the from addresses
	fromAddrs, err := avax.ParseServiceAddresses(s.addrManager, args.From)
	if err != nil {
		return err
	}

	s.vm.ctx.Lock.Lock()
	defer s.vm.ctx.Lock.Unlock()

	user, err := keystore.NewUserFromKeystore(s.vm.ctx.Keystore, args.Username, args.Password)
	if err != nil {
		return err
	}
	defer user.Close()

	keys, err := keystore.GetKeychain(user, fromAddrs)
	if err != nil {
		return fmt.Errorf("couldn't get addresses controlled by the user: %w", err)
	}

	// Parse the change address.
	if len(keys.Keys) == 0 {
		return errNoKeys
	}
	changeAddr := keys.Keys[0].PublicKey().Address() // By default, use a key controlled by the user
	if args.ChangeAddr != "" {
		changeAddr, err = avax.ParseServiceAddress(s.addrManager, args.ChangeAddr)
		if err != nil {
			return fmt.Errorf("couldn't parse changeAddr: %w", err)
		}
	}

	// TODO: Remove after StakeAmount is removed from [args].
	if args.StakeAmount != nil {
		args.Weight = *args.StakeAmount
	}

	// Create the transaction
	tx, err := s.vm.txBuilder.NewAddSubnetValidatorTx(
		uint64(args.Weight),    // Stake amount
		uint64(args.StartTime), // Start time
		uint64(args.EndTime),   // End time
		args.NodeID,            // Node ID
		subnetID,               // Subnet ID
		keys.Keys,
		changeAddr,
	)
	if err != nil {
		return fmt.Errorf("couldn't create tx: %w", err)
	}

	response.TxID = tx.ID()
	response.ChangeAddr, err = s.addrManager.FormatLocalAddress(changeAddr)

	return utils.Err(
		err,
<<<<<<< HEAD
		s.vm.Network.IssueTx(context.TODO(), tx),
=======
		s.vm.Builder.IssueTx(req.Context(), tx),
>>>>>>> 068469ad
		user.Close(),
	)
}

// CreateSubnetArgs are the arguments to CreateSubnet
type CreateSubnetArgs struct {
	// User, password, from addrs, change addr
	api.JSONSpendHeader
	// The ID member of APISubnet is ignored
	APISubnet
}

// CreateSubnet creates and signs and issues a transaction to create a new
// subnet
func (s *Service) CreateSubnet(req *http.Request, args *CreateSubnetArgs, response *api.JSONTxIDChangeAddr) error {
	s.vm.ctx.Log.Warn("deprecated API called",
		zap.String("service", "platform"),
		zap.String("method", "createSubnet"),
	)

	// Parse the control keys
	controlKeys, err := avax.ParseServiceAddresses(s.addrManager, args.ControlKeys)
	if err != nil {
		return err
	}

	// Parse the from addresses
	fromAddrs, err := avax.ParseServiceAddresses(s.addrManager, args.From)
	if err != nil {
		return err
	}

	s.vm.ctx.Lock.Lock()
	defer s.vm.ctx.Lock.Unlock()

	user, err := keystore.NewUserFromKeystore(s.vm.ctx.Keystore, args.Username, args.Password)
	if err != nil {
		return err
	}
	defer user.Close()

	privKeys, err := keystore.GetKeychain(user, fromAddrs)
	if err != nil {
		return fmt.Errorf("couldn't get addresses controlled by the user: %w", err)
	}

	// Parse the change address. Assumes that if the user has no keys,
	// this operation will fail so the change address can be anything.
	if len(privKeys.Keys) == 0 {
		return errNoKeys
	}
	changeAddr := privKeys.Keys[0].PublicKey().Address() // By default, use a key controlled by the user
	if args.ChangeAddr != "" {
		changeAddr, err = avax.ParseServiceAddress(s.addrManager, args.ChangeAddr)
		if err != nil {
			return fmt.Errorf("couldn't parse changeAddr: %w", err)
		}
	}

	// Create the transaction
	tx, err := s.vm.txBuilder.NewCreateSubnetTx(
		uint32(args.Threshold), // Threshold
		controlKeys.List(),     // Control Addresses
		privKeys.Keys,          // Private keys
		changeAddr,
	)
	if err != nil {
		return fmt.Errorf("couldn't create tx: %w", err)
	}

	response.TxID = tx.ID()
	response.ChangeAddr, err = s.addrManager.FormatLocalAddress(changeAddr)

	return utils.Err(
		err,
<<<<<<< HEAD
		s.vm.Network.IssueTx(context.TODO(), tx),
=======
		s.vm.Builder.IssueTx(req.Context(), tx),
>>>>>>> 068469ad
		user.Close(),
	)
}

// ExportAVAXArgs are the arguments to ExportAVAX
type ExportAVAXArgs struct {
	// User, password, from addrs, change addr
	api.JSONSpendHeader

	// Amount of AVAX to send
	Amount json.Uint64 `json:"amount"`

	// Chain the funds are going to. Optional. Used if To address does not include the chainID.
	TargetChain string `json:"targetChain"`

	// ID of the address that will receive the AVAX. This address may include the
	// chainID, which is used to determine what the destination chain is.
	To string `json:"to"`
}

// ExportAVAX exports AVAX from the P-Chain to the X-Chain
// It must be imported on the X-Chain to complete the transfer
func (s *Service) ExportAVAX(req *http.Request, args *ExportAVAXArgs, response *api.JSONTxIDChangeAddr) error {
	s.vm.ctx.Log.Warn("deprecated API called",
		zap.String("service", "platform"),
		zap.String("method", "exportAVAX"),
	)

	if args.Amount == 0 {
		return errNoAmount
	}

	// Get the chainID and parse the to address
	chainID, to, err := s.addrManager.ParseAddress(args.To)
	if err != nil {
		chainID, err = s.vm.ctx.BCLookup.Lookup(args.TargetChain)
		if err != nil {
			return err
		}
		to, err = ids.ShortFromString(args.To)
		if err != nil {
			return err
		}
	}

	// Parse the from addresses
	fromAddrs, err := avax.ParseServiceAddresses(s.addrManager, args.From)
	if err != nil {
		return err
	}

	s.vm.ctx.Lock.Lock()
	defer s.vm.ctx.Lock.Unlock()

	user, err := keystore.NewUserFromKeystore(s.vm.ctx.Keystore, args.Username, args.Password)
	if err != nil {
		return err
	}
	defer user.Close()

	privKeys, err := keystore.GetKeychain(user, fromAddrs)
	if err != nil {
		return fmt.Errorf("couldn't get addresses controlled by the user: %w", err)
	}

	// Parse the change address. Assumes that if the user has no keys,
	// this operation will fail so the change address can be anything.
	if len(privKeys.Keys) == 0 {
		return errNoKeys
	}
	changeAddr := privKeys.Keys[0].PublicKey().Address() // By default, use a key controlled by the user
	if args.ChangeAddr != "" {
		changeAddr, err = avax.ParseServiceAddress(s.addrManager, args.ChangeAddr)
		if err != nil {
			return fmt.Errorf("couldn't parse changeAddr: %w", err)
		}
	}

	// Create the transaction
	tx, err := s.vm.txBuilder.NewExportTx(
		uint64(args.Amount), // Amount
		chainID,             // ID of the chain to send the funds to
		to,                  // Address
		privKeys.Keys,       // Private keys
		changeAddr,          // Change address
	)
	if err != nil {
		return fmt.Errorf("couldn't create tx: %w", err)
	}

	response.TxID = tx.ID()
	response.ChangeAddr, err = s.addrManager.FormatLocalAddress(changeAddr)

	return utils.Err(
		err,
<<<<<<< HEAD
		s.vm.Network.IssueTx(context.TODO(), tx),
=======
		s.vm.Builder.IssueTx(req.Context(), tx),
>>>>>>> 068469ad
		user.Close(),
	)
}

// ImportAVAXArgs are the arguments to ImportAVAX
type ImportAVAXArgs struct {
	// User, password, from addrs, change addr
	api.JSONSpendHeader

	// Chain the funds are coming from
	SourceChain string `json:"sourceChain"`

	// The address that will receive the imported funds
	To string `json:"to"`
}

// ImportAVAX issues a transaction to import AVAX from the X-chain. The AVAX
// must have already been exported from the X-Chain.
func (s *Service) ImportAVAX(req *http.Request, args *ImportAVAXArgs, response *api.JSONTxIDChangeAddr) error {
	s.vm.ctx.Log.Warn("deprecated API called",
		zap.String("service", "platform"),
		zap.String("method", "importAVAX"),
	)

	// Parse the sourceCHain
	chainID, err := s.vm.ctx.BCLookup.Lookup(args.SourceChain)
	if err != nil {
		return fmt.Errorf("problem parsing chainID %q: %w", args.SourceChain, err)
	}

	// Parse the to address
	to, err := avax.ParseServiceAddress(s.addrManager, args.To)
	if err != nil { // Parse address
		return fmt.Errorf("couldn't parse argument 'to' to an address: %w", err)
	}

	// Parse the from addresses
	fromAddrs, err := avax.ParseServiceAddresses(s.addrManager, args.From)
	if err != nil {
		return err
	}

	s.vm.ctx.Lock.Lock()
	defer s.vm.ctx.Lock.Unlock()

	user, err := keystore.NewUserFromKeystore(s.vm.ctx.Keystore, args.Username, args.Password)
	if err != nil {
		return err
	}
	defer user.Close()

	privKeys, err := keystore.GetKeychain(user, fromAddrs)
	if err != nil { // Get keys
		return fmt.Errorf("couldn't get keys controlled by the user: %w", err)
	}

	// Parse the change address. Assumes that if the user has no keys,
	// this operation will fail so the change address can be anything.
	if len(privKeys.Keys) == 0 {
		return errNoKeys
	}
	changeAddr := privKeys.Keys[0].PublicKey().Address() // By default, use a key controlled by the user
	if args.ChangeAddr != "" {
		changeAddr, err = avax.ParseServiceAddress(s.addrManager, args.ChangeAddr)
		if err != nil {
			return fmt.Errorf("couldn't parse changeAddr: %w", err)
		}
	}

	tx, err := s.vm.txBuilder.NewImportTx(
		chainID,
		to,
		privKeys.Keys,
		changeAddr,
	)
	if err != nil {
		return err
	}

	response.TxID = tx.ID()
	response.ChangeAddr, err = s.addrManager.FormatLocalAddress(changeAddr)

	return utils.Err(
		err,
<<<<<<< HEAD
		s.vm.Network.IssueTx(context.TODO(), tx),
=======
		s.vm.Builder.IssueTx(req.Context(), tx),
>>>>>>> 068469ad
		user.Close(),
	)
}

/*
 ******************************************************
 ******** Create/get status of a blockchain ***********
 ******************************************************
 */

// CreateBlockchainArgs is the arguments for calling CreateBlockchain
type CreateBlockchainArgs struct {
	// User, password, from addrs, change addr
	api.JSONSpendHeader
	// ID of Subnet that validates the new blockchain
	SubnetID ids.ID `json:"subnetID"`
	// ID of the VM the new blockchain is running
	VMID string `json:"vmID"`
	// IDs of the FXs the VM is running
	FxIDs []string `json:"fxIDs"`
	// Human-readable name for the new blockchain, not necessarily unique
	Name string `json:"name"`
	// Genesis state of the blockchain being created
	GenesisData string `json:"genesisData"`
	// Encoding format to use for genesis data
	Encoding formatting.Encoding `json:"encoding"`
}

// CreateBlockchain issues a transaction to create a new blockchain
func (s *Service) CreateBlockchain(req *http.Request, args *CreateBlockchainArgs, response *api.JSONTxIDChangeAddr) error {
	s.vm.ctx.Log.Warn("deprecated API called",
		zap.String("service", "platform"),
		zap.String("method", "createBlockchain"),
	)

	switch {
	case args.Name == "":
		return errMissingName
	case args.VMID == "":
		return errMissingVMID
	}

	genesisBytes, err := formatting.Decode(args.Encoding, args.GenesisData)
	if err != nil {
		return fmt.Errorf("problem parsing genesis data: %w", err)
	}

	vmID, err := s.vm.Chains.LookupVM(args.VMID)
	if err != nil {
		return fmt.Errorf("no VM with ID '%s' found", args.VMID)
	}

	fxIDs := []ids.ID(nil)
	for _, fxIDStr := range args.FxIDs {
		fxID, err := s.vm.Chains.LookupVM(fxIDStr)
		if err != nil {
			return fmt.Errorf("no FX with ID '%s' found", fxIDStr)
		}
		fxIDs = append(fxIDs, fxID)
	}
	// If creating AVM instance, use secp256k1fx
	// TODO: Document FXs and have user specify them in API call
	fxIDsSet := set.Of(fxIDs...)
	if vmID == constants.AVMID && !fxIDsSet.Contains(secp256k1fx.ID) {
		fxIDs = append(fxIDs, secp256k1fx.ID)
	}

	if args.SubnetID == constants.PrimaryNetworkID {
		return txs.ErrCantValidatePrimaryNetwork
	}

	// Parse the from addresses
	fromAddrs, err := avax.ParseServiceAddresses(s.addrManager, args.From)
	if err != nil {
		return err
	}

	s.vm.ctx.Lock.Lock()
	defer s.vm.ctx.Lock.Unlock()

	user, err := keystore.NewUserFromKeystore(s.vm.ctx.Keystore, args.Username, args.Password)
	if err != nil {
		return err
	}
	defer user.Close()

	keys, err := keystore.GetKeychain(user, fromAddrs)
	if err != nil {
		return fmt.Errorf("couldn't get addresses controlled by the user: %w", err)
	}

	// Parse the change address. Assumes that if the user has no keys,
	// this operation will fail so the change address can be anything.
	if len(keys.Keys) == 0 {
		return errNoKeys
	}
	changeAddr := keys.Keys[0].PublicKey().Address() // By default, use a key controlled by the user
	if args.ChangeAddr != "" {
		changeAddr, err = avax.ParseServiceAddress(s.addrManager, args.ChangeAddr)
		if err != nil {
			return fmt.Errorf("couldn't parse changeAddr: %w", err)
		}
	}

	// Create the transaction
	tx, err := s.vm.txBuilder.NewCreateChainTx(
		args.SubnetID,
		genesisBytes,
		vmID,
		fxIDs,
		args.Name,
		keys.Keys,
		changeAddr, // Change address
	)
	if err != nil {
		return fmt.Errorf("couldn't create tx: %w", err)
	}

	response.TxID = tx.ID()
	response.ChangeAddr, err = s.addrManager.FormatLocalAddress(changeAddr)

	return utils.Err(
		err,
<<<<<<< HEAD
		s.vm.Network.IssueTx(context.TODO(), tx),
=======
		s.vm.Builder.IssueTx(req.Context(), tx),
>>>>>>> 068469ad
		user.Close(),
	)
}

// GetBlockchainStatusArgs is the arguments for calling GetBlockchainStatus
// [BlockchainID] is the ID of or an alias of the blockchain to get the status of.
type GetBlockchainStatusArgs struct {
	BlockchainID string `json:"blockchainID"`
}

// GetBlockchainStatusReply is the reply from calling GetBlockchainStatus
// [Status] is the blockchain's status.
type GetBlockchainStatusReply struct {
	Status status.BlockchainStatus `json:"status"`
}

// GetBlockchainStatus gets the status of a blockchain with the ID [args.BlockchainID].
func (s *Service) GetBlockchainStatus(r *http.Request, args *GetBlockchainStatusArgs, reply *GetBlockchainStatusReply) error {
	s.vm.ctx.Log.Debug("API called",
		zap.String("service", "platform"),
		zap.String("method", "getBlockchainStatus"),
	)

	if args.BlockchainID == "" {
		return errMissingBlockchainID
	}

	s.vm.ctx.Lock.Lock()
	defer s.vm.ctx.Lock.Unlock()

	// if its aliased then vm created this chain.
	if aliasedID, err := s.vm.Chains.Lookup(args.BlockchainID); err == nil {
		if s.nodeValidates(aliasedID) {
			reply.Status = status.Validating
			return nil
		}

		reply.Status = status.Syncing
		return nil
	}

	blockchainID, err := ids.FromString(args.BlockchainID)
	if err != nil {
		return fmt.Errorf("problem parsing blockchainID %q: %w", args.BlockchainID, err)
	}

	ctx := r.Context()
	lastAcceptedID, err := s.vm.LastAccepted(ctx)
	if err != nil {
		return fmt.Errorf("problem loading last accepted ID: %w", err)
	}

	exists, err := s.chainExists(ctx, lastAcceptedID, blockchainID)
	if err != nil {
		return fmt.Errorf("problem looking up blockchain: %w", err)
	}
	if exists {
		reply.Status = status.Created
		return nil
	}

	preferredBlkID := s.vm.manager.Preferred()
	preferred, err := s.chainExists(ctx, preferredBlkID, blockchainID)
	if err != nil {
		return fmt.Errorf("problem looking up blockchain: %w", err)
	}
	if preferred {
		reply.Status = status.Preferred
	} else {
		reply.Status = status.UnknownChain
	}
	return nil
}

func (s *Service) nodeValidates(blockchainID ids.ID) bool {
	chainTx, _, err := s.vm.state.GetTx(blockchainID)
	if err != nil {
		return false
	}

	chain, ok := chainTx.Unsigned.(*txs.CreateChainTx)
	if !ok {
		return false
	}

	_, isValidator := s.vm.Validators.GetValidator(chain.SubnetID, s.vm.ctx.NodeID)
	return isValidator
}

func (s *Service) chainExists(ctx context.Context, blockID ids.ID, chainID ids.ID) (bool, error) {
	state, ok := s.vm.manager.GetState(blockID)
	if !ok {
		block, err := s.vm.GetBlock(ctx, blockID)
		if err != nil {
			return false, err
		}
		state, ok = s.vm.manager.GetState(block.Parent())
		if !ok {
			return false, errMissingDecisionBlock
		}
	}

	tx, _, err := state.GetTx(chainID)
	if err == database.ErrNotFound {
		return false, nil
	}
	if err != nil {
		return false, err
	}
	_, ok = tx.Unsigned.(*txs.CreateChainTx)
	return ok, nil
}

// ValidatedByArgs is the arguments for calling ValidatedBy
type ValidatedByArgs struct {
	// ValidatedBy returns the ID of the Subnet validating the blockchain with this ID
	BlockchainID ids.ID `json:"blockchainID"`
}

// ValidatedByResponse is the reply from calling ValidatedBy
type ValidatedByResponse struct {
	// ID of the Subnet validating the specified blockchain
	SubnetID ids.ID `json:"subnetID"`
}

// ValidatedBy returns the ID of the Subnet that validates [args.BlockchainID]
func (s *Service) ValidatedBy(r *http.Request, args *ValidatedByArgs, response *ValidatedByResponse) error {
	s.vm.ctx.Log.Debug("API called",
		zap.String("service", "platform"),
		zap.String("method", "validatedBy"),
	)

	s.vm.ctx.Lock.Lock()
	defer s.vm.ctx.Lock.Unlock()

	var err error
	ctx := r.Context()
	response.SubnetID, err = s.vm.GetSubnetID(ctx, args.BlockchainID)
	return err
}

// ValidatesArgs are the arguments to Validates
type ValidatesArgs struct {
	SubnetID ids.ID `json:"subnetID"`
}

// ValidatesResponse is the response from calling Validates
type ValidatesResponse struct {
	BlockchainIDs []ids.ID `json:"blockchainIDs"`
}

// Validates returns the IDs of the blockchains validated by [args.SubnetID]
func (s *Service) Validates(_ *http.Request, args *ValidatesArgs, response *ValidatesResponse) error {
	s.vm.ctx.Log.Debug("API called",
		zap.String("service", "platform"),
		zap.String("method", "validates"),
	)

	s.vm.ctx.Lock.Lock()
	defer s.vm.ctx.Lock.Unlock()

	if args.SubnetID != constants.PrimaryNetworkID {
		subnetTx, _, err := s.vm.state.GetTx(args.SubnetID)
		if err != nil {
			return fmt.Errorf(
				"problem retrieving subnet %q: %w",
				args.SubnetID,
				err,
			)
		}
		_, ok := subnetTx.Unsigned.(*txs.CreateSubnetTx)
		if !ok {
			return fmt.Errorf("%q is not a subnet", args.SubnetID)
		}
	}

	// Get the chains that exist
	chains, err := s.vm.state.GetChains(args.SubnetID)
	if err != nil {
		return fmt.Errorf("problem retrieving chains for subnet %q: %w", args.SubnetID, err)
	}

	response.BlockchainIDs = make([]ids.ID, len(chains))
	for i, chain := range chains {
		response.BlockchainIDs[i] = chain.ID()
	}
	return nil
}

// APIBlockchain is the representation of a blockchain used in API calls
type APIBlockchain struct {
	// Blockchain's ID
	ID ids.ID `json:"id"`

	// Blockchain's (non-unique) human-readable name
	Name string `json:"name"`

	// Subnet that validates the blockchain
	SubnetID ids.ID `json:"subnetID"`

	// Virtual Machine the blockchain runs
	VMID ids.ID `json:"vmID"`
}

// GetBlockchainsResponse is the response from a call to GetBlockchains
type GetBlockchainsResponse struct {
	// blockchains that exist
	Blockchains []APIBlockchain `json:"blockchains"`
}

// GetBlockchains returns all of the blockchains that exist
func (s *Service) GetBlockchains(_ *http.Request, _ *struct{}, response *GetBlockchainsResponse) error {
	s.vm.ctx.Log.Debug("deprecated API called",
		zap.String("service", "platform"),
		zap.String("method", "getBlockchains"),
	)

	s.vm.ctx.Lock.Lock()
	defer s.vm.ctx.Lock.Unlock()

	subnets, err := s.vm.state.GetSubnets()
	if err != nil {
		return fmt.Errorf("couldn't retrieve subnets: %w", err)
	}

	response.Blockchains = []APIBlockchain{}
	for _, subnet := range subnets {
		subnetID := subnet.ID()
		chains, err := s.vm.state.GetChains(subnetID)
		if err != nil {
			return fmt.Errorf(
				"couldn't retrieve chains for subnet %q: %w",
				subnetID,
				err,
			)
		}

		for _, chainTx := range chains {
			chainID := chainTx.ID()
			chain, ok := chainTx.Unsigned.(*txs.CreateChainTx)
			if !ok {
				return fmt.Errorf("expected tx type *txs.CreateChainTx but got %T", chainTx.Unsigned)
			}
			response.Blockchains = append(response.Blockchains, APIBlockchain{
				ID:       chainID,
				Name:     chain.ChainName,
				SubnetID: subnetID,
				VMID:     chain.VMID,
			})
		}
	}

	chains, err := s.vm.state.GetChains(constants.PrimaryNetworkID)
	if err != nil {
		return fmt.Errorf("couldn't retrieve subnets: %w", err)
	}
	for _, chainTx := range chains {
		chainID := chainTx.ID()
		chain, ok := chainTx.Unsigned.(*txs.CreateChainTx)
		if !ok {
			return fmt.Errorf("expected tx type *txs.CreateChainTx but got %T", chainTx.Unsigned)
		}
		response.Blockchains = append(response.Blockchains, APIBlockchain{
			ID:       chainID,
			Name:     chain.ChainName,
			SubnetID: constants.PrimaryNetworkID,
			VMID:     chain.VMID,
		})
	}

	return nil
}

func (s *Service) IssueTx(req *http.Request, args *api.FormattedTx, response *api.JSONTxID) error {
	s.vm.ctx.Log.Debug("API called",
		zap.String("service", "platform"),
		zap.String("method", "issueTx"),
	)

	txBytes, err := formatting.Decode(args.Encoding, args.Tx)
	if err != nil {
		return fmt.Errorf("problem decoding transaction: %w", err)
	}
	tx, err := txs.Parse(txs.Codec, txBytes)
	if err != nil {
		return fmt.Errorf("couldn't parse tx: %w", err)
	}

	s.vm.ctx.Lock.Lock()
	defer s.vm.ctx.Lock.Unlock()

<<<<<<< HEAD
	if err := s.vm.Network.IssueTx(context.TODO(), tx); err != nil {
=======
	if err := s.vm.Builder.IssueTx(req.Context(), tx); err != nil {
>>>>>>> 068469ad
		return fmt.Errorf("couldn't issue tx: %w", err)
	}

	response.TxID = tx.ID()
	return nil
}

func (s *Service) GetTx(_ *http.Request, args *api.GetTxArgs, response *api.GetTxReply) error {
	s.vm.ctx.Log.Debug("API called",
		zap.String("service", "platform"),
		zap.String("method", "getTx"),
	)

	s.vm.ctx.Lock.Lock()
	defer s.vm.ctx.Lock.Unlock()

	tx, _, err := s.vm.state.GetTx(args.TxID)
	if err != nil {
		return fmt.Errorf("couldn't get tx: %w", err)
	}
	response.Encoding = args.Encoding

	var result any
	if args.Encoding == formatting.JSON {
		tx.Unsigned.InitCtx(s.vm.ctx)
		result = tx
	} else {
		result, err = formatting.Encode(args.Encoding, tx.Bytes())
		if err != nil {
			return fmt.Errorf("couldn't encode tx as %s: %w", args.Encoding, err)
		}
	}

	response.Tx, err = stdjson.Marshal(result)
	return err
}

type GetTxStatusArgs struct {
	TxID ids.ID `json:"txID"`
}

type GetTxStatusResponse struct {
	Status status.Status `json:"status"`
	// Reason this tx was dropped.
	// Only non-empty if Status is dropped
	Reason string `json:"reason,omitempty"`
}

// GetTxStatus gets a tx's status
func (s *Service) GetTxStatus(_ *http.Request, args *GetTxStatusArgs, response *GetTxStatusResponse) error {
	s.vm.ctx.Log.Debug("API called",
		zap.String("service", "platform"),
		zap.String("method", "getTxStatus"),
	)

	s.vm.ctx.Lock.Lock()
	defer s.vm.ctx.Lock.Unlock()

	_, txStatus, err := s.vm.state.GetTx(args.TxID)
	if err == nil { // Found the status. Report it.
		response.Status = txStatus
		return nil
	}
	if err != database.ErrNotFound {
		return err
	}

	// The status of this transaction is not in the database - check if the tx
	// is in the preferred block's db. If so, return that it's processing.
	preferredID := s.vm.manager.Preferred()
	onAccept, ok := s.vm.manager.GetState(preferredID)
	if !ok {
		return fmt.Errorf("could not retrieve state for block %s", preferredID)
	}

	_, _, err = onAccept.GetTx(args.TxID)
	if err == nil {
		// Found the status in the preferred block's db. Report tx is processing.
		response.Status = status.Processing
		return nil
	}
	if err != database.ErrNotFound {
		return err
	}

	if s.vm.Builder.Has(args.TxID) {
		// Found the tx in the mempool. Report tx is processing.
		response.Status = status.Processing
		return nil
	}

	// Note: we check if tx is dropped only after having looked for it
	// in the database and the mempool, because dropped txs may be re-issued.
	reason := s.vm.Builder.GetDropReason(args.TxID)
	if reason == nil {
		// The tx isn't being tracked by the node.
		response.Status = status.Unknown
		return nil
	}

	// The tx was recently dropped because it was invalid.
	response.Status = status.Dropped
	response.Reason = reason.Error()
	return nil
}

type GetStakeArgs struct {
	api.JSONAddresses
	ValidatorsOnly bool                `json:"validatorsOnly"`
	Encoding       formatting.Encoding `json:"encoding"`
}

// GetStakeReply is the response from calling GetStake.
type GetStakeReply struct {
	Staked  json.Uint64            `json:"staked"`
	Stakeds map[ids.ID]json.Uint64 `json:"stakeds"`
	// String representation of staked outputs
	// Each is of type avax.TransferableOutput
	Outputs []string `json:"stakedOutputs"`
	// Encoding of [Outputs]
	Encoding formatting.Encoding `json:"encoding"`
}

// GetStake returns the amount of nAVAX that [args.Addresses] have cumulatively
// staked on the Primary Network.
//
// This method assumes that each stake output has only owner
// This method assumes only AVAX can be staked
// This method only concerns itself with the Primary Network, not subnets
// TODO: Improve the performance of this method by maintaining this data
// in a data structure rather than re-calculating it by iterating over stakers
func (s *Service) GetStake(_ *http.Request, args *GetStakeArgs, response *GetStakeReply) error {
	s.vm.ctx.Log.Debug("deprecated API called",
		zap.String("service", "platform"),
		zap.String("method", "getStake"),
	)

	if len(args.Addresses) > maxGetStakeAddrs {
		return fmt.Errorf("%d addresses provided but this method can take at most %d", len(args.Addresses), maxGetStakeAddrs)
	}

	addrs, err := avax.ParseServiceAddresses(s.addrManager, args.Addresses)
	if err != nil {
		return err
	}

	s.vm.ctx.Lock.Lock()
	defer s.vm.ctx.Lock.Unlock()

	currentStakerIterator, err := s.vm.state.GetCurrentStakerIterator()
	if err != nil {
		return err
	}
	defer currentStakerIterator.Release()

	var (
		totalAmountStaked = make(map[ids.ID]uint64)
		stakedOuts        []avax.TransferableOutput
	)
	for currentStakerIterator.Next() { // Iterates over current stakers
		staker := currentStakerIterator.Value()

		if args.ValidatorsOnly && !staker.Priority.IsValidator() {
			continue
		}

		tx, _, err := s.vm.state.GetTx(staker.TxID)
		if err != nil {
			return err
		}

		stakedOuts = append(stakedOuts, getStakeHelper(tx, addrs, totalAmountStaked)...)
	}

	pendingStakerIterator, err := s.vm.state.GetPendingStakerIterator()
	if err != nil {
		return err
	}
	defer pendingStakerIterator.Release()

	for pendingStakerIterator.Next() { // Iterates over pending stakers
		staker := pendingStakerIterator.Value()

		if args.ValidatorsOnly && !staker.Priority.IsValidator() {
			continue
		}

		tx, _, err := s.vm.state.GetTx(staker.TxID)
		if err != nil {
			return err
		}

		stakedOuts = append(stakedOuts, getStakeHelper(tx, addrs, totalAmountStaked)...)
	}

	response.Stakeds = newJSONBalanceMap(totalAmountStaked)
	response.Staked = response.Stakeds[s.vm.ctx.AVAXAssetID]
	response.Outputs = make([]string, len(stakedOuts))
	for i, output := range stakedOuts {
		bytes, err := txs.Codec.Marshal(txs.Version, output)
		if err != nil {
			return fmt.Errorf("couldn't serialize output %s: %w", output.ID, err)
		}
		response.Outputs[i], err = formatting.Encode(args.Encoding, bytes)
		if err != nil {
			return fmt.Errorf("couldn't encode output %s as %s: %w", output.ID, args.Encoding, err)
		}
	}
	response.Encoding = args.Encoding

	return nil
}

// GetMinStakeArgs are the arguments for calling GetMinStake.
type GetMinStakeArgs struct {
	SubnetID ids.ID `json:"subnetID"`
}

// GetMinStakeReply is the response from calling GetMinStake.
type GetMinStakeReply struct {
	//  The minimum amount of tokens one must bond to be a validator
	MinValidatorStake json.Uint64 `json:"minValidatorStake"`
	// Minimum stake, in nAVAX, that can be delegated on the primary network
	MinDelegatorStake json.Uint64 `json:"minDelegatorStake"`
}

// GetMinStake returns the minimum staking amount in nAVAX.
func (s *Service) GetMinStake(_ *http.Request, args *GetMinStakeArgs, reply *GetMinStakeReply) error {
	s.vm.ctx.Log.Debug("API called",
		zap.String("service", "platform"),
		zap.String("method", "getMinStake"),
	)

	if args.SubnetID == constants.PrimaryNetworkID {
		reply.MinValidatorStake = json.Uint64(s.vm.MinValidatorStake)
		reply.MinDelegatorStake = json.Uint64(s.vm.MinDelegatorStake)
		return nil
	}

	s.vm.ctx.Lock.Lock()
	defer s.vm.ctx.Lock.Unlock()

	transformSubnetIntf, err := s.vm.state.GetSubnetTransformation(args.SubnetID)
	if err != nil {
		return fmt.Errorf(
			"failed fetching subnet transformation for %s: %w",
			args.SubnetID,
			err,
		)
	}
	transformSubnet, ok := transformSubnetIntf.Unsigned.(*txs.TransformSubnetTx)
	if !ok {
		return fmt.Errorf(
			"unexpected subnet transformation tx type fetched %T",
			transformSubnetIntf.Unsigned,
		)
	}

	reply.MinValidatorStake = json.Uint64(transformSubnet.MinValidatorStake)
	reply.MinDelegatorStake = json.Uint64(transformSubnet.MinDelegatorStake)

	return nil
}

// GetTotalStakeArgs are the arguments for calling GetTotalStake
type GetTotalStakeArgs struct {
	// Subnet we're getting the total stake
	// If omitted returns Primary network weight
	SubnetID ids.ID `json:"subnetID"`
}

// GetTotalStakeReply is the response from calling GetTotalStake.
type GetTotalStakeReply struct {
	// Deprecated: Use Weight instead.
	Stake json.Uint64 `json:"stake"`

	Weight json.Uint64 `json:"weight"`
}

// GetTotalStake returns the total amount staked on the Primary Network
func (s *Service) GetTotalStake(_ *http.Request, args *GetTotalStakeArgs, reply *GetTotalStakeReply) error {
	s.vm.ctx.Log.Debug("API called",
		zap.String("service", "platform"),
		zap.String("method", "getTotalStake"),
	)

	totalWeight, err := s.vm.Validators.TotalWeight(args.SubnetID)
	if err != nil {
		return fmt.Errorf("couldn't get total weight: %w", err)
	}
	weight := json.Uint64(totalWeight)
	reply.Weight = weight
	reply.Stake = weight
	return nil
}

// GetMaxStakeAmountArgs is the request for calling GetMaxStakeAmount.
type GetMaxStakeAmountArgs struct {
	SubnetID  ids.ID      `json:"subnetID"`
	NodeID    ids.NodeID  `json:"nodeID"`
	StartTime json.Uint64 `json:"startTime"`
	EndTime   json.Uint64 `json:"endTime"`
}

// GetMaxStakeAmountReply is the response from calling GetMaxStakeAmount.
type GetMaxStakeAmountReply struct {
	Amount json.Uint64 `json:"amount"`
}

// GetMaxStakeAmount returns the maximum amount of nAVAX staking to the named
// node during the time period.
func (s *Service) GetMaxStakeAmount(_ *http.Request, args *GetMaxStakeAmountArgs, reply *GetMaxStakeAmountReply) error {
	s.vm.ctx.Log.Debug("deprecated API called",
		zap.String("service", "platform"),
		zap.String("method", "getMaxStakeAmount"),
	)

	startTime := time.Unix(int64(args.StartTime), 0)
	endTime := time.Unix(int64(args.EndTime), 0)

	if startTime.After(endTime) {
		return errStartAfterEndTime
	}

	s.vm.ctx.Lock.Lock()
	defer s.vm.ctx.Lock.Unlock()

	now := s.vm.state.GetTimestamp()
	if startTime.Before(now) {
		return errStartTimeInThePast
	}

	staker, err := executor.GetValidator(s.vm.state, args.SubnetID, args.NodeID)
	if err == database.ErrNotFound {
		return nil
	}
	if err != nil {
		return err
	}

	if startTime.After(staker.EndTime) {
		return nil
	}
	if endTime.Before(staker.StartTime) {
		return nil
	}

	maxStakeAmount, err := executor.GetMaxWeight(s.vm.state, staker, startTime, endTime)
	reply.Amount = json.Uint64(maxStakeAmount)
	return err
}

// GetRewardUTXOsReply defines the GetRewardUTXOs replies returned from the API
type GetRewardUTXOsReply struct {
	// Number of UTXOs returned
	NumFetched json.Uint64 `json:"numFetched"`
	// The UTXOs
	UTXOs []string `json:"utxos"`
	// Encoding specifies the encoding format the UTXOs are returned in
	Encoding formatting.Encoding `json:"encoding"`
}

// GetRewardUTXOs returns the UTXOs that were rewarded after the provided
// transaction's staking period ended.
func (s *Service) GetRewardUTXOs(_ *http.Request, args *api.GetTxArgs, reply *GetRewardUTXOsReply) error {
	s.vm.ctx.Log.Debug("deprecated API called",
		zap.String("service", "platform"),
		zap.String("method", "getRewardUTXOs"),
	)

	s.vm.ctx.Lock.Lock()
	defer s.vm.ctx.Lock.Unlock()

	utxos, err := s.vm.state.GetRewardUTXOs(args.TxID)
	if err != nil {
		return fmt.Errorf("couldn't get reward UTXOs: %w", err)
	}

	reply.NumFetched = json.Uint64(len(utxos))
	reply.UTXOs = make([]string, len(utxos))
	for i, utxo := range utxos {
		utxoBytes, err := txs.GenesisCodec.Marshal(txs.Version, utxo)
		if err != nil {
			return fmt.Errorf("failed to encode UTXO to bytes: %w", err)
		}

		utxoStr, err := formatting.Encode(args.Encoding, utxoBytes)
		if err != nil {
			return fmt.Errorf("couldn't encode utxo as %s: %w", args.Encoding, err)
		}
		reply.UTXOs[i] = utxoStr
	}
	reply.Encoding = args.Encoding
	return nil
}

// GetTimestampReply is the response from GetTimestamp
type GetTimestampReply struct {
	// Current timestamp
	Timestamp time.Time `json:"timestamp"`
}

// GetTimestamp returns the current timestamp on chain.
func (s *Service) GetTimestamp(_ *http.Request, _ *struct{}, reply *GetTimestampReply) error {
	s.vm.ctx.Log.Debug("API called",
		zap.String("service", "platform"),
		zap.String("method", "getTimestamp"),
	)

	s.vm.ctx.Lock.Lock()
	defer s.vm.ctx.Lock.Unlock()

	reply.Timestamp = s.vm.state.GetTimestamp()
	return nil
}

// GetValidatorsAtArgs is the response from GetValidatorsAt
type GetValidatorsAtArgs struct {
	Height   json.Uint64 `json:"height"`
	SubnetID ids.ID      `json:"subnetID"`
}

type jsonGetValidatorOutput struct {
	PublicKey *string     `json:"publicKey"`
	Weight    json.Uint64 `json:"weight"`
}

func (v *GetValidatorsAtReply) MarshalJSON() ([]byte, error) {
	m := make(map[ids.NodeID]*jsonGetValidatorOutput, len(v.Validators))
	for _, vdr := range v.Validators {
		vdrJSON := &jsonGetValidatorOutput{
			Weight: json.Uint64(vdr.Weight),
		}

		if vdr.PublicKey != nil {
			pk, err := formatting.Encode(formatting.HexNC, bls.PublicKeyToBytes(vdr.PublicKey))
			if err != nil {
				return nil, err
			}
			vdrJSON.PublicKey = &pk
		}

		m[vdr.NodeID] = vdrJSON
	}
	return stdjson.Marshal(m)
}

func (v *GetValidatorsAtReply) UnmarshalJSON(b []byte) error {
	var m map[ids.NodeID]*jsonGetValidatorOutput
	if err := stdjson.Unmarshal(b, &m); err != nil {
		return err
	}

	if m == nil {
		v.Validators = nil
		return nil
	}

	v.Validators = make(map[ids.NodeID]*validators.GetValidatorOutput, len(m))
	for nodeID, vdrJSON := range m {
		vdr := &validators.GetValidatorOutput{
			NodeID: nodeID,
			Weight: uint64(vdrJSON.Weight),
		}

		if vdrJSON.PublicKey != nil {
			pkBytes, err := formatting.Decode(formatting.HexNC, *vdrJSON.PublicKey)
			if err != nil {
				return err
			}
			vdr.PublicKey, err = bls.PublicKeyFromBytes(pkBytes)
			if err != nil {
				return err
			}
		}

		v.Validators[nodeID] = vdr
	}
	return nil
}

// GetValidatorsAtReply is the response from GetValidatorsAt
type GetValidatorsAtReply struct {
	Validators map[ids.NodeID]*validators.GetValidatorOutput
}

// GetValidatorsAt returns the weights of the validator set of a provided subnet
// at the specified height.
func (s *Service) GetValidatorsAt(r *http.Request, args *GetValidatorsAtArgs, reply *GetValidatorsAtReply) error {
	height := uint64(args.Height)
	s.vm.ctx.Log.Debug("API called",
		zap.String("service", "platform"),
		zap.String("method", "getValidatorsAt"),
		zap.Uint64("height", height),
		zap.Stringer("subnetID", args.SubnetID),
	)

	s.vm.ctx.Lock.Lock()
	defer s.vm.ctx.Lock.Unlock()

	ctx := r.Context()
	var err error
	reply.Validators, err = s.vm.GetValidatorSet(ctx, height, args.SubnetID)
	if err != nil {
		return fmt.Errorf("failed to get validator set: %w", err)
	}
	return nil
}

func (s *Service) GetBlock(_ *http.Request, args *api.GetBlockArgs, response *api.GetBlockResponse) error {
	s.vm.ctx.Log.Debug("API called",
		zap.String("service", "platform"),
		zap.String("method", "getBlock"),
		zap.Stringer("blkID", args.BlockID),
		zap.Stringer("encoding", args.Encoding),
	)

	s.vm.ctx.Lock.Lock()
	defer s.vm.ctx.Lock.Unlock()

	block, err := s.vm.manager.GetStatelessBlock(args.BlockID)
	if err != nil {
		return fmt.Errorf("couldn't get block with id %s: %w", args.BlockID, err)
	}
	response.Encoding = args.Encoding

	var result any
	if args.Encoding == formatting.JSON {
		block.InitCtx(s.vm.ctx)
		result = block
	} else {
		result, err = formatting.Encode(args.Encoding, block.Bytes())
		if err != nil {
			return fmt.Errorf("couldn't encode block %s as %s: %w", args.BlockID, args.Encoding, err)
		}
	}

	response.Block, err = stdjson.Marshal(result)
	return err
}

// GetBlockByHeight returns the block at the given height.
func (s *Service) GetBlockByHeight(_ *http.Request, args *api.GetBlockByHeightArgs, response *api.GetBlockResponse) error {
	s.vm.ctx.Log.Debug("API called",
		zap.String("service", "platform"),
		zap.String("method", "getBlockByHeight"),
		zap.Uint64("height", uint64(args.Height)),
		zap.Stringer("encoding", args.Encoding),
	)

	s.vm.ctx.Lock.Lock()
	defer s.vm.ctx.Lock.Unlock()

	blockID, err := s.vm.state.GetBlockIDAtHeight(uint64(args.Height))
	if err != nil {
		return fmt.Errorf("couldn't get block at height %d: %w", args.Height, err)
	}

	block, err := s.vm.manager.GetStatelessBlock(blockID)
	if err != nil {
		s.vm.ctx.Log.Error("couldn't get accepted block",
			zap.Stringer("blkID", blockID),
			zap.Error(err),
		)
		return fmt.Errorf("couldn't get block with id %s: %w", blockID, err)
	}
	response.Encoding = args.Encoding

	var result any
	if args.Encoding == formatting.JSON {
		block.InitCtx(s.vm.ctx)
		result = block
	} else {
		result, err = formatting.Encode(args.Encoding, block.Bytes())
		if err != nil {
			return fmt.Errorf("couldn't encode block %s as %s: %w", blockID, args.Encoding, err)
		}
	}

	response.Block, err = stdjson.Marshal(result)
	return err
}

func (s *Service) getAPIUptime(staker *state.Staker) (*json.Float32, error) {
	// Only report uptimes that we have been actively tracking.
	if constants.PrimaryNetworkID != staker.SubnetID && !s.vm.TrackedSubnets.Contains(staker.SubnetID) {
		return nil, nil
	}

	rawUptime, err := s.vm.uptimeManager.CalculateUptimePercentFrom(staker.NodeID, staker.SubnetID, staker.StartTime)
	if err != nil {
		return nil, err
	}
	// Transform this to a percentage (0-100) to make it consistent
	// with observedUptime in info.peers API
	uptime := json.Float32(rawUptime * 100)
	return &uptime, nil
}

func (s *Service) getAPIOwner(owner *secp256k1fx.OutputOwners) (*platformapi.Owner, error) {
	apiOwner := &platformapi.Owner{
		Locktime:  json.Uint64(owner.Locktime),
		Threshold: json.Uint32(owner.Threshold),
		Addresses: make([]string, 0, len(owner.Addrs)),
	}
	for _, addr := range owner.Addrs {
		addrStr, err := s.addrManager.FormatLocalAddress(addr)
		if err != nil {
			return nil, err
		}
		apiOwner.Addresses = append(apiOwner.Addresses, addrStr)
	}
	return apiOwner, nil
}

// Takes in a staker and a set of addresses
// Returns:
// 1) The total amount staked by addresses in [addrs]
// 2) The staked outputs
func getStakeHelper(tx *txs.Tx, addrs set.Set[ids.ShortID], totalAmountStaked map[ids.ID]uint64) []avax.TransferableOutput {
	staker, ok := tx.Unsigned.(txs.PermissionlessStaker)
	if !ok {
		return nil
	}

	stake := staker.Stake()
	stakedOuts := make([]avax.TransferableOutput, 0, len(stake))
	// Go through all of the staked outputs
	for _, output := range stake {
		out := output.Out
		if lockedOut, ok := out.(*stakeable.LockOut); ok {
			// This output can only be used for staking until [stakeOnlyUntil]
			out = lockedOut.TransferableOut
		}
		secpOut, ok := out.(*secp256k1fx.TransferOutput)
		if !ok {
			continue
		}

		// Check whether this output is owned by one of the given addresses
		contains := false
		for _, addr := range secpOut.Addrs {
			if addrs.Contains(addr) {
				contains = true
				break
			}
		}
		if !contains {
			// This output isn't owned by one of the given addresses. Ignore.
			continue
		}

		assetID := output.AssetID()
		newAmount, err := safemath.Add64(totalAmountStaked[assetID], secpOut.Amt)
		if err != nil {
			newAmount = math.MaxUint64
		}
		totalAmountStaked[assetID] = newAmount

		stakedOuts = append(
			stakedOuts,
			*output,
		)
	}
	return stakedOuts
}<|MERGE_RESOLUTION|>--- conflicted
+++ resolved
@@ -1284,11 +1284,7 @@
 
 	return utils.Err(
 		err,
-<<<<<<< HEAD
-		s.vm.Network.IssueTx(context.TODO(), tx),
-=======
-		s.vm.Builder.IssueTx(req.Context(), tx),
->>>>>>> 068469ad
+		s.vm.Network.IssueTx(req.Context(), tx),
 		user.Close(),
 	)
 }
@@ -1398,11 +1394,7 @@
 
 	return utils.Err(
 		err,
-<<<<<<< HEAD
-		s.vm.Network.IssueTx(context.TODO(), tx),
-=======
-		s.vm.Builder.IssueTx(req.Context(), tx),
->>>>>>> 068469ad
+		s.vm.Network.IssueTx(req.Context(), tx),
 		user.Close(),
 	)
 }
@@ -1508,11 +1500,7 @@
 
 	return utils.Err(
 		err,
-<<<<<<< HEAD
-		s.vm.Network.IssueTx(context.TODO(), tx),
-=======
-		s.vm.Builder.IssueTx(req.Context(), tx),
->>>>>>> 068469ad
+		s.vm.Network.IssueTx(req.Context(), tx),
 		user.Close(),
 	)
 }
@@ -1588,11 +1576,7 @@
 
 	return utils.Err(
 		err,
-<<<<<<< HEAD
-		s.vm.Network.IssueTx(context.TODO(), tx),
-=======
-		s.vm.Builder.IssueTx(req.Context(), tx),
->>>>>>> 068469ad
+		s.vm.Network.IssueTx(req.Context(), tx),
 		user.Close(),
 	)
 }
@@ -1688,11 +1672,7 @@
 
 	return utils.Err(
 		err,
-<<<<<<< HEAD
-		s.vm.Network.IssueTx(context.TODO(), tx),
-=======
-		s.vm.Builder.IssueTx(req.Context(), tx),
->>>>>>> 068469ad
+		s.vm.Network.IssueTx(req.Context(), tx),
 		user.Close(),
 	)
 }
@@ -1777,11 +1757,7 @@
 
 	return utils.Err(
 		err,
-<<<<<<< HEAD
-		s.vm.Network.IssueTx(context.TODO(), tx),
-=======
-		s.vm.Builder.IssueTx(req.Context(), tx),
->>>>>>> 068469ad
+		s.vm.Network.IssueTx(req.Context(), tx),
 		user.Close(),
 	)
 }
@@ -1905,11 +1881,7 @@
 
 	return utils.Err(
 		err,
-<<<<<<< HEAD
-		s.vm.Network.IssueTx(context.TODO(), tx),
-=======
-		s.vm.Builder.IssueTx(req.Context(), tx),
->>>>>>> 068469ad
+		s.vm.Network.IssueTx(req.Context(), tx),
 		user.Close(),
 	)
 }
@@ -2201,11 +2173,7 @@
 	s.vm.ctx.Lock.Lock()
 	defer s.vm.ctx.Lock.Unlock()
 
-<<<<<<< HEAD
-	if err := s.vm.Network.IssueTx(context.TODO(), tx); err != nil {
-=======
-	if err := s.vm.Builder.IssueTx(req.Context(), tx); err != nil {
->>>>>>> 068469ad
+	if err := s.vm.Network.IssueTx(req.Context(), tx); err != nil {
 		return fmt.Errorf("couldn't issue tx: %w", err)
 	}
 
