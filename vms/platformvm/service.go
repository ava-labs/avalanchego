// Copyright (C) 2019-2022, Ava Labs, Inc. All rights reserved.
// See the file LICENSE for licensing terms.

package platformvm

import (
	"context"
	"errors"
	"fmt"
	"net/http"
	"time"

	stdmath "math"

	"go.uber.org/zap"

	"github.com/ava-labs/avalanchego/api"
	"github.com/ava-labs/avalanchego/database"
	"github.com/ava-labs/avalanchego/ids"
	"github.com/ava-labs/avalanchego/utils"
	"github.com/ava-labs/avalanchego/utils/constants"
	"github.com/ava-labs/avalanchego/utils/crypto"
	"github.com/ava-labs/avalanchego/utils/formatting"
	"github.com/ava-labs/avalanchego/utils/json"
	"github.com/ava-labs/avalanchego/utils/logging"
	"github.com/ava-labs/avalanchego/utils/math"
	"github.com/ava-labs/avalanchego/utils/wrappers"
	"github.com/ava-labs/avalanchego/vms/components/avax"
	"github.com/ava-labs/avalanchego/vms/components/keystore"
	"github.com/ava-labs/avalanchego/vms/platformvm/reward"
	"github.com/ava-labs/avalanchego/vms/platformvm/signer"
	"github.com/ava-labs/avalanchego/vms/platformvm/stakeable"
	"github.com/ava-labs/avalanchego/vms/platformvm/status"
	"github.com/ava-labs/avalanchego/vms/platformvm/txs"
	"github.com/ava-labs/avalanchego/vms/platformvm/txs/builder"
	"github.com/ava-labs/avalanchego/vms/platformvm/txs/executor"
	"github.com/ava-labs/avalanchego/vms/secp256k1fx"

	platformapi "github.com/ava-labs/avalanchego/vms/platformvm/api"
)

const (
	// Max number of addresses that can be passed in as argument to GetUTXOs
	maxGetUTXOsAddrs = 1024

	// Max number of addresses that can be passed in as argument to GetStake
	maxGetStakeAddrs = 256

	// Minimum amount of delay to allow a transaction to be issued through the
	// API
	minAddStakerDelay = 2 * executor.SyncBound
)

var (
	errMissingDecisionBlock     = errors.New("should have a decision block within the past two blocks")
	errNoSubnetID               = errors.New("argument 'subnetID' not provided")
	errNoRewardAddress          = errors.New("argument 'rewardAddress' not provided")
	errInvalidDelegationRate    = errors.New("argument 'delegationFeeRate' must be between 0 and 100, inclusive")
	errNoAddresses              = errors.New("no addresses provided")
	errNoKeys                   = errors.New("user has no keys or funds")
	errNoPrimaryValidators      = errors.New("no default subnet validators")
	errNoValidators             = errors.New("no subnet validators")
	errStartTimeTooSoon         = fmt.Errorf("start time must be at least %s in the future", minAddStakerDelay)
	errStartTimeTooLate         = errors.New("start time is too far in the future")
	errNamedSubnetCantBePrimary = errors.New("subnet validator attempts to validate primary network")
	errNoAmount                 = errors.New("argument 'amount' must be > 0")
	errMissingName              = errors.New("argument 'name' not given")
	errMissingVMID              = errors.New("argument 'vmID' not given")
	errMissingBlockchainID      = errors.New("argument 'blockchainID' not given")
	errMissingPrivateKey        = errors.New("argument 'privateKey' not given")
	errStartAfterEndTime        = errors.New("start time must be before end time")
	errStartTimeInThePast       = errors.New("start time in the past")
)

// Service defines the API calls that can be made to the platform chain
type Service struct {
	vm          *VM
	addrManager avax.AddressManager
}

type GetHeightResponse struct {
	Height json.Uint64 `json:"height"`
}

// GetHeight returns the height of the last accepted block
func (s *Service) GetHeight(r *http.Request, _ *struct{}, response *GetHeightResponse) error {
	ctx := r.Context()
	lastAcceptedID, err := s.vm.LastAccepted(ctx)
	if err != nil {
		return fmt.Errorf("couldn't get last accepted block ID: %w", err)
	}
	lastAccepted, err := s.vm.GetBlock(ctx, lastAcceptedID)
	if err != nil {
		return fmt.Errorf("couldn't get last accepted block: %w", err)
	}
	response.Height = json.Uint64(lastAccepted.Height())
	return nil
}

// ExportKeyArgs are arguments for ExportKey
type ExportKeyArgs struct {
	api.UserPass
	Address string `json:"address"`
}

// ExportKeyReply is the response for ExportKey
type ExportKeyReply struct {
	// The decrypted PrivateKey for the Address provided in the arguments
	PrivateKey *crypto.PrivateKeySECP256K1R `json:"privateKey"`
}

// ExportKey returns a private key from the provided user
func (s *Service) ExportKey(_ *http.Request, args *ExportKeyArgs, reply *ExportKeyReply) error {
	s.vm.ctx.Log.Debug("Platform: ExportKey called")

	address, err := avax.ParseServiceAddress(s.addrManager, args.Address)
	if err != nil {
		return fmt.Errorf("couldn't parse %s to address: %w", args.Address, err)
	}

	user, err := keystore.NewUserFromKeystore(s.vm.ctx.Keystore, args.Username, args.Password)
	if err != nil {
		return err
	}

	reply.PrivateKey, err = user.GetKey(address)
	if err != nil {
		// Drop any potential error closing the user to report the original
		// error
		_ = user.Close()
		return fmt.Errorf("problem retrieving private key: %w", err)
	}
	return user.Close()
}

// ImportKeyArgs are arguments for ImportKey
type ImportKeyArgs struct {
	api.UserPass
	PrivateKey *crypto.PrivateKeySECP256K1R `json:"privateKey"`
}

// ImportKey adds a private key to the provided user
func (s *Service) ImportKey(_ *http.Request, args *ImportKeyArgs, reply *api.JSONAddress) error {
	s.vm.ctx.Log.Debug("Platform: ImportKey called",
		logging.UserString("username", args.Username),
	)

	if args.PrivateKey == nil {
		return errMissingPrivateKey
	}

	var err error
	reply.Address, err = s.addrManager.FormatLocalAddress(args.PrivateKey.PublicKey().Address())
	if err != nil {
		return fmt.Errorf("problem formatting address: %w", err)
	}

	user, err := keystore.NewUserFromKeystore(s.vm.ctx.Keystore, args.Username, args.Password)
	if err != nil {
		return err
	}
	defer user.Close()

	if err := user.PutKeys(args.PrivateKey); err != nil {
		return fmt.Errorf("problem saving key %w", err)
	}
	return user.Close()
}

/*
 ******************************************************
 *************  Balances / Addresses ******************
 ******************************************************
 */

type GetBalanceRequest struct {
	// TODO: remove Address
	Address   *string  `json:"address,omitempty"`
	Addresses []string `json:"addresses"`
}

// Note: We explicitly duplicate AVAX out of the maps to ensure backwards
// compatibility.
type GetBalanceResponse struct {
	// Balance, in nAVAX, of the address
	Balance             json.Uint64            `json:"balance"`
	Unlocked            json.Uint64            `json:"unlocked"`
	LockedStakeable     json.Uint64            `json:"lockedStakeable"`
	LockedNotStakeable  json.Uint64            `json:"lockedNotStakeable"`
	Balances            map[ids.ID]json.Uint64 `json:"balances"`
	Unlockeds           map[ids.ID]json.Uint64 `json:"unlockeds"`
	LockedStakeables    map[ids.ID]json.Uint64 `json:"lockedStakeables"`
	LockedNotStakeables map[ids.ID]json.Uint64 `json:"lockedNotStakeables"`
	UTXOIDs             []*avax.UTXOID         `json:"utxoIDs"`
}

// GetBalance gets the balance of an address
func (s *Service) GetBalance(_ *http.Request, args *GetBalanceRequest, response *GetBalanceResponse) error {
	if args.Address != nil {
		args.Addresses = append(args.Addresses, *args.Address)
	}

	s.vm.ctx.Log.Debug("Platform: GetBalance called",
		logging.UserStrings("addresses", args.Addresses),
	)

	// Parse to address
	addrs, err := avax.ParseServiceAddresses(s.addrManager, args.Addresses)
	if err != nil {
		return err
	}

	utxos, err := avax.GetAllUTXOs(s.vm.state, addrs)
	if err != nil {
		return fmt.Errorf("couldn't get UTXO set of %v: %w", args.Addresses, err)
	}

	currentTime := s.vm.clock.Unix()

	unlockeds := map[ids.ID]uint64{}
	lockedStakeables := map[ids.ID]uint64{}
	lockedNotStakeables := map[ids.ID]uint64{}

utxoFor:
	for _, utxo := range utxos {
		assetID := utxo.AssetID()
		switch out := utxo.Out.(type) {
		case *secp256k1fx.TransferOutput:
			if out.Locktime <= currentTime {
				newBalance, err := math.Add64(unlockeds[assetID], out.Amount())
				if err != nil {
					unlockeds[assetID] = stdmath.MaxUint64
				} else {
					unlockeds[assetID] = newBalance
				}
			} else {
				newBalance, err := math.Add64(lockedNotStakeables[assetID], out.Amount())
				if err != nil {
					lockedNotStakeables[assetID] = stdmath.MaxUint64
				} else {
					lockedNotStakeables[assetID] = newBalance
				}
			}
		case *stakeable.LockOut:
			innerOut, ok := out.TransferableOut.(*secp256k1fx.TransferOutput)
			switch {
			case !ok:
				s.vm.ctx.Log.Warn("unexpected output type in UTXO",
					zap.String("type", fmt.Sprintf("%T", out.TransferableOut)),
				)
				continue utxoFor
			case innerOut.Locktime > currentTime:
				newBalance, err := math.Add64(lockedNotStakeables[assetID], out.Amount())
				if err != nil {
					lockedNotStakeables[assetID] = stdmath.MaxUint64
				} else {
					lockedNotStakeables[assetID] = newBalance
				}
			case out.Locktime <= currentTime:
				newBalance, err := math.Add64(unlockeds[assetID], out.Amount())
				if err != nil {
					unlockeds[assetID] = stdmath.MaxUint64
				} else {
					unlockeds[assetID] = newBalance
				}
			default:
				newBalance, err := math.Add64(lockedStakeables[assetID], out.Amount())
				if err != nil {
					lockedStakeables[assetID] = stdmath.MaxUint64
				} else {
					lockedStakeables[assetID] = newBalance
				}
			}
		default:
			continue utxoFor
		}

		response.UTXOIDs = append(response.UTXOIDs, &utxo.UTXOID)
	}

	balances := map[ids.ID]uint64{}
	for assetID, amount := range lockedStakeables {
		balances[assetID] = amount
	}
	for assetID, amount := range lockedNotStakeables {
		newBalance, err := math.Add64(balances[assetID], amount)
		if err != nil {
			balances[assetID] = stdmath.MaxUint64
		} else {
			balances[assetID] = newBalance
		}
	}
	for assetID, amount := range unlockeds {
		newBalance, err := math.Add64(balances[assetID], amount)
		if err != nil {
			balances[assetID] = stdmath.MaxUint64
		} else {
			balances[assetID] = newBalance
		}
	}

	response.Balances = newJSONBalanceMap(balances)
	response.Unlockeds = newJSONBalanceMap(unlockeds)
	response.LockedStakeables = newJSONBalanceMap(lockedStakeables)
	response.LockedNotStakeables = newJSONBalanceMap(lockedNotStakeables)
	response.Balance = response.Balances[s.vm.ctx.AVAXAssetID]
	response.Unlocked = response.Unlockeds[s.vm.ctx.AVAXAssetID]
	response.LockedStakeable = response.LockedStakeables[s.vm.ctx.AVAXAssetID]
	response.LockedNotStakeable = response.LockedNotStakeables[s.vm.ctx.AVAXAssetID]
	return nil
}

func newJSONBalanceMap(balanceMap map[ids.ID]uint64) map[ids.ID]json.Uint64 {
	jsonBalanceMap := make(map[ids.ID]json.Uint64, len(balanceMap))
	for assetID, amount := range balanceMap {
		jsonBalanceMap[assetID] = json.Uint64(amount)
	}
	return jsonBalanceMap
}

// CreateAddress creates an address controlled by [args.Username]
// Returns the newly created address
func (s *Service) CreateAddress(_ *http.Request, args *api.UserPass, response *api.JSONAddress) error {
	s.vm.ctx.Log.Debug("Platform: CreateAddress called")

	user, err := keystore.NewUserFromKeystore(s.vm.ctx.Keystore, args.Username, args.Password)
	if err != nil {
		return err
	}
	defer user.Close()

	key, err := keystore.NewKey(user)
	if err != nil {
		return err
	}

	response.Address, err = s.addrManager.FormatLocalAddress(key.PublicKey().Address())
	if err != nil {
		return fmt.Errorf("problem formatting address: %w", err)
	}
	return user.Close()
}

// ListAddresses returns the addresses controlled by [args.Username]
func (s *Service) ListAddresses(_ *http.Request, args *api.UserPass, response *api.JSONAddresses) error {
	s.vm.ctx.Log.Debug("Platform: ListAddresses called")

	user, err := keystore.NewUserFromKeystore(s.vm.ctx.Keystore, args.Username, args.Password)
	if err != nil {
		return err
	}
	defer user.Close()

	addresses, err := user.GetAddresses()
	if err != nil {
		return fmt.Errorf("couldn't get addresses: %w", err)
	}
	response.Addresses = make([]string, len(addresses))
	for i, addr := range addresses {
		response.Addresses[i], err = s.addrManager.FormatLocalAddress(addr)
		if err != nil {
			return fmt.Errorf("problem formatting address: %w", err)
		}
	}
	return user.Close()
}

// Index is an address and an associated UTXO.
// Marks a starting or stopping point when fetching UTXOs. Used for pagination.
type Index struct {
	Address string `json:"address"` // The address as a string
	UTXO    string `json:"utxo"`    // The UTXO ID as a string
}

// GetUTXOs returns the UTXOs controlled by the given addresses
func (s *Service) GetUTXOs(_ *http.Request, args *api.GetUTXOsArgs, response *api.GetUTXOsReply) error {
	s.vm.ctx.Log.Debug("Platform: GetUTXOs called")

	if len(args.Addresses) == 0 {
		return errNoAddresses
	}
	if len(args.Addresses) > maxGetUTXOsAddrs {
		return fmt.Errorf("number of addresses given, %d, exceeds maximum, %d", len(args.Addresses), maxGetUTXOsAddrs)
	}

	var sourceChain ids.ID
	if args.SourceChain == "" {
		sourceChain = s.vm.ctx.ChainID
	} else {
		chainID, err := s.vm.ctx.BCLookup.Lookup(args.SourceChain)
		if err != nil {
			return fmt.Errorf("problem parsing source chainID %q: %w", args.SourceChain, err)
		}
		sourceChain = chainID
	}

	addrSet, err := avax.ParseServiceAddresses(s.addrManager, args.Addresses)
	if err != nil {
		return err
	}

	startAddr := ids.ShortEmpty
	startUTXO := ids.Empty
	if args.StartIndex.Address != "" || args.StartIndex.UTXO != "" {
		startAddr, err = avax.ParseServiceAddress(s.addrManager, args.StartIndex.Address)
		if err != nil {
			return fmt.Errorf("couldn't parse start index address %q: %w", args.StartIndex.Address, err)
		}
		startUTXO, err = ids.FromString(args.StartIndex.UTXO)
		if err != nil {
			return fmt.Errorf("couldn't parse start index utxo: %w", err)
		}
	}

	var (
		utxos     []*avax.UTXO
		endAddr   ids.ShortID
		endUTXOID ids.ID
	)
	limit := int(args.Limit)
	if limit <= 0 || builder.MaxPageSize < limit {
		limit = builder.MaxPageSize
	}
	if sourceChain == s.vm.ctx.ChainID {
		utxos, endAddr, endUTXOID, err = avax.GetPaginatedUTXOs(
			s.vm.state,
			addrSet,
			startAddr,
			startUTXO,
			limit,
		)
	} else {
		utxos, endAddr, endUTXOID, err = s.vm.atomicUtxosManager.GetAtomicUTXOs(
			sourceChain,
			addrSet,
			startAddr,
			startUTXO,
			limit,
		)
	}
	if err != nil {
		return fmt.Errorf("problem retrieving UTXOs: %w", err)
	}

	response.UTXOs = make([]string, len(utxos))
	for i, utxo := range utxos {
		bytes, err := txs.Codec.Marshal(txs.Version, utxo)
		if err != nil {
			return fmt.Errorf("couldn't serialize UTXO %q: %w", utxo.InputID(), err)
		}
		response.UTXOs[i], err = formatting.Encode(args.Encoding, bytes)
		if err != nil {
			return fmt.Errorf("couldn't encode UTXO %s as string: %w", utxo.InputID(), err)
		}
	}

	endAddress, err := s.addrManager.FormatLocalAddress(endAddr)
	if err != nil {
		return fmt.Errorf("problem formatting address: %w", err)
	}

	response.EndIndex.Address = endAddress
	response.EndIndex.UTXO = endUTXOID.String()
	response.NumFetched = json.Uint64(len(utxos))
	response.Encoding = args.Encoding
	return nil
}

/*
 ******************************************************
 ******************* Get Subnets **********************
 ******************************************************
 */

// APISubnet is a representation of a subnet used in API calls
type APISubnet struct {
	// ID of the subnet
	ID ids.ID `json:"id"`

	// Each element of [ControlKeys] the address of a public key.
	// A transaction to add a validator to this subnet requires
	// signatures from [Threshold] of these keys to be valid.
	ControlKeys []string    `json:"controlKeys"`
	Threshold   json.Uint32 `json:"threshold"`
}

// GetSubnetsArgs are the arguments to GetSubnet
type GetSubnetsArgs struct {
	// IDs of the subnets to retrieve information about
	// If omitted, gets all subnets
	IDs []ids.ID `json:"ids"`
}

// GetSubnetsResponse is the response from calling GetSubnets
type GetSubnetsResponse struct {
	// Each element is a subnet that exists
	// Null if there are no subnets other than the primary network
	Subnets []APISubnet `json:"subnets"`
}

// GetSubnets returns the subnets whose ID are in [args.IDs]
// The response will include the primary network
func (s *Service) GetSubnets(_ *http.Request, args *GetSubnetsArgs, response *GetSubnetsResponse) error {
	s.vm.ctx.Log.Debug("Platform: GetSubnets called")

	getAll := len(args.IDs) == 0
	if getAll {
		subnets, err := s.vm.state.GetSubnets() // all subnets
		if err != nil {
			return fmt.Errorf("error getting subnets from database: %w", err)
		}

		response.Subnets = make([]APISubnet, len(subnets)+1)
		for i, subnet := range subnets {
			subnetID := subnet.ID()
			if _, err := s.vm.state.GetSubnetTransformation(subnetID); err == nil {
				response.Subnets[i] = APISubnet{
					ID:          subnetID,
					ControlKeys: []string{},
					Threshold:   json.Uint32(0),
				}
				continue
			}

			unsignedTx := subnet.Unsigned.(*txs.CreateSubnetTx)
			owner := unsignedTx.Owner.(*secp256k1fx.OutputOwners)
			controlAddrs := []string{}
			for _, controlKeyID := range owner.Addrs {
				addr, err := s.addrManager.FormatLocalAddress(controlKeyID)
				if err != nil {
					return fmt.Errorf("problem formatting address: %w", err)
				}
				controlAddrs = append(controlAddrs, addr)
			}
			response.Subnets[i] = APISubnet{
				ID:          subnetID,
				ControlKeys: controlAddrs,
				Threshold:   json.Uint32(owner.Threshold),
			}
		}
		// Include primary network
		response.Subnets[len(subnets)] = APISubnet{
			ID:          constants.PrimaryNetworkID,
			ControlKeys: []string{},
			Threshold:   json.Uint32(0),
		}
		return nil
	}

	subnetSet := ids.NewSet(len(args.IDs))
	for _, subnetID := range args.IDs {
		if subnetSet.Contains(subnetID) {
			continue
		}
		subnetSet.Add(subnetID)

		if subnetID == constants.PrimaryNetworkID {
			response.Subnets = append(response.Subnets,
				APISubnet{
					ID:          constants.PrimaryNetworkID,
					ControlKeys: []string{},
					Threshold:   json.Uint32(0),
				},
			)
			continue
		}

		if _, err := s.vm.state.GetSubnetTransformation(subnetID); err == nil {
			response.Subnets = append(response.Subnets, APISubnet{
				ID:          subnetID,
				ControlKeys: []string{},
				Threshold:   json.Uint32(0),
			})
			continue
		}

		subnetTx, _, err := s.vm.state.GetTx(subnetID)
		if err == database.ErrNotFound {
			continue
		}
		if err != nil {
			return err
		}

		subnet, ok := subnetTx.Unsigned.(*txs.CreateSubnetTx)
		if !ok {
			return fmt.Errorf("expected tx type *txs.CreateSubnetTx but got %T", subnetTx.Unsigned)
		}
		owner, ok := subnet.Owner.(*secp256k1fx.OutputOwners)
		if !ok {
			return fmt.Errorf("expected *secp256k1fx.OutputOwners but got %T", subnet.Owner)
		}

		controlAddrs := make([]string, len(owner.Addrs))
		for i, controlKeyID := range owner.Addrs {
			addr, err := s.addrManager.FormatLocalAddress(controlKeyID)
			if err != nil {
				return fmt.Errorf("problem formatting address: %w", err)
			}
			controlAddrs[i] = addr
		}

		response.Subnets = append(response.Subnets, APISubnet{
			ID:          subnetID,
			ControlKeys: controlAddrs,
			Threshold:   json.Uint32(owner.Threshold),
		})
	}
	return nil
}

// GetStakingAssetIDArgs are the arguments to GetStakingAssetID
type GetStakingAssetIDArgs struct {
	SubnetID ids.ID `json:"subnetID"`
}

// GetStakingAssetIDResponse is the response from calling GetStakingAssetID
type GetStakingAssetIDResponse struct {
	AssetID ids.ID `json:"assetID"`
}

// GetStakingAssetID returns the assetID of the token used to stake on the
// provided subnet
func (s *Service) GetStakingAssetID(_ *http.Request, args *GetStakingAssetIDArgs, response *GetStakingAssetIDResponse) error {
	s.vm.ctx.Log.Debug("Platform: GetStakingAssetID called")

	if args.SubnetID == constants.PrimaryNetworkID {
		response.AssetID = s.vm.ctx.AVAXAssetID
		return nil
	}

	transformSubnetIntf, err := s.vm.state.GetSubnetTransformation(args.SubnetID)
	if err != nil {
		return fmt.Errorf(
			"failed fetching subnet transformation for %s: %w",
			args.SubnetID,
			err,
		)
	}
	transformSubnet, ok := transformSubnetIntf.Unsigned.(*txs.TransformSubnetTx)
	if !ok {
		return fmt.Errorf(
			"unexpected subnet transformation tx type fetched %T",
			transformSubnetIntf.Unsigned,
		)
	}

	response.AssetID = transformSubnet.AssetID
	return nil
}

/*
 ******************************************************
 **************** Get/Sample Validators ***************
 ******************************************************
 */

// GetCurrentValidatorsArgs are the arguments for calling GetCurrentValidators
type GetCurrentValidatorsArgs struct {
	// Subnet we're listing the validators of
	// If omitted, defaults to primary network
	SubnetID ids.ID `json:"subnetID"`
	// NodeIDs of validators to request. If [NodeIDs]
	// is empty, it fetches all current validators. If
	// some nodeIDs are not currently validators, they
	// will be omitted from the response.
	NodeIDs []ids.NodeID `json:"nodeIDs"`
}

// GetCurrentValidatorsReply are the results from calling GetCurrentValidators.
// Each validator contains a list of delegators to itself.
type GetCurrentValidatorsReply struct {
	Validators []interface{} `json:"validators"`
}

// GetCurrentValidators returns current validators and delegators
func (s *Service) GetCurrentValidators(_ *http.Request, args *GetCurrentValidatorsArgs, reply *GetCurrentValidatorsReply) error {
	s.vm.ctx.Log.Debug("Platform: GetCurrentValidators called")

	reply.Validators = []interface{}{}

	// Validator's node ID as string --> Delegators to them
	vdrToDelegators := map[ids.NodeID][]platformapi.PrimaryDelegator{}

	// Create set of nodeIDs
	nodeIDs := ids.NodeIDSet{}
	nodeIDs.Add(args.NodeIDs...)
	includeAllNodes := nodeIDs.Len() == 0

	currentStakerIterator, err := s.vm.state.GetCurrentStakerIterator()
	if err != nil {
		return err
	}
	defer currentStakerIterator.Release()

	// TODO: do not iterate over all stakers when nodeIDs given. Use currentValidators.ValidatorSet for iteration
	for currentStakerIterator.Next() { // Iterates in order of increasing stop time
		staker := currentStakerIterator.Value()
		if args.SubnetID != staker.SubnetID {
			continue
		}
		if !includeAllNodes && !nodeIDs.Contains(staker.NodeID) {
			continue
		}

		tx, _, err := s.vm.state.GetTx(staker.TxID)
		if err != nil {
			return err
		}

		txID := staker.TxID
		nodeID := staker.NodeID
		weight := json.Uint64(staker.Weight)
		startTime := json.Uint64(staker.StartTime.Unix())
		endTime := json.Uint64(staker.EndTime.Unix())
		potentialReward := json.Uint64(staker.PotentialReward)

		switch staker := tx.Unsigned.(type) {
		case txs.ValidatorTx:
			shares := staker.Shares()
			delegationFee := json.Float32(100 * float32(shares) / float32(reward.PercentDenominator))

			primaryNetworkStaker, err := s.vm.state.GetCurrentValidator(constants.PrimaryNetworkID, nodeID)
			if err != nil {
				return err
			}

			// TODO: calculate subnet uptimes
			rawUptime, err := s.vm.uptimeManager.CalculateUptimePercentFrom(nodeID, primaryNetworkStaker.StartTime)
			if err != nil {
				return err
			}
			uptime := json.Float32(rawUptime)

			connected := s.vm.uptimeManager.IsConnected(nodeID)
			tracksSubnet := args.SubnetID == constants.PrimaryNetworkID || s.vm.SubnetTracker.TracksSubnet(nodeID, args.SubnetID)

			var (
				validationRewardOwner *platformapi.Owner
				delegationRewardOwner *platformapi.Owner
			)
			validationOwner, ok := staker.ValidationRewardsOwner().(*secp256k1fx.OutputOwners)
			if ok {
				validationRewardOwner = &platformapi.Owner{
					Locktime:  json.Uint64(validationOwner.Locktime),
					Threshold: json.Uint32(validationOwner.Threshold),
				}
				for _, addr := range validationOwner.Addrs {
					addrStr, err := s.addrManager.FormatLocalAddress(addr)
					if err != nil {
						return err
					}
					validationRewardOwner.Addresses = append(validationRewardOwner.Addresses, addrStr)
				}
			}
			delegationOwner, ok := staker.DelegationRewardsOwner().(*secp256k1fx.OutputOwners)
			if ok {
				delegationRewardOwner = &platformapi.Owner{
					Locktime:  json.Uint64(delegationOwner.Locktime),
					Threshold: json.Uint32(delegationOwner.Threshold),
				}
				for _, addr := range delegationOwner.Addrs {
					addrStr, err := s.addrManager.FormatLocalAddress(addr)
					if err != nil {
						return err
					}
					delegationRewardOwner.Addresses = append(delegationRewardOwner.Addresses, addrStr)
				}
			}

			vdr := platformapi.PermissionlessValidator{
				Staker: platformapi.Staker{
					TxID:        txID,
					NodeID:      nodeID,
					StartTime:   startTime,
					EndTime:     endTime,
					StakeAmount: &weight,
				},
				Uptime:                &uptime,
				Connected:             connected && tracksSubnet,
				PotentialReward:       &potentialReward,
				RewardOwner:           validationRewardOwner,
				ValidationRewardOwner: validationRewardOwner,
				DelegationRewardOwner: delegationRewardOwner,
				DelegationFee:         delegationFee,
			}

			if staker, ok := staker.(*txs.AddPermissionlessValidatorTx); ok {
				if signer, ok := staker.Signer.(*signer.ProofOfPossession); ok {
					vdr.Signer = signer
				}
			}

			reply.Validators = append(reply.Validators, vdr)

		case txs.DelegatorTx:
			var rewardOwner *platformapi.Owner
			owner, ok := staker.RewardsOwner().(*secp256k1fx.OutputOwners)
			if ok {
				rewardOwner = &platformapi.Owner{
					Locktime:  json.Uint64(owner.Locktime),
					Threshold: json.Uint32(owner.Threshold),
				}
				for _, addr := range owner.Addrs {
					addrStr, err := s.addrManager.FormatLocalAddress(addr)
					if err != nil {
						return err
					}
					rewardOwner.Addresses = append(rewardOwner.Addresses, addrStr)
				}
			}

			delegator := platformapi.PrimaryDelegator{
				Staker: platformapi.Staker{
					TxID:        txID,
					StartTime:   startTime,
					EndTime:     endTime,
					StakeAmount: &weight,
					NodeID:      nodeID,
				},
				RewardOwner:     rewardOwner,
				PotentialReward: &potentialReward,
			}
			vdrToDelegators[delegator.NodeID] = append(vdrToDelegators[delegator.NodeID], delegator)
		case *txs.AddSubnetValidatorTx:
			connected := s.vm.uptimeManager.IsConnected(nodeID)
			tracksSubnet := s.vm.SubnetTracker.TracksSubnet(nodeID, args.SubnetID)
			reply.Validators = append(reply.Validators, platformapi.PermissionedValidator{
				Staker: platformapi.Staker{
					NodeID:    nodeID,
					TxID:      txID,
					StartTime: startTime,
					EndTime:   endTime,
					Weight:    &weight,
				},
				Connected: connected && tracksSubnet,
			})
		default:
			return fmt.Errorf("expected validator but got %T", tx.Unsigned)
		}
	}

	for i, vdrIntf := range reply.Validators {
		vdr, ok := vdrIntf.(platformapi.PermissionlessValidator)
		if !ok {
			continue
		}
		vdr.Delegators = vdrToDelegators[vdr.NodeID]
		reply.Validators[i] = vdr
	}

	return nil
}

// GetPendingValidatorsArgs are the arguments for calling GetPendingValidators
type GetPendingValidatorsArgs struct {
	// Subnet we're getting the pending validators of
	// If omitted, defaults to primary network
	SubnetID ids.ID `json:"subnetID"`
	// NodeIDs of validators to request. If [NodeIDs]
	// is empty, it fetches all pending validators. If
	// some requested nodeIDs are not pending validators,
	// they are omitted from the response.
	NodeIDs []ids.NodeID `json:"nodeIDs"`
}

// GetPendingValidatorsReply are the results from calling GetPendingValidators.
// Unlike GetCurrentValidatorsReply, each validator has a null delegator list.
type GetPendingValidatorsReply struct {
	Validators []interface{} `json:"validators"`
	Delegators []interface{} `json:"delegators"`
}

// GetPendingValidators returns the list of pending validators
func (s *Service) GetPendingValidators(_ *http.Request, args *GetPendingValidatorsArgs, reply *GetPendingValidatorsReply) error {
	s.vm.ctx.Log.Debug("Platform: GetPendingValidators called")

	reply.Validators = []interface{}{}
	reply.Delegators = []interface{}{}

	// Create set of nodeIDs
	nodeIDs := ids.NodeIDSet{}
	nodeIDs.Add(args.NodeIDs...)
	includeAllNodes := nodeIDs.Len() == 0

	pendingStakerIterator, err := s.vm.state.GetPendingStakerIterator()
	if err != nil {
		return err
	}
	defer pendingStakerIterator.Release()

	for pendingStakerIterator.Next() { // Iterates in order of increasing start time
		staker := pendingStakerIterator.Value()
		if args.SubnetID != staker.SubnetID {
			continue
		}
		if !includeAllNodes && !nodeIDs.Contains(staker.NodeID) {
			continue
		}

		tx, _, err := s.vm.state.GetTx(staker.TxID)
		if err != nil {
			return err
		}

		txID := staker.TxID
		nodeID := staker.NodeID
		weight := json.Uint64(staker.Weight)
		startTime := json.Uint64(staker.StartTime.Unix())
		endTime := json.Uint64(staker.EndTime.Unix())

		switch staker := tx.Unsigned.(type) {
		case txs.ValidatorTx:
			shares := staker.Shares()
			delegationFee := json.Float32(100 * float32(shares) / float32(reward.PercentDenominator))

			connected := s.vm.uptimeManager.IsConnected(nodeID)
			tracksSubnet := args.SubnetID == constants.PrimaryNetworkID || s.vm.SubnetTracker.TracksSubnet(nodeID, args.SubnetID)
			vdr := platformapi.PermissionlessValidator{
				Staker: platformapi.Staker{
					TxID:        txID,
					NodeID:      nodeID,
					StartTime:   startTime,
					EndTime:     endTime,
					StakeAmount: &weight,
				},
				DelegationFee: delegationFee,
				Connected:     connected && tracksSubnet,
			}

			if staker, ok := staker.(*txs.AddPermissionlessValidatorTx); ok {
				if signer, ok := staker.Signer.(*signer.ProofOfPossession); ok {
					vdr.Signer = signer
				}
			}

			reply.Validators = append(reply.Validators, vdr)

		case txs.DelegatorTx:
			reply.Delegators = append(reply.Delegators, platformapi.Staker{
				TxID:        txID,
				NodeID:      nodeID,
				StartTime:   startTime,
				EndTime:     endTime,
				StakeAmount: &weight,
			})

		case *txs.AddSubnetValidatorTx:
			connected := s.vm.uptimeManager.IsConnected(nodeID)
			tracksSubnet := s.vm.SubnetTracker.TracksSubnet(nodeID, args.SubnetID)
			reply.Validators = append(reply.Validators, platformapi.PermissionedValidator{
				Staker: platformapi.Staker{
					NodeID:    nodeID,
					TxID:      txID,
					StartTime: startTime,
					EndTime:   endTime,
					Weight:    &weight,
				},
				Connected: connected && tracksSubnet,
			})
		default:
			return fmt.Errorf("expected validator but got %T", tx.Unsigned)
		}
	}
	return nil
}

// GetCurrentSupplyArgs are the arguments for calling GetCurrentSupply
type GetCurrentSupplyArgs struct {
	SubnetID ids.ID `json:"subnetID"`
}

// GetCurrentSupplyReply are the results from calling GetCurrentSupply
type GetCurrentSupplyReply struct {
	Supply json.Uint64 `json:"supply"`
}

// GetCurrentSupply returns an upper bound on the supply of AVAX in the system
func (s *Service) GetCurrentSupply(_ *http.Request, args *GetCurrentSupplyArgs, reply *GetCurrentSupplyReply) error {
	s.vm.ctx.Log.Debug("Platform: GetCurrentSupply called")

	supply, err := s.vm.state.GetCurrentSupply(args.SubnetID)
	reply.Supply = json.Uint64(supply)
	return err
}

// SampleValidatorsArgs are the arguments for calling SampleValidators
type SampleValidatorsArgs struct {
	// Number of validators in the sample
	Size json.Uint16 `json:"size"`

	// ID of subnet to sample validators from
	// If omitted, defaults to the primary network
	SubnetID ids.ID `json:"subnetID"`
}

// SampleValidatorsReply are the results from calling Sample
type SampleValidatorsReply struct {
	Validators []ids.NodeID `json:"validators"`
}

// SampleValidators returns a sampling of the list of current validators
func (s *Service) SampleValidators(_ *http.Request, args *SampleValidatorsArgs, reply *SampleValidatorsReply) error {
	s.vm.ctx.Log.Debug("Platform: SampleValidators called",
		zap.Uint16("size", uint16(args.Size)),
	)

	validators, ok := s.vm.Validators.Get(args.SubnetID)
	if !ok {
		return fmt.Errorf(
			"couldn't get validators of subnet %q. Is it being validated?",
			args.SubnetID,
		)
	}

	sample, err := validators.Sample(int(args.Size))
	if err != nil {
		return fmt.Errorf("sampling errored with %w", err)
	}

	reply.Validators = make([]ids.NodeID, int(args.Size))
	for i, vdr := range sample {
		reply.Validators[i] = vdr.ID()
	}
<<<<<<< HEAD
	utils.SortSliceSortable(reply.Validators)
=======
	utils.Sort(reply.Validators)
>>>>>>> b958ed70
	return nil
}

/*
 ******************************************************
 ************ Add Validators to Subnets ***************
 ******************************************************
 */

// AddValidatorArgs are the arguments to AddValidator
type AddValidatorArgs struct {
	// User, password, from addrs, change addr
	api.JSONSpendHeader
	platformapi.Staker
	// The address the staking reward, if applicable, will go to
	RewardAddress     string       `json:"rewardAddress"`
	DelegationFeeRate json.Float32 `json:"delegationFeeRate"`
}

// AddValidator creates and signs and issues a transaction to add a validator to
// the primary network
func (s *Service) AddValidator(_ *http.Request, args *AddValidatorArgs, reply *api.JSONTxIDChangeAddr) error {
	s.vm.ctx.Log.Debug("Platform: AddValidator called")

	now := s.vm.clock.Time()
	minAddStakerTime := now.Add(minAddStakerDelay)
	minAddStakerUnix := json.Uint64(minAddStakerTime.Unix())
	maxAddStakerTime := now.Add(executor.MaxFutureStartTime)
	maxAddStakerUnix := json.Uint64(maxAddStakerTime.Unix())

	if args.StartTime == 0 {
		args.StartTime = minAddStakerUnix
	}

	switch {
	case args.RewardAddress == "":
		return errNoRewardAddress
	case args.StartTime < minAddStakerUnix:
		return errStartTimeTooSoon
	case args.StartTime > maxAddStakerUnix:
		return errStartTimeTooLate
	case args.DelegationFeeRate < 0 || args.DelegationFeeRate > 100:
		return errInvalidDelegationRate
	}

	// Parse the node ID
	var nodeID ids.NodeID
	if args.NodeID == ids.EmptyNodeID { // If ID unspecified, use this node's ID
		nodeID = s.vm.ctx.NodeID
	} else {
		nodeID = args.NodeID
	}

	// Parse the from addresses
	fromAddrs, err := avax.ParseServiceAddresses(s.addrManager, args.From)
	if err != nil {
		return err
	}

	// Parse the reward address
	rewardAddress, err := avax.ParseServiceAddress(s.addrManager, args.RewardAddress)
	if err != nil {
		return fmt.Errorf("problem while parsing reward address: %w", err)
	}

	user, err := keystore.NewUserFromKeystore(s.vm.ctx.Keystore, args.Username, args.Password)
	if err != nil {
		return err
	}
	defer user.Close()

	// Get the user's keys
	privKeys, err := keystore.GetKeychain(user, fromAddrs)
	if err != nil {
		return fmt.Errorf("couldn't get addresses controlled by the user: %w", err)
	}

	// Parse the change address.
	if len(privKeys.Keys) == 0 {
		return errNoKeys
	}
	changeAddr := privKeys.Keys[0].PublicKey().Address() // By default, use a key controlled by the user
	if args.ChangeAddr != "" {
		changeAddr, err = avax.ParseServiceAddress(s.addrManager, args.ChangeAddr)
		if err != nil {
			return fmt.Errorf("couldn't parse changeAddr: %w", err)
		}
	}

	// Create the transaction
	tx, err := s.vm.txBuilder.NewAddValidatorTx(
		args.GetWeight(),                     // Stake amount
		uint64(args.StartTime),               // Start time
		uint64(args.EndTime),                 // End time
		nodeID,                               // Node ID
		rewardAddress,                        // Reward Address
		uint32(10000*args.DelegationFeeRate), // Shares
		privKeys.Keys,                        // Keys providing the staked tokens
		changeAddr,
	)
	if err != nil {
		return fmt.Errorf("couldn't create tx: %w", err)
	}

	reply.TxID = tx.ID()
	reply.ChangeAddr, err = s.addrManager.FormatLocalAddress(changeAddr)

	errs := wrappers.Errs{}
	errs.Add(
		err,
		s.vm.Builder.AddUnverifiedTx(tx),
		user.Close(),
	)
	return errs.Err
}

// AddDelegatorArgs are the arguments to AddDelegator
type AddDelegatorArgs struct {
	// User, password, from addrs, change addr
	api.JSONSpendHeader
	platformapi.Staker
	RewardAddress string `json:"rewardAddress"`
}

// AddDelegator creates and signs and issues a transaction to add a delegator to
// the primary network
func (s *Service) AddDelegator(_ *http.Request, args *AddDelegatorArgs, reply *api.JSONTxIDChangeAddr) error {
	s.vm.ctx.Log.Debug("Platform: AddDelegator called")

	now := s.vm.clock.Time()
	minAddStakerTime := now.Add(minAddStakerDelay)
	minAddStakerUnix := json.Uint64(minAddStakerTime.Unix())
	maxAddStakerTime := now.Add(executor.MaxFutureStartTime)
	maxAddStakerUnix := json.Uint64(maxAddStakerTime.Unix())

	if args.StartTime == 0 {
		args.StartTime = minAddStakerUnix
	}

	switch {
	case args.RewardAddress == "":
		return errNoRewardAddress
	case args.StartTime < minAddStakerUnix:
		return errStartTimeTooSoon
	case args.StartTime > maxAddStakerUnix:
		return errStartTimeTooLate
	}

	var nodeID ids.NodeID
	if args.NodeID == ids.EmptyNodeID { // If ID unspecified, use this node's ID
		nodeID = s.vm.ctx.NodeID
	} else {
		nodeID = args.NodeID
	}

	// Parse the reward address
	rewardAddress, err := avax.ParseServiceAddress(s.addrManager, args.RewardAddress)
	if err != nil {
		return fmt.Errorf("problem parsing 'rewardAddress': %w", err)
	}

	// Parse the from addresses
	fromAddrs, err := avax.ParseServiceAddresses(s.addrManager, args.From)
	if err != nil {
		return err
	}

	user, err := keystore.NewUserFromKeystore(s.vm.ctx.Keystore, args.Username, args.Password)
	if err != nil {
		return err
	}
	defer user.Close()

	privKeys, err := keystore.GetKeychain(user, fromAddrs)
	if err != nil {
		return fmt.Errorf("couldn't get addresses controlled by the user: %w", err)
	}

	// Parse the change address. Assumes that if the user has no keys,
	// this operation will fail so the change address can be anything.
	if len(privKeys.Keys) == 0 {
		return errNoKeys
	}
	changeAddr := privKeys.Keys[0].PublicKey().Address() // By default, use a key controlled by the user
	if args.ChangeAddr != "" {
		changeAddr, err = avax.ParseServiceAddress(s.addrManager, args.ChangeAddr)
		if err != nil {
			return fmt.Errorf("couldn't parse changeAddr: %w", err)
		}
	}

	// Create the transaction
	tx, err := s.vm.txBuilder.NewAddDelegatorTx(
		args.GetWeight(),       // Stake amount
		uint64(args.StartTime), // Start time
		uint64(args.EndTime),   // End time
		nodeID,                 // Node ID
		rewardAddress,          // Reward Address
		privKeys.Keys,          // Private keys
		changeAddr,             // Change address
	)
	if err != nil {
		return fmt.Errorf("couldn't create tx: %w", err)
	}

	reply.TxID = tx.ID()
	reply.ChangeAddr, err = s.addrManager.FormatLocalAddress(changeAddr)

	errs := wrappers.Errs{}
	errs.Add(
		err,
		s.vm.Builder.AddUnverifiedTx(tx),
		user.Close(),
	)
	return errs.Err
}

// AddSubnetValidatorArgs are the arguments to AddSubnetValidator
type AddSubnetValidatorArgs struct {
	// User, password, from addrs, change addr
	api.JSONSpendHeader
	platformapi.Staker
	// ID of subnet to validate
	SubnetID string `json:"subnetID"`
}

// AddSubnetValidator creates and signs and issues a transaction to add a
// validator to a subnet other than the primary network
func (s *Service) AddSubnetValidator(_ *http.Request, args *AddSubnetValidatorArgs, response *api.JSONTxIDChangeAddr) error {
	s.vm.ctx.Log.Debug("Platform: AddSubnetValidator called")

	now := s.vm.clock.Time()
	minAddStakerTime := now.Add(minAddStakerDelay)
	minAddStakerUnix := json.Uint64(minAddStakerTime.Unix())
	maxAddStakerTime := now.Add(executor.MaxFutureStartTime)
	maxAddStakerUnix := json.Uint64(maxAddStakerTime.Unix())

	if args.StartTime == 0 {
		args.StartTime = minAddStakerUnix
	}

	switch {
	case args.SubnetID == "":
		return errNoSubnetID
	case args.StartTime < minAddStakerUnix:
		return errStartTimeTooSoon
	case args.StartTime > maxAddStakerUnix:
		return errStartTimeTooLate
	}

	// Parse the subnet ID
	subnetID, err := ids.FromString(args.SubnetID)
	if err != nil {
		return fmt.Errorf("problem parsing subnetID %q: %w", args.SubnetID, err)
	}
	if subnetID == constants.PrimaryNetworkID {
		return errNamedSubnetCantBePrimary
	}

	// Parse the from addresses
	fromAddrs, err := avax.ParseServiceAddresses(s.addrManager, args.From)
	if err != nil {
		return err
	}

	user, err := keystore.NewUserFromKeystore(s.vm.ctx.Keystore, args.Username, args.Password)
	if err != nil {
		return err
	}
	defer user.Close()

	keys, err := keystore.GetKeychain(user, fromAddrs)
	if err != nil {
		return fmt.Errorf("couldn't get addresses controlled by the user: %w", err)
	}

	// Parse the change address.
	if len(keys.Keys) == 0 {
		return errNoKeys
	}
	changeAddr := keys.Keys[0].PublicKey().Address() // By default, use a key controlled by the user
	if args.ChangeAddr != "" {
		changeAddr, err = avax.ParseServiceAddress(s.addrManager, args.ChangeAddr)
		if err != nil {
			return fmt.Errorf("couldn't parse changeAddr: %w", err)
		}
	}

	// Create the transaction
	tx, err := s.vm.txBuilder.NewAddSubnetValidatorTx(
		args.GetWeight(),       // Stake amount
		uint64(args.StartTime), // Start time
		uint64(args.EndTime),   // End time
		args.NodeID,            // Node ID
		subnetID,               // Subnet ID
		keys.Keys,
		changeAddr,
	)
	if err != nil {
		return fmt.Errorf("couldn't create tx: %w", err)
	}

	response.TxID = tx.ID()
	response.ChangeAddr, err = s.addrManager.FormatLocalAddress(changeAddr)

	errs := wrappers.Errs{}
	errs.Add(
		err,
		s.vm.Builder.AddUnverifiedTx(tx),
		user.Close(),
	)
	return errs.Err
}

// CreateSubnetArgs are the arguments to CreateSubnet
type CreateSubnetArgs struct {
	// User, password, from addrs, change addr
	api.JSONSpendHeader
	// The ID member of APISubnet is ignored
	APISubnet
}

// CreateSubnet creates and signs and issues a transaction to create a new
// subnet
func (s *Service) CreateSubnet(_ *http.Request, args *CreateSubnetArgs, response *api.JSONTxIDChangeAddr) error {
	s.vm.ctx.Log.Debug("Platform: CreateSubnet called")

	// Parse the control keys
	controlKeys, err := avax.ParseServiceAddresses(s.addrManager, args.ControlKeys)
	if err != nil {
		return err
	}

	// Parse the from addresses
	fromAddrs, err := avax.ParseServiceAddresses(s.addrManager, args.From)
	if err != nil {
		return err
	}

	user, err := keystore.NewUserFromKeystore(s.vm.ctx.Keystore, args.Username, args.Password)
	if err != nil {
		return err
	}
	defer user.Close()

	privKeys, err := keystore.GetKeychain(user, fromAddrs)
	if err != nil {
		return fmt.Errorf("couldn't get addresses controlled by the user: %w", err)
	}

	// Parse the change address. Assumes that if the user has no keys,
	// this operation will fail so the change address can be anything.
	if len(privKeys.Keys) == 0 {
		return errNoKeys
	}
	changeAddr := privKeys.Keys[0].PublicKey().Address() // By default, use a key controlled by the user
	if args.ChangeAddr != "" {
		changeAddr, err = avax.ParseServiceAddress(s.addrManager, args.ChangeAddr)
		if err != nil {
			return fmt.Errorf("couldn't parse changeAddr: %w", err)
		}
	}

	// Create the transaction
	tx, err := s.vm.txBuilder.NewCreateSubnetTx(
		uint32(args.Threshold), // Threshold
		controlKeys.List(),     // Control Addresses
		privKeys.Keys,          // Private keys
		changeAddr,
	)
	if err != nil {
		return fmt.Errorf("couldn't create tx: %w", err)
	}

	response.TxID = tx.ID()
	response.ChangeAddr, err = s.addrManager.FormatLocalAddress(changeAddr)

	errs := wrappers.Errs{}
	errs.Add(
		err,
		s.vm.Builder.AddUnverifiedTx(tx),
		user.Close(),
	)
	return errs.Err
}

// ExportAVAXArgs are the arguments to ExportAVAX
type ExportAVAXArgs struct {
	// User, password, from addrs, change addr
	api.JSONSpendHeader

	// Amount of AVAX to send
	Amount json.Uint64 `json:"amount"`

	// Chain the funds are going to. Optional. Used if To address does not include the chainID.
	TargetChain string `json:"targetChain"`

	// ID of the address that will receive the AVAX. This address may include the
	// chainID, which is used to determine what the destination chain is.
	To string `json:"to"`
}

// ExportAVAX exports AVAX from the P-Chain to the X-Chain
// It must be imported on the X-Chain to complete the transfer
func (s *Service) ExportAVAX(_ *http.Request, args *ExportAVAXArgs, response *api.JSONTxIDChangeAddr) error {
	s.vm.ctx.Log.Debug("Platform: ExportAVAX called")

	if args.Amount == 0 {
		return errNoAmount
	}

	// Get the chainID and parse the to address
	chainID, to, err := s.addrManager.ParseAddress(args.To)
	if err != nil {
		chainID, err = s.vm.ctx.BCLookup.Lookup(args.TargetChain)
		if err != nil {
			return err
		}
		to, err = ids.ShortFromString(args.To)
		if err != nil {
			return err
		}
	}

	// Parse the from addresses
	fromAddrs, err := avax.ParseServiceAddresses(s.addrManager, args.From)
	if err != nil {
		return err
	}

	user, err := keystore.NewUserFromKeystore(s.vm.ctx.Keystore, args.Username, args.Password)
	if err != nil {
		return err
	}
	defer user.Close()

	privKeys, err := keystore.GetKeychain(user, fromAddrs)
	if err != nil {
		return fmt.Errorf("couldn't get addresses controlled by the user: %w", err)
	}

	// Parse the change address. Assumes that if the user has no keys,
	// this operation will fail so the change address can be anything.
	if len(privKeys.Keys) == 0 {
		return errNoKeys
	}
	changeAddr := privKeys.Keys[0].PublicKey().Address() // By default, use a key controlled by the user
	if args.ChangeAddr != "" {
		changeAddr, err = avax.ParseServiceAddress(s.addrManager, args.ChangeAddr)
		if err != nil {
			return fmt.Errorf("couldn't parse changeAddr: %w", err)
		}
	}

	// Create the transaction
	tx, err := s.vm.txBuilder.NewExportTx(
		uint64(args.Amount), // Amount
		chainID,             // ID of the chain to send the funds to
		to,                  // Address
		privKeys.Keys,       // Private keys
		changeAddr,          // Change address
	)
	if err != nil {
		return fmt.Errorf("couldn't create tx: %w", err)
	}

	response.TxID = tx.ID()
	response.ChangeAddr, err = s.addrManager.FormatLocalAddress(changeAddr)

	errs := wrappers.Errs{}
	errs.Add(
		err,
		s.vm.Builder.AddUnverifiedTx(tx),
		user.Close(),
	)
	return errs.Err
}

// ImportAVAXArgs are the arguments to ImportAVAX
type ImportAVAXArgs struct {
	// User, password, from addrs, change addr
	api.JSONSpendHeader

	// Chain the funds are coming from
	SourceChain string `json:"sourceChain"`

	// The address that will receive the imported funds
	To string `json:"to"`
}

// ImportAVAX issues a transaction to import AVAX from the X-chain. The AVAX
// must have already been exported from the X-Chain.
func (s *Service) ImportAVAX(_ *http.Request, args *ImportAVAXArgs, response *api.JSONTxIDChangeAddr) error {
	s.vm.ctx.Log.Debug("Platform: ImportAVAX called")

	// Parse the sourceCHain
	chainID, err := s.vm.ctx.BCLookup.Lookup(args.SourceChain)
	if err != nil {
		return fmt.Errorf("problem parsing chainID %q: %w", args.SourceChain, err)
	}

	// Parse the to address
	to, err := avax.ParseServiceAddress(s.addrManager, args.To)
	if err != nil { // Parse address
		return fmt.Errorf("couldn't parse argument 'to' to an address: %w", err)
	}

	// Parse the from addresses
	fromAddrs, err := avax.ParseServiceAddresses(s.addrManager, args.From)
	if err != nil {
		return err
	}

	user, err := keystore.NewUserFromKeystore(s.vm.ctx.Keystore, args.Username, args.Password)
	if err != nil {
		return err
	}
	defer user.Close()

	privKeys, err := keystore.GetKeychain(user, fromAddrs)
	if err != nil { // Get keys
		return fmt.Errorf("couldn't get keys controlled by the user: %w", err)
	}

	// Parse the change address. Assumes that if the user has no keys,
	// this operation will fail so the change address can be anything.
	if len(privKeys.Keys) == 0 {
		return errNoKeys
	}
	changeAddr := privKeys.Keys[0].PublicKey().Address() // By default, use a key controlled by the user
	if args.ChangeAddr != "" {
		changeAddr, err = avax.ParseServiceAddress(s.addrManager, args.ChangeAddr)
		if err != nil {
			return fmt.Errorf("couldn't parse changeAddr: %w", err)
		}
	}

	tx, err := s.vm.txBuilder.NewImportTx(
		chainID,
		to,
		privKeys.Keys,
		changeAddr,
	)
	if err != nil {
		return err
	}

	response.TxID = tx.ID()
	response.ChangeAddr, err = s.addrManager.FormatLocalAddress(changeAddr)

	errs := wrappers.Errs{}
	errs.Add(
		err,
		s.vm.Builder.AddUnverifiedTx(tx),
		user.Close(),
	)
	return errs.Err
}

/*
 ******************************************************
 ******** Create/get status of a blockchain ***********
 ******************************************************
 */

// CreateBlockchainArgs is the arguments for calling CreateBlockchain
type CreateBlockchainArgs struct {
	// User, password, from addrs, change addr
	api.JSONSpendHeader
	// ID of Subnet that validates the new blockchain
	SubnetID ids.ID `json:"subnetID"`
	// ID of the VM the new blockchain is running
	VMID string `json:"vmID"`
	// IDs of the FXs the VM is running
	FxIDs []string `json:"fxIDs"`
	// Human-readable name for the new blockchain, not necessarily unique
	Name string `json:"name"`
	// Genesis state of the blockchain being created
	GenesisData string `json:"genesisData"`
	// Encoding format to use for genesis data
	Encoding formatting.Encoding `json:"encoding"`
}

// CreateBlockchain issues a transaction to create a new blockchain
func (s *Service) CreateBlockchain(_ *http.Request, args *CreateBlockchainArgs, response *api.JSONTxIDChangeAddr) error {
	s.vm.ctx.Log.Debug("Platform: CreateBlockchain called")

	switch {
	case args.Name == "":
		return errMissingName
	case args.VMID == "":
		return errMissingVMID
	}

	genesisBytes, err := formatting.Decode(args.Encoding, args.GenesisData)
	if err != nil {
		return fmt.Errorf("problem parsing genesis data: %w", err)
	}

	vmID, err := s.vm.Chains.LookupVM(args.VMID)
	if err != nil {
		return fmt.Errorf("no VM with ID '%s' found", args.VMID)
	}

	fxIDs := []ids.ID(nil)
	for _, fxIDStr := range args.FxIDs {
		fxID, err := s.vm.Chains.LookupVM(fxIDStr)
		if err != nil {
			return fmt.Errorf("no FX with ID '%s' found", fxIDStr)
		}
		fxIDs = append(fxIDs, fxID)
	}
	// If creating AVM instance, use secp256k1fx
	// TODO: Document FXs and have user specify them in API call
	fxIDsSet := ids.Set{}
	fxIDsSet.Add(fxIDs...)
	if vmID == constants.AVMID && !fxIDsSet.Contains(secp256k1fx.ID) {
		fxIDs = append(fxIDs, secp256k1fx.ID)
	}

	if args.SubnetID == constants.PrimaryNetworkID {
		return txs.ErrCantValidatePrimaryNetwork
	}

	// Parse the from addresses
	fromAddrs, err := avax.ParseServiceAddresses(s.addrManager, args.From)
	if err != nil {
		return err
	}

	user, err := keystore.NewUserFromKeystore(s.vm.ctx.Keystore, args.Username, args.Password)
	if err != nil {
		return err
	}
	defer user.Close()

	keys, err := keystore.GetKeychain(user, fromAddrs)
	if err != nil {
		return fmt.Errorf("couldn't get addresses controlled by the user: %w", err)
	}

	// Parse the change address. Assumes that if the user has no keys,
	// this operation will fail so the change address can be anything.
	if len(keys.Keys) == 0 {
		return errNoKeys
	}
	changeAddr := keys.Keys[0].PublicKey().Address() // By default, use a key controlled by the user
	if args.ChangeAddr != "" {
		changeAddr, err = avax.ParseServiceAddress(s.addrManager, args.ChangeAddr)
		if err != nil {
			return fmt.Errorf("couldn't parse changeAddr: %w", err)
		}
	}

	// Create the transaction
	tx, err := s.vm.txBuilder.NewCreateChainTx(
		args.SubnetID,
		genesisBytes,
		vmID,
		fxIDs,
		args.Name,
		keys.Keys,
		changeAddr, // Change address
	)
	if err != nil {
		return fmt.Errorf("couldn't create tx: %w", err)
	}

	response.TxID = tx.ID()
	response.ChangeAddr, err = s.addrManager.FormatLocalAddress(changeAddr)

	errs := wrappers.Errs{}
	errs.Add(
		err,
		s.vm.Builder.AddUnverifiedTx(tx),
		user.Close(),
	)
	return errs.Err
}

// GetBlockchainStatusArgs is the arguments for calling GetBlockchainStatus
// [BlockchainID] is the ID of or an alias of the blockchain to get the status of.
type GetBlockchainStatusArgs struct {
	BlockchainID string `json:"blockchainID"`
}

// GetBlockchainStatusReply is the reply from calling GetBlockchainStatus
// [Status] is the blockchain's status.
type GetBlockchainStatusReply struct {
	Status status.BlockchainStatus `json:"status"`
}

// GetBlockchainStatus gets the status of a blockchain with the ID [args.BlockchainID].
func (s *Service) GetBlockchainStatus(r *http.Request, args *GetBlockchainStatusArgs, reply *GetBlockchainStatusReply) error {
	s.vm.ctx.Log.Debug("Platform: GetBlockchainStatus called")

	if args.BlockchainID == "" {
		return errMissingBlockchainID
	}

	// if its aliased then vm created this chain.
	if aliasedID, err := s.vm.Chains.Lookup(args.BlockchainID); err == nil {
		if s.nodeValidates(aliasedID) {
			reply.Status = status.Validating
			return nil
		}

		reply.Status = status.Syncing
		return nil
	}

	blockchainID, err := ids.FromString(args.BlockchainID)
	if err != nil {
		return fmt.Errorf("problem parsing blockchainID %q: %w", args.BlockchainID, err)
	}

	ctx := r.Context()
	lastAcceptedID, err := s.vm.LastAccepted(ctx)
	if err != nil {
		return fmt.Errorf("problem loading last accepted ID: %w", err)
	}

	exists, err := s.chainExists(ctx, lastAcceptedID, blockchainID)
	if err != nil {
		return fmt.Errorf("problem looking up blockchain: %w", err)
	}
	if exists {
		reply.Status = status.Created
		return nil
	}

	preferredBlk, err := s.vm.Preferred()
	if err != nil {
		return fmt.Errorf("could not retrieve preferred block, err %w", err)
	}
	preferred, err := s.chainExists(ctx, preferredBlk.ID(), blockchainID)
	if err != nil {
		return fmt.Errorf("problem looking up blockchain: %w", err)
	}
	if preferred {
		reply.Status = status.Preferred
	} else {
		reply.Status = status.UnknownChain
	}
	return nil
}

func (s *Service) nodeValidates(blockchainID ids.ID) bool {
	chainTx, _, err := s.vm.state.GetTx(blockchainID)
	if err != nil {
		return false
	}

	chain, ok := chainTx.Unsigned.(*txs.CreateChainTx)
	if !ok {
		return false
	}

	validators, ok := s.vm.Validators.Get(chain.SubnetID)
	if !ok {
		return false
	}

	return validators.Contains(s.vm.ctx.NodeID)
}

func (s *Service) chainExists(ctx context.Context, blockID ids.ID, chainID ids.ID) (bool, error) {
	state, ok := s.vm.manager.GetState(blockID)
	if !ok {
		block, err := s.vm.GetBlock(ctx, blockID)
		if err != nil {
			return false, err
		}
		state, ok = s.vm.manager.GetState(block.Parent())
		if !ok {
			return false, errMissingDecisionBlock
		}
	}

	tx, _, err := state.GetTx(chainID)
	if err == database.ErrNotFound {
		return false, nil
	}
	if err != nil {
		return false, err
	}
	_, ok = tx.Unsigned.(*txs.CreateChainTx)
	return ok, nil
}

// ValidatedByArgs is the arguments for calling ValidatedBy
type ValidatedByArgs struct {
	// ValidatedBy returns the ID of the Subnet validating the blockchain with this ID
	BlockchainID ids.ID `json:"blockchainID"`
}

// ValidatedByResponse is the reply from calling ValidatedBy
type ValidatedByResponse struct {
	// ID of the Subnet validating the specified blockchain
	SubnetID ids.ID `json:"subnetID"`
}

// ValidatedBy returns the ID of the Subnet that validates [args.BlockchainID]
func (s *Service) ValidatedBy(_ *http.Request, args *ValidatedByArgs, response *ValidatedByResponse) error {
	s.vm.ctx.Log.Debug("Platform: ValidatedBy called")

	chainTx, _, err := s.vm.state.GetTx(args.BlockchainID)
	if err != nil {
		return fmt.Errorf(
			"problem retrieving blockchain %q: %w",
			args.BlockchainID,
			err,
		)
	}
	chain, ok := chainTx.Unsigned.(*txs.CreateChainTx)
	if !ok {
		return fmt.Errorf("%q is not a blockchain", args.BlockchainID)
	}
	response.SubnetID = chain.SubnetID
	return nil
}

// ValidatesArgs are the arguments to Validates
type ValidatesArgs struct {
	SubnetID ids.ID `json:"subnetID"`
}

// ValidatesResponse is the response from calling Validates
type ValidatesResponse struct {
	BlockchainIDs []ids.ID `json:"blockchainIDs"`
}

// Validates returns the IDs of the blockchains validated by [args.SubnetID]
func (s *Service) Validates(_ *http.Request, args *ValidatesArgs, response *ValidatesResponse) error {
	s.vm.ctx.Log.Debug("Platform: Validates called")

	if args.SubnetID != constants.PrimaryNetworkID {
		subnetTx, _, err := s.vm.state.GetTx(args.SubnetID)
		if err != nil {
			return fmt.Errorf(
				"problem retrieving subnet %q: %w",
				args.SubnetID,
				err,
			)
		}
		_, ok := subnetTx.Unsigned.(*txs.CreateSubnetTx)
		if !ok {
			return fmt.Errorf("%q is not a subnet", args.SubnetID)
		}
	}

	// Get the chains that exist
	chains, err := s.vm.state.GetChains(args.SubnetID)
	if err != nil {
		return fmt.Errorf("problem retrieving chains for subnet %q: %w", args.SubnetID, err)
	}

	response.BlockchainIDs = make([]ids.ID, len(chains))
	for i, chain := range chains {
		response.BlockchainIDs[i] = chain.ID()
	}
	return nil
}

// APIBlockchain is the representation of a blockchain used in API calls
type APIBlockchain struct {
	// Blockchain's ID
	ID ids.ID `json:"id"`

	// Blockchain's (non-unique) human-readable name
	Name string `json:"name"`

	// Subnet that validates the blockchain
	SubnetID ids.ID `json:"subnetID"`

	// Virtual Machine the blockchain runs
	VMID ids.ID `json:"vmID"`
}

// GetBlockchainsResponse is the response from a call to GetBlockchains
type GetBlockchainsResponse struct {
	// blockchains that exist
	Blockchains []APIBlockchain `json:"blockchains"`
}

// GetBlockchains returns all of the blockchains that exist
func (s *Service) GetBlockchains(_ *http.Request, _ *struct{}, response *GetBlockchainsResponse) error {
	s.vm.ctx.Log.Debug("Platform: GetBlockchains called")

	subnets, err := s.vm.state.GetSubnets()
	if err != nil {
		return fmt.Errorf("couldn't retrieve subnets: %w", err)
	}

	response.Blockchains = []APIBlockchain{}
	for _, subnet := range subnets {
		subnetID := subnet.ID()
		chains, err := s.vm.state.GetChains(subnetID)
		if err != nil {
			return fmt.Errorf(
				"couldn't retrieve chains for subnet %q: %w",
				subnetID,
				err,
			)
		}

		for _, chainTx := range chains {
			chainID := chainTx.ID()
			chain, ok := chainTx.Unsigned.(*txs.CreateChainTx)
			if !ok {
				return fmt.Errorf("expected tx type *txs.CreateChainTx but got %T", chainTx.Unsigned)
			}
			response.Blockchains = append(response.Blockchains, APIBlockchain{
				ID:       chainID,
				Name:     chain.ChainName,
				SubnetID: subnetID,
				VMID:     chain.VMID,
			})
		}
	}

	chains, err := s.vm.state.GetChains(constants.PrimaryNetworkID)
	if err != nil {
		return fmt.Errorf("couldn't retrieve subnets: %w", err)
	}
	for _, chainTx := range chains {
		chainID := chainTx.ID()
		chain, ok := chainTx.Unsigned.(*txs.CreateChainTx)
		if !ok {
			return fmt.Errorf("expected tx type *txs.CreateChainTx but got %T", chainTx.Unsigned)
		}
		response.Blockchains = append(response.Blockchains, APIBlockchain{
			ID:       chainID,
			Name:     chain.ChainName,
			SubnetID: constants.PrimaryNetworkID,
			VMID:     chain.VMID,
		})
	}

	return nil
}

// IssueTx issues a tx
func (s *Service) IssueTx(_ *http.Request, args *api.FormattedTx, response *api.JSONTxID) error {
	s.vm.ctx.Log.Debug("Platform: IssueTx called")

	txBytes, err := formatting.Decode(args.Encoding, args.Tx)
	if err != nil {
		return fmt.Errorf("problem decoding transaction: %w", err)
	}
	tx, err := txs.Parse(txs.Codec, txBytes)
	if err != nil {
		return fmt.Errorf("couldn't parse tx: %w", err)
	}
	if err := s.vm.Builder.AddUnverifiedTx(tx); err != nil {
		return fmt.Errorf("couldn't issue tx: %w", err)
	}

	response.TxID = tx.ID()
	return nil
}

// GetTx gets a tx
func (s *Service) GetTx(_ *http.Request, args *api.GetTxArgs, response *api.GetTxReply) error {
	s.vm.ctx.Log.Debug("Platform: GetTx called")

	tx, _, err := s.vm.state.GetTx(args.TxID)
	if err != nil {
		return fmt.Errorf("couldn't get tx: %w", err)
	}
	txBytes := tx.Bytes()
	response.Encoding = args.Encoding

	if args.Encoding == formatting.JSON {
		tx.Unsigned.InitCtx(s.vm.ctx)
		response.Tx = tx
		return nil
	}

	response.Tx, err = formatting.Encode(args.Encoding, txBytes)
	if err != nil {
		return fmt.Errorf("couldn't encode tx as a string: %w", err)
	}
	return nil
}

type GetTxStatusArgs struct {
	TxID ids.ID `json:"txID"`
	// Returns a response that looks like this:
	// {
	// 	"jsonrpc": "2.0",
	// 	"result": {
	//     "status":"[Status]",
	//     "reason":"[Reason tx was dropped, if applicable]"
	//  },
	// 	"id": 1
	// }
	// "reason" is only present if the status is dropped
}

type GetTxStatusResponse struct {
	Status status.Status `json:"status"`
	// Reason this tx was dropped.
	// Only non-empty if Status is dropped
	Reason string `json:"reason,omitempty"`
}

// GetTxStatus gets a tx's status
func (s *Service) GetTxStatus(_ *http.Request, args *GetTxStatusArgs, response *GetTxStatusResponse) error {
	s.vm.ctx.Log.Debug("Platform: GetTxStatus called",
		zap.Stringer("txID", args.TxID),
	)

	_, txStatus, err := s.vm.state.GetTx(args.TxID)
	if err == nil { // Found the status. Report it.
		response.Status = txStatus
		return nil
	}
	if err != database.ErrNotFound {
		return err
	}

	// The status of this transaction is not in the database - check if the tx
	// is in the preferred block's db. If so, return that it's processing.
	prefBlk, err := s.vm.Preferred()
	if err != nil {
		return err
	}

	preferredID := prefBlk.ID()
	onAccept, ok := s.vm.manager.GetState(preferredID)
	if !ok {
		return fmt.Errorf("could not retrieve state for block %s", preferredID)
	}

	_, _, err = onAccept.GetTx(args.TxID)
	if err == nil {
		// Found the status in the preferred block's db. Report tx is processing.
		response.Status = status.Processing
		return nil
	}
	if err != database.ErrNotFound {
		return err
	}

	if s.vm.Builder.Has(args.TxID) {
		// Found the tx in the mempool. Report tx is processing.
		response.Status = status.Processing
		return nil
	}

	// Note: we check if tx is dropped only after having looked for it
	// in the database and the mempool, because dropped txs may be re-issued.
	reason, dropped := s.vm.Builder.GetDropReason(args.TxID)
	if !dropped {
		// The tx isn't being tracked by the node.
		response.Status = status.Unknown
		return nil
	}

	// The tx was recently dropped because it was invalid.
	response.Status = status.Dropped
	response.Reason = reason
	return nil
}

type GetStakeArgs struct {
	api.JSONAddresses
	Encoding formatting.Encoding `json:"encoding"`
}

// GetStakeReply is the response from calling GetStake.
type GetStakeReply struct {
	Staked  json.Uint64            `json:"staked"`
	Stakeds map[ids.ID]json.Uint64 `json:"stakeds"`
	// String representation of staked outputs
	// Each is of type avax.TransferableOutput
	Outputs []string `json:"stakedOutputs"`
	// Encoding of [Outputs]
	Encoding formatting.Encoding `json:"encoding"`
}

// GetStake returns the amount of nAVAX that [args.Addresses] have cumulatively
// staked on the Primary Network.
//
// This method assumes that each stake output has only owner
// This method assumes only AVAX can be staked
// This method only concerns itself with the Primary Network, not subnets
// TODO: Improve the performance of this method by maintaining this data
// in a data structure rather than re-calculating it by iterating over stakers
func (s *Service) GetStake(_ *http.Request, args *GetStakeArgs, response *GetStakeReply) error {
	s.vm.ctx.Log.Debug("Platform: GetStake called")

	if len(args.Addresses) > maxGetStakeAddrs {
		return fmt.Errorf("%d addresses provided but this method can take at most %d", len(args.Addresses), maxGetStakeAddrs)
	}

	addrs, err := avax.ParseServiceAddresses(s.addrManager, args.Addresses)
	if err != nil {
		return err
	}

	currentStakerIterator, err := s.vm.state.GetCurrentStakerIterator()
	if err != nil {
		return err
	}
	defer currentStakerIterator.Release()

	var (
		totalAmountStaked = make(map[ids.ID]uint64)
		stakedOuts        []avax.TransferableOutput
	)
	for currentStakerIterator.Next() { // Iterates over current stakers
		staker := currentStakerIterator.Value()

		tx, _, err := s.vm.state.GetTx(staker.TxID)
		if err != nil {
			return err
		}

		stakedOuts = append(stakedOuts, getStakeHelper(tx, addrs, totalAmountStaked)...)
	}

	pendingStakerIterator, err := s.vm.state.GetPendingStakerIterator()
	if err != nil {
		return err
	}
	defer pendingStakerIterator.Release()

	for pendingStakerIterator.Next() { // Iterates over pending stakers
		staker := pendingStakerIterator.Value()

		tx, _, err := s.vm.state.GetTx(staker.TxID)
		if err != nil {
			return err
		}

		stakedOuts = append(stakedOuts, getStakeHelper(tx, addrs, totalAmountStaked)...)
	}

	response.Stakeds = newJSONBalanceMap(totalAmountStaked)
	response.Staked = response.Stakeds[s.vm.ctx.AVAXAssetID]
	response.Outputs = make([]string, len(stakedOuts))
	for i, output := range stakedOuts {
		bytes, err := txs.Codec.Marshal(txs.Version, output)
		if err != nil {
			return fmt.Errorf("couldn't serialize output %s: %w", output.ID, err)
		}
		response.Outputs[i], err = formatting.Encode(args.Encoding, bytes)
		if err != nil {
			return fmt.Errorf("couldn't encode output %s as string: %w", output.ID, err)
		}
	}
	response.Encoding = args.Encoding

	return nil
}

// GetMinStakeArgs are the arguments for calling GetMinStake.
type GetMinStakeArgs struct {
	SubnetID ids.ID `json:"subnetID"`
}

// GetMinStakeReply is the response from calling GetMinStake.
type GetMinStakeReply struct {
	//  The minimum amount of tokens one must bond to be a validator
	MinValidatorStake json.Uint64 `json:"minValidatorStake"`
	// Minimum stake, in nAVAX, that can be delegated on the primary network
	MinDelegatorStake json.Uint64 `json:"minDelegatorStake"`
}

// GetMinStake returns the minimum staking amount in nAVAX.
func (s *Service) GetMinStake(_ *http.Request, args *GetMinStakeArgs, reply *GetMinStakeReply) error {
	if args.SubnetID == constants.PrimaryNetworkID {
		reply.MinValidatorStake = json.Uint64(s.vm.MinValidatorStake)
		reply.MinDelegatorStake = json.Uint64(s.vm.MinDelegatorStake)
		return nil
	}

	transformSubnetIntf, err := s.vm.state.GetSubnetTransformation(args.SubnetID)
	if err != nil {
		return fmt.Errorf(
			"failed fetching subnet transformation for %s: %w",
			args.SubnetID,
			err,
		)
	}
	transformSubnet, ok := transformSubnetIntf.Unsigned.(*txs.TransformSubnetTx)
	if !ok {
		return fmt.Errorf(
			"unexpected subnet transformation tx type fetched %T",
			transformSubnetIntf.Unsigned,
		)
	}

	reply.MinValidatorStake = json.Uint64(transformSubnet.MinValidatorStake)
	reply.MinDelegatorStake = json.Uint64(transformSubnet.MinDelegatorStake)

	return nil
}

// GetTotalStakeArgs are the arguments for calling GetTotalStake
type GetTotalStakeArgs struct {
	// Subnet we're getting the total stake
	// If omitted returns Primary network weight
	SubnetID ids.ID `json:"subnetID"`
}

// GetTotalStakeReply is the response from calling GetTotalStake.
type GetTotalStakeReply struct {
	// TODO: deprecate one of these fields
	Stake  json.Uint64 `json:"stake"`
	Weight json.Uint64 `json:"weight"`
}

// GetTotalStake returns the total amount staked on the Primary Network
func (s *Service) GetTotalStake(_ *http.Request, args *GetTotalStakeArgs, reply *GetTotalStakeReply) error {
	vdrs, ok := s.vm.Validators.Get(args.SubnetID)
	if !ok {
		return errNoValidators
	}
	weight := json.Uint64(vdrs.Weight())
	reply.Weight = weight
	reply.Stake = weight
	return nil
}

// GetMaxStakeAmountArgs is the request for calling GetMaxStakeAmount.
type GetMaxStakeAmountArgs struct {
	SubnetID  ids.ID      `json:"subnetID"`
	NodeID    ids.NodeID  `json:"nodeID"`
	StartTime json.Uint64 `json:"startTime"`
	EndTime   json.Uint64 `json:"endTime"`
}

// GetMaxStakeAmountReply is the response from calling GetMaxStakeAmount.
type GetMaxStakeAmountReply struct {
	Amount json.Uint64 `json:"amount"`
}

// GetMaxStakeAmount returns the maximum amount of nAVAX staking to the named
// node during the time period.
func (s *Service) GetMaxStakeAmount(_ *http.Request, args *GetMaxStakeAmountArgs, reply *GetMaxStakeAmountReply) error {
	startTime := time.Unix(int64(args.StartTime), 0)
	endTime := time.Unix(int64(args.EndTime), 0)

	if startTime.After(endTime) {
		return errStartAfterEndTime
	}
	now := s.vm.state.GetTimestamp()
	if startTime.Before(now) {
		return errStartTimeInThePast
	}

	staker, err := executor.GetValidator(s.vm.state, args.SubnetID, args.NodeID)
	if err == database.ErrNotFound {
		return nil
	}
	if err != nil {
		return err
	}

	if startTime.After(staker.EndTime) {
		return nil
	}
	if endTime.Before(staker.StartTime) {
		return nil
	}

	maxStakeAmount, err := executor.GetMaxWeight(s.vm.state, staker, startTime, endTime)
	reply.Amount = json.Uint64(maxStakeAmount)
	return err
}

// GetRewardUTXOsReply defines the GetRewardUTXOs replies returned from the API
type GetRewardUTXOsReply struct {
	// Number of UTXOs returned
	NumFetched json.Uint64 `json:"numFetched"`
	// The UTXOs
	UTXOs []string `json:"utxos"`
	// Encoding specifies the encoding format the UTXOs are returned in
	Encoding formatting.Encoding `json:"encoding"`
}

// GetRewardUTXOs returns the UTXOs that were rewarded after the provided
// transaction's staking period ended.
func (s *Service) GetRewardUTXOs(_ *http.Request, args *api.GetTxArgs, reply *GetRewardUTXOsReply) error {
	s.vm.ctx.Log.Debug("Platform: GetRewardUTXOs called")

	utxos, err := s.vm.state.GetRewardUTXOs(args.TxID)
	if err != nil {
		return fmt.Errorf("couldn't get reward UTXOs: %w", err)
	}

	reply.NumFetched = json.Uint64(len(utxos))
	reply.UTXOs = make([]string, len(utxos))
	for i, utxo := range utxos {
		utxoBytes, err := txs.GenesisCodec.Marshal(txs.Version, utxo)
		if err != nil {
			return fmt.Errorf("failed to encode UTXO to bytes: %w", err)
		}

		utxoStr, err := formatting.Encode(args.Encoding, utxoBytes)
		if err != nil {
			return fmt.Errorf("couldn't encode utxo as a string: %w", err)
		}
		reply.UTXOs[i] = utxoStr
	}
	reply.Encoding = args.Encoding
	return nil
}

// GetTimestampReply is the response from GetTimestamp
type GetTimestampReply struct {
	// Current timestamp
	Timestamp time.Time `json:"timestamp"`
}

// GetTimestamp returns the current timestamp on chain.
func (s *Service) GetTimestamp(_ *http.Request, _ *struct{}, reply *GetTimestampReply) error {
	s.vm.ctx.Log.Debug("Platform: GetTimestamp called")

	reply.Timestamp = s.vm.state.GetTimestamp()
	return nil
}

// GetValidatorsAtArgs is the response from GetValidatorsAt
type GetValidatorsAtArgs struct {
	Height   json.Uint64 `json:"height"`
	SubnetID ids.ID      `json:"subnetID"`
}

// GetValidatorsAtReply is the response from GetValidatorsAt
type GetValidatorsAtReply struct {
	Validators map[ids.NodeID]uint64 `json:"validators"`
}

// GetValidatorsAt returns the weights of the validator set of a provided subnet
// at the specified height.
func (s *Service) GetValidatorsAt(r *http.Request, args *GetValidatorsAtArgs, reply *GetValidatorsAtReply) error {
	height := uint64(args.Height)
	s.vm.ctx.Log.Debug("Platform: GetValidatorsAt called",
		zap.Uint64("height", height),
		zap.Stringer("subnetID", args.SubnetID),
	)

	ctx := r.Context()
	var err error
	reply.Validators, err = s.vm.GetValidatorSet(ctx, height, args.SubnetID)
	if err != nil {
		return fmt.Errorf("couldn't get validator set: %w", err)
	}
	return nil
}

func (s *Service) GetBlock(_ *http.Request, args *api.GetBlockArgs, response *api.GetBlockResponse) error {
	s.vm.ctx.Log.Debug("Platform: GetBlock called",
		zap.Stringer("blkID", args.BlockID),
		zap.Stringer("encoding", args.Encoding),
	)

	block, err := s.vm.manager.GetStatelessBlock(args.BlockID)
	if err != nil {
		return fmt.Errorf("couldn't get block with id %s: %w", args.BlockID, err)
	}
	response.Encoding = args.Encoding

	if args.Encoding == formatting.JSON {
		block.InitCtx(s.vm.ctx)
		response.Block = block
		return nil
	}

	response.Block, err = formatting.Encode(args.Encoding, block.Bytes())
	if err != nil {
		return fmt.Errorf("couldn't encode block %s as string: %w", args.BlockID, err)
	}

	return nil
}

// Takes in a staker and a set of addresses
// Returns:
// 1) The total amount staked by addresses in [addrs]
// 2) The staked outputs
func getStakeHelper(tx *txs.Tx, addrs ids.ShortSet, totalAmountStaked map[ids.ID]uint64) []avax.TransferableOutput {
	staker, ok := tx.Unsigned.(txs.PermissionlessStaker)
	if !ok {
		return nil
	}

	stake := staker.Stake()
	stakedOuts := make([]avax.TransferableOutput, 0, len(stake))
	// Go through all of the staked outputs
	for _, output := range stake {
		out := output.Out
		if lockedOut, ok := out.(*stakeable.LockOut); ok {
			// This output can only be used for staking until [stakeOnlyUntil]
			out = lockedOut.TransferableOut
		}
		secpOut, ok := out.(*secp256k1fx.TransferOutput)
		if !ok {
			continue
		}

		// Check whether this output is owned by one of the given addresses
		contains := false
		for _, addr := range secpOut.Addrs {
			if addrs.Contains(addr) {
				contains = true
				break
			}
		}
		if !contains {
			// This output isn't owned by one of the given addresses. Ignore.
			continue
		}

		assetID := output.AssetID()
		newAmount, err := math.Add64(totalAmountStaked[assetID], secpOut.Amt)
		if err != nil {
			newAmount = stdmath.MaxUint64
		}
		totalAmountStaked[assetID] = newAmount

		stakedOuts = append(
			stakedOuts,
			*output,
		)
	}
	return stakedOuts
}<|MERGE_RESOLUTION|>--- conflicted
+++ resolved
@@ -1022,11 +1022,7 @@
 	for i, vdr := range sample {
 		reply.Validators[i] = vdr.ID()
 	}
-<<<<<<< HEAD
-	utils.SortSliceSortable(reply.Validators)
-=======
 	utils.Sort(reply.Validators)
->>>>>>> b958ed70
 	return nil
 }
 
