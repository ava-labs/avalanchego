--- conflicted
+++ resolved
@@ -1021,13 +1021,9 @@
 	if sample == nil {
 		reply.Validators = []ids.NodeID{}
 	} else {
-		ids.SortNodeIDs(sample)
+		utils.Sort(sample)
 		reply.Validators = sample
 	}
-<<<<<<< HEAD
-	utils.Sort(reply.Validators)
-=======
->>>>>>> 3e2b5865
 	return nil
 }
 
