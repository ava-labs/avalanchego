--- conflicted
+++ resolved
@@ -20,56 +20,6 @@
 	"github.com/ava-labs/avalanchego/vms/platformvm/txs"
 	"github.com/ava-labs/avalanchego/vms/secp256k1fx"
 
-<<<<<<< HEAD
-	avalanchegenesis "github.com/ava-labs/avalanchego/genesis"
-	platformvmgenesis "github.com/ava-labs/avalanchego/vms/platformvm/genesis"
-)
-
-var (
-	AVAXAssetID = ids.GenerateTestID()
-	AVAXAsset   = avax.Asset{ID: AVAXAssetID}
-
-	ValidatorNodeID                  = ids.GenerateTestNodeID()
-	Time                             = time.Now().Round(time.Second)
-	TimeUnix                         = uint64(Time.Unix())
-	ValidatorDuration                = 28 * 24 * time.Hour
-	ValidatorEndTime                 = Time.Add(ValidatorDuration)
-	ValidatorEndTimeUnix             = uint64(ValidatorEndTime.Unix())
-	ValidatorWeight                  = units.MegaAvax
-	ValidatorRewardsOwner            = &secp256k1fx.OutputOwners{}
-	ValidatorDelegationShares uint32 = reward.PercentDenominator
-
-	XChainName = "x"
-
-	InitialBalance = 30 * units.MegaAvax
-	InitialSupply  = ValidatorWeight + InitialBalance
-)
-
-func New(t testing.TB) *platformvmgenesis.Genesis {
-	require := require.New(t)
-
-	genesisValidator := &txs.AddValidatorTx{
-		BaseTx: txs.BaseTx{BaseTx: avax.BaseTx{
-			NetworkID:    constants.UnitTestID,
-			BlockchainID: constants.PlatformChainID,
-		}},
-		Validator: txs.Validator{
-			NodeID: ValidatorNodeID,
-			Start:  TimeUnix,
-			End:    ValidatorEndTimeUnix,
-			Wght:   ValidatorWeight,
-		},
-		StakeOuts: []*avax.TransferableOutput{
-			{
-				Asset: AVAXAsset,
-				Out: &secp256k1fx.TransferOutput{
-					Amt: ValidatorWeight,
-				},
-			},
-		},
-		RewardsOwner:     ValidatorRewardsOwner,
-		DelegationShares: ValidatorDelegationShares,
-=======
 	platformvmgenesis "github.com/ava-labs/avalanchego/vms/platformvm/genesis"
 )
 
@@ -104,32 +54,9 @@
 	DefaultNodeIDs = make([]ids.NodeID, len(DefaultFundedKeys))
 	for i := range DefaultFundedKeys {
 		DefaultNodeIDs[i] = ids.GenerateTestNodeID()
->>>>>>> 85ab9693
 	}
 }
 
-<<<<<<< HEAD
-	genesisChain := &txs.CreateChainTx{
-		BaseTx: txs.BaseTx{BaseTx: avax.BaseTx{
-			NetworkID:    constants.UnitTestID,
-			BlockchainID: constants.PlatformChainID,
-		}},
-		SubnetID:   constants.PrimaryNetworkID,
-		ChainName:  XChainName,
-		VMID:       constants.AVMID,
-		SubnetAuth: &secp256k1fx.Input{},
-	}
-	genesisChainTx := &txs.Tx{Unsigned: genesisChain}
-	require.NoError(genesisChainTx.Initialize(txs.Codec))
-
-	return &platformvmgenesis.Genesis{
-		UTXOs: []*platformvmgenesis.UTXO{
-			{
-				UTXO: avax.UTXO{
-					UTXOID: avax.UTXOID{
-						TxID:        AVAXAssetID,
-						OutputIndex: 0,
-=======
 type Config struct {
 	NodeIDs            []ids.NodeID
 	ValidatorWeight    uint64
@@ -181,7 +108,6 @@
 					Threshold: 1,
 					Addrs: []ids.ShortID{
 						key.Address(),
->>>>>>> 85ab9693
 					},
 				},
 			},
@@ -210,18 +136,8 @@
 				{
 					Asset: AVAXAsset,
 					Out: &secp256k1fx.TransferOutput{
-<<<<<<< HEAD
-						Amt: InitialBalance,
-						OutputOwners: secp256k1fx.OutputOwners{
-							Threshold: 1,
-							Addrs: []ids.ShortID{
-								avalanchegenesis.EWOQKey.Address(),
-							},
-						},
-=======
 						Amt:          c.ValidatorWeight,
 						OutputOwners: owner,
->>>>>>> 85ab9693
 					},
 				},
 			},
@@ -251,13 +167,8 @@
 	return genesis
 }
 
-<<<<<<< HEAD
-func NewBytes(t testing.TB) []byte {
-	g := New(t)
-=======
 func NewBytes(t testing.TB, c Config) []byte {
 	g := New(t, c)
->>>>>>> 85ab9693
 	genesisBytes, err := platformvmgenesis.Codec.Marshal(platformvmgenesis.CodecVersion, g)
 	require.NoError(t, err)
 	return genesisBytes
