--- conflicted
+++ resolved
@@ -83,16 +83,11 @@
 		stateVersions:     stateVersions,
 		timestamp:         parentState.GetTimestamp(),
 		feeState:          parentState.GetFeeState(),
-<<<<<<< HEAD
 		sovExcess:         parentState.GetSoVExcess(),
 		accruedFees:       parentState.GetAccruedFees(),
 		parentActiveSOVs:  parentState.NumActiveSubnetOnlyValidators(),
 		expiryDiff:        newExpiryDiff(),
 		sovDiff:           newSubnetOnlyValidatorsDiff(),
-=======
-		accruedFees:       parentState.GetAccruedFees(),
-		expiryDiff:        newExpiryDiff(),
->>>>>>> f40c1b3f
 		subnetOwners:      make(map[ids.ID]fx.Owner),
 		subnetConversions: make(map[ids.ID]subnetConversion),
 	}, nil
@@ -441,13 +436,8 @@
 }
 
 func (d *diff) GetSubnetConversion(subnetID ids.ID) (ids.ID, ids.ID, []byte, error) {
-<<<<<<< HEAD
-	if conversion, exists := d.subnetConversions[subnetID]; exists {
-		return conversion.ConversionID, conversion.ChainID, conversion.Addr, nil
-=======
 	if c, ok := d.subnetConversions[subnetID]; ok {
 		return c.ConversionID, c.ChainID, c.Addr, nil
->>>>>>> f40c1b3f
 	}
 
 	// If the subnet conversion was not assigned in this diff, ask the parent state.
@@ -686,13 +676,8 @@
 	for subnetID, owner := range d.subnetOwners {
 		baseState.SetSubnetOwner(subnetID, owner)
 	}
-<<<<<<< HEAD
-	for subnetID, conversion := range d.subnetConversions {
-		baseState.SetSubnetConversion(subnetID, conversion.ConversionID, conversion.ChainID, conversion.Addr)
-=======
 	for subnetID, c := range d.subnetConversions {
 		baseState.SetSubnetConversion(subnetID, c.ConversionID, c.ChainID, c.Addr)
->>>>>>> f40c1b3f
 	}
 	return nil
 }