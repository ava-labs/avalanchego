// Copyright (C) 2019-2024, Ava Labs, Inc. All rights reserved.
// See the file LICENSE for licensing terms.

package state

import (
	"errors"
	"fmt"
	"time"

	"github.com/ava-labs/avalanchego/database"
	"github.com/ava-labs/avalanchego/ids"
	"github.com/ava-labs/avalanchego/vms/components/avax"
	"github.com/ava-labs/avalanchego/vms/components/fee"
	"github.com/ava-labs/avalanchego/vms/platformvm/fx"
	"github.com/ava-labs/avalanchego/vms/platformvm/status"
	"github.com/ava-labs/avalanchego/vms/platformvm/txs"
)

var (
	_ Diff     = (*diff)(nil)
	_ Versions = stateGetter{}

	ErrMissingParentState = errors.New("missing parent state")
)

type Diff interface {
	Chain

	Apply(Chain) error
}

type diff struct {
	parentID      ids.ID
	stateVersions Versions

	timestamp time.Time
	feeState  fee.State

	// Subnet ID --> supply of native asset of the subnet
	currentSupply map[ids.ID]uint64

	currentStakerDiffs diffStakers
	// map of subnetID -> nodeID -> total accrued delegatee rewards
	modifiedDelegateeRewards map[ids.ID]map[ids.NodeID]uint64
	pendingStakerDiffs       diffStakers

	addedSubnetIDs []ids.ID
	// Subnet ID --> Owner of the subnet
	subnetOwners map[ids.ID]fx.Owner
	// Subnet ID --> Manager of the subnet
	subnetManagers map[ids.ID]chainIDAndAddr
	// Subnet ID --> Tx that transforms the subnet
	transformedSubnets map[ids.ID]*txs.Tx

	addedChains map[ids.ID][]*txs.Tx

	addedRewardUTXOs map[ids.ID][]*avax.UTXO

	addedTxs map[ids.ID]*txAndStatus

	// map of modified UTXOID -> *UTXO if the UTXO is nil, it has been removed
	modifiedUTXOs map[ids.ID]*avax.UTXO
}

func NewDiff(
	parentID ids.ID,
	stateVersions Versions,
) (Diff, error) {
	parentState, ok := stateVersions.GetState(parentID)
	if !ok {
		return nil, fmt.Errorf("%w: %s", ErrMissingParentState, parentID)
	}
	return &diff{
<<<<<<< HEAD
		parentID:       parentID,
		stateVersions:  stateVersions,
		timestamp:      parentState.GetTimestamp(),
		subnetOwners:   make(map[ids.ID]fx.Owner),
		subnetManagers: make(map[ids.ID]chainIDAndAddr),
=======
		parentID:      parentID,
		stateVersions: stateVersions,
		timestamp:     parentState.GetTimestamp(),
		feeState:      parentState.GetFeeState(),
		subnetOwners:  make(map[ids.ID]fx.Owner),
>>>>>>> 9c3f4a3f
	}, nil
}

type stateGetter struct {
	state Chain
}

func (s stateGetter) GetState(ids.ID) (Chain, bool) {
	return s.state, true
}

func NewDiffOn(parentState Chain) (Diff, error) {
	return NewDiff(ids.Empty, stateGetter{
		state: parentState,
	})
}

func (d *diff) GetTimestamp() time.Time {
	return d.timestamp
}

func (d *diff) SetTimestamp(timestamp time.Time) {
	d.timestamp = timestamp
}

func (d *diff) GetFeeState() fee.State {
	return d.feeState
}

func (d *diff) SetFeeState(feeState fee.State) {
	d.feeState = feeState
}

func (d *diff) GetCurrentSupply(subnetID ids.ID) (uint64, error) {
	supply, ok := d.currentSupply[subnetID]
	if ok {
		return supply, nil
	}

	// If the subnet supply wasn't modified in this diff, ask the parent state.
	parentState, ok := d.stateVersions.GetState(d.parentID)
	if !ok {
		return 0, fmt.Errorf("%w: %s", ErrMissingParentState, d.parentID)
	}
	return parentState.GetCurrentSupply(subnetID)
}

func (d *diff) SetCurrentSupply(subnetID ids.ID, currentSupply uint64) {
	if d.currentSupply == nil {
		d.currentSupply = map[ids.ID]uint64{
			subnetID: currentSupply,
		}
	} else {
		d.currentSupply[subnetID] = currentSupply
	}
}

func (d *diff) GetCurrentValidator(subnetID ids.ID, nodeID ids.NodeID) (*Staker, error) {
	// If the validator was modified in this diff, return the modified
	// validator.
	newValidator, status := d.currentStakerDiffs.GetValidator(subnetID, nodeID)
	switch status {
	case added:
		return newValidator, nil
	case deleted:
		return nil, database.ErrNotFound
	default:
		// If the validator wasn't modified in this diff, ask the parent state.
		parentState, ok := d.stateVersions.GetState(d.parentID)
		if !ok {
			return nil, fmt.Errorf("%w: %s", ErrMissingParentState, d.parentID)
		}
		return parentState.GetCurrentValidator(subnetID, nodeID)
	}
}

func (d *diff) SetDelegateeReward(subnetID ids.ID, nodeID ids.NodeID, amount uint64) error {
	if d.modifiedDelegateeRewards == nil {
		d.modifiedDelegateeRewards = make(map[ids.ID]map[ids.NodeID]uint64)
	}
	nodes, ok := d.modifiedDelegateeRewards[subnetID]
	if !ok {
		nodes = make(map[ids.NodeID]uint64)
		d.modifiedDelegateeRewards[subnetID] = nodes
	}
	nodes[nodeID] = amount
	return nil
}

func (d *diff) GetDelegateeReward(subnetID ids.ID, nodeID ids.NodeID) (uint64, error) {
	amount, modified := d.modifiedDelegateeRewards[subnetID][nodeID]
	if modified {
		return amount, nil
	}
	parentState, ok := d.stateVersions.GetState(d.parentID)
	if !ok {
		return 0, fmt.Errorf("%w: %s", ErrMissingParentState, d.parentID)
	}
	return parentState.GetDelegateeReward(subnetID, nodeID)
}

func (d *diff) PutCurrentValidator(staker *Staker) {
	d.currentStakerDiffs.PutValidator(staker)
}

func (d *diff) DeleteCurrentValidator(staker *Staker) {
	d.currentStakerDiffs.DeleteValidator(staker)
}

func (d *diff) GetCurrentDelegatorIterator(subnetID ids.ID, nodeID ids.NodeID) (StakerIterator, error) {
	parentState, ok := d.stateVersions.GetState(d.parentID)
	if !ok {
		return nil, fmt.Errorf("%w: %s", ErrMissingParentState, d.parentID)
	}

	parentIterator, err := parentState.GetCurrentDelegatorIterator(subnetID, nodeID)
	if err != nil {
		return nil, err
	}

	return d.currentStakerDiffs.GetDelegatorIterator(parentIterator, subnetID, nodeID), nil
}

func (d *diff) PutCurrentDelegator(staker *Staker) {
	d.currentStakerDiffs.PutDelegator(staker)
}

func (d *diff) DeleteCurrentDelegator(staker *Staker) {
	d.currentStakerDiffs.DeleteDelegator(staker)
}

func (d *diff) GetCurrentStakerIterator() (StakerIterator, error) {
	parentState, ok := d.stateVersions.GetState(d.parentID)
	if !ok {
		return nil, fmt.Errorf("%w: %s", ErrMissingParentState, d.parentID)
	}

	parentIterator, err := parentState.GetCurrentStakerIterator()
	if err != nil {
		return nil, err
	}

	return d.currentStakerDiffs.GetStakerIterator(parentIterator), nil
}

func (d *diff) GetPendingValidator(subnetID ids.ID, nodeID ids.NodeID) (*Staker, error) {
	// If the validator was modified in this diff, return the modified
	// validator.
	newValidator, status := d.pendingStakerDiffs.GetValidator(subnetID, nodeID)
	switch status {
	case added:
		return newValidator, nil
	case deleted:
		return nil, database.ErrNotFound
	default:
		// If the validator wasn't modified in this diff, ask the parent state.
		parentState, ok := d.stateVersions.GetState(d.parentID)
		if !ok {
			return nil, fmt.Errorf("%w: %s", ErrMissingParentState, d.parentID)
		}
		return parentState.GetPendingValidator(subnetID, nodeID)
	}
}

func (d *diff) PutPendingValidator(staker *Staker) {
	d.pendingStakerDiffs.PutValidator(staker)
}

func (d *diff) DeletePendingValidator(staker *Staker) {
	d.pendingStakerDiffs.DeleteValidator(staker)
}

func (d *diff) GetPendingDelegatorIterator(subnetID ids.ID, nodeID ids.NodeID) (StakerIterator, error) {
	parentState, ok := d.stateVersions.GetState(d.parentID)
	if !ok {
		return nil, fmt.Errorf("%w: %s", ErrMissingParentState, d.parentID)
	}

	parentIterator, err := parentState.GetPendingDelegatorIterator(subnetID, nodeID)
	if err != nil {
		return nil, err
	}

	return d.pendingStakerDiffs.GetDelegatorIterator(parentIterator, subnetID, nodeID), nil
}

func (d *diff) PutPendingDelegator(staker *Staker) {
	d.pendingStakerDiffs.PutDelegator(staker)
}

func (d *diff) DeletePendingDelegator(staker *Staker) {
	d.pendingStakerDiffs.DeleteDelegator(staker)
}

func (d *diff) GetPendingStakerIterator() (StakerIterator, error) {
	parentState, ok := d.stateVersions.GetState(d.parentID)
	if !ok {
		return nil, fmt.Errorf("%w: %s", ErrMissingParentState, d.parentID)
	}

	parentIterator, err := parentState.GetPendingStakerIterator()
	if err != nil {
		return nil, err
	}

	return d.pendingStakerDiffs.GetStakerIterator(parentIterator), nil
}

func (d *diff) AddSubnet(subnetID ids.ID) {
	d.addedSubnetIDs = append(d.addedSubnetIDs, subnetID)
}

func (d *diff) GetSubnetOwner(subnetID ids.ID) (fx.Owner, error) {
	owner, exists := d.subnetOwners[subnetID]
	if exists {
		return owner, nil
	}

	// If the subnet owner was not assigned in this diff, ask the parent state.
	parentState, ok := d.stateVersions.GetState(d.parentID)
	if !ok {
		return nil, ErrMissingParentState
	}
	return parentState.GetSubnetOwner(subnetID)
}

func (d *diff) SetSubnetOwner(subnetID ids.ID, owner fx.Owner) {
	d.subnetOwners[subnetID] = owner
}

func (d *diff) GetSubnetManager(subnetID ids.ID) (ids.ID, []byte, error) {
	if manager, exists := d.subnetManagers[subnetID]; exists {
		return manager.ChainID, manager.Addr, nil
	}

	// If the subnet manager was not assigned in this diff, ask the parent state.
	parentState, ok := d.stateVersions.GetState(d.parentID)
	if !ok {
		return ids.Empty, nil, ErrMissingParentState
	}
	return parentState.GetSubnetManager(subnetID)
}

func (d *diff) SetSubnetManager(subnetID ids.ID, chainID ids.ID, addr []byte) {
	d.subnetManagers[subnetID] = chainIDAndAddr{
		ChainID: chainID,
		Addr:    addr,
	}
}

func (d *diff) GetSubnetTransformation(subnetID ids.ID) (*txs.Tx, error) {
	tx, exists := d.transformedSubnets[subnetID]
	if exists {
		return tx, nil
	}

	// If the subnet wasn't transformed in this diff, ask the parent state.
	parentState, ok := d.stateVersions.GetState(d.parentID)
	if !ok {
		return nil, ErrMissingParentState
	}
	return parentState.GetSubnetTransformation(subnetID)
}

func (d *diff) AddSubnetTransformation(transformSubnetTxIntf *txs.Tx) {
	transformSubnetTx := transformSubnetTxIntf.Unsigned.(*txs.TransformSubnetTx)
	if d.transformedSubnets == nil {
		d.transformedSubnets = map[ids.ID]*txs.Tx{
			transformSubnetTx.Subnet: transformSubnetTxIntf,
		}
	} else {
		d.transformedSubnets[transformSubnetTx.Subnet] = transformSubnetTxIntf
	}
}

func (d *diff) AddChain(createChainTx *txs.Tx) {
	tx := createChainTx.Unsigned.(*txs.CreateChainTx)
	if d.addedChains == nil {
		d.addedChains = map[ids.ID][]*txs.Tx{
			tx.SubnetID: {createChainTx},
		}
	} else {
		d.addedChains[tx.SubnetID] = append(d.addedChains[tx.SubnetID], createChainTx)
	}
}

func (d *diff) GetTx(txID ids.ID) (*txs.Tx, status.Status, error) {
	if tx, exists := d.addedTxs[txID]; exists {
		return tx.tx, tx.status, nil
	}

	parentState, ok := d.stateVersions.GetState(d.parentID)
	if !ok {
		return nil, status.Unknown, fmt.Errorf("%w: %s", ErrMissingParentState, d.parentID)
	}
	return parentState.GetTx(txID)
}

func (d *diff) AddTx(tx *txs.Tx, status status.Status) {
	txID := tx.ID()
	txStatus := &txAndStatus{
		tx:     tx,
		status: status,
	}
	if d.addedTxs == nil {
		d.addedTxs = map[ids.ID]*txAndStatus{
			txID: txStatus,
		}
	} else {
		d.addedTxs[txID] = txStatus
	}
}

func (d *diff) AddRewardUTXO(txID ids.ID, utxo *avax.UTXO) {
	if d.addedRewardUTXOs == nil {
		d.addedRewardUTXOs = make(map[ids.ID][]*avax.UTXO)
	}
	d.addedRewardUTXOs[txID] = append(d.addedRewardUTXOs[txID], utxo)
}

func (d *diff) GetUTXO(utxoID ids.ID) (*avax.UTXO, error) {
	utxo, modified := d.modifiedUTXOs[utxoID]
	if !modified {
		parentState, ok := d.stateVersions.GetState(d.parentID)
		if !ok {
			return nil, fmt.Errorf("%w: %s", ErrMissingParentState, d.parentID)
		}
		return parentState.GetUTXO(utxoID)
	}
	if utxo == nil {
		return nil, database.ErrNotFound
	}
	return utxo, nil
}

func (d *diff) AddUTXO(utxo *avax.UTXO) {
	if d.modifiedUTXOs == nil {
		d.modifiedUTXOs = map[ids.ID]*avax.UTXO{
			utxo.InputID(): utxo,
		}
	} else {
		d.modifiedUTXOs[utxo.InputID()] = utxo
	}
}

func (d *diff) DeleteUTXO(utxoID ids.ID) {
	if d.modifiedUTXOs == nil {
		d.modifiedUTXOs = map[ids.ID]*avax.UTXO{
			utxoID: nil,
		}
	} else {
		d.modifiedUTXOs[utxoID] = nil
	}
}

func (d *diff) Apply(baseState Chain) error {
	baseState.SetTimestamp(d.timestamp)
	baseState.SetFeeState(d.feeState)
	for subnetID, supply := range d.currentSupply {
		baseState.SetCurrentSupply(subnetID, supply)
	}
	for _, subnetValidatorDiffs := range d.currentStakerDiffs.validatorDiffs {
		for _, validatorDiff := range subnetValidatorDiffs {
			switch validatorDiff.validatorStatus {
			case added:
				baseState.PutCurrentValidator(validatorDiff.validator)
			case deleted:
				baseState.DeleteCurrentValidator(validatorDiff.validator)
			}

			addedDelegatorIterator := NewTreeIterator(validatorDiff.addedDelegators)
			for addedDelegatorIterator.Next() {
				baseState.PutCurrentDelegator(addedDelegatorIterator.Value())
			}
			addedDelegatorIterator.Release()

			for _, delegator := range validatorDiff.deletedDelegators {
				baseState.DeleteCurrentDelegator(delegator)
			}
		}
	}
	for subnetID, nodes := range d.modifiedDelegateeRewards {
		for nodeID, amount := range nodes {
			if err := baseState.SetDelegateeReward(subnetID, nodeID, amount); err != nil {
				return err
			}
		}
	}
	for _, subnetValidatorDiffs := range d.pendingStakerDiffs.validatorDiffs {
		for _, validatorDiff := range subnetValidatorDiffs {
			switch validatorDiff.validatorStatus {
			case added:
				baseState.PutPendingValidator(validatorDiff.validator)
			case deleted:
				baseState.DeletePendingValidator(validatorDiff.validator)
			}

			addedDelegatorIterator := NewTreeIterator(validatorDiff.addedDelegators)
			for addedDelegatorIterator.Next() {
				baseState.PutPendingDelegator(addedDelegatorIterator.Value())
			}
			addedDelegatorIterator.Release()

			for _, delegator := range validatorDiff.deletedDelegators {
				baseState.DeletePendingDelegator(delegator)
			}
		}
	}
	for _, subnetID := range d.addedSubnetIDs {
		baseState.AddSubnet(subnetID)
	}
	for _, tx := range d.transformedSubnets {
		baseState.AddSubnetTransformation(tx)
	}
	for _, chains := range d.addedChains {
		for _, chain := range chains {
			baseState.AddChain(chain)
		}
	}
	for _, tx := range d.addedTxs {
		baseState.AddTx(tx.tx, tx.status)
	}
	for txID, utxos := range d.addedRewardUTXOs {
		for _, utxo := range utxos {
			baseState.AddRewardUTXO(txID, utxo)
		}
	}
	for utxoID, utxo := range d.modifiedUTXOs {
		if utxo != nil {
			baseState.AddUTXO(utxo)
		} else {
			baseState.DeleteUTXO(utxoID)
		}
	}
	for subnetID, owner := range d.subnetOwners {
		baseState.SetSubnetOwner(subnetID, owner)
	}
	for subnetID, manager := range d.subnetManagers {
		baseState.SetSubnetManager(subnetID, manager.ChainID, manager.Addr)
	}
	return nil
}<|MERGE_RESOLUTION|>--- conflicted
+++ resolved
@@ -72,19 +72,12 @@
 		return nil, fmt.Errorf("%w: %s", ErrMissingParentState, parentID)
 	}
 	return &diff{
-<<<<<<< HEAD
 		parentID:       parentID,
 		stateVersions:  stateVersions,
 		timestamp:      parentState.GetTimestamp(),
+		feeState:       parentState.GetFeeState(),
 		subnetOwners:   make(map[ids.ID]fx.Owner),
 		subnetManagers: make(map[ids.ID]chainIDAndAddr),
-=======
-		parentID:      parentID,
-		stateVersions: stateVersions,
-		timestamp:     parentState.GetTimestamp(),
-		feeState:      parentState.GetFeeState(),
-		subnetOwners:  make(map[ids.ID]fx.Owner),
->>>>>>> 9c3f4a3f
 	}, nil
 }
 
