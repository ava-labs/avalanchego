--- conflicted
+++ resolved
@@ -514,25 +514,6 @@
 				)
 
 				for subnetIDNodeID, expectedDiff := range test.expectedValidatorDiffs {
-<<<<<<< HEAD
-					diffKey := marshalDiffKeyBySubnetID(subnetIDNodeID.subnetID, 1, subnetIDNodeID.nodeID)
-					weightDiffBytes, err := state.validatorWeightDiffsBySubnetIDDB.Get(diffKey)
-					if expectedDiff.weightDiff.Amount == 0 {
-						require.ErrorIs(err, database.ErrNotFound)
-					} else {
-						require.NoError(err)
-
-						weightDiff, err := unmarshalWeightDiff(weightDiffBytes)
-						require.NoError(err)
-						require.Equal(&expectedDiff.weightDiff, weightDiff)
-					}
-
-					publicKeyDiffBytes, err := state.validatorPublicKeyDiffsBySubnetIDDB.Get(diffKey)
-					if bytes.Equal(expectedDiff.prevPublicKey, expectedDiff.newPublicKey) {
-						require.ErrorIs(err, database.ErrNotFound)
-					} else {
-						require.NoError(err)
-=======
 					requireValidDiff := func(
 						diffKey []byte,
 						weightDiffs database.Database,
@@ -556,7 +537,6 @@
 							require.ErrorIs(err, database.ErrNotFound)
 						} else {
 							require.NoError(err)
->>>>>>> cf1eaf9c
 
 							require.Equal(expectedDiff.prevPublicKey, publicKeyDiffBytes)
 						}
