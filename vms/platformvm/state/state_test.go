// Copyright (C) 2019-2024, Ava Labs, Inc. All rights reserved.
// See the file LICENSE for licensing terms.

package state

import (
	"context"
<<<<<<< HEAD
	"maps"
=======
>>>>>>> 3d7bd812
	"math"
	"math/rand"
	"sync"
	"testing"
	"time"

	"github.com/prometheus/client_golang/prometheus"
	"github.com/stretchr/testify/require"
	"go.uber.org/mock/gomock"

	"github.com/ava-labs/avalanchego/codec"
	"github.com/ava-labs/avalanchego/database"
	"github.com/ava-labs/avalanchego/database/memdb"
	"github.com/ava-labs/avalanchego/ids"
	"github.com/ava-labs/avalanchego/snow"
	"github.com/ava-labs/avalanchego/snow/choices"
	"github.com/ava-labs/avalanchego/snow/validators"
	"github.com/ava-labs/avalanchego/upgrade/upgradetest"
	"github.com/ava-labs/avalanchego/utils"
	"github.com/ava-labs/avalanchego/utils/constants"
	"github.com/ava-labs/avalanchego/utils/crypto/bls"
	"github.com/ava-labs/avalanchego/utils/iterator"
	"github.com/ava-labs/avalanchego/utils/logging"
	"github.com/ava-labs/avalanchego/utils/maybe"
	"github.com/ava-labs/avalanchego/utils/set"
	"github.com/ava-labs/avalanchego/utils/units"
	"github.com/ava-labs/avalanchego/utils/wrappers"
	"github.com/ava-labs/avalanchego/vms/components/avax"
	"github.com/ava-labs/avalanchego/vms/components/gas"
	"github.com/ava-labs/avalanchego/vms/platformvm/block"
	"github.com/ava-labs/avalanchego/vms/platformvm/config"
	"github.com/ava-labs/avalanchego/vms/platformvm/fx/fxmock"
	"github.com/ava-labs/avalanchego/vms/platformvm/genesis/genesistest"
	"github.com/ava-labs/avalanchego/vms/platformvm/metrics"
	"github.com/ava-labs/avalanchego/vms/platformvm/reward"
	"github.com/ava-labs/avalanchego/vms/platformvm/signer"
	"github.com/ava-labs/avalanchego/vms/platformvm/status"
	"github.com/ava-labs/avalanchego/vms/platformvm/txs"
	"github.com/ava-labs/avalanchego/vms/secp256k1fx"
	"github.com/ava-labs/avalanchego/vms/types"

	safemath "github.com/ava-labs/avalanchego/utils/math"
)

var defaultValidatorNodeID = ids.GenerateTestNodeID()

func newTestState(t testing.TB, db database.Database) *state {
	s, err := New(
		db,
		genesistest.NewBytes(t, genesistest.Config{
			NodeIDs: []ids.NodeID{defaultValidatorNodeID},
		}),
		prometheus.NewRegistry(),
		validators.NewManager(),
		upgradetest.GetConfig(upgradetest.Latest),
		&config.DefaultExecutionConfig,
		&snow.Context{
			NetworkID: constants.UnitTestID,
			NodeID:    ids.GenerateTestNodeID(),
			Log:       logging.NoLog{},
		},
		metrics.Noop,
		reward.NewCalculator(reward.Config{
			MaxConsumptionRate: .12 * reward.PercentDenominator,
			MinConsumptionRate: .1 * reward.PercentDenominator,
			MintingPeriod:      365 * 24 * time.Hour,
			SupplyCap:          720 * units.MegaAvax,
		}),
	)
	require.NoError(t, err)
	require.IsType(t, (*state)(nil), s)
	return s.(*state)
}

func TestStateSyncGenesis(t *testing.T) {
	require := require.New(t)
	state := newTestState(t, memdb.New())

	staker, err := state.GetCurrentValidator(constants.PrimaryNetworkID, defaultValidatorNodeID)
	require.NoError(err)
	require.NotNil(staker)
	require.Equal(defaultValidatorNodeID, staker.NodeID)

	delegatorIterator, err := state.GetCurrentDelegatorIterator(constants.PrimaryNetworkID, defaultValidatorNodeID)
	require.NoError(err)
	require.Empty(
		iterator.ToSlice(delegatorIterator),
	)

	stakerIterator, err := state.GetCurrentStakerIterator()
	require.NoError(err)
	require.Equal(
		[]*Staker{staker},
		iterator.ToSlice(stakerIterator),
	)

	_, err = state.GetPendingValidator(constants.PrimaryNetworkID, defaultValidatorNodeID)
	require.ErrorIs(err, database.ErrNotFound)

	delegatorIterator, err = state.GetPendingDelegatorIterator(constants.PrimaryNetworkID, defaultValidatorNodeID)
	require.NoError(err)
	require.Empty(
		iterator.ToSlice(delegatorIterator),
	)
}

// Whenever we store a staker, a whole bunch of data structures are updated
// This test is meant to capture which updates are carried out
func TestPersistStakers(t *testing.T) {
	const (
		primaryValidatorDuration = 28 * 24 * time.Hour
		primaryDelegatorDuration = 14 * 24 * time.Hour
		subnetValidatorDuration  = 21 * 24 * time.Hour
<<<<<<< HEAD
		subnetDelegatorDuration  = 14 * 24 * time.Hour

		primaryValidatorReward = iota
		primaryDelegatorReward
=======

		primaryValidatorReward = iota
		primaryDelegatorReward
		subnetValidatorReward
>>>>>>> 3d7bd812
	)
	var (
		primaryValidatorStartTime   = time.Now().Truncate(time.Second)
		primaryValidatorEndTime     = primaryValidatorStartTime.Add(primaryValidatorDuration)
		primaryValidatorEndTimeUnix = uint64(primaryValidatorEndTime.Unix())

		primaryDelegatorStartTime   = primaryValidatorStartTime
		primaryDelegatorEndTime     = primaryDelegatorStartTime.Add(primaryDelegatorDuration)
		primaryDelegatorEndTimeUnix = uint64(primaryDelegatorEndTime.Unix())

<<<<<<< HEAD
=======
		subnetValidatorStartTime   = primaryValidatorStartTime
		subnetValidatorEndTime     = subnetValidatorStartTime.Add(subnetValidatorDuration)
		subnetValidatorEndTimeUnix = uint64(subnetValidatorEndTime.Unix())

>>>>>>> 3d7bd812
		primaryValidatorData = txs.Validator{
			NodeID: ids.GenerateTestNodeID(),
			End:    primaryValidatorEndTimeUnix,
			Wght:   1234,
		}
		primaryDelegatorData = txs.Validator{
			NodeID: primaryValidatorData.NodeID,
			End:    primaryDelegatorEndTimeUnix,
			Wght:   6789,
		}
<<<<<<< HEAD
=======
		subnetValidatorData = txs.Validator{
			NodeID: primaryValidatorData.NodeID,
			End:    subnetValidatorEndTimeUnix,
			Wght:   9876,
		}

		subnetID = ids.GenerateTestID()
>>>>>>> 3d7bd812
	)

	unsignedAddPrimaryNetworkValidator := createPermissionlessValidatorTx(t, constants.PrimaryNetworkID, primaryValidatorData)
	addPrimaryNetworkValidator := &txs.Tx{Unsigned: unsignedAddPrimaryNetworkValidator}
	require.NoError(t, addPrimaryNetworkValidator.Initialize(txs.Codec))

	primaryNetworkPendingValidatorStaker, err := NewPendingStaker(
		addPrimaryNetworkValidator.ID(),
		unsignedAddPrimaryNetworkValidator,
	)
	require.NoError(t, err)

	primaryNetworkCurrentValidatorStaker, err := NewCurrentStaker(
		addPrimaryNetworkValidator.ID(),
		unsignedAddPrimaryNetworkValidator,
		primaryValidatorStartTime,
		primaryValidatorReward,
	)
	require.NoError(t, err)
<<<<<<< HEAD

	unsignedAddPrimaryNetworkDelegator := createPermissionlessDelegatorTx(constants.PrimaryNetworkID, primaryDelegatorData)
	addPrimaryNetworkDelegator := &txs.Tx{Unsigned: unsignedAddPrimaryNetworkDelegator}
	require.NoError(t, addPrimaryNetworkDelegator.Initialize(txs.Codec))

	primaryNetworkPendingDelegatorStaker, err := NewPendingStaker(
		addPrimaryNetworkDelegator.ID(),
		unsignedAddPrimaryNetworkDelegator,
	)
	require.NoError(t, err)

=======

	unsignedAddPrimaryNetworkDelegator := createPermissionlessDelegatorTx(constants.PrimaryNetworkID, primaryDelegatorData)
	addPrimaryNetworkDelegator := &txs.Tx{Unsigned: unsignedAddPrimaryNetworkDelegator}
	require.NoError(t, addPrimaryNetworkDelegator.Initialize(txs.Codec))

	primaryNetworkPendingDelegatorStaker, err := NewPendingStaker(
		addPrimaryNetworkDelegator.ID(),
		unsignedAddPrimaryNetworkDelegator,
	)
	require.NoError(t, err)

>>>>>>> 3d7bd812
	primaryNetworkCurrentDelegatorStaker, err := NewCurrentStaker(
		addPrimaryNetworkDelegator.ID(),
		unsignedAddPrimaryNetworkDelegator,
		primaryDelegatorStartTime,
		primaryDelegatorReward,
	)
	require.NoError(t, err)

<<<<<<< HEAD
	tests := map[string]struct {
		initialStakers []*Staker
		initialTxs     []*txs.Tx

		// Staker to insert or remove
		staker *Staker
		tx     *txs.Tx // If tx is nil, the staker is being removed

		// Check that the staker is duly stored/removed in P-chain state
		expectedCurrentValidator  *Staker
		expectedPendingValidator  *Staker
		expectedCurrentDelegators []*Staker
		expectedPendingDelegators []*Staker

		// Check that the validator entry has been set correctly in the
		// in-memory validator set.
		expectedValidatorSetOutput *validators.GetValidatorOutput

=======
	unsignedAddSubnetValidator := createPermissionlessValidatorTx(t, subnetID, subnetValidatorData)
	addSubnetValidator := &txs.Tx{Unsigned: unsignedAddSubnetValidator}
	require.NoError(t, addSubnetValidator.Initialize(txs.Codec))

	subnetCurrentValidatorStaker, err := NewCurrentStaker(
		addSubnetValidator.ID(),
		unsignedAddSubnetValidator,
		subnetValidatorStartTime,
		subnetValidatorReward,
	)
	require.NoError(t, err)

	tests := map[string]struct {
		initialStakers []*Staker
		initialTxs     []*txs.Tx

		// Staker to insert or remove
		staker *Staker
		tx     *txs.Tx // If tx is nil, the staker is being removed

		// Check that the staker is duly stored/removed in P-chain state
		expectedCurrentValidator  *Staker
		expectedPendingValidator  *Staker
		expectedCurrentDelegators []*Staker
		expectedPendingDelegators []*Staker

		// Check that the validator entry has been set correctly in the
		// in-memory validator set.
		expectedValidatorSetOutput *validators.GetValidatorOutput

>>>>>>> 3d7bd812
		// Check whether weight/bls keys diffs are duly stored
		expectedWeightDiff    *ValidatorWeightDiff
		expectedPublicKeyDiff maybe.Maybe[*bls.PublicKey]
	}{
		"add current primary network validator": {
			staker:                   primaryNetworkCurrentValidatorStaker,
			tx:                       addPrimaryNetworkValidator,
			expectedCurrentValidator: primaryNetworkCurrentValidatorStaker,
			expectedValidatorSetOutput: &validators.GetValidatorOutput{
				NodeID:    primaryNetworkCurrentValidatorStaker.NodeID,
				PublicKey: primaryNetworkCurrentValidatorStaker.PublicKey,
				Weight:    primaryNetworkCurrentValidatorStaker.Weight,
			},
			expectedWeightDiff: &ValidatorWeightDiff{
				Decrease: false,
				Amount:   primaryNetworkCurrentValidatorStaker.Weight,
			},
			expectedPublicKeyDiff: maybe.Some[*bls.PublicKey](nil),
		},
		"add current primary network delegator": {
			initialStakers:            []*Staker{primaryNetworkCurrentValidatorStaker},
			initialTxs:                []*txs.Tx{addPrimaryNetworkValidator},
			staker:                    primaryNetworkCurrentDelegatorStaker,
			tx:                        addPrimaryNetworkDelegator,
			expectedCurrentValidator:  primaryNetworkCurrentValidatorStaker,
			expectedCurrentDelegators: []*Staker{primaryNetworkCurrentDelegatorStaker},
			expectedValidatorSetOutput: &validators.GetValidatorOutput{
				NodeID:    primaryNetworkCurrentDelegatorStaker.NodeID,
				PublicKey: primaryNetworkCurrentValidatorStaker.PublicKey,
				Weight:    primaryNetworkCurrentDelegatorStaker.Weight + primaryNetworkCurrentValidatorStaker.Weight,
			},
			expectedWeightDiff: &ValidatorWeightDiff{
				Decrease: false,
				Amount:   primaryNetworkCurrentDelegatorStaker.Weight,
<<<<<<< HEAD
			},
		},
		"add pending primary network validator": {
			staker:                   primaryNetworkPendingValidatorStaker,
			tx:                       addPrimaryNetworkValidator,
			expectedPendingValidator: primaryNetworkPendingValidatorStaker,
		},
		"add pending primary network delegator": {
			initialStakers:            []*Staker{primaryNetworkPendingValidatorStaker},
			initialTxs:                []*txs.Tx{addPrimaryNetworkValidator},
			staker:                    primaryNetworkPendingDelegatorStaker,
			tx:                        addPrimaryNetworkDelegator,
			expectedPendingValidator:  primaryNetworkPendingValidatorStaker,
			expectedPendingDelegators: []*Staker{primaryNetworkPendingDelegatorStaker},
		},
		"delete current primary network validator": {
			initialStakers: []*Staker{primaryNetworkCurrentValidatorStaker},
			initialTxs:     []*txs.Tx{addPrimaryNetworkValidator},
			staker:         primaryNetworkCurrentValidatorStaker,
			expectedWeightDiff: &ValidatorWeightDiff{
				Decrease: true,
				Amount:   primaryNetworkCurrentValidatorStaker.Weight,
=======
			},
		},
		"add pending primary network validator": {
			staker:                   primaryNetworkPendingValidatorStaker,
			tx:                       addPrimaryNetworkValidator,
			expectedPendingValidator: primaryNetworkPendingValidatorStaker,
		},
		"add pending primary network delegator": {
			initialStakers:            []*Staker{primaryNetworkPendingValidatorStaker},
			initialTxs:                []*txs.Tx{addPrimaryNetworkValidator},
			staker:                    primaryNetworkPendingDelegatorStaker,
			tx:                        addPrimaryNetworkDelegator,
			expectedPendingValidator:  primaryNetworkPendingValidatorStaker,
			expectedPendingDelegators: []*Staker{primaryNetworkPendingDelegatorStaker},
		},
		"add current subnet validator": {
			initialStakers:           []*Staker{primaryNetworkCurrentValidatorStaker},
			initialTxs:               []*txs.Tx{addPrimaryNetworkValidator},
			staker:                   subnetCurrentValidatorStaker,
			tx:                       addSubnetValidator,
			expectedCurrentValidator: subnetCurrentValidatorStaker,
			expectedValidatorSetOutput: &validators.GetValidatorOutput{
				NodeID:    subnetCurrentValidatorStaker.NodeID,
				PublicKey: primaryNetworkCurrentValidatorStaker.PublicKey,
				Weight:    subnetCurrentValidatorStaker.Weight,
			},
			expectedWeightDiff: &ValidatorWeightDiff{
				Decrease: false,
				Amount:   subnetCurrentValidatorStaker.Weight,
			},
			expectedPublicKeyDiff: maybe.Some[*bls.PublicKey](nil),
		},
		"delete current primary network validator": {
			initialStakers: []*Staker{primaryNetworkCurrentValidatorStaker},
			initialTxs:     []*txs.Tx{addPrimaryNetworkValidator},
			staker:         primaryNetworkCurrentValidatorStaker,
			expectedWeightDiff: &ValidatorWeightDiff{
				Decrease: true,
				Amount:   primaryNetworkCurrentValidatorStaker.Weight,
			},
			expectedPublicKeyDiff: maybe.Some(primaryNetworkCurrentValidatorStaker.PublicKey),
		},
		"delete current primary network delegator": {
			initialStakers: []*Staker{
				primaryNetworkCurrentValidatorStaker,
				primaryNetworkCurrentDelegatorStaker,
			},
			initialTxs: []*txs.Tx{
				addPrimaryNetworkValidator,
				addPrimaryNetworkDelegator,
			},
			staker:                   primaryNetworkCurrentDelegatorStaker,
			expectedCurrentValidator: primaryNetworkCurrentValidatorStaker,
			expectedValidatorSetOutput: &validators.GetValidatorOutput{
				NodeID:    primaryNetworkCurrentValidatorStaker.NodeID,
				PublicKey: primaryNetworkCurrentValidatorStaker.PublicKey,
				Weight:    primaryNetworkCurrentValidatorStaker.Weight,
			},
			expectedWeightDiff: &ValidatorWeightDiff{
				Decrease: true,
				Amount:   primaryNetworkCurrentDelegatorStaker.Weight,
>>>>>>> 3d7bd812
			},
			expectedPublicKeyDiff: maybe.Some(primaryNetworkCurrentValidatorStaker.PublicKey),
		},
<<<<<<< HEAD
		"delete current primary network delegator": {
			initialStakers: []*Staker{
				primaryNetworkCurrentValidatorStaker,
				primaryNetworkCurrentDelegatorStaker,
			},
			initialTxs: []*txs.Tx{
				addPrimaryNetworkValidator,
				addPrimaryNetworkDelegator,
			},
			staker:                   primaryNetworkCurrentDelegatorStaker,
			expectedCurrentValidator: primaryNetworkCurrentValidatorStaker,
			expectedValidatorSetOutput: &validators.GetValidatorOutput{
				NodeID:    primaryNetworkCurrentValidatorStaker.NodeID,
				PublicKey: primaryNetworkCurrentValidatorStaker.PublicKey,
				Weight:    primaryNetworkCurrentValidatorStaker.Weight,
			},
			expectedWeightDiff: &ValidatorWeightDiff{
				Decrease: true,
				Amount:   primaryNetworkCurrentDelegatorStaker.Weight,
			},
		},
		"delete pending primary network validator": {
			initialStakers: []*Staker{primaryNetworkPendingValidatorStaker},
			initialTxs:     []*txs.Tx{addPrimaryNetworkValidator},
			staker:         primaryNetworkPendingValidatorStaker,
		},
		"delete pending primary network delegator": {
			initialStakers: []*Staker{
				primaryNetworkPendingValidatorStaker,
				primaryNetworkPendingDelegatorStaker,
			},
			initialTxs: []*txs.Tx{
				addPrimaryNetworkValidator,
				addPrimaryNetworkDelegator,
			},
			staker:                   primaryNetworkPendingDelegatorStaker,
			expectedPendingValidator: primaryNetworkPendingValidatorStaker,
		},
	}

	for name, test := range tests {
		t.Run(name, func(t *testing.T) {
			require := require.New(t)

			db := memdb.New()
			state := newTestState(t, db)

			// create and store the initial stakers
			for _, staker := range test.initialStakers {
				switch {
				case staker.Priority.IsCurrentValidator():
					require.NoError(state.PutCurrentValidator(staker))
				case staker.Priority.IsPendingValidator():
					require.NoError(state.PutPendingValidator(staker))
				case staker.Priority.IsCurrentDelegator():
					state.PutCurrentDelegator(staker)
				case staker.Priority.IsPendingDelegator():
					state.PutPendingDelegator(staker)
				}
			}
			for _, tx := range test.initialTxs {
				state.AddTx(tx, status.Committed)
			}

=======
		"delete pending primary network validator": {
			initialStakers: []*Staker{primaryNetworkPendingValidatorStaker},
			initialTxs:     []*txs.Tx{addPrimaryNetworkValidator},
			staker:         primaryNetworkPendingValidatorStaker,
		},
		"delete pending primary network delegator": {
			initialStakers: []*Staker{
				primaryNetworkPendingValidatorStaker,
				primaryNetworkPendingDelegatorStaker,
			},
			initialTxs: []*txs.Tx{
				addPrimaryNetworkValidator,
				addPrimaryNetworkDelegator,
			},
			staker:                   primaryNetworkPendingDelegatorStaker,
			expectedPendingValidator: primaryNetworkPendingValidatorStaker,
		},
		"delete current subnet validator": {
			initialStakers: []*Staker{primaryNetworkCurrentValidatorStaker, subnetCurrentValidatorStaker},
			initialTxs:     []*txs.Tx{addPrimaryNetworkValidator, addSubnetValidator},
			staker:         subnetCurrentValidatorStaker,
			expectedWeightDiff: &ValidatorWeightDiff{
				Decrease: true,
				Amount:   subnetCurrentValidatorStaker.Weight,
			},
			expectedPublicKeyDiff: maybe.Some[*bls.PublicKey](primaryNetworkCurrentValidatorStaker.PublicKey),
		},
	}

	for name, test := range tests {
		t.Run(name, func(t *testing.T) {
			require := require.New(t)

			db := memdb.New()
			state := newTestState(t, db)

			// create and store the initial stakers
			for _, staker := range test.initialStakers {
				switch {
				case staker.Priority.IsCurrentValidator():
					require.NoError(state.PutCurrentValidator(staker))
				case staker.Priority.IsPendingValidator():
					require.NoError(state.PutPendingValidator(staker))
				case staker.Priority.IsCurrentDelegator():
					state.PutCurrentDelegator(staker)
				case staker.Priority.IsPendingDelegator():
					state.PutPendingDelegator(staker)
				}
			}
			for _, tx := range test.initialTxs {
				state.AddTx(tx, status.Committed)
			}

>>>>>>> 3d7bd812
			state.SetHeight(0)
			require.NoError(state.Commit())

			// create and store the staker under test
			switch {
			case test.staker.Priority.IsCurrentValidator():
				if test.tx != nil {
					require.NoError(state.PutCurrentValidator(test.staker))
				} else {
					state.DeleteCurrentValidator(test.staker)
				}
			case test.staker.Priority.IsPendingValidator():
				if test.tx != nil {
					require.NoError(state.PutPendingValidator(test.staker))
				} else {
					state.DeletePendingValidator(test.staker)
				}
			case test.staker.Priority.IsCurrentDelegator():
				if test.tx != nil {
					state.PutCurrentDelegator(test.staker)
				} else {
					state.DeleteCurrentDelegator(test.staker)
				}
			case test.staker.Priority.IsPendingDelegator():
				if test.tx != nil {
					state.PutPendingDelegator(test.staker)
				} else {
					state.DeletePendingDelegator(test.staker)
				}
			}
			if test.tx != nil {
				state.AddTx(test.tx, status.Committed)
			}

			state.SetHeight(1)
			require.NoError(state.Commit())

			// Perform the checks once immediately after committing to the
			// state, and once after re-loading the state from disk.
			for i := 0; i < 2; i++ {
				currentValidator, err := state.GetCurrentValidator(test.staker.SubnetID, test.staker.NodeID)
				if test.expectedCurrentValidator == nil {
					require.ErrorIs(err, database.ErrNotFound)

<<<<<<< HEAD
					// Only current validators should have uptimes
					_, _, err := state.GetUptime(test.staker.NodeID)
					require.ErrorIs(err, database.ErrNotFound)
=======
					if test.staker.SubnetID == constants.PrimaryNetworkID {
						// Uptimes are only considered for primary network validators
						_, _, err := state.GetUptime(test.staker.NodeID)
						require.ErrorIs(err, database.ErrNotFound)
					}
>>>>>>> 3d7bd812
				} else {
					require.NoError(err)
					require.Equal(test.expectedCurrentValidator, currentValidator)

<<<<<<< HEAD
					// Current validators should also have uptimes
					upDuration, lastUpdated, err := state.GetUptime(currentValidator.NodeID)
					require.NoError(err)
					require.Zero(upDuration)
					require.Equal(currentValidator.StartTime, lastUpdated)
				}

				pendingValidator, err := state.GetPendingValidator(test.staker.SubnetID, test.staker.NodeID)
				if test.expectedPendingValidator == nil {
					require.ErrorIs(err, database.ErrNotFound)
				} else {
					require.NoError(err)
					require.Equal(test.expectedPendingValidator, pendingValidator)
				}

				it, err := state.GetCurrentDelegatorIterator(test.staker.SubnetID, test.staker.NodeID)
				require.NoError(err)
				require.Equal(
					test.expectedCurrentDelegators,
					iterator.ToSlice(it),
				)

				it, err = state.GetPendingDelegatorIterator(test.staker.SubnetID, test.staker.NodeID)
				require.NoError(err)
				require.Equal(
					test.expectedPendingDelegators,
					iterator.ToSlice(it),
				)

				require.Equal(
					test.expectedValidatorSetOutput,
					state.validators.GetMap(test.staker.SubnetID)[test.staker.NodeID],
				)

=======
					if test.staker.SubnetID == constants.PrimaryNetworkID {
						// Uptimes are only considered for primary network validators
						upDuration, lastUpdated, err := state.GetUptime(currentValidator.NodeID)
						require.NoError(err)
						require.Zero(upDuration)
						require.Equal(currentValidator.StartTime, lastUpdated)
					}
				}

				pendingValidator, err := state.GetPendingValidator(test.staker.SubnetID, test.staker.NodeID)
				if test.expectedPendingValidator == nil {
					require.ErrorIs(err, database.ErrNotFound)
				} else {
					require.NoError(err)
					require.Equal(test.expectedPendingValidator, pendingValidator)
				}

				it, err := state.GetCurrentDelegatorIterator(test.staker.SubnetID, test.staker.NodeID)
				require.NoError(err)
				require.Equal(
					test.expectedCurrentDelegators,
					iterator.ToSlice(it),
				)

				it, err = state.GetPendingDelegatorIterator(test.staker.SubnetID, test.staker.NodeID)
				require.NoError(err)
				require.Equal(
					test.expectedPendingDelegators,
					iterator.ToSlice(it),
				)

				require.Equal(
					test.expectedValidatorSetOutput,
					state.validators.GetMap(test.staker.SubnetID)[test.staker.NodeID],
				)

>>>>>>> 3d7bd812
				diffKey := marshalDiffKey(test.staker.SubnetID, 1, test.staker.NodeID)
				weightDiffBytes, err := state.validatorWeightDiffsDB.Get(diffKey)
				if test.expectedWeightDiff == nil {
					require.ErrorIs(err, database.ErrNotFound)
				} else {
					require.NoError(err)

					weightDiff, err := unmarshalWeightDiff(weightDiffBytes)
					require.NoError(err)
					require.Equal(test.expectedWeightDiff, weightDiff)
				}

				publicKeyDiffBytes, err := state.validatorPublicKeyDiffsDB.Get(diffKey)
				if test.expectedPublicKeyDiff.IsNothing() {
					require.ErrorIs(err, database.ErrNotFound)
				} else if expectedPublicKeyDiff := test.expectedPublicKeyDiff.Value(); expectedPublicKeyDiff == nil {
					require.NoError(err)
					require.Empty(publicKeyDiffBytes)
				} else {
					require.NoError(err)
					require.Equal(expectedPublicKeyDiff, bls.PublicKeyFromValidUncompressedBytes(publicKeyDiffBytes))
				}

<<<<<<< HEAD
				// re-load the state from disk
=======
				// re-load the state from disk for the second iteration
>>>>>>> 3d7bd812
				state = newTestState(t, db)
			}
		})
	}
}

<<<<<<< HEAD
func createPermissionlessValidatorTx(
	t testing.TB,
	subnetID ids.ID,
	validatorsData txs.Validator,
) *txs.AddPermissionlessValidatorTx {
=======
func createPermissionlessValidatorTx(t testing.TB, subnetID ids.ID, validatorsData txs.Validator) *txs.AddPermissionlessValidatorTx {
>>>>>>> 3d7bd812
	var sig signer.Signer = &signer.Empty{}
	if subnetID == constants.PrimaryNetworkID {
		sk, err := bls.NewSecretKey()
		require.NoError(t, err)
		sig = signer.NewProofOfPossession(sk)
	}

	return &txs.AddPermissionlessValidatorTx{
		BaseTx: txs.BaseTx{
			BaseTx: avax.BaseTx{
				NetworkID:    constants.MainnetID,
				BlockchainID: constants.PlatformChainID,
				Outs:         []*avax.TransferableOutput{},
				Ins: []*avax.TransferableInput{
					{
						UTXOID: avax.UTXOID{
							TxID:        ids.GenerateTestID(),
							OutputIndex: 1,
						},
						Asset: avax.Asset{
							ID: ids.GenerateTestID(),
						},
						In: &secp256k1fx.TransferInput{
							Amt: 2 * units.KiloAvax,
							Input: secp256k1fx.Input{
								SigIndices: []uint32{1},
							},
						},
					},
				},
				Memo: types.JSONByteSlice{},
			},
		},
		Validator: validatorsData,
		Subnet:    subnetID,
		Signer:    sig,

		StakeOuts: []*avax.TransferableOutput{
			{
				Asset: avax.Asset{
					ID: ids.GenerateTestID(),
				},
				Out: &secp256k1fx.TransferOutput{
					Amt: 2 * units.KiloAvax,
					OutputOwners: secp256k1fx.OutputOwners{
						Locktime:  0,
						Threshold: 1,
						Addrs: []ids.ShortID{
							ids.GenerateTestShortID(),
						},
					},
				},
			},
		},
		ValidatorRewardsOwner: &secp256k1fx.OutputOwners{
			Locktime:  0,
			Threshold: 1,
			Addrs: []ids.ShortID{
				ids.GenerateTestShortID(),
			},
		},
		DelegatorRewardsOwner: &secp256k1fx.OutputOwners{
			Locktime:  0,
			Threshold: 1,
			Addrs: []ids.ShortID{
				ids.GenerateTestShortID(),
			},
		},
		DelegationShares: reward.PercentDenominator,
	}
}

func createPermissionlessDelegatorTx(subnetID ids.ID, delegatorData txs.Validator) *txs.AddPermissionlessDelegatorTx {
	return &txs.AddPermissionlessDelegatorTx{
		BaseTx: txs.BaseTx{
			BaseTx: avax.BaseTx{
				NetworkID:    constants.MainnetID,
				BlockchainID: constants.PlatformChainID,
				Outs:         []*avax.TransferableOutput{},
				Ins: []*avax.TransferableInput{
					{
						UTXOID: avax.UTXOID{
							TxID:        ids.GenerateTestID(),
							OutputIndex: 1,
						},
						Asset: avax.Asset{
							ID: ids.GenerateTestID(),
						},
						In: &secp256k1fx.TransferInput{
							Amt: 2 * units.KiloAvax,
							Input: secp256k1fx.Input{
								SigIndices: []uint32{1},
							},
						},
					},
				},
				Memo: types.JSONByteSlice{},
			},
		},
		Validator: delegatorData,
		Subnet:    subnetID,

		StakeOuts: []*avax.TransferableOutput{
			{
				Asset: avax.Asset{
					ID: ids.GenerateTestID(),
				},
				Out: &secp256k1fx.TransferOutput{
					Amt: 2 * units.KiloAvax,
					OutputOwners: secp256k1fx.OutputOwners{
						Locktime:  0,
						Threshold: 1,
						Addrs: []ids.ShortID{
							ids.GenerateTestShortID(),
						},
					},
				},
			},
		},
		DelegationRewardsOwner: &secp256k1fx.OutputOwners{
			Locktime:  0,
			Threshold: 1,
			Addrs: []ids.ShortID{
				ids.GenerateTestShortID(),
			},
		},
	}
}

func TestValidatorWeightDiff(t *testing.T) {
	type test struct {
		name        string
		ops         []func(*ValidatorWeightDiff) error
		expected    *ValidatorWeightDiff
		expectedErr error
	}

	tests := []test{
		{
			name:        "no ops",
			ops:         []func(*ValidatorWeightDiff) error{},
			expected:    &ValidatorWeightDiff{},
			expectedErr: nil,
		},
		{
			name: "simple decrease",
			ops: []func(*ValidatorWeightDiff) error{
				func(d *ValidatorWeightDiff) error {
					return d.Add(true, 1)
				},
				func(d *ValidatorWeightDiff) error {
					return d.Add(true, 1)
				},
			},
			expected: &ValidatorWeightDiff{
				Decrease: true,
				Amount:   2,
			},
			expectedErr: nil,
		},
		{
			name: "decrease overflow",
			ops: []func(*ValidatorWeightDiff) error{
				func(d *ValidatorWeightDiff) error {
					return d.Add(true, math.MaxUint64)
				},
				func(d *ValidatorWeightDiff) error {
					return d.Add(true, 1)
				},
			},
			expected:    &ValidatorWeightDiff{},
			expectedErr: safemath.ErrOverflow,
		},
		{
			name: "simple increase",
			ops: []func(*ValidatorWeightDiff) error{
				func(d *ValidatorWeightDiff) error {
					return d.Add(false, 1)
				},
				func(d *ValidatorWeightDiff) error {
					return d.Add(false, 1)
				},
			},
			expected: &ValidatorWeightDiff{
				Decrease: false,
				Amount:   2,
			},
			expectedErr: nil,
		},
		{
			name: "increase overflow",
			ops: []func(*ValidatorWeightDiff) error{
				func(d *ValidatorWeightDiff) error {
					return d.Add(false, math.MaxUint64)
				},
				func(d *ValidatorWeightDiff) error {
					return d.Add(false, 1)
				},
			},
			expected:    &ValidatorWeightDiff{},
			expectedErr: safemath.ErrOverflow,
		},
		{
			name: "varied use",
			ops: []func(*ValidatorWeightDiff) error{
				// Add to 0
				func(d *ValidatorWeightDiff) error {
					return d.Add(false, 2) // Value 2
				},
				// Subtract from positive number
				func(d *ValidatorWeightDiff) error {
					return d.Add(true, 1) // Value 1
				},
				// Subtract from positive number
				// to make it negative
				func(d *ValidatorWeightDiff) error {
					return d.Add(true, 3) // Value -2
				},
				// Subtract from a negative number
				func(d *ValidatorWeightDiff) error {
					return d.Add(true, 3) // Value -5
				},
				// Add to a negative number
				func(d *ValidatorWeightDiff) error {
					return d.Add(false, 1) // Value -4
				},
				// Add to a negative number
				// to make it positive
				func(d *ValidatorWeightDiff) error {
					return d.Add(false, 5) // Value 1
				},
				// Add to a positive number
				func(d *ValidatorWeightDiff) error {
					return d.Add(false, 1) // Value 2
				},
				// Get to zero
				func(d *ValidatorWeightDiff) error {
					return d.Add(true, 2) // Value 0
				},
				// Subtract from zero
				func(d *ValidatorWeightDiff) error {
					return d.Add(true, 2) // Value -2
				},
			},
			expected: &ValidatorWeightDiff{
				Decrease: true,
				Amount:   2,
			},
			expectedErr: nil,
		},
	}

	for _, tt := range tests {
		t.Run(tt.name, func(t *testing.T) {
			require := require.New(t)
			diff := &ValidatorWeightDiff{}
			errs := wrappers.Errs{}
			for _, op := range tt.ops {
				errs.Add(op(diff))
			}
			require.ErrorIs(errs.Err, tt.expectedErr)
			if tt.expectedErr != nil {
				return
			}
			require.Equal(tt.expected, diff)
		})
	}
}

// Tests PutCurrentValidator, DeleteCurrentValidator, GetCurrentValidator,
// ApplyValidatorWeightDiffs, ApplyValidatorPublicKeyDiffs
func TestStateAddRemoveValidator(t *testing.T) {
	require := require.New(t)

	state := newTestState(t, memdb.New())

	var (
		numNodes       = 5
		subnetID       = ids.GenerateTestID()
		startTime      = time.Now()
		endTime        = startTime.Add(24 * time.Hour)
		primaryStakers = make([]Staker, numNodes)
		subnetStakers  = make([]Staker, numNodes)
	)
	for i := range primaryStakers {
		sk, err := bls.NewSecretKey()
		require.NoError(err)

		primaryStakers[i] = Staker{
			TxID:            ids.GenerateTestID(),
			NodeID:          ids.GenerateTestNodeID(),
			PublicKey:       bls.PublicFromSecretKey(sk),
			SubnetID:        constants.PrimaryNetworkID,
			Weight:          uint64(i + 1),
			StartTime:       startTime.Add(time.Duration(i) * time.Second),
			EndTime:         endTime.Add(time.Duration(i) * time.Second),
			PotentialReward: uint64(i + 1),
		}
	}
	for i, primaryStaker := range primaryStakers {
		subnetStakers[i] = Staker{
			TxID:            ids.GenerateTestID(),
			NodeID:          primaryStaker.NodeID,
			PublicKey:       nil, // Key is inherited from the primary network
			SubnetID:        subnetID,
			Weight:          uint64(i + 1),
			StartTime:       primaryStaker.StartTime,
			EndTime:         primaryStaker.EndTime,
			PotentialReward: uint64(i + 1),
		}
	}

	type diff struct {
		addedValidators   []Staker
		removedValidators []Staker

		expectedPrimaryValidatorSet map[ids.NodeID]*validators.GetValidatorOutput
		expectedSubnetValidatorSet  map[ids.NodeID]*validators.GetValidatorOutput
	}
	diffs := []diff{
		{
			// Do nothing
			expectedPrimaryValidatorSet: map[ids.NodeID]*validators.GetValidatorOutput{},
			expectedSubnetValidatorSet:  map[ids.NodeID]*validators.GetValidatorOutput{},
		},
		{
			// Add primary validator 0
			addedValidators: []Staker{primaryStakers[0]},
			expectedPrimaryValidatorSet: map[ids.NodeID]*validators.GetValidatorOutput{
				primaryStakers[0].NodeID: {
					NodeID:    primaryStakers[0].NodeID,
					PublicKey: primaryStakers[0].PublicKey,
					Weight:    primaryStakers[0].Weight,
				},
			},
			expectedSubnetValidatorSet: map[ids.NodeID]*validators.GetValidatorOutput{},
		},
		{
			// Add subnet validator 0
			addedValidators: []Staker{subnetStakers[0]},
			expectedPrimaryValidatorSet: map[ids.NodeID]*validators.GetValidatorOutput{
				primaryStakers[0].NodeID: {
					NodeID:    primaryStakers[0].NodeID,
					PublicKey: primaryStakers[0].PublicKey,
					Weight:    primaryStakers[0].Weight,
				},
			},
			expectedSubnetValidatorSet: map[ids.NodeID]*validators.GetValidatorOutput{
				subnetStakers[0].NodeID: {
					NodeID:    subnetStakers[0].NodeID,
					PublicKey: primaryStakers[0].PublicKey,
					Weight:    subnetStakers[0].Weight,
				},
			},
		},
		{
			// Remove subnet validator 0
			removedValidators: []Staker{subnetStakers[0]},
			expectedPrimaryValidatorSet: map[ids.NodeID]*validators.GetValidatorOutput{
				primaryStakers[0].NodeID: {
					NodeID:    primaryStakers[0].NodeID,
					PublicKey: primaryStakers[0].PublicKey,
					Weight:    primaryStakers[0].Weight,
				},
			},
			expectedSubnetValidatorSet: map[ids.NodeID]*validators.GetValidatorOutput{},
		},
		{
			// Add primary network validator 1, and subnet validator 1
			addedValidators: []Staker{primaryStakers[1], subnetStakers[1]},
			// Remove primary network validator 0, and subnet validator 1
			removedValidators: []Staker{primaryStakers[0], subnetStakers[1]},
			expectedPrimaryValidatorSet: map[ids.NodeID]*validators.GetValidatorOutput{
				primaryStakers[1].NodeID: {
					NodeID:    primaryStakers[1].NodeID,
					PublicKey: primaryStakers[1].PublicKey,
					Weight:    primaryStakers[1].Weight,
				},
			},
			expectedSubnetValidatorSet: map[ids.NodeID]*validators.GetValidatorOutput{},
		},
		{
			// Add primary network validator 2, and subnet validator 2
			addedValidators: []Staker{primaryStakers[2], subnetStakers[2]},
			// Remove primary network validator 1
			removedValidators: []Staker{primaryStakers[1]},
			expectedPrimaryValidatorSet: map[ids.NodeID]*validators.GetValidatorOutput{
				primaryStakers[2].NodeID: {
					NodeID:    primaryStakers[2].NodeID,
					PublicKey: primaryStakers[2].PublicKey,
					Weight:    primaryStakers[2].Weight,
				},
			},
			expectedSubnetValidatorSet: map[ids.NodeID]*validators.GetValidatorOutput{
				subnetStakers[2].NodeID: {
					NodeID:    subnetStakers[2].NodeID,
					PublicKey: primaryStakers[2].PublicKey,
					Weight:    subnetStakers[2].Weight,
				},
			},
		},
		{
			// Add primary network and subnet validators 3 & 4
			addedValidators: []Staker{primaryStakers[3], primaryStakers[4], subnetStakers[3], subnetStakers[4]},
			expectedPrimaryValidatorSet: map[ids.NodeID]*validators.GetValidatorOutput{
				primaryStakers[2].NodeID: {
					NodeID:    primaryStakers[2].NodeID,
					PublicKey: primaryStakers[2].PublicKey,
					Weight:    primaryStakers[2].Weight,
				},
				primaryStakers[3].NodeID: {
					NodeID:    primaryStakers[3].NodeID,
					PublicKey: primaryStakers[3].PublicKey,
					Weight:    primaryStakers[3].Weight,
				},
				primaryStakers[4].NodeID: {
					NodeID:    primaryStakers[4].NodeID,
					PublicKey: primaryStakers[4].PublicKey,
					Weight:    primaryStakers[4].Weight,
				},
			},
			expectedSubnetValidatorSet: map[ids.NodeID]*validators.GetValidatorOutput{
				subnetStakers[2].NodeID: {
					NodeID:    subnetStakers[2].NodeID,
					PublicKey: primaryStakers[2].PublicKey,
					Weight:    subnetStakers[2].Weight,
				},
				subnetStakers[3].NodeID: {
					NodeID:    subnetStakers[3].NodeID,
					PublicKey: primaryStakers[3].PublicKey,
					Weight:    subnetStakers[3].Weight,
				},
				subnetStakers[4].NodeID: {
					NodeID:    subnetStakers[4].NodeID,
					PublicKey: primaryStakers[4].PublicKey,
					Weight:    subnetStakers[4].Weight,
				},
			},
		},
		{
			// Remove primary network and subnet validators 2 & 3 & 4
			removedValidators: []Staker{
				primaryStakers[2], primaryStakers[3], primaryStakers[4],
				subnetStakers[2], subnetStakers[3], subnetStakers[4],
			},
			expectedPrimaryValidatorSet: map[ids.NodeID]*validators.GetValidatorOutput{},
			expectedSubnetValidatorSet:  map[ids.NodeID]*validators.GetValidatorOutput{},
		},
		{
			// Do nothing
			expectedPrimaryValidatorSet: map[ids.NodeID]*validators.GetValidatorOutput{},
			expectedSubnetValidatorSet:  map[ids.NodeID]*validators.GetValidatorOutput{},
		},
	}
	for currentIndex, diff := range diffs {
		d, err := NewDiffOn(state)
		require.NoError(err)

<<<<<<< HEAD
		var expectedValidators set.Set[subnetIDNodeID]
		for _, added := range diff.addedValidators {
			added := added
=======
		type subnetIDNodeID struct {
			subnetID ids.ID
			nodeID   ids.NodeID
		}
		var expectedValidators set.Set[subnetIDNodeID]
		for _, added := range diff.addedValidators {
>>>>>>> 3d7bd812
			require.NoError(d.PutCurrentValidator(&added))

			expectedValidators.Add(subnetIDNodeID{
				subnetID: added.SubnetID,
				nodeID:   added.NodeID,
			})
		}
		for _, removed := range diff.removedValidators {
<<<<<<< HEAD
			removed := removed
=======
>>>>>>> 3d7bd812
			d.DeleteCurrentValidator(&removed)

			expectedValidators.Remove(subnetIDNodeID{
				subnetID: removed.SubnetID,
				nodeID:   removed.NodeID,
			})
		}

		require.NoError(d.Apply(state))

		currentHeight := uint64(currentIndex + 1)
		state.SetHeight(currentHeight)

		require.NoError(state.Commit())

		for _, added := range diff.addedValidators {
			subnetNodeID := subnetIDNodeID{
				subnetID: added.SubnetID,
				nodeID:   added.NodeID,
			}
			if !expectedValidators.Contains(subnetNodeID) {
				continue
			}

			gotValidator, err := state.GetCurrentValidator(added.SubnetID, added.NodeID)
			require.NoError(err)
			require.Equal(added, *gotValidator)
		}

		for _, removed := range diff.removedValidators {
			_, err := state.GetCurrentValidator(removed.SubnetID, removed.NodeID)
			require.ErrorIs(err, database.ErrNotFound)
		}

		primaryValidatorSet := state.validators.GetMap(constants.PrimaryNetworkID)
		delete(primaryValidatorSet, defaultValidatorNodeID) // Ignore the genesis validator
		require.Equal(diff.expectedPrimaryValidatorSet, primaryValidatorSet)

		require.Equal(diff.expectedSubnetValidatorSet, state.validators.GetMap(subnetID))

		for i := 0; i < currentIndex; i++ {
			prevDiff := diffs[i]
			prevHeight := uint64(i + 1)

<<<<<<< HEAD
			primaryValidatorSet := copyValidatorSet(diff.expectedPrimaryValidatorSet)
			require.NoError(state.ApplyValidatorWeightDiffs(
				context.Background(),
				primaryValidatorSet,
				currentHeight,
				prevHeight+1,
				constants.PrimaryNetworkID,
			))
			require.NoError(state.ApplyValidatorPublicKeyDiffs(
				context.Background(),
				primaryValidatorSet,
				currentHeight,
				prevHeight+1,
				constants.PrimaryNetworkID,
			))
			require.Equal(prevDiff.expectedPrimaryValidatorSet, primaryValidatorSet)

			subnetValidatorSet := copyValidatorSet(diff.expectedSubnetValidatorSet)
			require.NoError(state.ApplyValidatorWeightDiffs(
				context.Background(),
				subnetValidatorSet,
				currentHeight,
				prevHeight+1,
				subnetID,
			))
			require.NoError(state.ApplyValidatorPublicKeyDiffs(
				context.Background(),
				subnetValidatorSet,
				currentHeight,
				prevHeight+1,
				subnetID,
			))
			require.Equal(prevDiff.expectedSubnetValidatorSet, subnetValidatorSet)
=======
			{
				primaryValidatorSet := copyValidatorSet(diff.expectedPrimaryValidatorSet)
				require.NoError(state.ApplyValidatorWeightDiffs(
					context.Background(),
					primaryValidatorSet,
					currentHeight,
					prevHeight+1,
					constants.PrimaryNetworkID,
				))
				require.NoError(state.ApplyValidatorPublicKeyDiffs(
					context.Background(),
					primaryValidatorSet,
					currentHeight,
					prevHeight+1,
					constants.PrimaryNetworkID,
				))
				require.Equal(prevDiff.expectedPrimaryValidatorSet, primaryValidatorSet)
			}

			{
				legacySubnetValidatorSet := copyValidatorSet(diff.expectedSubnetValidatorSet)
				require.NoError(state.ApplyValidatorWeightDiffs(
					context.Background(),
					legacySubnetValidatorSet,
					currentHeight,
					prevHeight+1,
					subnetID,
				))

				// Update the public keys of the subnet validators with the current
				// primary network validator public keys
				for nodeID, vdr := range legacySubnetValidatorSet {
					if primaryVdr, ok := diff.expectedPrimaryValidatorSet[nodeID]; ok {
						vdr.PublicKey = primaryVdr.PublicKey
					} else {
						vdr.PublicKey = nil
					}
				}

				require.NoError(state.ApplyValidatorPublicKeyDiffs(
					context.Background(),
					legacySubnetValidatorSet,
					currentHeight,
					prevHeight+1,
					constants.PrimaryNetworkID,
				))
				require.Equal(prevDiff.expectedSubnetValidatorSet, legacySubnetValidatorSet)
			}

			{
				subnetValidatorSet := copyValidatorSet(diff.expectedSubnetValidatorSet)
				require.NoError(state.ApplyValidatorWeightDiffs(
					context.Background(),
					subnetValidatorSet,
					currentHeight,
					prevHeight+1,
					subnetID,
				))

				require.NoError(state.ApplyValidatorPublicKeyDiffs(
					context.Background(),
					subnetValidatorSet,
					currentHeight,
					prevHeight+1,
					subnetID,
				))
				require.Equal(prevDiff.expectedSubnetValidatorSet, subnetValidatorSet)
			}
>>>>>>> 3d7bd812
		}
	}
}

func copyValidatorSet(
	input map[ids.NodeID]*validators.GetValidatorOutput,
) map[ids.NodeID]*validators.GetValidatorOutput {
	result := make(map[ids.NodeID]*validators.GetValidatorOutput, len(input))
	for nodeID, vdr := range input {
		vdrCopy := *vdr
		result[nodeID] = &vdrCopy
	}
	return result
}

func TestParsedStateBlock(t *testing.T) {
	var (
		require = require.New(t)
		blks    = makeBlocks(require)
	)

	for _, blk := range blks {
		stBlk := stateBlk{
			Bytes:  blk.Bytes(),
			Status: choices.Accepted,
		}

		stBlkBytes, err := block.GenesisCodec.Marshal(block.CodecVersion, &stBlk)
		require.NoError(err)

		gotBlk, isStateBlk, err := parseStoredBlock(stBlkBytes)
		require.NoError(err)
		require.True(isStateBlk)
		require.Equal(blk.ID(), gotBlk.ID())

		gotBlk, isStateBlk, err = parseStoredBlock(blk.Bytes())
		require.NoError(err)
		require.False(isStateBlk)
		require.Equal(blk.ID(), gotBlk.ID())
	}
}

func TestReindexBlocks(t *testing.T) {
	var (
		require = require.New(t)
		s       = newTestState(t, memdb.New())
		blks    = makeBlocks(require)
	)

	// Populate the blocks using the legacy format.
	for _, blk := range blks {
		stBlk := stateBlk{
			Bytes:  blk.Bytes(),
			Status: choices.Accepted,
		}
		stBlkBytes, err := block.GenesisCodec.Marshal(block.CodecVersion, &stBlk)
		require.NoError(err)

		blkID := blk.ID()
		require.NoError(s.blockDB.Put(blkID[:], stBlkBytes))
	}

	// Convert the indices to the new format.
	require.NoError(s.ReindexBlocks(&sync.Mutex{}, logging.NoLog{}))

	// Verify that the blocks are stored in the new format.
	for _, blk := range blks {
		blkID := blk.ID()
		blkBytes, err := s.blockDB.Get(blkID[:])
		require.NoError(err)

		parsedBlk, err := block.Parse(block.GenesisCodec, blkBytes)
		require.NoError(err)
		require.Equal(blkID, parsedBlk.ID())
	}

	// Verify that the flag has been written to disk to allow skipping future
	// reindexings.
	reindexed, err := s.singletonDB.Has(BlocksReindexedKey)
	require.NoError(err)
	require.True(reindexed)
}

func TestStateSubnetOwner(t *testing.T) {
	require := require.New(t)

	state := newTestState(t, memdb.New())
	ctrl := gomock.NewController(t)

	var (
		owner1 = fxmock.NewOwner(ctrl)
		owner2 = fxmock.NewOwner(ctrl)

		createSubnetTx = &txs.Tx{
			Unsigned: &txs.CreateSubnetTx{
				BaseTx: txs.BaseTx{},
				Owner:  owner1,
			},
		}

		subnetID = createSubnetTx.ID()
	)

	owner, err := state.GetSubnetOwner(subnetID)
	require.ErrorIs(err, database.ErrNotFound)
	require.Nil(owner)

	state.AddSubnet(subnetID)
	state.SetSubnetOwner(subnetID, owner1)

	owner, err = state.GetSubnetOwner(subnetID)
	require.NoError(err)
	require.Equal(owner1, owner)

	state.SetSubnetOwner(subnetID, owner2)
	owner, err = state.GetSubnetOwner(subnetID)
	require.NoError(err)
	require.Equal(owner2, owner)
}

func TestStateSubnetConversion(t *testing.T) {
	tests := []struct {
		name  string
		setup func(s *state, subnetID ids.ID, c SubnetConversion)
	}{
		{
			name: "in-memory",
			setup: func(s *state, subnetID ids.ID, c SubnetConversion) {
				s.SetSubnetConversion(subnetID, c)
			},
		},
		{
			name: "cache",
			setup: func(s *state, subnetID ids.ID, c SubnetConversion) {
				s.subnetConversionCache.Put(subnetID, c)
			},
		},
	}
	for _, test := range tests {
		t.Run(test.name, func(t *testing.T) {
			var (
				require            = require.New(t)
				state              = newTestState(t, memdb.New())
				subnetID           = ids.GenerateTestID()
				expectedConversion = SubnetConversion{
					ConversionID: ids.GenerateTestID(),
					ChainID:      ids.GenerateTestID(),
					Addr:         []byte{'a', 'd', 'd', 'r'},
				}
			)

			actualConversion, err := state.GetSubnetConversion(subnetID)
			require.ErrorIs(err, database.ErrNotFound)
			require.Zero(actualConversion)

			test.setup(state, subnetID, expectedConversion)

			actualConversion, err = state.GetSubnetConversion(subnetID)
			require.NoError(err)
			require.Equal(expectedConversion, actualConversion)
		})
	}
}

func makeBlocks(require *require.Assertions) []block.Block {
	var blks []block.Block
	{
		blk, err := block.NewApricotAbortBlock(ids.GenerateTestID(), 1000)
		require.NoError(err)
		blks = append(blks, blk)
	}

	{
		blk, err := block.NewApricotAtomicBlock(ids.GenerateTestID(), 1000, &txs.Tx{
			Unsigned: &txs.AdvanceTimeTx{
				Time: 1000,
			},
		})
		require.NoError(err)
		blks = append(blks, blk)
	}

	{
		blk, err := block.NewApricotCommitBlock(ids.GenerateTestID(), 1000)
		require.NoError(err)
		blks = append(blks, blk)
	}

	{
		tx := &txs.Tx{
			Unsigned: &txs.RewardValidatorTx{
				TxID: ids.GenerateTestID(),
			},
		}
		require.NoError(tx.Initialize(txs.Codec))
		blk, err := block.NewApricotProposalBlock(ids.GenerateTestID(), 1000, tx)
		require.NoError(err)
		blks = append(blks, blk)
	}

	{
		tx := &txs.Tx{
			Unsigned: &txs.RewardValidatorTx{
				TxID: ids.GenerateTestID(),
			},
		}
		require.NoError(tx.Initialize(txs.Codec))
		blk, err := block.NewApricotStandardBlock(ids.GenerateTestID(), 1000, []*txs.Tx{tx})
		require.NoError(err)
		blks = append(blks, blk)
	}

	{
		blk, err := block.NewBanffAbortBlock(time.Now(), ids.GenerateTestID(), 1000)
		require.NoError(err)
		blks = append(blks, blk)
	}

	{
		blk, err := block.NewBanffCommitBlock(time.Now(), ids.GenerateTestID(), 1000)
		require.NoError(err)
		blks = append(blks, blk)
	}

	{
		tx := &txs.Tx{
			Unsigned: &txs.RewardValidatorTx{
				TxID: ids.GenerateTestID(),
			},
		}
		require.NoError(tx.Initialize(txs.Codec))

		blk, err := block.NewBanffProposalBlock(time.Now(), ids.GenerateTestID(), 1000, tx, []*txs.Tx{})
		require.NoError(err)
		blks = append(blks, blk)
	}

	{
		tx := &txs.Tx{
			Unsigned: &txs.RewardValidatorTx{
				TxID: ids.GenerateTestID(),
			},
		}
		require.NoError(tx.Initialize(txs.Codec))

		blk, err := block.NewBanffStandardBlock(time.Now(), ids.GenerateTestID(), 1000, []*txs.Tx{tx})
		require.NoError(err)
		blks = append(blks, blk)
	}
	return blks
}

// Verify that committing the state writes the fee state to the database and
// that loading the state fetches the fee state from the database.
func TestStateFeeStateCommitAndLoad(t *testing.T) {
	require := require.New(t)

	db := memdb.New()
	s := newTestState(t, db)

	expectedFeeState := gas.State{
		Capacity: 1,
		Excess:   2,
	}
	s.SetFeeState(expectedFeeState)
	require.NoError(s.Commit())

	s = newTestState(t, db)
	require.Equal(expectedFeeState, s.GetFeeState())
}

// Verify that committing the state writes the sov excess to the database and
// that loading the state fetches the sov excess from the database.
func TestStateSoVExcessCommitAndLoad(t *testing.T) {
	require := require.New(t)

	db := memdb.New()
	s := newTestState(t, db)

	const expectedSoVExcess gas.Gas = 10
	s.SetSoVExcess(expectedSoVExcess)
	require.NoError(s.Commit())

	s = newTestState(t, db)
	require.Equal(expectedSoVExcess, s.GetSoVExcess())
}

// Verify that committing the state writes the accrued fees to the database and
// that loading the state fetches the accrued fees from the database.
func TestStateAccruedFeesCommitAndLoad(t *testing.T) {
	require := require.New(t)

	db := memdb.New()
	s := newTestState(t, db)

	expectedAccruedFees := uint64(1)
	s.SetAccruedFees(expectedAccruedFees)
	require.NoError(s.Commit())

	s = newTestState(t, db)
	require.Equal(expectedAccruedFees, s.GetAccruedFees())
}

func TestMarkAndIsInitialized(t *testing.T) {
	require := require.New(t)

	db := memdb.New()
	defaultIsInitialized, err := isInitialized(db)
	require.NoError(err)
	require.False(defaultIsInitialized)

	require.NoError(markInitialized(db))

	isInitializedAfterMarking, err := isInitialized(db)
	require.NoError(err)
	require.True(isInitializedAfterMarking)
}

// Verify that reading from the database returns the same value that was written
// to it.
func TestPutAndGetFeeState(t *testing.T) {
	require := require.New(t)

	db := memdb.New()
	defaultFeeState, err := getFeeState(db)
	require.NoError(err)
	require.Equal(gas.State{}, defaultFeeState)

	//nolint:gosec // This does not require a secure random number generator
	expectedFeeState := gas.State{
		Capacity: gas.Gas(rand.Uint64()),
		Excess:   gas.Gas(rand.Uint64()),
	}
	require.NoError(putFeeState(db, expectedFeeState))

	actualFeeState, err := getFeeState(db)
	require.NoError(err)
	require.Equal(expectedFeeState, actualFeeState)
}

func TestGetFeeStateErrors(t *testing.T) {
	tests := []struct {
		value       []byte
		expectedErr error
	}{
		{
			value: []byte{
				// truncated codec version
				0x00,
			},
			expectedErr: codec.ErrCantUnpackVersion,
		},
		{
			value: []byte{
				// codec version
				0x00, 0x00,
				// truncated capacity
				0x12, 0x34, 0x56, 0x78,
			},
			expectedErr: wrappers.ErrInsufficientLength,
		},
		{
			value: []byte{
				// codec version
				0x00, 0x00,
				// capacity
				0x12, 0x34, 0x56, 0x78, 0x12, 0x34, 0x56, 0x78,
				// excess
				0x12, 0x34, 0x56, 0x78, 0x12, 0x34, 0x56, 0x78,
				// extra bytes
				0x00,
			},
			expectedErr: codec.ErrExtraSpace,
		},
	}
	for _, test := range tests {
		t.Run(test.expectedErr.Error(), func(t *testing.T) {
			var (
				require = require.New(t)
				db      = memdb.New()
			)
			require.NoError(db.Put(FeeStateKey, test.value))

			actualState, err := getFeeState(db)
			require.Equal(gas.State{}, actualState)
			require.ErrorIs(err, test.expectedErr)
		})
	}
}

// Verify that committing the state writes the expiry changes to the database
// and that loading the state fetches the expiry from the database.
func TestStateExpiryCommitAndLoad(t *testing.T) {
	require := require.New(t)

	db := memdb.New()
	s := newTestState(t, db)

	// Populate an entry.
	expiry := ExpiryEntry{
		Timestamp: 1,
	}
	s.PutExpiry(expiry)
	require.NoError(s.Commit())

	// Verify that the entry was written and loaded correctly.
	s = newTestState(t, db)
	has, err := s.HasExpiry(expiry)
	require.NoError(err)
	require.True(has)

	// Delete an entry.
	s.DeleteExpiry(expiry)
	require.NoError(s.Commit())

	// Verify that the entry was deleted correctly.
	s = newTestState(t, db)
	has, err = s.HasExpiry(expiry)
	require.NoError(err)
	require.False(has)
}

func TestSubnetOnlyValidators(t *testing.T) {
	sov := SubnetOnlyValidator{
		ValidationID: ids.GenerateTestID(),
		SubnetID:     ids.GenerateTestID(),
		NodeID:       ids.GenerateTestNodeID(),
	}

	sk, err := bls.NewSecretKey()
	require.NoError(t, err)
	pk := bls.PublicFromSecretKey(sk)
	pkBytes := bls.PublicKeyToUncompressedBytes(pk)

	otherSK, err := bls.NewSecretKey()
	require.NoError(t, err)
	otherPK := bls.PublicFromSecretKey(otherSK)
	otherPKBytes := bls.PublicKeyToUncompressedBytes(otherPK)

	tests := []struct {
		name    string
		initial []SubnetOnlyValidator
		sovs    []SubnetOnlyValidator
	}{
		{
			name: "empty noop",
		},
		{
			name: "initially active not modified",
			initial: []SubnetOnlyValidator{
				{
					ValidationID:      sov.ValidationID,
					SubnetID:          sov.SubnetID,
					NodeID:            sov.NodeID,
					PublicKey:         pkBytes,
					Weight:            1, // Not removed
					EndAccumulatedFee: 1, // Active
				},
			},
		},
		{
			name: "initially inactive not modified",
			initial: []SubnetOnlyValidator{
				{
					ValidationID:      ids.GenerateTestID(),
					SubnetID:          ids.GenerateTestID(),
					NodeID:            ids.GenerateTestNodeID(),
					PublicKey:         pkBytes,
					Weight:            1, // Not removed
					EndAccumulatedFee: 0, // Inactive
				},
			},
		},
		{
			name: "initially active removed",
			initial: []SubnetOnlyValidator{
				{
					ValidationID:      sov.ValidationID,
					SubnetID:          sov.SubnetID,
					NodeID:            sov.NodeID,
					PublicKey:         pkBytes,
					Weight:            1, // Not removed
					EndAccumulatedFee: 1, // Active
				},
			},
			sovs: []SubnetOnlyValidator{
				{
					ValidationID: sov.ValidationID,
					SubnetID:     sov.SubnetID,
					NodeID:       sov.NodeID,
					PublicKey:    pkBytes,
					Weight:       0, // Removed
				},
			},
		},
		{
			name: "initially inactive removed",
			initial: []SubnetOnlyValidator{
				{
					ValidationID:      sov.ValidationID,
					SubnetID:          sov.SubnetID,
					NodeID:            sov.NodeID,
					PublicKey:         pkBytes,
					Weight:            1, // Not removed
					EndAccumulatedFee: 0, // Inactive
				},
			},
			sovs: []SubnetOnlyValidator{
				{
					ValidationID: sov.ValidationID,
					SubnetID:     sov.SubnetID,
					NodeID:       sov.NodeID,
					PublicKey:    pkBytes,
					Weight:       0, // Removed
				},
			},
		},
		{
			name: "increase active weight",
			initial: []SubnetOnlyValidator{
				{
					ValidationID:      sov.ValidationID,
					SubnetID:          sov.SubnetID,
					NodeID:            sov.NodeID,
					PublicKey:         pkBytes,
					Weight:            1, // Not removed
					EndAccumulatedFee: 1, // Active
				},
			},
			sovs: []SubnetOnlyValidator{
				{
					ValidationID:      sov.ValidationID,
					SubnetID:          sov.SubnetID,
					NodeID:            sov.NodeID,
					PublicKey:         pkBytes,
					Weight:            2, // Increased
					EndAccumulatedFee: 1, // Active
				},
			},
		},
		{
			name: "deactivate",
			initial: []SubnetOnlyValidator{
				{
					ValidationID:      sov.ValidationID,
					SubnetID:          sov.SubnetID,
					NodeID:            sov.NodeID,
					PublicKey:         pkBytes,
					Weight:            1, // Not removed
					EndAccumulatedFee: 1, // Active
				},
			},
			sovs: []SubnetOnlyValidator{
				{
					ValidationID:      sov.ValidationID,
					SubnetID:          sov.SubnetID,
					NodeID:            sov.NodeID,
					PublicKey:         pkBytes,
					Weight:            1, // Not removed
					EndAccumulatedFee: 0, // Inactive
				},
			},
		},
		{
			name: "reactivate",
			initial: []SubnetOnlyValidator{
				{
					ValidationID:      sov.ValidationID,
					SubnetID:          sov.SubnetID,
					NodeID:            sov.NodeID,
					PublicKey:         pkBytes,
					Weight:            1, // Not removed
					EndAccumulatedFee: 0, // Inactive
				},
			},
			sovs: []SubnetOnlyValidator{
				{
					ValidationID:      sov.ValidationID,
					SubnetID:          sov.SubnetID,
					NodeID:            sov.NodeID,
					PublicKey:         pkBytes,
					Weight:            1, // Not removed
					EndAccumulatedFee: 1, // Active
				},
			},
		},
		{
			name: "update multiple times",
			initial: []SubnetOnlyValidator{
				{
					ValidationID:      sov.ValidationID,
					SubnetID:          sov.SubnetID,
					NodeID:            sov.NodeID,
					PublicKey:         pkBytes,
					Weight:            1, // Not removed
					EndAccumulatedFee: 1, // Active
				},
			},
			sovs: []SubnetOnlyValidator{
				{
					ValidationID:      sov.ValidationID,
					SubnetID:          sov.SubnetID,
					NodeID:            sov.NodeID,
					PublicKey:         pkBytes,
					Weight:            2, // Not removed
					EndAccumulatedFee: 1, // Inactive
				},
				{
					ValidationID:      sov.ValidationID,
					SubnetID:          sov.SubnetID,
					NodeID:            sov.NodeID,
					PublicKey:         pkBytes,
					Weight:            3, // Not removed
					EndAccumulatedFee: 1, // Inactive
				},
			},
		},
		{
			name: "change validationID",
			initial: []SubnetOnlyValidator{
				{
					ValidationID:      sov.ValidationID,
					SubnetID:          sov.SubnetID,
					NodeID:            sov.NodeID,
					PublicKey:         pkBytes,
					Weight:            1, // Not removed
					EndAccumulatedFee: 1, // Active
				},
			},
			sovs: []SubnetOnlyValidator{
				{
					ValidationID: sov.ValidationID,
					SubnetID:     sov.SubnetID,
					NodeID:       sov.NodeID,
					PublicKey:    pkBytes,
					Weight:       0, // Removed
				},
				{
					ValidationID:      ids.GenerateTestID(),
					SubnetID:          sov.SubnetID,
					NodeID:            sov.NodeID,
					PublicKey:         otherPKBytes,
					Weight:            1, // Not removed
					EndAccumulatedFee: 1, // Inactive
				},
			},
		},
		{
			name: "added and removed",
			sovs: []SubnetOnlyValidator{
				{
					ValidationID:      sov.ValidationID,
					SubnetID:          sov.SubnetID,
					NodeID:            sov.NodeID,
					PublicKey:         pkBytes,
					Weight:            1, // Not removed
					EndAccumulatedFee: 1, // Active
				},
				{
					ValidationID: sov.ValidationID,
					SubnetID:     sov.SubnetID,
					NodeID:       sov.NodeID,
					PublicKey:    pkBytes,
					Weight:       0, // Removed
				},
			},
		},
	}

	for _, test := range tests {
		t.Run(test.name, func(t *testing.T) {
			require := require.New(t)

			db := memdb.New()
			state := newTestState(t, db)

			var (
				initialSOVs = make(map[ids.ID]SubnetOnlyValidator)
				subnetIDs   set.Set[ids.ID]
			)
			for _, sov := range test.initial {
				sov.RemainingBalanceOwner = []byte{}
				sov.DeactivationOwner = []byte{}

				require.NoError(state.PutSubnetOnlyValidator(sov))
				initialSOVs[sov.ValidationID] = sov
				subnetIDs.Add(sov.SubnetID)
			}

			state.SetHeight(0)
			require.NoError(state.Commit())

			d, err := NewDiffOn(state)
			require.NoError(err)

			expectedSOVs := maps.Clone(initialSOVs)
			for _, sov := range test.sovs {
				sov.RemainingBalanceOwner = []byte{}
				sov.DeactivationOwner = []byte{}

				require.NoError(d.PutSubnetOnlyValidator(sov))
				expectedSOVs[sov.ValidationID] = sov
				subnetIDs.Add(sov.SubnetID)
			}

			verifyChain := func(chain Chain) {
				for _, expectedSOV := range expectedSOVs {
					if expectedSOV.Weight != 0 {
						continue
					}

					sov, err := chain.GetSubnetOnlyValidator(expectedSOV.ValidationID)
					require.ErrorIs(err, database.ErrNotFound)
					require.Zero(sov)
				}

				var (
					weights        = make(map[ids.ID]uint64)
					expectedActive []SubnetOnlyValidator
				)
				for _, expectedSOV := range expectedSOVs {
					if expectedSOV.Weight == 0 {
						continue
					}

					sov, err := chain.GetSubnetOnlyValidator(expectedSOV.ValidationID)
					require.NoError(err)
					require.Equal(expectedSOV, sov)

					has, err := chain.HasSubnetOnlyValidator(expectedSOV.SubnetID, expectedSOV.NodeID)
					require.NoError(err)
					require.True(has)

					weights[sov.SubnetID] += sov.Weight
					if expectedSOV.isActive() {
						expectedActive = append(expectedActive, expectedSOV)
					}
				}
				utils.Sort(expectedActive)

				activeIterator, err := chain.GetActiveSubnetOnlyValidatorsIterator()
				require.NoError(err)
				require.Equal(
					expectedActive,
					iterator.ToSlice(activeIterator),
				)

				require.Equal(len(expectedActive), chain.NumActiveSubnetOnlyValidators())

				for subnetID, expectedWeight := range weights {
					weight, err := chain.WeightOfSubnetOnlyValidators(subnetID)
					require.NoError(err)
					require.Equal(expectedWeight, weight)
				}
			}

			verifyChain(d)
			require.NoError(d.Apply(state))
			verifyChain(d)
			verifyChain(state)
			assertChainsEqual(t, state, d)

			state.SetHeight(1)
			require.NoError(state.Commit())
			verifyChain(d)
			verifyChain(state)
			assertChainsEqual(t, state, d)

			sovsToValidatorSet := func(
				sovs map[ids.ID]SubnetOnlyValidator,
				subnetID ids.ID,
			) map[ids.NodeID]*validators.GetValidatorOutput {
				validatorSet := make(map[ids.NodeID]*validators.GetValidatorOutput)
				for _, sov := range sovs {
					if sov.SubnetID != subnetID || sov.Weight == 0 {
						continue
					}

					nodeID := sov.NodeID
					publicKey := bls.PublicKeyFromValidUncompressedBytes(sov.PublicKey)
					// Inactive validators are combined into a single validator
					// with the empty ID.
					if sov.EndAccumulatedFee == 0 {
						nodeID = ids.EmptyNodeID
						publicKey = nil
					}

					vdr, ok := validatorSet[nodeID]
					if !ok {
						vdr = &validators.GetValidatorOutput{
							NodeID:    nodeID,
							PublicKey: publicKey,
						}
						validatorSet[nodeID] = vdr
					}
					vdr.Weight += sov.Weight
				}
				return validatorSet
			}

			reloadedState := newTestState(t, db)
			for subnetID := range subnetIDs {
				expectedEndValidatorSet := sovsToValidatorSet(expectedSOVs, subnetID)
				endValidatorSet := state.validators.GetMap(subnetID)
				require.Equal(expectedEndValidatorSet, endValidatorSet)

				reloadedEndValidatorSet := reloadedState.validators.GetMap(subnetID)
				require.Equal(expectedEndValidatorSet, reloadedEndValidatorSet)

				require.NoError(state.ApplyValidatorWeightDiffs(context.Background(), endValidatorSet, 1, 1, subnetID))
				require.NoError(state.ApplyValidatorPublicKeyDiffs(context.Background(), endValidatorSet, 1, 1, subnetID))

				initialValidatorSet := sovsToValidatorSet(initialSOVs, subnetID)
				require.Equal(initialValidatorSet, endValidatorSet)
			}
		})
	}
}<|MERGE_RESOLUTION|>--- conflicted
+++ resolved
@@ -5,10 +5,7 @@
 
 import (
 	"context"
-<<<<<<< HEAD
 	"maps"
-=======
->>>>>>> 3d7bd812
 	"math"
 	"math/rand"
 	"sync"
@@ -122,17 +119,10 @@
 		primaryValidatorDuration = 28 * 24 * time.Hour
 		primaryDelegatorDuration = 14 * 24 * time.Hour
 		subnetValidatorDuration  = 21 * 24 * time.Hour
-<<<<<<< HEAD
-		subnetDelegatorDuration  = 14 * 24 * time.Hour
-
-		primaryValidatorReward = iota
-		primaryDelegatorReward
-=======
 
 		primaryValidatorReward = iota
 		primaryDelegatorReward
 		subnetValidatorReward
->>>>>>> 3d7bd812
 	)
 	var (
 		primaryValidatorStartTime   = time.Now().Truncate(time.Second)
@@ -143,13 +133,10 @@
 		primaryDelegatorEndTime     = primaryDelegatorStartTime.Add(primaryDelegatorDuration)
 		primaryDelegatorEndTimeUnix = uint64(primaryDelegatorEndTime.Unix())
 
-<<<<<<< HEAD
-=======
 		subnetValidatorStartTime   = primaryValidatorStartTime
 		subnetValidatorEndTime     = subnetValidatorStartTime.Add(subnetValidatorDuration)
 		subnetValidatorEndTimeUnix = uint64(subnetValidatorEndTime.Unix())
 
->>>>>>> 3d7bd812
 		primaryValidatorData = txs.Validator{
 			NodeID: ids.GenerateTestNodeID(),
 			End:    primaryValidatorEndTimeUnix,
@@ -160,8 +147,6 @@
 			End:    primaryDelegatorEndTimeUnix,
 			Wght:   6789,
 		}
-<<<<<<< HEAD
-=======
 		subnetValidatorData = txs.Validator{
 			NodeID: primaryValidatorData.NodeID,
 			End:    subnetValidatorEndTimeUnix,
@@ -169,7 +154,6 @@
 		}
 
 		subnetID = ids.GenerateTestID()
->>>>>>> 3d7bd812
 	)
 
 	unsignedAddPrimaryNetworkValidator := createPermissionlessValidatorTx(t, constants.PrimaryNetworkID, primaryValidatorData)
@@ -189,7 +173,6 @@
 		primaryValidatorReward,
 	)
 	require.NoError(t, err)
-<<<<<<< HEAD
 
 	unsignedAddPrimaryNetworkDelegator := createPermissionlessDelegatorTx(constants.PrimaryNetworkID, primaryDelegatorData)
 	addPrimaryNetworkDelegator := &txs.Tx{Unsigned: unsignedAddPrimaryNetworkDelegator}
@@ -201,19 +184,6 @@
 	)
 	require.NoError(t, err)
 
-=======
-
-	unsignedAddPrimaryNetworkDelegator := createPermissionlessDelegatorTx(constants.PrimaryNetworkID, primaryDelegatorData)
-	addPrimaryNetworkDelegator := &txs.Tx{Unsigned: unsignedAddPrimaryNetworkDelegator}
-	require.NoError(t, addPrimaryNetworkDelegator.Initialize(txs.Codec))
-
-	primaryNetworkPendingDelegatorStaker, err := NewPendingStaker(
-		addPrimaryNetworkDelegator.ID(),
-		unsignedAddPrimaryNetworkDelegator,
-	)
-	require.NoError(t, err)
-
->>>>>>> 3d7bd812
 	primaryNetworkCurrentDelegatorStaker, err := NewCurrentStaker(
 		addPrimaryNetworkDelegator.ID(),
 		unsignedAddPrimaryNetworkDelegator,
@@ -222,26 +192,6 @@
 	)
 	require.NoError(t, err)
 
-<<<<<<< HEAD
-	tests := map[string]struct {
-		initialStakers []*Staker
-		initialTxs     []*txs.Tx
-
-		// Staker to insert or remove
-		staker *Staker
-		tx     *txs.Tx // If tx is nil, the staker is being removed
-
-		// Check that the staker is duly stored/removed in P-chain state
-		expectedCurrentValidator  *Staker
-		expectedPendingValidator  *Staker
-		expectedCurrentDelegators []*Staker
-		expectedPendingDelegators []*Staker
-
-		// Check that the validator entry has been set correctly in the
-		// in-memory validator set.
-		expectedValidatorSetOutput *validators.GetValidatorOutput
-
-=======
 	unsignedAddSubnetValidator := createPermissionlessValidatorTx(t, subnetID, subnetValidatorData)
 	addSubnetValidator := &txs.Tx{Unsigned: unsignedAddSubnetValidator}
 	require.NoError(t, addSubnetValidator.Initialize(txs.Codec))
@@ -272,7 +222,6 @@
 		// in-memory validator set.
 		expectedValidatorSetOutput *validators.GetValidatorOutput
 
->>>>>>> 3d7bd812
 		// Check whether weight/bls keys diffs are duly stored
 		expectedWeightDiff    *ValidatorWeightDiff
 		expectedPublicKeyDiff maybe.Maybe[*bls.PublicKey]
@@ -307,30 +256,6 @@
 			expectedWeightDiff: &ValidatorWeightDiff{
 				Decrease: false,
 				Amount:   primaryNetworkCurrentDelegatorStaker.Weight,
-<<<<<<< HEAD
-			},
-		},
-		"add pending primary network validator": {
-			staker:                   primaryNetworkPendingValidatorStaker,
-			tx:                       addPrimaryNetworkValidator,
-			expectedPendingValidator: primaryNetworkPendingValidatorStaker,
-		},
-		"add pending primary network delegator": {
-			initialStakers:            []*Staker{primaryNetworkPendingValidatorStaker},
-			initialTxs:                []*txs.Tx{addPrimaryNetworkValidator},
-			staker:                    primaryNetworkPendingDelegatorStaker,
-			tx:                        addPrimaryNetworkDelegator,
-			expectedPendingValidator:  primaryNetworkPendingValidatorStaker,
-			expectedPendingDelegators: []*Staker{primaryNetworkPendingDelegatorStaker},
-		},
-		"delete current primary network validator": {
-			initialStakers: []*Staker{primaryNetworkCurrentValidatorStaker},
-			initialTxs:     []*txs.Tx{addPrimaryNetworkValidator},
-			staker:         primaryNetworkCurrentValidatorStaker,
-			expectedWeightDiff: &ValidatorWeightDiff{
-				Decrease: true,
-				Amount:   primaryNetworkCurrentValidatorStaker.Weight,
-=======
 			},
 		},
 		"add pending primary network validator": {
@@ -392,30 +317,6 @@
 			expectedWeightDiff: &ValidatorWeightDiff{
 				Decrease: true,
 				Amount:   primaryNetworkCurrentDelegatorStaker.Weight,
->>>>>>> 3d7bd812
-			},
-			expectedPublicKeyDiff: maybe.Some(primaryNetworkCurrentValidatorStaker.PublicKey),
-		},
-<<<<<<< HEAD
-		"delete current primary network delegator": {
-			initialStakers: []*Staker{
-				primaryNetworkCurrentValidatorStaker,
-				primaryNetworkCurrentDelegatorStaker,
-			},
-			initialTxs: []*txs.Tx{
-				addPrimaryNetworkValidator,
-				addPrimaryNetworkDelegator,
-			},
-			staker:                   primaryNetworkCurrentDelegatorStaker,
-			expectedCurrentValidator: primaryNetworkCurrentValidatorStaker,
-			expectedValidatorSetOutput: &validators.GetValidatorOutput{
-				NodeID:    primaryNetworkCurrentValidatorStaker.NodeID,
-				PublicKey: primaryNetworkCurrentValidatorStaker.PublicKey,
-				Weight:    primaryNetworkCurrentValidatorStaker.Weight,
-			},
-			expectedWeightDiff: &ValidatorWeightDiff{
-				Decrease: true,
-				Amount:   primaryNetworkCurrentDelegatorStaker.Weight,
 			},
 		},
 		"delete pending primary network validator": {
@@ -434,6 +335,16 @@
 			},
 			staker:                   primaryNetworkPendingDelegatorStaker,
 			expectedPendingValidator: primaryNetworkPendingValidatorStaker,
+		},
+		"delete current subnet validator": {
+			initialStakers: []*Staker{primaryNetworkCurrentValidatorStaker, subnetCurrentValidatorStaker},
+			initialTxs:     []*txs.Tx{addPrimaryNetworkValidator, addSubnetValidator},
+			staker:         subnetCurrentValidatorStaker,
+			expectedWeightDiff: &ValidatorWeightDiff{
+				Decrease: true,
+				Amount:   subnetCurrentValidatorStaker.Weight,
+			},
+			expectedPublicKeyDiff: maybe.Some[*bls.PublicKey](primaryNetworkCurrentValidatorStaker.PublicKey),
 		},
 	}
 
@@ -461,61 +372,6 @@
 				state.AddTx(tx, status.Committed)
 			}
 
-=======
-		"delete pending primary network validator": {
-			initialStakers: []*Staker{primaryNetworkPendingValidatorStaker},
-			initialTxs:     []*txs.Tx{addPrimaryNetworkValidator},
-			staker:         primaryNetworkPendingValidatorStaker,
-		},
-		"delete pending primary network delegator": {
-			initialStakers: []*Staker{
-				primaryNetworkPendingValidatorStaker,
-				primaryNetworkPendingDelegatorStaker,
-			},
-			initialTxs: []*txs.Tx{
-				addPrimaryNetworkValidator,
-				addPrimaryNetworkDelegator,
-			},
-			staker:                   primaryNetworkPendingDelegatorStaker,
-			expectedPendingValidator: primaryNetworkPendingValidatorStaker,
-		},
-		"delete current subnet validator": {
-			initialStakers: []*Staker{primaryNetworkCurrentValidatorStaker, subnetCurrentValidatorStaker},
-			initialTxs:     []*txs.Tx{addPrimaryNetworkValidator, addSubnetValidator},
-			staker:         subnetCurrentValidatorStaker,
-			expectedWeightDiff: &ValidatorWeightDiff{
-				Decrease: true,
-				Amount:   subnetCurrentValidatorStaker.Weight,
-			},
-			expectedPublicKeyDiff: maybe.Some[*bls.PublicKey](primaryNetworkCurrentValidatorStaker.PublicKey),
-		},
-	}
-
-	for name, test := range tests {
-		t.Run(name, func(t *testing.T) {
-			require := require.New(t)
-
-			db := memdb.New()
-			state := newTestState(t, db)
-
-			// create and store the initial stakers
-			for _, staker := range test.initialStakers {
-				switch {
-				case staker.Priority.IsCurrentValidator():
-					require.NoError(state.PutCurrentValidator(staker))
-				case staker.Priority.IsPendingValidator():
-					require.NoError(state.PutPendingValidator(staker))
-				case staker.Priority.IsCurrentDelegator():
-					state.PutCurrentDelegator(staker)
-				case staker.Priority.IsPendingDelegator():
-					state.PutPendingDelegator(staker)
-				}
-			}
-			for _, tx := range test.initialTxs {
-				state.AddTx(tx, status.Committed)
-			}
-
->>>>>>> 3d7bd812
 			state.SetHeight(0)
 			require.NoError(state.Commit())
 
@@ -560,57 +416,15 @@
 				if test.expectedCurrentValidator == nil {
 					require.ErrorIs(err, database.ErrNotFound)
 
-<<<<<<< HEAD
-					// Only current validators should have uptimes
-					_, _, err := state.GetUptime(test.staker.NodeID)
-					require.ErrorIs(err, database.ErrNotFound)
-=======
 					if test.staker.SubnetID == constants.PrimaryNetworkID {
 						// Uptimes are only considered for primary network validators
 						_, _, err := state.GetUptime(test.staker.NodeID)
 						require.ErrorIs(err, database.ErrNotFound)
 					}
->>>>>>> 3d7bd812
 				} else {
 					require.NoError(err)
 					require.Equal(test.expectedCurrentValidator, currentValidator)
 
-<<<<<<< HEAD
-					// Current validators should also have uptimes
-					upDuration, lastUpdated, err := state.GetUptime(currentValidator.NodeID)
-					require.NoError(err)
-					require.Zero(upDuration)
-					require.Equal(currentValidator.StartTime, lastUpdated)
-				}
-
-				pendingValidator, err := state.GetPendingValidator(test.staker.SubnetID, test.staker.NodeID)
-				if test.expectedPendingValidator == nil {
-					require.ErrorIs(err, database.ErrNotFound)
-				} else {
-					require.NoError(err)
-					require.Equal(test.expectedPendingValidator, pendingValidator)
-				}
-
-				it, err := state.GetCurrentDelegatorIterator(test.staker.SubnetID, test.staker.NodeID)
-				require.NoError(err)
-				require.Equal(
-					test.expectedCurrentDelegators,
-					iterator.ToSlice(it),
-				)
-
-				it, err = state.GetPendingDelegatorIterator(test.staker.SubnetID, test.staker.NodeID)
-				require.NoError(err)
-				require.Equal(
-					test.expectedPendingDelegators,
-					iterator.ToSlice(it),
-				)
-
-				require.Equal(
-					test.expectedValidatorSetOutput,
-					state.validators.GetMap(test.staker.SubnetID)[test.staker.NodeID],
-				)
-
-=======
 					if test.staker.SubnetID == constants.PrimaryNetworkID {
 						// Uptimes are only considered for primary network validators
 						upDuration, lastUpdated, err := state.GetUptime(currentValidator.NodeID)
@@ -647,7 +461,6 @@
 					state.validators.GetMap(test.staker.SubnetID)[test.staker.NodeID],
 				)
 
->>>>>>> 3d7bd812
 				diffKey := marshalDiffKey(test.staker.SubnetID, 1, test.staker.NodeID)
 				weightDiffBytes, err := state.validatorWeightDiffsDB.Get(diffKey)
 				if test.expectedWeightDiff == nil {
@@ -671,26 +484,14 @@
 					require.Equal(expectedPublicKeyDiff, bls.PublicKeyFromValidUncompressedBytes(publicKeyDiffBytes))
 				}
 
-<<<<<<< HEAD
-				// re-load the state from disk
-=======
 				// re-load the state from disk for the second iteration
->>>>>>> 3d7bd812
 				state = newTestState(t, db)
 			}
 		})
 	}
 }
 
-<<<<<<< HEAD
-func createPermissionlessValidatorTx(
-	t testing.TB,
-	subnetID ids.ID,
-	validatorsData txs.Validator,
-) *txs.AddPermissionlessValidatorTx {
-=======
 func createPermissionlessValidatorTx(t testing.TB, subnetID ids.ID, validatorsData txs.Validator) *txs.AddPermissionlessValidatorTx {
->>>>>>> 3d7bd812
 	var sig signer.Signer = &signer.Empty{}
 	if subnetID == constants.PrimaryNetworkID {
 		sk, err := bls.NewSecretKey()
@@ -1149,18 +950,8 @@
 		d, err := NewDiffOn(state)
 		require.NoError(err)
 
-<<<<<<< HEAD
 		var expectedValidators set.Set[subnetIDNodeID]
 		for _, added := range diff.addedValidators {
-			added := added
-=======
-		type subnetIDNodeID struct {
-			subnetID ids.ID
-			nodeID   ids.NodeID
-		}
-		var expectedValidators set.Set[subnetIDNodeID]
-		for _, added := range diff.addedValidators {
->>>>>>> 3d7bd812
 			require.NoError(d.PutCurrentValidator(&added))
 
 			expectedValidators.Add(subnetIDNodeID{
@@ -1169,10 +960,6 @@
 			})
 		}
 		for _, removed := range diff.removedValidators {
-<<<<<<< HEAD
-			removed := removed
-=======
->>>>>>> 3d7bd812
 			d.DeleteCurrentValidator(&removed)
 
 			expectedValidators.Remove(subnetIDNodeID{
@@ -1217,41 +1004,6 @@
 			prevDiff := diffs[i]
 			prevHeight := uint64(i + 1)
 
-<<<<<<< HEAD
-			primaryValidatorSet := copyValidatorSet(diff.expectedPrimaryValidatorSet)
-			require.NoError(state.ApplyValidatorWeightDiffs(
-				context.Background(),
-				primaryValidatorSet,
-				currentHeight,
-				prevHeight+1,
-				constants.PrimaryNetworkID,
-			))
-			require.NoError(state.ApplyValidatorPublicKeyDiffs(
-				context.Background(),
-				primaryValidatorSet,
-				currentHeight,
-				prevHeight+1,
-				constants.PrimaryNetworkID,
-			))
-			require.Equal(prevDiff.expectedPrimaryValidatorSet, primaryValidatorSet)
-
-			subnetValidatorSet := copyValidatorSet(diff.expectedSubnetValidatorSet)
-			require.NoError(state.ApplyValidatorWeightDiffs(
-				context.Background(),
-				subnetValidatorSet,
-				currentHeight,
-				prevHeight+1,
-				subnetID,
-			))
-			require.NoError(state.ApplyValidatorPublicKeyDiffs(
-				context.Background(),
-				subnetValidatorSet,
-				currentHeight,
-				prevHeight+1,
-				subnetID,
-			))
-			require.Equal(prevDiff.expectedSubnetValidatorSet, subnetValidatorSet)
-=======
 			{
 				primaryValidatorSet := copyValidatorSet(diff.expectedPrimaryValidatorSet)
 				require.NoError(state.ApplyValidatorWeightDiffs(
@@ -1320,7 +1072,6 @@
 				))
 				require.Equal(prevDiff.expectedSubnetValidatorSet, subnetValidatorSet)
 			}
->>>>>>> 3d7bd812
 		}
 	}
 }
