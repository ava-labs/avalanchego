// Copyright (C) 2019-2023, Ava Labs, Inc. All rights reserved.
// See the file LICENSE for licensing terms.

package state

import (
	"time"

	"github.com/ava-labs/avalanchego/database"
	"github.com/ava-labs/avalanchego/ids"
	"github.com/ava-labs/avalanchego/utils/constants"
	"github.com/ava-labs/avalanchego/utils/set"
	"github.com/ava-labs/avalanchego/utils/wrappers"
)

// preDelegateeRewardSize is the size of codec marshalling
// [preDelegateeRewardMetadata].
//
// CodecVersionLen + UpDurationLen + LastUpdatedLen + PotentialRewardLen
const preDelegateeRewardSize = wrappers.ShortLen + 3*wrappers.LongLen

var _ validatorState = (*metadata)(nil)

type preDelegateeRewardMetadata struct {
	UpDuration      time.Duration `v0:"true"`
	LastUpdated     uint64        `v0:"true"` // Unix time in seconds
	PotentialReward uint64        `v0:"true"`
}

type validatorMetadata struct {
	UpDuration               time.Duration `v0:"true"`
	LastUpdated              uint64        `v0:"true"` // Unix time in seconds
	PotentialReward          uint64        `v0:"true"`
	PotentialDelegateeReward uint64        `v0:"true"`
<<<<<<< HEAD
	StakerStartTime          int64         `          v1:"true"`
=======
	StakerStartTime          uint64        `          v1:"true"`
>>>>>>> abf4fbc9

	txID        ids.ID
	lastUpdated time.Time
}

// Permissioned validators originally wrote their values as nil.
// With Banff we wrote the potential reward.
// With Cortina we wrote the potential reward with the potential delegatee reward.
// We now write the uptime, reward, and delegatee reward together.
func parseValidatorMetadata(bytes []byte, metadata *validatorMetadata) error {
	switch len(bytes) {
	case 0:
	// nothing was stored

	case database.Uint64Size:
		// only potential reward was stored
		var err error
		metadata.PotentialReward, err = database.ParseUInt64(bytes)
		if err != nil {
			return err
		}

	case preDelegateeRewardSize:
		// potential reward and uptime was stored but potential delegatee reward
		// was not
		tmp := preDelegateeRewardMetadata{}
		if _, err := metadataCodec.Unmarshal(bytes, &tmp); err != nil {
			return err
		}

		metadata.UpDuration = tmp.UpDuration
		metadata.LastUpdated = tmp.LastUpdated
		metadata.PotentialReward = tmp.PotentialReward
	default:
		// everything was stored
		if _, err := metadataCodec.Unmarshal(bytes, metadata); err != nil {
			return err
		}
	}
	metadata.lastUpdated = time.Unix(int64(metadata.LastUpdated), 0)
	return nil
}

type validatorState interface {
	// LoadValidatorMetadata sets the [metadata] of [vdrID] on [subnetID].
	// GetUptime and SetUptime will return an error if the [vdrID] and
	// [subnetID] hasn't been loaded. This call will not result in a write to
	// disk.
	LoadValidatorMetadata(
		vdrID ids.NodeID,
		subnetID ids.ID,
		metadata *validatorMetadata,
	)

	// GetUptime returns the current uptime measurements of [vdrID] on
	// [subnetID].
	GetUptime(
		vdrID ids.NodeID,
		subnetID ids.ID,
	) (upDuration time.Duration, lastUpdated time.Time, err error)

	// SetUptime updates the uptime measurements of [vdrID] on [subnetID].
	// Unless these measurements are deleted first, the next call to
	// WriteUptimes will write this update to disk.
	SetUptime(
		vdrID ids.NodeID,
		subnetID ids.ID,
		upDuration time.Duration,
		lastUpdated time.Time,
	) error

	// GetDelegateeReward returns the current rewards accrued to [vdrID] on
	// [subnetID].
	GetDelegateeReward(
		subnetID ids.ID,
		vdrID ids.NodeID,
	) (amount uint64, err error)

	// SetDelegateeReward updates the rewards accrued to [vdrID] on [subnetID].
	// Unless these measurements are deleted first, the next call to
	// WriteUptimes will write this update to disk.
	SetDelegateeReward(
		subnetID ids.ID,
		vdrID ids.NodeID,
		amount uint64,
	) error

	// DeleteValidatorMetadata removes in-memory references to the metadata of
	// [vdrID] on [subnetID]. If there were staged updates from a prior call to
	// SetUptime or SetDelegateeReward, the updates will be dropped. This call
	// will not result in a write to disk.
	DeleteValidatorMetadata(vdrID ids.NodeID, subnetID ids.ID)

	// WriteValidatorMetadata writes all staged updates from prior calls to
	// SetUptime or SetDelegateeReward.
	WriteValidatorMetadata(
		dbPrimary database.KeyValueWriter,
		dbSubnet database.KeyValueWriter,
		codecVersion uint16,
	) error
}

type metadata struct {
	metadata map[ids.NodeID]map[ids.ID]*validatorMetadata // vdrID -> subnetID -> metadata
	// updatedMetadata tracks the updates since WriteValidatorMetadata was last called
	updatedMetadata map[ids.NodeID]set.Set[ids.ID] // vdrID -> subnetIDs
}

func newValidatorState() validatorState {
	return &metadata{
		metadata:        make(map[ids.NodeID]map[ids.ID]*validatorMetadata),
		updatedMetadata: make(map[ids.NodeID]set.Set[ids.ID]),
	}
}

func (m *metadata) LoadValidatorMetadata(
	vdrID ids.NodeID,
	subnetID ids.ID,
	uptime *validatorMetadata,
) {
	subnetMetadata, ok := m.metadata[vdrID]
	if !ok {
		subnetMetadata = make(map[ids.ID]*validatorMetadata)
		m.metadata[vdrID] = subnetMetadata
	}
	subnetMetadata[subnetID] = uptime
}

func (m *metadata) GetUptime(
	vdrID ids.NodeID,
	subnetID ids.ID,
) (time.Duration, time.Time, error) {
	metadata, exists := m.metadata[vdrID][subnetID]
	if !exists {
		return 0, time.Time{}, database.ErrNotFound
	}
	return metadata.UpDuration, metadata.lastUpdated, nil
}

func (m *metadata) SetUptime(
	vdrID ids.NodeID,
	subnetID ids.ID,
	upDuration time.Duration,
	lastUpdated time.Time,
) error {
	metadata, exists := m.metadata[vdrID][subnetID]
	if !exists {
		return database.ErrNotFound
	}
	metadata.UpDuration = upDuration
	metadata.lastUpdated = lastUpdated

	m.addUpdatedMetadata(vdrID, subnetID)
	return nil
}

func (m *metadata) GetDelegateeReward(
	subnetID ids.ID,
	vdrID ids.NodeID,
) (uint64, error) {
	metadata, exists := m.metadata[vdrID][subnetID]
	if !exists {
		return 0, database.ErrNotFound
	}
	return metadata.PotentialDelegateeReward, nil
}

func (m *metadata) SetDelegateeReward(
	subnetID ids.ID,
	vdrID ids.NodeID,
	amount uint64,
) error {
	metadata, exists := m.metadata[vdrID][subnetID]
	if !exists {
		return database.ErrNotFound
	}
	metadata.PotentialDelegateeReward = amount

	m.addUpdatedMetadata(vdrID, subnetID)
	return nil
}

func (m *metadata) DeleteValidatorMetadata(vdrID ids.NodeID, subnetID ids.ID) {
	subnetMetadata := m.metadata[vdrID]
	delete(subnetMetadata, subnetID)
	if len(subnetMetadata) == 0 {
		delete(m.metadata, vdrID)
	}

	subnetUpdatedMetadata := m.updatedMetadata[vdrID]
	subnetUpdatedMetadata.Remove(subnetID)
	if subnetUpdatedMetadata.Len() == 0 {
		delete(m.updatedMetadata, vdrID)
	}
}

func (m *metadata) WriteValidatorMetadata(
	dbPrimary database.KeyValueWriter,
	dbSubnet database.KeyValueWriter,
	codecVersion uint16,
) error {
	for vdrID, updatedSubnets := range m.updatedMetadata {
		for subnetID := range updatedSubnets {
			metadata := m.metadata[vdrID][subnetID]
			metadata.LastUpdated = uint64(metadata.lastUpdated.Unix())

			metadataBytes, err := metadataCodec.Marshal(codecVersion, metadata)
			if err != nil {
				return err
			}
			db := dbSubnet
			if subnetID == constants.PrimaryNetworkID {
				db = dbPrimary
			}
			if err := db.Put(metadata.txID[:], metadataBytes); err != nil {
				return err
			}
		}
		delete(m.updatedMetadata, vdrID)
	}
	return nil
}

func (m *metadata) addUpdatedMetadata(vdrID ids.NodeID, subnetID ids.ID) {
	updatedSubnetMetadata, ok := m.updatedMetadata[vdrID]
	if !ok {
		updatedSubnetMetadata = set.Set[ids.ID]{}
		m.updatedMetadata[vdrID] = updatedSubnetMetadata
	}
	updatedSubnetMetadata.Add(subnetID)
}<|MERGE_RESOLUTION|>--- conflicted
+++ resolved
@@ -32,11 +32,7 @@
 	LastUpdated              uint64        `v0:"true"` // Unix time in seconds
 	PotentialReward          uint64        `v0:"true"`
 	PotentialDelegateeReward uint64        `v0:"true"`
-<<<<<<< HEAD
-	StakerStartTime          int64         `          v1:"true"`
-=======
 	StakerStartTime          uint64        `          v1:"true"`
->>>>>>> abf4fbc9
 
 	txID        ids.ID
 	lastUpdated time.Time
