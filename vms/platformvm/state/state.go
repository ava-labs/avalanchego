--- conflicted
+++ resolved
@@ -2164,16 +2164,15 @@
 				continue
 			}
 
-<<<<<<< HEAD
 			switch {
 			case weightDiff.Amount == 0:
 				// No weight change to record; go to next validator.
 				continue
 			case weightDiff.Decrease:
-				err = s.cfg.Validators.RemoveWeight(subnetID, nodeID, weightDiff.Amount)
+				err = s.validators.RemoveWeight(subnetID, nodeID, weightDiff.Amount)
 			case validatorDiff.validatorStatus == added:
 				staker := validatorDiff.validator
-				err = s.cfg.Validators.AddStaker(
+				err = s.validators.AddStaker(
 					subnetID,
 					nodeID,
 					staker.PublicKey,
@@ -2181,24 +2180,7 @@
 					weightDiff.Amount,
 				)
 			default:
-				err = s.cfg.Validators.AddWeight(subnetID, nodeID, weightDiff.Amount)
-=======
-			if weightDiff.Decrease {
-				err = s.validators.RemoveWeight(subnetID, nodeID, weightDiff.Amount)
-			} else {
-				if validatorDiff.validatorStatus == added {
-					staker := validatorDiff.validator
-					err = s.validators.AddStaker(
-						subnetID,
-						nodeID,
-						staker.PublicKey,
-						staker.TxID,
-						weightDiff.Amount,
-					)
-				} else {
-					err = s.validators.AddWeight(subnetID, nodeID, weightDiff.Amount)
-				}
->>>>>>> 40934bb5
+				err = s.validators.AddWeight(subnetID, nodeID, weightDiff.Amount)
 			}
 			if err != nil {
 				return fmt.Errorf("failed to update validator weight: %w", err)
