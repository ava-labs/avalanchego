// Copyright (C) 2019-2023, Ava Labs, Inc. All rights reserved.
// See the file LICENSE for licensing terms.

package state

import (
	"context"
	"errors"
	"fmt"
	"sync"
	"time"

	stdmath "math"

	"github.com/google/btree"

	"go.uber.org/zap"

	"github.com/prometheus/client_golang/prometheus"

	"github.com/ava-labs/avalanchego/cache"
	"github.com/ava-labs/avalanchego/cache/metercacher"
	"github.com/ava-labs/avalanchego/database"
	"github.com/ava-labs/avalanchego/database/linkeddb"
	"github.com/ava-labs/avalanchego/database/prefixdb"
	"github.com/ava-labs/avalanchego/database/versiondb"
	"github.com/ava-labs/avalanchego/ids"
	"github.com/ava-labs/avalanchego/snow"
	"github.com/ava-labs/avalanchego/snow/choices"
	"github.com/ava-labs/avalanchego/snow/uptime"
	"github.com/ava-labs/avalanchego/snow/validators"
	"github.com/ava-labs/avalanchego/utils"
	"github.com/ava-labs/avalanchego/utils/constants"
	"github.com/ava-labs/avalanchego/utils/crypto/bls"
	"github.com/ava-labs/avalanchego/utils/hashing"
	"github.com/ava-labs/avalanchego/utils/logging"
	"github.com/ava-labs/avalanchego/utils/math"
	"github.com/ava-labs/avalanchego/utils/timer"
	"github.com/ava-labs/avalanchego/utils/wrappers"
	"github.com/ava-labs/avalanchego/vms/components/avax"
	"github.com/ava-labs/avalanchego/vms/platformvm/block"
	"github.com/ava-labs/avalanchego/vms/platformvm/config"
	"github.com/ava-labs/avalanchego/vms/platformvm/fx"
	"github.com/ava-labs/avalanchego/vms/platformvm/genesis"
	"github.com/ava-labs/avalanchego/vms/platformvm/metrics"
	"github.com/ava-labs/avalanchego/vms/platformvm/reward"
	"github.com/ava-labs/avalanchego/vms/platformvm/status"
	"github.com/ava-labs/avalanchego/vms/platformvm/txs"
)

const (
	pruneCommitLimit           = 1024
	pruneCommitSleepMultiplier = 5
	pruneCommitSleepCap        = 10 * time.Second
	pruneUpdateFrequency       = 30 * time.Second
)

var (
	_ State = (*state)(nil)

	ErrCantFindSubnet               = errors.New("couldn't find subnet")
	errMissingValidatorSet          = errors.New("missing validator set")
	errValidatorSetAlreadyPopulated = errors.New("validator set already populated")
	errDuplicateValidatorSet        = errors.New("duplicate validator set")
	errIsNotSubnet                  = errors.New("is not a subnet")

	blockIDPrefix                       = []byte("blockID")
	blockPrefix                         = []byte("block")
	validatorsPrefix                    = []byte("validators")
	currentPrefix                       = []byte("current")
	pendingPrefix                       = []byte("pending")
	validatorPrefix                     = []byte("validator")
	delegatorPrefix                     = []byte("delegator")
	subnetValidatorPrefix               = []byte("subnetValidator")
	subnetDelegatorPrefix               = []byte("subnetDelegator")
	nestedValidatorWeightDiffsPrefix    = []byte("validatorDiffs")
	nestedValidatorPublicKeyDiffsPrefix = []byte("publicKeyDiffs")
	flatValidatorWeightDiffsPrefix      = []byte("flatValidatorDiffs")
	flatValidatorPublicKeyDiffsPrefix   = []byte("flatPublicKeyDiffs")
	txPrefix                            = []byte("tx")
	rewardUTXOsPrefix                   = []byte("rewardUTXOs")
	utxoPrefix                          = []byte("utxo")
	subnetPrefix                        = []byte("subnet")
	transformedSubnetPrefix             = []byte("transformedSubnet")
	supplyPrefix                        = []byte("supply")
	chainPrefix                         = []byte("chain")
	singletonPrefix                     = []byte("singleton")

	timestampKey      = []byte("timestamp")
	currentSupplyKey  = []byte("current supply")
	lastAcceptedKey   = []byte("last accepted")
	heightsIndexedKey = []byte("heights indexed")
	initializedKey    = []byte("initialized")
	prunedKey         = []byte("pruned")
)

// Chain collects all methods to manage the state of the chain for block
// execution.
type Chain interface {
	Stakers
	avax.UTXOAdder
	avax.UTXOGetter
	avax.UTXODeleter

	GetTimestamp() time.Time
	SetTimestamp(tm time.Time)

	GetCurrentSupply(subnetID ids.ID) (uint64, error)
	SetCurrentSupply(subnetID ids.ID, cs uint64)

	GetRewardUTXOs(txID ids.ID) ([]*avax.UTXO, error)
	AddRewardUTXO(txID ids.ID, utxo *avax.UTXO)

	GetSubnets() ([]*txs.Tx, error)
	AddSubnet(createSubnetTx *txs.Tx)

	GetSubnetOwner(subnetID ids.ID) (fx.Owner, error)

	GetSubnetTransformation(subnetID ids.ID) (*txs.Tx, error)
	AddSubnetTransformation(transformSubnetTx *txs.Tx)

	GetChains(subnetID ids.ID) ([]*txs.Tx, error)
	AddChain(createChainTx *txs.Tx)

	GetTx(txID ids.ID) (*txs.Tx, status.Status, error)
	AddTx(tx *txs.Tx, status status.Status)
}

type State interface {
	Chain
	uptime.State
	avax.UTXOReader

	GetLastAccepted() ids.ID
	SetLastAccepted(blkID ids.ID)

	GetStatelessBlock(blockID ids.ID) (block.Block, error)

	// Invariant: [block] is an accepted block.
	AddStatelessBlock(block block.Block)

	GetBlockIDAtHeight(height uint64) (ids.ID, error)

	// ValidatorSet adds all the validators and delegators of [subnetID] into
	// [vdrs].
	ValidatorSet(subnetID ids.ID, vdrs validators.Set) error

	// ApplyValidatorWeightDiffs iterates from [startHeight] towards the genesis
	// block until it has applied all of the diffs up to and including
	// [endHeight]. Applying the diffs modifies [validators].
	//
	// Invariant: If attempting to generate the validator set for
	// [endHeight - 1], [validators] must initially contain the validator
	// weights for [startHeight].
	//
	// Note: Because this function iterates towards the genesis, [startHeight]
	// will typically be greater than or equal to [endHeight]. If [startHeight]
	// is less than [endHeight], no diffs will be applied.
	ApplyValidatorWeightDiffs(
		ctx context.Context,
		validators map[ids.NodeID]*validators.GetValidatorOutput,
		startHeight uint64,
		endHeight uint64,
		subnetID ids.ID,
	) error

	// ApplyValidatorPublicKeyDiffs iterates from [startHeight] towards the
	// genesis block until it has applied all of the diffs up to and including
	// [endHeight]. Applying the diffs modifies [validators].
	//
	// Invariant: If attempting to generate the validator set for
	// [endHeight - 1], [validators] must initially contain the validator
	// weights for [startHeight].
	//
	// Note: Because this function iterates towards the genesis, [startHeight]
	// will typically be greater than or equal to [endHeight]. If [startHeight]
	// is less than [endHeight], no diffs will be applied.
	ApplyValidatorPublicKeyDiffs(
		ctx context.Context,
		validators map[ids.NodeID]*validators.GetValidatorOutput,
		startHeight uint64,
		endHeight uint64,
	) error

	SetHeight(height uint64)

	// Discard uncommitted changes to the database.
	Abort()

	// Returns if the state should be pruned and indexed to remove rejected
	// blocks and generate the block height index.
	//
	// TODO: Remove after v1.11.x is activated
	ShouldPrune() (bool, error)

	// Removes rejected blocks from disk and indexes accepted blocks by height. This
	// function supports being (and is recommended to be) called asynchronously.
	//
	// TODO: Remove after v1.11.x is activated
	PruneAndIndex(sync.Locker, logging.Logger) error

	// Commit changes to the base database.
	Commit() error

	// Returns a batch of unwritten changes that, when written, will commit all
	// pending changes to the base database.
	CommitBatch() (database.Batch, error)

	Checksum() ids.ID

	Close() error
}

// TODO: Remove after v1.11.x is activated
type stateBlk struct {
	Blk    block.Block
	Bytes  []byte         `serialize:"true"`
	Status choices.Status `serialize:"true"`
}

/*
 * VMDB
 * |-. validators
 * | |-. current
 * | | |-. validator
 * | | | '-. list
 * | | |   '-- txID -> uptime + potential reward + potential delegatee reward
 * | | |-. delegator
 * | | | '-. list
 * | | |   '-- txID -> potential reward
 * | | |-. subnetValidator
 * | | | '-. list
 * | | |   '-- txID -> uptime + potential reward + potential delegatee reward
 * | | '-. subnetDelegator
 * | |   '-. list
 * | |     '-- txID -> potential reward
 * | |-. pending
 * | | |-. validator
 * | | | '-. list
 * | | |   '-- txID -> nil
 * | | |-. delegator
 * | | | '-. list
 * | | |   '-- txID -> nil
 * | | |-. subnetValidator
 * | | | '-. list
 * | | |   '-- txID -> nil
 * | | '-. subnetDelegator
 * | |   '-. list
 * | |     '-- txID -> nil
 * | |-. nested weight diffs TODO: Remove once only the flat db is needed
 * | | '-. height+subnet
 * | |   '-. list
 * | |     '-- nodeID -> weightChange
 * | |-. nested pub key diffs TODO: Remove once only the flat db is needed
 * | | '-. height
 * | |   '-. list
 * | |     '-- nodeID -> compressed public key
 * | |-. flat weight diffs
 * | | '-- subnet+height+nodeID -> weightChange
 * | '-. flat pub key diffs
 * |   '-- subnet+height+nodeID -> uncompressed public key or nil
 * |-. blockIDs
 * | '-- height -> blockID
 * |-. blocks
 * | '-- blockID -> block bytes
 * |-. txs
 * | '-- txID -> tx bytes + tx status
 * |- rewardUTXOs
 * | '-. txID
 * |   '-. list
 * |     '-- utxoID -> utxo bytes
 * |- utxos
 * | '-- utxoDB
 * |-. subnets
 * | '-. list
 * |   '-- txID -> nil
 * |-. chains
 * | '-. subnetID
 * |   '-. list
 * |     '-- txID -> nil
 * '-. singletons
 *   |-- initializedKey -> nil
 *   |-- prunedKey -> nil
 *   |-- timestampKey -> timestamp
 *   |-- currentSupplyKey -> currentSupply
 *   |-- lastAcceptedKey -> lastAccepted
 *   '-- heightsIndexKey -> startIndexHeight + endIndexHeight
 */
type state struct {
	validatorState

	cfg          *config.Config
	ctx          *snow.Context
	metrics      metrics.Metrics
	rewards      reward.Calculator
	bootstrapped *utils.Atomic[bool]

	baseDB *versiondb.Database

	currentStakers *baseStakers
	pendingStakers *baseStakers

	currentHeight uint64

	addedBlockIDs map[uint64]ids.ID            // map of height -> blockID
	blockIDCache  cache.Cacher[uint64, ids.ID] // cache of height -> blockID. If the entry is ids.Empty, it is not in the database
	blockIDDB     database.Database

	addedBlocks map[ids.ID]block.Block            // map of blockID -> Block
	blockCache  cache.Cacher[ids.ID, block.Block] // cache of blockID -> Block. If the entry is nil, it is not in the database
	blockDB     database.Database

	validatorsDB                 database.Database
	currentValidatorsDB          database.Database
	currentValidatorBaseDB       database.Database
	currentValidatorList         linkeddb.LinkedDB
	currentDelegatorBaseDB       database.Database
	currentDelegatorList         linkeddb.LinkedDB
	currentSubnetValidatorBaseDB database.Database
	currentSubnetValidatorList   linkeddb.LinkedDB
	currentSubnetDelegatorBaseDB database.Database
	currentSubnetDelegatorList   linkeddb.LinkedDB
	pendingValidatorsDB          database.Database
	pendingValidatorBaseDB       database.Database
	pendingValidatorList         linkeddb.LinkedDB
	pendingDelegatorBaseDB       database.Database
	pendingDelegatorList         linkeddb.LinkedDB
	pendingSubnetValidatorBaseDB database.Database
	pendingSubnetValidatorList   linkeddb.LinkedDB
	pendingSubnetDelegatorBaseDB database.Database
	pendingSubnetDelegatorList   linkeddb.LinkedDB

	nestedValidatorWeightDiffsDB    database.Database
	nestedValidatorPublicKeyDiffsDB database.Database
	flatValidatorWeightDiffsDB      database.Database
	flatValidatorPublicKeyDiffsDB   database.Database

	addedTxs map[ids.ID]*txAndStatus            // map of txID -> {*txs.Tx, Status}
	txCache  cache.Cacher[ids.ID, *txAndStatus] // txID -> {*txs.Tx, Status}. If the entry is nil, it isn't in the database
	txDB     database.Database

	addedRewardUTXOs map[ids.ID][]*avax.UTXO            // map of txID -> []*UTXO
	rewardUTXOsCache cache.Cacher[ids.ID, []*avax.UTXO] // txID -> []*UTXO
	rewardUTXODB     database.Database

	modifiedUTXOs map[ids.ID]*avax.UTXO // map of modified UTXOID -> *UTXO if the UTXO is nil, it has been removed
	utxoDB        database.Database
	utxoState     avax.UTXOState

	cachedSubnets []*txs.Tx // nil if the subnets haven't been loaded
	addedSubnets  []*txs.Tx
	subnetBaseDB  database.Database
	subnetDB      linkeddb.LinkedDB

	transformedSubnets     map[ids.ID]*txs.Tx            // map of subnetID -> transformSubnetTx
	transformedSubnetCache cache.Cacher[ids.ID, *txs.Tx] // cache of subnetID -> transformSubnetTx if the entry is nil, it is not in the database
	transformedSubnetDB    database.Database

	modifiedSupplies map[ids.ID]uint64             // map of subnetID -> current supply
	supplyCache      cache.Cacher[ids.ID, *uint64] // cache of subnetID -> current supply if the entry is nil, it is not in the database
	supplyDB         database.Database

	addedChains  map[ids.ID][]*txs.Tx                    // maps subnetID -> the newly added chains to the subnet
	chainCache   cache.Cacher[ids.ID, []*txs.Tx]         // cache of subnetID -> the chains after all local modifications []*txs.Tx
	chainDBCache cache.Cacher[ids.ID, linkeddb.LinkedDB] // cache of subnetID -> linkedDB
	chainDB      database.Database

	// The persisted fields represent the current database value
	timestamp, persistedTimestamp         time.Time
	currentSupply, persistedCurrentSupply uint64
	// [lastAccepted] is the most recently accepted block.
	lastAccepted, persistedLastAccepted ids.ID
	indexedHeights                      *heightRange
	singletonDB                         database.Database
}

// heightRange is used to track which heights are safe to use the native DB
// iterator for querying validator diffs.
//
// TODO: Remove once we are guaranteed nodes can not rollback to not support the
// new indexing mechanism.
type heightRange struct {
	LowerBound uint64 `serialize:"true"`
	UpperBound uint64 `serialize:"true"`
}

type ValidatorWeightDiff struct {
	Decrease bool   `serialize:"true"`
	Amount   uint64 `serialize:"true"`
}

func (v *ValidatorWeightDiff) Add(negative bool, amount uint64) error {
	if v.Decrease == negative {
		var err error
		v.Amount, err = math.Add64(v.Amount, amount)
		return err
	}

	if v.Amount > amount {
		v.Amount -= amount
	} else {
		v.Amount = math.AbsDiff(v.Amount, amount)
		v.Decrease = negative
	}
	return nil
}

type heightWithSubnet struct {
	Height   uint64 `serialize:"true"`
	SubnetID ids.ID `serialize:"true"`
}

type txBytesAndStatus struct {
	Tx     []byte        `serialize:"true"`
	Status status.Status `serialize:"true"`
}

type txAndStatus struct {
	tx     *txs.Tx
	status status.Status
}

func txSize(_ ids.ID, tx *txs.Tx) int {
	if tx == nil {
		return ids.IDLen + constants.PointerOverhead
	}
	return ids.IDLen + len(tx.Bytes()) + constants.PointerOverhead
}

func txAndStatusSize(_ ids.ID, t *txAndStatus) int {
	if t == nil {
		return ids.IDLen + constants.PointerOverhead
	}
	return ids.IDLen + len(t.tx.Bytes()) + wrappers.IntLen + 2*constants.PointerOverhead
}

func blockSize(_ ids.ID, blk block.Block) int {
	if blk == nil {
		return ids.IDLen + constants.PointerOverhead
	}
	return ids.IDLen + len(blk.Bytes()) + constants.PointerOverhead
}

func New(
	db database.Database,
	genesisBytes []byte,
	metricsReg prometheus.Registerer,
	cfg *config.Config,
	execCfg *config.ExecutionConfig,
	ctx *snow.Context,
	metrics metrics.Metrics,
	rewards reward.Calculator,
	bootstrapped *utils.Atomic[bool],
) (State, error) {
	s, err := newState(
		db,
		metrics,
		cfg,
		execCfg,
		ctx,
		metricsReg,
		rewards,
		bootstrapped,
	)
	if err != nil {
		return nil, err
	}

	if err := s.sync(genesisBytes); err != nil {
		// Drop any errors on close to return the first error
		_ = s.Close()

		return nil, err
	}

	// Before we start accepting new blocks, we check if the pruning process needs
	// to be run.
	//
	// TODO: Cleanup after v1.11.x is activated
	shouldPrune, err := s.ShouldPrune()
	if err != nil {
		return nil, err
	}
	if shouldPrune {
		// If the pruned key is on disk, we must delete it to ensure our disk
		// can't get into a partially pruned state if the node restarts mid-way
		// through pruning.
		if err := s.singletonDB.Delete(prunedKey); err != nil {
			return nil, fmt.Errorf("failed to remove prunedKey from singletonDB: %w", err)
		}

		if err := s.Commit(); err != nil {
			return nil, fmt.Errorf("failed to commit to baseDB: %w", err)
		}
	}

	return s, nil
}

func newState(
	db database.Database,
	metrics metrics.Metrics,
	cfg *config.Config,
	execCfg *config.ExecutionConfig,
	ctx *snow.Context,
	metricsReg prometheus.Registerer,
	rewards reward.Calculator,
	bootstrapped *utils.Atomic[bool],
) (*state, error) {
	blockIDCache, err := metercacher.New[uint64, ids.ID](
		"block_id_cache",
		metricsReg,
		&cache.LRU[uint64, ids.ID]{Size: execCfg.BlockIDCacheSize},
	)
	if err != nil {
		return nil, err
	}

	blockCache, err := metercacher.New[ids.ID, block.Block](
		"block_cache",
		metricsReg,
		cache.NewSizedLRU[ids.ID, block.Block](execCfg.BlockCacheSize, blockSize),
	)
	if err != nil {
		return nil, err
	}

	baseDB := versiondb.New(db)

	validatorsDB := prefixdb.New(validatorsPrefix, baseDB)

	currentValidatorsDB := prefixdb.New(currentPrefix, validatorsDB)
	currentValidatorBaseDB := prefixdb.New(validatorPrefix, currentValidatorsDB)
	currentDelegatorBaseDB := prefixdb.New(delegatorPrefix, currentValidatorsDB)
	currentSubnetValidatorBaseDB := prefixdb.New(subnetValidatorPrefix, currentValidatorsDB)
	currentSubnetDelegatorBaseDB := prefixdb.New(subnetDelegatorPrefix, currentValidatorsDB)

	pendingValidatorsDB := prefixdb.New(pendingPrefix, validatorsDB)
	pendingValidatorBaseDB := prefixdb.New(validatorPrefix, pendingValidatorsDB)
	pendingDelegatorBaseDB := prefixdb.New(delegatorPrefix, pendingValidatorsDB)
	pendingSubnetValidatorBaseDB := prefixdb.New(subnetValidatorPrefix, pendingValidatorsDB)
	pendingSubnetDelegatorBaseDB := prefixdb.New(subnetDelegatorPrefix, pendingValidatorsDB)

	nestedValidatorWeightDiffsDB := prefixdb.New(nestedValidatorWeightDiffsPrefix, validatorsDB)
	nestedValidatorPublicKeyDiffsDB := prefixdb.New(nestedValidatorPublicKeyDiffsPrefix, validatorsDB)
	flatValidatorWeightDiffsDB := prefixdb.New(flatValidatorWeightDiffsPrefix, validatorsDB)
	flatValidatorPublicKeyDiffsDB := prefixdb.New(flatValidatorPublicKeyDiffsPrefix, validatorsDB)

	txCache, err := metercacher.New(
		"tx_cache",
		metricsReg,
		cache.NewSizedLRU[ids.ID, *txAndStatus](execCfg.TxCacheSize, txAndStatusSize),
	)
	if err != nil {
		return nil, err
	}

	rewardUTXODB := prefixdb.New(rewardUTXOsPrefix, baseDB)
	rewardUTXOsCache, err := metercacher.New[ids.ID, []*avax.UTXO](
		"reward_utxos_cache",
		metricsReg,
		&cache.LRU[ids.ID, []*avax.UTXO]{Size: execCfg.RewardUTXOsCacheSize},
	)
	if err != nil {
		return nil, err
	}

	utxoDB := prefixdb.New(utxoPrefix, baseDB)
	utxoState, err := avax.NewMeteredUTXOState(utxoDB, txs.GenesisCodec, metricsReg, execCfg.ChecksumsEnabled)
	if err != nil {
		return nil, err
	}

	subnetBaseDB := prefixdb.New(subnetPrefix, baseDB)

	transformedSubnetCache, err := metercacher.New(
		"transformed_subnet_cache",
		metricsReg,
		cache.NewSizedLRU[ids.ID, *txs.Tx](execCfg.TransformedSubnetTxCacheSize, txSize),
	)
	if err != nil {
		return nil, err
	}

	supplyCache, err := metercacher.New[ids.ID, *uint64](
		"supply_cache",
		metricsReg,
		&cache.LRU[ids.ID, *uint64]{Size: execCfg.ChainCacheSize},
	)
	if err != nil {
		return nil, err
	}

	chainCache, err := metercacher.New[ids.ID, []*txs.Tx](
		"chain_cache",
		metricsReg,
		&cache.LRU[ids.ID, []*txs.Tx]{Size: execCfg.ChainCacheSize},
	)
	if err != nil {
		return nil, err
	}

	chainDBCache, err := metercacher.New[ids.ID, linkeddb.LinkedDB](
		"chain_db_cache",
		metricsReg,
		&cache.LRU[ids.ID, linkeddb.LinkedDB]{Size: execCfg.ChainDBCacheSize},
	)
	if err != nil {
		return nil, err
	}

	return &state{
		validatorState: newValidatorState(),

		cfg:          cfg,
		ctx:          ctx,
		metrics:      metrics,
		rewards:      rewards,
		bootstrapped: bootstrapped,
		baseDB:       baseDB,

		addedBlockIDs: make(map[uint64]ids.ID),
		blockIDCache:  blockIDCache,
		blockIDDB:     prefixdb.New(blockIDPrefix, baseDB),

		addedBlocks: make(map[ids.ID]block.Block),
		blockCache:  blockCache,
		blockDB:     prefixdb.New(blockPrefix, baseDB),

		currentStakers: newBaseStakers(),
		pendingStakers: newBaseStakers(),

		validatorsDB:                    validatorsDB,
		currentValidatorsDB:             currentValidatorsDB,
		currentValidatorBaseDB:          currentValidatorBaseDB,
		currentValidatorList:            linkeddb.NewDefault(currentValidatorBaseDB),
		currentDelegatorBaseDB:          currentDelegatorBaseDB,
		currentDelegatorList:            linkeddb.NewDefault(currentDelegatorBaseDB),
		currentSubnetValidatorBaseDB:    currentSubnetValidatorBaseDB,
		currentSubnetValidatorList:      linkeddb.NewDefault(currentSubnetValidatorBaseDB),
		currentSubnetDelegatorBaseDB:    currentSubnetDelegatorBaseDB,
		currentSubnetDelegatorList:      linkeddb.NewDefault(currentSubnetDelegatorBaseDB),
		pendingValidatorsDB:             pendingValidatorsDB,
		pendingValidatorBaseDB:          pendingValidatorBaseDB,
		pendingValidatorList:            linkeddb.NewDefault(pendingValidatorBaseDB),
		pendingDelegatorBaseDB:          pendingDelegatorBaseDB,
		pendingDelegatorList:            linkeddb.NewDefault(pendingDelegatorBaseDB),
		pendingSubnetValidatorBaseDB:    pendingSubnetValidatorBaseDB,
		pendingSubnetValidatorList:      linkeddb.NewDefault(pendingSubnetValidatorBaseDB),
		pendingSubnetDelegatorBaseDB:    pendingSubnetDelegatorBaseDB,
		pendingSubnetDelegatorList:      linkeddb.NewDefault(pendingSubnetDelegatorBaseDB),
		nestedValidatorWeightDiffsDB:    nestedValidatorWeightDiffsDB,
		nestedValidatorPublicKeyDiffsDB: nestedValidatorPublicKeyDiffsDB,
		flatValidatorWeightDiffsDB:      flatValidatorWeightDiffsDB,
		flatValidatorPublicKeyDiffsDB:   flatValidatorPublicKeyDiffsDB,

		addedTxs: make(map[ids.ID]*txAndStatus),
		txDB:     prefixdb.New(txPrefix, baseDB),
		txCache:  txCache,

		addedRewardUTXOs: make(map[ids.ID][]*avax.UTXO),
		rewardUTXODB:     rewardUTXODB,
		rewardUTXOsCache: rewardUTXOsCache,

		modifiedUTXOs: make(map[ids.ID]*avax.UTXO),
		utxoDB:        utxoDB,
		utxoState:     utxoState,

		subnetBaseDB: subnetBaseDB,
		subnetDB:     linkeddb.NewDefault(subnetBaseDB),

		transformedSubnets:     make(map[ids.ID]*txs.Tx),
		transformedSubnetCache: transformedSubnetCache,
		transformedSubnetDB:    prefixdb.New(transformedSubnetPrefix, baseDB),

		modifiedSupplies: make(map[ids.ID]uint64),
		supplyCache:      supplyCache,
		supplyDB:         prefixdb.New(supplyPrefix, baseDB),

		addedChains:  make(map[ids.ID][]*txs.Tx),
		chainDB:      prefixdb.New(chainPrefix, baseDB),
		chainCache:   chainCache,
		chainDBCache: chainDBCache,

		singletonDB: prefixdb.New(singletonPrefix, baseDB),
	}, nil
}

func (s *state) GetCurrentValidator(subnetID ids.ID, nodeID ids.NodeID) (*Staker, error) {
	return s.currentStakers.GetValidator(subnetID, nodeID)
}

func (s *state) PutCurrentValidator(staker *Staker) {
	s.currentStakers.PutValidator(staker)
}

func (s *state) DeleteCurrentValidator(staker *Staker) {
	s.currentStakers.DeleteValidator(staker)
}

func (s *state) GetCurrentDelegatorIterator(subnetID ids.ID, nodeID ids.NodeID) (StakerIterator, error) {
	return s.currentStakers.GetDelegatorIterator(subnetID, nodeID), nil
}

func (s *state) PutCurrentDelegator(staker *Staker) {
	s.currentStakers.PutDelegator(staker)
}

func (s *state) DeleteCurrentDelegator(staker *Staker) {
	s.currentStakers.DeleteDelegator(staker)
}

func (s *state) GetCurrentStakerIterator() (StakerIterator, error) {
	return s.currentStakers.GetStakerIterator(), nil
}

func (s *state) GetPendingValidator(subnetID ids.ID, nodeID ids.NodeID) (*Staker, error) {
	return s.pendingStakers.GetValidator(subnetID, nodeID)
}

func (s *state) PutPendingValidator(staker *Staker) {
	s.pendingStakers.PutValidator(staker)
}

func (s *state) DeletePendingValidator(staker *Staker) {
	s.pendingStakers.DeleteValidator(staker)
}

func (s *state) GetPendingDelegatorIterator(subnetID ids.ID, nodeID ids.NodeID) (StakerIterator, error) {
	return s.pendingStakers.GetDelegatorIterator(subnetID, nodeID), nil
}

func (s *state) PutPendingDelegator(staker *Staker) {
	s.pendingStakers.PutDelegator(staker)
}

func (s *state) DeletePendingDelegator(staker *Staker) {
	s.pendingStakers.DeleteDelegator(staker)
}

func (s *state) GetPendingStakerIterator() (StakerIterator, error) {
	return s.pendingStakers.GetStakerIterator(), nil
}

func (s *state) shouldInit() (bool, error) {
	has, err := s.singletonDB.Has(initializedKey)
	return !has, err
}

func (s *state) doneInit() error {
	return s.singletonDB.Put(initializedKey, nil)
}

func (s *state) ShouldPrune() (bool, error) {
	has, err := s.singletonDB.Has(prunedKey)
	if err != nil {
		return true, err
	}

	// If [prunedKey] is not in [singletonDB], [PruneAndIndex()] did not finish
	// execution.
	if !has {
		return true, nil
	}

	// To ensure the db was not modified since we last ran [PruneAndIndex()], we
	// must verify that [s.lastAccepted] is height indexed.
	blk, err := s.GetStatelessBlock(s.lastAccepted)
	if err != nil {
		return true, err
	}

	_, err = s.GetBlockIDAtHeight(blk.Height())
	if err == database.ErrNotFound {
		return true, nil
	}

	return false, err
}

func (s *state) donePrune() error {
	return s.singletonDB.Put(prunedKey, nil)
}

func (s *state) GetSubnets() ([]*txs.Tx, error) {
	if s.cachedSubnets != nil {
		return s.cachedSubnets, nil
	}

	subnetDBIt := s.subnetDB.NewIterator()
	defer subnetDBIt.Release()

	txs := []*txs.Tx(nil)
	for subnetDBIt.Next() {
		subnetIDBytes := subnetDBIt.Key()
		subnetID, err := ids.ToID(subnetIDBytes)
		if err != nil {
			return nil, err
		}
		subnetTx, _, err := s.GetTx(subnetID)
		if err != nil {
			return nil, err
		}
		txs = append(txs, subnetTx)
	}
	if err := subnetDBIt.Error(); err != nil {
		return nil, err
	}
	txs = append(txs, s.addedSubnets...)
	s.cachedSubnets = txs
	return txs, nil
}

func (s *state) AddSubnet(createSubnetTx *txs.Tx) {
	s.addedSubnets = append(s.addedSubnets, createSubnetTx)
	if s.cachedSubnets != nil {
		s.cachedSubnets = append(s.cachedSubnets, createSubnetTx)
	}
}

func (s *state) GetSubnetOwner(subnetID ids.ID) (fx.Owner, error) {
	subnetIntf, _, err := s.GetTx(subnetID)
	if err != nil {
		return nil, fmt.Errorf(
			"%w %q: %w",
			ErrCantFindSubnet,
			subnetID,
			err,
		)
	}

	subnet, ok := subnetIntf.Unsigned.(*txs.CreateSubnetTx)
	if !ok {
		return nil, fmt.Errorf("%q %w", subnetID, errIsNotSubnet)
	}

	return subnet.Owner, nil
}

func (s *state) GetSubnetTransformation(subnetID ids.ID) (*txs.Tx, error) {
	if tx, exists := s.transformedSubnets[subnetID]; exists {
		return tx, nil
	}

	if tx, cached := s.transformedSubnetCache.Get(subnetID); cached {
		if tx == nil {
			return nil, database.ErrNotFound
		}
		return tx, nil
	}

	transformSubnetTxID, err := database.GetID(s.transformedSubnetDB, subnetID[:])
	if err == database.ErrNotFound {
		s.transformedSubnetCache.Put(subnetID, nil)
		return nil, database.ErrNotFound
	}
	if err != nil {
		return nil, err
	}

	transformSubnetTx, _, err := s.GetTx(transformSubnetTxID)
	if err != nil {
		return nil, err
	}
	s.transformedSubnetCache.Put(subnetID, transformSubnetTx)
	return transformSubnetTx, nil
}

func (s *state) AddSubnetTransformation(transformSubnetTxIntf *txs.Tx) {
	transformSubnetTx := transformSubnetTxIntf.Unsigned.(*txs.TransformSubnetTx)
	s.transformedSubnets[transformSubnetTx.Subnet] = transformSubnetTxIntf
}

func (s *state) GetChains(subnetID ids.ID) ([]*txs.Tx, error) {
	if chains, cached := s.chainCache.Get(subnetID); cached {
		return chains, nil
	}
	chainDB := s.getChainDB(subnetID)
	chainDBIt := chainDB.NewIterator()
	defer chainDBIt.Release()

	txs := []*txs.Tx(nil)
	for chainDBIt.Next() {
		chainIDBytes := chainDBIt.Key()
		chainID, err := ids.ToID(chainIDBytes)
		if err != nil {
			return nil, err
		}
		chainTx, _, err := s.GetTx(chainID)
		if err != nil {
			return nil, err
		}
		txs = append(txs, chainTx)
	}
	if err := chainDBIt.Error(); err != nil {
		return nil, err
	}
	txs = append(txs, s.addedChains[subnetID]...)
	s.chainCache.Put(subnetID, txs)
	return txs, nil
}

func (s *state) AddChain(createChainTxIntf *txs.Tx) {
	createChainTx := createChainTxIntf.Unsigned.(*txs.CreateChainTx)
	subnetID := createChainTx.SubnetID
	s.addedChains[subnetID] = append(s.addedChains[subnetID], createChainTxIntf)
	if chains, cached := s.chainCache.Get(subnetID); cached {
		chains = append(chains, createChainTxIntf)
		s.chainCache.Put(subnetID, chains)
	}
}

func (s *state) getChainDB(subnetID ids.ID) linkeddb.LinkedDB {
	if chainDB, cached := s.chainDBCache.Get(subnetID); cached {
		return chainDB
	}
	rawChainDB := prefixdb.New(subnetID[:], s.chainDB)
	chainDB := linkeddb.NewDefault(rawChainDB)
	s.chainDBCache.Put(subnetID, chainDB)
	return chainDB
}

func (s *state) GetTx(txID ids.ID) (*txs.Tx, status.Status, error) {
	if tx, exists := s.addedTxs[txID]; exists {
		return tx.tx, tx.status, nil
	}
	if tx, cached := s.txCache.Get(txID); cached {
		if tx == nil {
			return nil, status.Unknown, database.ErrNotFound
		}
		return tx.tx, tx.status, nil
	}
	txBytes, err := s.txDB.Get(txID[:])
	if err == database.ErrNotFound {
		s.txCache.Put(txID, nil)
		return nil, status.Unknown, database.ErrNotFound
	} else if err != nil {
		return nil, status.Unknown, err
	}

	stx := txBytesAndStatus{}
	if _, err := txs.GenesisCodec.Unmarshal(txBytes, &stx); err != nil {
		return nil, status.Unknown, err
	}

	tx, err := txs.Parse(txs.GenesisCodec, stx.Tx)
	if err != nil {
		return nil, status.Unknown, err
	}

	ptx := &txAndStatus{
		tx:     tx,
		status: stx.Status,
	}

	s.txCache.Put(txID, ptx)
	return ptx.tx, ptx.status, nil
}

func (s *state) AddTx(tx *txs.Tx, status status.Status) {
	s.addedTxs[tx.ID()] = &txAndStatus{
		tx:     tx,
		status: status,
	}
}

func (s *state) GetRewardUTXOs(txID ids.ID) ([]*avax.UTXO, error) {
	if utxos, exists := s.addedRewardUTXOs[txID]; exists {
		return utxos, nil
	}
	if utxos, exists := s.rewardUTXOsCache.Get(txID); exists {
		return utxos, nil
	}

	rawTxDB := prefixdb.New(txID[:], s.rewardUTXODB)
	txDB := linkeddb.NewDefault(rawTxDB)
	it := txDB.NewIterator()
	defer it.Release()

	utxos := []*avax.UTXO(nil)
	for it.Next() {
		utxo := &avax.UTXO{}
		if _, err := txs.Codec.Unmarshal(it.Value(), utxo); err != nil {
			return nil, err
		}
		utxos = append(utxos, utxo)
	}
	if err := it.Error(); err != nil {
		return nil, err
	}

	s.rewardUTXOsCache.Put(txID, utxos)
	return utxos, nil
}

func (s *state) AddRewardUTXO(txID ids.ID, utxo *avax.UTXO) {
	s.addedRewardUTXOs[txID] = append(s.addedRewardUTXOs[txID], utxo)
}

func (s *state) GetUTXO(utxoID ids.ID) (*avax.UTXO, error) {
	if utxo, exists := s.modifiedUTXOs[utxoID]; exists {
		if utxo == nil {
			return nil, database.ErrNotFound
		}
		return utxo, nil
	}
	return s.utxoState.GetUTXO(utxoID)
}

func (s *state) UTXOIDs(addr []byte, start ids.ID, limit int) ([]ids.ID, error) {
	return s.utxoState.UTXOIDs(addr, start, limit)
}

func (s *state) AddUTXO(utxo *avax.UTXO) {
	s.modifiedUTXOs[utxo.InputID()] = utxo
}

func (s *state) DeleteUTXO(utxoID ids.ID) {
	s.modifiedUTXOs[utxoID] = nil
}

func (s *state) GetStartTime(nodeID ids.NodeID, subnetID ids.ID) (time.Time, error) {
	staker, err := s.currentStakers.GetValidator(subnetID, nodeID)
	if err != nil {
		return time.Time{}, err
	}
	return staker.StartTime, nil
}

func (s *state) GetTimestamp() time.Time {
	return s.timestamp
}

func (s *state) SetTimestamp(tm time.Time) {
	s.timestamp = tm
}

func (s *state) GetLastAccepted() ids.ID {
	return s.lastAccepted
}

func (s *state) SetLastAccepted(lastAccepted ids.ID) {
	s.lastAccepted = lastAccepted
}

func (s *state) GetCurrentSupply(subnetID ids.ID) (uint64, error) {
	if subnetID == constants.PrimaryNetworkID {
		return s.currentSupply, nil
	}

	supply, ok := s.modifiedSupplies[subnetID]
	if ok {
		return supply, nil
	}

	cachedSupply, ok := s.supplyCache.Get(subnetID)
	if ok {
		if cachedSupply == nil {
			return 0, database.ErrNotFound
		}
		return *cachedSupply, nil
	}

	supply, err := database.GetUInt64(s.supplyDB, subnetID[:])
	if err == database.ErrNotFound {
		s.supplyCache.Put(subnetID, nil)
		return 0, database.ErrNotFound
	}
	if err != nil {
		return 0, err
	}

	s.supplyCache.Put(subnetID, &supply)
	return supply, nil
}

func (s *state) SetCurrentSupply(subnetID ids.ID, cs uint64) {
	if subnetID == constants.PrimaryNetworkID {
		s.currentSupply = cs
	} else {
		s.modifiedSupplies[subnetID] = cs
	}
}

func (s *state) ValidatorSet(subnetID ids.ID, vdrs validators.Set) error {
	for nodeID, validator := range s.currentStakers.validators[subnetID] {
		staker := validator.validator
		if err := vdrs.Add(nodeID, staker.PublicKey, staker.TxID, staker.Weight); err != nil {
			return err
		}

		delegatorIterator := NewTreeIterator(validator.delegators)
		for delegatorIterator.Next() {
			staker := delegatorIterator.Value()
			if err := vdrs.AddWeight(nodeID, staker.Weight); err != nil {
				delegatorIterator.Release()
				return err
			}
		}
		delegatorIterator.Release()
	}
	return nil
}

func (s *state) ApplyValidatorWeightDiffs(
	ctx context.Context,
	validators map[ids.NodeID]*validators.GetValidatorOutput,
	startHeight uint64,
	endHeight uint64,
	subnetID ids.ID,
) error {
	diffIter := s.flatValidatorWeightDiffsDB.NewIteratorWithStartAndPrefix(
		marshalStartDiffKey(subnetID, startHeight),
		subnetID[:],
	)
	defer diffIter.Release()

	prevHeight := startHeight + 1
	// TODO: Remove the index continuity checks once we are guaranteed nodes can
	// not rollback to not support the new indexing mechanism.
	for diffIter.Next() && s.indexedHeights != nil && s.indexedHeights.LowerBound <= endHeight {
		if err := ctx.Err(); err != nil {
			return err
		}

		_, parsedHeight, nodeID, err := unmarshalDiffKey(diffIter.Key())
		if err != nil {
			return err
		}
		// If the parsedHeight is less than our target endHeight, then we have
		// fully processed the diffs from startHeight through endHeight.
		if parsedHeight < endHeight {
			return diffIter.Error()
		}

		prevHeight = parsedHeight

		weightDiff, err := unmarshalWeightDiff(diffIter.Value())
		if err != nil {
			return err
		}

		if err := applyWeightDiff(validators, nodeID, weightDiff); err != nil {
			return err
		}
	}
	if err := diffIter.Error(); err != nil {
		return err
	}

	// TODO: Remove this once it is assumed that all subnet validators have
	// adopted the new indexing.
	for height := prevHeight - 1; height >= endHeight; height-- {
		if err := ctx.Err(); err != nil {
			return err
		}

		prefixStruct := heightWithSubnet{
			Height:   height,
			SubnetID: subnetID,
		}
		prefixBytes, err := block.GenesisCodec.Marshal(block.Version, prefixStruct)
		if err != nil {
			return err
		}

		rawDiffDB := prefixdb.New(prefixBytes, s.nestedValidatorWeightDiffsDB)
		diffDB := linkeddb.NewDefault(rawDiffDB)
		diffIter := diffDB.NewIterator()
		defer diffIter.Release()

		for diffIter.Next() {
			nodeID, err := ids.ToNodeID(diffIter.Key())
			if err != nil {
				return err
			}

			weightDiff := ValidatorWeightDiff{}
			_, err = block.GenesisCodec.Unmarshal(diffIter.Value(), &weightDiff)
			if err != nil {
				return err
			}

			if err := applyWeightDiff(validators, nodeID, &weightDiff); err != nil {
				return err
			}
		}
	}

	return nil
}

func applyWeightDiff(
	vdrs map[ids.NodeID]*validators.GetValidatorOutput,
	nodeID ids.NodeID,
	weightDiff *ValidatorWeightDiff,
) error {
	vdr, ok := vdrs[nodeID]
	if !ok {
		// This node isn't in the current validator set.
		vdr = &validators.GetValidatorOutput{
			NodeID: nodeID,
		}
		vdrs[nodeID] = vdr
	}

	// The weight of this node changed at this block.
	var err error
	if weightDiff.Decrease {
		// The validator's weight was decreased at this block, so in the
		// prior block it was higher.
		vdr.Weight, err = math.Add64(vdr.Weight, weightDiff.Amount)
	} else {
		// The validator's weight was increased at this block, so in the
		// prior block it was lower.
		vdr.Weight, err = math.Sub(vdr.Weight, weightDiff.Amount)
	}
	if err != nil {
		return err
	}

	if vdr.Weight == 0 {
		// The validator's weight was 0 before this block so they weren't in the
		// validator set.
		delete(vdrs, nodeID)
	}
	return nil
}

func (s *state) ApplyValidatorPublicKeyDiffs(
	ctx context.Context,
	validators map[ids.NodeID]*validators.GetValidatorOutput,
	startHeight uint64,
	endHeight uint64,
) error {
	diffIter := s.flatValidatorPublicKeyDiffsDB.NewIteratorWithStartAndPrefix(
		marshalStartDiffKey(constants.PrimaryNetworkID, startHeight),
		constants.PrimaryNetworkID[:],
	)
	defer diffIter.Release()

	for diffIter.Next() {
		if err := ctx.Err(); err != nil {
			return err
		}

		_, parsedHeight, nodeID, err := unmarshalDiffKey(diffIter.Key())
		if err != nil {
			return err
		}
		// If the parsedHeight is less than our target endHeight, then we have
		// fully processed the diffs from startHeight through endHeight.
		if parsedHeight < endHeight {
			break
		}

		vdr, ok := validators[nodeID]
		if !ok {
			continue
		}

		pkBytes := diffIter.Value()
		if len(pkBytes) == 0 {
			vdr.PublicKey = nil
			continue
		}

		vdr.PublicKey = new(bls.PublicKey).Deserialize(pkBytes)
	}

	// Note: this does not fallback to the linkeddb index because the linkeddb
	// index does not contain entries for when to remove the public key.
	//
	// Nodes may see inconsistent public keys for heights before the new public
	// key index was populated.
	return diffIter.Error()
}

func (s *state) syncGenesis(genesisBlk block.Block, genesis *genesis.State) error {
	genesisBlkID := genesisBlk.ID()
	s.SetLastAccepted(genesisBlkID)
	s.SetTimestamp(time.Unix(int64(genesis.Timestamp), 0))
	s.SetCurrentSupply(constants.PrimaryNetworkID, genesis.InitialSupply)
	s.AddStatelessBlock(genesisBlk)

	// Persist UTXOs that exist at genesis
	for _, utxo := range genesis.UTXOs {
		s.AddUTXO(utxo)
	}

	// Persist primary network validator set at genesis
	for _, vdrTx := range genesis.Validators {
		tx, ok := vdrTx.Unsigned.(*txs.AddValidatorTx)
		if !ok {
			return fmt.Errorf("expected tx type *txs.AddValidatorTx but got %T", vdrTx.Unsigned)
		}

		stakeAmount := tx.Validator.Wght
		stakeDuration := tx.Validator.Duration()
		currentSupply, err := s.GetCurrentSupply(constants.PrimaryNetworkID)
		if err != nil {
			return err
		}

		potentialReward := s.rewards.Calculate(
			stakeDuration,
			stakeAmount,
			currentSupply,
		)
		newCurrentSupply, err := math.Add64(currentSupply, potentialReward)
		if err != nil {
			return err
		}

		staker, err := NewCurrentStaker(vdrTx.ID(), tx, potentialReward)
		if err != nil {
			return err
		}

		s.PutCurrentValidator(staker)
		s.AddTx(vdrTx, status.Committed)
		s.SetCurrentSupply(constants.PrimaryNetworkID, newCurrentSupply)
	}

	for _, chain := range genesis.Chains {
		unsignedChain, ok := chain.Unsigned.(*txs.CreateChainTx)
		if !ok {
			return fmt.Errorf("expected tx type *txs.CreateChainTx but got %T", chain.Unsigned)
		}

		// Ensure all chains that the genesis bytes say to create have the right
		// network ID
		if unsignedChain.NetworkID != s.ctx.NetworkID {
			return avax.ErrWrongNetworkID
		}

		s.AddChain(chain)
		s.AddTx(chain, status.Committed)
	}

	// updateValidators is set to false here to maintain the invariant that the
	// primary network's validator set is empty before the validator sets are
	// initialized.
	return s.write(false /*=updateValidators*/, 0)
}

// Load pulls data previously stored on disk that is expected to be in memory.
func (s *state) load() error {
	errs := wrappers.Errs{}
	errs.Add(
		s.loadMetadata(),
		s.loadCurrentValidators(),
		s.loadPendingValidators(),
		s.initValidatorSets(),
	)
	return errs.Err
}

func (s *state) loadMetadata() error {
	timestamp, err := database.GetTimestamp(s.singletonDB, timestampKey)
	if err != nil {
		return err
	}
	s.persistedTimestamp = timestamp
	s.SetTimestamp(timestamp)

	currentSupply, err := database.GetUInt64(s.singletonDB, currentSupplyKey)
	if err != nil {
		return err
	}
	s.persistedCurrentSupply = currentSupply
	s.SetCurrentSupply(constants.PrimaryNetworkID, currentSupply)

	lastAccepted, err := database.GetID(s.singletonDB, lastAcceptedKey)
	if err != nil {
		return err
	}
	s.persistedLastAccepted = lastAccepted
	s.lastAccepted = lastAccepted

	// Lookup the most recently indexed range on disk. If we haven't started
	// indexing the weights, then we keep the indexed heights as nil.
	indexedHeightsBytes, err := s.singletonDB.Get(heightsIndexedKey)
	if err == database.ErrNotFound {
		return nil
	}
	if err != nil {
		return err
	}

	indexedHeights := &heightRange{}
	_, err = block.GenesisCodec.Unmarshal(indexedHeightsBytes, indexedHeights)
	if err != nil {
		return err
	}

	// If the indexed range is not up to date, then we will act as if the range
	// doesn't exist.
	lastAcceptedBlock, err := s.GetStatelessBlock(lastAccepted)
	if err != nil {
		return err
	}
	if indexedHeights.UpperBound != lastAcceptedBlock.Height() {
		return nil
	}
	s.indexedHeights = indexedHeights
	return nil
}

func (s *state) loadCurrentValidators() error {
	s.currentStakers = newBaseStakers()

	validatorIt := s.currentValidatorList.NewIterator()
	defer validatorIt.Release()
	for validatorIt.Next() {
		txIDBytes := validatorIt.Key()
		txID, err := ids.ToID(txIDBytes)
		if err != nil {
			return err
		}
		tx, _, err := s.GetTx(txID)
		if err != nil {
			return err
		}

		metadataBytes := validatorIt.Value()
		metadata := &validatorMetadata{
			txID: txID,
			// Note: we don't provide [LastUpdated] here because we expect it to
			// always be present on disk.
		}
		if err := parseValidatorMetadata(metadataBytes, metadata); err != nil {
			return err
		}

		stakerTx, ok := tx.Unsigned.(txs.Staker)
		if !ok {
			return fmt.Errorf("expected tx type txs.Staker but got %T", tx.Unsigned)
		}

		staker, err := NewCurrentStaker(txID, stakerTx, metadata.PotentialReward)
		if err != nil {
			return err
		}

		validator := s.currentStakers.getOrCreateValidator(staker.SubnetID, staker.NodeID)
		validator.validator = staker

		s.currentStakers.stakers.ReplaceOrInsert(staker)

		s.validatorState.LoadValidatorMetadata(staker.NodeID, staker.SubnetID, metadata)
	}

	subnetValidatorIt := s.currentSubnetValidatorList.NewIterator()
	defer subnetValidatorIt.Release()
	for subnetValidatorIt.Next() {
		txIDBytes := subnetValidatorIt.Key()
		txID, err := ids.ToID(txIDBytes)
		if err != nil {
			return err
		}
		tx, _, err := s.GetTx(txID)
		if err != nil {
			return err
		}

		stakerTx, ok := tx.Unsigned.(txs.Staker)
		if !ok {
			return fmt.Errorf("expected tx type txs.Staker but got %T", tx.Unsigned)
		}

		metadataBytes := subnetValidatorIt.Value()
		metadata := &validatorMetadata{
			txID: txID,
			// use the start time as the fallback value
			// in case it's not stored in the database
			LastUpdated: uint64(stakerTx.StartTime().Unix()),
		}
		if err := parseValidatorMetadata(metadataBytes, metadata); err != nil {
			return err
		}

		staker, err := NewCurrentStaker(txID, stakerTx, metadata.PotentialReward)
		if err != nil {
			return err
		}
		validator := s.currentStakers.getOrCreateValidator(staker.SubnetID, staker.NodeID)
		validator.validator = staker

		s.currentStakers.stakers.ReplaceOrInsert(staker)

		s.validatorState.LoadValidatorMetadata(staker.NodeID, staker.SubnetID, metadata)
	}

	delegatorIt := s.currentDelegatorList.NewIterator()
	defer delegatorIt.Release()

	subnetDelegatorIt := s.currentSubnetDelegatorList.NewIterator()
	defer subnetDelegatorIt.Release()

	for _, delegatorIt := range []database.Iterator{delegatorIt, subnetDelegatorIt} {
		for delegatorIt.Next() {
			txIDBytes := delegatorIt.Key()
			txID, err := ids.ToID(txIDBytes)
			if err != nil {
				return err
			}
			tx, _, err := s.GetTx(txID)
			if err != nil {
				return err
			}

			potentialRewardBytes := delegatorIt.Value()
			potentialReward, err := database.ParseUInt64(potentialRewardBytes)
			if err != nil {
				return err
			}

			stakerTx, ok := tx.Unsigned.(txs.Staker)
			if !ok {
				return fmt.Errorf("expected tx type txs.Staker but got %T", tx.Unsigned)
			}

			staker, err := NewCurrentStaker(txID, stakerTx, potentialReward)
			if err != nil {
				return err
			}

			validator := s.currentStakers.getOrCreateValidator(staker.SubnetID, staker.NodeID)
			if validator.delegators == nil {
				validator.delegators = btree.NewG(defaultTreeDegree, (*Staker).Less)
			}
			validator.delegators.ReplaceOrInsert(staker)

			s.currentStakers.stakers.ReplaceOrInsert(staker)
		}
	}

	errs := wrappers.Errs{}
	errs.Add(
		validatorIt.Error(),
		subnetValidatorIt.Error(),
		delegatorIt.Error(),
		subnetDelegatorIt.Error(),
	)
	return errs.Err
}

func (s *state) loadPendingValidators() error {
	s.pendingStakers = newBaseStakers()

	validatorIt := s.pendingValidatorList.NewIterator()
	defer validatorIt.Release()

	subnetValidatorIt := s.pendingSubnetValidatorList.NewIterator()
	defer subnetValidatorIt.Release()

	for _, validatorIt := range []database.Iterator{validatorIt, subnetValidatorIt} {
		for validatorIt.Next() {
			txIDBytes := validatorIt.Key()
			txID, err := ids.ToID(txIDBytes)
			if err != nil {
				return err
			}
			tx, _, err := s.GetTx(txID)
			if err != nil {
				return err
			}

			stakerTx, ok := tx.Unsigned.(txs.Staker)
			if !ok {
				return fmt.Errorf("expected tx type txs.Staker but got %T", tx.Unsigned)
			}

			staker, err := NewPendingStaker(txID, stakerTx)
			if err != nil {
				return err
			}

			validator := s.pendingStakers.getOrCreateValidator(staker.SubnetID, staker.NodeID)
			validator.validator = staker

			s.pendingStakers.stakers.ReplaceOrInsert(staker)
		}
	}

	delegatorIt := s.pendingDelegatorList.NewIterator()
	defer delegatorIt.Release()

	subnetDelegatorIt := s.pendingSubnetDelegatorList.NewIterator()
	defer subnetDelegatorIt.Release()

	for _, delegatorIt := range []database.Iterator{delegatorIt, subnetDelegatorIt} {
		for delegatorIt.Next() {
			txIDBytes := delegatorIt.Key()
			txID, err := ids.ToID(txIDBytes)
			if err != nil {
				return err
			}
			tx, _, err := s.GetTx(txID)
			if err != nil {
				return err
			}

			stakerTx, ok := tx.Unsigned.(txs.Staker)
			if !ok {
				return fmt.Errorf("expected tx type txs.Staker but got %T", tx.Unsigned)
			}

			staker, err := NewPendingStaker(txID, stakerTx)
			if err != nil {
				return err
			}

			validator := s.pendingStakers.getOrCreateValidator(staker.SubnetID, staker.NodeID)
			if validator.delegators == nil {
				validator.delegators = btree.NewG(defaultTreeDegree, (*Staker).Less)
			}
			validator.delegators.ReplaceOrInsert(staker)

			s.pendingStakers.stakers.ReplaceOrInsert(staker)
		}
	}

	errs := wrappers.Errs{}
	errs.Add(
		validatorIt.Error(),
		subnetValidatorIt.Error(),
		delegatorIt.Error(),
		subnetDelegatorIt.Error(),
	)
	return errs.Err
}

// Invariant: initValidatorSets requires loadCurrentValidators to have already
// been called.
func (s *state) initValidatorSets() error {
	primaryValidators, ok := s.cfg.Validators.Get(constants.PrimaryNetworkID)
	if !ok {
		return errMissingValidatorSet
	}
	if primaryValidators.Len() != 0 {
		// Enforce the invariant that the validator set is empty here.
		return errValidatorSetAlreadyPopulated
	}
	err := s.ValidatorSet(constants.PrimaryNetworkID, primaryValidators)
	if err != nil {
		return err
	}

	vl := validators.NewLogger(s.ctx.Log, s.bootstrapped, constants.PrimaryNetworkID, s.ctx.NodeID)
	primaryValidators.RegisterCallbackListener(vl)

	s.metrics.SetLocalStake(primaryValidators.GetWeight(s.ctx.NodeID))
	s.metrics.SetTotalStake(primaryValidators.Weight())

	for subnetID := range s.cfg.TrackedSubnets {
		subnetValidators := validators.NewSet()
		err := s.ValidatorSet(subnetID, subnetValidators)
		if err != nil {
			return err
		}

		if !s.cfg.Validators.Add(subnetID, subnetValidators) {
			return fmt.Errorf("%w: %s", errDuplicateValidatorSet, subnetID)
		}

		vl := validators.NewLogger(s.ctx.Log, s.bootstrapped, subnetID, s.ctx.NodeID)
		subnetValidators.RegisterCallbackListener(vl)
	}
	return nil
}

func (s *state) write(updateValidators bool, height uint64) error {
	modifiedCurrentStakers, weightDiffs, blsKeyDiffs, valSetDiff, err := s.processCurrentStakers()
	if err != nil {
		return err
	}

	modifiedPendingStakers := s.processPendingStakers()

	errs := wrappers.Errs{}
	errs.Add(
		s.writeBlocks(),
		s.writeCurrentStakers(modifiedCurrentStakers),
		s.writeWeightDiffs(height, weightDiffs),
		s.writeBlsKeyDiffs(height, blsKeyDiffs),
		s.updateValidatorSet(updateValidators, valSetDiff, weightDiffs),
		s.writePendingStakers(modifiedPendingStakers),
		s.WriteValidatorMetadata(s.currentValidatorList, s.currentSubnetValidatorList), // Must be called after writeCurrentStakers
		s.writeTXs(),
		s.writeRewardUTXOs(),
		s.writeUTXOs(),
		s.writeSubnets(),
		s.writeTransformedSubnets(),
		s.writeSubnetSupplies(),
		s.writeChains(),
		s.writeMetadata(),
	)
	return errs.Err
}

func (s *state) writeWeightDiffs(height uint64, weightDiffs map[subnetNodePair]*ValidatorWeightDiff) error {
	for k, weightDiff := range weightDiffs {
		if weightDiff.Amount == 0 {
			continue
		}

		err := s.flatValidatorWeightDiffsDB.Put(
			marshalDiffKey(k.subnetID, height, k.nodeID),
			marshalWeightDiff(weightDiff),
		)
		if err != nil {
			return err
		}

		// TODO: Remove this once we no longer support version rollbacks.
		prefixStruct := heightWithSubnet{
			Height:   height,
			SubnetID: k.subnetID,
		}
		prefixBytes, err := block.GenesisCodec.Marshal(block.Version, prefixStruct)
		if err != nil {
			return fmt.Errorf("failed to create prefix bytes: %w", err)
		}
		rawNestedWeightDiffDB := prefixdb.New(prefixBytes, s.nestedValidatorWeightDiffsDB)
		nestedWeightDiffDB := linkeddb.NewDefault(rawNestedWeightDiffDB)

		weightDiffBytes, err := block.GenesisCodec.Marshal(block.Version, weightDiff)
		if err != nil {
			return fmt.Errorf("failed to serialize validator weight diff: %w", err)
		}
		if err := nestedWeightDiffDB.Put(k.nodeID[:], weightDiffBytes); err != nil {
			return err
		}
	}
	return nil
}

func (s *state) writeBlsKeyDiffs(height uint64, blsKeyDiffs map[ids.NodeID]*bls.PublicKey) error {
	for nodeID, blsKey := range blsKeyDiffs {
		key := marshalDiffKey(constants.PrimaryNetworkID, height, nodeID)
		blsKeyBytes := []byte{}
		if blsKey != nil {
			// Note: in flatValidatorPublicKeyDiffsDB we store the
			// uncompressed public key here as it is
			// significantly more efficient to parse when applying diffs.
			blsKeyBytes = blsKey.Serialize()
		}
		if err := s.flatValidatorPublicKeyDiffsDB.Put(key, blsKeyBytes); err != nil {
			return fmt.Errorf("failed to add bls key diffs: %w", err)
		}

		// TODO: Remove this once we no longer support version rollbacks.
		if blsKey != nil {
			heightBytes := database.PackUInt64(height)
			rawNestedPublicKeyDiffDB := prefixdb.New(heightBytes, s.nestedValidatorPublicKeyDiffsDB)
			nestedPKDiffDB := linkeddb.NewDefault(rawNestedPublicKeyDiffDB)

			// Note: We store the compressed public key here.
			pkBytes := bls.PublicKeyToBytes(blsKey)
			if err := nestedPKDiffDB.Put(nodeID[:], pkBytes); err != nil {
				return err
			}
		}
	}
	return nil
}

func (s *state) updateValidatorSet(
	updateValidators bool,
	valSetDiff map[subnetNodePair]*diffValidator,
	weightDiffs map[subnetNodePair]*ValidatorWeightDiff,
) error {
	if !updateValidators {
		return nil
	}

	for key, weightDiff := range weightDiffs {
		var (
			subnetID      = key.subnetID
			nodeID        = key.nodeID
			validatorDiff = valSetDiff[key]
			err           error
		)

		// We only track the current validator set of tracked subnets.
		if subnetID != constants.PrimaryNetworkID && !s.cfg.TrackedSubnets.Contains(subnetID) {
			continue
		}
		if weightDiff.Amount == 0 {
			// No weight change to record; go to next validator.
			continue
		}

		if weightDiff.Decrease {
			err = validators.RemoveWeight(s.cfg.Validators, subnetID, nodeID, weightDiff.Amount)
		} else {
			if validatorDiff.validatorStatus == added {
				staker := validatorDiff.validator
				err = validators.Add(
					s.cfg.Validators,
					subnetID,
					nodeID,
					staker.PublicKey,
					staker.TxID,
					weightDiff.Amount,
				)
			} else {
				err = validators.AddWeight(s.cfg.Validators, subnetID, nodeID, weightDiff.Amount)
			}
		}
		if err != nil {
			return fmt.Errorf("failed to update validator weight: %w", err)
		}
	}

	primaryValidators, ok := s.cfg.Validators.Get(constants.PrimaryNetworkID)
	if !ok {
		return nil
	}
	s.metrics.SetLocalStake(primaryValidators.GetWeight(s.ctx.NodeID))
	s.metrics.SetTotalStake(primaryValidators.Weight())
	return nil
}

type subnetNodePair struct {
	subnetID ids.ID
	nodeID   ids.NodeID
}

type modifiedStakerData struct {
	status diffValidatorStatus
	staker *Staker
}

func (s *state) processCurrentStakers() (
	[]modifiedStakerData,
	map[subnetNodePair]*ValidatorWeightDiff,
	map[ids.NodeID]*bls.PublicKey,
	map[subnetNodePair]*diffValidator,
	error,
) {
	var (
		outputStakers = make([]modifiedStakerData, 0)
		outputWeights = make(map[subnetNodePair]*ValidatorWeightDiff)
		outputBlsKey  = make(map[ids.NodeID]*bls.PublicKey)
		outputValSet  = make(map[subnetNodePair]*diffValidator)
	)

	for subnetID, subnetValidatorDiffs := range s.currentStakers.validatorDiffs {
		delete(s.currentStakers.validatorDiffs, subnetID)

		for nodeID, validatorDiff := range subnetValidatorDiffs {
<<<<<<< HEAD
			// Note: validatorDiff.validator is not guaranteed to be non-nil here.
			// Access it only if validatorDiff.validatorStatus is added or deleted

			weightKey := subnetNodePair{
=======
			key := subnetNodePair{
>>>>>>> 2c4e50ca
				subnetID: subnetID,
				nodeID:   nodeID,
			}
			outputValSet[key] = validatorDiff

			// make sure there is an entry for delegators even in case
			// there are no validators modified.
			outputWeights[key] = &ValidatorWeightDiff{
				Decrease: validatorDiff.validatorStatus == deleted,
			}

			switch validatorDiff.validatorStatus {
			case added:
				var (
					weight = validatorDiff.validator.Weight
					blkKey = validatorDiff.validator.PublicKey
				)

<<<<<<< HEAD
				outputStakers = append(outputStakers, modifiedStakerData{
					status: added,
					staker: validatorDiff.validator,
				})

				outputWeights[weightKey].Amount = weight
=======
				outputWeights[key].Amount = weight
>>>>>>> 2c4e50ca

				if blkKey != nil {
					// Record that the public key for the validator is being
					// added. This means the prior value for the public key was
					// nil.
					outputBlsKey[nodeID] = nil
				}

			case deleted:
				var (
					weight = validatorDiff.validator.Weight
					blkKey = validatorDiff.validator.PublicKey
				)
<<<<<<< HEAD

				outputStakers = append(outputStakers, modifiedStakerData{
					status: deleted,
					staker: validatorDiff.validator,
				})

				outputWeights[weightKey].Amount = weight
=======
				outputWeights[key].Amount = weight
>>>>>>> 2c4e50ca
				if blkKey != nil {
					// Record that the public key for the validator is being
					// removed. This means we must record the prior value of the
					// public key.
					outputBlsKey[nodeID] = blkKey
				}

			default:
				// nothing to do
			}

			addedDelegatorIterator := NewTreeIterator(validatorDiff.addedDelegators)
			defer addedDelegatorIterator.Release()
			for addedDelegatorIterator.Next() {
				delegator := addedDelegatorIterator.Value()

				outputStakers = append(outputStakers, modifiedStakerData{
					status: added,
					staker: delegator,
				})

<<<<<<< HEAD
				if err := outputWeights[weightKey].Add(false, delegator.Weight); err != nil {
					return nil, nil, nil, nil, fmt.Errorf("failed to increase node weight diff: %w", err)
				}
			}

			for _, delegator := range validatorDiff.deletedDelegators {
				outputStakers = append(outputStakers, modifiedStakerData{
					status: added,
					staker: delegator,
				})

				if err := outputWeights[weightKey].Add(true, delegator.Weight); err != nil {
					return nil, nil, nil, nil, fmt.Errorf("failed to decrease node weight diff: %w", err)
=======
				if err := outputWeights[key].Add(false, staker.Weight); err != nil {
					return nil, nil, nil, fmt.Errorf("failed to increase node weight diff: %w", err)
				}
			}

			for _, staker := range validatorDiff.deletedDelegators {
				if err := outputWeights[key].Add(true, staker.Weight); err != nil {
					return nil, nil, nil, fmt.Errorf("failed to decrease node weight diff: %w", err)
>>>>>>> 2c4e50ca
				}
			}
		}
	}
	return outputStakers, outputWeights, outputBlsKey, outputValSet, nil
}

func (s *state) processPendingStakers() []modifiedStakerData {
	output := make([]modifiedStakerData, 0)
	for subnetID, subnetValidatorDiffs := range s.pendingStakers.validatorDiffs {
		delete(s.pendingStakers.validatorDiffs, subnetID)
		for _, validatorDiff := range subnetValidatorDiffs {
			// validatorDiff.validator is not guaranteed to be non-nil here.
			// Access it only if validatorDiff.validatorStatus is added or deleted
			switch {
			case validatorDiff.validatorStatus == added || validatorDiff.validatorStatus == deleted:
				output = append(output, modifiedStakerData{
					status: validatorDiff.validatorStatus,
					staker: validatorDiff.validator,
				})
			default:
				// nothing to do
			}

			addedDelegatorIterator := NewTreeIterator(validatorDiff.addedDelegators)
			defer addedDelegatorIterator.Release()
			for addedDelegatorIterator.Next() {
				output = append(output, modifiedStakerData{
					status: added,
					staker: addedDelegatorIterator.Value(),
				})
			}

			for _, staker := range validatorDiff.deletedDelegators {
				output = append(output, modifiedStakerData{
					status: deleted,
					staker: staker,
				})
			}
		}
	}
	return output
}

func (s *state) Close() error {
	errs := wrappers.Errs{}
	errs.Add(
		s.pendingSubnetValidatorBaseDB.Close(),
		s.pendingSubnetDelegatorBaseDB.Close(),
		s.pendingDelegatorBaseDB.Close(),
		s.pendingValidatorBaseDB.Close(),
		s.pendingValidatorsDB.Close(),
		s.currentSubnetValidatorBaseDB.Close(),
		s.currentSubnetDelegatorBaseDB.Close(),
		s.currentDelegatorBaseDB.Close(),
		s.currentValidatorBaseDB.Close(),
		s.currentValidatorsDB.Close(),
		s.validatorsDB.Close(),
		s.txDB.Close(),
		s.rewardUTXODB.Close(),
		s.utxoDB.Close(),
		s.subnetBaseDB.Close(),
		s.transformedSubnetDB.Close(),
		s.supplyDB.Close(),
		s.chainDB.Close(),
		s.singletonDB.Close(),
		s.blockDB.Close(),
		s.blockIDDB.Close(),
	)
	return errs.Err
}

func (s *state) sync(genesis []byte) error {
	shouldInit, err := s.shouldInit()
	if err != nil {
		return fmt.Errorf(
			"failed to check if the database is initialized: %w",
			err,
		)
	}

	// If the database is empty, create the platform chain anew using the
	// provided genesis state
	if shouldInit {
		if err := s.init(genesis); err != nil {
			return fmt.Errorf(
				"failed to initialize the database: %w",
				err,
			)
		}
	}

	if err := s.load(); err != nil {
		return fmt.Errorf(
			"failed to load the database state: %w",
			err,
		)
	}
	return nil
}

func (s *state) init(genesisBytes []byte) error {
	// Create the genesis block and save it as being accepted (We don't do
	// genesisBlock.Accept() because then it'd look for genesisBlock's
	// non-existent parent)
	genesisID := hashing.ComputeHash256Array(genesisBytes)
	genesisBlock, err := block.NewApricotCommitBlock(genesisID, 0 /*height*/)
	if err != nil {
		return err
	}

	genesisState, err := genesis.ParseState(genesisBytes)
	if err != nil {
		return err
	}
	if err := s.syncGenesis(genesisBlock, genesisState); err != nil {
		return err
	}

	if err := s.doneInit(); err != nil {
		return err
	}

	return s.Commit()
}

func (s *state) AddStatelessBlock(block block.Block) {
	blkID := block.ID()
	s.addedBlockIDs[block.Height()] = blkID
	s.addedBlocks[blkID] = block
}

func (s *state) SetHeight(height uint64) {
	if s.indexedHeights == nil {
		// If indexedHeights hasn't been created yet, then we are newly tracking
		// the range. This means we should initialize the LowerBound to the
		// current height.
		s.indexedHeights = &heightRange{
			LowerBound: height,
		}
	}

	s.indexedHeights.UpperBound = height
	s.currentHeight = height
}

func (s *state) Commit() error {
	defer s.Abort()
	batch, err := s.CommitBatch()
	if err != nil {
		return err
	}
	return batch.Write()
}

func (s *state) Abort() {
	s.baseDB.Abort()
}

func (s *state) Checksum() ids.ID {
	return s.utxoState.Checksum()
}

func (s *state) CommitBatch() (database.Batch, error) {
	// updateValidators is set to true here so that the validator manager is
	// kept up to date with the last accepted state.
	if err := s.write(true /*=updateValidators*/, s.currentHeight); err != nil {
		return nil, err
	}
	return s.baseDB.CommitBatch()
}

func (s *state) writeBlocks() error {
	for blkID, blk := range s.addedBlocks {
		blkID := blkID
		blkBytes := blk.Bytes()
		blkHeight := blk.Height()
		heightKey := database.PackUInt64(blkHeight)

		delete(s.addedBlockIDs, blkHeight)
		s.blockIDCache.Put(blkHeight, blkID)
		if err := database.PutID(s.blockIDDB, heightKey, blkID); err != nil {
			return fmt.Errorf("failed to add blockID: %w", err)
		}

		delete(s.addedBlocks, blkID)
		// Note: Evict is used rather than Put here because blk may end up
		// referencing additional data (because of shared byte slices) that
		// would not be properly accounted for in the cache sizing.
		s.blockCache.Evict(blkID)
		if err := s.blockDB.Put(blkID[:], blkBytes); err != nil {
			return fmt.Errorf("failed to write block %s: %w", blkID, err)
		}
	}
	return nil
}

func (s *state) GetStatelessBlock(blockID ids.ID) (block.Block, error) {
	if blk, exists := s.addedBlocks[blockID]; exists {
		return blk, nil
	}
	if blk, cached := s.blockCache.Get(blockID); cached {
		if blk == nil {
			return nil, database.ErrNotFound
		}

		return blk, nil
	}

	blkBytes, err := s.blockDB.Get(blockID[:])
	if err == database.ErrNotFound {
		s.blockCache.Put(blockID, nil)
		return nil, database.ErrNotFound
	}
	if err != nil {
		return nil, err
	}

	blk, status, _, err := parseStoredBlock(blkBytes)
	if err != nil {
		return nil, err
	}

	if status != choices.Accepted {
		s.blockCache.Put(blockID, nil)
		return nil, database.ErrNotFound
	}

	s.blockCache.Put(blockID, blk)
	return blk, nil
}

func (s *state) GetBlockIDAtHeight(height uint64) (ids.ID, error) {
	if blkID, exists := s.addedBlockIDs[height]; exists {
		return blkID, nil
	}
	if blkID, cached := s.blockIDCache.Get(height); cached {
		if blkID == ids.Empty {
			return ids.Empty, database.ErrNotFound
		}

		return blkID, nil
	}

	heightKey := database.PackUInt64(height)

	blkID, err := database.GetID(s.blockIDDB, heightKey)
	if err == database.ErrNotFound {
		s.blockIDCache.Put(height, ids.Empty)
		return ids.Empty, database.ErrNotFound
	}
	if err != nil {
		return ids.Empty, err
	}

	s.blockIDCache.Put(height, blkID)
	return blkID, nil
}

func (s *state) writeCurrentStakers(modifiedStakers []modifiedStakerData) error {
	// Invariant: []modifiedStakerData is guaranteed to be list of stakers that are
	// either added or modified, so they are not nil
	for _, data := range modifiedStakers {
		switch {
		case data.staker.Priority.IsCurrentValidator():
			staker := data.staker

			// Select db to write to
			validatorDB := s.currentSubnetValidatorList
			if staker.SubnetID == constants.PrimaryNetworkID {
				validatorDB = s.currentValidatorList
			}

			switch data.status {
			case added:
				// The validator is being added.
				//
				// Invariant: It's impossible for a delegator to have been
				// rewarded in the same block that the validator was added.
				metadata := &validatorMetadata{
					txID:        staker.TxID,
					lastUpdated: staker.StartTime,

					UpDuration:               0,
					LastUpdated:              uint64(staker.StartTime.Unix()),
					PotentialReward:          staker.PotentialReward,
					PotentialDelegateeReward: 0,
				}

				metadataBytes, err := block.GenesisCodec.Marshal(block.Version, metadata)
				if err != nil {
					return fmt.Errorf("failed to serialize current validator: %w", err)
				}

				if err = validatorDB.Put(staker.TxID[:], metadataBytes); err != nil {
					return fmt.Errorf("failed to write current validator to list: %w", err)
				}

				s.validatorState.LoadValidatorMetadata(staker.NodeID, staker.SubnetID, metadata)

			case deleted:
				if err := validatorDB.Delete(staker.TxID[:]); err != nil {
					return fmt.Errorf("failed to delete current staker: %w", err)
				}

				s.validatorState.DeleteValidatorMetadata(staker.NodeID, staker.SubnetID)

			default:
				// should never happen, nothing to do
			}

		case data.staker.Priority.IsCurrentDelegator():
			staker := data.staker

			// Select db to write to
			delegatorDB := s.currentSubnetDelegatorList
			if staker.SubnetID == constants.PrimaryNetworkID {
				delegatorDB = s.currentDelegatorList
			}

			switch data.status {
			case added:
				if err := database.PutUInt64(delegatorDB, staker.TxID[:], staker.PotentialReward); err != nil {
					return fmt.Errorf("failed to write current delegator to list: %w", err)
				}

			case deleted:
				if err := delegatorDB.Delete(staker.TxID[:]); err != nil {
					return fmt.Errorf("failed to delete current staker: %w", err)
				}

			default:
				// should never happen, nothing to do
			}

		default:
			// should never happen, we only have either validators or delegators
		}
	}
	return nil
}

func (s *state) writePendingStakers(modifiedStakers []modifiedStakerData) error {
	// Invariant: []modifiedStakerData is guaranteed to be list of stakers that are
	// either added or modified, so they are not nil
	for _, data := range modifiedStakers {
		switch {
		case data.staker.Priority.IsCurrentValidator():
			staker := data.staker

			// Select db to write to
			validatorDB := s.pendingSubnetValidatorList
			if staker.SubnetID == constants.PrimaryNetworkID {
				validatorDB = s.pendingValidatorList
			}

			switch data.status {
			case added:
				err := validatorDB.Put(staker.TxID[:], nil)
				if err != nil {
					return fmt.Errorf("failed to add pending validator: %w", err)
				}
			case deleted:
				err := validatorDB.Delete(staker.TxID[:])
				if err != nil {
					return fmt.Errorf("failed to delete pending validator: %w", err)
				}

			default:
				// should never happen, nothing to do
			}

		case data.staker.Priority.IsCurrentDelegator():
			staker := data.staker

			// Select db to write to
			delegatorDB := s.currentSubnetDelegatorList
			if staker.SubnetID == constants.PrimaryNetworkID {
				delegatorDB = s.currentDelegatorList
			}

			switch data.status {
			case added:
				if err := delegatorDB.Put(staker.TxID[:], nil); err != nil {
					return fmt.Errorf("failed to write pending delegator to list: %w", err)
				}

			case deleted:
				if err := delegatorDB.Delete(staker.TxID[:]); err != nil {
					return fmt.Errorf("failed to delete pending delegator: %w", err)
				}

			default:
				// should never happen, nothing to do
			}

		default:
			// should never happen, we only have either validators or delegators
		}
	}
	return nil
}

func (s *state) writeTXs() error {
	for txID, txStatus := range s.addedTxs {
		txID := txID

		stx := txBytesAndStatus{
			Tx:     txStatus.tx.Bytes(),
			Status: txStatus.status,
		}

		// Note that we're serializing a [txBytesAndStatus] here, not a
		// *txs.Tx, so we don't use [txs.Codec].
		txBytes, err := txs.GenesisCodec.Marshal(txs.Version, &stx)
		if err != nil {
			return fmt.Errorf("failed to serialize tx: %w", err)
		}

		delete(s.addedTxs, txID)
		// Note: Evict is used rather than Put here because stx may end up
		// referencing additional data (because of shared byte slices) that
		// would not be properly accounted for in the cache sizing.
		s.txCache.Evict(txID)
		if err := s.txDB.Put(txID[:], txBytes); err != nil {
			return fmt.Errorf("failed to add tx: %w", err)
		}
	}
	return nil
}

func (s *state) writeRewardUTXOs() error {
	for txID, utxos := range s.addedRewardUTXOs {
		delete(s.addedRewardUTXOs, txID)
		s.rewardUTXOsCache.Put(txID, utxos)
		rawTxDB := prefixdb.New(txID[:], s.rewardUTXODB)
		txDB := linkeddb.NewDefault(rawTxDB)

		for _, utxo := range utxos {
			utxoBytes, err := txs.GenesisCodec.Marshal(txs.Version, utxo)
			if err != nil {
				return fmt.Errorf("failed to serialize reward UTXO: %w", err)
			}
			utxoID := utxo.InputID()
			if err := txDB.Put(utxoID[:], utxoBytes); err != nil {
				return fmt.Errorf("failed to add reward UTXO: %w", err)
			}
		}
	}
	return nil
}

func (s *state) writeUTXOs() error {
	for utxoID, utxo := range s.modifiedUTXOs {
		delete(s.modifiedUTXOs, utxoID)

		if utxo == nil {
			if err := s.utxoState.DeleteUTXO(utxoID); err != nil {
				return fmt.Errorf("failed to delete UTXO: %w", err)
			}
			continue
		}
		if err := s.utxoState.PutUTXO(utxo); err != nil {
			return fmt.Errorf("failed to add UTXO: %w", err)
		}
	}
	return nil
}

func (s *state) writeSubnets() error {
	for _, subnet := range s.addedSubnets {
		subnetID := subnet.ID()

		if err := s.subnetDB.Put(subnetID[:], nil); err != nil {
			return fmt.Errorf("failed to write subnet: %w", err)
		}
	}
	s.addedSubnets = nil
	return nil
}

func (s *state) writeTransformedSubnets() error {
	for subnetID, tx := range s.transformedSubnets {
		txID := tx.ID()

		delete(s.transformedSubnets, subnetID)
		// Note: Evict is used rather than Put here because tx may end up
		// referencing additional data (because of shared byte slices) that
		// would not be properly accounted for in the cache sizing.
		s.transformedSubnetCache.Evict(subnetID)
		if err := database.PutID(s.transformedSubnetDB, subnetID[:], txID); err != nil {
			return fmt.Errorf("failed to write transformed subnet: %w", err)
		}
	}
	return nil
}

func (s *state) writeSubnetSupplies() error {
	for subnetID, supply := range s.modifiedSupplies {
		supply := supply
		delete(s.modifiedSupplies, subnetID)
		s.supplyCache.Put(subnetID, &supply)
		if err := database.PutUInt64(s.supplyDB, subnetID[:], supply); err != nil {
			return fmt.Errorf("failed to write subnet supply: %w", err)
		}
	}
	return nil
}

func (s *state) writeChains() error {
	for subnetID, chains := range s.addedChains {
		for _, chain := range chains {
			chainDB := s.getChainDB(subnetID)

			chainID := chain.ID()
			if err := chainDB.Put(chainID[:], nil); err != nil {
				return fmt.Errorf("failed to write chain: %w", err)
			}
		}
		delete(s.addedChains, subnetID)
	}
	return nil
}

func (s *state) writeMetadata() error {
	if !s.persistedTimestamp.Equal(s.timestamp) {
		if err := database.PutTimestamp(s.singletonDB, timestampKey, s.timestamp); err != nil {
			return fmt.Errorf("failed to write timestamp: %w", err)
		}
		s.persistedTimestamp = s.timestamp
	}
	if s.persistedCurrentSupply != s.currentSupply {
		if err := database.PutUInt64(s.singletonDB, currentSupplyKey, s.currentSupply); err != nil {
			return fmt.Errorf("failed to write current supply: %w", err)
		}
		s.persistedCurrentSupply = s.currentSupply
	}
	if s.persistedLastAccepted != s.lastAccepted {
		if err := database.PutID(s.singletonDB, lastAcceptedKey, s.lastAccepted); err != nil {
			return fmt.Errorf("failed to write last accepted: %w", err)
		}
		s.persistedLastAccepted = s.lastAccepted
	}

	if s.indexedHeights != nil {
		indexedHeightsBytes, err := block.GenesisCodec.Marshal(block.Version, s.indexedHeights)
		if err != nil {
			return err
		}
		if err := s.singletonDB.Put(heightsIndexedKey, indexedHeightsBytes); err != nil {
			return fmt.Errorf("failed to write indexed range: %w", err)
		}
	}

	return nil
}

// Returns the block, status of the block, and whether it is a [stateBlk].
// Invariant: blkBytes is safe to parse with blocks.GenesisCodec
//
// TODO: Remove after v1.11.x is activated
func parseStoredBlock(blkBytes []byte) (block.Block, choices.Status, bool, error) {
	// Attempt to parse as blocks.Block
	blk, err := block.Parse(block.GenesisCodec, blkBytes)
	if err == nil {
		return blk, choices.Accepted, false, nil
	}

	// Fallback to [stateBlk]
	blkState := stateBlk{}
	if _, err := block.GenesisCodec.Unmarshal(blkBytes, &blkState); err != nil {
		return nil, choices.Processing, false, err
	}

	blkState.Blk, err = block.Parse(block.GenesisCodec, blkState.Bytes)
	if err != nil {
		return nil, choices.Processing, false, err
	}

	return blkState.Blk, blkState.Status, true, nil
}

func (s *state) PruneAndIndex(lock sync.Locker, log logging.Logger) error {
	lock.Lock()
	// It is possible that new blocks are added after grabbing this iterator. New
	// blocks are guaranteed to be accepted and height-indexed, so we don't need to
	// check them.
	blockIterator := s.blockDB.NewIterator()
	// Releasing is done using a closure to ensure that updating blockIterator will
	// result in having the most recent iterator released when executing the
	// deferred function.
	defer func() {
		blockIterator.Release()
	}()

	// While we are pruning the disk, we disable caching of the data we are
	// modifying. Caching is re-enabled when pruning finishes.
	//
	// Note: If an unexpected error occurs the caches are never re-enabled.
	// That's fine as the node is going to be in an unhealthy state regardless.
	oldBlockIDCache := s.blockIDCache
	s.blockIDCache = &cache.Empty[uint64, ids.ID]{}
	lock.Unlock()

	log.Info("starting state pruning and indexing")

	var (
		startTime  = time.Now()
		lastCommit = startTime
		lastUpdate = startTime
		numPruned  = 0
		numIndexed = 0
	)

	for blockIterator.Next() {
		blkBytes := blockIterator.Value()

		blk, status, isStateBlk, err := parseStoredBlock(blkBytes)
		if err != nil {
			return err
		}

		if status != choices.Accepted {
			// Remove non-accepted blocks from disk.
			if err := s.blockDB.Delete(blockIterator.Key()); err != nil {
				return fmt.Errorf("failed to delete block: %w", err)
			}

			numPruned++

			// We don't index the height of non-accepted blocks.
			continue
		}

		blkHeight := blk.Height()
		blkID := blk.ID()

		// Populate the map of height -> blockID.
		heightKey := database.PackUInt64(blkHeight)
		if err := database.PutID(s.blockIDDB, heightKey, blkID); err != nil {
			return fmt.Errorf("failed to add blockID: %w", err)
		}

		// Since we only store accepted blocks on disk, we only need to store a map of
		// ids.ID to Block.
		if isStateBlk {
			if err := s.blockDB.Put(blkID[:], blkBytes); err != nil {
				return fmt.Errorf("failed to write block: %w", err)
			}
		}

		numIndexed++

		if numIndexed%pruneCommitLimit == 0 {
			// We must hold the lock during committing to make sure we don't
			// attempt to commit to disk while a block is concurrently being
			// accepted.
			lock.Lock()
			errs := wrappers.Errs{}
			errs.Add(
				s.Commit(),
				blockIterator.Error(),
			)
			lock.Unlock()
			if errs.Errored() {
				return errs.Err
			}

			// We release the iterator here to allow the underlying database to
			// clean up deleted state.
			blockIterator.Release()

			now := time.Now()
			if now.Sub(lastUpdate) > pruneUpdateFrequency {
				lastUpdate = now

				progress := timer.ProgressFromHash(blkID[:])
				eta := timer.EstimateETA(
					startTime,
					progress,
					stdmath.MaxUint64,
				)

				log.Info("committing state pruning and indexing",
					zap.Int("numPruned", numPruned),
					zap.Int("numIndexed", numIndexed),
					zap.Duration("eta", eta),
				)
			}

			// We take the minimum here because it's possible that the node is
			// currently bootstrapping. This would mean that grabbing the lock
			// could take an extremely long period of time; which we should not
			// delay processing for.
			pruneDuration := now.Sub(lastCommit)
			sleepDuration := math.Min(
				pruneCommitSleepMultiplier*pruneDuration,
				pruneCommitSleepCap,
			)
			time.Sleep(sleepDuration)

			// Make sure not to include the sleep duration into the next prune
			// duration.
			lastCommit = time.Now()

			blockIterator = s.blockDB.NewIteratorWithStart(blkID[:])
		}
	}

	// Ensure we fully iterated over all blocks before writing that pruning has
	// finished.
	//
	// Note: This is needed because a transient read error could cause the
	// iterator to stop early.
	if err := blockIterator.Error(); err != nil {
		return err
	}

	if err := s.donePrune(); err != nil {
		return err
	}

	// We must hold the lock during committing to make sure we don't
	// attempt to commit to disk while a block is concurrently being
	// accepted.
	lock.Lock()
	defer lock.Unlock()

	// Make sure we flush the original cache before re-enabling it to prevent
	// surfacing any stale data.
	oldBlockIDCache.Flush()
	s.blockIDCache = oldBlockIDCache

	log.Info("finished state pruning and indexing",
		zap.Int("numPruned", numPruned),
		zap.Int("numIndexed", numIndexed),
		zap.Duration("duration", time.Since(startTime)),
	)

	return s.Commit()
}<|MERGE_RESOLUTION|>--- conflicted
+++ resolved
@@ -1852,14 +1852,10 @@
 		delete(s.currentStakers.validatorDiffs, subnetID)
 
 		for nodeID, validatorDiff := range subnetValidatorDiffs {
-<<<<<<< HEAD
 			// Note: validatorDiff.validator is not guaranteed to be non-nil here.
 			// Access it only if validatorDiff.validatorStatus is added or deleted
 
-			weightKey := subnetNodePair{
-=======
 			key := subnetNodePair{
->>>>>>> 2c4e50ca
 				subnetID: subnetID,
 				nodeID:   nodeID,
 			}
@@ -1878,16 +1874,12 @@
 					blkKey = validatorDiff.validator.PublicKey
 				)
 
-<<<<<<< HEAD
 				outputStakers = append(outputStakers, modifiedStakerData{
 					status: added,
 					staker: validatorDiff.validator,
 				})
 
-				outputWeights[weightKey].Amount = weight
-=======
 				outputWeights[key].Amount = weight
->>>>>>> 2c4e50ca
 
 				if blkKey != nil {
 					// Record that the public key for the validator is being
@@ -1901,17 +1893,13 @@
 					weight = validatorDiff.validator.Weight
 					blkKey = validatorDiff.validator.PublicKey
 				)
-<<<<<<< HEAD
 
 				outputStakers = append(outputStakers, modifiedStakerData{
 					status: deleted,
 					staker: validatorDiff.validator,
 				})
 
-				outputWeights[weightKey].Amount = weight
-=======
 				outputWeights[key].Amount = weight
->>>>>>> 2c4e50ca
 				if blkKey != nil {
 					// Record that the public key for the validator is being
 					// removed. This means we must record the prior value of the
@@ -1933,8 +1921,7 @@
 					staker: delegator,
 				})
 
-<<<<<<< HEAD
-				if err := outputWeights[weightKey].Add(false, delegator.Weight); err != nil {
+				if err := outputWeights[key].Add(false, delegator.Weight); err != nil {
 					return nil, nil, nil, nil, fmt.Errorf("failed to increase node weight diff: %w", err)
 				}
 			}
@@ -1945,18 +1932,8 @@
 					staker: delegator,
 				})
 
-				if err := outputWeights[weightKey].Add(true, delegator.Weight); err != nil {
+				if err := outputWeights[key].Add(true, delegator.Weight); err != nil {
 					return nil, nil, nil, nil, fmt.Errorf("failed to decrease node weight diff: %w", err)
-=======
-				if err := outputWeights[key].Add(false, staker.Weight); err != nil {
-					return nil, nil, nil, fmt.Errorf("failed to increase node weight diff: %w", err)
-				}
-			}
-
-			for _, staker := range validatorDiff.deletedDelegators {
-				if err := outputWeights[key].Add(true, staker.Weight); err != nil {
-					return nil, nil, nil, fmt.Errorf("failed to decrease node weight diff: %w", err)
->>>>>>> 2c4e50ca
 				}
 			}
 		}
