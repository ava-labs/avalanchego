--- conflicted
+++ resolved
@@ -1449,12 +1449,8 @@
 		if err != nil {
 			return fmt.Errorf("failed loading validator transaction txID %v, %w", txID, err)
 		}
-<<<<<<< HEAD
+
 		stakerTx, ok := tx.Unsigned.(txs.ScheduledStaker)
-=======
-
-		stakerTx, ok := tx.Unsigned.(txs.Staker)
->>>>>>> ce87dead
 		if !ok {
 			return fmt.Errorf("expected tx type txs.Staker but got %T", tx.Unsigned)
 		}
