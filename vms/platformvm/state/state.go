--- conflicted
+++ resolved
@@ -43,32 +43,16 @@
 	"github.com/ava-labs/avalanchego/vms/platformvm/txs"
 )
 
-<<<<<<< HEAD
 const (
-	blockCacheSize               = 64 * units.MiB
-	txCacheSize                  = 128 * units.MiB
-	transformedSubnetTxCacheSize = 4 * units.MiB
-
 	pointerOverhead = wrappers.LongLen
-
-	validatorDiffsCacheSize = 2048
-	blockIDCacheSize        = 2048
-	rewardUTXOsCacheSize    = 2048
-	chainCacheSize          = 2048
-	chainDBCacheSize        = 2048
 
 	pruneCommitLimit           = 1024
 	pruneCommitSleepMultiplier = 5
 	pruneCommitSleepCap        = 10 * time.Second
 	pruneUpdateFrequency       = 30 * time.Second
 )
-=======
-const pointerOverhead = wrappers.LongLen
->>>>>>> cabd1bda
 
 var (
-	_ State = (*state)(nil)
-
 	ErrDelegatorSubset              = errors.New("delegator's time range must be a subset of the validator's time range")
 	errMissingValidatorSet          = errors.New("missing validator set")
 	errValidatorSetAlreadyPopulated = errors.New("validator set already populated")
@@ -460,7 +444,7 @@
 	blockIDCache, err := metercacher.New[uint64, ids.ID](
 		"block_id_cache",
 		metricsReg,
-		&cache.LRU[uint64, ids.ID]{Size: blockIDCacheSize},
+		&cache.LRU[uint64, ids.ID]{Size: execCfg.BlockIDCacheSize},
 	)
 	if err != nil {
 		return nil, err
@@ -1681,7 +1665,6 @@
 
 	s.blockCache.Put(blockID, blk)
 	return blk, nil
-<<<<<<< HEAD
 }
 
 func (s *state) GetBlockIDAtHeight(height uint64) (ids.ID, error) {
@@ -1709,8 +1692,6 @@
 
 	s.blockIDCache.Put(height, blkID)
 	return blkID, nil
-=======
->>>>>>> cabd1bda
 }
 
 func (s *state) writeCurrentStakers(updateValidators bool, height uint64) error {
@@ -2135,7 +2116,6 @@
 	}
 
 	return blkState.Blk, blkState.Status, true, nil
-<<<<<<< HEAD
 }
 
 func (s *state) PruneAndIndex(lock sync.Locker, log logging.Logger) error {
@@ -2298,6 +2278,4 @@
 	)
 
 	return errs.Err
-=======
->>>>>>> cabd1bda
 }