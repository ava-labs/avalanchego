// Copyright (C) 2019-2023, Ava Labs, Inc. All rights reserved.
// See the file LICENSE for licensing terms.

package state

import (
	"bytes"
	"context"
	"errors"
	"fmt"
	"time"

	"github.com/google/btree"
	"github.com/prometheus/client_golang/prometheus"

	"go.uber.org/zap"

	"golang.org/x/exp/maps"
	"golang.org/x/exp/slices"

	"github.com/ava-labs/avalanchego/cache"
	"github.com/ava-labs/avalanchego/cache/metercacher"
	"github.com/ava-labs/avalanchego/database"
	"github.com/ava-labs/avalanchego/database/linkeddb"
	"github.com/ava-labs/avalanchego/database/prefixdb"
	"github.com/ava-labs/avalanchego/database/versiondb"
	"github.com/ava-labs/avalanchego/ids"
	"github.com/ava-labs/avalanchego/snow"
	"github.com/ava-labs/avalanchego/snow/choices"
	"github.com/ava-labs/avalanchego/snow/uptime"
	"github.com/ava-labs/avalanchego/snow/validators"
	"github.com/ava-labs/avalanchego/trace"
	"github.com/ava-labs/avalanchego/utils"
	"github.com/ava-labs/avalanchego/utils/constants"
	"github.com/ava-labs/avalanchego/utils/crypto/bls"
	"github.com/ava-labs/avalanchego/utils/hashing"
	"github.com/ava-labs/avalanchego/utils/set"
	"github.com/ava-labs/avalanchego/utils/units"
	"github.com/ava-labs/avalanchego/utils/wrappers"
	"github.com/ava-labs/avalanchego/vms/components/avax"
	"github.com/ava-labs/avalanchego/vms/platformvm/block"
	"github.com/ava-labs/avalanchego/vms/platformvm/config"
	"github.com/ava-labs/avalanchego/vms/platformvm/fx"
	"github.com/ava-labs/avalanchego/vms/platformvm/genesis"
	"github.com/ava-labs/avalanchego/vms/platformvm/metrics"
	"github.com/ava-labs/avalanchego/vms/platformvm/reward"
	"github.com/ava-labs/avalanchego/vms/platformvm/status"
	"github.com/ava-labs/avalanchego/vms/platformvm/txs"
	"github.com/ava-labs/avalanchego/x/merkledb"

	safemath "github.com/ava-labs/avalanchego/utils/math"
)

const (
	HistoryLength = uint(256)

	valueNodeCacheSize        = 512 * units.MiB
	intermediateNodeCacheSize = 512 * units.MiB
	utxoCacheSize             = 8192 // from avax/utxo_state.go
)

var (
	_ State = (*state)(nil)

	errValidatorSetAlreadyPopulated = errors.New("validator set already populated")
	errIsNotSubnet                  = errors.New("is not a subnet")

	merkleStatePrefix       = []byte{0x00}
	merkleSingletonPrefix   = []byte{0x01}
	merkleBlockPrefix       = []byte{0x02}
	merkleBlockIDsPrefix    = []byte{0x03}
	merkleTxPrefix          = []byte{0x04}
	merkleIndexUTXOsPrefix  = []byte{0x05} // to serve UTXOIDs(addr)
	merkleUptimesPrefix     = []byte{0x06} // locally measured uptimes
	merkleWeightDiffPrefix  = []byte{0x07} // non-merkleized validators weight diff. TODO: should we merkleize them?
	merkleBlsKeyDiffPrefix  = []byte{0x08}
	merkleRewardUtxosPrefix = []byte{0x09}

	initializedKey = []byte("initialized")

	// merkle db sections
	metadataSectionPrefix      = byte(0x00)
	merkleChainTimeKey         = []byte{metadataSectionPrefix, 0x00}
	merkleLastAcceptedBlkIDKey = []byte{metadataSectionPrefix, 0x01}
	merkleSuppliesPrefix       = []byte{metadataSectionPrefix, 0x02}

	permissionedSubnetSectionPrefix = []byte{0x01}
	elasticSubnetSectionPrefix      = []byte{0x02}
	chainsSectionPrefix             = []byte{0x03}
	utxosSectionPrefix              = []byte{0x04}
	currentStakersSectionPrefix     = []byte{0x05}
	pendingStakersSectionPrefix     = []byte{0x06}
	delegateeRewardsPrefix          = []byte{0x07}
	subnetOwnersPrefix              = []byte{0x08}
)

// Chain collects all methods to manage the state of the chain for block
// execution.
type Chain interface {
	Stakers
	avax.UTXOAdder
	avax.UTXOGetter
	avax.UTXODeleter

	// Returns a view that contains the merkleized portion of the state.
	NewView() (merkledb.TrieView, error)

	GetTimestamp() time.Time
	SetTimestamp(tm time.Time)

	GetCurrentSupply(subnetID ids.ID) (uint64, error)
	SetCurrentSupply(subnetID ids.ID, cs uint64)

	GetRewardUTXOs(txID ids.ID) ([]*avax.UTXO, error)
	AddRewardUTXO(txID ids.ID, utxo *avax.UTXO)

	GetSubnets() ([]*txs.Tx, error)
	AddSubnet(createSubnetTx *txs.Tx)

	GetSubnetOwner(subnetID ids.ID) (fx.Owner, error)
	SetSubnetOwner(subnetID ids.ID, owner fx.Owner)

	GetSubnetTransformation(subnetID ids.ID) (*txs.Tx, error)
	AddSubnetTransformation(transformSubnetTx *txs.Tx)

	GetChains(subnetID ids.ID) ([]*txs.Tx, error)
	AddChain(createChainTx *txs.Tx)

	GetTx(txID ids.ID) (*txs.Tx, status.Status, error)
	AddTx(tx *txs.Tx, status status.Status)
}

type State interface {
	Chain
	uptime.State
	avax.UTXOReader

	GetLastAccepted() ids.ID
	SetLastAccepted(blkID ids.ID)

	GetStatelessBlock(blockID ids.ID) (block.Block, error)

	// Invariant: [block] is an accepted block.
	AddStatelessBlock(block block.Block)

	GetBlockIDAtHeight(height uint64) (ids.ID, error)

	// ApplyValidatorWeightDiffs iterates from [startHeight] towards the genesis
	// block until it has applied all of the diffs up to and including
	// [endHeight]. Applying the diffs modifies [validators].
	//
	// Invariant: If attempting to generate the validator set for
	// [endHeight - 1], [validators] must initially contain the validator
	// weights for [startHeight].
	//
	// Note: Because this function iterates towards the genesis, [startHeight]
	// will typically be greater than or equal to [endHeight]. If [startHeight]
	// is less than [endHeight], no diffs will be applied.
	ApplyValidatorWeightDiffs(
		ctx context.Context,
		validators map[ids.NodeID]*validators.GetValidatorOutput,
		startHeight uint64,
		endHeight uint64,
		subnetID ids.ID,
	) error

	// ApplyValidatorPublicKeyDiffs iterates from [startHeight] towards the
	// genesis block until it has applied all of the diffs up to and including
	// [endHeight]. Applying the diffs modifies [validators].
	//
	// Invariant: If attempting to generate the validator set for
	// [endHeight - 1], [validators] must initially contain the validator
	// weights for [startHeight].
	//
	// Note: Because this function iterates towards the genesis, [startHeight]
	// will typically be greater than or equal to [endHeight]. If [startHeight]
	// is less than [endHeight], no diffs will be applied.
	ApplyValidatorPublicKeyDiffs(
		ctx context.Context,
		validators map[ids.NodeID]*validators.GetValidatorOutput,
		startHeight uint64,
		endHeight uint64,
	) error

	SetHeight(height uint64)

	// Discard uncommitted changes to the database.
	Abort()

	// Commit changes to the base database.
	Commit() error

	// Returns a batch of unwritten changes that, when written, will commit all
	// pending changes to the base database.
	CommitBatch() (database.Batch, error)

	Checksum() ids.ID

	Close() error
}

// TODO: Remove after v1.11.x is activated
type stateBlk struct {
	Blk    block.Block
	Bytes  []byte         `serialize:"true"`
	Status choices.Status `serialize:"true"`
}

// Stores global state in a merkle trie. This means that each state corresponds
// to a unique merkle root. Specifically, the following state is merkleized.
// - Delegatee Rewards
// - UTXOs
// - Current Supply
// - Subnet Creation Transactions
// - Subnet Owners
// - Subnet Transformation Transactions
// - Chain Creation Transactions
// - Chain time
// - Last Accepted Block ID
// - Current Staker Set
// - Pending Staker Set
//
// Changing any of the above state will cause the merkle root to change.
//
// The following state is not merkleized:
// - Database Initialization Status
// - Blocks
// - Block IDs
// - Transactions (note some transactions are also stored merkleized)
// - Uptimes
// - Weight Diffs
// - BLS Key Diffs
// - Reward UTXOs
type state struct {
	validators validators.Manager
	ctx        *snow.Context
	metrics    metrics.Metrics
	rewards    reward.Calculator

	baseDB       *versiondb.Database
	singletonDB  database.Database
	baseMerkleDB database.Database
	merkleDB     merkledb.MerkleDB // Stores merkleized state

	// stakers section (missing Delegatee piece)
	// TODO: Consider moving delegatee to UTXOs section
	currentStakers *baseStakers
	pendingStakers *baseStakers

	delegateeRewardCache    map[ids.NodeID]map[ids.ID]uint64 // (nodeID, subnetID) --> delegatee amount
	modifiedDelegateeReward map[ids.NodeID]set.Set[ids.ID]   // tracks (nodeID, subnetID) pairs updated after last commit

	// UTXOs section
	modifiedUTXOs map[ids.ID]*avax.UTXO            // map of UTXO ID -> *UTXO
	utxoCache     cache.Cacher[ids.ID, *avax.UTXO] // UTXO ID -> *UTXO. If the *UTXO is nil the UTXO doesn't exist

	// Metadata section
	chainTime, latestComittedChainTime                  time.Time
	lastAcceptedBlkID, latestCommittedLastAcceptedBlkID ids.ID
	lastAcceptedHeight                                  uint64                        // TODO: Should this be written to state??
	modifiedSupplies                                    map[ids.ID]uint64             // map of subnetID -> current supply
	suppliesCache                                       cache.Cacher[ids.ID, *uint64] // cache of subnetID -> current supply if the entry is nil, it is not in the database

	// Subnets section
	// Subnet ID --> Owner of the subnet
	subnetOwners     map[ids.ID]fx.Owner
	subnetOwnerCache cache.Cacher[ids.ID, fxOwnerAndSize] // cache of subnetID -> owner if the entry is nil, it is not in the database

	addedPermissionedSubnets []*txs.Tx                     // added SubnetTxs, waiting to be committed
	permissionedSubnetCache  []*txs.Tx                     // nil if the subnets haven't been loaded
	addedElasticSubnets      map[ids.ID]*txs.Tx            // map of subnetID -> transformSubnetTx
	elasticSubnetCache       cache.Cacher[ids.ID, *txs.Tx] // cache of subnetID -> transformSubnetTx if the entry is nil, it is not in the database

	// Chains section
	addedChains map[ids.ID][]*txs.Tx            // maps subnetID -> the newly added chains to the subnet
	chainCache  cache.Cacher[ids.ID, []*txs.Tx] // cache of subnetID -> the chains after all local modifications []*txs.Tx

	// Blocks section
	// Note: addedBlocks is a list because multiple blocks can be committed at one (proposal + accepted option)
	addedBlocks map[ids.ID]block.Block            // map of blockID -> Block.
	blockCache  cache.Cacher[ids.ID, block.Block] // cache of blockID -> Block. If the entry is nil, it is not in the database
	blockDB     database.Database

	addedBlockIDs map[uint64]ids.ID            // map of height -> blockID
	blockIDCache  cache.Cacher[uint64, ids.ID] // cache of height -> blockID. If the entry is ids.Empty, it is not in the database
	blockIDDB     database.Database

	// Txs section
	// FIND a way to reduce use of these. No use in verification of addedTxs
	// a limited windows to support APIs
	addedTxs map[ids.ID]*txAndStatus            // map of txID -> {*txs.Tx, Status}
	txCache  cache.Cacher[ids.ID, *txAndStatus] // txID -> {*txs.Tx, Status}. If the entry is nil, it isn't in the database
	txDB     database.Database

	indexedUTXOsDB database.Database

	localUptimesCache    map[ids.NodeID]map[ids.ID]*uptimes // vdrID -> subnetID -> metadata
	modifiedLocalUptimes map[ids.NodeID]set.Set[ids.ID]     // vdrID -> subnetIDs
	localUptimesDB       database.Database

	flatValidatorWeightDiffsDB    database.Database
	flatValidatorPublicKeyDiffsDB database.Database

	// Reward UTXOs section
	addedRewardUTXOs map[ids.ID][]*avax.UTXO            // map of txID -> []*UTXO
	rewardUTXOsCache cache.Cacher[ids.ID, []*avax.UTXO] // txID -> []*UTXO
	rewardUTXOsDB    database.Database
}

type ValidatorWeightDiff struct {
	Decrease bool   `serialize:"true"`
	Amount   uint64 `serialize:"true"`
}

func (v *ValidatorWeightDiff) Add(negative bool, amount uint64) error {
	if v.Decrease == negative {
		var err error
		v.Amount, err = safemath.Add64(v.Amount, amount)
		return err
	}

	if v.Amount > amount {
		v.Amount -= amount
	} else {
		v.Amount = safemath.AbsDiff(v.Amount, amount)
		v.Decrease = negative
	}
	return nil
}

type txBytesAndStatus struct {
	Tx     []byte        `serialize:"true"`
	Status status.Status `serialize:"true"`
}

type txAndStatus struct {
	tx     *txs.Tx
	status status.Status
}

type fxOwnerAndSize struct {
	owner fx.Owner
	size  int
}

func txSize(_ ids.ID, tx *txs.Tx) int {
	if tx == nil {
		return ids.IDLen + constants.PointerOverhead
	}
	return ids.IDLen + len(tx.Bytes()) + constants.PointerOverhead
}

func txAndStatusSize(_ ids.ID, t *txAndStatus) int {
	if t == nil {
		return ids.IDLen + constants.PointerOverhead
	}
	return ids.IDLen + len(t.tx.Bytes()) + wrappers.IntLen + 2*constants.PointerOverhead
}

func blockSize(_ ids.ID, blk block.Block) int {
	if blk == nil {
		return ids.IDLen + constants.PointerOverhead
	}
	return ids.IDLen + len(blk.Bytes()) + constants.PointerOverhead
}

func New(
	db database.Database,
	genesisBytes []byte,
	metricsReg prometheus.Registerer,
	validators validators.Manager,
	execCfg *config.ExecutionConfig,
	ctx *snow.Context,
	metrics metrics.Metrics,
	rewards reward.Calculator,
) (State, error) {
	s, err := newState(
		db,
		metrics,
		validators,
		execCfg,
		ctx,
		metricsReg,
		rewards,
	)
	if err != nil {
		return nil, err
	}

	if err := s.sync(genesisBytes); err != nil {
		// Drop any errors on close to return the first error
		_ = s.Close()
		return nil, err
	}

	return s, nil
}

func newState(
	db database.Database,
	metrics metrics.Metrics,
	validators validators.Manager,
	execCfg *config.ExecutionConfig,
	ctx *snow.Context,
	metricsReg prometheus.Registerer,
	rewards reward.Calculator,
) (*state, error) {
	var (
		baseDB                        = versiondb.New(db)
		baseMerkleDB                  = prefixdb.New(merkleStatePrefix, baseDB)
		singletonDB                   = prefixdb.New(merkleSingletonPrefix, baseDB)
		blockDB                       = prefixdb.New(merkleBlockPrefix, baseDB)
		blockIDsDB                    = prefixdb.New(merkleBlockIDsPrefix, baseDB)
		txDB                          = prefixdb.New(merkleTxPrefix, baseDB)
		indexedUTXOsDB                = prefixdb.New(merkleIndexUTXOsPrefix, baseDB)
		localUptimesDB                = prefixdb.New(merkleUptimesPrefix, baseDB)
		flatValidatorWeightDiffsDB    = prefixdb.New(merkleWeightDiffPrefix, baseDB)
		flatValidatorPublicKeyDiffsDB = prefixdb.New(merkleBlsKeyDiffPrefix, baseDB)
		rewardUTXOsDB                 = prefixdb.New(merkleRewardUtxosPrefix, baseDB)
	)

	noOpTracer, err := trace.New(trace.Config{Enabled: false})
	if err != nil {
		return nil, fmt.Errorf("failed creating noOpTraces: %w", err)
	}

	merkleDB, err := merkledb.New(context.TODO(), baseMerkleDB, merkledb.Config{
		BranchFactor:              merkledb.BranchFactor16,
		HistoryLength:             HistoryLength,
		ValueNodeCacheSize:        valueNodeCacheSize,
		IntermediateNodeCacheSize: intermediateNodeCacheSize,
		Reg:                       prometheus.NewRegistry(),
		Tracer:                    noOpTracer,
	})
	if err != nil {
		return nil, fmt.Errorf("failed creating merkleDB: %w", err)
	}

	txCache, err := metercacher.New(
		"tx_cache",
		metricsReg,
		cache.NewSizedLRU[ids.ID, *txAndStatus](execCfg.TxCacheSize, txAndStatusSize),
	)
	if err != nil {
		return nil, err
	}

	rewardUTXOsCache, err := metercacher.New[ids.ID, []*avax.UTXO](
		"reward_utxos_cache",
		metricsReg,
		&cache.LRU[ids.ID, []*avax.UTXO]{Size: execCfg.RewardUTXOsCacheSize},
	)
	if err != nil {
		return nil, err
	}

	subnetOwnerCache, err := metercacher.New[ids.ID, fxOwnerAndSize](
		"subnet_owner_cache",
		metricsReg,
		cache.NewSizedLRU[ids.ID, fxOwnerAndSize](execCfg.FxOwnerCacheSize, func(_ ids.ID, f fxOwnerAndSize) int {
			return ids.IDLen + f.size
		}),
	)
	if err != nil {
		return nil, err
	}

	transformedSubnetCache, err := metercacher.New(
		"transformed_subnet_cache",
		metricsReg,
		cache.NewSizedLRU[ids.ID, *txs.Tx](execCfg.TransformedSubnetTxCacheSize, txSize),
	)
	if err != nil {
		return nil, err
	}

	supplyCache, err := metercacher.New[ids.ID, *uint64](
		"supply_cache",
		metricsReg,
		&cache.LRU[ids.ID, *uint64]{Size: execCfg.ChainCacheSize},
	)
	if err != nil {
		return nil, err
	}

	chainCache, err := metercacher.New[ids.ID, []*txs.Tx](
		"chain_cache",
		metricsReg,
		&cache.LRU[ids.ID, []*txs.Tx]{Size: execCfg.ChainCacheSize},
	)
	if err != nil {
		return nil, err
	}

	blockCache, err := metercacher.New[ids.ID, block.Block](
		"block_cache",
		metricsReg,
		cache.NewSizedLRU[ids.ID, block.Block](execCfg.BlockCacheSize, blockSize),
	)
	if err != nil {
		return nil, err
	}

	blockIDCache, err := metercacher.New[uint64, ids.ID](
		"block_id_cache",
		metricsReg,
		&cache.LRU[uint64, ids.ID]{Size: execCfg.BlockIDCacheSize},
	)
	if err != nil {
		return nil, err
	}

	return &state{
		validators: validators,
		ctx:        ctx,
		metrics:    metrics,
		rewards:    rewards,

		baseDB:       baseDB,
		singletonDB:  singletonDB,
		baseMerkleDB: baseMerkleDB,
		merkleDB:     merkleDB,

		currentStakers: newBaseStakers(),
		pendingStakers: newBaseStakers(),

		delegateeRewardCache:    make(map[ids.NodeID]map[ids.ID]uint64),
		modifiedDelegateeReward: make(map[ids.NodeID]set.Set[ids.ID]),

		modifiedUTXOs: make(map[ids.ID]*avax.UTXO),
		utxoCache:     &cache.LRU[ids.ID, *avax.UTXO]{Size: utxoCacheSize},

		modifiedSupplies: make(map[ids.ID]uint64),
		suppliesCache:    supplyCache,

		subnetOwners:     make(map[ids.ID]fx.Owner),
		subnetOwnerCache: subnetOwnerCache,

		addedPermissionedSubnets: make([]*txs.Tx, 0),
		permissionedSubnetCache:  nil, // created first time GetSubnets is called
		addedElasticSubnets:      make(map[ids.ID]*txs.Tx),
		elasticSubnetCache:       transformedSubnetCache,

		addedChains: make(map[ids.ID][]*txs.Tx),
		chainCache:  chainCache,

		addedBlocks: make(map[ids.ID]block.Block),
		blockCache:  blockCache,
		blockDB:     blockDB,

		addedBlockIDs: make(map[uint64]ids.ID),
		blockIDCache:  blockIDCache,
		blockIDDB:     blockIDsDB,

		addedTxs: make(map[ids.ID]*txAndStatus),
		txCache:  txCache,
		txDB:     txDB,

		indexedUTXOsDB: indexedUTXOsDB,

		localUptimesCache:    make(map[ids.NodeID]map[ids.ID]*uptimes),
		modifiedLocalUptimes: make(map[ids.NodeID]set.Set[ids.ID]),
		localUptimesDB:       localUptimesDB,

		flatValidatorWeightDiffsDB:    flatValidatorWeightDiffsDB,
		flatValidatorPublicKeyDiffsDB: flatValidatorPublicKeyDiffsDB,

		addedRewardUTXOs: make(map[ids.ID][]*avax.UTXO),
		rewardUTXOsCache: rewardUTXOsCache,
		rewardUTXOsDB:    rewardUTXOsDB,
	}, nil
}

func (s *state) GetCurrentValidator(subnetID ids.ID, nodeID ids.NodeID) (*Staker, error) {
	return s.currentStakers.GetValidator(subnetID, nodeID)
}

func (s *state) PutCurrentValidator(staker *Staker) {
	s.currentStakers.PutValidator(staker)

	// make sure that each new validator has an uptime entry
	// and a delegatee reward entry. MerkleState implementations
	// of SetUptime and SetDelegateeReward must not err
	err := s.SetUptime(staker.NodeID, staker.SubnetID, 0 /*duration*/, staker.StartTime)
	if err != nil {
		panic(err)
	}
	err = s.SetDelegateeReward(staker.SubnetID, staker.NodeID, 0)
	if err != nil {
		panic(err)
	}
}

func (s *state) DeleteCurrentValidator(staker *Staker) {
	s.currentStakers.DeleteValidator(staker)
}

func (s *state) GetCurrentDelegatorIterator(subnetID ids.ID, nodeID ids.NodeID) (StakerIterator, error) {
	return s.currentStakers.GetDelegatorIterator(subnetID, nodeID), nil
}

func (s *state) PutCurrentDelegator(staker *Staker) {
	s.currentStakers.PutDelegator(staker)
}

func (s *state) DeleteCurrentDelegator(staker *Staker) {
	s.currentStakers.DeleteDelegator(staker)
}

func (s *state) GetCurrentStakerIterator() (StakerIterator, error) {
	return s.currentStakers.GetStakerIterator(), nil
}

func (s *state) GetPendingValidator(subnetID ids.ID, nodeID ids.NodeID) (*Staker, error) {
	return s.pendingStakers.GetValidator(subnetID, nodeID)
}

func (s *state) PutPendingValidator(staker *Staker) {
	s.pendingStakers.PutValidator(staker)
}

func (s *state) DeletePendingValidator(staker *Staker) {
	s.pendingStakers.DeleteValidator(staker)
}

func (s *state) GetPendingDelegatorIterator(subnetID ids.ID, nodeID ids.NodeID) (StakerIterator, error) {
	return s.pendingStakers.GetDelegatorIterator(subnetID, nodeID), nil
}

func (s *state) PutPendingDelegator(staker *Staker) {
	s.pendingStakers.PutDelegator(staker)
}

func (s *state) DeletePendingDelegator(staker *Staker) {
	s.pendingStakers.DeleteDelegator(staker)
}

func (s *state) GetPendingStakerIterator() (StakerIterator, error) {
	return s.pendingStakers.GetStakerIterator(), nil
}

func (s *state) shouldInit() (bool, error) {
	has, err := s.singletonDB.Has(initializedKey)
	return !has, err
}

func (s *state) doneInit() error {
	return s.singletonDB.Put(initializedKey, nil)
}

func (s *state) GetSubnets() ([]*txs.Tx, error) {
	// Note: we want all subnets, so we don't look at addedSubnets
	// which are only part of them
	if s.permissionedSubnetCache != nil {
		return s.permissionedSubnetCache, nil
	}

	subnetDBIt := s.merkleDB.NewIteratorWithPrefix(permissionedSubnetSectionPrefix)
	defer subnetDBIt.Release()

	subnets := make([]*txs.Tx, 0)
	for subnetDBIt.Next() {
		subnetTxBytes := subnetDBIt.Value()
		subnetTx, err := txs.Parse(txs.GenesisCodec, subnetTxBytes)
		if err != nil {
			return nil, err
		}
		subnets = append(subnets, subnetTx)
	}
	if err := subnetDBIt.Error(); err != nil {
		return nil, err
	}
	subnets = append(subnets, s.addedPermissionedSubnets...)
	s.permissionedSubnetCache = subnets
	return subnets, nil
}

func (s *state) AddSubnet(createSubnetTx *txs.Tx) {
	s.addedPermissionedSubnets = append(s.addedPermissionedSubnets, createSubnetTx)
}

func (s *state) GetSubnetOwner(subnetID ids.ID) (fx.Owner, error) {
	if owner, exists := s.subnetOwners[subnetID]; exists {
		return owner, nil
	}

	if ownerAndSize, cached := s.subnetOwnerCache.Get(subnetID); cached {
		if ownerAndSize.owner == nil {
			return nil, database.ErrNotFound
		}
		return ownerAndSize.owner, nil
	}

	subnetIDKey := merkleSubnetOwnersKey(subnetID)
	ownerBytes, err := s.merkleDB.Get(subnetIDKey)
	if err == nil {
		var owner fx.Owner
		if _, err := block.GenesisCodec.Unmarshal(ownerBytes, &owner); err != nil {
			return nil, err
		}
		s.subnetOwnerCache.Put(subnetID, fxOwnerAndSize{
			owner: owner,
			size:  len(ownerBytes),
		})
		return owner, nil
	}
	if err != database.ErrNotFound {
		return nil, err
	}

	subnetIntf, _, err := s.GetTx(subnetID)
	if err != nil {
		if err == database.ErrNotFound {
			s.subnetOwnerCache.Put(subnetID, fxOwnerAndSize{})
		}
		return nil, err
	}

	subnet, ok := subnetIntf.Unsigned.(*txs.CreateSubnetTx)
	if !ok {
		return nil, fmt.Errorf("%q %w", subnetID, errIsNotSubnet)
	}

	s.SetSubnetOwner(subnetID, subnet.Owner)
	return subnet.Owner, nil
}

func (s *state) SetSubnetOwner(subnetID ids.ID, owner fx.Owner) {
	s.subnetOwners[subnetID] = owner
}

func (s *state) GetSubnetTransformation(subnetID ids.ID) (*txs.Tx, error) {
	if tx, exists := s.addedElasticSubnets[subnetID]; exists {
		return tx, nil
	}

	if tx, cached := s.elasticSubnetCache.Get(subnetID); cached {
		if tx == nil {
			return nil, database.ErrNotFound
		}
		return tx, nil
	}

	key := merkleElasticSubnetKey(subnetID)
	transformSubnetTxBytes, err := s.merkleDB.Get(key)
	switch err {
	case nil:
		transformSubnetTx, err := txs.Parse(txs.GenesisCodec, transformSubnetTxBytes)
		if err != nil {
			return nil, err
		}
		s.elasticSubnetCache.Put(subnetID, transformSubnetTx)
		return transformSubnetTx, nil

	case database.ErrNotFound:
		s.elasticSubnetCache.Put(subnetID, nil)
		return nil, database.ErrNotFound

	default:
		return nil, err
	}
}

func (s *state) AddSubnetTransformation(transformSubnetTxIntf *txs.Tx) {
	transformSubnetTx := transformSubnetTxIntf.Unsigned.(*txs.TransformSubnetTx)
	s.addedElasticSubnets[transformSubnetTx.Subnet] = transformSubnetTxIntf
}

func (s *state) GetChains(subnetID ids.ID) ([]*txs.Tx, error) {
	if chains, cached := s.chainCache.Get(subnetID); cached {
		return chains, nil
	}

	prefix := merkleChainPrefix(subnetID)
	chainDBIt := s.merkleDB.NewIteratorWithPrefix(prefix)
	defer chainDBIt.Release()

	chains := make([]*txs.Tx, 0)

	for chainDBIt.Next() {
		chainTxBytes := chainDBIt.Value()
		chainTx, err := txs.Parse(txs.GenesisCodec, chainTxBytes)
		if err != nil {
			return nil, err
		}
		chains = append(chains, chainTx)
	}
	if err := chainDBIt.Error(); err != nil {
		return nil, err
	}
	chains = append(chains, s.addedChains[subnetID]...)
	s.chainCache.Put(subnetID, chains)
	return chains, nil
}

func (s *state) AddChain(createChainTxIntf *txs.Tx) {
	createChainTx := createChainTxIntf.Unsigned.(*txs.CreateChainTx)
	subnetID := createChainTx.SubnetID

	s.addedChains[subnetID] = append(s.addedChains[subnetID], createChainTxIntf)
}

func (s *state) GetTx(txID ids.ID) (*txs.Tx, status.Status, error) {
	if tx, exists := s.addedTxs[txID]; exists {
		return tx.tx, tx.status, nil
	}
	if tx, cached := s.txCache.Get(txID); cached {
		if tx == nil {
			return nil, status.Unknown, database.ErrNotFound
		}
		return tx.tx, tx.status, nil
	}

	txBytes, err := s.txDB.Get(txID[:])
	switch err {
	case nil:
		stx := txBytesAndStatus{}
		if _, err := txs.GenesisCodec.Unmarshal(txBytes, &stx); err != nil {
			return nil, status.Unknown, err
		}

		tx, err := txs.Parse(txs.GenesisCodec, stx.Tx)
		if err != nil {
			return nil, status.Unknown, err
		}

		ptx := &txAndStatus{
			tx:     tx,
			status: stx.Status,
		}

		s.txCache.Put(txID, ptx)
		return ptx.tx, ptx.status, nil

	case database.ErrNotFound:
		s.txCache.Put(txID, nil)
		return nil, status.Unknown, database.ErrNotFound

	default:
		return nil, status.Unknown, err
	}
}

func (s *state) AddTx(tx *txs.Tx, status status.Status) {
	s.addedTxs[tx.ID()] = &txAndStatus{
		tx:     tx,
		status: status,
	}
}

func (s *state) GetRewardUTXOs(txID ids.ID) ([]*avax.UTXO, error) {
	if utxos, exists := s.addedRewardUTXOs[txID]; exists {
		return utxos, nil
	}
	if utxos, exists := s.rewardUTXOsCache.Get(txID); exists {
		return utxos, nil
	}

	rawTxDB := prefixdb.New(txID[:], s.rewardUTXOsDB)
	txDB := linkeddb.NewDefault(rawTxDB)
	it := txDB.NewIterator()
	defer it.Release()

	utxos := []*avax.UTXO(nil)
	for it.Next() {
		utxo := &avax.UTXO{}
		if _, err := txs.Codec.Unmarshal(it.Value(), utxo); err != nil {
			return nil, err
		}
		utxos = append(utxos, utxo)
	}
	if err := it.Error(); err != nil {
		return nil, err
	}

	s.rewardUTXOsCache.Put(txID, utxos)
	return utxos, nil
}

func (s *state) AddRewardUTXO(txID ids.ID, utxo *avax.UTXO) {
	s.addedRewardUTXOs[txID] = append(s.addedRewardUTXOs[txID], utxo)
}

func (s *state) GetUTXO(utxoID ids.ID) (*avax.UTXO, error) {
	if utxo, exists := s.modifiedUTXOs[utxoID]; exists {
		if utxo == nil {
			return nil, database.ErrNotFound
		}
		return utxo, nil
	}
	if utxo, found := s.utxoCache.Get(utxoID); found {
		if utxo == nil {
			return nil, database.ErrNotFound
		}
		return utxo, nil
	}

	key := merkleUtxoIDKey(utxoID)

	switch bytes, err := s.merkleDB.Get(key); err {
	case nil:
		utxo := &avax.UTXO{}
		if _, err := txs.GenesisCodec.Unmarshal(bytes, utxo); err != nil {
			return nil, err
		}
		s.utxoCache.Put(utxoID, utxo)
		return utxo, nil

	case database.ErrNotFound:
		s.utxoCache.Put(utxoID, nil)
		return nil, database.ErrNotFound

	default:
		return nil, err
	}
}

func (s *state) UTXOIDs(addr []byte, start ids.ID, limit int) ([]ids.ID, error) {
	var (
		prefix = slices.Clone(addr)
		key    = merkleUtxoIndexKey(addr, start)
	)

	iter := s.indexedUTXOsDB.NewIteratorWithStartAndPrefix(key, prefix)
	defer iter.Release()

	utxoIDs := []ids.ID(nil)
	for len(utxoIDs) < limit && iter.Next() {
		itAddr, utxoID := splitUtxoIndexKey(iter.Key())
		if !bytes.Equal(itAddr, addr) {
			break
		}
		if utxoID == start {
			continue
		}

		start = ids.Empty
		utxoIDs = append(utxoIDs, utxoID)
	}
	return utxoIDs, iter.Error()
}

func (s *state) AddUTXO(utxo *avax.UTXO) {
	s.modifiedUTXOs[utxo.InputID()] = utxo
}

func (s *state) DeleteUTXO(utxoID ids.ID) {
	s.modifiedUTXOs[utxoID] = nil
}

func (s *state) GetStartTime(nodeID ids.NodeID, subnetID ids.ID) (time.Time, error) {
	staker, err := s.GetCurrentValidator(subnetID, nodeID)
	if err != nil {
		return time.Time{}, err
	}
	return staker.StartTime, nil
}

func (s *state) GetTimestamp() time.Time {
	return s.chainTime
}

func (s *state) SetTimestamp(tm time.Time) {
	s.chainTime = tm
}

func (s *state) GetLastAccepted() ids.ID {
	return s.lastAcceptedBlkID
}

func (s *state) SetLastAccepted(lastAccepted ids.ID) {
	s.lastAcceptedBlkID = lastAccepted
}

func (s *state) GetCurrentSupply(subnetID ids.ID) (uint64, error) {
	supply, ok := s.modifiedSupplies[subnetID]
	if ok {
		return supply, nil
	}
	cachedSupply, ok := s.suppliesCache.Get(subnetID)
	if ok {
		if cachedSupply == nil {
			return 0, database.ErrNotFound
		}
		return *cachedSupply, nil
	}

	key := merkleSuppliesKey(subnetID)

	switch supplyBytes, err := s.merkleDB.Get(key); err {
	case nil:
		supply, err := database.ParseUInt64(supplyBytes)
		if err != nil {
			return 0, fmt.Errorf("failed parsing supply: %w", err)
		}
		s.suppliesCache.Put(subnetID, &supply)
		return supply, nil

	case database.ErrNotFound:
		s.suppliesCache.Put(subnetID, nil)
		return 0, database.ErrNotFound

	default:
		return 0, err
	}
}

func (s *state) SetCurrentSupply(subnetID ids.ID, cs uint64) {
	s.modifiedSupplies[subnetID] = cs
}

func (s *state) ApplyValidatorWeightDiffs(
	ctx context.Context,
	validators map[ids.NodeID]*validators.GetValidatorOutput,
	startHeight uint64,
	endHeight uint64,
	subnetID ids.ID,
) error {
	diffIter := s.flatValidatorWeightDiffsDB.NewIteratorWithStartAndPrefix(
		marshalStartDiffKey(subnetID, startHeight),
		subnetID[:],
	)
	defer diffIter.Release()

	for diffIter.Next() {
		if err := ctx.Err(); err != nil {
			return err
		}

		_, parsedHeight, nodeID, err := unmarshalDiffKey(diffIter.Key())
		if err != nil {
			return err
		}
		// If the parsedHeight is less than our target endHeight, then we have
		// fully processed the diffs from startHeight through endHeight.
		if parsedHeight < endHeight {
			return diffIter.Error()
		}

		weightDiff, err := unmarshalWeightDiff(diffIter.Value())
		if err != nil {
			return err
		}

		if err := applyWeightDiff(validators, nodeID, weightDiff); err != nil {
			return err
		}
	}

	return diffIter.Error()
}

func applyWeightDiff(
	vdrs map[ids.NodeID]*validators.GetValidatorOutput,
	nodeID ids.NodeID,
	weightDiff *ValidatorWeightDiff,
) error {
	vdr, ok := vdrs[nodeID]
	if !ok {
		// This node isn't in the current validator set.
		vdr = &validators.GetValidatorOutput{
			NodeID: nodeID,
		}
		vdrs[nodeID] = vdr
	}

	// The weight of this node changed at this block.
	var err error
	if weightDiff.Decrease {
		// The validator's weight was decreased at this block, so in the
		// prior block it was higher.
		vdr.Weight, err = safemath.Add64(vdr.Weight, weightDiff.Amount)
	} else {
		// The validator's weight was increased at this block, so in the
		// prior block it was lower.
		vdr.Weight, err = safemath.Sub(vdr.Weight, weightDiff.Amount)
	}
	if err != nil {
		return err
	}

	if vdr.Weight == 0 {
		// The validator's weight was 0 before this block so they weren't in the
		// validator set.
		delete(vdrs, nodeID)
	}
	return nil
}

func (s *state) ApplyValidatorPublicKeyDiffs(
	ctx context.Context,
	validators map[ids.NodeID]*validators.GetValidatorOutput,
	startHeight uint64,
	endHeight uint64,
) error {
	diffIter := s.flatValidatorPublicKeyDiffsDB.NewIteratorWithStartAndPrefix(
		marshalStartDiffKey(constants.PrimaryNetworkID, startHeight),
		constants.PrimaryNetworkID[:],
	)
	defer diffIter.Release()

	for diffIter.Next() {
		if err := ctx.Err(); err != nil {
			return err
		}

		_, parsedHeight, nodeID, err := unmarshalDiffKey(diffIter.Key())
		if err != nil {
			return err
		}
		// If the parsedHeight is less than our target endHeight, then we have
		// fully processed the diffs from startHeight through endHeight.
		if parsedHeight < endHeight {
			break
		}

		vdr, ok := validators[nodeID]
		if !ok {
			continue
		}

		pkBytes := diffIter.Value()
		if len(pkBytes) == 0 {
			vdr.PublicKey = nil
			continue
		}

		vdr.PublicKey = new(bls.PublicKey).Deserialize(pkBytes)
	}
	return diffIter.Error()
}

// Loads the state from [genesisBls] and [genesis] into [ms].
func (s *state) syncGenesis(genesisBlk block.Block, genesis *genesis.Genesis) error {
	genesisBlkID := genesisBlk.ID()
	s.SetLastAccepted(genesisBlkID)
	s.SetTimestamp(time.Unix(int64(genesis.Timestamp), 0))
	s.SetCurrentSupply(constants.PrimaryNetworkID, genesis.InitialSupply)
	s.AddStatelessBlock(genesisBlk)

	// Persist UTXOs that exist at genesis
	for _, utxo := range genesis.UTXOs {
		avaxUTXO := utxo.UTXO
		s.AddUTXO(&avaxUTXO)
	}

	// Persist primary network validator set at genesis
	for _, vdrTx := range genesis.Validators {
		validatorTx, ok := vdrTx.Unsigned.(txs.ValidatorTx)
		if !ok {
			return fmt.Errorf("expected tx type txs.ValidatorTx but got %T", vdrTx.Unsigned)
		}

		stakeAmount := validatorTx.Weight()
		stakeDuration := validatorTx.EndTime().Sub(validatorTx.StartTime())
		currentSupply, err := s.GetCurrentSupply(constants.PrimaryNetworkID)
		if err != nil {
			return err
		}

		potentialReward := s.rewards.Calculate(
			stakeDuration,
			stakeAmount,
			currentSupply,
		)
		newCurrentSupply, err := safemath.Add64(currentSupply, potentialReward)
		if err != nil {
			return err
		}

		staker, err := NewCurrentStaker(vdrTx.ID(), validatorTx, potentialReward)
		if err != nil {
			return err
		}

		s.PutCurrentValidator(staker)
		s.AddTx(vdrTx, status.Committed)
		s.SetCurrentSupply(constants.PrimaryNetworkID, newCurrentSupply)
	}

	for _, chain := range genesis.Chains {
		unsignedChain, ok := chain.Unsigned.(*txs.CreateChainTx)
		if !ok {
			return fmt.Errorf("expected tx type *txs.CreateChainTx but got %T", chain.Unsigned)
		}

		// Ensure all chains that the genesis bytes say to create have the right
		// network ID
		if unsignedChain.NetworkID != s.ctx.NetworkID {
			return avax.ErrWrongNetworkID
		}

		s.AddChain(chain)
		s.AddTx(chain, status.Committed)
	}

	// updateValidators is set to false here to maintain the invariant that the
	// primary network's validator set is empty before the validator sets are
	// initialized.
	return s.write(false /*=updateValidators*/, 0)
}

// Load pulls data previously stored on disk that is expected to be in memory.
func (s *state) load(hasSynced bool) error {
	return utils.Err(
		s.loadMerkleMetadata(),
		s.loadCurrentStakers(),
		s.loadPendingStakers(),
		s.initValidatorSets(),

		s.logMerkleRoot(!hasSynced), // we already logged if sync has happened
	)
}

// Loads the chain time and last accepted block ID from disk
// and populates them in [ms].
func (s *state) loadMerkleMetadata() error {
	// load chain time
	chainTimeBytes, err := s.merkleDB.Get(merkleChainTimeKey)
	if err != nil {
		return err
	}
	var chainTime time.Time
	if err := chainTime.UnmarshalBinary(chainTimeBytes); err != nil {
		return err
	}
	s.latestComittedChainTime = chainTime
	s.SetTimestamp(chainTime)

	// load last accepted block
	blkIDBytes, err := s.merkleDB.Get(merkleLastAcceptedBlkIDKey)
	if err != nil {
		return err
	}
	lastAcceptedBlkID := ids.Empty
	copy(lastAcceptedBlkID[:], blkIDBytes)
	s.latestCommittedLastAcceptedBlkID = lastAcceptedBlkID
	s.SetLastAccepted(lastAcceptedBlkID)

	// We don't need to load supplies. Unlike chain time and last block ID,
	// which have the persisted* attribute, we signify that a supply hasn't
	// been modified by making it nil.
	return nil
}

// Loads current stakes from disk and populates them in [ms].
func (s *state) loadCurrentStakers() error {
	// TODO ABENEGIA: Check missing metadata
	s.currentStakers = newBaseStakers()

	prefix := make([]byte, len(currentStakersSectionPrefix))
	copy(prefix, currentStakersSectionPrefix)

	iter := s.merkleDB.NewIteratorWithPrefix(prefix)
	defer iter.Release()
	for iter.Next() {
		data := &stakersData{}
		if _, err := txs.GenesisCodec.Unmarshal(iter.Value(), data); err != nil {
			return fmt.Errorf("failed to deserialize current stakers data: %w", err)
		}

		tx, err := txs.Parse(txs.GenesisCodec, data.TxBytes)
		if err != nil {
			return fmt.Errorf("failed to parsing current stakerTx: %w", err)
		}
		stakerTx, ok := tx.Unsigned.(txs.Staker)
		if !ok {
			return fmt.Errorf("expected tx type txs.Staker but got %T", tx.Unsigned)
		}

		staker, err := NewCurrentStaker(tx.ID(), stakerTx, data.PotentialReward)
		if err != nil {
			return err
		}
		if staker.Priority.IsValidator() {
			// TODO: why not PutValidator/PutDelegator??
			validator := s.currentStakers.getOrCreateValidator(staker.SubnetID, staker.NodeID)
			validator.validator = staker
			s.currentStakers.stakers.ReplaceOrInsert(staker)
		} else {
			validator := s.currentStakers.getOrCreateValidator(staker.SubnetID, staker.NodeID)
			if validator.delegators == nil {
				validator.delegators = btree.NewG(defaultTreeDegree, (*Staker).Less)
			}
			validator.delegators.ReplaceOrInsert(staker)
			s.currentStakers.stakers.ReplaceOrInsert(staker)
		}
	}
	return iter.Error()
}

func (s *state) loadPendingStakers() error {
	// TODO ABENEGIA: Check missing metadata
	s.pendingStakers = newBaseStakers()

	prefix := make([]byte, len(pendingStakersSectionPrefix))
	copy(prefix, pendingStakersSectionPrefix)

	iter := s.merkleDB.NewIteratorWithPrefix(prefix)
	defer iter.Release()
	for iter.Next() {
		data := &stakersData{}
		if _, err := txs.GenesisCodec.Unmarshal(iter.Value(), data); err != nil {
			return fmt.Errorf("failed to deserialize pending stakers data: %w", err)
		}

		tx, err := txs.Parse(txs.GenesisCodec, data.TxBytes)
		if err != nil {
			return fmt.Errorf("failed to parsing pending stakerTx: %w", err)
		}
		stakerTx, ok := tx.Unsigned.(txs.Staker)
		if !ok {
			return fmt.Errorf("expected tx type txs.Staker but got %T", tx.Unsigned)
		}

		staker, err := NewPendingStaker(tx.ID(), stakerTx)
		if err != nil {
			return err
		}
		if staker.Priority.IsValidator() {
			validator := s.pendingStakers.getOrCreateValidator(staker.SubnetID, staker.NodeID)
			validator.validator = staker
			s.pendingStakers.stakers.ReplaceOrInsert(staker)
		} else {
			validator := s.pendingStakers.getOrCreateValidator(staker.SubnetID, staker.NodeID)
			if validator.delegators == nil {
				validator.delegators = btree.NewG(defaultTreeDegree, (*Staker).Less)
			}
			validator.delegators.ReplaceOrInsert(staker)
			s.pendingStakers.stakers.ReplaceOrInsert(staker)
		}
	}
	return iter.Error()
}

// Invariant: initValidatorSets requires loadCurrentValidators to have already
// been called.
func (s *state) initValidatorSets() error {
	for subnetID, validators := range s.currentStakers.validators {
		if s.validators.Count(subnetID) != 0 {
			// Enforce the invariant that the validator set is empty here.
			return fmt.Errorf("%w: %s", errValidatorSetAlreadyPopulated, subnetID)
		}

		for nodeID, validator := range validators {
			validatorStaker := validator.validator
			if err := s.validators.AddStaker(subnetID, nodeID, validatorStaker.PublicKey, validatorStaker.TxID, validatorStaker.Weight); err != nil {
				return err
			}

			delegatorIterator := NewTreeIterator(validator.delegators)
			for delegatorIterator.Next() {
				delegatorStaker := delegatorIterator.Value()
				if err := s.validators.AddWeight(subnetID, nodeID, delegatorStaker.Weight); err != nil {
					delegatorIterator.Release()
					return err
				}
			}
			delegatorIterator.Release()
		}
	}

	s.metrics.SetLocalStake(s.validators.GetWeight(constants.PrimaryNetworkID, s.ctx.NodeID))
	totalWeight, err := s.validators.TotalWeight(constants.PrimaryNetworkID)
	if err != nil {
		return fmt.Errorf("failed to get total weight of primary network validators: %w", err)
	}
	s.metrics.SetTotalStake(totalWeight)
	return nil
}

func (s *state) write(updateValidators bool, height uint64) error {
	currentData, weightDiffs, blsKeyDiffs, valSetDiff, err := s.processCurrentStakers()
	if err != nil {
		return err
	}
	pendingData, err := s.processPendingStakers()
	if err != nil {
		return err
	}

	return utils.Err(
		s.writeMerkleState(currentData, pendingData),
		s.writeBlocks(),
		s.writeTxs(),
		s.writeLocalUptimes(),
		s.writeWeightDiffs(height, weightDiffs),
		s.writeBlsKeyDiffs(height, blsKeyDiffs),
		s.writeRewardUTXOs(),
		s.updateValidatorSet(updateValidators, valSetDiff, weightDiffs),
	)
}

func (s *state) Close() error {
	return utils.Err(
		s.flatValidatorWeightDiffsDB.Close(),
		s.flatValidatorPublicKeyDiffsDB.Close(),
		s.localUptimesDB.Close(),
		s.indexedUTXOsDB.Close(),
		s.txDB.Close(),
		s.blockDB.Close(),
		s.blockIDDB.Close(),
		s.merkleDB.Close(),
		s.baseMerkleDB.Close(),
	)
}

// If [ms] isn't initialized, initializes it with [genesis].
// Then loads [ms] from disk.
func (s *state) sync(genesis []byte) error {
	shouldInit, err := s.shouldInit()
	if err != nil {
		return fmt.Errorf(
			"failed to check if the database is initialized: %w",
			err,
		)
	}

	// If the database is empty, create the platform chain anew using the
	// provided genesis state
	if shouldInit {
		if err := s.init(genesis); err != nil {
			return fmt.Errorf(
				"failed to initialize the database: %w",
				err,
			)
		}
	}

	return s.load(shouldInit)
}

// Creates a genesis from [genesisBytes] and initializes [ms] with it.
func (s *state) init(genesisBytes []byte) error {
	// Create the genesis block and save it as being accepted (We don't do
	// genesisBlock.Accept() because then it'd look for genesisBlock's
	// non-existent parent)
	genesisID := hashing.ComputeHash256Array(genesisBytes)
	genesisBlock, err := block.NewApricotCommitBlock(genesisID, 0 /*height*/)
	if err != nil {
		return err
	}

	genesisState, err := genesis.Parse(genesisBytes)
	if err != nil {
		return err
	}
	if err := s.syncGenesis(genesisBlock, genesisState); err != nil {
		return err
	}

	if err := s.doneInit(); err != nil {
		return err
	}

	return s.Commit()
}

func (s *state) AddStatelessBlock(block block.Block) {
	s.addedBlocks[block.ID()] = block
}

func (s *state) SetHeight(height uint64) {
	s.lastAcceptedHeight = height
}

func (s *state) Commit() error {
	defer s.Abort()
	batch, err := s.CommitBatch()
	if err != nil {
		return err
	}
	return batch.Write()
}

func (s *state) Abort() {
	s.baseDB.Abort()
}

func (*state) Checksum() ids.ID {
	return ids.Empty
}

func (s *state) CommitBatch() (database.Batch, error) {
	// updateValidators is set to true here so that the validator manager is
	// kept up to date with the last accepted state.
	if err := s.write(true /*updateValidators*/, s.lastAcceptedHeight); err != nil {
		return nil, err
	}
	return s.baseDB.CommitBatch()
}

func (s *state) writeBlocks() error {
	for blkID, blk := range s.addedBlocks {
		var (
			blkID     = blkID
			blkHeight = blk.Height()
		)

		delete(s.addedBlockIDs, blkHeight)
		s.blockIDCache.Put(blkHeight, blkID)
		if err := database.PutID(s.blockIDDB, database.PackUInt64(blkHeight), blkID); err != nil {
			return fmt.Errorf("failed to write block height index: %w", err)
		}

		delete(s.addedBlocks, blkID)
		// Note: Evict is used rather than Put here because blk may end up
		// referencing additional data (because of shared byte slices) that
		// would not be properly accounted for in the cache sizing.
		s.blockCache.Evict(blkID)

		if err := s.blockDB.Put(blkID[:], blk.Bytes()); err != nil {
			return fmt.Errorf("failed to write block %s: %w", blkID, err)
		}
	}
	return nil
}

func (s *state) GetStatelessBlock(blockID ids.ID) (block.Block, error) {
	if blk, exists := s.addedBlocks[blockID]; exists {
		return blk, nil
	}

	if blk, cached := s.blockCache.Get(blockID); cached {
		if blk == nil {
			return nil, database.ErrNotFound
		}

		return blk, nil
	}

	blkBytes, err := s.blockDB.Get(blockID[:])
	switch err {
	case nil:
		// Note: stored blocks are verified, so it's safe to unmarshal them with GenesisCodec
		blk, err := block.Parse(block.GenesisCodec, blkBytes)
		if err != nil {
			return nil, err
		}

		s.blockCache.Put(blockID, blk)
		return blk, nil

	case database.ErrNotFound:
		s.blockCache.Put(blockID, nil)
		return nil, database.ErrNotFound

	default:
		return nil, err
	}
}

func (s *state) GetBlockIDAtHeight(height uint64) (ids.ID, error) {
	if blkID, exists := s.addedBlockIDs[height]; exists {
		return blkID, nil
	}
	if blkID, cached := s.blockIDCache.Get(height); cached {
		if blkID == ids.Empty {
			return ids.Empty, database.ErrNotFound
		}

		return blkID, nil
	}

	heightKey := database.PackUInt64(height)

	blkID, err := database.GetID(s.blockIDDB, heightKey)
	if err == database.ErrNotFound {
		s.blockIDCache.Put(height, ids.Empty)
		return ids.Empty, database.ErrNotFound
	}
	if err != nil {
		return ids.Empty, err
	}

	s.blockIDCache.Put(height, blkID)
	return blkID, nil
}

func (*state) writeCurrentStakers(batchOps *[]database.BatchOp, currentData map[ids.ID]*stakersData) error {
	for stakerTxID, data := range currentData {
		key := merkleCurrentStakersKey(stakerTxID)

		if data.TxBytes == nil {
			*batchOps = append(*batchOps, database.BatchOp{
				Key:    key,
				Delete: true,
			})
			continue
		}

		dataBytes, err := txs.GenesisCodec.Marshal(txs.Version, data)
		if err != nil {
			return fmt.Errorf("failed to serialize current stakers data, stakerTxID %v: %w", stakerTxID, err)
		}
		*batchOps = append(*batchOps, database.BatchOp{
			Key:   key,
			Value: dataBytes,
		})
	}
	return nil
}

func (s *state) GetDelegateeReward(subnetID ids.ID, vdrID ids.NodeID) (uint64, error) {
	nodeDelegateeRewards, exists := s.delegateeRewardCache[vdrID]
	if exists {
		delegateeReward, exists := nodeDelegateeRewards[subnetID]
		if exists {
			return delegateeReward, nil
		}
	}

	// try loading from the db
	key := merkleDelegateeRewardsKey(vdrID, subnetID)
	amountBytes, err := s.merkleDB.Get(key)
	if err != nil {
		return 0, err
	}
	delegateeReward, err := database.ParseUInt64(amountBytes)
	if err != nil {
		return 0, err
	}

	if _, found := s.delegateeRewardCache[vdrID]; !found {
		s.delegateeRewardCache[vdrID] = make(map[ids.ID]uint64)
	}
	s.delegateeRewardCache[vdrID][subnetID] = delegateeReward
	return delegateeReward, nil
}

func (s *state) SetDelegateeReward(subnetID ids.ID, vdrID ids.NodeID, amount uint64) error {
	nodeDelegateeRewards, exists := s.delegateeRewardCache[vdrID]
	if !exists {
		nodeDelegateeRewards = make(map[ids.ID]uint64)
		s.delegateeRewardCache[vdrID] = nodeDelegateeRewards
	}
	nodeDelegateeRewards[subnetID] = amount

	// track diff
	updatedDelegateeRewards, ok := s.modifiedDelegateeReward[vdrID]
	if !ok {
		updatedDelegateeRewards = set.Set[ids.ID]{}
		s.modifiedDelegateeReward[vdrID] = updatedDelegateeRewards
	}
	updatedDelegateeRewards.Add(subnetID)
	return nil
}

// DB Operations
func (s *state) processCurrentStakers() (
	map[ids.ID]*stakersData,
	map[weightDiffKey]*ValidatorWeightDiff,
	map[ids.NodeID]*bls.PublicKey,
	map[weightDiffKey]*diffValidator,
	error,
) {
	var (
		outputStakers = make(map[ids.ID]*stakersData)
		outputWeights = make(map[weightDiffKey]*ValidatorWeightDiff)
		outputBlsKey  = make(map[ids.NodeID]*bls.PublicKey)
		outputValSet  = make(map[weightDiffKey]*diffValidator)
	)

	for subnetID, subnetValidatorDiffs := range s.currentStakers.validatorDiffs {
		delete(s.currentStakers.validatorDiffs, subnetID)
		for nodeID, validatorDiff := range subnetValidatorDiffs {
			weightKey := weightDiffKey{
				subnetID: subnetID,
				nodeID:   nodeID,
			}
			outputValSet[weightKey] = validatorDiff

			// make sure there is an entry for delegators even in case
			// there are no validators modified.
			outputWeights[weightKey] = &ValidatorWeightDiff{
				Decrease: validatorDiff.validatorStatus == deleted,
			}

			switch validatorDiff.validatorStatus {
			case added:
				var (
					txID            = validatorDiff.validator.TxID
					potentialReward = validatorDiff.validator.PotentialReward
					weight          = validatorDiff.validator.Weight
					blkKey          = validatorDiff.validator.PublicKey
				)
				tx, _, err := s.GetTx(txID)
				if err != nil {
					return nil, nil, nil, nil, fmt.Errorf("failed loading current validator tx, %w", err)
				}

				outputStakers[txID] = &stakersData{
					TxBytes:         tx.Bytes(),
					PotentialReward: potentialReward,
				}
				outputWeights[weightKey].Amount = weight

				if blkKey != nil {
					// Record that the public key for the validator is being
					// added. This means the prior value for the public key was
					// nil.
					outputBlsKey[nodeID] = nil
				}

			case deleted:
				var (
					txID   = validatorDiff.validator.TxID
					weight = validatorDiff.validator.Weight
					blkKey = validatorDiff.validator.PublicKey
				)

				outputStakers[txID] = &stakersData{
					TxBytes: nil,
				}
				outputWeights[weightKey].Amount = weight

				if blkKey != nil {
					// Record that the public key for the validator is being
					// removed. This means we must record the prior value of the
					// public key.
					outputBlsKey[nodeID] = blkKey
				}
			}

			addedDelegatorIterator := NewTreeIterator(validatorDiff.addedDelegators)
			defer addedDelegatorIterator.Release()
			for addedDelegatorIterator.Next() {
				staker := addedDelegatorIterator.Value()
				tx, _, err := s.GetTx(staker.TxID)
				if err != nil {
					return nil, nil, nil, nil, fmt.Errorf("failed loading current delegator tx, %w", err)
				}

				outputStakers[staker.TxID] = &stakersData{
					TxBytes:         tx.Bytes(),
					PotentialReward: staker.PotentialReward,
				}
				if err := outputWeights[weightKey].Add(false, staker.Weight); err != nil {
					return nil, nil, nil, nil, fmt.Errorf("failed to increase node weight diff: %w", err)
				}
			}

			for _, staker := range validatorDiff.deletedDelegators {
				txID := staker.TxID

				outputStakers[txID] = &stakersData{
					TxBytes: nil,
				}
				if err := outputWeights[weightKey].Add(true, staker.Weight); err != nil {
					return nil, nil, nil, nil, fmt.Errorf("failed to decrease node weight diff: %w", err)
				}
			}
		}
	}
	return outputStakers, outputWeights, outputBlsKey, outputValSet, nil
}

func (s *state) processPendingStakers() (map[ids.ID]*stakersData, error) {
	output := make(map[ids.ID]*stakersData)
	for subnetID, subnetValidatorDiffs := range s.pendingStakers.validatorDiffs {
		delete(s.pendingStakers.validatorDiffs, subnetID)
		for _, validatorDiff := range subnetValidatorDiffs {
			// validatorDiff.validator is not guaranteed to be non-nil here.
			// Access it only if validatorDiff.validatorStatus is added or deleted
			switch validatorDiff.validatorStatus {
			case added:
				txID := validatorDiff.validator.TxID
				tx, _, err := s.GetTx(txID)
				if err != nil {
					return nil, fmt.Errorf("failed loading pending validator tx, %w", err)
				}
				output[txID] = &stakersData{
					TxBytes:         tx.Bytes(),
					PotentialReward: 0,
				}
			case deleted:
				txID := validatorDiff.validator.TxID
				output[txID] = &stakersData{
					TxBytes: nil,
				}
			}

			addedDelegatorIterator := NewTreeIterator(validatorDiff.addedDelegators)
			defer addedDelegatorIterator.Release()
			for addedDelegatorIterator.Next() {
				staker := addedDelegatorIterator.Value()
				tx, _, err := s.GetTx(staker.TxID)
				if err != nil {
					return nil, fmt.Errorf("failed loading pending delegator tx, %w", err)
				}
				output[staker.TxID] = &stakersData{
					TxBytes:         tx.Bytes(),
					PotentialReward: 0,
				}
			}

			for _, staker := range validatorDiff.deletedDelegators {
				txID := staker.TxID
				output[txID] = &stakersData{
					TxBytes: nil,
				}
			}
		}
	}
	return output, nil
}

func (s *state) NewView() (merkledb.TrieView, error) {
	return s.merkleDB.NewView(context.TODO(), merkledb.ViewChanges{})
}

func (s *state) getMerkleChanges(currentData, pendingData map[ids.ID]*stakersData) ([]database.BatchOp, error) {
	batchOps := make([]database.BatchOp, 0)
	err := utils.Err(
		s.writeMetadata(&batchOps),
		s.writePermissionedSubnets(&batchOps),
		s.writeSubnetOwners(&batchOps),
		s.writeElasticSubnets(&batchOps),
		s.writeChains(&batchOps),
		s.writeCurrentStakers(&batchOps, currentData),
		s.writePendingStakers(&batchOps, pendingData),
		s.writeDelegateeRewards(&batchOps),
		s.writeUTXOs(&batchOps),
	)

	return batchOps, err
}

func (s *state) writeMerkleState(currentData, pendingData map[ids.ID]*stakersData) error {
	changes, err := s.getMerkleChanges(currentData, pendingData)
	if err != nil {
		return err
	}

	view, err := s.merkleDB.NewView(context.TODO(), merkledb.ViewChanges{
		BatchOps: changes,
	})
	if err != nil {
		return err
	}

	if err := view.CommitToDB(context.Background()); err != nil {
		return err
	}
	s.logMerkleRoot()
	return nil
}

func (*state) writePendingStakers(batchOps *[]database.BatchOp, pendingData map[ids.ID]*stakersData) error {
	for stakerTxID, data := range pendingData {
		key := merklePendingStakersKey(stakerTxID)

		if data.TxBytes == nil {
			*batchOps = append(*batchOps, database.BatchOp{
				Key:    key,
				Delete: true,
			})
			continue
		}

		dataBytes, err := txs.GenesisCodec.Marshal(txs.Version, data)
		if err != nil {
			return fmt.Errorf("failed to serialize pending stakers data, stakerTxID %v: %w", stakerTxID, err)
		}
		*batchOps = append(*batchOps, database.BatchOp{
			Key:   key,
			Value: dataBytes,
		})
	}
	return nil
}

func (s *state) writeDelegateeRewards(batchOps *[]database.BatchOp) error { //nolint:golint,unparam
	for nodeID, nodeDelegateeRewards := range s.modifiedDelegateeReward {
		nodeDelegateeRewardsList := nodeDelegateeRewards.List()
		for _, subnetID := range nodeDelegateeRewardsList {
			delegateeReward := s.delegateeRewardCache[nodeID][subnetID]

			key := merkleDelegateeRewardsKey(nodeID, subnetID)
			*batchOps = append(*batchOps, database.BatchOp{
				Key:   key,
				Value: database.PackUInt64(delegateeReward),
			})
		}
		delete(s.modifiedDelegateeReward, nodeID)
	}
	return nil
}

func (s *state) writeTxs() error {
	for txID, txStatus := range s.addedTxs {
		txID := txID

		stx := txBytesAndStatus{
			Tx:     txStatus.tx.Bytes(),
			Status: txStatus.status,
		}

		// Note that we're serializing a [txBytesAndStatus] here, not a
		// *txs.Tx, so we don't use [txs.Codec].
		txBytes, err := txs.GenesisCodec.Marshal(txs.Version, &stx)
		if err != nil {
			return fmt.Errorf("failed to serialize tx: %w", err)
		}

		delete(s.addedTxs, txID)
		// Note: Evict is used rather than Put here because stx may end up
		// referencing additional data (because of shared byte slices) that
		// would not be properly accounted for in the cache sizing.
		s.txCache.Evict(txID)
		if err := s.txDB.Put(txID[:], txBytes); err != nil {
			return fmt.Errorf("failed to add tx: %w", err)
		}
	}
	return nil
}

func (s *state) writeRewardUTXOs() error {
	for txID, utxos := range s.addedRewardUTXOs {
		delete(s.addedRewardUTXOs, txID)
		s.rewardUTXOsCache.Put(txID, utxos)
		rawTxDB := prefixdb.New(txID[:], s.rewardUTXOsDB)
		txDB := linkeddb.NewDefault(rawTxDB)

		for _, utxo := range utxos {
			utxoBytes, err := txs.GenesisCodec.Marshal(txs.Version, utxo)
			if err != nil {
				return fmt.Errorf("failed to serialize reward UTXO: %w", err)
			}
			utxoID := utxo.InputID()
			if err := txDB.Put(utxoID[:], utxoBytes); err != nil {
				return fmt.Errorf("failed to add reward UTXO: %w", err)
			}
		}
	}
	return nil
}

func (s *state) writeUTXOs(batchOps *[]database.BatchOp) error {
	for utxoID, utxo := range s.modifiedUTXOs {
		delete(s.modifiedUTXOs, utxoID)
		key := merkleUtxoIDKey(utxoID)
		if utxo == nil { // delete the UTXO
			switch utxo, err := s.GetUTXO(utxoID); err {
			case nil:
				s.utxoCache.Put(utxoID, nil)
				*batchOps = append(*batchOps, database.BatchOp{
					Key:    key,
					Delete: true,
				})
				// store the index
				if err := s.writeUTXOsIndex(utxo, false /*insertUtxo*/); err != nil {
					return err
				}
				// go process next utxo
				continue

			case database.ErrNotFound:
				// trying to delete a non-existing utxo.
				continue

			default:
				return err
			}
		}

		// insert the UTXO
		utxoBytes, err := txs.GenesisCodec.Marshal(txs.Version, utxo)
		if err != nil {
			return err
		}
		*batchOps = append(*batchOps, database.BatchOp{
			Key:   key,
			Value: utxoBytes,
		})

		// store the index
		if err := s.writeUTXOsIndex(utxo, true /*insertUtxo*/); err != nil {
			return err
		}
	}
	return nil
}

func (s *state) writePermissionedSubnets(batchOps *[]database.BatchOp) error { //nolint:golint,unparam
	for _, subnetTx := range s.addedPermissionedSubnets {
		key := merklePermissionedSubnetKey(subnetTx.ID())
		*batchOps = append(*batchOps, database.BatchOp{
			Key:   key,
			Value: subnetTx.Bytes(),
		})
	}
	s.addedPermissionedSubnets = make([]*txs.Tx, 0)
	return nil
}

func (s *state) writeElasticSubnets(batchOps *[]database.BatchOp) error { //nolint:golint,unparam
	for subnetID, transforkSubnetTx := range s.addedElasticSubnets {
		key := merkleElasticSubnetKey(subnetID)
		*batchOps = append(*batchOps, database.BatchOp{
			Key:   key,
			Value: transforkSubnetTx.Bytes(),
		})
		delete(s.addedElasticSubnets, subnetID)

		// Note: Evict is used rather than Put here because tx may end up
		// referencing additional data (because of shared byte slices) that
		// would not be properly accounted for in the cache sizing.
		s.elasticSubnetCache.Evict(subnetID)
	}
	return nil
}

func (s *state) writeSubnetOwners(batchOps *[]database.BatchOp) error {
	for subnetID, owner := range s.subnetOwners {
		owner := owner

		ownerBytes, err := block.GenesisCodec.Marshal(block.Version, &owner)
		if err != nil {
			return fmt.Errorf("failed to marshal subnet owner: %w", err)
		}

		s.subnetOwnerCache.Put(subnetID, fxOwnerAndSize{
			owner: owner,
			size:  len(ownerBytes),
		})

		key := merkleSubnetOwnersKey(subnetID)
		*batchOps = append(*batchOps, database.BatchOp{
			Key:   key,
			Value: ownerBytes,
		})
	}
	maps.Clear(s.subnetOwners)
	return nil
}

func (s *state) writeUTXOsIndex(utxo *avax.UTXO, insertUtxo bool) error {
	addressable, ok := utxo.Out.(avax.Addressable)
	if !ok {
		return nil
	}
	addresses := addressable.Addresses()

	for _, addr := range addresses {
		key := merkleUtxoIndexKey(addr, utxo.InputID())

		if insertUtxo {
			if err := s.indexedUTXOsDB.Put(key, nil); err != nil {
				return err
			}
		} else {
			if err := s.indexedUTXOsDB.Delete(key); err != nil {
				return err
			}
		}
	}
	return nil
}

func (s *state) writeLocalUptimes() error {
	for vdrID, updatedSubnets := range s.modifiedLocalUptimes {
		for subnetID := range updatedSubnets {
			key := merkleLocalUptimesKey(vdrID, subnetID)

			uptimes := s.localUptimesCache[vdrID][subnetID]
			uptimeBytes, err := txs.GenesisCodec.Marshal(txs.Version, uptimes)
			if err != nil {
				return err
			}

			if err := s.localUptimesDB.Put(key, uptimeBytes); err != nil {
				return fmt.Errorf("failed to add local uptimes: %w", err)
			}
		}
		delete(s.modifiedLocalUptimes, vdrID)
	}
	return nil
}

func (s *state) writeChains(batchOps *[]database.BatchOp) error { //nolint:golint,unparam
	for subnetID, chains := range s.addedChains {
		for _, chainTx := range chains {
			key := merkleChainKey(subnetID, chainTx.ID())
			*batchOps = append(*batchOps, database.BatchOp{
				Key:   key,
				Value: chainTx.Bytes(),
			})
		}
		delete(s.addedChains, subnetID)
	}
	return nil
}

func (s *state) writeMetadata(batchOps *[]database.BatchOp) error {
	if !s.chainTime.Equal(s.latestComittedChainTime) {
		encodedChainTime, err := s.chainTime.MarshalBinary()
		if err != nil {
			return fmt.Errorf("failed to encoding chainTime: %w", err)
		}

		*batchOps = append(*batchOps, database.BatchOp{
			Key:   merkleChainTimeKey,
			Value: encodedChainTime,
		})
		s.latestComittedChainTime = s.chainTime
	}

	if s.lastAcceptedBlkID != s.latestCommittedLastAcceptedBlkID {
		*batchOps = append(*batchOps, database.BatchOp{
			Key:   merkleLastAcceptedBlkIDKey,
			Value: s.lastAcceptedBlkID[:],
		})
		s.latestCommittedLastAcceptedBlkID = s.lastAcceptedBlkID
	}

	// lastAcceptedBlockHeight not persisted yet in merkleDB state.
	// TODO: Consider if it should be

	for subnetID, supply := range s.modifiedSupplies {
		supply := supply
		delete(s.modifiedSupplies, subnetID) // clear up s.supplies to avoid potential double commits
		s.suppliesCache.Put(subnetID, &supply)

		key := merkleSuppliesKey(subnetID)
		*batchOps = append(*batchOps, database.BatchOp{
			Key:   key,
			Value: database.PackUInt64(supply),
		})
	}
	return nil
}

func (s *state) writeWeightDiffs(height uint64, weightDiffs map[weightDiffKey]*ValidatorWeightDiff) error {
	for weightKey, weightDiff := range weightDiffs {
		if weightDiff.Amount == 0 {
			// No weight change to record; go to next validator.
			continue
		}

		key := marshalDiffKey(weightKey.subnetID, height, weightKey.nodeID)
		weightDiffBytes := marshalWeightDiff(weightDiff)
		if err := s.flatValidatorWeightDiffsDB.Put(key, weightDiffBytes); err != nil {
			return fmt.Errorf("failed to add weight diffs: %w", err)
		}
	}
	return nil
}

func (s *state) writeBlsKeyDiffs(height uint64, blsKeyDiffs map[ids.NodeID]*bls.PublicKey) error {
	for nodeID, blsKey := range blsKeyDiffs {
		key := marshalDiffKey(constants.PrimaryNetworkID, height, nodeID)
		blsKeyBytes := []byte{}
		if blsKey != nil {
			// Note: We store the uncompressed public key here as it is
			// significantly more efficient to parse when applying
			// diffs.
			blsKeyBytes = blsKey.Serialize()
		}
		if err := s.flatValidatorPublicKeyDiffsDB.Put(key, blsKeyBytes); err != nil {
			return fmt.Errorf("failed to add bls key diffs: %w", err)
		}
	}
	return nil
}

func (s *state) updateValidatorSet(
	updateValidators bool,
	valSetDiff map[weightDiffKey]*diffValidator,
	weightDiffs map[weightDiffKey]*ValidatorWeightDiff,
) error {
	if !updateValidators {
		return nil
	}

	for weightKey, weightDiff := range weightDiffs {
		var (
			subnetID      = weightKey.subnetID
			nodeID        = weightKey.nodeID
			validatorDiff = valSetDiff[weightKey]
			err           error
		)

		if weightDiff.Amount == 0 {
			// No weight change to record; go to next validator.
			continue
		}

		if weightDiff.Decrease {
			err = s.validators.RemoveWeight(subnetID, nodeID, weightDiff.Amount)
		} else {
			if validatorDiff.validatorStatus == added {
				staker := validatorDiff.validator
				err = s.validators.AddStaker(
					subnetID,
					nodeID,
					staker.PublicKey,
					staker.TxID,
					weightDiff.Amount,
				)
			} else {
				err = s.validators.AddWeight(subnetID, nodeID, weightDiff.Amount)
			}
		}
		if err != nil {
			return fmt.Errorf("failed to update validator weight: %w", err)
		}
	}

	s.metrics.SetLocalStake(s.validators.GetWeight(constants.PrimaryNetworkID, s.ctx.NodeID))
	totalWeight, err := s.validators.TotalWeight(constants.PrimaryNetworkID)
	if err != nil {
		return fmt.Errorf("failed to get total weight: %w", err)
	}
	s.metrics.SetTotalStake(totalWeight)
	return nil
}

func (s *state) logMerkleRoot() {
	// get current Height
	blk, err := s.GetStatelessBlock(s.GetLastAccepted())
	if err != nil {
		// may happen in tests. Let's just skip
		s.ctx.Log.Error("failed to get last accepted block", zap.Error(err))
		return
	}

	rootID, err := s.merkleDB.GetMerkleRoot(context.Background())
	if err != nil {
		s.ctx.Log.Error("failed to get merkle root", zap.Error(err))
		return
	}

	s.ctx.Log.Info("merkle root",
		zap.Uint64("height", blk.Height()),
		zap.Stringer("blkID", blk.ID()),
		zap.Stringer("merkle root", rootID),
	)
<<<<<<< HEAD
=======
	return nil
}

func (s *state) GetUptime(vdrID ids.NodeID, subnetID ids.ID) (upDuration time.Duration, lastUpdated time.Time, err error) {
	nodeUptimes, exists := s.localUptimesCache[vdrID]
	if exists {
		uptime, exists := nodeUptimes[subnetID]
		if exists {
			return uptime.Duration, uptime.lastUpdated, nil
		}
	}

	// try loading from DB
	key := merkleLocalUptimesKey(vdrID, subnetID)
	uptimeBytes, err := s.localUptimesDB.Get(key)
	switch err {
	case nil:
		upTm := &uptimes{}
		if _, err := txs.GenesisCodec.Unmarshal(uptimeBytes, upTm); err != nil {
			return 0, time.Time{}, err
		}
		upTm.lastUpdated = time.Unix(int64(upTm.LastUpdated), 0)
		s.localUptimesCache[vdrID] = make(map[ids.ID]*uptimes)
		s.localUptimesCache[vdrID][subnetID] = upTm
		return upTm.Duration, upTm.lastUpdated, nil

	case database.ErrNotFound:
		// no local data for this staker uptime
		return 0, time.Time{}, database.ErrNotFound
	default:
		return 0, time.Time{}, err
	}
}

func (s *state) SetUptime(vdrID ids.NodeID, subnetID ids.ID, upDuration time.Duration, lastUpdated time.Time) error {
	nodeUptimes, exists := s.localUptimesCache[vdrID]
	if !exists {
		nodeUptimes = make(map[ids.ID]*uptimes)
		s.localUptimesCache[vdrID] = nodeUptimes
	}

	nodeUptimes[subnetID] = &uptimes{
		Duration:    upDuration,
		LastUpdated: uint64(lastUpdated.Unix()),
		lastUpdated: lastUpdated,
	}

	// track diff
	updatedNodeUptimes, ok := s.modifiedLocalUptimes[vdrID]
	if !ok {
		updatedNodeUptimes = set.Set[ids.ID]{}
		s.modifiedLocalUptimes[vdrID] = updatedNodeUptimes
	}
	updatedNodeUptimes.Add(subnetID)
	return nil
>>>>>>> f01c1ef0
}<|MERGE_RESOLUTION|>--- conflicted
+++ resolved
@@ -1201,15 +1201,15 @@
 }
 
 // Load pulls data previously stored on disk that is expected to be in memory.
-func (s *state) load(hasSynced bool) error {
-	return utils.Err(
+func (s *state) load() error {
+	err := utils.Err(
 		s.loadMerkleMetadata(),
 		s.loadCurrentStakers(),
 		s.loadPendingStakers(),
 		s.initValidatorSets(),
-
-		s.logMerkleRoot(!hasSynced), // we already logged if sync has happened
 	)
+	s.logMerkleRoot() // we already logged if sync has happened
+	return err
 }
 
 // Loads the chain time and last accepted block ID from disk
@@ -1427,7 +1427,7 @@
 		}
 	}
 
-	return s.load(shouldInit)
+	return s.load()
 }
 
 // Creates a genesis from [genesisBytes] and initializes [ms] with it.
@@ -2236,9 +2236,6 @@
 		zap.Stringer("blkID", blk.ID()),
 		zap.Stringer("merkle root", rootID),
 	)
-<<<<<<< HEAD
-=======
-	return nil
 }
 
 func (s *state) GetUptime(vdrID ids.NodeID, subnetID ids.ID) (upDuration time.Duration, lastUpdated time.Time, err error) {
@@ -2293,5 +2290,4 @@
 	}
 	updatedNodeUptimes.Add(subnetID)
 	return nil
->>>>>>> f01c1ef0
 }