--- conflicted
+++ resolved
@@ -48,21 +48,6 @@
 )
 
 const (
-<<<<<<< HEAD
-	blockCacheSize               = 64 * units.MiB
-	txCacheSize                  = 128 * units.MiB
-	transformedSubnetTxCacheSize = 4 * units.MiB
-
-	pointerOverhead = wrappers.LongLen
-
-	validatorDiffsCacheSize = 2048
-	blockIDCacheSize        = 2048
-	rewardUTXOsCacheSize    = 2048
-	chainCacheSize          = 2048
-	chainDBCacheSize        = 2048
-
-=======
->>>>>>> 3a0b763c
 	pruneCommitLimit           = 1024
 	pruneCommitSleepMultiplier = 5
 	pruneCommitSleepCap        = 10 * time.Second
@@ -77,33 +62,6 @@
 	errValidatorSetAlreadyPopulated = errors.New("validator set already populated")
 	errDuplicateValidatorSet        = errors.New("duplicate validator set")
 
-<<<<<<< HEAD
-	blockIDPrefix                 = []byte("blockID")
-	blockPrefix                   = []byte("block")
-	validatorsPrefix              = []byte("validators")
-	currentPrefix                 = []byte("current")
-	pendingPrefix                 = []byte("pending")
-	validatorPrefix               = []byte("validator")
-	delegatorPrefix               = []byte("delegator")
-	subnetValidatorPrefix         = []byte("subnetValidator")
-	subnetDelegatorPrefix         = []byte("subnetDelegator")
-	validatorWeightDiffsPrefix    = []byte("validatorDiffs")
-	validatorPublicKeyDiffsPrefix = []byte("publicKeyDiffs")
-	txPrefix                      = []byte("tx")
-	rewardUTXOsPrefix             = []byte("rewardUTXOs")
-	utxoPrefix                    = []byte("utxo")
-	subnetPrefix                  = []byte("subnet")
-	transformedSubnetPrefix       = []byte("transformedSubnet")
-	supplyPrefix                  = []byte("supply")
-	chainPrefix                   = []byte("chain")
-	singletonPrefix               = []byte("singleton")
-
-	timestampKey     = []byte("timestamp")
-	currentSupplyKey = []byte("current supply")
-	lastAcceptedKey  = []byte("last accepted")
-	initializedKey   = []byte("initialized")
-	prunedKey        = []byte("pruned")
-=======
 	blockIDPrefix                       = []byte("blockID")
 	blockPrefix                         = []byte("block")
 	validatorsPrefix                    = []byte("validators")
@@ -132,7 +90,6 @@
 	heightsIndexedKey = []byte("heights indexed")
 	initializedKey    = []byte("initialized")
 	prunedKey         = []byte("pruned")
->>>>>>> 3a0b763c
 )
 
 // Chain collects all methods to manage the state of the chain for block
@@ -284,12 +241,6 @@
  * | | '-. height+subnet
  * | |   '-. list
  * | |     '-- nodeID -> weightChange
-<<<<<<< HEAD
- * | '-. pub key diffs
- * |   '-. height
- * |     '-. list
- * |       '-- nodeID -> public key
-=======
  * | |-. nested pub key diffs TODO: Remove once only the flat db is needed
  * | | '-. height
  * | |   '-. list
@@ -298,7 +249,6 @@
  * | | '-- subnet+height+nodeID -> weightChange
  * | '-. flat pub key diffs
  * |   '-- subnet+height+nodeID -> uncompressed public key or nil
->>>>>>> 3a0b763c
  * |-. blockIDs
  * | '-- height -> blockID
  * |-. blocks
@@ -547,11 +497,7 @@
 	blockIDCache, err := metercacher.New[uint64, ids.ID](
 		"block_id_cache",
 		metricsReg,
-<<<<<<< HEAD
-		&cache.LRU[uint64, ids.ID]{Size: blockIDCacheSize},
-=======
 		&cache.LRU[uint64, ids.ID]{Size: execCfg.BlockIDCacheSize},
->>>>>>> 3a0b763c
 	)
 	if err != nil {
 		return nil, err
@@ -2407,11 +2353,8 @@
 	}
 	if !shouldPrune {
 		lock.Unlock()
-<<<<<<< HEAD
-=======
 
 		log.Info("state already pruned and indexed")
->>>>>>> 3a0b763c
 		return nil
 	}
 
@@ -2507,11 +2450,6 @@
 			if now.Sub(lastUpdate) > pruneUpdateFrequency {
 				lastUpdate = now
 
-<<<<<<< HEAD
-				log.Info("committing state pruning and indexing",
-					zap.Int("numPruned", numPruned),
-					zap.Int("numIndexed", numIndexed),
-=======
 				progress := timer.ProgressFromHash(blkID[:])
 				eta := timer.EstimateETA(
 					startTime,
@@ -2523,7 +2461,6 @@
 					zap.Int("numPruned", numPruned),
 					zap.Int("numIndexed", numIndexed),
 					zap.Duration("eta", eta),
->>>>>>> 3a0b763c
 				)
 			}
 
@@ -2546,8 +2483,6 @@
 		}
 	}
 
-<<<<<<< HEAD
-=======
 	// Ensure we fully iterated over all blocks before writing that pruning has
 	// finished.
 	//
@@ -2557,7 +2492,6 @@
 		return err
 	}
 
->>>>>>> 3a0b763c
 	if err := s.donePrune(); err != nil {
 		return err
 	}
@@ -2568,15 +2502,6 @@
 	lock.Lock()
 	defer lock.Unlock()
 
-<<<<<<< HEAD
-	errs := wrappers.Errs{}
-	errs.Add(
-		s.Commit(),
-		blockIterator.Error(),
-	)
-
-=======
->>>>>>> 3a0b763c
 	// Make sure we flush the original cache before re-enabling it to prevent
 	// surfacing any stale data.
 	oldBlockIDCache.Flush()
@@ -2588,9 +2513,5 @@
 		zap.Duration("duration", time.Since(startTime)),
 	)
 
-<<<<<<< HEAD
-	return errs.Err
-=======
 	return s.Commit()
->>>>>>> 3a0b763c
 }