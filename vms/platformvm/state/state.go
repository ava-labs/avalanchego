--- conflicted
+++ resolved
@@ -275,13 +275,8 @@
 	// Txs section
 	// FIND a way to reduce use of these. No use in verification of addedTxs
 	// a limited windows to support APIs
-<<<<<<< HEAD
-	addedTxs map[ids.ID]*txAndStatus            // map of txID -> {*txs.Tx, Status}
-	txCache  cache.Cacher[ids.ID, *txAndStatus] // txID -> {*txs.Tx, Status}. If the entry is nil, it isn't in the database
-=======
 	addedTxs map[ids.ID]*txAndStatus // map of txID -> {*txs.Tx, Status}
 	txDB     database.Database
->>>>>>> 02c52670
 
 	indexedUTXOsDB database.Database
 
@@ -374,6 +369,7 @@
 		flatValidatorWeightDiffsDB    = prefixdb.New(merkleWeightDiffPrefix, baseDB)
 		flatValidatorPublicKeyDiffsDB = prefixdb.New(merkleBlsKeyDiffPrefix, baseDB)
 		rewardUTXOsDB                 = prefixdb.New(merkleRewardUtxosPrefix, baseDB)
+		txDB                          = prefixdb.New(txsSectionPrefix, baseDB)
 	)
 
 	noOpTracer, err := trace.New(trace.Config{Enabled: false})
@@ -428,11 +424,7 @@
 		blockIDDB:     blockIDsDB,
 
 		addedTxs: make(map[ids.ID]*txAndStatus),
-<<<<<<< HEAD
-		txCache:  txCache,
-=======
 		txDB:     txDB,
->>>>>>> 02c52670
 
 		indexedUTXOsDB: indexedUTXOsDB,
 
@@ -647,34 +639,10 @@
 		return tx.tx, tx.status, nil
 	}
 
-<<<<<<< HEAD
-	key := merkleTxKey(txID)
-	txBytes, err := s.merkleDB.Get(key)
-	switch err {
-	case nil:
-		stx := txBytesAndStatus{}
-		if _, err := txs.GenesisCodec.Unmarshal(txBytes, &stx); err != nil {
-			return nil, status.Unknown, err
-		}
-
-		tx, err := txs.Parse(txs.GenesisCodec, stx.Tx)
-		if err != nil {
-			return nil, status.Unknown, err
-		}
-
-		ptx := &txAndStatus{
-			tx:     tx,
-			status: stx.Status,
-		}
-
-		s.txCache.Put(txID, ptx)
-		return ptx.tx, ptx.status, nil
-=======
 	txBytes, err := s.txDB.Get(txID[:])
 	if err != nil {
 		return nil, status.Unknown, err
 	}
->>>>>>> 02c52670
 
 	var txBytesAndStatus txBytesAndStatus
 	if _, err := txs.GenesisCodec.Unmarshal(txBytes, &txBytesAndStatus); err != nil {
@@ -1020,11 +988,7 @@
 }
 
 // Load pulls data previously stored on disk that is expected to be in memory.
-<<<<<<< HEAD
 func (s *state) load() error {
-	err := utils.Err(
-=======
-func (s *state) load(hasSynced bool) error {
 	// load last accepted block
 	lastAcceptedBlkIDBytes, err := s.singletonDB.Get(lastAcceptedBlockIDKey)
 	if err != nil {
@@ -1038,8 +1002,7 @@
 	s.SetLastAccepted(lastAcceptedBlkID)
 	s.latestCommittedLastAcceptedBlkID = lastAcceptedBlkID
 
-	return utils.Err(
->>>>>>> 02c52670
+	err = utils.Err(
 		s.loadMerkleMetadata(),
 		s.loadCurrentStakers(),
 		s.loadPendingStakers(),
@@ -1670,13 +1633,7 @@
 		// Note: Evict is used rather than Put here because stx may end up
 		// referencing additional data (because of shared byte slices) that
 		// would not be properly accounted for in the cache sizing.
-<<<<<<< HEAD
-		s.txCache.Evict(txID)
-		key := merkleTxKey(txID)
-		if err := s.merkleDB.Put(key, txBytes); err != nil {
-=======
 		if err := s.txDB.Put(txID[:], txBytes); err != nil {
->>>>>>> 02c52670
 			return fmt.Errorf("failed to add tx: %w", err)
 		}
 	}
