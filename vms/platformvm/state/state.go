--- conflicted
+++ resolved
@@ -1628,14 +1628,8 @@
 func (s *state) writeRewardUTXOs() error {
 	for txID, utxos := range s.addedRewardUTXOs {
 		delete(s.addedRewardUTXOs, txID)
-<<<<<<< HEAD
-		rawTxDB := prefixdb.New(txID[:], s.rewardUTXOsDB)
-		txDB := linkeddb.NewDefault(rawTxDB)
-=======
-		s.rewardUTXOsCache.Put(txID, utxos)
 		rawRewardUTXOsDB := prefixdb.New(txID[:], s.rewardUTXOsDB)
 		rewardUTXOsDB := linkeddb.NewDefault(rawRewardUTXOsDB)
->>>>>>> 0ab0c292
 
 		for _, utxo := range utxos {
 			utxoBytes, err := txs.GenesisCodec.Marshal(txs.Version, utxo)
