--- conflicted
+++ resolved
@@ -44,18 +44,13 @@
 	"github.com/ava-labs/avalanchego/vms/platformvm/txs"
 )
 
-<<<<<<< HEAD
 const (
-	pointerOverhead = wrappers.LongLen
-
 	pruneCommitLimit           = 1024
 	pruneCommitSleepMultiplier = 5
 	pruneCommitSleepCap        = 10 * time.Second
 	pruneUpdateFrequency       = 30 * time.Second
 )
 
-=======
->>>>>>> 6d1fa9a8
 var (
 	_ State = (*state)(nil)
 
@@ -64,33 +59,7 @@
 	errValidatorSetAlreadyPopulated = errors.New("validator set already populated")
 	errDuplicateValidatorSet        = errors.New("duplicate validator set")
 
-<<<<<<< HEAD
-	blockIDPrefix                 = []byte("blockID")
-	blockPrefix                   = []byte("block")
-	validatorsPrefix              = []byte("validators")
-	currentPrefix                 = []byte("current")
-	pendingPrefix                 = []byte("pending")
-	validatorPrefix               = []byte("validator")
-	delegatorPrefix               = []byte("delegator")
-	subnetValidatorPrefix         = []byte("subnetValidator")
-	subnetDelegatorPrefix         = []byte("subnetDelegator")
-	validatorWeightDiffsPrefix    = []byte("validatorDiffs")
-	validatorPublicKeyDiffsPrefix = []byte("publicKeyDiffs")
-	txPrefix                      = []byte("tx")
-	rewardUTXOsPrefix             = []byte("rewardUTXOs")
-	utxoPrefix                    = []byte("utxo")
-	subnetPrefix                  = []byte("subnet")
-	transformedSubnetPrefix       = []byte("transformedSubnet")
-	supplyPrefix                  = []byte("supply")
-	chainPrefix                   = []byte("chain")
-	singletonPrefix               = []byte("singleton")
-
-	timestampKey     = []byte("timestamp")
-	currentSupplyKey = []byte("current supply")
-	lastAcceptedKey  = []byte("last accepted")
-	initializedKey   = []byte("initialized")
-	prunedKey        = []byte("pruned")
-=======
+	blockIDPrefix                       = []byte("blockID")
 	blockPrefix                         = []byte("block")
 	validatorsPrefix                    = []byte("validators")
 	currentPrefix                       = []byte("current")
@@ -103,6 +72,8 @@
 	nestedValidatorPublicKeyDiffsPrefix = []byte("publicKeyDiffs")
 	flatValidatorWeightDiffsPrefix      = []byte("flatValidatorDiffs")
 	flatValidatorPublicKeyDiffsPrefix   = []byte("flatPublicKeyDiffs")
+	validatorWeightDiffsPrefix          = []byte("validatorDiffs")
+	validatorPublicKeyDiffsPrefix       = []byte("publicKeyDiffs")
 	txPrefix                            = []byte("tx")
 	rewardUTXOsPrefix                   = []byte("rewardUTXOs")
 	utxoPrefix                          = []byte("utxo")
@@ -117,7 +88,7 @@
 	lastAcceptedKey   = []byte("last accepted")
 	heightsIndexedKey = []byte("heights indexed")
 	initializedKey    = []byte("initialized")
->>>>>>> 6d1fa9a8
+	prunedKey         = []byte("pruned")
 )
 
 // Chain collects all methods to manage the state of the chain for block
@@ -269,14 +240,6 @@
  * | | '-. height+subnet
  * | |   '-. list
  * | |     '-- nodeID -> weightChange
-<<<<<<< HEAD
- * | '-. pub key diffs
- * |   '-. height
- * |     '-. list
- * |       '-- nodeID -> public key
- * |-. blockIDs
- * | '-- height -> blockID
-=======
  * | |-. nested pub key diffs TODO: Remove once only the flat db is needed
  * | | '-. height
  * | |   '-. list
@@ -285,7 +248,8 @@
  * | | '-- subnet+height+nodeID -> weightChange
  * | '-. flat pub key diffs
  * |   '-- subnet+height+nodeID -> uncompressed public key or nil
->>>>>>> 6d1fa9a8
+ * |-. blockIDs
+ * | '-- height -> blockID
  * |-. blocks
  * | '-- blockID -> block bytes
  * |-. txs
