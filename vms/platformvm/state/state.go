--- conflicted
+++ resolved
@@ -335,17 +335,11 @@
 	unitFees                              *commonfees.Dimensions // pointer, to allow customization for test networks
 	feesWindows                           commonfees.Windows
 	currentSupply, persistedCurrentSupply uint64
-<<<<<<< HEAD
-	lastAccepted, persistedLastAccepted   ids.ID
-	indexedHeights                        *heightRange
-	singletonDB                           database.Database
-=======
 	// [lastAccepted] is the most recently accepted block.
 	lastAccepted, persistedLastAccepted ids.ID
 	// TODO: Remove indexedHeights once v1.11.3 has been released.
 	indexedHeights *heightRange
 	singletonDB    database.Database
->>>>>>> de272e67
 }
 
 // heightRange is used to track which heights are safe to use the native DB
