// Copyright (C) 2019-2023, Ava Labs, Inc. All rights reserved.
// See the file LICENSE for licensing terms.

package state

import (
	"context"
	"errors"
	"fmt"
	"math"
	"sync"
	"time"

	"github.com/google/btree"

	"go.uber.org/zap"

	"github.com/prometheus/client_golang/prometheus"

	"github.com/ava-labs/avalanchego/cache"
	"github.com/ava-labs/avalanchego/cache/metercacher"
	"github.com/ava-labs/avalanchego/database"
	"github.com/ava-labs/avalanchego/database/linkeddb"
	"github.com/ava-labs/avalanchego/database/prefixdb"
	"github.com/ava-labs/avalanchego/database/versiondb"
	"github.com/ava-labs/avalanchego/ids"
	"github.com/ava-labs/avalanchego/snow"
	"github.com/ava-labs/avalanchego/snow/choices"
	"github.com/ava-labs/avalanchego/snow/uptime"
	"github.com/ava-labs/avalanchego/snow/validators"
	"github.com/ava-labs/avalanchego/utils"
	"github.com/ava-labs/avalanchego/utils/constants"
	"github.com/ava-labs/avalanchego/utils/crypto/bls"
	"github.com/ava-labs/avalanchego/utils/hashing"
	"github.com/ava-labs/avalanchego/utils/logging"
	"github.com/ava-labs/avalanchego/utils/timer"
	"github.com/ava-labs/avalanchego/utils/wrappers"
	"github.com/ava-labs/avalanchego/vms/components/avax"
	"github.com/ava-labs/avalanchego/vms/platformvm/block"
	"github.com/ava-labs/avalanchego/vms/platformvm/config"
	"github.com/ava-labs/avalanchego/vms/platformvm/fx"
	"github.com/ava-labs/avalanchego/vms/platformvm/genesis"
	"github.com/ava-labs/avalanchego/vms/platformvm/metrics"
	"github.com/ava-labs/avalanchego/vms/platformvm/reward"
	"github.com/ava-labs/avalanchego/vms/platformvm/status"
	"github.com/ava-labs/avalanchego/vms/platformvm/txs"

	safemath "github.com/ava-labs/avalanchego/utils/math"
)

const (
	pruneCommitLimit           = 1024
	pruneCommitSleepMultiplier = 5
	pruneCommitSleepCap        = 10 * time.Second
	pruneUpdateFrequency       = 30 * time.Second
)

var (
	_ State = (*state)(nil)

	errValidatorSetAlreadyPopulated = errors.New("validator set already populated")
	errIsNotSubnet                  = errors.New("is not a subnet")

	blockIDPrefix                       = []byte("blockID")
	blockPrefix                         = []byte("block")
	validatorsPrefix                    = []byte("validators")
	currentPrefix                       = []byte("current")
	pendingPrefix                       = []byte("pending")
	validatorPrefix                     = []byte("validator")
	delegatorPrefix                     = []byte("delegator")
	subnetValidatorPrefix               = []byte("subnetValidator")
	subnetDelegatorPrefix               = []byte("subnetDelegator")
	nestedValidatorWeightDiffsPrefix    = []byte("validatorDiffs")
	nestedValidatorPublicKeyDiffsPrefix = []byte("publicKeyDiffs")
	flatValidatorWeightDiffsPrefix      = []byte("flatValidatorDiffs")
	flatValidatorPublicKeyDiffsPrefix   = []byte("flatPublicKeyDiffs")
	txPrefix                            = []byte("tx")
	rewardUTXOsPrefix                   = []byte("rewardUTXOs")
	utxoPrefix                          = []byte("utxo")
	subnetPrefix                        = []byte("subnet")
	subnetOwnerPrefix                   = []byte("subnetOwner")
	transformedSubnetPrefix             = []byte("transformedSubnet")
	supplyPrefix                        = []byte("supply")
	chainPrefix                         = []byte("chain")
	singletonPrefix                     = []byte("singleton")

	timestampKey      = []byte("timestamp")
	currentSupplyKey  = []byte("current supply")
	lastAcceptedKey   = []byte("last accepted")
	heightsIndexedKey = []byte("heights indexed")
	initializedKey    = []byte("initialized")
	prunedKey         = []byte("pruned")
)

// Chain collects all methods to manage the state of the chain for block
// execution.
type Chain interface {
	Stakers
	avax.UTXOAdder
	avax.UTXOGetter
	avax.UTXODeleter

	GetTimestamp() time.Time
	SetTimestamp(tm time.Time)

	GetCurrentSupply(subnetID ids.ID) (uint64, error)
	SetCurrentSupply(subnetID ids.ID, cs uint64)

	AddRewardUTXO(txID ids.ID, utxo *avax.UTXO)

	AddSubnet(createSubnetTx *txs.Tx)

	GetSubnetOwner(subnetID ids.ID) (fx.Owner, error)
	SetSubnetOwner(subnetID ids.ID, owner fx.Owner)

	GetSubnetTransformation(subnetID ids.ID) (*txs.Tx, error)
	AddSubnetTransformation(transformSubnetTx *txs.Tx)

	AddChain(createChainTx *txs.Tx)

	GetTx(txID ids.ID) (*txs.Tx, status.Status, error)
	AddTx(tx *txs.Tx, status status.Status)
}

type State interface {
	Chain
	uptime.State
	avax.UTXOReader

	GetLastAccepted() ids.ID
	SetLastAccepted(blkID ids.ID)

	GetStatelessBlock(blockID ids.ID) (block.Block, error)

	// Invariant: [block] is an accepted block.
	AddStatelessBlock(block block.Block)

	GetBlockIDAtHeight(height uint64) (ids.ID, error)

	GetRewardUTXOs(txID ids.ID) ([]*avax.UTXO, error)
	GetSubnets() ([]*txs.Tx, error)
	GetChains(subnetID ids.ID) ([]*txs.Tx, error)

	// ApplyValidatorWeightDiffs iterates from [startHeight] towards the genesis
	// block until it has applied all of the diffs up to and including
	// [endHeight]. Applying the diffs modifies [validators].
	//
	// Invariant: If attempting to generate the validator set for
	// [endHeight - 1], [validators] must initially contain the validator
	// weights for [startHeight].
	//
	// Note: Because this function iterates towards the genesis, [startHeight]
	// will typically be greater than or equal to [endHeight]. If [startHeight]
	// is less than [endHeight], no diffs will be applied.
	ApplyValidatorWeightDiffs(
		ctx context.Context,
		validators map[ids.NodeID]*validators.GetValidatorOutput,
		startHeight uint64,
		endHeight uint64,
		subnetID ids.ID,
	) error

	// ApplyValidatorPublicKeyDiffs iterates from [startHeight] towards the
	// genesis block until it has applied all of the diffs up to and including
	// [endHeight]. Applying the diffs modifies [validators].
	//
	// Invariant: If attempting to generate the validator set for
	// [endHeight - 1], [validators] must initially contain the validator
	// weights for [startHeight].
	//
	// Note: Because this function iterates towards the genesis, [startHeight]
	// will typically be greater than or equal to [endHeight]. If [startHeight]
	// is less than [endHeight], no diffs will be applied.
	ApplyValidatorPublicKeyDiffs(
		ctx context.Context,
		validators map[ids.NodeID]*validators.GetValidatorOutput,
		startHeight uint64,
		endHeight uint64,
	) error

	SetHeight(height uint64)

	// Discard uncommitted changes to the database.
	Abort()

	// Returns if the state should be pruned and indexed to remove rejected
	// blocks and generate the block height index.
	//
	// TODO: Remove after v1.11.x is activated
	ShouldPrune() (bool, error)

	// Removes rejected blocks from disk and indexes accepted blocks by height. This
	// function supports being (and is recommended to be) called asynchronously.
	//
	// TODO: Remove after v1.11.x is activated
	PruneAndIndex(sync.Locker, logging.Logger) error

	// Commit changes to the base database.
	Commit() error

	// Returns a batch of unwritten changes that, when written, will commit all
	// pending changes to the base database.
	CommitBatch() (database.Batch, error)

	Checksum() ids.ID

	Close() error
}

// TODO: Remove after v1.11.x is activated
type stateBlk struct {
	Blk    block.Block
	Bytes  []byte         `serialize:"true"`
	Status choices.Status `serialize:"true"`
}

/*
 * VMDB
 * |-. validators
 * | |-. current
 * | | |-. validator
 * | | | '-. list
 * | | |   '-- txID -> uptime + potential reward + potential delegatee reward
 * | | |-. delegator
 * | | | '-. list
 * | | |   '-- txID -> potential reward
 * | | |-. subnetValidator
 * | | | '-. list
 * | | |   '-- txID -> uptime + potential reward + potential delegatee reward
 * | | '-. subnetDelegator
 * | |   '-. list
 * | |     '-- txID -> potential reward
 * | |-. pending
 * | | |-. validator
 * | | | '-. list
 * | | |   '-- txID -> nil
 * | | |-. delegator
 * | | | '-. list
 * | | |   '-- txID -> nil
 * | | |-. subnetValidator
 * | | | '-. list
 * | | |   '-- txID -> nil
 * | | '-. subnetDelegator
 * | |   '-. list
 * | |     '-- txID -> nil
 * | |-. nested weight diffs TODO: Remove once only the flat db is needed
 * | | '-. height+subnet
 * | |   '-. list
 * | |     '-- nodeID -> weightChange
 * | |-. nested pub key diffs TODO: Remove once only the flat db is needed
 * | | '-. height
 * | |   '-. list
 * | |     '-- nodeID -> compressed public key
 * | |-. flat weight diffs
 * | | '-- subnet+height+nodeID -> weightChange
 * | '-. flat pub key diffs
 * |   '-- subnet+height+nodeID -> uncompressed public key or nil
 * |-. blockIDs
 * | '-- height -> blockID
 * |-. blocks
 * | '-- blockID -> block bytes
 * |-. txs
 * | '-- txID -> tx bytes + tx status
 * |- rewardUTXOs
 * | '-. txID
 * |   '-. list
 * |     '-- utxoID -> utxo bytes
 * |- utxos
 * | '-- utxoDB
 * |-. subnets
 * | '-. list
 * |   '-- txID -> nil
 * |-. subnetOwners
 * | '-. subnetID -> owner
 * |-. chains
 * | '-. subnetID
 * |   '-. list
 * |     '-- txID -> nil
 * '-. singletons
 *   |-- initializedKey -> nil
 *   |-- prunedKey -> nil
 *   |-- timestampKey -> timestamp
 *   |-- currentSupplyKey -> currentSupply
 *   |-- lastAcceptedKey -> lastAccepted
 *   '-- heightsIndexKey -> startIndexHeight + endIndexHeight
 */
type state struct {
	validatorState

	validators validators.Manager
	ctx        *snow.Context
	cfg        *config.Config
	metrics    metrics.Metrics
	rewards    reward.Calculator

	baseDB *versiondb.Database

	currentStakers *baseStakers
	pendingStakers *baseStakers

	currentHeight uint64

	addedBlockIDs map[uint64]ids.ID            // map of height -> blockID
	blockIDCache  cache.Cacher[uint64, ids.ID] // cache of height -> blockID. If the entry is ids.Empty, it is not in the database
	blockIDDB     database.Database

	addedBlocks map[ids.ID]block.Block            // map of blockID -> Block
	blockCache  cache.Cacher[ids.ID, block.Block] // cache of blockID -> Block. If the entry is nil, it is not in the database
	blockDB     database.Database

	validatorsDB                 database.Database
	currentValidatorsDB          database.Database
	currentValidatorBaseDB       database.Database
	currentValidatorList         linkeddb.LinkedDB
	currentDelegatorBaseDB       database.Database
	currentDelegatorList         linkeddb.LinkedDB
	currentSubnetValidatorBaseDB database.Database
	currentSubnetValidatorList   linkeddb.LinkedDB
	currentSubnetDelegatorBaseDB database.Database
	currentSubnetDelegatorList   linkeddb.LinkedDB
	pendingValidatorsDB          database.Database
	pendingValidatorBaseDB       database.Database
	pendingValidatorList         linkeddb.LinkedDB
	pendingDelegatorBaseDB       database.Database
	pendingDelegatorList         linkeddb.LinkedDB
	pendingSubnetValidatorBaseDB database.Database
	pendingSubnetValidatorList   linkeddb.LinkedDB
	pendingSubnetDelegatorBaseDB database.Database
	pendingSubnetDelegatorList   linkeddb.LinkedDB

	nestedValidatorWeightDiffsDB    database.Database
	nestedValidatorPublicKeyDiffsDB database.Database
	flatValidatorWeightDiffsDB      database.Database
	flatValidatorPublicKeyDiffsDB   database.Database

	addedTxs map[ids.ID]*txAndStatus            // map of txID -> {*txs.Tx, Status}
	txCache  cache.Cacher[ids.ID, *txAndStatus] // txID -> {*txs.Tx, Status}. If the entry is nil, it isn't in the database
	txDB     database.Database

	addedRewardUTXOs map[ids.ID][]*avax.UTXO            // map of txID -> []*UTXO
	rewardUTXOsCache cache.Cacher[ids.ID, []*avax.UTXO] // txID -> []*UTXO
	rewardUTXODB     database.Database

	modifiedUTXOs map[ids.ID]*avax.UTXO // map of modified UTXOID -> *UTXO if the UTXO is nil, it has been removed
	utxoDB        database.Database
	utxoState     avax.UTXOState

	cachedSubnets []*txs.Tx // nil if the subnets haven't been loaded
	addedSubnets  []*txs.Tx
	subnetBaseDB  database.Database
	subnetDB      linkeddb.LinkedDB

	// Subnet ID --> Owner of the subnet
	subnetOwners     map[ids.ID]fx.Owner
	subnetOwnerCache cache.Cacher[ids.ID, fxOwnerAndSize] // cache of subnetID -> owner if the entry is nil, it is not in the database
	subnetOwnerDB    database.Database

	transformedSubnets     map[ids.ID]*txs.Tx            // map of subnetID -> transformSubnetTx
	transformedSubnetCache cache.Cacher[ids.ID, *txs.Tx] // cache of subnetID -> transformSubnetTx if the entry is nil, it is not in the database
	transformedSubnetDB    database.Database

	modifiedSupplies map[ids.ID]uint64             // map of subnetID -> current supply
	supplyCache      cache.Cacher[ids.ID, *uint64] // cache of subnetID -> current supply if the entry is nil, it is not in the database
	supplyDB         database.Database

	addedChains  map[ids.ID][]*txs.Tx                    // maps subnetID -> the newly added chains to the subnet
	chainCache   cache.Cacher[ids.ID, []*txs.Tx]         // cache of subnetID -> the chains after all local modifications []*txs.Tx
	chainDBCache cache.Cacher[ids.ID, linkeddb.LinkedDB] // cache of subnetID -> linkedDB
	chainDB      database.Database

	// The persisted fields represent the current database value
	timestamp, persistedTimestamp         time.Time
	currentSupply, persistedCurrentSupply uint64
	// [lastAccepted] is the most recently accepted block.
	lastAccepted, persistedLastAccepted ids.ID
	indexedHeights                      *heightRange
	singletonDB                         database.Database
}

// heightRange is used to track which heights are safe to use the native DB
// iterator for querying validator diffs.
//
// TODO: Remove once we are guaranteed nodes can not rollback to not support the
// new indexing mechanism.
type heightRange struct {
	LowerBound uint64 `serialize:"true"`
	UpperBound uint64 `serialize:"true"`
}

type ValidatorWeightDiff struct {
	Decrease bool   `serialize:"true"`
	Amount   uint64 `serialize:"true"`
}

func (v *ValidatorWeightDiff) Add(negative bool, amount uint64) error {
	if v.Decrease == negative {
		var err error
		v.Amount, err = safemath.Add64(v.Amount, amount)
		return err
	}

	if v.Amount > amount {
		v.Amount -= amount
	} else {
		v.Amount = safemath.AbsDiff(v.Amount, amount)
		v.Decrease = negative
	}
	return nil
}

type heightWithSubnet struct {
	Height   uint64 `serialize:"true"`
	SubnetID ids.ID `serialize:"true"`
}

type txBytesAndStatus struct {
	Tx     []byte        `serialize:"true"`
	Status status.Status `serialize:"true"`
}

type txAndStatus struct {
	tx     *txs.Tx
	status status.Status
}

type fxOwnerAndSize struct {
	owner fx.Owner
	size  int
}

func txSize(_ ids.ID, tx *txs.Tx) int {
	if tx == nil {
		return ids.IDLen + constants.PointerOverhead
	}
	return ids.IDLen + len(tx.Bytes()) + constants.PointerOverhead
}

func txAndStatusSize(_ ids.ID, t *txAndStatus) int {
	if t == nil {
		return ids.IDLen + constants.PointerOverhead
	}
	return ids.IDLen + len(t.tx.Bytes()) + wrappers.IntLen + 2*constants.PointerOverhead
}

func blockSize(_ ids.ID, blk block.Block) int {
	if blk == nil {
		return ids.IDLen + constants.PointerOverhead
	}
	return ids.IDLen + len(blk.Bytes()) + constants.PointerOverhead
}

func New(
	db database.Database,
	genesisBytes []byte,
	metricsReg prometheus.Registerer,
	cfg *config.Config,
	execCfg *config.ExecutionConfig,
	ctx *snow.Context,
	metrics metrics.Metrics,
	rewards reward.Calculator,
) (State, error) {
	s, err := newState(
		db,
		metrics,
		cfg,
		execCfg,
		ctx,
		metricsReg,
		rewards,
	)
	if err != nil {
		return nil, err
	}

	if err := s.sync(genesisBytes); err != nil {
		// Drop any errors on close to return the first error
		_ = s.Close()

		return nil, err
	}

	// Before we start accepting new blocks, we check if the pruning process needs
	// to be run.
	//
	// TODO: Cleanup after v1.11.x is activated
	shouldPrune, err := s.ShouldPrune()
	if err != nil {
		return nil, err
	}
	if shouldPrune {
		// If the pruned key is on disk, we must delete it to ensure our disk
		// can't get into a partially pruned state if the node restarts mid-way
		// through pruning.
		if err := s.singletonDB.Delete(prunedKey); err != nil {
			return nil, fmt.Errorf("failed to remove prunedKey from singletonDB: %w", err)
		}

		if err := s.Commit(); err != nil {
			return nil, fmt.Errorf("failed to commit to baseDB: %w", err)
		}
	}

	return s, nil
}

func newState(
	db database.Database,
	metrics metrics.Metrics,
	cfg *config.Config,
	execCfg *config.ExecutionConfig,
	ctx *snow.Context,
	metricsReg prometheus.Registerer,
	rewards reward.Calculator,
) (*state, error) {
	blockIDCache, err := metercacher.New[uint64, ids.ID](
		"block_id_cache",
		metricsReg,
		&cache.LRU[uint64, ids.ID]{Size: execCfg.BlockIDCacheSize},
	)
	if err != nil {
		return nil, err
	}

	blockCache, err := metercacher.New[ids.ID, block.Block](
		"block_cache",
		metricsReg,
		cache.NewSizedLRU[ids.ID, block.Block](execCfg.BlockCacheSize, blockSize),
	)
	if err != nil {
		return nil, err
	}

	baseDB := versiondb.New(db)

	validatorsDB := prefixdb.New(validatorsPrefix, baseDB)

	currentValidatorsDB := prefixdb.New(currentPrefix, validatorsDB)
	currentValidatorBaseDB := prefixdb.New(validatorPrefix, currentValidatorsDB)
	currentDelegatorBaseDB := prefixdb.New(delegatorPrefix, currentValidatorsDB)
	currentSubnetValidatorBaseDB := prefixdb.New(subnetValidatorPrefix, currentValidatorsDB)
	currentSubnetDelegatorBaseDB := prefixdb.New(subnetDelegatorPrefix, currentValidatorsDB)

	pendingValidatorsDB := prefixdb.New(pendingPrefix, validatorsDB)
	pendingValidatorBaseDB := prefixdb.New(validatorPrefix, pendingValidatorsDB)
	pendingDelegatorBaseDB := prefixdb.New(delegatorPrefix, pendingValidatorsDB)
	pendingSubnetValidatorBaseDB := prefixdb.New(subnetValidatorPrefix, pendingValidatorsDB)
	pendingSubnetDelegatorBaseDB := prefixdb.New(subnetDelegatorPrefix, pendingValidatorsDB)

	nestedValidatorWeightDiffsDB := prefixdb.New(nestedValidatorWeightDiffsPrefix, validatorsDB)
	nestedValidatorPublicKeyDiffsDB := prefixdb.New(nestedValidatorPublicKeyDiffsPrefix, validatorsDB)
	flatValidatorWeightDiffsDB := prefixdb.New(flatValidatorWeightDiffsPrefix, validatorsDB)
	flatValidatorPublicKeyDiffsDB := prefixdb.New(flatValidatorPublicKeyDiffsPrefix, validatorsDB)

	txCache, err := metercacher.New(
		"tx_cache",
		metricsReg,
		cache.NewSizedLRU[ids.ID, *txAndStatus](execCfg.TxCacheSize, txAndStatusSize),
	)
	if err != nil {
		return nil, err
	}

	rewardUTXODB := prefixdb.New(rewardUTXOsPrefix, baseDB)
	rewardUTXOsCache, err := metercacher.New[ids.ID, []*avax.UTXO](
		"reward_utxos_cache",
		metricsReg,
		&cache.LRU[ids.ID, []*avax.UTXO]{Size: execCfg.RewardUTXOsCacheSize},
	)
	if err != nil {
		return nil, err
	}

	utxoDB := prefixdb.New(utxoPrefix, baseDB)
	utxoState, err := avax.NewMeteredUTXOState(utxoDB, txs.GenesisCodec, metricsReg, execCfg.ChecksumsEnabled)
	if err != nil {
		return nil, err
	}

	subnetBaseDB := prefixdb.New(subnetPrefix, baseDB)

	subnetOwnerDB := prefixdb.New(subnetOwnerPrefix, baseDB)
	subnetOwnerCache, err := metercacher.New[ids.ID, fxOwnerAndSize](
		"subnet_owner_cache",
		metricsReg,
		cache.NewSizedLRU[ids.ID, fxOwnerAndSize](execCfg.FxOwnerCacheSize, func(_ ids.ID, f fxOwnerAndSize) int {
			return ids.IDLen + f.size
		}),
	)
	if err != nil {
		return nil, err
	}

	transformedSubnetCache, err := metercacher.New(
		"transformed_subnet_cache",
		metricsReg,
		cache.NewSizedLRU[ids.ID, *txs.Tx](execCfg.TransformedSubnetTxCacheSize, txSize),
	)
	if err != nil {
		return nil, err
	}

	supplyCache, err := metercacher.New[ids.ID, *uint64](
		"supply_cache",
		metricsReg,
		&cache.LRU[ids.ID, *uint64]{Size: execCfg.ChainCacheSize},
	)
	if err != nil {
		return nil, err
	}

	chainCache, err := metercacher.New[ids.ID, []*txs.Tx](
		"chain_cache",
		metricsReg,
		&cache.LRU[ids.ID, []*txs.Tx]{Size: execCfg.ChainCacheSize},
	)
	if err != nil {
		return nil, err
	}

	chainDBCache, err := metercacher.New[ids.ID, linkeddb.LinkedDB](
		"chain_db_cache",
		metricsReg,
		&cache.LRU[ids.ID, linkeddb.LinkedDB]{Size: execCfg.ChainDBCacheSize},
	)
	if err != nil {
		return nil, err
	}

	return &state{
		validatorState: newValidatorState(),

		validators: cfg.Validators,
		ctx:        ctx,
		cfg:        cfg,
		metrics:    metrics,
		rewards:    rewards,
		baseDB:     baseDB,

		addedBlockIDs: make(map[uint64]ids.ID),
		blockIDCache:  blockIDCache,
		blockIDDB:     prefixdb.New(blockIDPrefix, baseDB),

		addedBlocks: make(map[ids.ID]block.Block),
		blockCache:  blockCache,
		blockDB:     prefixdb.New(blockPrefix, baseDB),

		currentStakers: newBaseStakers(),
		pendingStakers: newBaseStakers(),

		validatorsDB:                    validatorsDB,
		currentValidatorsDB:             currentValidatorsDB,
		currentValidatorBaseDB:          currentValidatorBaseDB,
		currentValidatorList:            linkeddb.NewDefault(currentValidatorBaseDB),
		currentDelegatorBaseDB:          currentDelegatorBaseDB,
		currentDelegatorList:            linkeddb.NewDefault(currentDelegatorBaseDB),
		currentSubnetValidatorBaseDB:    currentSubnetValidatorBaseDB,
		currentSubnetValidatorList:      linkeddb.NewDefault(currentSubnetValidatorBaseDB),
		currentSubnetDelegatorBaseDB:    currentSubnetDelegatorBaseDB,
		currentSubnetDelegatorList:      linkeddb.NewDefault(currentSubnetDelegatorBaseDB),
		pendingValidatorsDB:             pendingValidatorsDB,
		pendingValidatorBaseDB:          pendingValidatorBaseDB,
		pendingValidatorList:            linkeddb.NewDefault(pendingValidatorBaseDB),
		pendingDelegatorBaseDB:          pendingDelegatorBaseDB,
		pendingDelegatorList:            linkeddb.NewDefault(pendingDelegatorBaseDB),
		pendingSubnetValidatorBaseDB:    pendingSubnetValidatorBaseDB,
		pendingSubnetValidatorList:      linkeddb.NewDefault(pendingSubnetValidatorBaseDB),
		pendingSubnetDelegatorBaseDB:    pendingSubnetDelegatorBaseDB,
		pendingSubnetDelegatorList:      linkeddb.NewDefault(pendingSubnetDelegatorBaseDB),
		nestedValidatorWeightDiffsDB:    nestedValidatorWeightDiffsDB,
		nestedValidatorPublicKeyDiffsDB: nestedValidatorPublicKeyDiffsDB,
		flatValidatorWeightDiffsDB:      flatValidatorWeightDiffsDB,
		flatValidatorPublicKeyDiffsDB:   flatValidatorPublicKeyDiffsDB,

		addedTxs: make(map[ids.ID]*txAndStatus),
		txDB:     prefixdb.New(txPrefix, baseDB),
		txCache:  txCache,

		addedRewardUTXOs: make(map[ids.ID][]*avax.UTXO),
		rewardUTXODB:     rewardUTXODB,
		rewardUTXOsCache: rewardUTXOsCache,

		modifiedUTXOs: make(map[ids.ID]*avax.UTXO),
		utxoDB:        utxoDB,
		utxoState:     utxoState,

		subnetBaseDB: subnetBaseDB,
		subnetDB:     linkeddb.NewDefault(subnetBaseDB),

		subnetOwners:     make(map[ids.ID]fx.Owner),
		subnetOwnerDB:    subnetOwnerDB,
		subnetOwnerCache: subnetOwnerCache,

		transformedSubnets:     make(map[ids.ID]*txs.Tx),
		transformedSubnetCache: transformedSubnetCache,
		transformedSubnetDB:    prefixdb.New(transformedSubnetPrefix, baseDB),

		modifiedSupplies: make(map[ids.ID]uint64),
		supplyCache:      supplyCache,
		supplyDB:         prefixdb.New(supplyPrefix, baseDB),

		addedChains:  make(map[ids.ID][]*txs.Tx),
		chainDB:      prefixdb.New(chainPrefix, baseDB),
		chainCache:   chainCache,
		chainDBCache: chainDBCache,

		singletonDB: prefixdb.New(singletonPrefix, baseDB),
	}, nil
}

func (s *state) GetCurrentValidator(subnetID ids.ID, nodeID ids.NodeID) (*Staker, error) {
	return s.currentStakers.GetValidator(subnetID, nodeID)
}

func (s *state) PutCurrentValidator(staker *Staker) {
	s.currentStakers.PutValidator(staker)
}

func (s *state) DeleteCurrentValidator(staker *Staker) {
	s.currentStakers.DeleteValidator(staker)
}

func (s *state) GetCurrentDelegatorIterator(subnetID ids.ID, nodeID ids.NodeID) (StakerIterator, error) {
	return s.currentStakers.GetDelegatorIterator(subnetID, nodeID), nil
}

func (s *state) PutCurrentDelegator(staker *Staker) {
	s.currentStakers.PutDelegator(staker)
}

func (s *state) DeleteCurrentDelegator(staker *Staker) {
	s.currentStakers.DeleteDelegator(staker)
}

func (s *state) GetCurrentStakerIterator() (StakerIterator, error) {
	return s.currentStakers.GetStakerIterator(), nil
}

func (s *state) GetPendingValidator(subnetID ids.ID, nodeID ids.NodeID) (*Staker, error) {
	return s.pendingStakers.GetValidator(subnetID, nodeID)
}

func (s *state) PutPendingValidator(staker *Staker) {
	s.pendingStakers.PutValidator(staker)
}

func (s *state) DeletePendingValidator(staker *Staker) {
	s.pendingStakers.DeleteValidator(staker)
}

func (s *state) GetPendingDelegatorIterator(subnetID ids.ID, nodeID ids.NodeID) (StakerIterator, error) {
	return s.pendingStakers.GetDelegatorIterator(subnetID, nodeID), nil
}

func (s *state) PutPendingDelegator(staker *Staker) {
	s.pendingStakers.PutDelegator(staker)
}

func (s *state) DeletePendingDelegator(staker *Staker) {
	s.pendingStakers.DeleteDelegator(staker)
}

func (s *state) GetPendingStakerIterator() (StakerIterator, error) {
	return s.pendingStakers.GetStakerIterator(), nil
}

func (s *state) shouldInit() (bool, error) {
	has, err := s.singletonDB.Has(initializedKey)
	return !has, err
}

func (s *state) doneInit() error {
	return s.singletonDB.Put(initializedKey, nil)
}

func (s *state) ShouldPrune() (bool, error) {
	has, err := s.singletonDB.Has(prunedKey)
	if err != nil {
		return true, err
	}

	// If [prunedKey] is not in [singletonDB], [PruneAndIndex()] did not finish
	// execution.
	if !has {
		return true, nil
	}

	// To ensure the db was not modified since we last ran [PruneAndIndex()], we
	// must verify that [s.lastAccepted] is height indexed.
	blk, err := s.GetStatelessBlock(s.lastAccepted)
	if err != nil {
		return true, err
	}

	_, err = s.GetBlockIDAtHeight(blk.Height())
	if err == database.ErrNotFound {
		return true, nil
	}

	return false, err
}

func (s *state) donePrune() error {
	return s.singletonDB.Put(prunedKey, nil)
}

func (s *state) GetSubnets() ([]*txs.Tx, error) {
	if s.cachedSubnets != nil {
		return s.cachedSubnets, nil
	}

	subnetDBIt := s.subnetDB.NewIterator()
	defer subnetDBIt.Release()

	txs := []*txs.Tx(nil)
	for subnetDBIt.Next() {
		subnetIDBytes := subnetDBIt.Key()
		subnetID, err := ids.ToID(subnetIDBytes)
		if err != nil {
			return nil, err
		}
		subnetTx, _, err := s.GetTx(subnetID)
		if err != nil {
			return nil, err
		}
		txs = append(txs, subnetTx)
	}
	if err := subnetDBIt.Error(); err != nil {
		return nil, err
	}
	txs = append(txs, s.addedSubnets...)
	s.cachedSubnets = txs
	return txs, nil
}

func (s *state) AddSubnet(createSubnetTx *txs.Tx) {
	s.addedSubnets = append(s.addedSubnets, createSubnetTx)
	if s.cachedSubnets != nil {
		s.cachedSubnets = append(s.cachedSubnets, createSubnetTx)
	}
}

func (s *state) GetSubnetOwner(subnetID ids.ID) (fx.Owner, error) {
	if owner, exists := s.subnetOwners[subnetID]; exists {
		return owner, nil
	}

	if ownerAndSize, cached := s.subnetOwnerCache.Get(subnetID); cached {
		if ownerAndSize.owner == nil {
			return nil, database.ErrNotFound
		}
		return ownerAndSize.owner, nil
	}

	ownerBytes, err := s.subnetOwnerDB.Get(subnetID[:])
	if err == nil {
		var owner fx.Owner
		if _, err := block.GenesisCodec.Unmarshal(ownerBytes, &owner); err != nil {
			return nil, err
		}
		s.subnetOwnerCache.Put(subnetID, fxOwnerAndSize{
			owner: owner,
			size:  len(ownerBytes),
		})
		return owner, nil
	}
	if err != database.ErrNotFound {
		return nil, err
	}

	subnetIntf, _, err := s.GetTx(subnetID)
	if err != nil {
		if err == database.ErrNotFound {
			s.subnetOwnerCache.Put(subnetID, fxOwnerAndSize{})
		}
		return nil, err
	}

	subnet, ok := subnetIntf.Unsigned.(*txs.CreateSubnetTx)
	if !ok {
		return nil, fmt.Errorf("%q %w", subnetID, errIsNotSubnet)
	}

	s.SetSubnetOwner(subnetID, subnet.Owner)
	return subnet.Owner, nil
}

func (s *state) SetSubnetOwner(subnetID ids.ID, owner fx.Owner) {
	s.subnetOwners[subnetID] = owner
}

func (s *state) GetSubnetTransformation(subnetID ids.ID) (*txs.Tx, error) {
	if tx, exists := s.transformedSubnets[subnetID]; exists {
		return tx, nil
	}

	if tx, cached := s.transformedSubnetCache.Get(subnetID); cached {
		if tx == nil {
			return nil, database.ErrNotFound
		}
		return tx, nil
	}

	transformSubnetTxID, err := database.GetID(s.transformedSubnetDB, subnetID[:])
	if err == database.ErrNotFound {
		s.transformedSubnetCache.Put(subnetID, nil)
		return nil, database.ErrNotFound
	}
	if err != nil {
		return nil, err
	}

	transformSubnetTx, _, err := s.GetTx(transformSubnetTxID)
	if err != nil {
		return nil, err
	}
	s.transformedSubnetCache.Put(subnetID, transformSubnetTx)
	return transformSubnetTx, nil
}

func (s *state) AddSubnetTransformation(transformSubnetTxIntf *txs.Tx) {
	transformSubnetTx := transformSubnetTxIntf.Unsigned.(*txs.TransformSubnetTx)
	s.transformedSubnets[transformSubnetTx.Subnet] = transformSubnetTxIntf
}

func (s *state) GetChains(subnetID ids.ID) ([]*txs.Tx, error) {
	if chains, cached := s.chainCache.Get(subnetID); cached {
		return chains, nil
	}
	chainDB := s.getChainDB(subnetID)
	chainDBIt := chainDB.NewIterator()
	defer chainDBIt.Release()

	txs := []*txs.Tx(nil)
	for chainDBIt.Next() {
		chainIDBytes := chainDBIt.Key()
		chainID, err := ids.ToID(chainIDBytes)
		if err != nil {
			return nil, err
		}
		chainTx, _, err := s.GetTx(chainID)
		if err != nil {
			return nil, err
		}
		txs = append(txs, chainTx)
	}
	if err := chainDBIt.Error(); err != nil {
		return nil, err
	}
	txs = append(txs, s.addedChains[subnetID]...)
	s.chainCache.Put(subnetID, txs)
	return txs, nil
}

func (s *state) AddChain(createChainTxIntf *txs.Tx) {
	createChainTx := createChainTxIntf.Unsigned.(*txs.CreateChainTx)
	subnetID := createChainTx.SubnetID
	s.addedChains[subnetID] = append(s.addedChains[subnetID], createChainTxIntf)
	if chains, cached := s.chainCache.Get(subnetID); cached {
		chains = append(chains, createChainTxIntf)
		s.chainCache.Put(subnetID, chains)
	}
}

func (s *state) getChainDB(subnetID ids.ID) linkeddb.LinkedDB {
	if chainDB, cached := s.chainDBCache.Get(subnetID); cached {
		return chainDB
	}
	rawChainDB := prefixdb.New(subnetID[:], s.chainDB)
	chainDB := linkeddb.NewDefault(rawChainDB)
	s.chainDBCache.Put(subnetID, chainDB)
	return chainDB
}

func (s *state) GetTx(txID ids.ID) (*txs.Tx, status.Status, error) {
	if tx, exists := s.addedTxs[txID]; exists {
		return tx.tx, tx.status, nil
	}
	if tx, cached := s.txCache.Get(txID); cached {
		if tx == nil {
			return nil, status.Unknown, database.ErrNotFound
		}
		return tx.tx, tx.status, nil
	}
	txBytes, err := s.txDB.Get(txID[:])
	if err == database.ErrNotFound {
		s.txCache.Put(txID, nil)
		return nil, status.Unknown, database.ErrNotFound
	} else if err != nil {
		return nil, status.Unknown, err
	}

	stx := txBytesAndStatus{}
	if _, err := txs.GenesisCodec.Unmarshal(txBytes, &stx); err != nil {
		return nil, status.Unknown, err
	}

	tx, err := txs.Parse(txs.GenesisCodec, stx.Tx)
	if err != nil {
		return nil, status.Unknown, err
	}

	ptx := &txAndStatus{
		tx:     tx,
		status: stx.Status,
	}

	s.txCache.Put(txID, ptx)
	return ptx.tx, ptx.status, nil
}

func (s *state) AddTx(tx *txs.Tx, status status.Status) {
	s.addedTxs[tx.ID()] = &txAndStatus{
		tx:     tx,
		status: status,
	}
}

func (s *state) GetRewardUTXOs(txID ids.ID) ([]*avax.UTXO, error) {
	if utxos, exists := s.addedRewardUTXOs[txID]; exists {
		return utxos, nil
	}
	if utxos, exists := s.rewardUTXOsCache.Get(txID); exists {
		return utxos, nil
	}

	rawTxDB := prefixdb.New(txID[:], s.rewardUTXODB)
	txDB := linkeddb.NewDefault(rawTxDB)
	it := txDB.NewIterator()
	defer it.Release()

	utxos := []*avax.UTXO(nil)
	for it.Next() {
		utxo := &avax.UTXO{}
		if _, err := txs.Codec.Unmarshal(it.Value(), utxo); err != nil {
			return nil, err
		}
		utxos = append(utxos, utxo)
	}
	if err := it.Error(); err != nil {
		return nil, err
	}

	s.rewardUTXOsCache.Put(txID, utxos)
	return utxos, nil
}

func (s *state) AddRewardUTXO(txID ids.ID, utxo *avax.UTXO) {
	s.addedRewardUTXOs[txID] = append(s.addedRewardUTXOs[txID], utxo)
}

func (s *state) GetUTXO(utxoID ids.ID) (*avax.UTXO, error) {
	if utxo, exists := s.modifiedUTXOs[utxoID]; exists {
		if utxo == nil {
			return nil, database.ErrNotFound
		}
		return utxo, nil
	}
	return s.utxoState.GetUTXO(utxoID)
}

func (s *state) UTXOIDs(addr []byte, start ids.ID, limit int) ([]ids.ID, error) {
	return s.utxoState.UTXOIDs(addr, start, limit)
}

func (s *state) AddUTXO(utxo *avax.UTXO) {
	s.modifiedUTXOs[utxo.InputID()] = utxo
}

func (s *state) DeleteUTXO(utxoID ids.ID) {
	s.modifiedUTXOs[utxoID] = nil
}

func (s *state) GetStartTime(nodeID ids.NodeID, subnetID ids.ID) (time.Time, error) {
	staker, err := s.currentStakers.GetValidator(subnetID, nodeID)
	if err != nil {
		return time.Time{}, err
	}
	return staker.StartTime, nil
}

func (s *state) GetTimestamp() time.Time {
	return s.timestamp
}

func (s *state) SetTimestamp(tm time.Time) {
	s.timestamp = tm
}

func (s *state) GetLastAccepted() ids.ID {
	return s.lastAccepted
}

func (s *state) SetLastAccepted(lastAccepted ids.ID) {
	s.lastAccepted = lastAccepted
}

func (s *state) GetCurrentSupply(subnetID ids.ID) (uint64, error) {
	if subnetID == constants.PrimaryNetworkID {
		return s.currentSupply, nil
	}

	supply, ok := s.modifiedSupplies[subnetID]
	if ok {
		return supply, nil
	}

	cachedSupply, ok := s.supplyCache.Get(subnetID)
	if ok {
		if cachedSupply == nil {
			return 0, database.ErrNotFound
		}
		return *cachedSupply, nil
	}

	supply, err := database.GetUInt64(s.supplyDB, subnetID[:])
	if err == database.ErrNotFound {
		s.supplyCache.Put(subnetID, nil)
		return 0, database.ErrNotFound
	}
	if err != nil {
		return 0, err
	}

	s.supplyCache.Put(subnetID, &supply)
	return supply, nil
}

func (s *state) SetCurrentSupply(subnetID ids.ID, cs uint64) {
	if subnetID == constants.PrimaryNetworkID {
		s.currentSupply = cs
	} else {
		s.modifiedSupplies[subnetID] = cs
	}
}

func (s *state) ApplyValidatorWeightDiffs(
	ctx context.Context,
	validators map[ids.NodeID]*validators.GetValidatorOutput,
	startHeight uint64,
	endHeight uint64,
	subnetID ids.ID,
) error {
	diffIter := s.flatValidatorWeightDiffsDB.NewIteratorWithStartAndPrefix(
		marshalStartDiffKey(subnetID, startHeight),
		subnetID[:],
	)
	defer diffIter.Release()

	prevHeight := startHeight + 1
	// TODO: Remove the index continuity checks once we are guaranteed nodes can
	// not rollback to not support the new indexing mechanism.
	for diffIter.Next() && s.indexedHeights != nil && s.indexedHeights.LowerBound <= endHeight {
		if err := ctx.Err(); err != nil {
			return err
		}

		_, parsedHeight, nodeID, err := unmarshalDiffKey(diffIter.Key())
		if err != nil {
			return err
		}
		// If the parsedHeight is less than our target endHeight, then we have
		// fully processed the diffs from startHeight through endHeight.
		if parsedHeight < endHeight {
			return diffIter.Error()
		}

		prevHeight = parsedHeight

		weightDiff, err := unmarshalWeightDiff(diffIter.Value())
		if err != nil {
			return err
		}

		if err := applyWeightDiff(validators, nodeID, weightDiff); err != nil {
			return err
		}
	}
	if err := diffIter.Error(); err != nil {
		return err
	}

	// TODO: Remove this once it is assumed that all subnet validators have
	// adopted the new indexing.
	for height := prevHeight - 1; height >= endHeight; height-- {
		if err := ctx.Err(); err != nil {
			return err
		}

		prefixStruct := heightWithSubnet{
			Height:   height,
			SubnetID: subnetID,
		}
		prefixBytes, err := block.GenesisCodec.Marshal(block.Version, prefixStruct)
		if err != nil {
			return err
		}

		rawDiffDB := prefixdb.New(prefixBytes, s.nestedValidatorWeightDiffsDB)
		diffDB := linkeddb.NewDefault(rawDiffDB)
		diffIter := diffDB.NewIterator()
		defer diffIter.Release()

		for diffIter.Next() {
			nodeID, err := ids.ToNodeID(diffIter.Key())
			if err != nil {
				return err
			}

			weightDiff := ValidatorWeightDiff{}
			_, err = block.GenesisCodec.Unmarshal(diffIter.Value(), &weightDiff)
			if err != nil {
				return err
			}

			if err := applyWeightDiff(validators, nodeID, &weightDiff); err != nil {
				return err
			}
		}
	}

	return nil
}

func applyWeightDiff(
	vdrs map[ids.NodeID]*validators.GetValidatorOutput,
	nodeID ids.NodeID,
	weightDiff *ValidatorWeightDiff,
) error {
	vdr, ok := vdrs[nodeID]
	if !ok {
		// This node isn't in the current validator set.
		vdr = &validators.GetValidatorOutput{
			NodeID: nodeID,
		}
		vdrs[nodeID] = vdr
	}

	// The weight of this node changed at this block.
	var err error
	if weightDiff.Decrease {
		// The validator's weight was decreased at this block, so in the
		// prior block it was higher.
		vdr.Weight, err = safemath.Add64(vdr.Weight, weightDiff.Amount)
	} else {
		// The validator's weight was increased at this block, so in the
		// prior block it was lower.
		vdr.Weight, err = safemath.Sub(vdr.Weight, weightDiff.Amount)
	}
	if err != nil {
		return err
	}

	if vdr.Weight == 0 {
		// The validator's weight was 0 before this block so they weren't in the
		// validator set.
		delete(vdrs, nodeID)
	}
	return nil
}

func (s *state) ApplyValidatorPublicKeyDiffs(
	ctx context.Context,
	validators map[ids.NodeID]*validators.GetValidatorOutput,
	startHeight uint64,
	endHeight uint64,
) error {
	diffIter := s.flatValidatorPublicKeyDiffsDB.NewIteratorWithStartAndPrefix(
		marshalStartDiffKey(constants.PrimaryNetworkID, startHeight),
		constants.PrimaryNetworkID[:],
	)
	defer diffIter.Release()

	for diffIter.Next() {
		if err := ctx.Err(); err != nil {
			return err
		}

		_, parsedHeight, nodeID, err := unmarshalDiffKey(diffIter.Key())
		if err != nil {
			return err
		}
		// If the parsedHeight is less than our target endHeight, then we have
		// fully processed the diffs from startHeight through endHeight.
		if parsedHeight < endHeight {
			break
		}

		vdr, ok := validators[nodeID]
		if !ok {
			continue
		}

		pkBytes := diffIter.Value()
		if len(pkBytes) == 0 {
			vdr.PublicKey = nil
			continue
		}

		vdr.PublicKey = bls.DeserializePublicKey(pkBytes)
	}

	// Note: this does not fallback to the linkeddb index because the linkeddb
	// index does not contain entries for when to remove the public key.
	//
	// Nodes may see inconsistent public keys for heights before the new public
	// key index was populated.
	return diffIter.Error()
}

func (s *state) syncGenesis(genesisBlk block.Block, genesis *genesis.Genesis) error {
	genesisBlkID := genesisBlk.ID()
	s.SetLastAccepted(genesisBlkID)
	s.SetTimestamp(time.Unix(int64(genesis.Timestamp), 0))
	s.SetCurrentSupply(constants.PrimaryNetworkID, genesis.InitialSupply)
	s.AddStatelessBlock(genesisBlk)

	// Persist UTXOs that exist at genesis
	for _, utxo := range genesis.UTXOs {
		avaxUTXO := utxo.UTXO
		s.AddUTXO(&avaxUTXO)
	}

	// Persist primary network validator set at genesis
	for _, vdrTx := range genesis.Validators {
		// We expect genesis validator txs to be either AddValidatorTx or
		// AddPermissionlessValidatorTx.
		//
		// TODO: Enforce stricter type check
		validatorTx, ok := vdrTx.Unsigned.(txs.ScheduledStaker)
		if !ok {
			return fmt.Errorf("expected a scheduled staker but got %T", vdrTx.Unsigned)
		}

		stakeAmount := validatorTx.Weight()
		stakeDuration := validatorTx.EndTime().Sub(validatorTx.StartTime())
		currentSupply, err := s.GetCurrentSupply(constants.PrimaryNetworkID)
		if err != nil {
			return err
		}

		potentialReward := s.rewards.Calculate(
			stakeDuration,
			stakeAmount,
			currentSupply,
		)
		newCurrentSupply, err := safemath.Add64(currentSupply, potentialReward)
		if err != nil {
			return err
		}

		// Note: We use [StartTime()] here because genesis transactions are
		// guaranteed to be pre-Durango activation.
		staker, err := NewCurrentStaker(vdrTx.ID(), validatorTx, validatorTx.StartTime(), potentialReward)
		if err != nil {
			return err
		}

		s.PutCurrentValidator(staker)
		s.AddTx(vdrTx, status.Committed)
		s.SetCurrentSupply(constants.PrimaryNetworkID, newCurrentSupply)
	}

	for _, chain := range genesis.Chains {
		unsignedChain, ok := chain.Unsigned.(*txs.CreateChainTx)
		if !ok {
			return fmt.Errorf("expected tx type *txs.CreateChainTx but got %T", chain.Unsigned)
		}

		// Ensure all chains that the genesis bytes say to create have the right
		// network ID
		if unsignedChain.NetworkID != s.ctx.NetworkID {
			return avax.ErrWrongNetworkID
		}

		s.AddChain(chain)
		s.AddTx(chain, status.Committed)
	}

	// updateValidators is set to false here to maintain the invariant that the
	// primary network's validator set is empty before the validator sets are
	// initialized.
	return s.write(false /*=updateValidators*/, 0)
}

// Load pulls data previously stored on disk that is expected to be in memory.
func (s *state) load() error {
	return utils.Err(
		s.loadMetadata(),
		s.loadCurrentValidators(),
		s.loadPendingValidators(),
		s.initValidatorSets(),
	)
}

func (s *state) loadMetadata() error {
	timestamp, err := database.GetTimestamp(s.singletonDB, timestampKey)
	if err != nil {
		return err
	}
	s.persistedTimestamp = timestamp
	s.SetTimestamp(timestamp)

	currentSupply, err := database.GetUInt64(s.singletonDB, currentSupplyKey)
	if err != nil {
		return err
	}
	s.persistedCurrentSupply = currentSupply
	s.SetCurrentSupply(constants.PrimaryNetworkID, currentSupply)

	lastAccepted, err := database.GetID(s.singletonDB, lastAcceptedKey)
	if err != nil {
		return err
	}
	s.persistedLastAccepted = lastAccepted
	s.lastAccepted = lastAccepted

	// Lookup the most recently indexed range on disk. If we haven't started
	// indexing the weights, then we keep the indexed heights as nil.
	indexedHeightsBytes, err := s.singletonDB.Get(heightsIndexedKey)
	if err == database.ErrNotFound {
		return nil
	}
	if err != nil {
		return err
	}

	indexedHeights := &heightRange{}
	_, err = block.GenesisCodec.Unmarshal(indexedHeightsBytes, indexedHeights)
	if err != nil {
		return err
	}

	// If the indexed range is not up to date, then we will act as if the range
	// doesn't exist.
	lastAcceptedBlock, err := s.GetStatelessBlock(lastAccepted)
	if err != nil {
		return err
	}
	if indexedHeights.UpperBound != lastAcceptedBlock.Height() {
		return nil
	}
	s.indexedHeights = indexedHeights
	return nil
}

func (s *state) loadCurrentValidators() error {
	s.currentStakers = newBaseStakers()

	validatorIt := s.currentValidatorList.NewIterator()
	defer validatorIt.Release()
	for validatorIt.Next() {
		txIDBytes := validatorIt.Key()
		txID, err := ids.ToID(txIDBytes)
		if err != nil {
			return err
		}
		tx, _, err := s.GetTx(txID)
		if err != nil {
			return fmt.Errorf("failed loading validator transaction txID %s, %w", txID, err)
		}

		stakerTx, ok := tx.Unsigned.(txs.Staker)
		if !ok {
			return fmt.Errorf("expected tx type txs.Staker but got %T", tx.Unsigned)
		}

		metadataBytes := validatorIt.Value()
		metadata := &validatorMetadata{
			txID: txID,
		}
		if scheduledStakerTx, ok := tx.Unsigned.(txs.ScheduledStaker); ok {
			// Populate [StakerStartTime] using the tx as a default in the event
			// it was added pre-durango and is not stored in the database.
			//
			// Note: We do not populate [LastUpdated] since it is expected to
			// always be present on disk.
			metadata.StakerStartTime = uint64(scheduledStakerTx.StartTime().Unix())
		}
		if err := parseValidatorMetadata(metadataBytes, metadata); err != nil {
			return err
		}

		staker, err := NewCurrentStaker(
			txID,
			stakerTx,
			time.Unix(int64(metadata.StakerStartTime), 0),
			metadata.PotentialReward)
		if err != nil {
			return err
		}

		validator := s.currentStakers.getOrCreateValidator(staker.SubnetID, staker.NodeID)
		validator.validator = staker

		s.currentStakers.stakers.ReplaceOrInsert(staker)

		s.validatorState.LoadValidatorMetadata(staker.NodeID, staker.SubnetID, metadata)
	}

	subnetValidatorIt := s.currentSubnetValidatorList.NewIterator()
	defer subnetValidatorIt.Release()
	for subnetValidatorIt.Next() {
		txIDBytes := subnetValidatorIt.Key()
		txID, err := ids.ToID(txIDBytes)
		if err != nil {
			return err
		}
		tx, _, err := s.GetTx(txID)
		if err != nil {
			return err
		}

		stakerTx, ok := tx.Unsigned.(txs.Staker)
		if !ok {
			return fmt.Errorf("expected tx type txs.Staker but got %T", tx.Unsigned)
		}

		metadataBytes := subnetValidatorIt.Value()
		metadata := &validatorMetadata{
			txID: txID,
		}
		if scheduledStakerTx, ok := tx.Unsigned.(txs.ScheduledStaker); ok {
			// Populate [StakerStartTime] and [LastUpdated] using the tx as a
			// default in the event they are not stored in the database.
			startTime := uint64(scheduledStakerTx.StartTime().Unix())
			metadata.StakerStartTime = startTime
			metadata.LastUpdated = startTime
		}
		if err := parseValidatorMetadata(metadataBytes, metadata); err != nil {
			return err
		}

		staker, err := NewCurrentStaker(
			txID,
			stakerTx,
			time.Unix(int64(metadata.StakerStartTime), 0),
			metadata.PotentialReward,
		)
		if err != nil {
			return err
		}
		validator := s.currentStakers.getOrCreateValidator(staker.SubnetID, staker.NodeID)
		validator.validator = staker

		s.currentStakers.stakers.ReplaceOrInsert(staker)

		s.validatorState.LoadValidatorMetadata(staker.NodeID, staker.SubnetID, metadata)
	}

	delegatorIt := s.currentDelegatorList.NewIterator()
	defer delegatorIt.Release()

	subnetDelegatorIt := s.currentSubnetDelegatorList.NewIterator()
	defer subnetDelegatorIt.Release()

	for _, delegatorIt := range []database.Iterator{delegatorIt, subnetDelegatorIt} {
		for delegatorIt.Next() {
			txIDBytes := delegatorIt.Key()
			txID, err := ids.ToID(txIDBytes)
			if err != nil {
				return err
			}
			tx, _, err := s.GetTx(txID)
			if err != nil {
				return err
			}

			stakerTx, ok := tx.Unsigned.(txs.Staker)
			if !ok {
				return fmt.Errorf("expected tx type txs.Staker but got %T", tx.Unsigned)
			}

			metadataBytes := delegatorIt.Value()
			metadata := &delegatorMetadata{
				txID: txID,
			}
			if scheduledStakerTx, ok := tx.Unsigned.(txs.ScheduledStaker); ok {
				// Populate [StakerStartTime] using the tx as a default in the
				// event it was added pre-durango and is not stored in the
				// database.
				metadata.StakerStartTime = uint64(scheduledStakerTx.StartTime().Unix())
			}
			err = parseDelegatorMetadata(metadataBytes, metadata)
			if err != nil {
				return err
			}

			staker, err := NewCurrentStaker(
				txID,
				stakerTx,
				time.Unix(int64(metadata.StakerStartTime), 0),
				metadata.PotentialReward,
			)
			if err != nil {
				return err
			}

			validator := s.currentStakers.getOrCreateValidator(staker.SubnetID, staker.NodeID)
			if validator.delegators == nil {
				validator.delegators = btree.NewG(defaultTreeDegree, (*Staker).Less)
			}
			validator.delegators.ReplaceOrInsert(staker)

			s.currentStakers.stakers.ReplaceOrInsert(staker)
		}
	}

	return utils.Err(
		validatorIt.Error(),
		subnetValidatorIt.Error(),
		delegatorIt.Error(),
		subnetDelegatorIt.Error(),
	)
}

func (s *state) loadPendingValidators() error {
	s.pendingStakers = newBaseStakers()

	validatorIt := s.pendingValidatorList.NewIterator()
	defer validatorIt.Release()

	subnetValidatorIt := s.pendingSubnetValidatorList.NewIterator()
	defer subnetValidatorIt.Release()

	for _, validatorIt := range []database.Iterator{validatorIt, subnetValidatorIt} {
		for validatorIt.Next() {
			txIDBytes := validatorIt.Key()
			txID, err := ids.ToID(txIDBytes)
			if err != nil {
				return err
			}
			tx, _, err := s.GetTx(txID)
			if err != nil {
				return err
			}

			stakerTx, ok := tx.Unsigned.(txs.ScheduledStaker)
			if !ok {
				return fmt.Errorf("expected tx type txs.Staker but got %T", tx.Unsigned)
			}

			staker, err := NewPendingStaker(txID, stakerTx)
			if err != nil {
				return err
			}

			validator := s.pendingStakers.getOrCreateValidator(staker.SubnetID, staker.NodeID)
			validator.validator = staker

			s.pendingStakers.stakers.ReplaceOrInsert(staker)
		}
	}

	delegatorIt := s.pendingDelegatorList.NewIterator()
	defer delegatorIt.Release()

	subnetDelegatorIt := s.pendingSubnetDelegatorList.NewIterator()
	defer subnetDelegatorIt.Release()

	for _, delegatorIt := range []database.Iterator{delegatorIt, subnetDelegatorIt} {
		for delegatorIt.Next() {
			txIDBytes := delegatorIt.Key()
			txID, err := ids.ToID(txIDBytes)
			if err != nil {
				return err
			}
			tx, _, err := s.GetTx(txID)
			if err != nil {
				return err
			}

			stakerTx, ok := tx.Unsigned.(txs.ScheduledStaker)
			if !ok {
				return fmt.Errorf("expected tx type txs.Staker but got %T", tx.Unsigned)
			}

			staker, err := NewPendingStaker(txID, stakerTx)
			if err != nil {
				return err
			}

			validator := s.pendingStakers.getOrCreateValidator(staker.SubnetID, staker.NodeID)
			if validator.delegators == nil {
				validator.delegators = btree.NewG(defaultTreeDegree, (*Staker).Less)
			}
			validator.delegators.ReplaceOrInsert(staker)

			s.pendingStakers.stakers.ReplaceOrInsert(staker)
		}
	}

	return utils.Err(
		validatorIt.Error(),
		subnetValidatorIt.Error(),
		delegatorIt.Error(),
		subnetDelegatorIt.Error(),
	)
}

// Invariant: initValidatorSets requires loadCurrentValidators to have already
// been called.
func (s *state) initValidatorSets() error {
	for subnetID, validators := range s.currentStakers.validators {
		if s.validators.Count(subnetID) != 0 {
			// Enforce the invariant that the validator set is empty here.
			return fmt.Errorf("%w: %s", errValidatorSetAlreadyPopulated, subnetID)
		}

		for nodeID, validator := range validators {
			validatorStaker := validator.validator
			if err := s.validators.AddStaker(subnetID, nodeID, validatorStaker.PublicKey, validatorStaker.TxID, validatorStaker.Weight); err != nil {
				return err
			}

			delegatorIterator := NewTreeIterator(validator.delegators)
			for delegatorIterator.Next() {
				delegatorStaker := delegatorIterator.Value()
				if err := s.validators.AddWeight(subnetID, nodeID, delegatorStaker.Weight); err != nil {
					delegatorIterator.Release()
					return err
				}
			}
			delegatorIterator.Release()
		}
	}

	s.metrics.SetLocalStake(s.validators.GetWeight(constants.PrimaryNetworkID, s.ctx.NodeID))
	totalWeight, err := s.validators.TotalWeight(constants.PrimaryNetworkID)
	if err != nil {
		return fmt.Errorf("failed to get total weight of primary network validators: %w", err)
	}
	s.metrics.SetTotalStake(totalWeight)
	return nil
}

func (s *state) write(updateValidators bool, height uint64) error {
	diffs, err := s.calculateDiffs()
	if err != nil {
		return err
	}

<<<<<<< HEAD
	if updateValidators {
		err = s.updateValidatorSet(diffs.valSetDiff, diffs.weightDiffs)
=======
	codecVersion := v1
	if !s.cfg.IsDurangoActivated(s.GetTimestamp()) {
		codecVersion = v0
>>>>>>> fd8ca3f2
	}

	return utils.Err(
		err,
		s.writeBlocks(),
<<<<<<< HEAD
		s.writeCurrentStakers(),
=======
		s.writeCurrentStakers(updateValidators, codecVersion),
>>>>>>> fd8ca3f2
		s.writeWeightDiffs(height, diffs.weightDiffs),
		s.writeBlsKeyDiffs(height, diffs.blsKeyDiffs),
		s.writePendingStakers(),
		s.WriteValidatorMetadata(s.currentValidatorList, s.currentSubnetValidatorList, codecVersion), // Must be called after writeCurrentStakers
		s.writeTXs(),
		s.writeRewardUTXOs(),
		s.writeUTXOs(),
		s.writeSubnets(),
		s.writeSubnetOwners(),
		s.writeTransformedSubnets(),
		s.writeSubnetSupplies(),
		s.writeChains(),
		s.writeMetadata(),
	)
}

func (s *state) writeWeightDiffs(height uint64, weightDiffs map[subnetNodeKey]*ValidatorWeightDiff) error {
	for k, weightDiff := range weightDiffs {
		if weightDiff.Amount == 0 {
			continue
		}

		err := s.flatValidatorWeightDiffsDB.Put(
			marshalDiffKey(k.subnetID, height, k.nodeID),
			marshalWeightDiff(weightDiff),
		)
		if err != nil {
			return err
		}

		// TODO: Remove this once we no longer support version rollbacks.
		prefixStruct := heightWithSubnet{
			Height:   height,
			SubnetID: k.subnetID,
		}
		prefixBytes, err := block.GenesisCodec.Marshal(block.Version, prefixStruct)
		if err != nil {
			return fmt.Errorf("failed to create prefix bytes: %w", err)
		}
		rawNestedWeightDiffDB := prefixdb.New(prefixBytes, s.nestedValidatorWeightDiffsDB)
		nestedWeightDiffDB := linkeddb.NewDefault(rawNestedWeightDiffDB)

		weightDiffBytes, err := block.GenesisCodec.Marshal(block.Version, weightDiff)
		if err != nil {
			return fmt.Errorf("failed to serialize validator weight diff: %w", err)
		}
		if err := nestedWeightDiffDB.Put(k.nodeID[:], weightDiffBytes); err != nil {
			return err
		}
	}
	return nil
}

func (s *state) writeBlsKeyDiffs(height uint64, blsKeyDiffs map[ids.NodeID]*bls.PublicKey) error {
	heightBytes := database.PackUInt64(height)
	rawNestedPublicKeyDiffDB := prefixdb.New(heightBytes, s.nestedValidatorPublicKeyDiffsDB)
	nestedPKDiffDB := linkeddb.NewDefault(rawNestedPublicKeyDiffDB)

	for nodeID, blsKey := range blsKeyDiffs {
		key := marshalDiffKey(constants.PrimaryNetworkID, height, nodeID)
		var blsKeyBytes []byte
		if blsKey != nil {
			// Note: in flatValidatorPublicKeyDiffsDB we store the
			// uncompressed public key here as it is
			// significantly more efficient to parse when applying diffs.
			blsKeyBytes = bls.SerializePublicKey(blsKey)
		}
		if err := s.flatValidatorPublicKeyDiffsDB.Put(key, blsKeyBytes); err != nil {
			return fmt.Errorf("failed to add bls key diffs: %w", err)
		}

		// TODO: Remove this once we no longer support version rollbacks.
		if blsKey != nil {
			// Note: We store the compressed public key here.
			pkBytes := bls.PublicKeyToBytes(blsKey)
			if err := nestedPKDiffDB.Put(nodeID[:], pkBytes); err != nil {
				return err
			}
		}
	}
	return nil
}

func (s *state) updateValidatorSet(
	valSetDiff map[subnetNodeKey]validatorStatusPair,
	weightDiffs map[subnetNodeKey]*ValidatorWeightDiff,
) error {
	for key, weightDiff := range weightDiffs {
		var (
			subnetID = key.subnetID
			nodeID   = key.nodeID
			val      = valSetDiff[key]
			err      error
		)

		switch {
		case weightDiff.Amount == 0:
			// No weight change to record; go to next validator.
			continue
		case weightDiff.Decrease:
			err = s.validators.RemoveWeight(subnetID, nodeID, weightDiff.Amount)
		case val.status == added:
			staker := val.validator
			err = s.validators.AddStaker(
				subnetID,
				nodeID,
				staker.PublicKey,
				staker.TxID,
				weightDiff.Amount,
			)
		default:
			err = s.validators.AddWeight(subnetID, nodeID, weightDiff.Amount)
		}
		if err != nil {
			return fmt.Errorf("failed to update validator weight: %w", err)
		}
	}

	totalWeight, err := s.validators.TotalWeight(constants.PrimaryNetworkID)
	if err != nil {
		return fmt.Errorf("failed to get total weight of primary network: %w", err)
	}

	s.metrics.SetLocalStake(s.validators.GetWeight(constants.PrimaryNetworkID, s.ctx.NodeID))
	s.metrics.SetTotalStake(totalWeight)
	return nil
}

type subnetNodeKey struct {
	subnetID ids.ID
	nodeID   ids.NodeID
}

type validatorStatusPair struct {
	validator *Staker
	status    diffValidatorStatus
}

type diffs struct {
	weightDiffs map[subnetNodeKey]*ValidatorWeightDiff
	blsKeyDiffs map[ids.NodeID]*bls.PublicKey
	valSetDiff  map[subnetNodeKey]validatorStatusPair
}

func (s *state) calculateDiffs() (diffs, error) {
	res := diffs{
		weightDiffs: make(map[subnetNodeKey]*ValidatorWeightDiff),
		blsKeyDiffs: make(map[ids.NodeID]*bls.PublicKey),
		valSetDiff:  make(map[subnetNodeKey]validatorStatusPair),
	}

	for subnetID, subnetValidatorDiffs := range s.currentStakers.validatorDiffs {
		// for now, let writeCurrentStakers consume s.currentStakers.validatorDiffs
		for nodeID, validatorDiff := range subnetValidatorDiffs {
			// Note: validatorDiff.validator is not guaranteed to be non-nil here.
			// Access it only if validatorDiff.validatorStatus is added or deleted

			key := subnetNodeKey{
				subnetID: subnetID,
				nodeID:   nodeID,
			}

			// make sure there is an entry for delegators even in case
			// there are no validators modified.
			res.weightDiffs[key] = &ValidatorWeightDiff{
				Decrease: validatorDiff.validatorStatus == deleted,
			}

			switch validatorDiff.validatorStatus {
			case added:
				var (
					weight = validatorDiff.validator.Weight
					blsKey = validatorDiff.validator.PublicKey
				)
				res.weightDiffs[key].Amount = weight
				if blsKey != nil {
					// Record that the public key for the validator is being
					// added. This means the prior value for the public key was
					// nil.
					res.blsKeyDiffs[nodeID] = nil
				}

				res.valSetDiff[key] = validatorStatusPair{
					validator: validatorDiff.validator,
					status:    validatorDiff.validatorStatus,
				}

			case deleted:
				var (
					weight = validatorDiff.validator.Weight
					blkKey = validatorDiff.validator.PublicKey
				)
				res.weightDiffs[key].Amount = weight
				if blkKey != nil {
					// Record that the public key for the validator is being
					// removed. This means we must record the prior value of the
					// public key.
					res.blsKeyDiffs[nodeID] = blkKey
				}

				res.valSetDiff[key] = validatorStatusPair{
					validator: validatorDiff.validator,
					status:    validatorDiff.validatorStatus,
				}

			default:
				// nothing to do
			}

			addedDelegatorIterator := NewTreeIterator(validatorDiff.addedDelegators)
			// We don't defer iterator.Release here to avoid pinning every iterator in
			// memory till the outer loop is done.
			for addedDelegatorIterator.Next() {
				staker := addedDelegatorIterator.Value()

				if err := res.weightDiffs[key].Add(false /*negative*/, staker.Weight); err != nil {
					addedDelegatorIterator.Release()
					return diffs{}, fmt.Errorf("failed to increase node weight diff: %w", err)
				}
			}
			addedDelegatorIterator.Release()

			for _, staker := range validatorDiff.deletedDelegators {
				if err := res.weightDiffs[key].Add(true /*negative*/, staker.Weight); err != nil {
					return diffs{}, fmt.Errorf("failed to decrease node weight diff: %w", err)
				}
			}
		}
	}

	return res, nil
}

func (s *state) Close() error {
	return utils.Err(
		s.pendingSubnetValidatorBaseDB.Close(),
		s.pendingSubnetDelegatorBaseDB.Close(),
		s.pendingDelegatorBaseDB.Close(),
		s.pendingValidatorBaseDB.Close(),
		s.pendingValidatorsDB.Close(),
		s.currentSubnetValidatorBaseDB.Close(),
		s.currentSubnetDelegatorBaseDB.Close(),
		s.currentDelegatorBaseDB.Close(),
		s.currentValidatorBaseDB.Close(),
		s.currentValidatorsDB.Close(),
		s.validatorsDB.Close(),
		s.txDB.Close(),
		s.rewardUTXODB.Close(),
		s.utxoDB.Close(),
		s.subnetBaseDB.Close(),
		s.transformedSubnetDB.Close(),
		s.supplyDB.Close(),
		s.chainDB.Close(),
		s.singletonDB.Close(),
		s.blockDB.Close(),
		s.blockIDDB.Close(),
	)
}

func (s *state) sync(genesis []byte) error {
	shouldInit, err := s.shouldInit()
	if err != nil {
		return fmt.Errorf(
			"failed to check if the database is initialized: %w",
			err,
		)
	}

	// If the database is empty, create the platform chain anew using the
	// provided genesis state
	if shouldInit {
		if err := s.init(genesis); err != nil {
			return fmt.Errorf(
				"failed to initialize the database: %w",
				err,
			)
		}
	}

	if err := s.load(); err != nil {
		return fmt.Errorf(
			"failed to load the database state: %w",
			err,
		)
	}
	return nil
}

func (s *state) init(genesisBytes []byte) error {
	// Create the genesis block and save it as being accepted (We don't do
	// genesisBlock.Accept() because then it'd look for genesisBlock's
	// non-existent parent)
	genesisID := hashing.ComputeHash256Array(genesisBytes)
	genesisBlock, err := block.NewApricotCommitBlock(genesisID, 0 /*height*/)
	if err != nil {
		return err
	}

	genesis, err := genesis.Parse(genesisBytes)
	if err != nil {
		return err
	}
	if err := s.syncGenesis(genesisBlock, genesis); err != nil {
		return err
	}

	if err := s.doneInit(); err != nil {
		return err
	}

	return s.Commit()
}

func (s *state) AddStatelessBlock(block block.Block) {
	blkID := block.ID()
	s.addedBlockIDs[block.Height()] = blkID
	s.addedBlocks[blkID] = block
}

func (s *state) SetHeight(height uint64) {
	if s.indexedHeights == nil {
		// If indexedHeights hasn't been created yet, then we are newly tracking
		// the range. This means we should initialize the LowerBound to the
		// current height.
		s.indexedHeights = &heightRange{
			LowerBound: height,
		}
	}

	s.indexedHeights.UpperBound = height
	s.currentHeight = height
}

func (s *state) Commit() error {
	defer s.Abort()
	batch, err := s.CommitBatch()
	if err != nil {
		return err
	}
	return batch.Write()
}

func (s *state) Abort() {
	s.baseDB.Abort()
}

func (s *state) Checksum() ids.ID {
	return s.utxoState.Checksum()
}

func (s *state) CommitBatch() (database.Batch, error) {
	// updateValidators is set to true here so that the validator manager is
	// kept up to date with the last accepted state.
	if err := s.write(true /*=updateValidators*/, s.currentHeight); err != nil {
		return nil, err
	}
	return s.baseDB.CommitBatch()
}

func (s *state) writeBlocks() error {
	for blkID, blk := range s.addedBlocks {
		blkID := blkID
		blkBytes := blk.Bytes()
		blkHeight := blk.Height()
		heightKey := database.PackUInt64(blkHeight)

		delete(s.addedBlockIDs, blkHeight)
		s.blockIDCache.Put(blkHeight, blkID)
		if err := database.PutID(s.blockIDDB, heightKey, blkID); err != nil {
			return fmt.Errorf("failed to add blockID: %w", err)
		}

		delete(s.addedBlocks, blkID)
		// Note: Evict is used rather than Put here because blk may end up
		// referencing additional data (because of shared byte slices) that
		// would not be properly accounted for in the cache sizing.
		s.blockCache.Evict(blkID)
		if err := s.blockDB.Put(blkID[:], blkBytes); err != nil {
			return fmt.Errorf("failed to write block %s: %w", blkID, err)
		}
	}
	return nil
}

func (s *state) GetStatelessBlock(blockID ids.ID) (block.Block, error) {
	if blk, exists := s.addedBlocks[blockID]; exists {
		return blk, nil
	}
	if blk, cached := s.blockCache.Get(blockID); cached {
		if blk == nil {
			return nil, database.ErrNotFound
		}

		return blk, nil
	}

	blkBytes, err := s.blockDB.Get(blockID[:])
	if err == database.ErrNotFound {
		s.blockCache.Put(blockID, nil)
		return nil, database.ErrNotFound
	}
	if err != nil {
		return nil, err
	}

	blk, status, _, err := parseStoredBlock(blkBytes)
	if err != nil {
		return nil, err
	}

	if status != choices.Accepted {
		s.blockCache.Put(blockID, nil)
		return nil, database.ErrNotFound
	}

	s.blockCache.Put(blockID, blk)
	return blk, nil
}

func (s *state) GetBlockIDAtHeight(height uint64) (ids.ID, error) {
	if blkID, exists := s.addedBlockIDs[height]; exists {
		return blkID, nil
	}
	if blkID, cached := s.blockIDCache.Get(height); cached {
		if blkID == ids.Empty {
			return ids.Empty, database.ErrNotFound
		}

		return blkID, nil
	}

	heightKey := database.PackUInt64(height)

	blkID, err := database.GetID(s.blockIDDB, heightKey)
	if err == database.ErrNotFound {
		s.blockIDCache.Put(height, ids.Empty)
		return ids.Empty, database.ErrNotFound
	}
	if err != nil {
		return ids.Empty, err
	}

	s.blockIDCache.Put(height, blkID)
	return blkID, nil
}

<<<<<<< HEAD
func (s *state) writeCurrentStakers() error {
=======
func (s *state) writeCurrentStakers(updateValidators bool, codecVersion uint16) error {
>>>>>>> fd8ca3f2
	for subnetID, validatorDiffs := range s.currentStakers.validatorDiffs {
		delete(s.currentStakers.validatorDiffs, subnetID)

		// Select db to write to
		validatorDB := s.currentSubnetValidatorList
		delegatorDB := s.currentSubnetDelegatorList
		if subnetID == constants.PrimaryNetworkID {
			validatorDB = s.currentValidatorList
			delegatorDB = s.currentDelegatorList
		}

		// Record the change in weight and/or public key for each validator.
		for nodeID, validatorDiff := range validatorDiffs {
			// Copy [nodeID] so it doesn't get overwritten next iteration.
			nodeID := nodeID

			switch validatorDiff.validatorStatus {
			case added:
				staker := validatorDiff.validator

				// The validator is being added.
				//
				// Invariant: It's impossible for a delegator to have been
				// rewarded in the same block that the validator was added.
				startTime := uint64(staker.StartTime.Unix())
				metadata := &validatorMetadata{
					txID:        staker.TxID,
					lastUpdated: staker.StartTime,

					UpDuration:               0,
					LastUpdated:              startTime,
					StakerStartTime:          startTime,
					PotentialReward:          staker.PotentialReward,
					PotentialDelegateeReward: 0,
				}

				metadataBytes, err := metadataCodec.Marshal(codecVersion, metadata)
				if err != nil {
					return fmt.Errorf("failed to serialize current validator: %w", err)
				}

				if err = validatorDB.Put(staker.TxID[:], metadataBytes); err != nil {
					return fmt.Errorf("failed to write current validator to list: %w", err)
				}

				s.validatorState.LoadValidatorMetadata(nodeID, subnetID, metadata)
			case deleted:
				staker := validatorDiff.validator

				if err := validatorDB.Delete(staker.TxID[:]); err != nil {
					return fmt.Errorf("failed to delete current staker: %w", err)
				}

				s.validatorState.DeleteValidatorMetadata(nodeID, subnetID)
			}

			err := writeCurrentDelegatorDiff(
				delegatorDB,
				validatorDiff,
				codecVersion,
			)
			if err != nil {
				return err
			}
		}
	}
	return nil
}

func writeCurrentDelegatorDiff(
	currentDelegatorList linkeddb.LinkedDB,
	validatorDiff *diffValidator,
	codecVersion uint16,
) error {
	addedDelegatorIterator := NewTreeIterator(validatorDiff.addedDelegators)
	defer addedDelegatorIterator.Release()
	for addedDelegatorIterator.Next() {
		staker := addedDelegatorIterator.Value()
		metadata := &delegatorMetadata{
			txID:            staker.TxID,
			PotentialReward: staker.PotentialReward,
			StakerStartTime: uint64(staker.StartTime.Unix()),
		}
		if err := writeDelegatorMetadata(currentDelegatorList, metadata, codecVersion); err != nil {
			return fmt.Errorf("failed to write current delegator to list: %w", err)
		}
	}

	for _, staker := range validatorDiff.deletedDelegators {
		if err := currentDelegatorList.Delete(staker.TxID[:]); err != nil {
			return fmt.Errorf("failed to delete current staker: %w", err)
		}
	}
	return nil
}

func (s *state) writePendingStakers() error {
	for subnetID, subnetValidatorDiffs := range s.pendingStakers.validatorDiffs {
		delete(s.pendingStakers.validatorDiffs, subnetID)

		validatorDB := s.pendingSubnetValidatorList
		delegatorDB := s.pendingSubnetDelegatorList
		if subnetID == constants.PrimaryNetworkID {
			validatorDB = s.pendingValidatorList
			delegatorDB = s.pendingDelegatorList
		}

		for _, validatorDiff := range subnetValidatorDiffs {
			err := writePendingDiff(
				validatorDB,
				delegatorDB,
				validatorDiff,
			)
			if err != nil {
				return err
			}
		}
	}
	return nil
}

func writePendingDiff(
	pendingValidatorList linkeddb.LinkedDB,
	pendingDelegatorList linkeddb.LinkedDB,
	validatorDiff *diffValidator,
) error {
	switch validatorDiff.validatorStatus {
	case added:
		err := pendingValidatorList.Put(validatorDiff.validator.TxID[:], nil)
		if err != nil {
			return fmt.Errorf("failed to add pending validator: %w", err)
		}
	case deleted:
		err := pendingValidatorList.Delete(validatorDiff.validator.TxID[:])
		if err != nil {
			return fmt.Errorf("failed to delete pending validator: %w", err)
		}
	}

	addedDelegatorIterator := NewTreeIterator(validatorDiff.addedDelegators)
	defer addedDelegatorIterator.Release()
	for addedDelegatorIterator.Next() {
		staker := addedDelegatorIterator.Value()

		if err := pendingDelegatorList.Put(staker.TxID[:], nil); err != nil {
			return fmt.Errorf("failed to write pending delegator to list: %w", err)
		}
	}

	for _, staker := range validatorDiff.deletedDelegators {
		if err := pendingDelegatorList.Delete(staker.TxID[:]); err != nil {
			return fmt.Errorf("failed to delete pending delegator: %w", err)
		}
	}
	return nil
}

func (s *state) writeTXs() error {
	for txID, txStatus := range s.addedTxs {
		txID := txID

		stx := txBytesAndStatus{
			Tx:     txStatus.tx.Bytes(),
			Status: txStatus.status,
		}

		// Note that we're serializing a [txBytesAndStatus] here, not a
		// *txs.Tx, so we don't use [txs.Codec].
		txBytes, err := txs.GenesisCodec.Marshal(txs.Version, &stx)
		if err != nil {
			return fmt.Errorf("failed to serialize tx: %w", err)
		}

		delete(s.addedTxs, txID)
		// Note: Evict is used rather than Put here because stx may end up
		// referencing additional data (because of shared byte slices) that
		// would not be properly accounted for in the cache sizing.
		s.txCache.Evict(txID)
		if err := s.txDB.Put(txID[:], txBytes); err != nil {
			return fmt.Errorf("failed to add tx: %w", err)
		}
	}
	return nil
}

func (s *state) writeRewardUTXOs() error {
	for txID, utxos := range s.addedRewardUTXOs {
		delete(s.addedRewardUTXOs, txID)
		s.rewardUTXOsCache.Put(txID, utxos)
		rawTxDB := prefixdb.New(txID[:], s.rewardUTXODB)
		txDB := linkeddb.NewDefault(rawTxDB)

		for _, utxo := range utxos {
			utxoBytes, err := txs.GenesisCodec.Marshal(txs.Version, utxo)
			if err != nil {
				return fmt.Errorf("failed to serialize reward UTXO: %w", err)
			}
			utxoID := utxo.InputID()
			if err := txDB.Put(utxoID[:], utxoBytes); err != nil {
				return fmt.Errorf("failed to add reward UTXO: %w", err)
			}
		}
	}
	return nil
}

func (s *state) writeUTXOs() error {
	for utxoID, utxo := range s.modifiedUTXOs {
		delete(s.modifiedUTXOs, utxoID)

		if utxo == nil {
			if err := s.utxoState.DeleteUTXO(utxoID); err != nil {
				return fmt.Errorf("failed to delete UTXO: %w", err)
			}
			continue
		}
		if err := s.utxoState.PutUTXO(utxo); err != nil {
			return fmt.Errorf("failed to add UTXO: %w", err)
		}
	}
	return nil
}

func (s *state) writeSubnets() error {
	for _, subnet := range s.addedSubnets {
		subnetID := subnet.ID()

		if err := s.subnetDB.Put(subnetID[:], nil); err != nil {
			return fmt.Errorf("failed to write subnet: %w", err)
		}
	}
	s.addedSubnets = nil
	return nil
}

func (s *state) writeSubnetOwners() error {
	for subnetID, owner := range s.subnetOwners {
		subnetID := subnetID
		owner := owner
		delete(s.subnetOwners, subnetID)

		ownerBytes, err := block.GenesisCodec.Marshal(block.Version, &owner)
		if err != nil {
			return fmt.Errorf("failed to marshal subnet owner: %w", err)
		}

		s.subnetOwnerCache.Put(subnetID, fxOwnerAndSize{
			owner: owner,
			size:  len(ownerBytes),
		})

		if err := s.subnetOwnerDB.Put(subnetID[:], ownerBytes); err != nil {
			return fmt.Errorf("failed to write subnet owner: %w", err)
		}
	}
	return nil
}

func (s *state) writeTransformedSubnets() error {
	for subnetID, tx := range s.transformedSubnets {
		txID := tx.ID()

		delete(s.transformedSubnets, subnetID)
		// Note: Evict is used rather than Put here because tx may end up
		// referencing additional data (because of shared byte slices) that
		// would not be properly accounted for in the cache sizing.
		s.transformedSubnetCache.Evict(subnetID)
		if err := database.PutID(s.transformedSubnetDB, subnetID[:], txID); err != nil {
			return fmt.Errorf("failed to write transformed subnet: %w", err)
		}
	}
	return nil
}

func (s *state) writeSubnetSupplies() error {
	for subnetID, supply := range s.modifiedSupplies {
		supply := supply
		delete(s.modifiedSupplies, subnetID)
		s.supplyCache.Put(subnetID, &supply)
		if err := database.PutUInt64(s.supplyDB, subnetID[:], supply); err != nil {
			return fmt.Errorf("failed to write subnet supply: %w", err)
		}
	}
	return nil
}

func (s *state) writeChains() error {
	for subnetID, chains := range s.addedChains {
		for _, chain := range chains {
			chainDB := s.getChainDB(subnetID)

			chainID := chain.ID()
			if err := chainDB.Put(chainID[:], nil); err != nil {
				return fmt.Errorf("failed to write chain: %w", err)
			}
		}
		delete(s.addedChains, subnetID)
	}
	return nil
}

func (s *state) writeMetadata() error {
	if !s.persistedTimestamp.Equal(s.timestamp) {
		if err := database.PutTimestamp(s.singletonDB, timestampKey, s.timestamp); err != nil {
			return fmt.Errorf("failed to write timestamp: %w", err)
		}
		s.persistedTimestamp = s.timestamp
	}
	if s.persistedCurrentSupply != s.currentSupply {
		if err := database.PutUInt64(s.singletonDB, currentSupplyKey, s.currentSupply); err != nil {
			return fmt.Errorf("failed to write current supply: %w", err)
		}
		s.persistedCurrentSupply = s.currentSupply
	}
	if s.persistedLastAccepted != s.lastAccepted {
		if err := database.PutID(s.singletonDB, lastAcceptedKey, s.lastAccepted); err != nil {
			return fmt.Errorf("failed to write last accepted: %w", err)
		}
		s.persistedLastAccepted = s.lastAccepted
	}

	if s.indexedHeights != nil {
		indexedHeightsBytes, err := block.GenesisCodec.Marshal(block.Version, s.indexedHeights)
		if err != nil {
			return err
		}
		if err := s.singletonDB.Put(heightsIndexedKey, indexedHeightsBytes); err != nil {
			return fmt.Errorf("failed to write indexed range: %w", err)
		}
	}

	return nil
}

// Returns the block, status of the block, and whether it is a [stateBlk].
// Invariant: blkBytes is safe to parse with blocks.GenesisCodec
//
// TODO: Remove after v1.11.x is activated
func parseStoredBlock(blkBytes []byte) (block.Block, choices.Status, bool, error) {
	// Attempt to parse as blocks.Block
	blk, err := block.Parse(block.GenesisCodec, blkBytes)
	if err == nil {
		return blk, choices.Accepted, false, nil
	}

	// Fallback to [stateBlk]
	blkState := stateBlk{}
	if _, err := block.GenesisCodec.Unmarshal(blkBytes, &blkState); err != nil {
		return nil, choices.Processing, false, err
	}

	blkState.Blk, err = block.Parse(block.GenesisCodec, blkState.Bytes)
	if err != nil {
		return nil, choices.Processing, false, err
	}

	return blkState.Blk, blkState.Status, true, nil
}

func (s *state) PruneAndIndex(lock sync.Locker, log logging.Logger) error {
	lock.Lock()
	// It is possible that new blocks are added after grabbing this iterator. New
	// blocks are guaranteed to be accepted and height-indexed, so we don't need to
	// check them.
	blockIterator := s.blockDB.NewIterator()
	// Releasing is done using a closure to ensure that updating blockIterator will
	// result in having the most recent iterator released when executing the
	// deferred function.
	defer func() {
		blockIterator.Release()
	}()

	// While we are pruning the disk, we disable caching of the data we are
	// modifying. Caching is re-enabled when pruning finishes.
	//
	// Note: If an unexpected error occurs the caches are never re-enabled.
	// That's fine as the node is going to be in an unhealthy state regardless.
	oldBlockIDCache := s.blockIDCache
	s.blockIDCache = &cache.Empty[uint64, ids.ID]{}
	lock.Unlock()

	log.Info("starting state pruning and indexing")

	var (
		startTime  = time.Now()
		lastCommit = startTime
		lastUpdate = startTime
		numPruned  = 0
		numIndexed = 0
	)

	for blockIterator.Next() {
		blkBytes := blockIterator.Value()

		blk, status, isStateBlk, err := parseStoredBlock(blkBytes)
		if err != nil {
			return err
		}

		if status != choices.Accepted {
			// Remove non-accepted blocks from disk.
			if err := s.blockDB.Delete(blockIterator.Key()); err != nil {
				return fmt.Errorf("failed to delete block: %w", err)
			}

			numPruned++

			// We don't index the height of non-accepted blocks.
			continue
		}

		blkHeight := blk.Height()
		blkID := blk.ID()

		// Populate the map of height -> blockID.
		heightKey := database.PackUInt64(blkHeight)
		if err := database.PutID(s.blockIDDB, heightKey, blkID); err != nil {
			return fmt.Errorf("failed to add blockID: %w", err)
		}

		// Since we only store accepted blocks on disk, we only need to store a map of
		// ids.ID to Block.
		if isStateBlk {
			if err := s.blockDB.Put(blkID[:], blkBytes); err != nil {
				return fmt.Errorf("failed to write block: %w", err)
			}
		}

		numIndexed++

		if numIndexed%pruneCommitLimit == 0 {
			// We must hold the lock during committing to make sure we don't
			// attempt to commit to disk while a block is concurrently being
			// accepted.
			lock.Lock()
			err := utils.Err(
				s.Commit(),
				blockIterator.Error(),
			)
			lock.Unlock()
			if err != nil {
				return err
			}

			// We release the iterator here to allow the underlying database to
			// clean up deleted state.
			blockIterator.Release()

			now := time.Now()
			if now.Sub(lastUpdate) > pruneUpdateFrequency {
				lastUpdate = now

				progress := timer.ProgressFromHash(blkID[:])
				eta := timer.EstimateETA(
					startTime,
					progress,
					math.MaxUint64,
				)

				log.Info("committing state pruning and indexing",
					zap.Int("numPruned", numPruned),
					zap.Int("numIndexed", numIndexed),
					zap.Duration("eta", eta),
				)
			}

			// We take the minimum here because it's possible that the node is
			// currently bootstrapping. This would mean that grabbing the lock
			// could take an extremely long period of time; which we should not
			// delay processing for.
			pruneDuration := now.Sub(lastCommit)
			sleepDuration := safemath.Min(
				pruneCommitSleepMultiplier*pruneDuration,
				pruneCommitSleepCap,
			)
			time.Sleep(sleepDuration)

			// Make sure not to include the sleep duration into the next prune
			// duration.
			lastCommit = time.Now()

			blockIterator = s.blockDB.NewIteratorWithStart(blkID[:])
		}
	}

	// Ensure we fully iterated over all blocks before writing that pruning has
	// finished.
	//
	// Note: This is needed because a transient read error could cause the
	// iterator to stop early.
	if err := blockIterator.Error(); err != nil {
		return err
	}

	if err := s.donePrune(); err != nil {
		return err
	}

	// We must hold the lock during committing to make sure we don't
	// attempt to commit to disk while a block is concurrently being
	// accepted.
	lock.Lock()
	defer lock.Unlock()

	// Make sure we flush the original cache before re-enabling it to prevent
	// surfacing any stale data.
	oldBlockIDCache.Flush()
	s.blockIDCache = oldBlockIDCache

	log.Info("finished state pruning and indexing",
		zap.Int("numPruned", numPruned),
		zap.Int("numIndexed", numIndexed),
		zap.Duration("duration", time.Since(startTime)),
	)

	return s.Commit()
}<|MERGE_RESOLUTION|>--- conflicted
+++ resolved
@@ -1739,24 +1739,19 @@
 		return err
 	}
 
-<<<<<<< HEAD
 	if updateValidators {
 		err = s.updateValidatorSet(diffs.valSetDiff, diffs.weightDiffs)
-=======
+	}
+
 	codecVersion := v1
 	if !s.cfg.IsDurangoActivated(s.GetTimestamp()) {
 		codecVersion = v0
->>>>>>> fd8ca3f2
 	}
 
 	return utils.Err(
 		err,
 		s.writeBlocks(),
-<<<<<<< HEAD
-		s.writeCurrentStakers(),
-=======
-		s.writeCurrentStakers(updateValidators, codecVersion),
->>>>>>> fd8ca3f2
+		s.writeCurrentStakers(codecVersion),
 		s.writeWeightDiffs(height, diffs.weightDiffs),
 		s.writeBlsKeyDiffs(height, diffs.blsKeyDiffs),
 		s.writePendingStakers(),
@@ -2203,11 +2198,7 @@
 	return blkID, nil
 }
 
-<<<<<<< HEAD
-func (s *state) writeCurrentStakers() error {
-=======
-func (s *state) writeCurrentStakers(updateValidators bool, codecVersion uint16) error {
->>>>>>> fd8ca3f2
+func (s *state) writeCurrentStakers(codecVersion uint16) error {
 	for subnetID, validatorDiffs := range s.currentStakers.validatorDiffs {
 		delete(s.currentStakers.validatorDiffs, subnetID)
 
