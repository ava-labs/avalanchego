--- conflicted
+++ resolved
@@ -58,17 +58,10 @@
 var (
 	_ State = (*state)(nil)
 
-<<<<<<< HEAD
-	ErrDelegatorSubset                  = errors.New("delegator's time range must be a subset of the validator's time range")
-	errValidatorSetAlreadyPopulated     = errors.New("validator set already populated")
-=======
 	ErrCantFindSubnet               = errors.New("couldn't find subnet")
-	errMissingValidatorSet          = errors.New("missing validator set")
 	errValidatorSetAlreadyPopulated = errors.New("validator set already populated")
-	errDuplicateValidatorSet        = errors.New("duplicate validator set")
 	errIsNotSubnet                  = errors.New("is not a subnet")
 
->>>>>>> dd1a1483
 	blockIDPrefix                       = []byte("blockID")
 	blockPrefix                         = []byte("block")
 	validatorsPrefix                    = []byte("validators")
