--- conflicted
+++ resolved
@@ -1474,11 +1474,7 @@
 			//
 			// Note: We do not populate [LastUpdated] since it is expected to
 			// always be present on disk.
-<<<<<<< HEAD
-			metadata.StakerStartTime = scheduledStakerTx.StartTime().Unix()
-=======
 			metadata.StakerStartTime = uint64(scheduledStakerTx.StartTime().Unix())
->>>>>>> abf4fbc9
 		}
 		if err := parseValidatorMetadata(metadataBytes, metadata); err != nil {
 			return err
@@ -1487,11 +1483,7 @@
 		staker, err := NewCurrentStaker(
 			txID,
 			stakerTx,
-<<<<<<< HEAD
-			time.Unix(metadata.StakerStartTime, 0),
-=======
 			time.Unix(int64(metadata.StakerStartTime), 0),
->>>>>>> abf4fbc9
 			metadata.PotentialReward)
 		if err != nil {
 			return err
@@ -1530,15 +1522,9 @@
 		if scheduledStakerTx, ok := tx.Unsigned.(txs.ScheduledStaker); ok {
 			// Populate [StakerStartTime] and [LastUpdated] using the tx as a
 			// default in the event they are not stored in the database.
-<<<<<<< HEAD
-			startTime := scheduledStakerTx.StartTime().Unix()
-			metadata.StakerStartTime = startTime
-			metadata.LastUpdated = uint64(startTime)
-=======
 			startTime := uint64(scheduledStakerTx.StartTime().Unix())
 			metadata.StakerStartTime = startTime
 			metadata.LastUpdated = startTime
->>>>>>> abf4fbc9
 		}
 		if err := parseValidatorMetadata(metadataBytes, metadata); err != nil {
 			return err
@@ -1547,11 +1533,7 @@
 		staker, err := NewCurrentStaker(
 			txID,
 			stakerTx,
-<<<<<<< HEAD
-			time.Unix(metadata.StakerStartTime, 0),
-=======
 			time.Unix(int64(metadata.StakerStartTime), 0),
->>>>>>> abf4fbc9
 			metadata.PotentialReward,
 		)
 		if err != nil {
@@ -1596,11 +1578,7 @@
 				// Populate [StakerStartTime] using the tx as a default in the
 				// event it was added pre-durango and is not stored in the
 				// database.
-<<<<<<< HEAD
-				metadata.StakerStartTime = scheduledStakerTx.StartTime().Unix()
-=======
 				metadata.StakerStartTime = uint64(scheduledStakerTx.StartTime().Unix())
->>>>>>> abf4fbc9
 			}
 			err = parseDelegatorMetadata(metadataBytes, metadata)
 			if err != nil {
@@ -1610,11 +1588,7 @@
 			staker, err := NewCurrentStaker(
 				txID,
 				stakerTx,
-<<<<<<< HEAD
-				time.Unix(metadata.StakerStartTime, 0),
-=======
 				time.Unix(int64(metadata.StakerStartTime), 0),
->>>>>>> abf4fbc9
 				metadata.PotentialReward,
 			)
 			if err != nil {
@@ -2054,21 +2028,13 @@
 				//
 				// Invariant: It's impossible for a delegator to have been
 				// rewarded in the same block that the validator was added.
-<<<<<<< HEAD
-				startTime := staker.StartTime.Unix()
-=======
 				startTime := uint64(staker.StartTime.Unix())
->>>>>>> abf4fbc9
 				metadata := &validatorMetadata{
 					txID:        staker.TxID,
 					lastUpdated: staker.StartTime,
 
 					UpDuration:               0,
-<<<<<<< HEAD
-					LastUpdated:              uint64(startTime),
-=======
 					LastUpdated:              startTime,
->>>>>>> abf4fbc9
 					StakerStartTime:          startTime,
 					PotentialReward:          staker.PotentialReward,
 					PotentialDelegateeReward: 0,
@@ -2217,11 +2183,7 @@
 		metadata := &delegatorMetadata{
 			txID:            staker.TxID,
 			PotentialReward: staker.PotentialReward,
-<<<<<<< HEAD
-			StakerStartTime: staker.StartTime.Unix(),
-=======
 			StakerStartTime: uint64(staker.StartTime.Unix()),
->>>>>>> abf4fbc9
 		}
 		if err := writeDelegatorMetadata(currentDelegatorList, metadata, codecVersion); err != nil {
 			return fmt.Errorf("failed to write current delegator to list: %w", err)
