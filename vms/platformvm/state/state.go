--- conflicted
+++ resolved
@@ -665,17 +665,10 @@
 	}
 
 	if err := s.sync(genesisBytes); err != nil {
-<<<<<<< HEAD
-		// Drop any errors on close to return the first error
-		_ = s.Close()
-
-		return nil, err
-=======
 		return nil, errors.Join(
 			err,
 			s.Close(),
 		)
->>>>>>> acfcfe4d
 	}
 
 	return s, nil
@@ -1726,11 +1719,7 @@
 }
 
 func (s *state) sync(genesis []byte) error {
-<<<<<<< HEAD
-	isInitialized, err := isInitialized(s.singletonDB)
-=======
 	wasInitialized, err := isInitialized(s.singletonDB)
->>>>>>> acfcfe4d
 	if err != nil {
 		return fmt.Errorf(
 			"failed to check if the database is initialized: %w",
@@ -1738,15 +1727,9 @@
 		)
 	}
 
-<<<<<<< HEAD
-	// If the database is empty, create the platform chain anew using the
-	// provided genesis state
-	if !isInitialized {
-=======
 	// If the database wasn't previously initialized, create the platform chain
 	// anew using the provided genesis state.
 	if !wasInitialized {
->>>>>>> acfcfe4d
 		if err := s.init(genesis); err != nil {
 			return fmt.Errorf(
 				"failed to initialize the database: %w",
