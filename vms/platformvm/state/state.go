// Copyright (C) 2019-2023, Ava Labs, Inc. All rights reserved.
// See the file LICENSE for licensing terms.

package state

import (
	"context"
	"errors"
	"fmt"
	"sync"
	"time"

	stdmath "math"

	"github.com/google/btree"

	"go.uber.org/zap"

	"github.com/prometheus/client_golang/prometheus"

	"github.com/ava-labs/avalanchego/cache"
	"github.com/ava-labs/avalanchego/cache/metercacher"
	"github.com/ava-labs/avalanchego/database"
	"github.com/ava-labs/avalanchego/database/linkeddb"
	"github.com/ava-labs/avalanchego/database/prefixdb"
	"github.com/ava-labs/avalanchego/database/versiondb"
	"github.com/ava-labs/avalanchego/ids"
	"github.com/ava-labs/avalanchego/snow"
	"github.com/ava-labs/avalanchego/snow/choices"
	"github.com/ava-labs/avalanchego/snow/uptime"
	"github.com/ava-labs/avalanchego/snow/validators"
	"github.com/ava-labs/avalanchego/utils"
	"github.com/ava-labs/avalanchego/utils/constants"
	"github.com/ava-labs/avalanchego/utils/crypto/bls"
	"github.com/ava-labs/avalanchego/utils/hashing"
	"github.com/ava-labs/avalanchego/utils/logging"
	"github.com/ava-labs/avalanchego/utils/math"
	"github.com/ava-labs/avalanchego/utils/timer"
	"github.com/ava-labs/avalanchego/utils/wrappers"
	"github.com/ava-labs/avalanchego/vms/components/avax"
	"github.com/ava-labs/avalanchego/vms/platformvm/block"
	"github.com/ava-labs/avalanchego/vms/platformvm/config"
	"github.com/ava-labs/avalanchego/vms/platformvm/fx"
	"github.com/ava-labs/avalanchego/vms/platformvm/genesis"
	"github.com/ava-labs/avalanchego/vms/platformvm/metrics"
	"github.com/ava-labs/avalanchego/vms/platformvm/reward"
	"github.com/ava-labs/avalanchego/vms/platformvm/status"
	"github.com/ava-labs/avalanchego/vms/platformvm/txs"
)

const (
	pruneCommitLimit           = 1024
	pruneCommitSleepMultiplier = 5
	pruneCommitSleepCap        = 10 * time.Second
	pruneUpdateFrequency       = 30 * time.Second
)

var (
	_ State = (*state)(nil)

<<<<<<< HEAD
	ErrCantFindSubnet               = errors.New("couldn't find subnet")
=======
	errMissingValidatorSet          = errors.New("missing validator set")
>>>>>>> b4f58456
	errValidatorSetAlreadyPopulated = errors.New("validator set already populated")
	errIsNotSubnet                  = errors.New("is not a subnet")

	blockIDPrefix                       = []byte("blockID")
	blockPrefix                         = []byte("block")
	validatorsPrefix                    = []byte("validators")
	currentPrefix                       = []byte("current")
	pendingPrefix                       = []byte("pending")
	validatorPrefix                     = []byte("validator")
	delegatorPrefix                     = []byte("delegator")
	subnetValidatorPrefix               = []byte("subnetValidator")
	subnetDelegatorPrefix               = []byte("subnetDelegator")
	nestedValidatorWeightDiffsPrefix    = []byte("validatorDiffs")
	nestedValidatorPublicKeyDiffsPrefix = []byte("publicKeyDiffs")
	flatValidatorWeightDiffsPrefix      = []byte("flatValidatorDiffs")
	flatValidatorPublicKeyDiffsPrefix   = []byte("flatPublicKeyDiffs")
	txPrefix                            = []byte("tx")
	rewardUTXOsPrefix                   = []byte("rewardUTXOs")
	utxoPrefix                          = []byte("utxo")
	subnetPrefix                        = []byte("subnet")
	subnetOwnerPrefix                   = []byte("subnetOwner")
	transformedSubnetPrefix             = []byte("transformedSubnet")
	supplyPrefix                        = []byte("supply")
	chainPrefix                         = []byte("chain")
	singletonPrefix                     = []byte("singleton")

	timestampKey      = []byte("timestamp")
	currentSupplyKey  = []byte("current supply")
	lastAcceptedKey   = []byte("last accepted")
	heightsIndexedKey = []byte("heights indexed")
	initializedKey    = []byte("initialized")
	prunedKey         = []byte("pruned")
)

// Chain collects all methods to manage the state of the chain for block
// execution.
type Chain interface {
	Stakers
	avax.UTXOAdder
	avax.UTXOGetter
	avax.UTXODeleter

	GetTimestamp() time.Time
	SetTimestamp(tm time.Time)

	GetCurrentSupply(subnetID ids.ID) (uint64, error)
	SetCurrentSupply(subnetID ids.ID, cs uint64)

	GetRewardUTXOs(txID ids.ID) ([]*avax.UTXO, error)
	AddRewardUTXO(txID ids.ID, utxo *avax.UTXO)

	GetSubnets() ([]*txs.Tx, error)
	AddSubnet(createSubnetTx *txs.Tx)

	GetSubnetOwner(subnetID ids.ID) (fx.Owner, error)
	SetSubnetOwner(subnetID ids.ID, owner fx.Owner)

	GetSubnetTransformation(subnetID ids.ID) (*txs.Tx, error)
	AddSubnetTransformation(transformSubnetTx *txs.Tx)

	GetChains(subnetID ids.ID) ([]*txs.Tx, error)
	AddChain(createChainTx *txs.Tx)

	GetTx(txID ids.ID) (*txs.Tx, status.Status, error)
	AddTx(tx *txs.Tx, status status.Status)
}

type State interface {
	Chain
	uptime.State
	avax.UTXOReader

	GetLastAccepted() ids.ID
	SetLastAccepted(blkID ids.ID)

	GetStatelessBlock(blockID ids.ID) (block.Block, error)

	// Invariant: [block] is an accepted block.
	AddStatelessBlock(block block.Block)

	GetBlockIDAtHeight(height uint64) (ids.ID, error)

	// ApplyCurrentValidators adds all the current
	// validators and delegators of [subnetID] into [vdrs].
	// Should not be called repeatedly on the same [subnetID], as it will
	// repeatedly add the same validators and delegators.
	ApplyCurrentValidators(subnetID ids.ID, vdrs validators.Manager) error

	// ApplyValidatorWeightDiffs iterates from [startHeight] towards the genesis
	// block until it has applied all of the diffs up to and including
	// [endHeight]. Applying the diffs modifies [validators].
	//
	// Invariant: If attempting to generate the validator set for
	// [endHeight - 1], [validators] must initially contain the validator
	// weights for [startHeight].
	//
	// Note: Because this function iterates towards the genesis, [startHeight]
	// will typically be greater than or equal to [endHeight]. If [startHeight]
	// is less than [endHeight], no diffs will be applied.
	ApplyValidatorWeightDiffs(
		ctx context.Context,
		validators map[ids.NodeID]*validators.GetValidatorOutput,
		startHeight uint64,
		endHeight uint64,
		subnetID ids.ID,
	) error

	// ApplyValidatorPublicKeyDiffs iterates from [startHeight] towards the
	// genesis block until it has applied all of the diffs up to and including
	// [endHeight]. Applying the diffs modifies [validators].
	//
	// Invariant: If attempting to generate the validator set for
	// [endHeight - 1], [validators] must initially contain the validator
	// weights for [startHeight].
	//
	// Note: Because this function iterates towards the genesis, [startHeight]
	// will typically be greater than or equal to [endHeight]. If [startHeight]
	// is less than [endHeight], no diffs will be applied.
	ApplyValidatorPublicKeyDiffs(
		ctx context.Context,
		validators map[ids.NodeID]*validators.GetValidatorOutput,
		startHeight uint64,
		endHeight uint64,
	) error

	SetHeight(height uint64)

	// Discard uncommitted changes to the database.
	Abort()

	// Returns if the state should be pruned and indexed to remove rejected
	// blocks and generate the block height index.
	//
	// TODO: Remove after v1.11.x is activated
	ShouldPrune() (bool, error)

	// Removes rejected blocks from disk and indexes accepted blocks by height. This
	// function supports being (and is recommended to be) called asynchronously.
	//
	// TODO: Remove after v1.11.x is activated
	PruneAndIndex(sync.Locker, logging.Logger) error

	// Commit changes to the base database.
	Commit() error

	// Returns a batch of unwritten changes that, when written, will commit all
	// pending changes to the base database.
	CommitBatch() (database.Batch, error)

	Checksum() ids.ID

	Close() error
}

// TODO: Remove after v1.11.x is activated
type stateBlk struct {
	Blk    block.Block
	Bytes  []byte         `serialize:"true"`
	Status choices.Status `serialize:"true"`
}

/*
 * VMDB
 * |-. validators
 * | |-. current
 * | | |-. validator
 * | | | '-. list
 * | | |   '-- txID -> uptime + potential reward + potential delegatee reward
 * | | |-. delegator
 * | | | '-. list
 * | | |   '-- txID -> potential reward
 * | | |-. subnetValidator
 * | | | '-. list
 * | | |   '-- txID -> uptime + potential reward + potential delegatee reward
 * | | '-. subnetDelegator
 * | |   '-. list
 * | |     '-- txID -> potential reward
 * | |-. pending
 * | | |-. validator
 * | | | '-. list
 * | | |   '-- txID -> nil
 * | | |-. delegator
 * | | | '-. list
 * | | |   '-- txID -> nil
 * | | |-. subnetValidator
 * | | | '-. list
 * | | |   '-- txID -> nil
 * | | '-. subnetDelegator
 * | |   '-. list
 * | |     '-- txID -> nil
 * | |-. nested weight diffs TODO: Remove once only the flat db is needed
 * | | '-. height+subnet
 * | |   '-. list
 * | |     '-- nodeID -> weightChange
 * | |-. nested pub key diffs TODO: Remove once only the flat db is needed
 * | | '-. height
 * | |   '-. list
 * | |     '-- nodeID -> compressed public key
 * | |-. flat weight diffs
 * | | '-- subnet+height+nodeID -> weightChange
 * | '-. flat pub key diffs
 * |   '-- subnet+height+nodeID -> uncompressed public key or nil
 * |-. blockIDs
 * | '-- height -> blockID
 * |-. blocks
 * | '-- blockID -> block bytes
 * |-. txs
 * | '-- txID -> tx bytes + tx status
 * |- rewardUTXOs
 * | '-. txID
 * |   '-. list
 * |     '-- utxoID -> utxo bytes
 * |- utxos
 * | '-- utxoDB
 * |-. subnets
 * | '-. list
 * |   '-- txID -> nil
 * |-. subnetOwners
 * | '-. subnetID -> owner
 * |-. chains
 * | '-. subnetID
 * |   '-. list
 * |     '-- txID -> nil
 * '-. singletons
 *   |-- initializedKey -> nil
 *   |-- prunedKey -> nil
 *   |-- timestampKey -> timestamp
 *   |-- currentSupplyKey -> currentSupply
 *   |-- lastAcceptedKey -> lastAccepted
 *   '-- heightsIndexKey -> startIndexHeight + endIndexHeight
 */
type state struct {
	validatorState

	cfg          *config.Config
	ctx          *snow.Context
	metrics      metrics.Metrics
	rewards      reward.Calculator
	bootstrapped *utils.Atomic[bool]

	baseDB *versiondb.Database

	currentStakers *baseStakers
	pendingStakers *baseStakers

	currentHeight uint64

	addedBlockIDs map[uint64]ids.ID            // map of height -> blockID
	blockIDCache  cache.Cacher[uint64, ids.ID] // cache of height -> blockID. If the entry is ids.Empty, it is not in the database
	blockIDDB     database.Database

	addedBlocks map[ids.ID]block.Block            // map of blockID -> Block
	blockCache  cache.Cacher[ids.ID, block.Block] // cache of blockID -> Block. If the entry is nil, it is not in the database
	blockDB     database.Database

	validatorsDB                 database.Database
	currentValidatorsDB          database.Database
	currentValidatorBaseDB       database.Database
	currentValidatorList         linkeddb.LinkedDB
	currentDelegatorBaseDB       database.Database
	currentDelegatorList         linkeddb.LinkedDB
	currentSubnetValidatorBaseDB database.Database
	currentSubnetValidatorList   linkeddb.LinkedDB
	currentSubnetDelegatorBaseDB database.Database
	currentSubnetDelegatorList   linkeddb.LinkedDB
	pendingValidatorsDB          database.Database
	pendingValidatorBaseDB       database.Database
	pendingValidatorList         linkeddb.LinkedDB
	pendingDelegatorBaseDB       database.Database
	pendingDelegatorList         linkeddb.LinkedDB
	pendingSubnetValidatorBaseDB database.Database
	pendingSubnetValidatorList   linkeddb.LinkedDB
	pendingSubnetDelegatorBaseDB database.Database
	pendingSubnetDelegatorList   linkeddb.LinkedDB

	nestedValidatorWeightDiffsDB    database.Database
	nestedValidatorPublicKeyDiffsDB database.Database
	flatValidatorWeightDiffsDB      database.Database
	flatValidatorPublicKeyDiffsDB   database.Database

	addedTxs map[ids.ID]*txAndStatus            // map of txID -> {*txs.Tx, Status}
	txCache  cache.Cacher[ids.ID, *txAndStatus] // txID -> {*txs.Tx, Status}. If the entry is nil, it isn't in the database
	txDB     database.Database

	addedRewardUTXOs map[ids.ID][]*avax.UTXO            // map of txID -> []*UTXO
	rewardUTXOsCache cache.Cacher[ids.ID, []*avax.UTXO] // txID -> []*UTXO
	rewardUTXODB     database.Database

	modifiedUTXOs map[ids.ID]*avax.UTXO // map of modified UTXOID -> *UTXO if the UTXO is nil, it has been removed
	utxoDB        database.Database
	utxoState     avax.UTXOState

	cachedSubnets []*txs.Tx // nil if the subnets haven't been loaded
	addedSubnets  []*txs.Tx
	subnetBaseDB  database.Database
	subnetDB      linkeddb.LinkedDB

	// Subnet ID --> Owner of the subnet
	subnetOwners     map[ids.ID]fx.Owner
	subnetOwnerCache cache.Cacher[ids.ID, fxOwnerAndSize] // cache of subnetID -> owner if the entry is nil, it is not in the database
	subnetOwnerDB    database.Database

	transformedSubnets     map[ids.ID]*txs.Tx            // map of subnetID -> transformSubnetTx
	transformedSubnetCache cache.Cacher[ids.ID, *txs.Tx] // cache of subnetID -> transformSubnetTx if the entry is nil, it is not in the database
	transformedSubnetDB    database.Database

	modifiedSupplies map[ids.ID]uint64             // map of subnetID -> current supply
	supplyCache      cache.Cacher[ids.ID, *uint64] // cache of subnetID -> current supply if the entry is nil, it is not in the database
	supplyDB         database.Database

	addedChains  map[ids.ID][]*txs.Tx                    // maps subnetID -> the newly added chains to the subnet
	chainCache   cache.Cacher[ids.ID, []*txs.Tx]         // cache of subnetID -> the chains after all local modifications []*txs.Tx
	chainDBCache cache.Cacher[ids.ID, linkeddb.LinkedDB] // cache of subnetID -> linkedDB
	chainDB      database.Database

	// The persisted fields represent the current database value
	timestamp, persistedTimestamp         time.Time
	currentSupply, persistedCurrentSupply uint64
	// [lastAccepted] is the most recently accepted block.
	lastAccepted, persistedLastAccepted ids.ID
	indexedHeights                      *heightRange
	singletonDB                         database.Database
}

// heightRange is used to track which heights are safe to use the native DB
// iterator for querying validator diffs.
//
// TODO: Remove once we are guaranteed nodes can not rollback to not support the
// new indexing mechanism.
type heightRange struct {
	LowerBound uint64 `serialize:"true"`
	UpperBound uint64 `serialize:"true"`
}

type ValidatorWeightDiff struct {
	Decrease bool   `serialize:"true"`
	Amount   uint64 `serialize:"true"`
}

func (v *ValidatorWeightDiff) Add(negative bool, amount uint64) error {
	if v.Decrease == negative {
		var err error
		v.Amount, err = math.Add64(v.Amount, amount)
		return err
	}

	if v.Amount > amount {
		v.Amount -= amount
	} else {
		v.Amount = math.AbsDiff(v.Amount, amount)
		v.Decrease = negative
	}
	return nil
}

type heightWithSubnet struct {
	Height   uint64 `serialize:"true"`
	SubnetID ids.ID `serialize:"true"`
}

type txBytesAndStatus struct {
	Tx     []byte        `serialize:"true"`
	Status status.Status `serialize:"true"`
}

type txAndStatus struct {
	tx     *txs.Tx
	status status.Status
}

type fxOwnerAndSize struct {
	owner fx.Owner
	size  int
}

func txSize(_ ids.ID, tx *txs.Tx) int {
	if tx == nil {
		return ids.IDLen + constants.PointerOverhead
	}
	return ids.IDLen + len(tx.Bytes()) + constants.PointerOverhead
}

func txAndStatusSize(_ ids.ID, t *txAndStatus) int {
	if t == nil {
		return ids.IDLen + constants.PointerOverhead
	}
	return ids.IDLen + len(t.tx.Bytes()) + wrappers.IntLen + 2*constants.PointerOverhead
}

func blockSize(_ ids.ID, blk block.Block) int {
	if blk == nil {
		return ids.IDLen + constants.PointerOverhead
	}
	return ids.IDLen + len(blk.Bytes()) + constants.PointerOverhead
}

func New(
	db database.Database,
	genesisBytes []byte,
	metricsReg prometheus.Registerer,
	cfg *config.Config,
	execCfg *config.ExecutionConfig,
	ctx *snow.Context,
	metrics metrics.Metrics,
	rewards reward.Calculator,
	bootstrapped *utils.Atomic[bool],
) (State, error) {
	s, err := newState(
		db,
		metrics,
		cfg,
		execCfg,
		ctx,
		metricsReg,
		rewards,
		bootstrapped,
	)
	if err != nil {
		return nil, err
	}

	if err := s.sync(genesisBytes); err != nil {
		// Drop any errors on close to return the first error
		_ = s.Close()

		return nil, err
	}

	// Before we start accepting new blocks, we check if the pruning process needs
	// to be run.
	//
	// TODO: Cleanup after v1.11.x is activated
	shouldPrune, err := s.ShouldPrune()
	if err != nil {
		return nil, err
	}
	if shouldPrune {
		// If the pruned key is on disk, we must delete it to ensure our disk
		// can't get into a partially pruned state if the node restarts mid-way
		// through pruning.
		if err := s.singletonDB.Delete(prunedKey); err != nil {
			return nil, fmt.Errorf("failed to remove prunedKey from singletonDB: %w", err)
		}

		if err := s.Commit(); err != nil {
			return nil, fmt.Errorf("failed to commit to baseDB: %w", err)
		}
	}

	return s, nil
}

func newState(
	db database.Database,
	metrics metrics.Metrics,
	cfg *config.Config,
	execCfg *config.ExecutionConfig,
	ctx *snow.Context,
	metricsReg prometheus.Registerer,
	rewards reward.Calculator,
	bootstrapped *utils.Atomic[bool],
) (*state, error) {
	blockIDCache, err := metercacher.New[uint64, ids.ID](
		"block_id_cache",
		metricsReg,
		&cache.LRU[uint64, ids.ID]{Size: execCfg.BlockIDCacheSize},
	)
	if err != nil {
		return nil, err
	}

	blockCache, err := metercacher.New[ids.ID, block.Block](
		"block_cache",
		metricsReg,
		cache.NewSizedLRU[ids.ID, block.Block](execCfg.BlockCacheSize, blockSize),
	)
	if err != nil {
		return nil, err
	}

	baseDB := versiondb.New(db)

	validatorsDB := prefixdb.New(validatorsPrefix, baseDB)

	currentValidatorsDB := prefixdb.New(currentPrefix, validatorsDB)
	currentValidatorBaseDB := prefixdb.New(validatorPrefix, currentValidatorsDB)
	currentDelegatorBaseDB := prefixdb.New(delegatorPrefix, currentValidatorsDB)
	currentSubnetValidatorBaseDB := prefixdb.New(subnetValidatorPrefix, currentValidatorsDB)
	currentSubnetDelegatorBaseDB := prefixdb.New(subnetDelegatorPrefix, currentValidatorsDB)

	pendingValidatorsDB := prefixdb.New(pendingPrefix, validatorsDB)
	pendingValidatorBaseDB := prefixdb.New(validatorPrefix, pendingValidatorsDB)
	pendingDelegatorBaseDB := prefixdb.New(delegatorPrefix, pendingValidatorsDB)
	pendingSubnetValidatorBaseDB := prefixdb.New(subnetValidatorPrefix, pendingValidatorsDB)
	pendingSubnetDelegatorBaseDB := prefixdb.New(subnetDelegatorPrefix, pendingValidatorsDB)

	nestedValidatorWeightDiffsDB := prefixdb.New(nestedValidatorWeightDiffsPrefix, validatorsDB)
	nestedValidatorPublicKeyDiffsDB := prefixdb.New(nestedValidatorPublicKeyDiffsPrefix, validatorsDB)
	flatValidatorWeightDiffsDB := prefixdb.New(flatValidatorWeightDiffsPrefix, validatorsDB)
	flatValidatorPublicKeyDiffsDB := prefixdb.New(flatValidatorPublicKeyDiffsPrefix, validatorsDB)

	txCache, err := metercacher.New(
		"tx_cache",
		metricsReg,
		cache.NewSizedLRU[ids.ID, *txAndStatus](execCfg.TxCacheSize, txAndStatusSize),
	)
	if err != nil {
		return nil, err
	}

	rewardUTXODB := prefixdb.New(rewardUTXOsPrefix, baseDB)
	rewardUTXOsCache, err := metercacher.New[ids.ID, []*avax.UTXO](
		"reward_utxos_cache",
		metricsReg,
		&cache.LRU[ids.ID, []*avax.UTXO]{Size: execCfg.RewardUTXOsCacheSize},
	)
	if err != nil {
		return nil, err
	}

	utxoDB := prefixdb.New(utxoPrefix, baseDB)
	utxoState, err := avax.NewMeteredUTXOState(utxoDB, txs.GenesisCodec, metricsReg, execCfg.ChecksumsEnabled)
	if err != nil {
		return nil, err
	}

	subnetBaseDB := prefixdb.New(subnetPrefix, baseDB)

	subnetOwnerDB := prefixdb.New(subnetOwnerPrefix, baseDB)
	subnetOwnerCache, err := metercacher.New[ids.ID, fxOwnerAndSize](
		"subnet_owner_cache",
		metricsReg,
		cache.NewSizedLRU[ids.ID, fxOwnerAndSize](execCfg.FxOwnerCacheSize, func(_ ids.ID, f fxOwnerAndSize) int {
			return ids.IDLen + f.size
		}),
	)
	if err != nil {
		return nil, err
	}

	transformedSubnetCache, err := metercacher.New(
		"transformed_subnet_cache",
		metricsReg,
		cache.NewSizedLRU[ids.ID, *txs.Tx](execCfg.TransformedSubnetTxCacheSize, txSize),
	)
	if err != nil {
		return nil, err
	}

	supplyCache, err := metercacher.New[ids.ID, *uint64](
		"supply_cache",
		metricsReg,
		&cache.LRU[ids.ID, *uint64]{Size: execCfg.ChainCacheSize},
	)
	if err != nil {
		return nil, err
	}

	chainCache, err := metercacher.New[ids.ID, []*txs.Tx](
		"chain_cache",
		metricsReg,
		&cache.LRU[ids.ID, []*txs.Tx]{Size: execCfg.ChainCacheSize},
	)
	if err != nil {
		return nil, err
	}

	chainDBCache, err := metercacher.New[ids.ID, linkeddb.LinkedDB](
		"chain_db_cache",
		metricsReg,
		&cache.LRU[ids.ID, linkeddb.LinkedDB]{Size: execCfg.ChainDBCacheSize},
	)
	if err != nil {
		return nil, err
	}

	return &state{
		validatorState: newValidatorState(),

		cfg:          cfg,
		ctx:          ctx,
		metrics:      metrics,
		rewards:      rewards,
		bootstrapped: bootstrapped,
		baseDB:       baseDB,

		addedBlockIDs: make(map[uint64]ids.ID),
		blockIDCache:  blockIDCache,
		blockIDDB:     prefixdb.New(blockIDPrefix, baseDB),

		addedBlocks: make(map[ids.ID]block.Block),
		blockCache:  blockCache,
		blockDB:     prefixdb.New(blockPrefix, baseDB),

		currentStakers: newBaseStakers(),
		pendingStakers: newBaseStakers(),

		validatorsDB:                    validatorsDB,
		currentValidatorsDB:             currentValidatorsDB,
		currentValidatorBaseDB:          currentValidatorBaseDB,
		currentValidatorList:            linkeddb.NewDefault(currentValidatorBaseDB),
		currentDelegatorBaseDB:          currentDelegatorBaseDB,
		currentDelegatorList:            linkeddb.NewDefault(currentDelegatorBaseDB),
		currentSubnetValidatorBaseDB:    currentSubnetValidatorBaseDB,
		currentSubnetValidatorList:      linkeddb.NewDefault(currentSubnetValidatorBaseDB),
		currentSubnetDelegatorBaseDB:    currentSubnetDelegatorBaseDB,
		currentSubnetDelegatorList:      linkeddb.NewDefault(currentSubnetDelegatorBaseDB),
		pendingValidatorsDB:             pendingValidatorsDB,
		pendingValidatorBaseDB:          pendingValidatorBaseDB,
		pendingValidatorList:            linkeddb.NewDefault(pendingValidatorBaseDB),
		pendingDelegatorBaseDB:          pendingDelegatorBaseDB,
		pendingDelegatorList:            linkeddb.NewDefault(pendingDelegatorBaseDB),
		pendingSubnetValidatorBaseDB:    pendingSubnetValidatorBaseDB,
		pendingSubnetValidatorList:      linkeddb.NewDefault(pendingSubnetValidatorBaseDB),
		pendingSubnetDelegatorBaseDB:    pendingSubnetDelegatorBaseDB,
		pendingSubnetDelegatorList:      linkeddb.NewDefault(pendingSubnetDelegatorBaseDB),
		nestedValidatorWeightDiffsDB:    nestedValidatorWeightDiffsDB,
		nestedValidatorPublicKeyDiffsDB: nestedValidatorPublicKeyDiffsDB,
		flatValidatorWeightDiffsDB:      flatValidatorWeightDiffsDB,
		flatValidatorPublicKeyDiffsDB:   flatValidatorPublicKeyDiffsDB,

		addedTxs: make(map[ids.ID]*txAndStatus),
		txDB:     prefixdb.New(txPrefix, baseDB),
		txCache:  txCache,

		addedRewardUTXOs: make(map[ids.ID][]*avax.UTXO),
		rewardUTXODB:     rewardUTXODB,
		rewardUTXOsCache: rewardUTXOsCache,

		modifiedUTXOs: make(map[ids.ID]*avax.UTXO),
		utxoDB:        utxoDB,
		utxoState:     utxoState,

		subnetBaseDB: subnetBaseDB,
		subnetDB:     linkeddb.NewDefault(subnetBaseDB),

		subnetOwners:     make(map[ids.ID]fx.Owner),
		subnetOwnerDB:    subnetOwnerDB,
		subnetOwnerCache: subnetOwnerCache,

		transformedSubnets:     make(map[ids.ID]*txs.Tx),
		transformedSubnetCache: transformedSubnetCache,
		transformedSubnetDB:    prefixdb.New(transformedSubnetPrefix, baseDB),

		modifiedSupplies: make(map[ids.ID]uint64),
		supplyCache:      supplyCache,
		supplyDB:         prefixdb.New(supplyPrefix, baseDB),

		addedChains:  make(map[ids.ID][]*txs.Tx),
		chainDB:      prefixdb.New(chainPrefix, baseDB),
		chainCache:   chainCache,
		chainDBCache: chainDBCache,

		singletonDB: prefixdb.New(singletonPrefix, baseDB),
	}, nil
}

func (s *state) GetCurrentValidator(subnetID ids.ID, nodeID ids.NodeID) (*Staker, error) {
	return s.currentStakers.GetValidator(subnetID, nodeID)
}

func (s *state) PutCurrentValidator(staker *Staker) {
	s.currentStakers.PutValidator(staker)
}

func (s *state) DeleteCurrentValidator(staker *Staker) {
	s.currentStakers.DeleteValidator(staker)
}

func (s *state) GetCurrentDelegatorIterator(subnetID ids.ID, nodeID ids.NodeID) (StakerIterator, error) {
	return s.currentStakers.GetDelegatorIterator(subnetID, nodeID), nil
}

func (s *state) PutCurrentDelegator(staker *Staker) {
	s.currentStakers.PutDelegator(staker)
}

func (s *state) DeleteCurrentDelegator(staker *Staker) {
	s.currentStakers.DeleteDelegator(staker)
}

func (s *state) GetCurrentStakerIterator() (StakerIterator, error) {
	return s.currentStakers.GetStakerIterator(), nil
}

func (s *state) GetPendingValidator(subnetID ids.ID, nodeID ids.NodeID) (*Staker, error) {
	return s.pendingStakers.GetValidator(subnetID, nodeID)
}

func (s *state) PutPendingValidator(staker *Staker) {
	s.pendingStakers.PutValidator(staker)
}

func (s *state) DeletePendingValidator(staker *Staker) {
	s.pendingStakers.DeleteValidator(staker)
}

func (s *state) GetPendingDelegatorIterator(subnetID ids.ID, nodeID ids.NodeID) (StakerIterator, error) {
	return s.pendingStakers.GetDelegatorIterator(subnetID, nodeID), nil
}

func (s *state) PutPendingDelegator(staker *Staker) {
	s.pendingStakers.PutDelegator(staker)
}

func (s *state) DeletePendingDelegator(staker *Staker) {
	s.pendingStakers.DeleteDelegator(staker)
}

func (s *state) GetPendingStakerIterator() (StakerIterator, error) {
	return s.pendingStakers.GetStakerIterator(), nil
}

func (s *state) shouldInit() (bool, error) {
	has, err := s.singletonDB.Has(initializedKey)
	return !has, err
}

func (s *state) doneInit() error {
	return s.singletonDB.Put(initializedKey, nil)
}

func (s *state) ShouldPrune() (bool, error) {
	has, err := s.singletonDB.Has(prunedKey)
	if err != nil {
		return true, err
	}

	// If [prunedKey] is not in [singletonDB], [PruneAndIndex()] did not finish
	// execution.
	if !has {
		return true, nil
	}

	// To ensure the db was not modified since we last ran [PruneAndIndex()], we
	// must verify that [s.lastAccepted] is height indexed.
	blk, err := s.GetStatelessBlock(s.lastAccepted)
	if err != nil {
		return true, err
	}

	_, err = s.GetBlockIDAtHeight(blk.Height())
	if err == database.ErrNotFound {
		return true, nil
	}

	return false, err
}

func (s *state) donePrune() error {
	return s.singletonDB.Put(prunedKey, nil)
}

func (s *state) GetSubnets() ([]*txs.Tx, error) {
	if s.cachedSubnets != nil {
		return s.cachedSubnets, nil
	}

	subnetDBIt := s.subnetDB.NewIterator()
	defer subnetDBIt.Release()

	txs := []*txs.Tx(nil)
	for subnetDBIt.Next() {
		subnetIDBytes := subnetDBIt.Key()
		subnetID, err := ids.ToID(subnetIDBytes)
		if err != nil {
			return nil, err
		}
		subnetTx, _, err := s.GetTx(subnetID)
		if err != nil {
			return nil, err
		}
		txs = append(txs, subnetTx)
	}
	if err := subnetDBIt.Error(); err != nil {
		return nil, err
	}
	txs = append(txs, s.addedSubnets...)
	s.cachedSubnets = txs
	return txs, nil
}

func (s *state) AddSubnet(createSubnetTx *txs.Tx) {
	s.addedSubnets = append(s.addedSubnets, createSubnetTx)
	if s.cachedSubnets != nil {
		s.cachedSubnets = append(s.cachedSubnets, createSubnetTx)
	}
}

func (s *state) GetSubnetOwner(subnetID ids.ID) (fx.Owner, error) {
	if owner, exists := s.subnetOwners[subnetID]; exists {
		return owner, nil
	}

	if ownerAndSize, cached := s.subnetOwnerCache.Get(subnetID); cached {
		if ownerAndSize.owner == nil {
			return nil, database.ErrNotFound
		}
		return ownerAndSize.owner, nil
	}

	ownerBytes, err := s.subnetOwnerDB.Get(subnetID[:])
	if err == nil {
		var owner fx.Owner
		if _, err := block.GenesisCodec.Unmarshal(ownerBytes, &owner); err != nil {
			return nil, err
		}
		s.subnetOwnerCache.Put(subnetID, fxOwnerAndSize{
			owner: owner,
			size:  len(ownerBytes),
		})
		return owner, nil
	}
	if err != database.ErrNotFound {
		return nil, err
	}

	subnetIntf, _, err := s.GetTx(subnetID)
	if err != nil {
		if err == database.ErrNotFound {
			s.subnetOwnerCache.Put(subnetID, fxOwnerAndSize{})
		}
		return nil, err
	}

	subnet, ok := subnetIntf.Unsigned.(*txs.CreateSubnetTx)
	if !ok {
		return nil, fmt.Errorf("%q %w", subnetID, errIsNotSubnet)
	}

	s.SetSubnetOwner(subnetID, subnet.Owner)
	return subnet.Owner, nil
}

func (s *state) SetSubnetOwner(subnetID ids.ID, owner fx.Owner) {
	s.subnetOwners[subnetID] = owner
}

func (s *state) GetSubnetTransformation(subnetID ids.ID) (*txs.Tx, error) {
	if tx, exists := s.transformedSubnets[subnetID]; exists {
		return tx, nil
	}

	if tx, cached := s.transformedSubnetCache.Get(subnetID); cached {
		if tx == nil {
			return nil, database.ErrNotFound
		}
		return tx, nil
	}

	transformSubnetTxID, err := database.GetID(s.transformedSubnetDB, subnetID[:])
	if err == database.ErrNotFound {
		s.transformedSubnetCache.Put(subnetID, nil)
		return nil, database.ErrNotFound
	}
	if err != nil {
		return nil, err
	}

	transformSubnetTx, _, err := s.GetTx(transformSubnetTxID)
	if err != nil {
		return nil, err
	}
	s.transformedSubnetCache.Put(subnetID, transformSubnetTx)
	return transformSubnetTx, nil
}

func (s *state) AddSubnetTransformation(transformSubnetTxIntf *txs.Tx) {
	transformSubnetTx := transformSubnetTxIntf.Unsigned.(*txs.TransformSubnetTx)
	s.transformedSubnets[transformSubnetTx.Subnet] = transformSubnetTxIntf
}

func (s *state) GetChains(subnetID ids.ID) ([]*txs.Tx, error) {
	if chains, cached := s.chainCache.Get(subnetID); cached {
		return chains, nil
	}
	chainDB := s.getChainDB(subnetID)
	chainDBIt := chainDB.NewIterator()
	defer chainDBIt.Release()

	txs := []*txs.Tx(nil)
	for chainDBIt.Next() {
		chainIDBytes := chainDBIt.Key()
		chainID, err := ids.ToID(chainIDBytes)
		if err != nil {
			return nil, err
		}
		chainTx, _, err := s.GetTx(chainID)
		if err != nil {
			return nil, err
		}
		txs = append(txs, chainTx)
	}
	if err := chainDBIt.Error(); err != nil {
		return nil, err
	}
	txs = append(txs, s.addedChains[subnetID]...)
	s.chainCache.Put(subnetID, txs)
	return txs, nil
}

func (s *state) AddChain(createChainTxIntf *txs.Tx) {
	createChainTx := createChainTxIntf.Unsigned.(*txs.CreateChainTx)
	subnetID := createChainTx.SubnetID
	s.addedChains[subnetID] = append(s.addedChains[subnetID], createChainTxIntf)
	if chains, cached := s.chainCache.Get(subnetID); cached {
		chains = append(chains, createChainTxIntf)
		s.chainCache.Put(subnetID, chains)
	}
}

func (s *state) getChainDB(subnetID ids.ID) linkeddb.LinkedDB {
	if chainDB, cached := s.chainDBCache.Get(subnetID); cached {
		return chainDB
	}
	rawChainDB := prefixdb.New(subnetID[:], s.chainDB)
	chainDB := linkeddb.NewDefault(rawChainDB)
	s.chainDBCache.Put(subnetID, chainDB)
	return chainDB
}

func (s *state) GetTx(txID ids.ID) (*txs.Tx, status.Status, error) {
	if tx, exists := s.addedTxs[txID]; exists {
		return tx.tx, tx.status, nil
	}
	if tx, cached := s.txCache.Get(txID); cached {
		if tx == nil {
			return nil, status.Unknown, database.ErrNotFound
		}
		return tx.tx, tx.status, nil
	}
	txBytes, err := s.txDB.Get(txID[:])
	if err == database.ErrNotFound {
		s.txCache.Put(txID, nil)
		return nil, status.Unknown, database.ErrNotFound
	} else if err != nil {
		return nil, status.Unknown, err
	}

	stx := txBytesAndStatus{}
	if _, err := txs.GenesisCodec.Unmarshal(txBytes, &stx); err != nil {
		return nil, status.Unknown, err
	}

	tx, err := txs.Parse(txs.GenesisCodec, stx.Tx)
	if err != nil {
		return nil, status.Unknown, err
	}

	ptx := &txAndStatus{
		tx:     tx,
		status: stx.Status,
	}

	s.txCache.Put(txID, ptx)
	return ptx.tx, ptx.status, nil
}

func (s *state) AddTx(tx *txs.Tx, status status.Status) {
	s.addedTxs[tx.ID()] = &txAndStatus{
		tx:     tx,
		status: status,
	}
}

func (s *state) GetRewardUTXOs(txID ids.ID) ([]*avax.UTXO, error) {
	if utxos, exists := s.addedRewardUTXOs[txID]; exists {
		return utxos, nil
	}
	if utxos, exists := s.rewardUTXOsCache.Get(txID); exists {
		return utxos, nil
	}

	rawTxDB := prefixdb.New(txID[:], s.rewardUTXODB)
	txDB := linkeddb.NewDefault(rawTxDB)
	it := txDB.NewIterator()
	defer it.Release()

	utxos := []*avax.UTXO(nil)
	for it.Next() {
		utxo := &avax.UTXO{}
		if _, err := txs.Codec.Unmarshal(it.Value(), utxo); err != nil {
			return nil, err
		}
		utxos = append(utxos, utxo)
	}
	if err := it.Error(); err != nil {
		return nil, err
	}

	s.rewardUTXOsCache.Put(txID, utxos)
	return utxos, nil
}

func (s *state) AddRewardUTXO(txID ids.ID, utxo *avax.UTXO) {
	s.addedRewardUTXOs[txID] = append(s.addedRewardUTXOs[txID], utxo)
}

func (s *state) GetUTXO(utxoID ids.ID) (*avax.UTXO, error) {
	if utxo, exists := s.modifiedUTXOs[utxoID]; exists {
		if utxo == nil {
			return nil, database.ErrNotFound
		}
		return utxo, nil
	}
	return s.utxoState.GetUTXO(utxoID)
}

func (s *state) UTXOIDs(addr []byte, start ids.ID, limit int) ([]ids.ID, error) {
	return s.utxoState.UTXOIDs(addr, start, limit)
}

func (s *state) AddUTXO(utxo *avax.UTXO) {
	s.modifiedUTXOs[utxo.InputID()] = utxo
}

func (s *state) DeleteUTXO(utxoID ids.ID) {
	s.modifiedUTXOs[utxoID] = nil
}

func (s *state) GetStartTime(nodeID ids.NodeID, subnetID ids.ID) (time.Time, error) {
	staker, err := s.currentStakers.GetValidator(subnetID, nodeID)
	if err != nil {
		return time.Time{}, err
	}
	return staker.StartTime, nil
}

func (s *state) GetTimestamp() time.Time {
	return s.timestamp
}

func (s *state) SetTimestamp(tm time.Time) {
	s.timestamp = tm
}

func (s *state) GetLastAccepted() ids.ID {
	return s.lastAccepted
}

func (s *state) SetLastAccepted(lastAccepted ids.ID) {
	s.lastAccepted = lastAccepted
}

func (s *state) GetCurrentSupply(subnetID ids.ID) (uint64, error) {
	if subnetID == constants.PrimaryNetworkID {
		return s.currentSupply, nil
	}

	supply, ok := s.modifiedSupplies[subnetID]
	if ok {
		return supply, nil
	}

	cachedSupply, ok := s.supplyCache.Get(subnetID)
	if ok {
		if cachedSupply == nil {
			return 0, database.ErrNotFound
		}
		return *cachedSupply, nil
	}

	supply, err := database.GetUInt64(s.supplyDB, subnetID[:])
	if err == database.ErrNotFound {
		s.supplyCache.Put(subnetID, nil)
		return 0, database.ErrNotFound
	}
	if err != nil {
		return 0, err
	}

	s.supplyCache.Put(subnetID, &supply)
	return supply, nil
}

func (s *state) SetCurrentSupply(subnetID ids.ID, cs uint64) {
	if subnetID == constants.PrimaryNetworkID {
		s.currentSupply = cs
	} else {
		s.modifiedSupplies[subnetID] = cs
	}
}

func (s *state) ApplyCurrentValidators(subnetID ids.ID, vdrs validators.Manager) error {
	for nodeID, validator := range s.currentStakers.validators[subnetID] {
		staker := validator.validator
		if err := vdrs.AddStaker(subnetID, nodeID, staker.PublicKey, staker.TxID, staker.Weight); err != nil {
			return err
		}

		delegatorIterator := NewTreeIterator(validator.delegators)
		for delegatorIterator.Next() {
			staker := delegatorIterator.Value()
			if err := vdrs.AddWeight(subnetID, nodeID, staker.Weight); err != nil {
				delegatorIterator.Release()
				return err
			}
		}
		delegatorIterator.Release()
	}
	return nil
}

func (s *state) ApplyValidatorWeightDiffs(
	ctx context.Context,
	validators map[ids.NodeID]*validators.GetValidatorOutput,
	startHeight uint64,
	endHeight uint64,
	subnetID ids.ID,
) error {
	diffIter := s.flatValidatorWeightDiffsDB.NewIteratorWithStartAndPrefix(
		marshalStartDiffKey(subnetID, startHeight),
		subnetID[:],
	)
	defer diffIter.Release()

	prevHeight := startHeight + 1
	// TODO: Remove the index continuity checks once we are guaranteed nodes can
	// not rollback to not support the new indexing mechanism.
	for diffIter.Next() && s.indexedHeights != nil && s.indexedHeights.LowerBound <= endHeight {
		if err := ctx.Err(); err != nil {
			return err
		}

		_, parsedHeight, nodeID, err := unmarshalDiffKey(diffIter.Key())
		if err != nil {
			return err
		}
		// If the parsedHeight is less than our target endHeight, then we have
		// fully processed the diffs from startHeight through endHeight.
		if parsedHeight < endHeight {
			return diffIter.Error()
		}

		prevHeight = parsedHeight

		weightDiff, err := unmarshalWeightDiff(diffIter.Value())
		if err != nil {
			return err
		}

		if err := applyWeightDiff(validators, nodeID, weightDiff); err != nil {
			return err
		}
	}
	if err := diffIter.Error(); err != nil {
		return err
	}

	// TODO: Remove this once it is assumed that all subnet validators have
	// adopted the new indexing.
	for height := prevHeight - 1; height >= endHeight; height-- {
		if err := ctx.Err(); err != nil {
			return err
		}

		prefixStruct := heightWithSubnet{
			Height:   height,
			SubnetID: subnetID,
		}
		prefixBytes, err := block.GenesisCodec.Marshal(block.Version, prefixStruct)
		if err != nil {
			return err
		}

		rawDiffDB := prefixdb.New(prefixBytes, s.nestedValidatorWeightDiffsDB)
		diffDB := linkeddb.NewDefault(rawDiffDB)
		diffIter := diffDB.NewIterator()
		defer diffIter.Release()

		for diffIter.Next() {
			nodeID, err := ids.ToNodeID(diffIter.Key())
			if err != nil {
				return err
			}

			weightDiff := ValidatorWeightDiff{}
			_, err = block.GenesisCodec.Unmarshal(diffIter.Value(), &weightDiff)
			if err != nil {
				return err
			}

			if err := applyWeightDiff(validators, nodeID, &weightDiff); err != nil {
				return err
			}
		}
	}

	return nil
}

func applyWeightDiff(
	vdrs map[ids.NodeID]*validators.GetValidatorOutput,
	nodeID ids.NodeID,
	weightDiff *ValidatorWeightDiff,
) error {
	vdr, ok := vdrs[nodeID]
	if !ok {
		// This node isn't in the current validator set.
		vdr = &validators.GetValidatorOutput{
			NodeID: nodeID,
		}
		vdrs[nodeID] = vdr
	}

	// The weight of this node changed at this block.
	var err error
	if weightDiff.Decrease {
		// The validator's weight was decreased at this block, so in the
		// prior block it was higher.
		vdr.Weight, err = math.Add64(vdr.Weight, weightDiff.Amount)
	} else {
		// The validator's weight was increased at this block, so in the
		// prior block it was lower.
		vdr.Weight, err = math.Sub(vdr.Weight, weightDiff.Amount)
	}
	if err != nil {
		return err
	}

	if vdr.Weight == 0 {
		// The validator's weight was 0 before this block so they weren't in the
		// validator set.
		delete(vdrs, nodeID)
	}
	return nil
}

func (s *state) ApplyValidatorPublicKeyDiffs(
	ctx context.Context,
	validators map[ids.NodeID]*validators.GetValidatorOutput,
	startHeight uint64,
	endHeight uint64,
) error {
	diffIter := s.flatValidatorPublicKeyDiffsDB.NewIteratorWithStartAndPrefix(
		marshalStartDiffKey(constants.PrimaryNetworkID, startHeight),
		constants.PrimaryNetworkID[:],
	)
	defer diffIter.Release()

	for diffIter.Next() {
		if err := ctx.Err(); err != nil {
			return err
		}

		_, parsedHeight, nodeID, err := unmarshalDiffKey(diffIter.Key())
		if err != nil {
			return err
		}
		// If the parsedHeight is less than our target endHeight, then we have
		// fully processed the diffs from startHeight through endHeight.
		if parsedHeight < endHeight {
			break
		}

		vdr, ok := validators[nodeID]
		if !ok {
			continue
		}

		pkBytes := diffIter.Value()
		if len(pkBytes) == 0 {
			vdr.PublicKey = nil
			continue
		}

		vdr.PublicKey = new(bls.PublicKey).Deserialize(pkBytes)
	}

	// Note: this does not fallback to the linkeddb index because the linkeddb
	// index does not contain entries for when to remove the public key.
	//
	// Nodes may see inconsistent public keys for heights before the new public
	// key index was populated.
	return diffIter.Error()
}

func (s *state) syncGenesis(genesisBlk block.Block, genesis *genesis.Genesis) error {
	genesisBlkID := genesisBlk.ID()
	s.SetLastAccepted(genesisBlkID)
	s.SetTimestamp(time.Unix(int64(genesis.Timestamp), 0))
	s.SetCurrentSupply(constants.PrimaryNetworkID, genesis.InitialSupply)
	s.AddStatelessBlock(genesisBlk)

	// Persist UTXOs that exist at genesis
	for _, utxo := range genesis.UTXOs {
		avaxUTXO := utxo.UTXO
		s.AddUTXO(&avaxUTXO)
	}

	// Persist primary network validator set at genesis
	for _, vdrTx := range genesis.Validators {
		tx, ok := vdrTx.Unsigned.(*txs.AddValidatorTx)
		if !ok {
			return fmt.Errorf("expected tx type *txs.AddValidatorTx but got %T", vdrTx.Unsigned)
		}

		stakeAmount := tx.Validator.Wght
		stakeDuration := tx.Validator.Duration()
		currentSupply, err := s.GetCurrentSupply(constants.PrimaryNetworkID)
		if err != nil {
			return err
		}

		potentialReward := s.rewards.Calculate(
			stakeDuration,
			stakeAmount,
			currentSupply,
		)
		newCurrentSupply, err := math.Add64(currentSupply, potentialReward)
		if err != nil {
			return err
		}

		staker, err := NewCurrentStaker(vdrTx.ID(), tx, potentialReward)
		if err != nil {
			return err
		}

		s.PutCurrentValidator(staker)
		s.AddTx(vdrTx, status.Committed)
		s.SetCurrentSupply(constants.PrimaryNetworkID, newCurrentSupply)
	}

	for _, chain := range genesis.Chains {
		unsignedChain, ok := chain.Unsigned.(*txs.CreateChainTx)
		if !ok {
			return fmt.Errorf("expected tx type *txs.CreateChainTx but got %T", chain.Unsigned)
		}

		// Ensure all chains that the genesis bytes say to create have the right
		// network ID
		if unsignedChain.NetworkID != s.ctx.NetworkID {
			return avax.ErrWrongNetworkID
		}

		s.AddChain(chain)
		s.AddTx(chain, status.Committed)
	}

	// updateValidators is set to false here to maintain the invariant that the
	// primary network's validator set is empty before the validator sets are
	// initialized.
	return s.write(false /*=updateValidators*/, 0)
}

// Load pulls data previously stored on disk that is expected to be in memory.
func (s *state) load() error {
	errs := wrappers.Errs{}
	errs.Add(
		s.loadMetadata(),
		s.loadCurrentValidators(),
		s.loadPendingValidators(),
		s.initValidatorSets(),
	)
	return errs.Err
}

func (s *state) loadMetadata() error {
	timestamp, err := database.GetTimestamp(s.singletonDB, timestampKey)
	if err != nil {
		return err
	}
	s.persistedTimestamp = timestamp
	s.SetTimestamp(timestamp)

	currentSupply, err := database.GetUInt64(s.singletonDB, currentSupplyKey)
	if err != nil {
		return err
	}
	s.persistedCurrentSupply = currentSupply
	s.SetCurrentSupply(constants.PrimaryNetworkID, currentSupply)

	lastAccepted, err := database.GetID(s.singletonDB, lastAcceptedKey)
	if err != nil {
		return err
	}
	s.persistedLastAccepted = lastAccepted
	s.lastAccepted = lastAccepted

	// Lookup the most recently indexed range on disk. If we haven't started
	// indexing the weights, then we keep the indexed heights as nil.
	indexedHeightsBytes, err := s.singletonDB.Get(heightsIndexedKey)
	if err == database.ErrNotFound {
		return nil
	}
	if err != nil {
		return err
	}

	indexedHeights := &heightRange{}
	_, err = block.GenesisCodec.Unmarshal(indexedHeightsBytes, indexedHeights)
	if err != nil {
		return err
	}

	// If the indexed range is not up to date, then we will act as if the range
	// doesn't exist.
	lastAcceptedBlock, err := s.GetStatelessBlock(lastAccepted)
	if err != nil {
		return err
	}
	if indexedHeights.UpperBound != lastAcceptedBlock.Height() {
		return nil
	}
	s.indexedHeights = indexedHeights
	return nil
}

func (s *state) loadCurrentValidators() error {
	s.currentStakers = newBaseStakers()

	validatorIt := s.currentValidatorList.NewIterator()
	defer validatorIt.Release()
	for validatorIt.Next() {
		txIDBytes := validatorIt.Key()
		txID, err := ids.ToID(txIDBytes)
		if err != nil {
			return err
		}
		tx, _, err := s.GetTx(txID)
		if err != nil {
			return err
		}

		metadataBytes := validatorIt.Value()
		metadata := &validatorMetadata{
			txID: txID,
			// Note: we don't provide [LastUpdated] here because we expect it to
			// always be present on disk.
		}
		if err := parseValidatorMetadata(metadataBytes, metadata); err != nil {
			return err
		}

		stakerTx, ok := tx.Unsigned.(txs.Staker)
		if !ok {
			return fmt.Errorf("expected tx type txs.Staker but got %T", tx.Unsigned)
		}

		staker, err := NewCurrentStaker(txID, stakerTx, metadata.PotentialReward)
		if err != nil {
			return err
		}

		validator := s.currentStakers.getOrCreateValidator(staker.SubnetID, staker.NodeID)
		validator.validator = staker

		s.currentStakers.stakers.ReplaceOrInsert(staker)

		s.validatorState.LoadValidatorMetadata(staker.NodeID, staker.SubnetID, metadata)
	}

	subnetValidatorIt := s.currentSubnetValidatorList.NewIterator()
	defer subnetValidatorIt.Release()
	for subnetValidatorIt.Next() {
		txIDBytes := subnetValidatorIt.Key()
		txID, err := ids.ToID(txIDBytes)
		if err != nil {
			return err
		}
		tx, _, err := s.GetTx(txID)
		if err != nil {
			return err
		}

		stakerTx, ok := tx.Unsigned.(txs.Staker)
		if !ok {
			return fmt.Errorf("expected tx type txs.Staker but got %T", tx.Unsigned)
		}

		metadataBytes := subnetValidatorIt.Value()
		metadata := &validatorMetadata{
			txID: txID,
			// use the start time as the fallback value
			// in case it's not stored in the database
			LastUpdated: uint64(stakerTx.StartTime().Unix()),
		}
		if err := parseValidatorMetadata(metadataBytes, metadata); err != nil {
			return err
		}

		staker, err := NewCurrentStaker(txID, stakerTx, metadata.PotentialReward)
		if err != nil {
			return err
		}
		validator := s.currentStakers.getOrCreateValidator(staker.SubnetID, staker.NodeID)
		validator.validator = staker

		s.currentStakers.stakers.ReplaceOrInsert(staker)

		s.validatorState.LoadValidatorMetadata(staker.NodeID, staker.SubnetID, metadata)
	}

	delegatorIt := s.currentDelegatorList.NewIterator()
	defer delegatorIt.Release()

	subnetDelegatorIt := s.currentSubnetDelegatorList.NewIterator()
	defer subnetDelegatorIt.Release()

	for _, delegatorIt := range []database.Iterator{delegatorIt, subnetDelegatorIt} {
		for delegatorIt.Next() {
			txIDBytes := delegatorIt.Key()
			txID, err := ids.ToID(txIDBytes)
			if err != nil {
				return err
			}
			tx, _, err := s.GetTx(txID)
			if err != nil {
				return err
			}

			potentialRewardBytes := delegatorIt.Value()
			potentialReward, err := database.ParseUInt64(potentialRewardBytes)
			if err != nil {
				return err
			}

			stakerTx, ok := tx.Unsigned.(txs.Staker)
			if !ok {
				return fmt.Errorf("expected tx type txs.Staker but got %T", tx.Unsigned)
			}

			staker, err := NewCurrentStaker(txID, stakerTx, potentialReward)
			if err != nil {
				return err
			}

			validator := s.currentStakers.getOrCreateValidator(staker.SubnetID, staker.NodeID)
			if validator.delegators == nil {
				validator.delegators = btree.NewG(defaultTreeDegree, (*Staker).Less)
			}
			validator.delegators.ReplaceOrInsert(staker)

			s.currentStakers.stakers.ReplaceOrInsert(staker)
		}
	}

	errs := wrappers.Errs{}
	errs.Add(
		validatorIt.Error(),
		subnetValidatorIt.Error(),
		delegatorIt.Error(),
		subnetDelegatorIt.Error(),
	)
	return errs.Err
}

func (s *state) loadPendingValidators() error {
	s.pendingStakers = newBaseStakers()

	validatorIt := s.pendingValidatorList.NewIterator()
	defer validatorIt.Release()

	subnetValidatorIt := s.pendingSubnetValidatorList.NewIterator()
	defer subnetValidatorIt.Release()

	for _, validatorIt := range []database.Iterator{validatorIt, subnetValidatorIt} {
		for validatorIt.Next() {
			txIDBytes := validatorIt.Key()
			txID, err := ids.ToID(txIDBytes)
			if err != nil {
				return err
			}
			tx, _, err := s.GetTx(txID)
			if err != nil {
				return err
			}

			stakerTx, ok := tx.Unsigned.(txs.Staker)
			if !ok {
				return fmt.Errorf("expected tx type txs.Staker but got %T", tx.Unsigned)
			}

			staker, err := NewPendingStaker(txID, stakerTx)
			if err != nil {
				return err
			}

			validator := s.pendingStakers.getOrCreateValidator(staker.SubnetID, staker.NodeID)
			validator.validator = staker

			s.pendingStakers.stakers.ReplaceOrInsert(staker)
		}
	}

	delegatorIt := s.pendingDelegatorList.NewIterator()
	defer delegatorIt.Release()

	subnetDelegatorIt := s.pendingSubnetDelegatorList.NewIterator()
	defer subnetDelegatorIt.Release()

	for _, delegatorIt := range []database.Iterator{delegatorIt, subnetDelegatorIt} {
		for delegatorIt.Next() {
			txIDBytes := delegatorIt.Key()
			txID, err := ids.ToID(txIDBytes)
			if err != nil {
				return err
			}
			tx, _, err := s.GetTx(txID)
			if err != nil {
				return err
			}

			stakerTx, ok := tx.Unsigned.(txs.Staker)
			if !ok {
				return fmt.Errorf("expected tx type txs.Staker but got %T", tx.Unsigned)
			}

			staker, err := NewPendingStaker(txID, stakerTx)
			if err != nil {
				return err
			}

			validator := s.pendingStakers.getOrCreateValidator(staker.SubnetID, staker.NodeID)
			if validator.delegators == nil {
				validator.delegators = btree.NewG(defaultTreeDegree, (*Staker).Less)
			}
			validator.delegators.ReplaceOrInsert(staker)

			s.pendingStakers.stakers.ReplaceOrInsert(staker)
		}
	}

	errs := wrappers.Errs{}
	errs.Add(
		validatorIt.Error(),
		subnetValidatorIt.Error(),
		delegatorIt.Error(),
		subnetDelegatorIt.Error(),
	)
	return errs.Err
}

// Invariant: initValidatorSets requires loadCurrentValidators to have already
// been called.
func (s *state) initValidatorSets() error {
	if s.cfg.Validators.Count(constants.PrimaryNetworkID) != 0 {
		// Enforce the invariant that the validator set is empty here.
		return errValidatorSetAlreadyPopulated
	}
	err := s.ApplyCurrentValidators(constants.PrimaryNetworkID, s.cfg.Validators)
	if err != nil {
		return err
	}

	vl := validators.NewLogger(s.ctx.Log, s.bootstrapped, constants.PrimaryNetworkID, s.ctx.NodeID)
	s.cfg.Validators.RegisterCallbackListener(constants.PrimaryNetworkID, vl)

	s.metrics.SetLocalStake(s.cfg.Validators.GetWeight(constants.PrimaryNetworkID, s.ctx.NodeID))
	totalWeight, err := s.cfg.Validators.TotalWeight(constants.PrimaryNetworkID)
	if err != nil {
		return fmt.Errorf("failed to get total weight of primary network validators: %w", err)
	}
	s.metrics.SetTotalStake(totalWeight)

	for subnetID := range s.cfg.TrackedSubnets {
		if s.cfg.Validators.Count(subnetID) != 0 {
			// Enforce the invariant that the validator set is empty here.
			return errValidatorSetAlreadyPopulated
		}
		err := s.ApplyCurrentValidators(subnetID, s.cfg.Validators)
		if err != nil {
			return err
		}

		vl := validators.NewLogger(s.ctx.Log, s.bootstrapped, subnetID, s.ctx.NodeID)
		s.cfg.Validators.RegisterCallbackListener(subnetID, vl)
	}
	return nil
}

func (s *state) write(updateValidators bool, height uint64) error {
	errs := wrappers.Errs{}
	errs.Add(
		s.writeBlocks(),
		s.writeCurrentStakers(updateValidators, height),
		s.writePendingStakers(),
		s.WriteValidatorMetadata(s.currentValidatorList, s.currentSubnetValidatorList), // Must be called after writeCurrentStakers
		s.writeTXs(),
		s.writeRewardUTXOs(),
		s.writeUTXOs(),
		s.writeSubnets(),
		s.writeSubnetOwners(),
		s.writeTransformedSubnets(),
		s.writeSubnetSupplies(),
		s.writeChains(),
		s.writeMetadata(),
	)
	return errs.Err
}

func (s *state) Close() error {
	errs := wrappers.Errs{}
	errs.Add(
		s.pendingSubnetValidatorBaseDB.Close(),
		s.pendingSubnetDelegatorBaseDB.Close(),
		s.pendingDelegatorBaseDB.Close(),
		s.pendingValidatorBaseDB.Close(),
		s.pendingValidatorsDB.Close(),
		s.currentSubnetValidatorBaseDB.Close(),
		s.currentSubnetDelegatorBaseDB.Close(),
		s.currentDelegatorBaseDB.Close(),
		s.currentValidatorBaseDB.Close(),
		s.currentValidatorsDB.Close(),
		s.validatorsDB.Close(),
		s.txDB.Close(),
		s.rewardUTXODB.Close(),
		s.utxoDB.Close(),
		s.subnetBaseDB.Close(),
		s.transformedSubnetDB.Close(),
		s.supplyDB.Close(),
		s.chainDB.Close(),
		s.singletonDB.Close(),
		s.blockDB.Close(),
		s.blockIDDB.Close(),
	)
	return errs.Err
}

func (s *state) sync(genesis []byte) error {
	shouldInit, err := s.shouldInit()
	if err != nil {
		return fmt.Errorf(
			"failed to check if the database is initialized: %w",
			err,
		)
	}

	// If the database is empty, create the platform chain anew using the
	// provided genesis state
	if shouldInit {
		if err := s.init(genesis); err != nil {
			return fmt.Errorf(
				"failed to initialize the database: %w",
				err,
			)
		}
	}

	if err := s.load(); err != nil {
		return fmt.Errorf(
			"failed to load the database state: %w",
			err,
		)
	}
	return nil
}

func (s *state) init(genesisBytes []byte) error {
	// Create the genesis block and save it as being accepted (We don't do
	// genesisBlock.Accept() because then it'd look for genesisBlock's
	// non-existent parent)
	genesisID := hashing.ComputeHash256Array(genesisBytes)
	genesisBlock, err := block.NewApricotCommitBlock(genesisID, 0 /*height*/)
	if err != nil {
		return err
	}

	genesis, err := genesis.Parse(genesisBytes)
	if err != nil {
		return err
	}
	if err := s.syncGenesis(genesisBlock, genesis); err != nil {
		return err
	}

	if err := s.doneInit(); err != nil {
		return err
	}

	return s.Commit()
}

func (s *state) AddStatelessBlock(block block.Block) {
	blkID := block.ID()
	s.addedBlockIDs[block.Height()] = blkID
	s.addedBlocks[blkID] = block
}

func (s *state) SetHeight(height uint64) {
	if s.indexedHeights == nil {
		// If indexedHeights hasn't been created yet, then we are newly tracking
		// the range. This means we should initialize the LowerBound to the
		// current height.
		s.indexedHeights = &heightRange{
			LowerBound: height,
		}
	}

	s.indexedHeights.UpperBound = height
	s.currentHeight = height
}

func (s *state) Commit() error {
	defer s.Abort()
	batch, err := s.CommitBatch()
	if err != nil {
		return err
	}
	return batch.Write()
}

func (s *state) Abort() {
	s.baseDB.Abort()
}

func (s *state) Checksum() ids.ID {
	return s.utxoState.Checksum()
}

func (s *state) CommitBatch() (database.Batch, error) {
	// updateValidators is set to true here so that the validator manager is
	// kept up to date with the last accepted state.
	if err := s.write(true /*=updateValidators*/, s.currentHeight); err != nil {
		return nil, err
	}
	return s.baseDB.CommitBatch()
}

func (s *state) writeBlocks() error {
	for blkID, blk := range s.addedBlocks {
		blkID := blkID
		blkBytes := blk.Bytes()
		blkHeight := blk.Height()
		heightKey := database.PackUInt64(blkHeight)

		delete(s.addedBlockIDs, blkHeight)
		s.blockIDCache.Put(blkHeight, blkID)
		if err := database.PutID(s.blockIDDB, heightKey, blkID); err != nil {
			return fmt.Errorf("failed to add blockID: %w", err)
		}

		delete(s.addedBlocks, blkID)
		// Note: Evict is used rather than Put here because blk may end up
		// referencing additional data (because of shared byte slices) that
		// would not be properly accounted for in the cache sizing.
		s.blockCache.Evict(blkID)
		if err := s.blockDB.Put(blkID[:], blkBytes); err != nil {
			return fmt.Errorf("failed to write block %s: %w", blkID, err)
		}
	}
	return nil
}

func (s *state) GetStatelessBlock(blockID ids.ID) (block.Block, error) {
	if blk, exists := s.addedBlocks[blockID]; exists {
		return blk, nil
	}
	if blk, cached := s.blockCache.Get(blockID); cached {
		if blk == nil {
			return nil, database.ErrNotFound
		}

		return blk, nil
	}

	blkBytes, err := s.blockDB.Get(blockID[:])
	if err == database.ErrNotFound {
		s.blockCache.Put(blockID, nil)
		return nil, database.ErrNotFound
	}
	if err != nil {
		return nil, err
	}

	blk, status, _, err := parseStoredBlock(blkBytes)
	if err != nil {
		return nil, err
	}

	if status != choices.Accepted {
		s.blockCache.Put(blockID, nil)
		return nil, database.ErrNotFound
	}

	s.blockCache.Put(blockID, blk)
	return blk, nil
}

func (s *state) GetBlockIDAtHeight(height uint64) (ids.ID, error) {
	if blkID, exists := s.addedBlockIDs[height]; exists {
		return blkID, nil
	}
	if blkID, cached := s.blockIDCache.Get(height); cached {
		if blkID == ids.Empty {
			return ids.Empty, database.ErrNotFound
		}

		return blkID, nil
	}

	heightKey := database.PackUInt64(height)

	blkID, err := database.GetID(s.blockIDDB, heightKey)
	if err == database.ErrNotFound {
		s.blockIDCache.Put(height, ids.Empty)
		return ids.Empty, database.ErrNotFound
	}
	if err != nil {
		return ids.Empty, err
	}

	s.blockIDCache.Put(height, blkID)
	return blkID, nil
}

func (s *state) writeCurrentStakers(updateValidators bool, height uint64) error {
	heightBytes := database.PackUInt64(height)
	rawNestedPublicKeyDiffDB := prefixdb.New(heightBytes, s.nestedValidatorPublicKeyDiffsDB)
	nestedPKDiffDB := linkeddb.NewDefault(rawNestedPublicKeyDiffDB)

	for subnetID, validatorDiffs := range s.currentStakers.validatorDiffs {
		delete(s.currentStakers.validatorDiffs, subnetID)

		// Select db to write to
		validatorDB := s.currentSubnetValidatorList
		delegatorDB := s.currentSubnetDelegatorList
		if subnetID == constants.PrimaryNetworkID {
			validatorDB = s.currentValidatorList
			delegatorDB = s.currentDelegatorList
		}

		prefixStruct := heightWithSubnet{
			Height:   height,
			SubnetID: subnetID,
		}
		prefixBytes, err := block.GenesisCodec.Marshal(block.Version, prefixStruct)
		if err != nil {
			return fmt.Errorf("failed to create prefix bytes: %w", err)
		}
		rawNestedWeightDiffDB := prefixdb.New(prefixBytes, s.nestedValidatorWeightDiffsDB)
		nestedWeightDiffDB := linkeddb.NewDefault(rawNestedWeightDiffDB)

		// Record the change in weight and/or public key for each validator.
		for nodeID, validatorDiff := range validatorDiffs {
			// Copy [nodeID] so it doesn't get overwritten next iteration.
			nodeID := nodeID

			weightDiff := &ValidatorWeightDiff{
				Decrease: validatorDiff.validatorStatus == deleted,
			}
			switch validatorDiff.validatorStatus {
			case added:
				staker := validatorDiff.validator
				weightDiff.Amount = staker.Weight

				// Invariant: Only the Primary Network contains non-nil public
				// keys.
				if staker.PublicKey != nil {
					// Record that the public key for the validator is being
					// added. This means the prior value for the public key was
					// nil.
					err := s.flatValidatorPublicKeyDiffsDB.Put(
						marshalDiffKey(constants.PrimaryNetworkID, height, nodeID),
						nil,
					)
					if err != nil {
						return err
					}
				}

				// The validator is being added.
				//
				// Invariant: It's impossible for a delegator to have been
				// rewarded in the same block that the validator was added.
				metadata := &validatorMetadata{
					txID:        staker.TxID,
					lastUpdated: staker.StartTime,

					UpDuration:               0,
					LastUpdated:              uint64(staker.StartTime.Unix()),
					PotentialReward:          staker.PotentialReward,
					PotentialDelegateeReward: 0,
				}

				metadataBytes, err := block.GenesisCodec.Marshal(block.Version, metadata)
				if err != nil {
					return fmt.Errorf("failed to serialize current validator: %w", err)
				}

				if err = validatorDB.Put(staker.TxID[:], metadataBytes); err != nil {
					return fmt.Errorf("failed to write current validator to list: %w", err)
				}

				s.validatorState.LoadValidatorMetadata(nodeID, subnetID, metadata)
			case deleted:
				staker := validatorDiff.validator
				weightDiff.Amount = staker.Weight

				// Invariant: Only the Primary Network contains non-nil public
				// keys.
				if staker.PublicKey != nil {
					// Record that the public key for the validator is being
					// removed. This means we must record the prior value of the
					// public key.
					//
					// Note: We store the uncompressed public key here as it is
					// significantly more efficient to parse when applying
					// diffs.
					err := s.flatValidatorPublicKeyDiffsDB.Put(
						marshalDiffKey(constants.PrimaryNetworkID, height, nodeID),
						staker.PublicKey.Serialize(),
					)
					if err != nil {
						return err
					}

					// TODO: Remove this once we no longer support version
					// rollbacks.
					//
					// Note: We store the compressed public key here.
					pkBytes := bls.PublicKeyToBytes(staker.PublicKey)
					if err := nestedPKDiffDB.Put(nodeID[:], pkBytes); err != nil {
						return err
					}
				}

				if err := validatorDB.Delete(staker.TxID[:]); err != nil {
					return fmt.Errorf("failed to delete current staker: %w", err)
				}

				s.validatorState.DeleteValidatorMetadata(nodeID, subnetID)
			}

			err := writeCurrentDelegatorDiff(
				delegatorDB,
				weightDiff,
				validatorDiff,
			)
			if err != nil {
				return err
			}

			if weightDiff.Amount == 0 {
				// No weight change to record; go to next validator.
				continue
			}

			err = s.flatValidatorWeightDiffsDB.Put(
				marshalDiffKey(subnetID, height, nodeID),
				marshalWeightDiff(weightDiff),
			)
			if err != nil {
				return err
			}

			// TODO: Remove this once we no longer support version rollbacks.
			weightDiffBytes, err := block.GenesisCodec.Marshal(block.Version, weightDiff)
			if err != nil {
				return fmt.Errorf("failed to serialize validator weight diff: %w", err)
			}
			if err := nestedWeightDiffDB.Put(nodeID[:], weightDiffBytes); err != nil {
				return err
			}

			// TODO: Move the validator set management out of the state package
			if !updateValidators {
				continue
			}

			// We only track the current validator set of tracked subnets.
			if subnetID != constants.PrimaryNetworkID && !s.cfg.TrackedSubnets.Contains(subnetID) {
				continue
			}

			if weightDiff.Decrease {
				err = s.cfg.Validators.RemoveWeight(subnetID, nodeID, weightDiff.Amount)
			} else {
				if validatorDiff.validatorStatus == added {
					staker := validatorDiff.validator
					err = s.cfg.Validators.AddStaker(
						subnetID,
						nodeID,
						staker.PublicKey,
						staker.TxID,
						weightDiff.Amount,
					)
				} else {
					err = s.cfg.Validators.AddWeight(subnetID, nodeID, weightDiff.Amount)
				}
			}
			if err != nil {
				return fmt.Errorf("failed to update validator weight: %w", err)
			}
		}
	}

	// TODO: Move validator set management out of the state package
	//
	// Attempt to update the stake metrics
	if !updateValidators {
		return nil
	}

	totalWeight, err := s.cfg.Validators.TotalWeight(constants.PrimaryNetworkID)
	if err != nil {
		return fmt.Errorf("failed to get total weight of primary network: %w", err)
	}

	s.metrics.SetLocalStake(s.cfg.Validators.GetWeight(constants.PrimaryNetworkID, s.ctx.NodeID))
	s.metrics.SetTotalStake(totalWeight)
	return nil
}

func writeCurrentDelegatorDiff(
	currentDelegatorList linkeddb.LinkedDB,
	weightDiff *ValidatorWeightDiff,
	validatorDiff *diffValidator,
) error {
	addedDelegatorIterator := NewTreeIterator(validatorDiff.addedDelegators)
	defer addedDelegatorIterator.Release()
	for addedDelegatorIterator.Next() {
		staker := addedDelegatorIterator.Value()

		if err := weightDiff.Add(false, staker.Weight); err != nil {
			return fmt.Errorf("failed to increase node weight diff: %w", err)
		}

		if err := database.PutUInt64(currentDelegatorList, staker.TxID[:], staker.PotentialReward); err != nil {
			return fmt.Errorf("failed to write current delegator to list: %w", err)
		}
	}

	for _, staker := range validatorDiff.deletedDelegators {
		if err := weightDiff.Add(true, staker.Weight); err != nil {
			return fmt.Errorf("failed to decrease node weight diff: %w", err)
		}

		if err := currentDelegatorList.Delete(staker.TxID[:]); err != nil {
			return fmt.Errorf("failed to delete current staker: %w", err)
		}
	}
	return nil
}

func (s *state) writePendingStakers() error {
	for subnetID, subnetValidatorDiffs := range s.pendingStakers.validatorDiffs {
		delete(s.pendingStakers.validatorDiffs, subnetID)

		validatorDB := s.pendingSubnetValidatorList
		delegatorDB := s.pendingSubnetDelegatorList
		if subnetID == constants.PrimaryNetworkID {
			validatorDB = s.pendingValidatorList
			delegatorDB = s.pendingDelegatorList
		}

		for _, validatorDiff := range subnetValidatorDiffs {
			err := writePendingDiff(
				validatorDB,
				delegatorDB,
				validatorDiff,
			)
			if err != nil {
				return err
			}
		}
	}
	return nil
}

func writePendingDiff(
	pendingValidatorList linkeddb.LinkedDB,
	pendingDelegatorList linkeddb.LinkedDB,
	validatorDiff *diffValidator,
) error {
	switch validatorDiff.validatorStatus {
	case added:
		err := pendingValidatorList.Put(validatorDiff.validator.TxID[:], nil)
		if err != nil {
			return fmt.Errorf("failed to add pending validator: %w", err)
		}
	case deleted:
		err := pendingValidatorList.Delete(validatorDiff.validator.TxID[:])
		if err != nil {
			return fmt.Errorf("failed to delete pending validator: %w", err)
		}
	}

	addedDelegatorIterator := NewTreeIterator(validatorDiff.addedDelegators)
	defer addedDelegatorIterator.Release()
	for addedDelegatorIterator.Next() {
		staker := addedDelegatorIterator.Value()

		if err := pendingDelegatorList.Put(staker.TxID[:], nil); err != nil {
			return fmt.Errorf("failed to write pending delegator to list: %w", err)
		}
	}

	for _, staker := range validatorDiff.deletedDelegators {
		if err := pendingDelegatorList.Delete(staker.TxID[:]); err != nil {
			return fmt.Errorf("failed to delete pending delegator: %w", err)
		}
	}
	return nil
}

func (s *state) writeTXs() error {
	for txID, txStatus := range s.addedTxs {
		txID := txID

		stx := txBytesAndStatus{
			Tx:     txStatus.tx.Bytes(),
			Status: txStatus.status,
		}

		// Note that we're serializing a [txBytesAndStatus] here, not a
		// *txs.Tx, so we don't use [txs.Codec].
		txBytes, err := txs.GenesisCodec.Marshal(txs.Version, &stx)
		if err != nil {
			return fmt.Errorf("failed to serialize tx: %w", err)
		}

		delete(s.addedTxs, txID)
		// Note: Evict is used rather than Put here because stx may end up
		// referencing additional data (because of shared byte slices) that
		// would not be properly accounted for in the cache sizing.
		s.txCache.Evict(txID)
		if err := s.txDB.Put(txID[:], txBytes); err != nil {
			return fmt.Errorf("failed to add tx: %w", err)
		}
	}
	return nil
}

func (s *state) writeRewardUTXOs() error {
	for txID, utxos := range s.addedRewardUTXOs {
		delete(s.addedRewardUTXOs, txID)
		s.rewardUTXOsCache.Put(txID, utxos)
		rawTxDB := prefixdb.New(txID[:], s.rewardUTXODB)
		txDB := linkeddb.NewDefault(rawTxDB)

		for _, utxo := range utxos {
			utxoBytes, err := txs.GenesisCodec.Marshal(txs.Version, utxo)
			if err != nil {
				return fmt.Errorf("failed to serialize reward UTXO: %w", err)
			}
			utxoID := utxo.InputID()
			if err := txDB.Put(utxoID[:], utxoBytes); err != nil {
				return fmt.Errorf("failed to add reward UTXO: %w", err)
			}
		}
	}
	return nil
}

func (s *state) writeUTXOs() error {
	for utxoID, utxo := range s.modifiedUTXOs {
		delete(s.modifiedUTXOs, utxoID)

		if utxo == nil {
			if err := s.utxoState.DeleteUTXO(utxoID); err != nil {
				return fmt.Errorf("failed to delete UTXO: %w", err)
			}
			continue
		}
		if err := s.utxoState.PutUTXO(utxo); err != nil {
			return fmt.Errorf("failed to add UTXO: %w", err)
		}
	}
	return nil
}

func (s *state) writeSubnets() error {
	for _, subnet := range s.addedSubnets {
		subnetID := subnet.ID()

		if err := s.subnetDB.Put(subnetID[:], nil); err != nil {
			return fmt.Errorf("failed to write subnet: %w", err)
		}
	}
	s.addedSubnets = nil
	return nil
}

func (s *state) writeSubnetOwners() error {
	for subnetID, owner := range s.subnetOwners {
		subnetID := subnetID
		owner := owner
		delete(s.subnetOwners, subnetID)

		ownerBytes, err := block.GenesisCodec.Marshal(block.Version, &owner)
		if err != nil {
			return fmt.Errorf("failed to marshal subnet owner: %w", err)
		}

		s.subnetOwnerCache.Put(subnetID, fxOwnerAndSize{
			owner: owner,
			size:  len(ownerBytes),
		})

		if err := s.subnetOwnerDB.Put(subnetID[:], ownerBytes); err != nil {
			return fmt.Errorf("failed to write subnet owner: %w", err)
		}
	}
	return nil
}

func (s *state) writeTransformedSubnets() error {
	for subnetID, tx := range s.transformedSubnets {
		txID := tx.ID()

		delete(s.transformedSubnets, subnetID)
		// Note: Evict is used rather than Put here because tx may end up
		// referencing additional data (because of shared byte slices) that
		// would not be properly accounted for in the cache sizing.
		s.transformedSubnetCache.Evict(subnetID)
		if err := database.PutID(s.transformedSubnetDB, subnetID[:], txID); err != nil {
			return fmt.Errorf("failed to write transformed subnet: %w", err)
		}
	}
	return nil
}

func (s *state) writeSubnetSupplies() error {
	for subnetID, supply := range s.modifiedSupplies {
		supply := supply
		delete(s.modifiedSupplies, subnetID)
		s.supplyCache.Put(subnetID, &supply)
		if err := database.PutUInt64(s.supplyDB, subnetID[:], supply); err != nil {
			return fmt.Errorf("failed to write subnet supply: %w", err)
		}
	}
	return nil
}

func (s *state) writeChains() error {
	for subnetID, chains := range s.addedChains {
		for _, chain := range chains {
			chainDB := s.getChainDB(subnetID)

			chainID := chain.ID()
			if err := chainDB.Put(chainID[:], nil); err != nil {
				return fmt.Errorf("failed to write chain: %w", err)
			}
		}
		delete(s.addedChains, subnetID)
	}
	return nil
}

func (s *state) writeMetadata() error {
	if !s.persistedTimestamp.Equal(s.timestamp) {
		if err := database.PutTimestamp(s.singletonDB, timestampKey, s.timestamp); err != nil {
			return fmt.Errorf("failed to write timestamp: %w", err)
		}
		s.persistedTimestamp = s.timestamp
	}
	if s.persistedCurrentSupply != s.currentSupply {
		if err := database.PutUInt64(s.singletonDB, currentSupplyKey, s.currentSupply); err != nil {
			return fmt.Errorf("failed to write current supply: %w", err)
		}
		s.persistedCurrentSupply = s.currentSupply
	}
	if s.persistedLastAccepted != s.lastAccepted {
		if err := database.PutID(s.singletonDB, lastAcceptedKey, s.lastAccepted); err != nil {
			return fmt.Errorf("failed to write last accepted: %w", err)
		}
		s.persistedLastAccepted = s.lastAccepted
	}

	if s.indexedHeights != nil {
		indexedHeightsBytes, err := block.GenesisCodec.Marshal(block.Version, s.indexedHeights)
		if err != nil {
			return err
		}
		if err := s.singletonDB.Put(heightsIndexedKey, indexedHeightsBytes); err != nil {
			return fmt.Errorf("failed to write indexed range: %w", err)
		}
	}

	return nil
}

// Returns the block, status of the block, and whether it is a [stateBlk].
// Invariant: blkBytes is safe to parse with blocks.GenesisCodec
//
// TODO: Remove after v1.11.x is activated
func parseStoredBlock(blkBytes []byte) (block.Block, choices.Status, bool, error) {
	// Attempt to parse as blocks.Block
	blk, err := block.Parse(block.GenesisCodec, blkBytes)
	if err == nil {
		return blk, choices.Accepted, false, nil
	}

	// Fallback to [stateBlk]
	blkState := stateBlk{}
	if _, err := block.GenesisCodec.Unmarshal(blkBytes, &blkState); err != nil {
		return nil, choices.Processing, false, err
	}

	blkState.Blk, err = block.Parse(block.GenesisCodec, blkState.Bytes)
	if err != nil {
		return nil, choices.Processing, false, err
	}

	return blkState.Blk, blkState.Status, true, nil
}

func (s *state) PruneAndIndex(lock sync.Locker, log logging.Logger) error {
	lock.Lock()
	// It is possible that new blocks are added after grabbing this iterator. New
	// blocks are guaranteed to be accepted and height-indexed, so we don't need to
	// check them.
	blockIterator := s.blockDB.NewIterator()
	// Releasing is done using a closure to ensure that updating blockIterator will
	// result in having the most recent iterator released when executing the
	// deferred function.
	defer func() {
		blockIterator.Release()
	}()

	// While we are pruning the disk, we disable caching of the data we are
	// modifying. Caching is re-enabled when pruning finishes.
	//
	// Note: If an unexpected error occurs the caches are never re-enabled.
	// That's fine as the node is going to be in an unhealthy state regardless.
	oldBlockIDCache := s.blockIDCache
	s.blockIDCache = &cache.Empty[uint64, ids.ID]{}
	lock.Unlock()

	log.Info("starting state pruning and indexing")

	var (
		startTime  = time.Now()
		lastCommit = startTime
		lastUpdate = startTime
		numPruned  = 0
		numIndexed = 0
	)

	for blockIterator.Next() {
		blkBytes := blockIterator.Value()

		blk, status, isStateBlk, err := parseStoredBlock(blkBytes)
		if err != nil {
			return err
		}

		if status != choices.Accepted {
			// Remove non-accepted blocks from disk.
			if err := s.blockDB.Delete(blockIterator.Key()); err != nil {
				return fmt.Errorf("failed to delete block: %w", err)
			}

			numPruned++

			// We don't index the height of non-accepted blocks.
			continue
		}

		blkHeight := blk.Height()
		blkID := blk.ID()

		// Populate the map of height -> blockID.
		heightKey := database.PackUInt64(blkHeight)
		if err := database.PutID(s.blockIDDB, heightKey, blkID); err != nil {
			return fmt.Errorf("failed to add blockID: %w", err)
		}

		// Since we only store accepted blocks on disk, we only need to store a map of
		// ids.ID to Block.
		if isStateBlk {
			if err := s.blockDB.Put(blkID[:], blkBytes); err != nil {
				return fmt.Errorf("failed to write block: %w", err)
			}
		}

		numIndexed++

		if numIndexed%pruneCommitLimit == 0 {
			// We must hold the lock during committing to make sure we don't
			// attempt to commit to disk while a block is concurrently being
			// accepted.
			lock.Lock()
			errs := wrappers.Errs{}
			errs.Add(
				s.Commit(),
				blockIterator.Error(),
			)
			lock.Unlock()
			if errs.Errored() {
				return errs.Err
			}

			// We release the iterator here to allow the underlying database to
			// clean up deleted state.
			blockIterator.Release()

			now := time.Now()
			if now.Sub(lastUpdate) > pruneUpdateFrequency {
				lastUpdate = now

				progress := timer.ProgressFromHash(blkID[:])
				eta := timer.EstimateETA(
					startTime,
					progress,
					stdmath.MaxUint64,
				)

				log.Info("committing state pruning and indexing",
					zap.Int("numPruned", numPruned),
					zap.Int("numIndexed", numIndexed),
					zap.Duration("eta", eta),
				)
			}

			// We take the minimum here because it's possible that the node is
			// currently bootstrapping. This would mean that grabbing the lock
			// could take an extremely long period of time; which we should not
			// delay processing for.
			pruneDuration := now.Sub(lastCommit)
			sleepDuration := math.Min(
				pruneCommitSleepMultiplier*pruneDuration,
				pruneCommitSleepCap,
			)
			time.Sleep(sleepDuration)

			// Make sure not to include the sleep duration into the next prune
			// duration.
			lastCommit = time.Now()

			blockIterator = s.blockDB.NewIteratorWithStart(blkID[:])
		}
	}

	// Ensure we fully iterated over all blocks before writing that pruning has
	// finished.
	//
	// Note: This is needed because a transient read error could cause the
	// iterator to stop early.
	if err := blockIterator.Error(); err != nil {
		return err
	}

	if err := s.donePrune(); err != nil {
		return err
	}

	// We must hold the lock during committing to make sure we don't
	// attempt to commit to disk while a block is concurrently being
	// accepted.
	lock.Lock()
	defer lock.Unlock()

	// Make sure we flush the original cache before re-enabling it to prevent
	// surfacing any stale data.
	oldBlockIDCache.Flush()
	s.blockIDCache = oldBlockIDCache

	log.Info("finished state pruning and indexing",
		zap.Int("numPruned", numPruned),
		zap.Int("numIndexed", numIndexed),
		zap.Duration("duration", time.Since(startTime)),
	)

	return s.Commit()
}<|MERGE_RESOLUTION|>--- conflicted
+++ resolved
@@ -58,11 +58,7 @@
 var (
 	_ State = (*state)(nil)
 
-<<<<<<< HEAD
-	ErrCantFindSubnet               = errors.New("couldn't find subnet")
-=======
 	errMissingValidatorSet          = errors.New("missing validator set")
->>>>>>> b4f58456
 	errValidatorSetAlreadyPopulated = errors.New("validator set already populated")
 	errIsNotSubnet                  = errors.New("is not a subnet")
 
