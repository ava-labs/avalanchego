// Copyright (C) 2019-2023, Ava Labs, Inc. All rights reserved.
// See the file LICENSE for licensing terms.

package state

import (
	"context"
	"errors"
	"fmt"
	"math"
	"sync"
	"time"

	"github.com/google/btree"

	"go.uber.org/zap"

	"github.com/prometheus/client_golang/prometheus"

	"github.com/ava-labs/avalanchego/cache"
	"github.com/ava-labs/avalanchego/cache/metercacher"
	"github.com/ava-labs/avalanchego/database"
	"github.com/ava-labs/avalanchego/database/linkeddb"
	"github.com/ava-labs/avalanchego/database/prefixdb"
	"github.com/ava-labs/avalanchego/database/versiondb"
	"github.com/ava-labs/avalanchego/ids"
	"github.com/ava-labs/avalanchego/snow"
	"github.com/ava-labs/avalanchego/snow/choices"
	"github.com/ava-labs/avalanchego/snow/uptime"
	"github.com/ava-labs/avalanchego/snow/validators"
	"github.com/ava-labs/avalanchego/utils"
	"github.com/ava-labs/avalanchego/utils/constants"
	"github.com/ava-labs/avalanchego/utils/crypto/bls"
	"github.com/ava-labs/avalanchego/utils/hashing"
	"github.com/ava-labs/avalanchego/utils/logging"
	"github.com/ava-labs/avalanchego/utils/timer"
	"github.com/ava-labs/avalanchego/utils/wrappers"
	"github.com/ava-labs/avalanchego/vms/components/avax"
	"github.com/ava-labs/avalanchego/vms/platformvm/block"
	"github.com/ava-labs/avalanchego/vms/platformvm/config"
	"github.com/ava-labs/avalanchego/vms/platformvm/fx"
	"github.com/ava-labs/avalanchego/vms/platformvm/genesis"
	"github.com/ava-labs/avalanchego/vms/platformvm/metrics"
	"github.com/ava-labs/avalanchego/vms/platformvm/reward"
	"github.com/ava-labs/avalanchego/vms/platformvm/status"
	"github.com/ava-labs/avalanchego/vms/platformvm/txs"

	safemath "github.com/ava-labs/avalanchego/utils/math"
)

const (
	pruneCommitLimit           = 1024
	pruneCommitSleepMultiplier = 5
	pruneCommitSleepCap        = 10 * time.Second
	pruneUpdateFrequency       = 30 * time.Second
)

var (
	_ State = (*state)(nil)

	errValidatorSetAlreadyPopulated = errors.New("validator set already populated")
	errIsNotSubnet                  = errors.New("is not a subnet")

	blockIDPrefix                       = []byte("blockID")
	blockPrefix                         = []byte("block")
	validatorsPrefix                    = []byte("validators")
	currentPrefix                       = []byte("current")
	pendingPrefix                       = []byte("pending")
	validatorPrefix                     = []byte("validator")
	delegatorPrefix                     = []byte("delegator")
	subnetValidatorPrefix               = []byte("subnetValidator")
	subnetDelegatorPrefix               = []byte("subnetDelegator")
	nestedValidatorWeightDiffsPrefix    = []byte("validatorDiffs")
	nestedValidatorPublicKeyDiffsPrefix = []byte("publicKeyDiffs")
	flatValidatorWeightDiffsPrefix      = []byte("flatValidatorDiffs")
	flatValidatorPublicKeyDiffsPrefix   = []byte("flatPublicKeyDiffs")
	txPrefix                            = []byte("tx")
	rewardUTXOsPrefix                   = []byte("rewardUTXOs")
	utxoPrefix                          = []byte("utxo")
	subnetPrefix                        = []byte("subnet")
	subnetOwnerPrefix                   = []byte("subnetOwner")
	transformedSubnetPrefix             = []byte("transformedSubnet")
	supplyPrefix                        = []byte("supply")
	chainPrefix                         = []byte("chain")
	singletonPrefix                     = []byte("singleton")

	timestampKey      = []byte("timestamp")
	currentSupplyKey  = []byte("current supply")
	lastAcceptedKey   = []byte("last accepted")
	heightsIndexedKey = []byte("heights indexed")
	initializedKey    = []byte("initialized")
	prunedKey         = []byte("pruned")
)

// Chain collects all methods to manage the state of the chain for block
// execution.
type Chain interface {
	Stakers
	avax.UTXOAdder
	avax.UTXOGetter
	avax.UTXODeleter

	GetTimestamp() time.Time
	SetTimestamp(tm time.Time)

	GetCurrentSupply(subnetID ids.ID) (uint64, error)
	SetCurrentSupply(subnetID ids.ID, cs uint64)

	AddRewardUTXO(txID ids.ID, utxo *avax.UTXO)

	AddSubnet(createSubnetTx *txs.Tx)

	GetSubnetOwner(subnetID ids.ID) (fx.Owner, error)
	SetSubnetOwner(subnetID ids.ID, owner fx.Owner)

	GetSubnetTransformation(subnetID ids.ID) (*txs.Tx, error)
	AddSubnetTransformation(transformSubnetTx *txs.Tx)

	AddChain(createChainTx *txs.Tx)

	GetTx(txID ids.ID) (*txs.Tx, status.Status, error)
	AddTx(tx *txs.Tx, status status.Status)
}

type State interface {
	Chain
	uptime.State
	avax.UTXOReader

	GetLastAccepted() ids.ID
	SetLastAccepted(blkID ids.ID)

	GetStatelessBlock(blockID ids.ID) (block.Block, error)

	// Invariant: [block] is an accepted block.
	AddStatelessBlock(block block.Block)

	GetBlockIDAtHeight(height uint64) (ids.ID, error)

	GetRewardUTXOs(txID ids.ID) ([]*avax.UTXO, error)
	GetSubnets() ([]*txs.Tx, error)
	GetChains(subnetID ids.ID) ([]*txs.Tx, error)

	// ApplyValidatorWeightDiffs iterates from [startHeight] towards the genesis
	// block until it has applied all of the diffs up to and including
	// [endHeight]. Applying the diffs modifies [validators].
	//
	// Invariant: If attempting to generate the validator set for
	// [endHeight - 1], [validators] must initially contain the validator
	// weights for [startHeight].
	//
	// Note: Because this function iterates towards the genesis, [startHeight]
	// will typically be greater than or equal to [endHeight]. If [startHeight]
	// is less than [endHeight], no diffs will be applied.
	ApplyValidatorWeightDiffs(
		ctx context.Context,
		validators map[ids.NodeID]*validators.GetValidatorOutput,
		startHeight uint64,
		endHeight uint64,
		subnetID ids.ID,
	) error

	// ApplyValidatorPublicKeyDiffs iterates from [startHeight] towards the
	// genesis block until it has applied all of the diffs up to and including
	// [endHeight]. Applying the diffs modifies [validators].
	//
	// Invariant: If attempting to generate the validator set for
	// [endHeight - 1], [validators] must initially contain the validator
	// weights for [startHeight].
	//
	// Note: Because this function iterates towards the genesis, [startHeight]
	// will typically be greater than or equal to [endHeight]. If [startHeight]
	// is less than [endHeight], no diffs will be applied.
	ApplyValidatorPublicKeyDiffs(
		ctx context.Context,
		validators map[ids.NodeID]*validators.GetValidatorOutput,
		startHeight uint64,
		endHeight uint64,
	) error

	SetHeight(height uint64)

	// Discard uncommitted changes to the database.
	Abort()

	// Returns if the state should be pruned and indexed to remove rejected
	// blocks and generate the block height index.
	//
	// TODO: Remove after v1.11.x is activated
	ShouldPrune() (bool, error)

	// Removes rejected blocks from disk and indexes accepted blocks by height. This
	// function supports being (and is recommended to be) called asynchronously.
	//
	// TODO: Remove after v1.11.x is activated
	PruneAndIndex(sync.Locker, logging.Logger) error

	// Commit changes to the base database.
	Commit() error

	// Returns a batch of unwritten changes that, when written, will commit all
	// pending changes to the base database.
	CommitBatch() (database.Batch, error)

	Checksum() ids.ID

	Close() error
}

// TODO: Remove after v1.11.x is activated
type stateBlk struct {
	Blk    block.Block
	Bytes  []byte         `serialize:"true"`
	Status choices.Status `serialize:"true"`
}

/*
 * VMDB
 * |-. validators
 * | |-. current
 * | | |-. validator
 * | | | '-. list
 * | | |   '-- txID -> uptime + potential reward + potential delegatee reward
 * | | |-. delegator
 * | | | '-. list
 * | | |   '-- txID -> potential reward
 * | | |-. subnetValidator
 * | | | '-. list
 * | | |   '-- txID -> uptime + potential reward + potential delegatee reward
 * | | '-. subnetDelegator
 * | |   '-. list
 * | |     '-- txID -> potential reward
 * | |-. pending
 * | | |-. validator
 * | | | '-. list
 * | | |   '-- txID -> nil
 * | | |-. delegator
 * | | | '-. list
 * | | |   '-- txID -> nil
 * | | |-. subnetValidator
 * | | | '-. list
 * | | |   '-- txID -> nil
 * | | '-. subnetDelegator
 * | |   '-. list
 * | |     '-- txID -> nil
 * | |-. nested weight diffs TODO: Remove once only the flat db is needed
 * | | '-. height+subnet
 * | |   '-. list
 * | |     '-- nodeID -> weightChange
 * | |-. nested pub key diffs TODO: Remove once only the flat db is needed
 * | | '-. height
 * | |   '-. list
 * | |     '-- nodeID -> compressed public key
 * | |-. flat weight diffs
 * | | '-- subnet+height+nodeID -> weightChange
 * | '-. flat pub key diffs
 * |   '-- subnet+height+nodeID -> uncompressed public key or nil
 * |-. blockIDs
 * | '-- height -> blockID
 * |-. blocks
 * | '-- blockID -> block bytes
 * |-. txs
 * | '-- txID -> tx bytes + tx status
 * |- rewardUTXOs
 * | '-. txID
 * |   '-. list
 * |     '-- utxoID -> utxo bytes
 * |- utxos
 * | '-- utxoDB
 * |-. subnets
 * | '-. list
 * |   '-- txID -> nil
 * |-. subnetOwners
 * | '-. subnetID -> owner
 * |-. chains
 * | '-. subnetID
 * |   '-. list
 * |     '-- txID -> nil
 * '-. singletons
 *   |-- initializedKey -> nil
 *   |-- prunedKey -> nil
 *   |-- timestampKey -> timestamp
 *   |-- currentSupplyKey -> currentSupply
 *   |-- lastAcceptedKey -> lastAccepted
 *   '-- heightsIndexKey -> startIndexHeight + endIndexHeight
 */
type state struct {
	validatorState

	validators validators.Manager
	ctx        *snow.Context
	cfg        *config.Config
	metrics    metrics.Metrics
	rewards    reward.Calculator

	baseDB *versiondb.Database

	currentStakers *baseStakers
	pendingStakers *baseStakers

	currentHeight uint64

	addedBlockIDs map[uint64]ids.ID            // map of height -> blockID
	blockIDCache  cache.Cacher[uint64, ids.ID] // cache of height -> blockID. If the entry is ids.Empty, it is not in the database
	blockIDDB     database.Database

	addedBlocks map[ids.ID]block.Block            // map of blockID -> Block
	blockCache  cache.Cacher[ids.ID, block.Block] // cache of blockID -> Block. If the entry is nil, it is not in the database
	blockDB     database.Database

	validatorsDB                 database.Database
	currentValidatorsDB          database.Database
	currentValidatorBaseDB       database.Database
	currentValidatorList         linkeddb.LinkedDB
	currentDelegatorBaseDB       database.Database
	currentDelegatorList         linkeddb.LinkedDB
	currentSubnetValidatorBaseDB database.Database
	currentSubnetValidatorList   linkeddb.LinkedDB
	currentSubnetDelegatorBaseDB database.Database
	currentSubnetDelegatorList   linkeddb.LinkedDB
	pendingValidatorsDB          database.Database
	pendingValidatorBaseDB       database.Database
	pendingValidatorList         linkeddb.LinkedDB
	pendingDelegatorBaseDB       database.Database
	pendingDelegatorList         linkeddb.LinkedDB
	pendingSubnetValidatorBaseDB database.Database
	pendingSubnetValidatorList   linkeddb.LinkedDB
	pendingSubnetDelegatorBaseDB database.Database
	pendingSubnetDelegatorList   linkeddb.LinkedDB

	nestedValidatorWeightDiffsDB    database.Database
	nestedValidatorPublicKeyDiffsDB database.Database
	flatValidatorWeightDiffsDB      database.Database
	flatValidatorPublicKeyDiffsDB   database.Database

	addedTxs map[ids.ID]*txAndStatus            // map of txID -> {*txs.Tx, Status}
	txCache  cache.Cacher[ids.ID, *txAndStatus] // txID -> {*txs.Tx, Status}. If the entry is nil, it isn't in the database
	txDB     database.Database

	addedRewardUTXOs map[ids.ID][]*avax.UTXO            // map of txID -> []*UTXO
	rewardUTXOsCache cache.Cacher[ids.ID, []*avax.UTXO] // txID -> []*UTXO
	rewardUTXODB     database.Database

	modifiedUTXOs map[ids.ID]*avax.UTXO // map of modified UTXOID -> *UTXO if the UTXO is nil, it has been removed
	utxoDB        database.Database
	utxoState     avax.UTXOState

	cachedSubnets []*txs.Tx // nil if the subnets haven't been loaded
	addedSubnets  []*txs.Tx
	subnetBaseDB  database.Database
	subnetDB      linkeddb.LinkedDB

	// Subnet ID --> Owner of the subnet
	subnetOwners     map[ids.ID]fx.Owner
	subnetOwnerCache cache.Cacher[ids.ID, fxOwnerAndSize] // cache of subnetID -> owner if the entry is nil, it is not in the database
	subnetOwnerDB    database.Database

	transformedSubnets     map[ids.ID]*txs.Tx            // map of subnetID -> transformSubnetTx
	transformedSubnetCache cache.Cacher[ids.ID, *txs.Tx] // cache of subnetID -> transformSubnetTx if the entry is nil, it is not in the database
	transformedSubnetDB    database.Database

	modifiedSupplies map[ids.ID]uint64             // map of subnetID -> current supply
	supplyCache      cache.Cacher[ids.ID, *uint64] // cache of subnetID -> current supply if the entry is nil, it is not in the database
	supplyDB         database.Database

	addedChains  map[ids.ID][]*txs.Tx                    // maps subnetID -> the newly added chains to the subnet
	chainCache   cache.Cacher[ids.ID, []*txs.Tx]         // cache of subnetID -> the chains after all local modifications []*txs.Tx
	chainDBCache cache.Cacher[ids.ID, linkeddb.LinkedDB] // cache of subnetID -> linkedDB
	chainDB      database.Database

	// The persisted fields represent the current database value
	timestamp, persistedTimestamp         time.Time
	currentSupply, persistedCurrentSupply uint64
	// [lastAccepted] is the most recently accepted block.
	lastAccepted, persistedLastAccepted ids.ID
	indexedHeights                      *heightRange
	singletonDB                         database.Database
}

// heightRange is used to track which heights are safe to use the native DB
// iterator for querying validator diffs.
//
// TODO: Remove once we are guaranteed nodes can not rollback to not support the
// new indexing mechanism.
type heightRange struct {
	LowerBound uint64 `serialize:"true"`
	UpperBound uint64 `serialize:"true"`
}

type ValidatorWeightDiff struct {
	Decrease bool   `serialize:"true"`
	Amount   uint64 `serialize:"true"`
}

func (v *ValidatorWeightDiff) Add(negative bool, amount uint64) error {
	if v.Decrease == negative {
		var err error
		v.Amount, err = safemath.Add64(v.Amount, amount)
		return err
	}

	if v.Amount > amount {
		v.Amount -= amount
	} else {
		v.Amount = safemath.AbsDiff(v.Amount, amount)
		v.Decrease = negative
	}
	return nil
}

type heightWithSubnet struct {
	Height   uint64 `serialize:"true"`
	SubnetID ids.ID `serialize:"true"`
}

type txBytesAndStatus struct {
	Tx     []byte        `serialize:"true"`
	Status status.Status `serialize:"true"`
}

type txAndStatus struct {
	tx     *txs.Tx
	status status.Status
}

type fxOwnerAndSize struct {
	owner fx.Owner
	size  int
}

func txSize(_ ids.ID, tx *txs.Tx) int {
	if tx == nil {
		return ids.IDLen + constants.PointerOverhead
	}
	return ids.IDLen + len(tx.Bytes()) + constants.PointerOverhead
}

func txAndStatusSize(_ ids.ID, t *txAndStatus) int {
	if t == nil {
		return ids.IDLen + constants.PointerOverhead
	}
	return ids.IDLen + len(t.tx.Bytes()) + wrappers.IntLen + 2*constants.PointerOverhead
}

func blockSize(_ ids.ID, blk block.Block) int {
	if blk == nil {
		return ids.IDLen + constants.PointerOverhead
	}
	return ids.IDLen + len(blk.Bytes()) + constants.PointerOverhead
}

func New(
	db database.Database,
	genesisBytes []byte,
	metricsReg prometheus.Registerer,
	cfg *config.Config,
	execCfg *config.ExecutionConfig,
	ctx *snow.Context,
	metrics metrics.Metrics,
	rewards reward.Calculator,
) (State, error) {
	s, err := newState(
		db,
		metrics,
		cfg,
		execCfg,
		ctx,
		metricsReg,
		rewards,
	)
	if err != nil {
		return nil, err
	}

	if err := s.sync(genesisBytes); err != nil {
		// Drop any errors on close to return the first error
		_ = s.Close()

		return nil, err
	}

	// Before we start accepting new blocks, we check if the pruning process needs
	// to be run.
	//
	// TODO: Cleanup after v1.11.x is activated
	shouldPrune, err := s.ShouldPrune()
	if err != nil {
		return nil, err
	}
	if shouldPrune {
		// If the pruned key is on disk, we must delete it to ensure our disk
		// can't get into a partially pruned state if the node restarts mid-way
		// through pruning.
		if err := s.singletonDB.Delete(prunedKey); err != nil {
			return nil, fmt.Errorf("failed to remove prunedKey from singletonDB: %w", err)
		}

		if err := s.Commit(); err != nil {
			return nil, fmt.Errorf("failed to commit to baseDB: %w", err)
		}
	}

	return s, nil
}

func newState(
	db database.Database,
	metrics metrics.Metrics,
	cfg *config.Config,
	execCfg *config.ExecutionConfig,
	ctx *snow.Context,
	metricsReg prometheus.Registerer,
	rewards reward.Calculator,
) (*state, error) {
	blockIDCache, err := metercacher.New[uint64, ids.ID](
		"block_id_cache",
		metricsReg,
		&cache.LRU[uint64, ids.ID]{Size: execCfg.BlockIDCacheSize},
	)
	if err != nil {
		return nil, err
	}

	blockCache, err := metercacher.New[ids.ID, block.Block](
		"block_cache",
		metricsReg,
		cache.NewSizedLRU[ids.ID, block.Block](execCfg.BlockCacheSize, blockSize),
	)
	if err != nil {
		return nil, err
	}

	baseDB := versiondb.New(db)

	validatorsDB := prefixdb.New(validatorsPrefix, baseDB)

	currentValidatorsDB := prefixdb.New(currentPrefix, validatorsDB)
	currentValidatorBaseDB := prefixdb.New(validatorPrefix, currentValidatorsDB)
	currentDelegatorBaseDB := prefixdb.New(delegatorPrefix, currentValidatorsDB)
	currentSubnetValidatorBaseDB := prefixdb.New(subnetValidatorPrefix, currentValidatorsDB)
	currentSubnetDelegatorBaseDB := prefixdb.New(subnetDelegatorPrefix, currentValidatorsDB)

	pendingValidatorsDB := prefixdb.New(pendingPrefix, validatorsDB)
	pendingValidatorBaseDB := prefixdb.New(validatorPrefix, pendingValidatorsDB)
	pendingDelegatorBaseDB := prefixdb.New(delegatorPrefix, pendingValidatorsDB)
	pendingSubnetValidatorBaseDB := prefixdb.New(subnetValidatorPrefix, pendingValidatorsDB)
	pendingSubnetDelegatorBaseDB := prefixdb.New(subnetDelegatorPrefix, pendingValidatorsDB)

	nestedValidatorWeightDiffsDB := prefixdb.New(nestedValidatorWeightDiffsPrefix, validatorsDB)
	nestedValidatorPublicKeyDiffsDB := prefixdb.New(nestedValidatorPublicKeyDiffsPrefix, validatorsDB)
	flatValidatorWeightDiffsDB := prefixdb.New(flatValidatorWeightDiffsPrefix, validatorsDB)
	flatValidatorPublicKeyDiffsDB := prefixdb.New(flatValidatorPublicKeyDiffsPrefix, validatorsDB)

	txCache, err := metercacher.New(
		"tx_cache",
		metricsReg,
		cache.NewSizedLRU[ids.ID, *txAndStatus](execCfg.TxCacheSize, txAndStatusSize),
	)
	if err != nil {
		return nil, err
	}

	rewardUTXODB := prefixdb.New(rewardUTXOsPrefix, baseDB)
	rewardUTXOsCache, err := metercacher.New[ids.ID, []*avax.UTXO](
		"reward_utxos_cache",
		metricsReg,
		&cache.LRU[ids.ID, []*avax.UTXO]{Size: execCfg.RewardUTXOsCacheSize},
	)
	if err != nil {
		return nil, err
	}

	utxoDB := prefixdb.New(utxoPrefix, baseDB)
	utxoState, err := avax.NewMeteredUTXOState(utxoDB, txs.GenesisCodec, metricsReg, execCfg.ChecksumsEnabled)
	if err != nil {
		return nil, err
	}

	subnetBaseDB := prefixdb.New(subnetPrefix, baseDB)

	subnetOwnerDB := prefixdb.New(subnetOwnerPrefix, baseDB)
	subnetOwnerCache, err := metercacher.New[ids.ID, fxOwnerAndSize](
		"subnet_owner_cache",
		metricsReg,
		cache.NewSizedLRU[ids.ID, fxOwnerAndSize](execCfg.FxOwnerCacheSize, func(_ ids.ID, f fxOwnerAndSize) int {
			return ids.IDLen + f.size
		}),
	)
	if err != nil {
		return nil, err
	}

	transformedSubnetCache, err := metercacher.New(
		"transformed_subnet_cache",
		metricsReg,
		cache.NewSizedLRU[ids.ID, *txs.Tx](execCfg.TransformedSubnetTxCacheSize, txSize),
	)
	if err != nil {
		return nil, err
	}

	supplyCache, err := metercacher.New[ids.ID, *uint64](
		"supply_cache",
		metricsReg,
		&cache.LRU[ids.ID, *uint64]{Size: execCfg.ChainCacheSize},
	)
	if err != nil {
		return nil, err
	}

	chainCache, err := metercacher.New[ids.ID, []*txs.Tx](
		"chain_cache",
		metricsReg,
		&cache.LRU[ids.ID, []*txs.Tx]{Size: execCfg.ChainCacheSize},
	)
	if err != nil {
		return nil, err
	}

	chainDBCache, err := metercacher.New[ids.ID, linkeddb.LinkedDB](
		"chain_db_cache",
		metricsReg,
		&cache.LRU[ids.ID, linkeddb.LinkedDB]{Size: execCfg.ChainDBCacheSize},
	)
	if err != nil {
		return nil, err
	}

	return &state{
		validatorState: newValidatorState(),

		validators: cfg.Validators,
		ctx:        ctx,
		cfg:        cfg,
		metrics:    metrics,
		rewards:    rewards,
		baseDB:     baseDB,

		addedBlockIDs: make(map[uint64]ids.ID),
		blockIDCache:  blockIDCache,
		blockIDDB:     prefixdb.New(blockIDPrefix, baseDB),

		addedBlocks: make(map[ids.ID]block.Block),
		blockCache:  blockCache,
		blockDB:     prefixdb.New(blockPrefix, baseDB),

		currentStakers: newBaseStakers(),
		pendingStakers: newBaseStakers(),

		validatorsDB:                    validatorsDB,
		currentValidatorsDB:             currentValidatorsDB,
		currentValidatorBaseDB:          currentValidatorBaseDB,
		currentValidatorList:            linkeddb.NewDefault(currentValidatorBaseDB),
		currentDelegatorBaseDB:          currentDelegatorBaseDB,
		currentDelegatorList:            linkeddb.NewDefault(currentDelegatorBaseDB),
		currentSubnetValidatorBaseDB:    currentSubnetValidatorBaseDB,
		currentSubnetValidatorList:      linkeddb.NewDefault(currentSubnetValidatorBaseDB),
		currentSubnetDelegatorBaseDB:    currentSubnetDelegatorBaseDB,
		currentSubnetDelegatorList:      linkeddb.NewDefault(currentSubnetDelegatorBaseDB),
		pendingValidatorsDB:             pendingValidatorsDB,
		pendingValidatorBaseDB:          pendingValidatorBaseDB,
		pendingValidatorList:            linkeddb.NewDefault(pendingValidatorBaseDB),
		pendingDelegatorBaseDB:          pendingDelegatorBaseDB,
		pendingDelegatorList:            linkeddb.NewDefault(pendingDelegatorBaseDB),
		pendingSubnetValidatorBaseDB:    pendingSubnetValidatorBaseDB,
		pendingSubnetValidatorList:      linkeddb.NewDefault(pendingSubnetValidatorBaseDB),
		pendingSubnetDelegatorBaseDB:    pendingSubnetDelegatorBaseDB,
		pendingSubnetDelegatorList:      linkeddb.NewDefault(pendingSubnetDelegatorBaseDB),
		nestedValidatorWeightDiffsDB:    nestedValidatorWeightDiffsDB,
		nestedValidatorPublicKeyDiffsDB: nestedValidatorPublicKeyDiffsDB,
		flatValidatorWeightDiffsDB:      flatValidatorWeightDiffsDB,
		flatValidatorPublicKeyDiffsDB:   flatValidatorPublicKeyDiffsDB,

		addedTxs: make(map[ids.ID]*txAndStatus),
		txDB:     prefixdb.New(txPrefix, baseDB),
		txCache:  txCache,

		addedRewardUTXOs: make(map[ids.ID][]*avax.UTXO),
		rewardUTXODB:     rewardUTXODB,
		rewardUTXOsCache: rewardUTXOsCache,

		modifiedUTXOs: make(map[ids.ID]*avax.UTXO),
		utxoDB:        utxoDB,
		utxoState:     utxoState,

		subnetBaseDB: subnetBaseDB,
		subnetDB:     linkeddb.NewDefault(subnetBaseDB),

		subnetOwners:     make(map[ids.ID]fx.Owner),
		subnetOwnerDB:    subnetOwnerDB,
		subnetOwnerCache: subnetOwnerCache,

		transformedSubnets:     make(map[ids.ID]*txs.Tx),
		transformedSubnetCache: transformedSubnetCache,
		transformedSubnetDB:    prefixdb.New(transformedSubnetPrefix, baseDB),

		modifiedSupplies: make(map[ids.ID]uint64),
		supplyCache:      supplyCache,
		supplyDB:         prefixdb.New(supplyPrefix, baseDB),

		addedChains:  make(map[ids.ID][]*txs.Tx),
		chainDB:      prefixdb.New(chainPrefix, baseDB),
		chainCache:   chainCache,
		chainDBCache: chainDBCache,

		singletonDB: prefixdb.New(singletonPrefix, baseDB),
	}, nil
}

func (s *state) GetCurrentValidator(subnetID ids.ID, nodeID ids.NodeID) (*Staker, error) {
	return s.currentStakers.GetValidator(subnetID, nodeID)
}

func (s *state) PutCurrentValidator(staker *Staker) {
	s.currentStakers.PutValidator(staker)
}

func (s *state) DeleteCurrentValidator(staker *Staker) {
	s.currentStakers.DeleteValidator(staker)
}

func (s *state) GetCurrentDelegatorIterator(subnetID ids.ID, nodeID ids.NodeID) (StakerIterator, error) {
	return s.currentStakers.GetDelegatorIterator(subnetID, nodeID), nil
}

func (s *state) PutCurrentDelegator(staker *Staker) {
	s.currentStakers.PutDelegator(staker)
}

func (s *state) DeleteCurrentDelegator(staker *Staker) {
	s.currentStakers.DeleteDelegator(staker)
}

func (s *state) GetCurrentStakerIterator() (StakerIterator, error) {
	return s.currentStakers.GetStakerIterator(), nil
}

func (s *state) GetPendingValidator(subnetID ids.ID, nodeID ids.NodeID) (*Staker, error) {
	return s.pendingStakers.GetValidator(subnetID, nodeID)
}

func (s *state) PutPendingValidator(staker *Staker) {
	s.pendingStakers.PutValidator(staker)
}

func (s *state) DeletePendingValidator(staker *Staker) {
	s.pendingStakers.DeleteValidator(staker)
}

func (s *state) GetPendingDelegatorIterator(subnetID ids.ID, nodeID ids.NodeID) (StakerIterator, error) {
	return s.pendingStakers.GetDelegatorIterator(subnetID, nodeID), nil
}

func (s *state) PutPendingDelegator(staker *Staker) {
	s.pendingStakers.PutDelegator(staker)
}

func (s *state) DeletePendingDelegator(staker *Staker) {
	s.pendingStakers.DeleteDelegator(staker)
}

func (s *state) GetPendingStakerIterator() (StakerIterator, error) {
	return s.pendingStakers.GetStakerIterator(), nil
}

func (s *state) shouldInit() (bool, error) {
	has, err := s.singletonDB.Has(initializedKey)
	return !has, err
}

func (s *state) doneInit() error {
	return s.singletonDB.Put(initializedKey, nil)
}

func (s *state) ShouldPrune() (bool, error) {
	has, err := s.singletonDB.Has(prunedKey)
	if err != nil {
		return true, err
	}

	// If [prunedKey] is not in [singletonDB], [PruneAndIndex()] did not finish
	// execution.
	if !has {
		return true, nil
	}

	// To ensure the db was not modified since we last ran [PruneAndIndex()], we
	// must verify that [s.lastAccepted] is height indexed.
	blk, err := s.GetStatelessBlock(s.lastAccepted)
	if err != nil {
		return true, err
	}

	_, err = s.GetBlockIDAtHeight(blk.Height())
	if err == database.ErrNotFound {
		return true, nil
	}

	return false, err
}

func (s *state) donePrune() error {
	return s.singletonDB.Put(prunedKey, nil)
}

func (s *state) GetSubnets() ([]*txs.Tx, error) {
	if s.cachedSubnets != nil {
		return s.cachedSubnets, nil
	}

	subnetDBIt := s.subnetDB.NewIterator()
	defer subnetDBIt.Release()

	txs := []*txs.Tx(nil)
	for subnetDBIt.Next() {
		subnetIDBytes := subnetDBIt.Key()
		subnetID, err := ids.ToID(subnetIDBytes)
		if err != nil {
			return nil, err
		}
		subnetTx, _, err := s.GetTx(subnetID)
		if err != nil {
			return nil, err
		}
		txs = append(txs, subnetTx)
	}
	if err := subnetDBIt.Error(); err != nil {
		return nil, err
	}
	txs = append(txs, s.addedSubnets...)
	s.cachedSubnets = txs
	return txs, nil
}

func (s *state) AddSubnet(createSubnetTx *txs.Tx) {
	s.addedSubnets = append(s.addedSubnets, createSubnetTx)
	if s.cachedSubnets != nil {
		s.cachedSubnets = append(s.cachedSubnets, createSubnetTx)
	}
}

func (s *state) GetSubnetOwner(subnetID ids.ID) (fx.Owner, error) {
	if owner, exists := s.subnetOwners[subnetID]; exists {
		return owner, nil
	}

	if ownerAndSize, cached := s.subnetOwnerCache.Get(subnetID); cached {
		if ownerAndSize.owner == nil {
			return nil, database.ErrNotFound
		}
		return ownerAndSize.owner, nil
	}

	ownerBytes, err := s.subnetOwnerDB.Get(subnetID[:])
	if err == nil {
		var owner fx.Owner
		if _, err := block.GenesisCodec.Unmarshal(ownerBytes, &owner); err != nil {
			return nil, err
		}
		s.subnetOwnerCache.Put(subnetID, fxOwnerAndSize{
			owner: owner,
			size:  len(ownerBytes),
		})
		return owner, nil
	}
	if err != database.ErrNotFound {
		return nil, err
	}

	subnetIntf, _, err := s.GetTx(subnetID)
	if err != nil {
		if err == database.ErrNotFound {
			s.subnetOwnerCache.Put(subnetID, fxOwnerAndSize{})
		}
		return nil, err
	}

	subnet, ok := subnetIntf.Unsigned.(*txs.CreateSubnetTx)
	if !ok {
		return nil, fmt.Errorf("%q %w", subnetID, errIsNotSubnet)
	}

	s.SetSubnetOwner(subnetID, subnet.Owner)
	return subnet.Owner, nil
}

func (s *state) SetSubnetOwner(subnetID ids.ID, owner fx.Owner) {
	s.subnetOwners[subnetID] = owner
}

func (s *state) GetSubnetTransformation(subnetID ids.ID) (*txs.Tx, error) {
	if tx, exists := s.transformedSubnets[subnetID]; exists {
		return tx, nil
	}

	if tx, cached := s.transformedSubnetCache.Get(subnetID); cached {
		if tx == nil {
			return nil, database.ErrNotFound
		}
		return tx, nil
	}

	transformSubnetTxID, err := database.GetID(s.transformedSubnetDB, subnetID[:])
	if err == database.ErrNotFound {
		s.transformedSubnetCache.Put(subnetID, nil)
		return nil, database.ErrNotFound
	}
	if err != nil {
		return nil, err
	}

	transformSubnetTx, _, err := s.GetTx(transformSubnetTxID)
	if err != nil {
		return nil, err
	}
	s.transformedSubnetCache.Put(subnetID, transformSubnetTx)
	return transformSubnetTx, nil
}

func (s *state) AddSubnetTransformation(transformSubnetTxIntf *txs.Tx) {
	transformSubnetTx := transformSubnetTxIntf.Unsigned.(*txs.TransformSubnetTx)
	s.transformedSubnets[transformSubnetTx.Subnet] = transformSubnetTxIntf
}

func (s *state) GetChains(subnetID ids.ID) ([]*txs.Tx, error) {
	if chains, cached := s.chainCache.Get(subnetID); cached {
		return chains, nil
	}
	chainDB := s.getChainDB(subnetID)
	chainDBIt := chainDB.NewIterator()
	defer chainDBIt.Release()

	txs := []*txs.Tx(nil)
	for chainDBIt.Next() {
		chainIDBytes := chainDBIt.Key()
		chainID, err := ids.ToID(chainIDBytes)
		if err != nil {
			return nil, err
		}
		chainTx, _, err := s.GetTx(chainID)
		if err != nil {
			return nil, err
		}
		txs = append(txs, chainTx)
	}
	if err := chainDBIt.Error(); err != nil {
		return nil, err
	}
	txs = append(txs, s.addedChains[subnetID]...)
	s.chainCache.Put(subnetID, txs)
	return txs, nil
}

func (s *state) AddChain(createChainTxIntf *txs.Tx) {
	createChainTx := createChainTxIntf.Unsigned.(*txs.CreateChainTx)
	subnetID := createChainTx.SubnetID
	s.addedChains[subnetID] = append(s.addedChains[subnetID], createChainTxIntf)
	if chains, cached := s.chainCache.Get(subnetID); cached {
		chains = append(chains, createChainTxIntf)
		s.chainCache.Put(subnetID, chains)
	}
}

func (s *state) getChainDB(subnetID ids.ID) linkeddb.LinkedDB {
	if chainDB, cached := s.chainDBCache.Get(subnetID); cached {
		return chainDB
	}
	rawChainDB := prefixdb.New(subnetID[:], s.chainDB)
	chainDB := linkeddb.NewDefault(rawChainDB)
	s.chainDBCache.Put(subnetID, chainDB)
	return chainDB
}

func (s *state) GetTx(txID ids.ID) (*txs.Tx, status.Status, error) {
	if tx, exists := s.addedTxs[txID]; exists {
		return tx.tx, tx.status, nil
	}
	if tx, cached := s.txCache.Get(txID); cached {
		if tx == nil {
			return nil, status.Unknown, database.ErrNotFound
		}
		return tx.tx, tx.status, nil
	}
	txBytes, err := s.txDB.Get(txID[:])
	if err == database.ErrNotFound {
		s.txCache.Put(txID, nil)
		return nil, status.Unknown, database.ErrNotFound
	} else if err != nil {
		return nil, status.Unknown, err
	}

	stx := txBytesAndStatus{}
	if _, err := txs.GenesisCodec.Unmarshal(txBytes, &stx); err != nil {
		return nil, status.Unknown, err
	}

	tx, err := txs.Parse(txs.GenesisCodec, stx.Tx)
	if err != nil {
		return nil, status.Unknown, err
	}

	ptx := &txAndStatus{
		tx:     tx,
		status: stx.Status,
	}

	s.txCache.Put(txID, ptx)
	return ptx.tx, ptx.status, nil
}

func (s *state) AddTx(tx *txs.Tx, status status.Status) {
	s.addedTxs[tx.ID()] = &txAndStatus{
		tx:     tx,
		status: status,
	}
}

func (s *state) GetRewardUTXOs(txID ids.ID) ([]*avax.UTXO, error) {
	if utxos, exists := s.addedRewardUTXOs[txID]; exists {
		return utxos, nil
	}
	if utxos, exists := s.rewardUTXOsCache.Get(txID); exists {
		return utxos, nil
	}

	rawTxDB := prefixdb.New(txID[:], s.rewardUTXODB)
	txDB := linkeddb.NewDefault(rawTxDB)
	it := txDB.NewIterator()
	defer it.Release()

	utxos := []*avax.UTXO(nil)
	for it.Next() {
		utxo := &avax.UTXO{}
		if _, err := txs.Codec.Unmarshal(it.Value(), utxo); err != nil {
			return nil, err
		}
		utxos = append(utxos, utxo)
	}
	if err := it.Error(); err != nil {
		return nil, err
	}

	s.rewardUTXOsCache.Put(txID, utxos)
	return utxos, nil
}

func (s *state) AddRewardUTXO(txID ids.ID, utxo *avax.UTXO) {
	s.addedRewardUTXOs[txID] = append(s.addedRewardUTXOs[txID], utxo)
}

func (s *state) GetUTXO(utxoID ids.ID) (*avax.UTXO, error) {
	if utxo, exists := s.modifiedUTXOs[utxoID]; exists {
		if utxo == nil {
			return nil, database.ErrNotFound
		}
		return utxo, nil
	}
	return s.utxoState.GetUTXO(utxoID)
}

func (s *state) UTXOIDs(addr []byte, start ids.ID, limit int) ([]ids.ID, error) {
	return s.utxoState.UTXOIDs(addr, start, limit)
}

func (s *state) AddUTXO(utxo *avax.UTXO) {
	s.modifiedUTXOs[utxo.InputID()] = utxo
}

func (s *state) DeleteUTXO(utxoID ids.ID) {
	s.modifiedUTXOs[utxoID] = nil
}

func (s *state) GetStartTime(nodeID ids.NodeID, subnetID ids.ID) (time.Time, error) {
	staker, err := s.currentStakers.GetValidator(subnetID, nodeID)
	if err != nil {
		return time.Time{}, err
	}
	return staker.StartTime, nil
}

func (s *state) GetTimestamp() time.Time {
	return s.timestamp
}

func (s *state) SetTimestamp(tm time.Time) {
	s.timestamp = tm
}

func (s *state) GetLastAccepted() ids.ID {
	return s.lastAccepted
}

func (s *state) SetLastAccepted(lastAccepted ids.ID) {
	s.lastAccepted = lastAccepted
}

func (s *state) GetCurrentSupply(subnetID ids.ID) (uint64, error) {
	if subnetID == constants.PrimaryNetworkID {
		return s.currentSupply, nil
	}

	supply, ok := s.modifiedSupplies[subnetID]
	if ok {
		return supply, nil
	}

	cachedSupply, ok := s.supplyCache.Get(subnetID)
	if ok {
		if cachedSupply == nil {
			return 0, database.ErrNotFound
		}
		return *cachedSupply, nil
	}

	supply, err := database.GetUInt64(s.supplyDB, subnetID[:])
	if err == database.ErrNotFound {
		s.supplyCache.Put(subnetID, nil)
		return 0, database.ErrNotFound
	}
	if err != nil {
		return 0, err
	}

	s.supplyCache.Put(subnetID, &supply)
	return supply, nil
}

func (s *state) SetCurrentSupply(subnetID ids.ID, cs uint64) {
	if subnetID == constants.PrimaryNetworkID {
		s.currentSupply = cs
	} else {
		s.modifiedSupplies[subnetID] = cs
	}
}

func (s *state) ApplyValidatorWeightDiffs(
	ctx context.Context,
	validators map[ids.NodeID]*validators.GetValidatorOutput,
	startHeight uint64,
	endHeight uint64,
	subnetID ids.ID,
) error {
	diffIter := s.flatValidatorWeightDiffsDB.NewIteratorWithStartAndPrefix(
		marshalStartDiffKey(subnetID, startHeight),
		subnetID[:],
	)
	defer diffIter.Release()

	prevHeight := startHeight + 1
	// TODO: Remove the index continuity checks once we are guaranteed nodes can
	// not rollback to not support the new indexing mechanism.
	for diffIter.Next() && s.indexedHeights != nil && s.indexedHeights.LowerBound <= endHeight {
		if err := ctx.Err(); err != nil {
			return err
		}

		_, parsedHeight, nodeID, err := unmarshalDiffKey(diffIter.Key())
		if err != nil {
			return err
		}
		// If the parsedHeight is less than our target endHeight, then we have
		// fully processed the diffs from startHeight through endHeight.
		if parsedHeight < endHeight {
			return diffIter.Error()
		}

		prevHeight = parsedHeight

		weightDiff, err := unmarshalWeightDiff(diffIter.Value())
		if err != nil {
			return err
		}

		if err := applyWeightDiff(validators, nodeID, weightDiff); err != nil {
			return err
		}
	}
	if err := diffIter.Error(); err != nil {
		return err
	}

	// TODO: Remove this once it is assumed that all subnet validators have
	// adopted the new indexing.
	for height := prevHeight - 1; height >= endHeight; height-- {
		if err := ctx.Err(); err != nil {
			return err
		}

		prefixStruct := heightWithSubnet{
			Height:   height,
			SubnetID: subnetID,
		}
		prefixBytes, err := block.GenesisCodec.Marshal(block.CodecVersion, prefixStruct)
		if err != nil {
			return err
		}

		rawDiffDB := prefixdb.New(prefixBytes, s.nestedValidatorWeightDiffsDB)
		diffDB := linkeddb.NewDefault(rawDiffDB)
		diffIter := diffDB.NewIterator()
		defer diffIter.Release()

		for diffIter.Next() {
			nodeID, err := ids.ToNodeID(diffIter.Key())
			if err != nil {
				return err
			}

			weightDiff := ValidatorWeightDiff{}
			_, err = block.GenesisCodec.Unmarshal(diffIter.Value(), &weightDiff)
			if err != nil {
				return err
			}

			if err := applyWeightDiff(validators, nodeID, &weightDiff); err != nil {
				return err
			}
		}
	}

	return nil
}

func applyWeightDiff(
	vdrs map[ids.NodeID]*validators.GetValidatorOutput,
	nodeID ids.NodeID,
	weightDiff *ValidatorWeightDiff,
) error {
	vdr, ok := vdrs[nodeID]
	if !ok {
		// This node isn't in the current validator set.
		vdr = &validators.GetValidatorOutput{
			NodeID: nodeID,
		}
		vdrs[nodeID] = vdr
	}

	// The weight of this node changed at this block.
	var err error
	if weightDiff.Decrease {
		// The validator's weight was decreased at this block, so in the
		// prior block it was higher.
		vdr.Weight, err = safemath.Add64(vdr.Weight, weightDiff.Amount)
	} else {
		// The validator's weight was increased at this block, so in the
		// prior block it was lower.
		vdr.Weight, err = safemath.Sub(vdr.Weight, weightDiff.Amount)
	}
	if err != nil {
		return err
	}

	if vdr.Weight == 0 {
		// The validator's weight was 0 before this block so they weren't in the
		// validator set.
		delete(vdrs, nodeID)
	}
	return nil
}

func (s *state) ApplyValidatorPublicKeyDiffs(
	ctx context.Context,
	validators map[ids.NodeID]*validators.GetValidatorOutput,
	startHeight uint64,
	endHeight uint64,
) error {
	diffIter := s.flatValidatorPublicKeyDiffsDB.NewIteratorWithStartAndPrefix(
		marshalStartDiffKey(constants.PrimaryNetworkID, startHeight),
		constants.PrimaryNetworkID[:],
	)
	defer diffIter.Release()

	for diffIter.Next() {
		if err := ctx.Err(); err != nil {
			return err
		}

		_, parsedHeight, nodeID, err := unmarshalDiffKey(diffIter.Key())
		if err != nil {
			return err
		}
		// If the parsedHeight is less than our target endHeight, then we have
		// fully processed the diffs from startHeight through endHeight.
		if parsedHeight < endHeight {
			break
		}

		vdr, ok := validators[nodeID]
		if !ok {
			continue
		}

		pkBytes := diffIter.Value()
		if len(pkBytes) == 0 {
			vdr.PublicKey = nil
			continue
		}

		vdr.PublicKey = bls.DeserializePublicKey(pkBytes)
	}

	// Note: this does not fallback to the linkeddb index because the linkeddb
	// index does not contain entries for when to remove the public key.
	//
	// Nodes may see inconsistent public keys for heights before the new public
	// key index was populated.
	return diffIter.Error()
}

func (s *state) syncGenesis(genesisBlk block.Block, genesis *genesis.Genesis) error {
	genesisBlkID := genesisBlk.ID()
	s.SetLastAccepted(genesisBlkID)
	s.SetTimestamp(time.Unix(int64(genesis.Timestamp), 0))
	s.SetCurrentSupply(constants.PrimaryNetworkID, genesis.InitialSupply)
	s.AddStatelessBlock(genesisBlk)

	// Persist UTXOs that exist at genesis
	for _, utxo := range genesis.UTXOs {
		avaxUTXO := utxo.UTXO
		s.AddUTXO(&avaxUTXO)
	}

	// Persist primary network validator set at genesis
	for _, vdrTx := range genesis.Validators {
		// We expect genesis validator txs to be either AddValidatorTx or
		// AddPermissionlessValidatorTx.
		//
		// TODO: Enforce stricter type check
		validatorTx, ok := vdrTx.Unsigned.(txs.ScheduledStaker)
		if !ok {
			return fmt.Errorf("expected a scheduled staker but got %T", vdrTx.Unsigned)
		}

		stakeAmount := validatorTx.Weight()
		// Note: We use [StartTime()] here because genesis transactions are
		// guaranteed to be pre-Durango activation.
		startTime := validatorTx.StartTime()
		stakeDuration := validatorTx.EndTime().Sub(startTime)
		currentSupply, err := s.GetCurrentSupply(constants.PrimaryNetworkID)
		if err != nil {
			return err
		}

		potentialReward := s.rewards.Calculate(
			stakeDuration,
			stakeAmount,
			currentSupply,
		)
		newCurrentSupply, err := safemath.Add64(currentSupply, potentialReward)
		if err != nil {
			return err
		}

		staker, err := NewCurrentStaker(vdrTx.ID(), validatorTx, startTime, potentialReward)
		if err != nil {
			return err
		}

		s.PutCurrentValidator(staker)
		s.AddTx(vdrTx, status.Committed)
		s.SetCurrentSupply(constants.PrimaryNetworkID, newCurrentSupply)
	}

	for _, chain := range genesis.Chains {
		unsignedChain, ok := chain.Unsigned.(*txs.CreateChainTx)
		if !ok {
			return fmt.Errorf("expected tx type *txs.CreateChainTx but got %T", chain.Unsigned)
		}

		// Ensure all chains that the genesis bytes say to create have the right
		// network ID
		if unsignedChain.NetworkID != s.ctx.NetworkID {
			return avax.ErrWrongNetworkID
		}

		s.AddChain(chain)
		s.AddTx(chain, status.Committed)
	}

	// updateValidators is set to false here to maintain the invariant that the
	// primary network's validator set is empty before the validator sets are
	// initialized.
	return s.write(false /*=updateValidators*/, 0)
}

// Load pulls data previously stored on disk that is expected to be in memory.
func (s *state) load() error {
	return utils.Err(
		s.loadMetadata(),
		s.loadCurrentValidators(),
		s.loadPendingValidators(),
		s.initValidatorSets(),
	)
}

func (s *state) loadMetadata() error {
	timestamp, err := database.GetTimestamp(s.singletonDB, timestampKey)
	if err != nil {
		return err
	}
	s.persistedTimestamp = timestamp
	s.SetTimestamp(timestamp)

	currentSupply, err := database.GetUInt64(s.singletonDB, currentSupplyKey)
	if err != nil {
		return err
	}
	s.persistedCurrentSupply = currentSupply
	s.SetCurrentSupply(constants.PrimaryNetworkID, currentSupply)

	lastAccepted, err := database.GetID(s.singletonDB, lastAcceptedKey)
	if err != nil {
		return err
	}
	s.persistedLastAccepted = lastAccepted
	s.lastAccepted = lastAccepted

	// Lookup the most recently indexed range on disk. If we haven't started
	// indexing the weights, then we keep the indexed heights as nil.
	indexedHeightsBytes, err := s.singletonDB.Get(heightsIndexedKey)
	if err == database.ErrNotFound {
		return nil
	}
	if err != nil {
		return err
	}

	indexedHeights := &heightRange{}
	_, err = block.GenesisCodec.Unmarshal(indexedHeightsBytes, indexedHeights)
	if err != nil {
		return err
	}

	// If the indexed range is not up to date, then we will act as if the range
	// doesn't exist.
	lastAcceptedBlock, err := s.GetStatelessBlock(lastAccepted)
	if err != nil {
		return err
	}
	if indexedHeights.UpperBound != lastAcceptedBlock.Height() {
		return nil
	}
	s.indexedHeights = indexedHeights
	return nil
}

func (s *state) loadCurrentValidators() error {
	s.currentStakers = newBaseStakers()

	validatorIt := s.currentValidatorList.NewIterator()
	defer validatorIt.Release()
	for validatorIt.Next() {
		txIDBytes := validatorIt.Key()
		txID, err := ids.ToID(txIDBytes)
		if err != nil {
			return err
		}
		tx, _, err := s.GetTx(txID)
		if err != nil {
			return fmt.Errorf("failed loading validator transaction txID %s, %w", txID, err)
		}

		stakerTx, ok := tx.Unsigned.(txs.Staker)
		if !ok {
			return fmt.Errorf("expected tx type txs.Staker but got %T", tx.Unsigned)
		}

		metadataBytes := validatorIt.Value()
		metadata := &validatorMetadata{
			txID: txID,
		}
		if scheduledStakerTx, ok := tx.Unsigned.(txs.ScheduledStaker); ok {
			// Populate [StakerStartTime] using the tx as a default in the event
			// it was added pre-durango and is not stored in the database.
			//
			// Note: We do not populate [LastUpdated] since it is expected to
			// always be present on disk.
			metadata.StakerStartTime = uint64(scheduledStakerTx.StartTime().Unix())
		}
		if err := parseValidatorMetadata(metadataBytes, metadata); err != nil {
			return err
		}

		staker, err := NewCurrentStaker(
			txID,
			stakerTx,
			time.Unix(int64(metadata.StakerStartTime), 0),
			metadata.PotentialReward)
		if err != nil {
			return err
		}

		validator := s.currentStakers.getOrCreateValidator(staker.SubnetID, staker.NodeID)
		validator.validator = staker

		s.currentStakers.stakers.ReplaceOrInsert(staker)

		s.validatorState.LoadValidatorMetadata(staker.NodeID, staker.SubnetID, metadata)
	}

	subnetValidatorIt := s.currentSubnetValidatorList.NewIterator()
	defer subnetValidatorIt.Release()
	for subnetValidatorIt.Next() {
		txIDBytes := subnetValidatorIt.Key()
		txID, err := ids.ToID(txIDBytes)
		if err != nil {
			return err
		}
		tx, _, err := s.GetTx(txID)
		if err != nil {
			return err
		}

		stakerTx, ok := tx.Unsigned.(txs.Staker)
		if !ok {
			return fmt.Errorf("expected tx type txs.Staker but got %T", tx.Unsigned)
		}

		metadataBytes := subnetValidatorIt.Value()
		metadata := &validatorMetadata{
			txID: txID,
		}
		if scheduledStakerTx, ok := tx.Unsigned.(txs.ScheduledStaker); ok {
			// Populate [StakerStartTime] and [LastUpdated] using the tx as a
			// default in the event they are not stored in the database.
			startTime := uint64(scheduledStakerTx.StartTime().Unix())
			metadata.StakerStartTime = startTime
			metadata.LastUpdated = startTime
		}
		if err := parseValidatorMetadata(metadataBytes, metadata); err != nil {
			return err
		}

		staker, err := NewCurrentStaker(
			txID,
			stakerTx,
			time.Unix(int64(metadata.StakerStartTime), 0),
			metadata.PotentialReward,
		)
		if err != nil {
			return err
		}
		validator := s.currentStakers.getOrCreateValidator(staker.SubnetID, staker.NodeID)
		validator.validator = staker

		s.currentStakers.stakers.ReplaceOrInsert(staker)

		s.validatorState.LoadValidatorMetadata(staker.NodeID, staker.SubnetID, metadata)
	}

	delegatorIt := s.currentDelegatorList.NewIterator()
	defer delegatorIt.Release()

	subnetDelegatorIt := s.currentSubnetDelegatorList.NewIterator()
	defer subnetDelegatorIt.Release()

	for _, delegatorIt := range []database.Iterator{delegatorIt, subnetDelegatorIt} {
		for delegatorIt.Next() {
			txIDBytes := delegatorIt.Key()
			txID, err := ids.ToID(txIDBytes)
			if err != nil {
				return err
			}
			tx, _, err := s.GetTx(txID)
			if err != nil {
				return err
			}

			stakerTx, ok := tx.Unsigned.(txs.Staker)
			if !ok {
				return fmt.Errorf("expected tx type txs.Staker but got %T", tx.Unsigned)
			}

			metadataBytes := delegatorIt.Value()
			metadata := &delegatorMetadata{
				txID: txID,
			}
			if scheduledStakerTx, ok := tx.Unsigned.(txs.ScheduledStaker); ok {
				// Populate [StakerStartTime] using the tx as a default in the
				// event it was added pre-durango and is not stored in the
				// database.
				metadata.StakerStartTime = uint64(scheduledStakerTx.StartTime().Unix())
			}
			err = parseDelegatorMetadata(metadataBytes, metadata)
			if err != nil {
				return err
			}

			staker, err := NewCurrentStaker(
				txID,
				stakerTx,
				time.Unix(int64(metadata.StakerStartTime), 0),
				metadata.PotentialReward,
			)
			if err != nil {
				return err
			}

			validator := s.currentStakers.getOrCreateValidator(staker.SubnetID, staker.NodeID)
			if validator.delegators == nil {
				validator.delegators = btree.NewG(defaultTreeDegree, (*Staker).Less)
			}
			validator.delegators.ReplaceOrInsert(staker)

			s.currentStakers.stakers.ReplaceOrInsert(staker)
		}
	}

	return utils.Err(
		validatorIt.Error(),
		subnetValidatorIt.Error(),
		delegatorIt.Error(),
		subnetDelegatorIt.Error(),
	)
}

func (s *state) loadPendingValidators() error {
	s.pendingStakers = newBaseStakers()

	validatorIt := s.pendingValidatorList.NewIterator()
	defer validatorIt.Release()

	subnetValidatorIt := s.pendingSubnetValidatorList.NewIterator()
	defer subnetValidatorIt.Release()

	for _, validatorIt := range []database.Iterator{validatorIt, subnetValidatorIt} {
		for validatorIt.Next() {
			txIDBytes := validatorIt.Key()
			txID, err := ids.ToID(txIDBytes)
			if err != nil {
				return err
			}
			tx, _, err := s.GetTx(txID)
			if err != nil {
				return err
			}

			stakerTx, ok := tx.Unsigned.(txs.ScheduledStaker)
			if !ok {
				return fmt.Errorf("expected tx type txs.Staker but got %T", tx.Unsigned)
			}

			staker, err := NewPendingStaker(txID, stakerTx)
			if err != nil {
				return err
			}

			validator := s.pendingStakers.getOrCreateValidator(staker.SubnetID, staker.NodeID)
			validator.validator = staker

			s.pendingStakers.stakers.ReplaceOrInsert(staker)
		}
	}

	delegatorIt := s.pendingDelegatorList.NewIterator()
	defer delegatorIt.Release()

	subnetDelegatorIt := s.pendingSubnetDelegatorList.NewIterator()
	defer subnetDelegatorIt.Release()

	for _, delegatorIt := range []database.Iterator{delegatorIt, subnetDelegatorIt} {
		for delegatorIt.Next() {
			txIDBytes := delegatorIt.Key()
			txID, err := ids.ToID(txIDBytes)
			if err != nil {
				return err
			}
			tx, _, err := s.GetTx(txID)
			if err != nil {
				return err
			}

			stakerTx, ok := tx.Unsigned.(txs.ScheduledStaker)
			if !ok {
				return fmt.Errorf("expected tx type txs.Staker but got %T", tx.Unsigned)
			}

			staker, err := NewPendingStaker(txID, stakerTx)
			if err != nil {
				return err
			}

			validator := s.pendingStakers.getOrCreateValidator(staker.SubnetID, staker.NodeID)
			if validator.delegators == nil {
				validator.delegators = btree.NewG(defaultTreeDegree, (*Staker).Less)
			}
			validator.delegators.ReplaceOrInsert(staker)

			s.pendingStakers.stakers.ReplaceOrInsert(staker)
		}
	}

	return utils.Err(
		validatorIt.Error(),
		subnetValidatorIt.Error(),
		delegatorIt.Error(),
		subnetDelegatorIt.Error(),
	)
}

// Invariant: initValidatorSets requires loadCurrentValidators to have already
// been called.
func (s *state) initValidatorSets() error {
	for subnetID, validators := range s.currentStakers.validators {
		if s.validators.Count(subnetID) != 0 {
			// Enforce the invariant that the validator set is empty here.
			return fmt.Errorf("%w: %s", errValidatorSetAlreadyPopulated, subnetID)
		}

		for nodeID, validator := range validators {
			validatorStaker := validator.validator
			if err := s.validators.AddStaker(subnetID, nodeID, validatorStaker.PublicKey, validatorStaker.TxID, validatorStaker.Weight); err != nil {
				return err
			}

			delegatorIterator := NewTreeIterator(validator.delegators)
			for delegatorIterator.Next() {
				delegatorStaker := delegatorIterator.Value()
				if err := s.validators.AddWeight(subnetID, nodeID, delegatorStaker.Weight); err != nil {
					delegatorIterator.Release()
					return err
				}
			}
			delegatorIterator.Release()
		}
	}

	s.metrics.SetLocalStake(s.validators.GetWeight(constants.PrimaryNetworkID, s.ctx.NodeID))
	totalWeight, err := s.validators.TotalWeight(constants.PrimaryNetworkID)
	if err != nil {
		return fmt.Errorf("failed to get total weight of primary network validators: %w", err)
	}
	s.metrics.SetTotalStake(totalWeight)
	return nil
}

func (s *state) write(updateValidators bool, height uint64) error {
<<<<<<< HEAD
	diffs, err := s.calculateDiffs()
	if err != nil {
		return err
	}

	codecVersion := v1
=======
	codecVersion := CodecVersion1
>>>>>>> 021f4f79
	if !s.cfg.IsDurangoActivated(s.GetTimestamp()) {
		codecVersion = CodecVersion0
	}

	return utils.Err(
		s.writeBlocks(),
		s.writeCurrentStakers(updateValidators, codecVersion),
		s.writeWeightDiffs(height, diffs.weightDiffs),
		s.writeBlsKeyDiffs(height, diffs.blsKeyDiffs),
		s.writePendingStakers(),
		s.WriteValidatorMetadata(s.currentValidatorList, s.currentSubnetValidatorList, codecVersion), // Must be called after writeCurrentStakers
		s.writeTXs(),
		s.writeRewardUTXOs(),
		s.writeUTXOs(),
		s.writeSubnets(),
		s.writeSubnetOwners(),
		s.writeTransformedSubnets(),
		s.writeSubnetSupplies(),
		s.writeChains(),
		s.writeMetadata(),
	)
}

func (s *state) writeWeightDiffs(height uint64, weightDiffs map[subnetNodeKey]*ValidatorWeightDiff) error {
	for k, weightDiff := range weightDiffs {
		if weightDiff.Amount == 0 {
			continue
		}

		err := s.flatValidatorWeightDiffsDB.Put(
			marshalDiffKey(k.subnetID, height, k.nodeID),
			marshalWeightDiff(weightDiff),
		)
		if err != nil {
			return err
		}

		// TODO: Remove this once we no longer support version rollbacks.
		prefixStruct := heightWithSubnet{
			Height:   height,
			SubnetID: k.subnetID,
		}
		prefixBytes, err := block.GenesisCodec.Marshal(block.Version, prefixStruct)
		if err != nil {
			return fmt.Errorf("failed to create prefix bytes: %w", err)
		}
		rawNestedWeightDiffDB := prefixdb.New(prefixBytes, s.nestedValidatorWeightDiffsDB)
		nestedWeightDiffDB := linkeddb.NewDefault(rawNestedWeightDiffDB)

		weightDiffBytes, err := block.GenesisCodec.Marshal(block.Version, weightDiff)
		if err != nil {
			return fmt.Errorf("failed to serialize validator weight diff: %w", err)
		}
		if err := nestedWeightDiffDB.Put(k.nodeID[:], weightDiffBytes); err != nil {
			return err
		}
	}
	return nil
}

func (s *state) writeBlsKeyDiffs(height uint64, blsKeyDiffs map[ids.NodeID]*bls.PublicKey) error {
	heightBytes := database.PackUInt64(height)
	rawNestedPublicKeyDiffDB := prefixdb.New(heightBytes, s.nestedValidatorPublicKeyDiffsDB)
	nestedPKDiffDB := linkeddb.NewDefault(rawNestedPublicKeyDiffDB)

	for nodeID, blsKey := range blsKeyDiffs {
		key := marshalDiffKey(constants.PrimaryNetworkID, height, nodeID)
		var blsKeyBytes []byte
		if blsKey != nil {
			// Note: in flatValidatorPublicKeyDiffsDB we store the
			// uncompressed public key here as it is
			// significantly more efficient to parse when applying diffs.
			blsKeyBytes = bls.SerializePublicKey(blsKey)
		}
		if err := s.flatValidatorPublicKeyDiffsDB.Put(key, blsKeyBytes); err != nil {
			return fmt.Errorf("failed to add bls key diffs: %w", err)
		}

		// TODO: Remove this once we no longer support version rollbacks.
		if blsKey != nil {
			// Note: We store the compressed public key here.
			pkBytes := bls.PublicKeyToBytes(blsKey)
			if err := nestedPKDiffDB.Put(nodeID[:], pkBytes); err != nil {
				return err
			}
		}
	}
	return nil
}

type subnetNodeKey struct {
	subnetID ids.ID
	nodeID   ids.NodeID
}

type diffs struct {
	weightDiffs map[subnetNodeKey]*ValidatorWeightDiff
	blsKeyDiffs map[ids.NodeID]*bls.PublicKey
}

func (s *state) calculateDiffs() (diffs, error) {
	var (
		outputWeights = make(map[subnetNodeKey]*ValidatorWeightDiff)
		outputBlsKey  = make(map[ids.NodeID]*bls.PublicKey)
	)

	for subnetID, subnetValidatorDiffs := range s.currentStakers.validatorDiffs {
		// for now, let writeCurrentStakers consume s.currentStakers.validatorDiffs
		for nodeID, validatorDiff := range subnetValidatorDiffs {
			// Note: validatorDiff.validator is not guaranteed to be non-nil here.
			// Access it only if validatorDiff.validatorStatus is added or deleted

			weightKey := subnetNodeKey{
				subnetID: subnetID,
				nodeID:   nodeID,
			}

			// make sure there is an entry for delegators even in case
			// there are no validators modified.
			outputWeights[weightKey] = &ValidatorWeightDiff{
				Decrease: validatorDiff.validatorStatus == deleted,
			}

			switch validatorDiff.validatorStatus {
			case added:
				var (
					weight = validatorDiff.validator.Weight
					blsKey = validatorDiff.validator.PublicKey
				)

				outputWeights[weightKey].Amount = weight

				if blsKey != nil {
					// Record that the public key for the validator is being
					// added. This means the prior value for the public key was
					// nil.
					outputBlsKey[nodeID] = nil
				}

			case deleted:
				var (
					weight = validatorDiff.validator.Weight
					blkKey = validatorDiff.validator.PublicKey
				)
				outputWeights[weightKey].Amount = weight
				if blkKey != nil {
					// Record that the public key for the validator is being
					// removed. This means we must record the prior value of the
					// public key.
					outputBlsKey[nodeID] = blkKey
				}

			default:
				// nothing to do
			}

			addedDelegatorIterator := NewTreeIterator(validatorDiff.addedDelegators)
			// We don't defer iterator.Release here to avoid pinning every iterator in
			// memory till the outer loop is done.
			for addedDelegatorIterator.Next() {
				staker := addedDelegatorIterator.Value()
				if err := outputWeights[weightKey].Add(false /*negative*/, staker.Weight); err != nil {
					addedDelegatorIterator.Release()
					return diffs{}, fmt.Errorf("failed to increase node weight diff: %w", err)
				}
			}
			addedDelegatorIterator.Release()

			for _, staker := range validatorDiff.deletedDelegators {
				if err := outputWeights[weightKey].Add(true /*negative*/, staker.Weight); err != nil {
					return diffs{}, fmt.Errorf("failed to decrease node weight diff: %w", err)
				}
			}
		}
	}

	return diffs{
		weightDiffs: outputWeights,
		blsKeyDiffs: outputBlsKey,
	}, nil
}

func (s *state) Close() error {
	return utils.Err(
		s.pendingSubnetValidatorBaseDB.Close(),
		s.pendingSubnetDelegatorBaseDB.Close(),
		s.pendingDelegatorBaseDB.Close(),
		s.pendingValidatorBaseDB.Close(),
		s.pendingValidatorsDB.Close(),
		s.currentSubnetValidatorBaseDB.Close(),
		s.currentSubnetDelegatorBaseDB.Close(),
		s.currentDelegatorBaseDB.Close(),
		s.currentValidatorBaseDB.Close(),
		s.currentValidatorsDB.Close(),
		s.validatorsDB.Close(),
		s.txDB.Close(),
		s.rewardUTXODB.Close(),
		s.utxoDB.Close(),
		s.subnetBaseDB.Close(),
		s.transformedSubnetDB.Close(),
		s.supplyDB.Close(),
		s.chainDB.Close(),
		s.singletonDB.Close(),
		s.blockDB.Close(),
		s.blockIDDB.Close(),
	)
}

func (s *state) sync(genesis []byte) error {
	shouldInit, err := s.shouldInit()
	if err != nil {
		return fmt.Errorf(
			"failed to check if the database is initialized: %w",
			err,
		)
	}

	// If the database is empty, create the platform chain anew using the
	// provided genesis state
	if shouldInit {
		if err := s.init(genesis); err != nil {
			return fmt.Errorf(
				"failed to initialize the database: %w",
				err,
			)
		}
	}

	if err := s.load(); err != nil {
		return fmt.Errorf(
			"failed to load the database state: %w",
			err,
		)
	}
	return nil
}

func (s *state) init(genesisBytes []byte) error {
	// Create the genesis block and save it as being accepted (We don't do
	// genesisBlock.Accept() because then it'd look for genesisBlock's
	// non-existent parent)
	genesisID := hashing.ComputeHash256Array(genesisBytes)
	genesisBlock, err := block.NewApricotCommitBlock(genesisID, 0 /*height*/)
	if err != nil {
		return err
	}

	genesis, err := genesis.Parse(genesisBytes)
	if err != nil {
		return err
	}
	if err := s.syncGenesis(genesisBlock, genesis); err != nil {
		return err
	}

	if err := s.doneInit(); err != nil {
		return err
	}

	return s.Commit()
}

func (s *state) AddStatelessBlock(block block.Block) {
	blkID := block.ID()
	s.addedBlockIDs[block.Height()] = blkID
	s.addedBlocks[blkID] = block
}

func (s *state) SetHeight(height uint64) {
	if s.indexedHeights == nil {
		// If indexedHeights hasn't been created yet, then we are newly tracking
		// the range. This means we should initialize the LowerBound to the
		// current height.
		s.indexedHeights = &heightRange{
			LowerBound: height,
		}
	}

	s.indexedHeights.UpperBound = height
	s.currentHeight = height
}

func (s *state) Commit() error {
	defer s.Abort()
	batch, err := s.CommitBatch()
	if err != nil {
		return err
	}
	return batch.Write()
}

func (s *state) Abort() {
	s.baseDB.Abort()
}

func (s *state) Checksum() ids.ID {
	return s.utxoState.Checksum()
}

func (s *state) CommitBatch() (database.Batch, error) {
	// updateValidators is set to true here so that the validator manager is
	// kept up to date with the last accepted state.
	if err := s.write(true /*=updateValidators*/, s.currentHeight); err != nil {
		return nil, err
	}
	return s.baseDB.CommitBatch()
}

func (s *state) writeBlocks() error {
	for blkID, blk := range s.addedBlocks {
		blkID := blkID
		blkBytes := blk.Bytes()
		blkHeight := blk.Height()
		heightKey := database.PackUInt64(blkHeight)

		delete(s.addedBlockIDs, blkHeight)
		s.blockIDCache.Put(blkHeight, blkID)
		if err := database.PutID(s.blockIDDB, heightKey, blkID); err != nil {
			return fmt.Errorf("failed to add blockID: %w", err)
		}

		delete(s.addedBlocks, blkID)
		// Note: Evict is used rather than Put here because blk may end up
		// referencing additional data (because of shared byte slices) that
		// would not be properly accounted for in the cache sizing.
		s.blockCache.Evict(blkID)
		if err := s.blockDB.Put(blkID[:], blkBytes); err != nil {
			return fmt.Errorf("failed to write block %s: %w", blkID, err)
		}
	}
	return nil
}

func (s *state) GetStatelessBlock(blockID ids.ID) (block.Block, error) {
	if blk, exists := s.addedBlocks[blockID]; exists {
		return blk, nil
	}
	if blk, cached := s.blockCache.Get(blockID); cached {
		if blk == nil {
			return nil, database.ErrNotFound
		}

		return blk, nil
	}

	blkBytes, err := s.blockDB.Get(blockID[:])
	if err == database.ErrNotFound {
		s.blockCache.Put(blockID, nil)
		return nil, database.ErrNotFound
	}
	if err != nil {
		return nil, err
	}

	blk, status, _, err := parseStoredBlock(blkBytes)
	if err != nil {
		return nil, err
	}

	if status != choices.Accepted {
		s.blockCache.Put(blockID, nil)
		return nil, database.ErrNotFound
	}

	s.blockCache.Put(blockID, blk)
	return blk, nil
}

func (s *state) GetBlockIDAtHeight(height uint64) (ids.ID, error) {
	if blkID, exists := s.addedBlockIDs[height]; exists {
		return blkID, nil
	}
	if blkID, cached := s.blockIDCache.Get(height); cached {
		if blkID == ids.Empty {
			return ids.Empty, database.ErrNotFound
		}

		return blkID, nil
	}

	heightKey := database.PackUInt64(height)

	blkID, err := database.GetID(s.blockIDDB, heightKey)
	if err == database.ErrNotFound {
		s.blockIDCache.Put(height, ids.Empty)
		return ids.Empty, database.ErrNotFound
	}
	if err != nil {
		return ids.Empty, err
	}

	s.blockIDCache.Put(height, blkID)
	return blkID, nil
}

func (s *state) writeCurrentStakers(updateValidators bool, codecVersion uint16) error {
	for subnetID, validatorDiffs := range s.currentStakers.validatorDiffs {
		delete(s.currentStakers.validatorDiffs, subnetID)

		// Select db to write to
		validatorDB := s.currentSubnetValidatorList
		delegatorDB := s.currentSubnetDelegatorList
		if subnetID == constants.PrimaryNetworkID {
			validatorDB = s.currentValidatorList
			delegatorDB = s.currentDelegatorList
		}

<<<<<<< HEAD
=======
		prefixStruct := heightWithSubnet{
			Height:   height,
			SubnetID: subnetID,
		}
		prefixBytes, err := block.GenesisCodec.Marshal(block.CodecVersion, prefixStruct)
		if err != nil {
			return fmt.Errorf("failed to create prefix bytes: %w", err)
		}
		rawNestedWeightDiffDB := prefixdb.New(prefixBytes, s.nestedValidatorWeightDiffsDB)
		nestedWeightDiffDB := linkeddb.NewDefault(rawNestedWeightDiffDB)

>>>>>>> 021f4f79
		// Record the change in weight and/or public key for each validator.
		for nodeID, validatorDiff := range validatorDiffs {
			// Copy [nodeID] so it doesn't get overwritten next iteration.
			nodeID := nodeID

			weightDiff := &ValidatorWeightDiff{
				Decrease: validatorDiff.validatorStatus == deleted,
			}
			switch validatorDiff.validatorStatus {
			case added:
				staker := validatorDiff.validator
				weightDiff.Amount = staker.Weight

				// The validator is being added.
				//
				// Invariant: It's impossible for a delegator to have been
				// rewarded in the same block that the validator was added.
				startTime := uint64(staker.StartTime.Unix())
				metadata := &validatorMetadata{
					txID:        staker.TxID,
					lastUpdated: staker.StartTime,

					UpDuration:               0,
					LastUpdated:              startTime,
					StakerStartTime:          startTime,
					PotentialReward:          staker.PotentialReward,
					PotentialDelegateeReward: 0,
				}

				metadataBytes, err := MetadataCodec.Marshal(codecVersion, metadata)
				if err != nil {
					return fmt.Errorf("failed to serialize current validator: %w", err)
				}

				if err = validatorDB.Put(staker.TxID[:], metadataBytes); err != nil {
					return fmt.Errorf("failed to write current validator to list: %w", err)
				}

				s.validatorState.LoadValidatorMetadata(nodeID, subnetID, metadata)
			case deleted:
				staker := validatorDiff.validator
				weightDiff.Amount = staker.Weight

				if err := validatorDB.Delete(staker.TxID[:]); err != nil {
					return fmt.Errorf("failed to delete current staker: %w", err)
				}

				s.validatorState.DeleteValidatorMetadata(nodeID, subnetID)
			}

			err := writeCurrentDelegatorDiff(
				delegatorDB,
				weightDiff,
				validatorDiff,
				codecVersion,
			)
			if err != nil {
				return err
			}

<<<<<<< HEAD
=======
			if weightDiff.Amount == 0 {
				// No weight change to record; go to next validator.
				continue
			}

			err = s.flatValidatorWeightDiffsDB.Put(
				marshalDiffKey(subnetID, height, nodeID),
				marshalWeightDiff(weightDiff),
			)
			if err != nil {
				return err
			}

			// TODO: Remove this once we no longer support version rollbacks.
			weightDiffBytes, err := block.GenesisCodec.Marshal(block.CodecVersion, weightDiff)
			if err != nil {
				return fmt.Errorf("failed to serialize validator weight diff: %w", err)
			}
			if err := nestedWeightDiffDB.Put(nodeID.Bytes(), weightDiffBytes); err != nil {
				return err
			}

>>>>>>> 021f4f79
			// TODO: Move the validator set management out of the state package
			if !updateValidators {
				continue
			}

			switch {
			case weightDiff.Amount == 0:
				// No weight change to record; go to next validator.
				continue
			case weightDiff.Decrease:
				err = s.validators.RemoveWeight(subnetID, nodeID, weightDiff.Amount)
			case validatorDiff.validatorStatus == added:
				staker := validatorDiff.validator
				err = s.validators.AddStaker(
					subnetID,
					nodeID,
					staker.PublicKey,
					staker.TxID,
					weightDiff.Amount,
				)
			default:
				err = s.validators.AddWeight(subnetID, nodeID, weightDiff.Amount)
			}
			if err != nil {
				return fmt.Errorf("failed to update validator weight: %w", err)
			}
		}
	}

	// TODO: Move validator set management out of the state package
	//
	// Attempt to update the stake metrics
	if !updateValidators {
		return nil
	}

	totalWeight, err := s.validators.TotalWeight(constants.PrimaryNetworkID)
	if err != nil {
		return fmt.Errorf("failed to get total weight of primary network: %w", err)
	}

	s.metrics.SetLocalStake(s.validators.GetWeight(constants.PrimaryNetworkID, s.ctx.NodeID))
	s.metrics.SetTotalStake(totalWeight)
	return nil
}

func writeCurrentDelegatorDiff(
	currentDelegatorList linkeddb.LinkedDB,
	weightDiff *ValidatorWeightDiff,
	validatorDiff *diffValidator,
	codecVersion uint16,
) error {
	addedDelegatorIterator := NewTreeIterator(validatorDiff.addedDelegators)
	defer addedDelegatorIterator.Release()
	for addedDelegatorIterator.Next() {
		staker := addedDelegatorIterator.Value()

		if err := weightDiff.Add(false, staker.Weight); err != nil {
			return fmt.Errorf("failed to increase node weight diff: %w", err)
		}

		metadata := &delegatorMetadata{
			txID:            staker.TxID,
			PotentialReward: staker.PotentialReward,
			StakerStartTime: uint64(staker.StartTime.Unix()),
		}
		if err := writeDelegatorMetadata(currentDelegatorList, metadata, codecVersion); err != nil {
			return fmt.Errorf("failed to write current delegator to list: %w", err)
		}
	}

	for _, staker := range validatorDiff.deletedDelegators {
		if err := weightDiff.Add(true, staker.Weight); err != nil {
			return fmt.Errorf("failed to decrease node weight diff: %w", err)
		}

		if err := currentDelegatorList.Delete(staker.TxID[:]); err != nil {
			return fmt.Errorf("failed to delete current staker: %w", err)
		}
	}
	return nil
}

func (s *state) writePendingStakers() error {
	for subnetID, subnetValidatorDiffs := range s.pendingStakers.validatorDiffs {
		delete(s.pendingStakers.validatorDiffs, subnetID)

		validatorDB := s.pendingSubnetValidatorList
		delegatorDB := s.pendingSubnetDelegatorList
		if subnetID == constants.PrimaryNetworkID {
			validatorDB = s.pendingValidatorList
			delegatorDB = s.pendingDelegatorList
		}

		for _, validatorDiff := range subnetValidatorDiffs {
			err := writePendingDiff(
				validatorDB,
				delegatorDB,
				validatorDiff,
			)
			if err != nil {
				return err
			}
		}
	}
	return nil
}

func writePendingDiff(
	pendingValidatorList linkeddb.LinkedDB,
	pendingDelegatorList linkeddb.LinkedDB,
	validatorDiff *diffValidator,
) error {
	switch validatorDiff.validatorStatus {
	case added:
		err := pendingValidatorList.Put(validatorDiff.validator.TxID[:], nil)
		if err != nil {
			return fmt.Errorf("failed to add pending validator: %w", err)
		}
	case deleted:
		err := pendingValidatorList.Delete(validatorDiff.validator.TxID[:])
		if err != nil {
			return fmt.Errorf("failed to delete pending validator: %w", err)
		}
	}

	addedDelegatorIterator := NewTreeIterator(validatorDiff.addedDelegators)
	defer addedDelegatorIterator.Release()
	for addedDelegatorIterator.Next() {
		staker := addedDelegatorIterator.Value()

		if err := pendingDelegatorList.Put(staker.TxID[:], nil); err != nil {
			return fmt.Errorf("failed to write pending delegator to list: %w", err)
		}
	}

	for _, staker := range validatorDiff.deletedDelegators {
		if err := pendingDelegatorList.Delete(staker.TxID[:]); err != nil {
			return fmt.Errorf("failed to delete pending delegator: %w", err)
		}
	}
	return nil
}

func (s *state) writeTXs() error {
	for txID, txStatus := range s.addedTxs {
		txID := txID

		stx := txBytesAndStatus{
			Tx:     txStatus.tx.Bytes(),
			Status: txStatus.status,
		}

		// Note that we're serializing a [txBytesAndStatus] here, not a
		// *txs.Tx, so we don't use [txs.Codec].
		txBytes, err := txs.GenesisCodec.Marshal(txs.CodecVersion, &stx)
		if err != nil {
			return fmt.Errorf("failed to serialize tx: %w", err)
		}

		delete(s.addedTxs, txID)
		// Note: Evict is used rather than Put here because stx may end up
		// referencing additional data (because of shared byte slices) that
		// would not be properly accounted for in the cache sizing.
		s.txCache.Evict(txID)
		if err := s.txDB.Put(txID[:], txBytes); err != nil {
			return fmt.Errorf("failed to add tx: %w", err)
		}
	}
	return nil
}

func (s *state) writeRewardUTXOs() error {
	for txID, utxos := range s.addedRewardUTXOs {
		delete(s.addedRewardUTXOs, txID)
		s.rewardUTXOsCache.Put(txID, utxos)
		rawTxDB := prefixdb.New(txID[:], s.rewardUTXODB)
		txDB := linkeddb.NewDefault(rawTxDB)

		for _, utxo := range utxos {
			utxoBytes, err := txs.GenesisCodec.Marshal(txs.CodecVersion, utxo)
			if err != nil {
				return fmt.Errorf("failed to serialize reward UTXO: %w", err)
			}
			utxoID := utxo.InputID()
			if err := txDB.Put(utxoID[:], utxoBytes); err != nil {
				return fmt.Errorf("failed to add reward UTXO: %w", err)
			}
		}
	}
	return nil
}

func (s *state) writeUTXOs() error {
	for utxoID, utxo := range s.modifiedUTXOs {
		delete(s.modifiedUTXOs, utxoID)

		if utxo == nil {
			if err := s.utxoState.DeleteUTXO(utxoID); err != nil {
				return fmt.Errorf("failed to delete UTXO: %w", err)
			}
			continue
		}
		if err := s.utxoState.PutUTXO(utxo); err != nil {
			return fmt.Errorf("failed to add UTXO: %w", err)
		}
	}
	return nil
}

func (s *state) writeSubnets() error {
	for _, subnet := range s.addedSubnets {
		subnetID := subnet.ID()

		if err := s.subnetDB.Put(subnetID[:], nil); err != nil {
			return fmt.Errorf("failed to write subnet: %w", err)
		}
	}
	s.addedSubnets = nil
	return nil
}

func (s *state) writeSubnetOwners() error {
	for subnetID, owner := range s.subnetOwners {
		subnetID := subnetID
		owner := owner
		delete(s.subnetOwners, subnetID)

		ownerBytes, err := block.GenesisCodec.Marshal(block.CodecVersion, &owner)
		if err != nil {
			return fmt.Errorf("failed to marshal subnet owner: %w", err)
		}

		s.subnetOwnerCache.Put(subnetID, fxOwnerAndSize{
			owner: owner,
			size:  len(ownerBytes),
		})

		if err := s.subnetOwnerDB.Put(subnetID[:], ownerBytes); err != nil {
			return fmt.Errorf("failed to write subnet owner: %w", err)
		}
	}
	return nil
}

func (s *state) writeTransformedSubnets() error {
	for subnetID, tx := range s.transformedSubnets {
		txID := tx.ID()

		delete(s.transformedSubnets, subnetID)
		// Note: Evict is used rather than Put here because tx may end up
		// referencing additional data (because of shared byte slices) that
		// would not be properly accounted for in the cache sizing.
		s.transformedSubnetCache.Evict(subnetID)
		if err := database.PutID(s.transformedSubnetDB, subnetID[:], txID); err != nil {
			return fmt.Errorf("failed to write transformed subnet: %w", err)
		}
	}
	return nil
}

func (s *state) writeSubnetSupplies() error {
	for subnetID, supply := range s.modifiedSupplies {
		supply := supply
		delete(s.modifiedSupplies, subnetID)
		s.supplyCache.Put(subnetID, &supply)
		if err := database.PutUInt64(s.supplyDB, subnetID[:], supply); err != nil {
			return fmt.Errorf("failed to write subnet supply: %w", err)
		}
	}
	return nil
}

func (s *state) writeChains() error {
	for subnetID, chains := range s.addedChains {
		for _, chain := range chains {
			chainDB := s.getChainDB(subnetID)

			chainID := chain.ID()
			if err := chainDB.Put(chainID[:], nil); err != nil {
				return fmt.Errorf("failed to write chain: %w", err)
			}
		}
		delete(s.addedChains, subnetID)
	}
	return nil
}

func (s *state) writeMetadata() error {
	if !s.persistedTimestamp.Equal(s.timestamp) {
		if err := database.PutTimestamp(s.singletonDB, timestampKey, s.timestamp); err != nil {
			return fmt.Errorf("failed to write timestamp: %w", err)
		}
		s.persistedTimestamp = s.timestamp
	}
	if s.persistedCurrentSupply != s.currentSupply {
		if err := database.PutUInt64(s.singletonDB, currentSupplyKey, s.currentSupply); err != nil {
			return fmt.Errorf("failed to write current supply: %w", err)
		}
		s.persistedCurrentSupply = s.currentSupply
	}
	if s.persistedLastAccepted != s.lastAccepted {
		if err := database.PutID(s.singletonDB, lastAcceptedKey, s.lastAccepted); err != nil {
			return fmt.Errorf("failed to write last accepted: %w", err)
		}
		s.persistedLastAccepted = s.lastAccepted
	}

	if s.indexedHeights != nil {
		indexedHeightsBytes, err := block.GenesisCodec.Marshal(block.CodecVersion, s.indexedHeights)
		if err != nil {
			return err
		}
		if err := s.singletonDB.Put(heightsIndexedKey, indexedHeightsBytes); err != nil {
			return fmt.Errorf("failed to write indexed range: %w", err)
		}
	}

	return nil
}

// Returns the block, status of the block, and whether it is a [stateBlk].
// Invariant: blkBytes is safe to parse with blocks.GenesisCodec
//
// TODO: Remove after v1.11.x is activated
func parseStoredBlock(blkBytes []byte) (block.Block, choices.Status, bool, error) {
	// Attempt to parse as blocks.Block
	blk, err := block.Parse(block.GenesisCodec, blkBytes)
	if err == nil {
		return blk, choices.Accepted, false, nil
	}

	// Fallback to [stateBlk]
	blkState := stateBlk{}
	if _, err := block.GenesisCodec.Unmarshal(blkBytes, &blkState); err != nil {
		return nil, choices.Processing, false, err
	}

	blkState.Blk, err = block.Parse(block.GenesisCodec, blkState.Bytes)
	if err != nil {
		return nil, choices.Processing, false, err
	}

	return blkState.Blk, blkState.Status, true, nil
}

func (s *state) PruneAndIndex(lock sync.Locker, log logging.Logger) error {
	lock.Lock()
	// It is possible that new blocks are added after grabbing this iterator. New
	// blocks are guaranteed to be accepted and height-indexed, so we don't need to
	// check them.
	blockIterator := s.blockDB.NewIterator()
	// Releasing is done using a closure to ensure that updating blockIterator will
	// result in having the most recent iterator released when executing the
	// deferred function.
	defer func() {
		blockIterator.Release()
	}()

	// While we are pruning the disk, we disable caching of the data we are
	// modifying. Caching is re-enabled when pruning finishes.
	//
	// Note: If an unexpected error occurs the caches are never re-enabled.
	// That's fine as the node is going to be in an unhealthy state regardless.
	oldBlockIDCache := s.blockIDCache
	s.blockIDCache = &cache.Empty[uint64, ids.ID]{}
	lock.Unlock()

	log.Info("starting state pruning and indexing")

	var (
		startTime  = time.Now()
		lastCommit = startTime
		lastUpdate = startTime
		numPruned  = 0
		numIndexed = 0
	)

	for blockIterator.Next() {
		blkBytes := blockIterator.Value()

		blk, status, isStateBlk, err := parseStoredBlock(blkBytes)
		if err != nil {
			return err
		}

		if status != choices.Accepted {
			// Remove non-accepted blocks from disk.
			if err := s.blockDB.Delete(blockIterator.Key()); err != nil {
				return fmt.Errorf("failed to delete block: %w", err)
			}

			numPruned++

			// We don't index the height of non-accepted blocks.
			continue
		}

		blkHeight := blk.Height()
		blkID := blk.ID()

		// Populate the map of height -> blockID.
		heightKey := database.PackUInt64(blkHeight)
		if err := database.PutID(s.blockIDDB, heightKey, blkID); err != nil {
			return fmt.Errorf("failed to add blockID: %w", err)
		}

		// Since we only store accepted blocks on disk, we only need to store a map of
		// ids.ID to Block.
		if isStateBlk {
			if err := s.blockDB.Put(blkID[:], blkBytes); err != nil {
				return fmt.Errorf("failed to write block: %w", err)
			}
		}

		numIndexed++

		if numIndexed%pruneCommitLimit == 0 {
			// We must hold the lock during committing to make sure we don't
			// attempt to commit to disk while a block is concurrently being
			// accepted.
			lock.Lock()
			err := utils.Err(
				s.Commit(),
				blockIterator.Error(),
			)
			lock.Unlock()
			if err != nil {
				return err
			}

			// We release the iterator here to allow the underlying database to
			// clean up deleted state.
			blockIterator.Release()

			now := time.Now()
			if now.Sub(lastUpdate) > pruneUpdateFrequency {
				lastUpdate = now

				progress := timer.ProgressFromHash(blkID[:])
				eta := timer.EstimateETA(
					startTime,
					progress,
					math.MaxUint64,
				)

				log.Info("committing state pruning and indexing",
					zap.Int("numPruned", numPruned),
					zap.Int("numIndexed", numIndexed),
					zap.Duration("eta", eta),
				)
			}

			// We take the minimum here because it's possible that the node is
			// currently bootstrapping. This would mean that grabbing the lock
			// could take an extremely long period of time; which we should not
			// delay processing for.
			pruneDuration := now.Sub(lastCommit)
			sleepDuration := safemath.Min(
				pruneCommitSleepMultiplier*pruneDuration,
				pruneCommitSleepCap,
			)
			time.Sleep(sleepDuration)

			// Make sure not to include the sleep duration into the next prune
			// duration.
			lastCommit = time.Now()

			blockIterator = s.blockDB.NewIteratorWithStart(blkID[:])
		}
	}

	// Ensure we fully iterated over all blocks before writing that pruning has
	// finished.
	//
	// Note: This is needed because a transient read error could cause the
	// iterator to stop early.
	if err := blockIterator.Error(); err != nil {
		return err
	}

	if err := s.donePrune(); err != nil {
		return err
	}

	// We must hold the lock during committing to make sure we don't
	// attempt to commit to disk while a block is concurrently being
	// accepted.
	lock.Lock()
	defer lock.Unlock()

	// Make sure we flush the original cache before re-enabling it to prevent
	// surfacing any stale data.
	oldBlockIDCache.Flush()
	s.blockIDCache = oldBlockIDCache

	log.Info("finished state pruning and indexing",
		zap.Int("numPruned", numPruned),
		zap.Int("numIndexed", numIndexed),
		zap.Duration("duration", time.Since(startTime)),
	)

	return s.Commit()
}<|MERGE_RESOLUTION|>--- conflicted
+++ resolved
@@ -1735,16 +1735,12 @@
 }
 
 func (s *state) write(updateValidators bool, height uint64) error {
-<<<<<<< HEAD
 	diffs, err := s.calculateDiffs()
 	if err != nil {
 		return err
 	}
 
-	codecVersion := v1
-=======
 	codecVersion := CodecVersion1
->>>>>>> 021f4f79
 	if !s.cfg.IsDurangoActivated(s.GetTimestamp()) {
 		codecVersion = CodecVersion0
 	}
@@ -1787,14 +1783,14 @@
 			Height:   height,
 			SubnetID: k.subnetID,
 		}
-		prefixBytes, err := block.GenesisCodec.Marshal(block.Version, prefixStruct)
+		prefixBytes, err := block.GenesisCodec.Marshal(block.CodecVersion, prefixStruct)
 		if err != nil {
 			return fmt.Errorf("failed to create prefix bytes: %w", err)
 		}
 		rawNestedWeightDiffDB := prefixdb.New(prefixBytes, s.nestedValidatorWeightDiffsDB)
 		nestedWeightDiffDB := linkeddb.NewDefault(rawNestedWeightDiffDB)
 
-		weightDiffBytes, err := block.GenesisCodec.Marshal(block.Version, weightDiff)
+		weightDiffBytes, err := block.GenesisCodec.Marshal(block.CodecVersion, weightDiff)
 		if err != nil {
 			return fmt.Errorf("failed to serialize validator weight diff: %w", err)
 		}
@@ -2152,20 +2148,6 @@
 			delegatorDB = s.currentDelegatorList
 		}
 
-<<<<<<< HEAD
-=======
-		prefixStruct := heightWithSubnet{
-			Height:   height,
-			SubnetID: subnetID,
-		}
-		prefixBytes, err := block.GenesisCodec.Marshal(block.CodecVersion, prefixStruct)
-		if err != nil {
-			return fmt.Errorf("failed to create prefix bytes: %w", err)
-		}
-		rawNestedWeightDiffDB := prefixdb.New(prefixBytes, s.nestedValidatorWeightDiffsDB)
-		nestedWeightDiffDB := linkeddb.NewDefault(rawNestedWeightDiffDB)
-
->>>>>>> 021f4f79
 		// Record the change in weight and/or public key for each validator.
 		for nodeID, validatorDiff := range validatorDiffs {
 			// Copy [nodeID] so it doesn't get overwritten next iteration.
@@ -2226,31 +2208,6 @@
 				return err
 			}
 
-<<<<<<< HEAD
-=======
-			if weightDiff.Amount == 0 {
-				// No weight change to record; go to next validator.
-				continue
-			}
-
-			err = s.flatValidatorWeightDiffsDB.Put(
-				marshalDiffKey(subnetID, height, nodeID),
-				marshalWeightDiff(weightDiff),
-			)
-			if err != nil {
-				return err
-			}
-
-			// TODO: Remove this once we no longer support version rollbacks.
-			weightDiffBytes, err := block.GenesisCodec.Marshal(block.CodecVersion, weightDiff)
-			if err != nil {
-				return fmt.Errorf("failed to serialize validator weight diff: %w", err)
-			}
-			if err := nestedWeightDiffDB.Put(nodeID.Bytes(), weightDiffBytes); err != nil {
-				return err
-			}
-
->>>>>>> 021f4f79
 			// TODO: Move the validator set management out of the state package
 			if !updateValidators {
 				continue
