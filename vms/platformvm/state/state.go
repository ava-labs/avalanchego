// Copyright (C) 2019-2023, Ava Labs, Inc. All rights reserved.
// See the file LICENSE for licensing terms.

package state

import (
	"context"
	"errors"
	"fmt"
	"sync"
	"time"

	stdmath "math"

	"github.com/google/btree"

	"go.uber.org/zap"

	"github.com/prometheus/client_golang/prometheus"

	"github.com/ava-labs/avalanchego/cache"
	"github.com/ava-labs/avalanchego/cache/metercacher"
	"github.com/ava-labs/avalanchego/database"
	"github.com/ava-labs/avalanchego/database/linkeddb"
	"github.com/ava-labs/avalanchego/database/prefixdb"
	"github.com/ava-labs/avalanchego/database/versiondb"
	"github.com/ava-labs/avalanchego/ids"
	"github.com/ava-labs/avalanchego/snow"
	"github.com/ava-labs/avalanchego/snow/choices"
	"github.com/ava-labs/avalanchego/snow/uptime"
	"github.com/ava-labs/avalanchego/snow/validators"
	"github.com/ava-labs/avalanchego/utils"
	"github.com/ava-labs/avalanchego/utils/constants"
	"github.com/ava-labs/avalanchego/utils/crypto/bls"
	"github.com/ava-labs/avalanchego/utils/hashing"
	"github.com/ava-labs/avalanchego/utils/logging"
	"github.com/ava-labs/avalanchego/utils/math"
	"github.com/ava-labs/avalanchego/utils/timer"
	"github.com/ava-labs/avalanchego/utils/wrappers"
	"github.com/ava-labs/avalanchego/vms/components/avax"
	"github.com/ava-labs/avalanchego/vms/platformvm/block"
	"github.com/ava-labs/avalanchego/vms/platformvm/config"
	"github.com/ava-labs/avalanchego/vms/platformvm/fx"
	"github.com/ava-labs/avalanchego/vms/platformvm/genesis"
	"github.com/ava-labs/avalanchego/vms/platformvm/metrics"
	"github.com/ava-labs/avalanchego/vms/platformvm/reward"
	"github.com/ava-labs/avalanchego/vms/platformvm/status"
	"github.com/ava-labs/avalanchego/vms/platformvm/txs"
)

const (
	pruneCommitLimit           = 1024
	pruneCommitSleepMultiplier = 5
	pruneCommitSleepCap        = 10 * time.Second
	pruneUpdateFrequency       = 30 * time.Second
)

var (
	_ State = (*state)(nil)

	ErrCantFindSubnet               = errors.New("couldn't find subnet")
	errMissingValidatorSet          = errors.New("missing validator set")
	errValidatorSetAlreadyPopulated = errors.New("validator set already populated")
	errDuplicateValidatorSet        = errors.New("duplicate validator set")
	errIsNotSubnet                  = errors.New("is not a subnet")

	blockIDPrefix                       = []byte("blockID")
	blockPrefix                         = []byte("block")
	validatorsPrefix                    = []byte("validators")
	currentPrefix                       = []byte("current")
	pendingPrefix                       = []byte("pending")
	validatorPrefix                     = []byte("validator")
	delegatorPrefix                     = []byte("delegator")
	subnetValidatorPrefix               = []byte("subnetValidator")
	subnetDelegatorPrefix               = []byte("subnetDelegator")
	nestedValidatorWeightDiffsPrefix    = []byte("validatorDiffs")
	nestedValidatorPublicKeyDiffsPrefix = []byte("publicKeyDiffs")
	flatValidatorWeightDiffsPrefix      = []byte("flatValidatorDiffs")
	flatValidatorPublicKeyDiffsPrefix   = []byte("flatPublicKeyDiffs")
	txPrefix                            = []byte("tx")
	rewardUTXOsPrefix                   = []byte("rewardUTXOs")
	utxoPrefix                          = []byte("utxo")
	subnetPrefix                        = []byte("subnet")
	transformedSubnetPrefix             = []byte("transformedSubnet")
	supplyPrefix                        = []byte("supply")
	chainPrefix                         = []byte("chain")
	singletonPrefix                     = []byte("singleton")

	timestampKey      = []byte("timestamp")
	currentSupplyKey  = []byte("current supply")
	lastAcceptedKey   = []byte("last accepted")
	heightsIndexedKey = []byte("heights indexed")
	initializedKey    = []byte("initialized")
	prunedKey         = []byte("pruned")
)

// Chain collects all methods to manage the state of the chain for block
// execution.
type Chain interface {
	Stakers
	avax.UTXOAdder
	avax.UTXOGetter
	avax.UTXODeleter

	GetTimestamp() time.Time
	SetTimestamp(tm time.Time)

	GetCurrentSupply(subnetID ids.ID) (uint64, error)
	SetCurrentSupply(subnetID ids.ID, cs uint64)

	GetRewardUTXOs(txID ids.ID) ([]*avax.UTXO, error)
	AddRewardUTXO(txID ids.ID, utxo *avax.UTXO)

	GetSubnets() ([]*txs.Tx, error)
	AddSubnet(createSubnetTx *txs.Tx)

	GetSubnetOwner(subnetID ids.ID) (fx.Owner, error)

	GetSubnetTransformation(subnetID ids.ID) (*txs.Tx, error)
	AddSubnetTransformation(transformSubnetTx *txs.Tx)

	GetChains(subnetID ids.ID) ([]*txs.Tx, error)
	AddChain(createChainTx *txs.Tx)

	GetTx(txID ids.ID) (*txs.Tx, status.Status, error)
	AddTx(tx *txs.Tx, status status.Status)
}

type State interface {
	Chain
	uptime.State
	avax.UTXOReader

	GetLastAccepted() ids.ID
	SetLastAccepted(blkID ids.ID)

	GetStatelessBlock(blockID ids.ID) (block.Block, error)

	// Invariant: [block] is an accepted block.
	AddStatelessBlock(block block.Block)

	GetBlockIDAtHeight(height uint64) (ids.ID, error)

	// ValidatorSet adds all the validators and delegators of [subnetID] into
	// [vdrs].
	ValidatorSet(subnetID ids.ID, vdrs validators.Set) error

	// ApplyValidatorWeightDiffs iterates from [startHeight] towards the genesis
	// block until it has applied all of the diffs up to and including
	// [endHeight]. Applying the diffs modifies [validators].
	//
	// Invariant: If attempting to generate the validator set for
	// [endHeight - 1], [validators] must initially contain the validator
	// weights for [startHeight].
	//
	// Note: Because this function iterates towards the genesis, [startHeight]
	// will typically be greater than or equal to [endHeight]. If [startHeight]
	// is less than [endHeight], no diffs will be applied.
	ApplyValidatorWeightDiffs(
		ctx context.Context,
		validators map[ids.NodeID]*validators.GetValidatorOutput,
		startHeight uint64,
		endHeight uint64,
		subnetID ids.ID,
	) error

	// ApplyValidatorPublicKeyDiffs iterates from [startHeight] towards the
	// genesis block until it has applied all of the diffs up to and including
	// [endHeight]. Applying the diffs modifies [validators].
	//
	// Invariant: If attempting to generate the validator set for
	// [endHeight - 1], [validators] must initially contain the validator
	// weights for [startHeight].
	//
	// Note: Because this function iterates towards the genesis, [startHeight]
	// will typically be greater than or equal to [endHeight]. If [startHeight]
	// is less than [endHeight], no diffs will be applied.
	ApplyValidatorPublicKeyDiffs(
		ctx context.Context,
		validators map[ids.NodeID]*validators.GetValidatorOutput,
		startHeight uint64,
		endHeight uint64,
	) error

	SetHeight(height uint64)

	// Discard uncommitted changes to the database.
	Abort()

	// Returns if the state should be pruned and indexed to remove rejected
	// blocks and generate the block height index.
	//
	// TODO: Remove after v1.11.x is activated
	ShouldPrune() (bool, error)

	// Removes rejected blocks from disk and indexes accepted blocks by height. This
	// function supports being (and is recommended to be) called asynchronously.
	//
	// TODO: Remove after v1.11.x is activated
	PruneAndIndex(sync.Locker, logging.Logger) error

	// Commit changes to the base database.
	Commit() error

	// Returns a batch of unwritten changes that, when written, will commit all
	// pending changes to the base database.
	CommitBatch() (database.Batch, error)

	Checksum() ids.ID

	Close() error
}

// TODO: Remove after v1.11.x is activated
type stateBlk struct {
	Blk    block.Block
	Bytes  []byte         `serialize:"true"`
	Status choices.Status `serialize:"true"`
}

/*
 * VMDB
 * |-. validators
 * | |-. current
 * | | |-. validator
 * | | | '-. list
 * | | |   '-- txID -> uptime + potential reward + potential delegatee reward
 * | | |-. delegator
 * | | | '-. list
 * | | |   '-- txID -> potential reward
 * | | |-. subnetValidator
 * | | | '-. list
 * | | |   '-- txID -> uptime + potential reward + potential delegatee reward
 * | | '-. subnetDelegator
 * | |   '-. list
 * | |     '-- txID -> potential reward
 * | |-. pending
 * | | |-. validator
 * | | | '-. list
 * | | |   '-- txID -> nil
 * | | |-. delegator
 * | | | '-. list
 * | | |   '-- txID -> nil
 * | | |-. subnetValidator
 * | | | '-. list
 * | | |   '-- txID -> nil
 * | | '-. subnetDelegator
 * | |   '-. list
 * | |     '-- txID -> nil
 * | |-. nested weight diffs TODO: Remove once only the flat db is needed
 * | | '-. height+subnet
 * | |   '-. list
 * | |     '-- nodeID -> weightChange
 * | |-. nested pub key diffs TODO: Remove once only the flat db is needed
 * | | '-. height
 * | |   '-. list
 * | |     '-- nodeID -> compressed public key
 * | |-. flat weight diffs
 * | | '-- subnet+height+nodeID -> weightChange
 * | '-. flat pub key diffs
 * |   '-- subnet+height+nodeID -> uncompressed public key or nil
 * |-. blockIDs
 * | '-- height -> blockID
 * |-. blocks
 * | '-- blockID -> block bytes
 * |-. txs
 * | '-- txID -> tx bytes + tx status
 * |- rewardUTXOs
 * | '-. txID
 * |   '-. list
 * |     '-- utxoID -> utxo bytes
 * |- utxos
 * | '-- utxoDB
 * |-. subnets
 * | '-. list
 * |   '-- txID -> nil
 * |-. chains
 * | '-. subnetID
 * |   '-. list
 * |     '-- txID -> nil
 * '-. singletons
 *   |-- initializedKey -> nil
 *   |-- prunedKey -> nil
 *   |-- timestampKey -> timestamp
 *   |-- currentSupplyKey -> currentSupply
 *   |-- lastAcceptedKey -> lastAccepted
 *   '-- heightsIndexKey -> startIndexHeight + endIndexHeight
 */
type state struct {
	validatorState

	cfg          *config.Config
	ctx          *snow.Context
	metrics      metrics.Metrics
	rewards      reward.Calculator
	bootstrapped *utils.Atomic[bool]

	baseDB *versiondb.Database

	currentStakers *baseStakers
	pendingStakers *baseStakers

	currentHeight uint64

	addedBlockIDs map[uint64]ids.ID            // map of height -> blockID
	blockIDCache  cache.Cacher[uint64, ids.ID] // cache of height -> blockID. If the entry is ids.Empty, it is not in the database
	blockIDDB     database.Database

	addedBlocks map[ids.ID]block.Block            // map of blockID -> Block
	blockCache  cache.Cacher[ids.ID, block.Block] // cache of blockID -> Block. If the entry is nil, it is not in the database
	blockDB     database.Database

	validatorsDB                 database.Database
	currentValidatorsDB          database.Database
	currentValidatorBaseDB       database.Database
	currentValidatorList         linkeddb.LinkedDB
	currentDelegatorBaseDB       database.Database
	currentDelegatorList         linkeddb.LinkedDB
	currentSubnetValidatorBaseDB database.Database
	currentSubnetValidatorList   linkeddb.LinkedDB
	currentSubnetDelegatorBaseDB database.Database
	currentSubnetDelegatorList   linkeddb.LinkedDB
	pendingValidatorsDB          database.Database
	pendingValidatorBaseDB       database.Database
	pendingValidatorList         linkeddb.LinkedDB
	pendingDelegatorBaseDB       database.Database
	pendingDelegatorList         linkeddb.LinkedDB
	pendingSubnetValidatorBaseDB database.Database
	pendingSubnetValidatorList   linkeddb.LinkedDB
	pendingSubnetDelegatorBaseDB database.Database
	pendingSubnetDelegatorList   linkeddb.LinkedDB

	nestedValidatorWeightDiffsDB    database.Database
	nestedValidatorPublicKeyDiffsDB database.Database
	flatValidatorWeightDiffsDB      database.Database
	flatValidatorPublicKeyDiffsDB   database.Database

	addedTxs map[ids.ID]*txAndStatus            // map of txID -> {*txs.Tx, Status}
	txCache  cache.Cacher[ids.ID, *txAndStatus] // txID -> {*txs.Tx, Status}. If the entry is nil, it isn't in the database
	txDB     database.Database

	addedRewardUTXOs map[ids.ID][]*avax.UTXO            // map of txID -> []*UTXO
	rewardUTXOsCache cache.Cacher[ids.ID, []*avax.UTXO] // txID -> []*UTXO
	rewardUTXODB     database.Database

	modifiedUTXOs map[ids.ID]*avax.UTXO // map of modified UTXOID -> *UTXO if the UTXO is nil, it has been removed
	utxoDB        database.Database
	utxoState     avax.UTXOState

	cachedSubnets []*txs.Tx // nil if the subnets haven't been loaded
	addedSubnets  []*txs.Tx
	subnetBaseDB  database.Database
	subnetDB      linkeddb.LinkedDB

	transformedSubnets     map[ids.ID]*txs.Tx            // map of subnetID -> transformSubnetTx
	transformedSubnetCache cache.Cacher[ids.ID, *txs.Tx] // cache of subnetID -> transformSubnetTx if the entry is nil, it is not in the database
	transformedSubnetDB    database.Database

	modifiedSupplies map[ids.ID]uint64             // map of subnetID -> current supply
	supplyCache      cache.Cacher[ids.ID, *uint64] // cache of subnetID -> current supply if the entry is nil, it is not in the database
	supplyDB         database.Database

	addedChains  map[ids.ID][]*txs.Tx                    // maps subnetID -> the newly added chains to the subnet
	chainCache   cache.Cacher[ids.ID, []*txs.Tx]         // cache of subnetID -> the chains after all local modifications []*txs.Tx
	chainDBCache cache.Cacher[ids.ID, linkeddb.LinkedDB] // cache of subnetID -> linkedDB
	chainDB      database.Database

	// The persisted fields represent the current database value
	timestamp, persistedTimestamp         time.Time
	currentSupply, persistedCurrentSupply uint64
	// [lastAccepted] is the most recently accepted block.
	lastAccepted, persistedLastAccepted ids.ID
	indexedHeights                      *heightRange
	singletonDB                         database.Database
}

// heightRange is used to track which heights are safe to use the native DB
// iterator for querying validator diffs.
//
// TODO: Remove once we are guaranteed nodes can not rollback to not support the
// new indexing mechanism.
type heightRange struct {
	LowerBound uint64 `serialize:"true"`
	UpperBound uint64 `serialize:"true"`
}

type ValidatorWeightDiff struct {
	Decrease bool   `serialize:"true"`
	Amount   uint64 `serialize:"true"`
}

func (v *ValidatorWeightDiff) Add(negative bool, amount uint64) error {
	if v.Decrease == negative {
		var err error
		v.Amount, err = math.Add64(v.Amount, amount)
		return err
	}

	if v.Amount > amount {
		v.Amount -= amount
	} else {
		v.Amount = math.AbsDiff(v.Amount, amount)
		v.Decrease = negative
	}
	return nil
}

type heightWithSubnet struct {
	Height   uint64 `serialize:"true"`
	SubnetID ids.ID `serialize:"true"`
}

type txBytesAndStatus struct {
	Tx     []byte        `serialize:"true"`
	Status status.Status `serialize:"true"`
}

type txAndStatus struct {
	tx     *txs.Tx
	status status.Status
}

func txSize(_ ids.ID, tx *txs.Tx) int {
	if tx == nil {
		return ids.IDLen + constants.PointerOverhead
	}
	return ids.IDLen + len(tx.Bytes()) + constants.PointerOverhead
}

func txAndStatusSize(_ ids.ID, t *txAndStatus) int {
	if t == nil {
		return ids.IDLen + constants.PointerOverhead
	}
	return ids.IDLen + len(t.tx.Bytes()) + wrappers.IntLen + 2*constants.PointerOverhead
}

func blockSize(_ ids.ID, blk block.Block) int {
	if blk == nil {
		return ids.IDLen + constants.PointerOverhead
	}
	return ids.IDLen + len(blk.Bytes()) + constants.PointerOverhead
}

func New(
	db database.Database,
	genesisBytes []byte,
	metricsReg prometheus.Registerer,
	cfg *config.Config,
	execCfg *config.ExecutionConfig,
	ctx *snow.Context,
	metrics metrics.Metrics,
	rewards reward.Calculator,
	bootstrapped *utils.Atomic[bool],
) (State, error) {
	s, err := newState(
		db,
		metrics,
		cfg,
		execCfg,
		ctx,
		metricsReg,
		rewards,
		bootstrapped,
	)
	if err != nil {
		return nil, err
	}

	if err := s.sync(genesisBytes); err != nil {
		// Drop any errors on close to return the first error
		_ = s.Close()

		return nil, err
	}

	// Before we start accepting new blocks, we check if the pruning process needs
	// to be run.
	//
	// TODO: Cleanup after v1.11.x is activated
	shouldPrune, err := s.ShouldPrune()
	if err != nil {
		return nil, err
	}
	if shouldPrune {
		// If the pruned key is on disk, we must delete it to ensure our disk
		// can't get into a partially pruned state if the node restarts mid-way
		// through pruning.
		if err := s.singletonDB.Delete(prunedKey); err != nil {
			return nil, fmt.Errorf("failed to remove prunedKey from singletonDB: %w", err)
		}

		if err := s.Commit(); err != nil {
			return nil, fmt.Errorf("failed to commit to baseDB: %w", err)
		}
	}

	return s, nil
}

func newState(
	db database.Database,
	metrics metrics.Metrics,
	cfg *config.Config,
	execCfg *config.ExecutionConfig,
	ctx *snow.Context,
	metricsReg prometheus.Registerer,
	rewards reward.Calculator,
	bootstrapped *utils.Atomic[bool],
) (*state, error) {
	blockIDCache, err := metercacher.New[uint64, ids.ID](
		"block_id_cache",
		metricsReg,
		&cache.LRU[uint64, ids.ID]{Size: execCfg.BlockIDCacheSize},
	)
	if err != nil {
		return nil, err
	}

	blockCache, err := metercacher.New[ids.ID, block.Block](
		"block_cache",
		metricsReg,
		cache.NewSizedLRU[ids.ID, block.Block](execCfg.BlockCacheSize, blockSize),
	)
	if err != nil {
		return nil, err
	}

	baseDB := versiondb.New(db)

	validatorsDB := prefixdb.New(validatorsPrefix, baseDB)

	currentValidatorsDB := prefixdb.New(currentPrefix, validatorsDB)
	currentValidatorBaseDB := prefixdb.New(validatorPrefix, currentValidatorsDB)
	currentDelegatorBaseDB := prefixdb.New(delegatorPrefix, currentValidatorsDB)
	currentSubnetValidatorBaseDB := prefixdb.New(subnetValidatorPrefix, currentValidatorsDB)
	currentSubnetDelegatorBaseDB := prefixdb.New(subnetDelegatorPrefix, currentValidatorsDB)

	pendingValidatorsDB := prefixdb.New(pendingPrefix, validatorsDB)
	pendingValidatorBaseDB := prefixdb.New(validatorPrefix, pendingValidatorsDB)
	pendingDelegatorBaseDB := prefixdb.New(delegatorPrefix, pendingValidatorsDB)
	pendingSubnetValidatorBaseDB := prefixdb.New(subnetValidatorPrefix, pendingValidatorsDB)
	pendingSubnetDelegatorBaseDB := prefixdb.New(subnetDelegatorPrefix, pendingValidatorsDB)

	nestedValidatorWeightDiffsDB := prefixdb.New(nestedValidatorWeightDiffsPrefix, validatorsDB)
	nestedValidatorPublicKeyDiffsDB := prefixdb.New(nestedValidatorPublicKeyDiffsPrefix, validatorsDB)
	flatValidatorWeightDiffsDB := prefixdb.New(flatValidatorWeightDiffsPrefix, validatorsDB)
	flatValidatorPublicKeyDiffsDB := prefixdb.New(flatValidatorPublicKeyDiffsPrefix, validatorsDB)

	txCache, err := metercacher.New(
		"tx_cache",
		metricsReg,
		cache.NewSizedLRU[ids.ID, *txAndStatus](execCfg.TxCacheSize, txAndStatusSize),
	)
	if err != nil {
		return nil, err
	}

	rewardUTXODB := prefixdb.New(rewardUTXOsPrefix, baseDB)
	rewardUTXOsCache, err := metercacher.New[ids.ID, []*avax.UTXO](
		"reward_utxos_cache",
		metricsReg,
		&cache.LRU[ids.ID, []*avax.UTXO]{Size: execCfg.RewardUTXOsCacheSize},
	)
	if err != nil {
		return nil, err
	}

	utxoDB := prefixdb.New(utxoPrefix, baseDB)
	utxoState, err := avax.NewMeteredUTXOState(utxoDB, txs.GenesisCodec, metricsReg, execCfg.ChecksumsEnabled)
	if err != nil {
		return nil, err
	}

	subnetBaseDB := prefixdb.New(subnetPrefix, baseDB)

	transformedSubnetCache, err := metercacher.New(
		"transformed_subnet_cache",
		metricsReg,
		cache.NewSizedLRU[ids.ID, *txs.Tx](execCfg.TransformedSubnetTxCacheSize, txSize),
	)
	if err != nil {
		return nil, err
	}

	supplyCache, err := metercacher.New[ids.ID, *uint64](
		"supply_cache",
		metricsReg,
		&cache.LRU[ids.ID, *uint64]{Size: execCfg.ChainCacheSize},
	)
	if err != nil {
		return nil, err
	}

	chainCache, err := metercacher.New[ids.ID, []*txs.Tx](
		"chain_cache",
		metricsReg,
		&cache.LRU[ids.ID, []*txs.Tx]{Size: execCfg.ChainCacheSize},
	)
	if err != nil {
		return nil, err
	}

	chainDBCache, err := metercacher.New[ids.ID, linkeddb.LinkedDB](
		"chain_db_cache",
		metricsReg,
		&cache.LRU[ids.ID, linkeddb.LinkedDB]{Size: execCfg.ChainDBCacheSize},
	)
	if err != nil {
		return nil, err
	}

	return &state{
		validatorState: newValidatorState(),

		cfg:          cfg,
		ctx:          ctx,
		metrics:      metrics,
		rewards:      rewards,
		bootstrapped: bootstrapped,
		baseDB:       baseDB,

		addedBlockIDs: make(map[uint64]ids.ID),
		blockIDCache:  blockIDCache,
		blockIDDB:     prefixdb.New(blockIDPrefix, baseDB),

		addedBlocks: make(map[ids.ID]block.Block),
		blockCache:  blockCache,
		blockDB:     prefixdb.New(blockPrefix, baseDB),

		currentStakers: newBaseStakers(),
		pendingStakers: newBaseStakers(),

		validatorsDB:                    validatorsDB,
		currentValidatorsDB:             currentValidatorsDB,
		currentValidatorBaseDB:          currentValidatorBaseDB,
		currentValidatorList:            linkeddb.NewDefault(currentValidatorBaseDB),
		currentDelegatorBaseDB:          currentDelegatorBaseDB,
		currentDelegatorList:            linkeddb.NewDefault(currentDelegatorBaseDB),
		currentSubnetValidatorBaseDB:    currentSubnetValidatorBaseDB,
		currentSubnetValidatorList:      linkeddb.NewDefault(currentSubnetValidatorBaseDB),
		currentSubnetDelegatorBaseDB:    currentSubnetDelegatorBaseDB,
		currentSubnetDelegatorList:      linkeddb.NewDefault(currentSubnetDelegatorBaseDB),
		pendingValidatorsDB:             pendingValidatorsDB,
		pendingValidatorBaseDB:          pendingValidatorBaseDB,
		pendingValidatorList:            linkeddb.NewDefault(pendingValidatorBaseDB),
		pendingDelegatorBaseDB:          pendingDelegatorBaseDB,
		pendingDelegatorList:            linkeddb.NewDefault(pendingDelegatorBaseDB),
		pendingSubnetValidatorBaseDB:    pendingSubnetValidatorBaseDB,
		pendingSubnetValidatorList:      linkeddb.NewDefault(pendingSubnetValidatorBaseDB),
		pendingSubnetDelegatorBaseDB:    pendingSubnetDelegatorBaseDB,
		pendingSubnetDelegatorList:      linkeddb.NewDefault(pendingSubnetDelegatorBaseDB),
		nestedValidatorWeightDiffsDB:    nestedValidatorWeightDiffsDB,
		nestedValidatorPublicKeyDiffsDB: nestedValidatorPublicKeyDiffsDB,
		flatValidatorWeightDiffsDB:      flatValidatorWeightDiffsDB,
		flatValidatorPublicKeyDiffsDB:   flatValidatorPublicKeyDiffsDB,

		addedTxs: make(map[ids.ID]*txAndStatus),
		txDB:     prefixdb.New(txPrefix, baseDB),
		txCache:  txCache,

		addedRewardUTXOs: make(map[ids.ID][]*avax.UTXO),
		rewardUTXODB:     rewardUTXODB,
		rewardUTXOsCache: rewardUTXOsCache,

		modifiedUTXOs: make(map[ids.ID]*avax.UTXO),
		utxoDB:        utxoDB,
		utxoState:     utxoState,

		subnetBaseDB: subnetBaseDB,
		subnetDB:     linkeddb.NewDefault(subnetBaseDB),

		transformedSubnets:     make(map[ids.ID]*txs.Tx),
		transformedSubnetCache: transformedSubnetCache,
		transformedSubnetDB:    prefixdb.New(transformedSubnetPrefix, baseDB),

		modifiedSupplies: make(map[ids.ID]uint64),
		supplyCache:      supplyCache,
		supplyDB:         prefixdb.New(supplyPrefix, baseDB),

		addedChains:  make(map[ids.ID][]*txs.Tx),
		chainDB:      prefixdb.New(chainPrefix, baseDB),
		chainCache:   chainCache,
		chainDBCache: chainDBCache,

		singletonDB: prefixdb.New(singletonPrefix, baseDB),
	}, nil
}

func (s *state) GetCurrentValidator(subnetID ids.ID, nodeID ids.NodeID) (*Staker, error) {
	return s.currentStakers.GetValidator(subnetID, nodeID)
}

func (s *state) PutCurrentValidator(staker *Staker) {
	s.currentStakers.PutValidator(staker)
}

func (s *state) DeleteCurrentValidator(staker *Staker) {
	s.currentStakers.DeleteValidator(staker)
}

func (s *state) GetCurrentDelegatorIterator(subnetID ids.ID, nodeID ids.NodeID) (StakerIterator, error) {
	return s.currentStakers.GetDelegatorIterator(subnetID, nodeID), nil
}

func (s *state) PutCurrentDelegator(staker *Staker) {
	s.currentStakers.PutDelegator(staker)
}

func (s *state) DeleteCurrentDelegator(staker *Staker) {
	s.currentStakers.DeleteDelegator(staker)
}

func (s *state) GetCurrentStakerIterator() (StakerIterator, error) {
	return s.currentStakers.GetStakerIterator(), nil
}

func (s *state) GetPendingValidator(subnetID ids.ID, nodeID ids.NodeID) (*Staker, error) {
	return s.pendingStakers.GetValidator(subnetID, nodeID)
}

func (s *state) PutPendingValidator(staker *Staker) {
	s.pendingStakers.PutValidator(staker)
}

func (s *state) DeletePendingValidator(staker *Staker) {
	s.pendingStakers.DeleteValidator(staker)
}

func (s *state) GetPendingDelegatorIterator(subnetID ids.ID, nodeID ids.NodeID) (StakerIterator, error) {
	return s.pendingStakers.GetDelegatorIterator(subnetID, nodeID), nil
}

func (s *state) PutPendingDelegator(staker *Staker) {
	s.pendingStakers.PutDelegator(staker)
}

func (s *state) DeletePendingDelegator(staker *Staker) {
	s.pendingStakers.DeleteDelegator(staker)
}

func (s *state) GetPendingStakerIterator() (StakerIterator, error) {
	return s.pendingStakers.GetStakerIterator(), nil
}

func (s *state) shouldInit() (bool, error) {
	has, err := s.singletonDB.Has(initializedKey)
	return !has, err
}

func (s *state) doneInit() error {
	return s.singletonDB.Put(initializedKey, nil)
}

func (s *state) ShouldPrune() (bool, error) {
	has, err := s.singletonDB.Has(prunedKey)
	if err != nil {
		return true, err
	}

	// If [prunedKey] is not in [singletonDB], [PruneAndIndex()] did not finish
	// execution.
	if !has {
		return true, nil
	}

	// To ensure the db was not modified since we last ran [PruneAndIndex()], we
	// must verify that [s.lastAccepted] is height indexed.
	blk, err := s.GetStatelessBlock(s.lastAccepted)
	if err != nil {
		return true, err
	}

	_, err = s.GetBlockIDAtHeight(blk.Height())
	if err == database.ErrNotFound {
		return true, nil
	}

	return false, err
}

func (s *state) donePrune() error {
	return s.singletonDB.Put(prunedKey, nil)
}

func (s *state) GetSubnets() ([]*txs.Tx, error) {
	if s.cachedSubnets != nil {
		return s.cachedSubnets, nil
	}

	subnetDBIt := s.subnetDB.NewIterator()
	defer subnetDBIt.Release()

	txs := []*txs.Tx(nil)
	for subnetDBIt.Next() {
		subnetIDBytes := subnetDBIt.Key()
		subnetID, err := ids.ToID(subnetIDBytes)
		if err != nil {
			return nil, err
		}
		subnetTx, _, err := s.GetTx(subnetID)
		if err != nil {
			return nil, err
		}
		txs = append(txs, subnetTx)
	}
	if err := subnetDBIt.Error(); err != nil {
		return nil, err
	}
	txs = append(txs, s.addedSubnets...)
	s.cachedSubnets = txs
	return txs, nil
}

func (s *state) AddSubnet(createSubnetTx *txs.Tx) {
	s.addedSubnets = append(s.addedSubnets, createSubnetTx)
	if s.cachedSubnets != nil {
		s.cachedSubnets = append(s.cachedSubnets, createSubnetTx)
	}
}

func (s *state) GetSubnetOwner(subnetID ids.ID) (fx.Owner, error) {
	subnetIntf, _, err := s.GetTx(subnetID)
	if err != nil {
		return nil, fmt.Errorf(
			"%w %q: %w",
			ErrCantFindSubnet,
			subnetID,
			err,
		)
	}

	subnet, ok := subnetIntf.Unsigned.(*txs.CreateSubnetTx)
	if !ok {
		return nil, fmt.Errorf("%q %w", subnetID, errIsNotSubnet)
	}

	return subnet.Owner, nil
}

func (s *state) GetSubnetTransformation(subnetID ids.ID) (*txs.Tx, error) {
	if tx, exists := s.transformedSubnets[subnetID]; exists {
		return tx, nil
	}

	if tx, cached := s.transformedSubnetCache.Get(subnetID); cached {
		if tx == nil {
			return nil, database.ErrNotFound
		}
		return tx, nil
	}

	transformSubnetTxID, err := database.GetID(s.transformedSubnetDB, subnetID[:])
	if err == database.ErrNotFound {
		s.transformedSubnetCache.Put(subnetID, nil)
		return nil, database.ErrNotFound
	}
	if err != nil {
		return nil, err
	}

	transformSubnetTx, _, err := s.GetTx(transformSubnetTxID)
	if err != nil {
		return nil, err
	}
	s.transformedSubnetCache.Put(subnetID, transformSubnetTx)
	return transformSubnetTx, nil
}

func (s *state) AddSubnetTransformation(transformSubnetTxIntf *txs.Tx) {
	transformSubnetTx := transformSubnetTxIntf.Unsigned.(*txs.TransformSubnetTx)
	s.transformedSubnets[transformSubnetTx.Subnet] = transformSubnetTxIntf
}

func (s *state) GetChains(subnetID ids.ID) ([]*txs.Tx, error) {
	if chains, cached := s.chainCache.Get(subnetID); cached {
		return chains, nil
	}
	chainDB := s.getChainDB(subnetID)
	chainDBIt := chainDB.NewIterator()
	defer chainDBIt.Release()

	txs := []*txs.Tx(nil)
	for chainDBIt.Next() {
		chainIDBytes := chainDBIt.Key()
		chainID, err := ids.ToID(chainIDBytes)
		if err != nil {
			return nil, err
		}
		chainTx, _, err := s.GetTx(chainID)
		if err != nil {
			return nil, err
		}
		txs = append(txs, chainTx)
	}
	if err := chainDBIt.Error(); err != nil {
		return nil, err
	}
	txs = append(txs, s.addedChains[subnetID]...)
	s.chainCache.Put(subnetID, txs)
	return txs, nil
}

func (s *state) AddChain(createChainTxIntf *txs.Tx) {
	createChainTx := createChainTxIntf.Unsigned.(*txs.CreateChainTx)
	subnetID := createChainTx.SubnetID
	s.addedChains[subnetID] = append(s.addedChains[subnetID], createChainTxIntf)
	if chains, cached := s.chainCache.Get(subnetID); cached {
		chains = append(chains, createChainTxIntf)
		s.chainCache.Put(subnetID, chains)
	}
}

func (s *state) getChainDB(subnetID ids.ID) linkeddb.LinkedDB {
	if chainDB, cached := s.chainDBCache.Get(subnetID); cached {
		return chainDB
	}
	rawChainDB := prefixdb.New(subnetID[:], s.chainDB)
	chainDB := linkeddb.NewDefault(rawChainDB)
	s.chainDBCache.Put(subnetID, chainDB)
	return chainDB
}

func (s *state) GetTx(txID ids.ID) (*txs.Tx, status.Status, error) {
	if tx, exists := s.addedTxs[txID]; exists {
		return tx.tx, tx.status, nil
	}
	if tx, cached := s.txCache.Get(txID); cached {
		if tx == nil {
			return nil, status.Unknown, database.ErrNotFound
		}
		return tx.tx, tx.status, nil
	}
	txBytes, err := s.txDB.Get(txID[:])
	if err == database.ErrNotFound {
		s.txCache.Put(txID, nil)
		return nil, status.Unknown, database.ErrNotFound
	} else if err != nil {
		return nil, status.Unknown, err
	}

	stx := txBytesAndStatus{}
	if _, err := txs.GenesisCodec.Unmarshal(txBytes, &stx); err != nil {
		return nil, status.Unknown, err
	}

	tx, err := txs.Parse(txs.GenesisCodec, stx.Tx)
	if err != nil {
		return nil, status.Unknown, err
	}

	ptx := &txAndStatus{
		tx:     tx,
		status: stx.Status,
	}

	s.txCache.Put(txID, ptx)
	return ptx.tx, ptx.status, nil
}

func (s *state) AddTx(tx *txs.Tx, status status.Status) {
	s.addedTxs[tx.ID()] = &txAndStatus{
		tx:     tx,
		status: status,
	}
}

func (s *state) GetRewardUTXOs(txID ids.ID) ([]*avax.UTXO, error) {
	if utxos, exists := s.addedRewardUTXOs[txID]; exists {
		return utxos, nil
	}
	if utxos, exists := s.rewardUTXOsCache.Get(txID); exists {
		return utxos, nil
	}

	rawTxDB := prefixdb.New(txID[:], s.rewardUTXODB)
	txDB := linkeddb.NewDefault(rawTxDB)
	it := txDB.NewIterator()
	defer it.Release()

	utxos := []*avax.UTXO(nil)
	for it.Next() {
		utxo := &avax.UTXO{}
		if _, err := txs.Codec.Unmarshal(it.Value(), utxo); err != nil {
			return nil, err
		}
		utxos = append(utxos, utxo)
	}
	if err := it.Error(); err != nil {
		return nil, err
	}

	s.rewardUTXOsCache.Put(txID, utxos)
	return utxos, nil
}

func (s *state) AddRewardUTXO(txID ids.ID, utxo *avax.UTXO) {
	s.addedRewardUTXOs[txID] = append(s.addedRewardUTXOs[txID], utxo)
}

func (s *state) GetUTXO(utxoID ids.ID) (*avax.UTXO, error) {
	if utxo, exists := s.modifiedUTXOs[utxoID]; exists {
		if utxo == nil {
			return nil, database.ErrNotFound
		}
		return utxo, nil
	}
	return s.utxoState.GetUTXO(utxoID)
}

func (s *state) UTXOIDs(addr []byte, start ids.ID, limit int) ([]ids.ID, error) {
	return s.utxoState.UTXOIDs(addr, start, limit)
}

func (s *state) AddUTXO(utxo *avax.UTXO) {
	s.modifiedUTXOs[utxo.InputID()] = utxo
}

func (s *state) DeleteUTXO(utxoID ids.ID) {
	s.modifiedUTXOs[utxoID] = nil
}

func (s *state) GetStartTime(nodeID ids.NodeID, subnetID ids.ID) (time.Time, error) {
	staker, err := s.currentStakers.GetValidator(subnetID, nodeID)
	if err != nil {
		return time.Time{}, err
	}
	return staker.StartTime, nil
}

func (s *state) GetTimestamp() time.Time {
	return s.timestamp
}

func (s *state) SetTimestamp(tm time.Time) {
	s.timestamp = tm
}

func (s *state) GetLastAccepted() ids.ID {
	return s.lastAccepted
}

func (s *state) SetLastAccepted(lastAccepted ids.ID) {
	s.lastAccepted = lastAccepted
}

func (s *state) GetCurrentSupply(subnetID ids.ID) (uint64, error) {
	if subnetID == constants.PrimaryNetworkID {
		return s.currentSupply, nil
	}

	supply, ok := s.modifiedSupplies[subnetID]
	if ok {
		return supply, nil
	}

	cachedSupply, ok := s.supplyCache.Get(subnetID)
	if ok {
		if cachedSupply == nil {
			return 0, database.ErrNotFound
		}
		return *cachedSupply, nil
	}

	supply, err := database.GetUInt64(s.supplyDB, subnetID[:])
	if err == database.ErrNotFound {
		s.supplyCache.Put(subnetID, nil)
		return 0, database.ErrNotFound
	}
	if err != nil {
		return 0, err
	}

	s.supplyCache.Put(subnetID, &supply)
	return supply, nil
}

func (s *state) SetCurrentSupply(subnetID ids.ID, cs uint64) {
	if subnetID == constants.PrimaryNetworkID {
		s.currentSupply = cs
	} else {
		s.modifiedSupplies[subnetID] = cs
	}
}

func (s *state) ValidatorSet(subnetID ids.ID, vdrs validators.Set) error {
	for nodeID, validator := range s.currentStakers.validators[subnetID] {
		staker := validator.validator
		if err := vdrs.Add(nodeID, staker.PublicKey, staker.TxID, staker.Weight); err != nil {
			return err
		}

		delegatorIterator := NewTreeIterator(validator.delegators)
		for delegatorIterator.Next() {
			staker := delegatorIterator.Value()
			if err := vdrs.AddWeight(nodeID, staker.Weight); err != nil {
				delegatorIterator.Release()
				return err
			}
		}
		delegatorIterator.Release()
	}
	return nil
}

func (s *state) ApplyValidatorWeightDiffs(
	ctx context.Context,
	validators map[ids.NodeID]*validators.GetValidatorOutput,
	startHeight uint64,
	endHeight uint64,
	subnetID ids.ID,
) error {
	diffIter := s.flatValidatorWeightDiffsDB.NewIteratorWithStartAndPrefix(
		marshalStartDiffKey(subnetID, startHeight),
		subnetID[:],
	)
	defer diffIter.Release()

	prevHeight := startHeight + 1
	// TODO: Remove the index continuity checks once we are guaranteed nodes can
	// not rollback to not support the new indexing mechanism.
	for diffIter.Next() && s.indexedHeights != nil && s.indexedHeights.LowerBound <= endHeight {
		if err := ctx.Err(); err != nil {
			return err
		}

		_, parsedHeight, nodeID, err := unmarshalDiffKey(diffIter.Key())
		if err != nil {
			return err
		}
		// If the parsedHeight is less than our target endHeight, then we have
		// fully processed the diffs from startHeight through endHeight.
		if parsedHeight < endHeight {
			return diffIter.Error()
		}

		prevHeight = parsedHeight

		weightDiff, err := unmarshalWeightDiff(diffIter.Value())
		if err != nil {
			return err
		}

		if err := applyWeightDiff(validators, nodeID, weightDiff); err != nil {
			return err
		}
	}
	if err := diffIter.Error(); err != nil {
		return err
	}

	// TODO: Remove this once it is assumed that all subnet validators have
	// adopted the new indexing.
	for height := prevHeight - 1; height >= endHeight; height-- {
		if err := ctx.Err(); err != nil {
			return err
		}

		prefixStruct := heightWithSubnet{
			Height:   height,
			SubnetID: subnetID,
		}
		prefixBytes, err := block.GenesisCodec.Marshal(block.Version, prefixStruct)
		if err != nil {
			return err
		}

		rawDiffDB := prefixdb.New(prefixBytes, s.nestedValidatorWeightDiffsDB)
		diffDB := linkeddb.NewDefault(rawDiffDB)
		diffIter := diffDB.NewIterator()
		defer diffIter.Release()

		for diffIter.Next() {
			nodeID, err := ids.ToNodeID(diffIter.Key())
			if err != nil {
				return err
			}

			weightDiff := ValidatorWeightDiff{}
			_, err = block.GenesisCodec.Unmarshal(diffIter.Value(), &weightDiff)
			if err != nil {
				return err
			}

			if err := applyWeightDiff(validators, nodeID, &weightDiff); err != nil {
				return err
			}
		}
	}

	return nil
}

func applyWeightDiff(
	vdrs map[ids.NodeID]*validators.GetValidatorOutput,
	nodeID ids.NodeID,
	weightDiff *ValidatorWeightDiff,
) error {
	vdr, ok := vdrs[nodeID]
	if !ok {
		// This node isn't in the current validator set.
		vdr = &validators.GetValidatorOutput{
			NodeID: nodeID,
		}
		vdrs[nodeID] = vdr
	}

	// The weight of this node changed at this block.
	var err error
	if weightDiff.Decrease {
		// The validator's weight was decreased at this block, so in the
		// prior block it was higher.
		vdr.Weight, err = math.Add64(vdr.Weight, weightDiff.Amount)
	} else {
		// The validator's weight was increased at this block, so in the
		// prior block it was lower.
		vdr.Weight, err = math.Sub(vdr.Weight, weightDiff.Amount)
	}
	if err != nil {
		return err
	}

	if vdr.Weight == 0 {
		// The validator's weight was 0 before this block so they weren't in the
		// validator set.
		delete(vdrs, nodeID)
	}
	return nil
}

func (s *state) ApplyValidatorPublicKeyDiffs(
	ctx context.Context,
	validators map[ids.NodeID]*validators.GetValidatorOutput,
	startHeight uint64,
	endHeight uint64,
) error {
	diffIter := s.flatValidatorPublicKeyDiffsDB.NewIteratorWithStartAndPrefix(
		marshalStartDiffKey(constants.PrimaryNetworkID, startHeight),
		constants.PrimaryNetworkID[:],
	)
	defer diffIter.Release()

	for diffIter.Next() {
		if err := ctx.Err(); err != nil {
			return err
		}

		_, parsedHeight, nodeID, err := unmarshalDiffKey(diffIter.Key())
		if err != nil {
			return err
		}
		// If the parsedHeight is less than our target endHeight, then we have
		// fully processed the diffs from startHeight through endHeight.
		if parsedHeight < endHeight {
			break
		}

		vdr, ok := validators[nodeID]
		if !ok {
			continue
		}

		pkBytes := diffIter.Value()
		if len(pkBytes) == 0 {
			vdr.PublicKey = nil
			continue
		}

		vdr.PublicKey = new(bls.PublicKey).Deserialize(pkBytes)
	}

	// Note: this does not fallback to the linkeddb index because the linkeddb
	// index does not contain entries for when to remove the public key.
	//
	// Nodes may see inconsistent public keys for heights before the new public
	// key index was populated.
	return diffIter.Error()
}

func (s *state) syncGenesis(genesisBlk block.Block, genesis *genesis.State) error {
	genesisBlkID := genesisBlk.ID()
	s.SetLastAccepted(genesisBlkID)
	s.SetTimestamp(time.Unix(int64(genesis.Timestamp), 0))
	s.SetCurrentSupply(constants.PrimaryNetworkID, genesis.InitialSupply)
	s.AddStatelessBlock(genesisBlk)

	// Persist UTXOs that exist at genesis
	for _, utxo := range genesis.UTXOs {
		s.AddUTXO(utxo)
	}

	// Persist primary network validator set at genesis
	for _, vdrTx := range genesis.Validators {
		tx, ok := vdrTx.Unsigned.(*txs.AddValidatorTx)
		if !ok {
			return fmt.Errorf("expected tx type *txs.AddValidatorTx but got %T", vdrTx.Unsigned)
		}

		stakeAmount := tx.Validator.Wght
		stakeDuration := tx.Validator.Duration()
		currentSupply, err := s.GetCurrentSupply(constants.PrimaryNetworkID)
		if err != nil {
			return err
		}

		potentialReward := s.rewards.Calculate(
			stakeDuration,
			stakeAmount,
			currentSupply,
		)
		newCurrentSupply, err := math.Add64(currentSupply, potentialReward)
		if err != nil {
			return err
		}

		staker, err := NewCurrentStaker(vdrTx.ID(), tx, potentialReward)
		if err != nil {
			return err
		}

		s.PutCurrentValidator(staker)
		s.AddTx(vdrTx, status.Committed)
		s.SetCurrentSupply(constants.PrimaryNetworkID, newCurrentSupply)
	}

	for _, chain := range genesis.Chains {
		unsignedChain, ok := chain.Unsigned.(*txs.CreateChainTx)
		if !ok {
			return fmt.Errorf("expected tx type *txs.CreateChainTx but got %T", chain.Unsigned)
		}

		// Ensure all chains that the genesis bytes say to create have the right
		// network ID
		if unsignedChain.NetworkID != s.ctx.NetworkID {
			return avax.ErrWrongNetworkID
		}

		s.AddChain(chain)
		s.AddTx(chain, status.Committed)
	}

	// updateValidators is set to false here to maintain the invariant that the
	// primary network's validator set is empty before the validator sets are
	// initialized.
	return s.write(false /*=updateValidators*/, 0)
}

// Load pulls data previously stored on disk that is expected to be in memory.
func (s *state) load() error {
	errs := wrappers.Errs{}
	errs.Add(
		s.loadMetadata(),
		s.loadCurrentValidators(),
		s.loadPendingValidators(),
		s.initValidatorSets(),
	)
	return errs.Err
}

func (s *state) loadMetadata() error {
	timestamp, err := database.GetTimestamp(s.singletonDB, timestampKey)
	if err != nil {
		return err
	}
	s.persistedTimestamp = timestamp
	s.SetTimestamp(timestamp)

	currentSupply, err := database.GetUInt64(s.singletonDB, currentSupplyKey)
	if err != nil {
		return err
	}
	s.persistedCurrentSupply = currentSupply
	s.SetCurrentSupply(constants.PrimaryNetworkID, currentSupply)

	lastAccepted, err := database.GetID(s.singletonDB, lastAcceptedKey)
	if err != nil {
		return err
	}
	s.persistedLastAccepted = lastAccepted
	s.lastAccepted = lastAccepted

	// Lookup the most recently indexed range on disk. If we haven't started
	// indexing the weights, then we keep the indexed heights as nil.
	indexedHeightsBytes, err := s.singletonDB.Get(heightsIndexedKey)
	if err == database.ErrNotFound {
		return nil
	}
	if err != nil {
		return err
	}

	indexedHeights := &heightRange{}
	_, err = block.GenesisCodec.Unmarshal(indexedHeightsBytes, indexedHeights)
	if err != nil {
		return err
	}

	// If the indexed range is not up to date, then we will act as if the range
	// doesn't exist.
	lastAcceptedBlock, err := s.GetStatelessBlock(lastAccepted)
	if err != nil {
		return err
	}
	if indexedHeights.UpperBound != lastAcceptedBlock.Height() {
		return nil
	}
	s.indexedHeights = indexedHeights
	return nil
}

func (s *state) loadCurrentValidators() error {
	s.currentStakers = newBaseStakers()

	validatorIt := s.currentValidatorList.NewIterator()
	defer validatorIt.Release()
	for validatorIt.Next() {
		txIDBytes := validatorIt.Key()
		txID, err := ids.ToID(txIDBytes)
		if err != nil {
			return err
		}
		tx, _, err := s.GetTx(txID)
		if err != nil {
			return err
		}

		metadataBytes := validatorIt.Value()
		metadata := &validatorMetadata{
			txID: txID,
			// Note: we don't provide [LastUpdated] here because we expect it to
			// always be present on disk.
		}
		if err := parseValidatorMetadata(metadataBytes, metadata); err != nil {
			return err
		}

		stakerTx, ok := tx.Unsigned.(txs.Staker)
		if !ok {
			return fmt.Errorf("expected tx type txs.Staker but got %T", tx.Unsigned)
		}

		staker, err := NewCurrentStaker(txID, stakerTx, metadata.PotentialReward)
		if err != nil {
			return err
		}

		validator := s.currentStakers.getOrCreateValidator(staker.SubnetID, staker.NodeID)
		validator.validator = staker

		s.currentStakers.stakers.ReplaceOrInsert(staker)

		s.validatorState.LoadValidatorMetadata(staker.NodeID, staker.SubnetID, metadata)
	}

	subnetValidatorIt := s.currentSubnetValidatorList.NewIterator()
	defer subnetValidatorIt.Release()
	for subnetValidatorIt.Next() {
		txIDBytes := subnetValidatorIt.Key()
		txID, err := ids.ToID(txIDBytes)
		if err != nil {
			return err
		}
		tx, _, err := s.GetTx(txID)
		if err != nil {
			return err
		}

		stakerTx, ok := tx.Unsigned.(txs.Staker)
		if !ok {
			return fmt.Errorf("expected tx type txs.Staker but got %T", tx.Unsigned)
		}

		metadataBytes := subnetValidatorIt.Value()
		metadata := &validatorMetadata{
			txID: txID,
			// use the start time as the fallback value
			// in case it's not stored in the database
			LastUpdated: uint64(stakerTx.StartTime().Unix()),
		}
		if err := parseValidatorMetadata(metadataBytes, metadata); err != nil {
			return err
		}

		staker, err := NewCurrentStaker(txID, stakerTx, metadata.PotentialReward)
		if err != nil {
			return err
		}
		validator := s.currentStakers.getOrCreateValidator(staker.SubnetID, staker.NodeID)
		validator.validator = staker

		s.currentStakers.stakers.ReplaceOrInsert(staker)

		s.validatorState.LoadValidatorMetadata(staker.NodeID, staker.SubnetID, metadata)
	}

	delegatorIt := s.currentDelegatorList.NewIterator()
	defer delegatorIt.Release()

	subnetDelegatorIt := s.currentSubnetDelegatorList.NewIterator()
	defer subnetDelegatorIt.Release()

	for _, delegatorIt := range []database.Iterator{delegatorIt, subnetDelegatorIt} {
		for delegatorIt.Next() {
			txIDBytes := delegatorIt.Key()
			txID, err := ids.ToID(txIDBytes)
			if err != nil {
				return err
			}
			tx, _, err := s.GetTx(txID)
			if err != nil {
				return err
			}

			potentialRewardBytes := delegatorIt.Value()
			potentialReward, err := database.ParseUInt64(potentialRewardBytes)
			if err != nil {
				return err
			}

			stakerTx, ok := tx.Unsigned.(txs.Staker)
			if !ok {
				return fmt.Errorf("expected tx type txs.Staker but got %T", tx.Unsigned)
			}

			staker, err := NewCurrentStaker(txID, stakerTx, potentialReward)
			if err != nil {
				return err
			}

			validator := s.currentStakers.getOrCreateValidator(staker.SubnetID, staker.NodeID)
			if validator.delegators == nil {
				validator.delegators = btree.NewG(defaultTreeDegree, (*Staker).Less)
			}
			validator.delegators.ReplaceOrInsert(staker)

			s.currentStakers.stakers.ReplaceOrInsert(staker)
		}
	}

	errs := wrappers.Errs{}
	errs.Add(
		validatorIt.Error(),
		subnetValidatorIt.Error(),
		delegatorIt.Error(),
		subnetDelegatorIt.Error(),
	)
	return errs.Err
}

func (s *state) loadPendingValidators() error {
	s.pendingStakers = newBaseStakers()

	validatorIt := s.pendingValidatorList.NewIterator()
	defer validatorIt.Release()

	subnetValidatorIt := s.pendingSubnetValidatorList.NewIterator()
	defer subnetValidatorIt.Release()

	for _, validatorIt := range []database.Iterator{validatorIt, subnetValidatorIt} {
		for validatorIt.Next() {
			txIDBytes := validatorIt.Key()
			txID, err := ids.ToID(txIDBytes)
			if err != nil {
				return err
			}
			tx, _, err := s.GetTx(txID)
			if err != nil {
				return err
			}

			stakerTx, ok := tx.Unsigned.(txs.Staker)
			if !ok {
				return fmt.Errorf("expected tx type txs.Staker but got %T", tx.Unsigned)
			}

			staker, err := NewPendingStaker(txID, stakerTx)
			if err != nil {
				return err
			}

			validator := s.pendingStakers.getOrCreateValidator(staker.SubnetID, staker.NodeID)
			validator.validator = staker

			s.pendingStakers.stakers.ReplaceOrInsert(staker)
		}
	}

	delegatorIt := s.pendingDelegatorList.NewIterator()
	defer delegatorIt.Release()

	subnetDelegatorIt := s.pendingSubnetDelegatorList.NewIterator()
	defer subnetDelegatorIt.Release()

	for _, delegatorIt := range []database.Iterator{delegatorIt, subnetDelegatorIt} {
		for delegatorIt.Next() {
			txIDBytes := delegatorIt.Key()
			txID, err := ids.ToID(txIDBytes)
			if err != nil {
				return err
			}
			tx, _, err := s.GetTx(txID)
			if err != nil {
				return err
			}

			stakerTx, ok := tx.Unsigned.(txs.Staker)
			if !ok {
				return fmt.Errorf("expected tx type txs.Staker but got %T", tx.Unsigned)
			}

			staker, err := NewPendingStaker(txID, stakerTx)
			if err != nil {
				return err
			}

			validator := s.pendingStakers.getOrCreateValidator(staker.SubnetID, staker.NodeID)
			if validator.delegators == nil {
				validator.delegators = btree.NewG(defaultTreeDegree, (*Staker).Less)
			}
			validator.delegators.ReplaceOrInsert(staker)

			s.pendingStakers.stakers.ReplaceOrInsert(staker)
		}
	}

	errs := wrappers.Errs{}
	errs.Add(
		validatorIt.Error(),
		subnetValidatorIt.Error(),
		delegatorIt.Error(),
		subnetDelegatorIt.Error(),
	)
	return errs.Err
}

// Invariant: initValidatorSets requires loadCurrentValidators to have already
// been called.
func (s *state) initValidatorSets() error {
	primaryValidators, ok := s.cfg.Validators.Get(constants.PrimaryNetworkID)
	if !ok {
		return errMissingValidatorSet
	}
	if primaryValidators.Len() != 0 {
		// Enforce the invariant that the validator set is empty here.
		return errValidatorSetAlreadyPopulated
	}
	err := s.ValidatorSet(constants.PrimaryNetworkID, primaryValidators)
	if err != nil {
		return err
	}

	vl := validators.NewLogger(s.ctx.Log, s.bootstrapped, constants.PrimaryNetworkID, s.ctx.NodeID)
	primaryValidators.RegisterCallbackListener(vl)

	s.metrics.SetLocalStake(primaryValidators.GetWeight(s.ctx.NodeID))
	s.metrics.SetTotalStake(primaryValidators.Weight())

	for subnetID := range s.cfg.TrackedSubnets {
		subnetValidators := validators.NewSet()
		err := s.ValidatorSet(subnetID, subnetValidators)
		if err != nil {
			return err
		}

		if !s.cfg.Validators.Add(subnetID, subnetValidators) {
			return fmt.Errorf("%w: %s", errDuplicateValidatorSet, subnetID)
		}

		vl := validators.NewLogger(s.ctx.Log, s.bootstrapped, subnetID, s.ctx.NodeID)
		subnetValidators.RegisterCallbackListener(vl)
	}
	return nil
}

func (s *state) write(updateValidators bool, height uint64) error {
<<<<<<< HEAD
	weightDiffs, blsKeyDiffs, valSetDiff, err := s.processCurrentStakers()
=======
	cr, err := s.processCurrentStakers()
>>>>>>> 96d0e56f
	if err != nil {
		return err
	}

	errs := wrappers.Errs{}
	errs.Add(
		s.writeBlocks(),
<<<<<<< HEAD
		s.writeCurrentStakers(),
		s.writeWeightDiffs(height, weightDiffs),
		s.writeBlsKeyDiffs(height, blsKeyDiffs),
		s.updateValidatorSet(updateValidators, valSetDiff, weightDiffs),
=======
		s.writeCurrentStakers(updateValidators),
		s.writeWeightDiffs(height, cr.weightDiffs),
		s.writeBlsKeyDiffs(height, cr.blsKeyDiffs),
>>>>>>> 96d0e56f
		s.writePendingStakers(),
		s.WriteValidatorMetadata(s.currentValidatorList, s.currentSubnetValidatorList), // Must be called after writeCurrentStakers
		s.writeTXs(),
		s.writeRewardUTXOs(),
		s.writeUTXOs(),
		s.writeSubnets(),
		s.writeTransformedSubnets(),
		s.writeSubnetSupplies(),
		s.writeChains(),
		s.writeMetadata(),
	)
	return errs.Err
}

func (s *state) writeWeightDiffs(height uint64, weightDiffs map[subnetNodePair]*ValidatorWeightDiff) error {
	for k, weightDiff := range weightDiffs {
		if weightDiff.Amount == 0 {
			continue
		}

		err := s.flatValidatorWeightDiffsDB.Put(
			marshalDiffKey(k.subnetID, height, k.nodeID),
			marshalWeightDiff(weightDiff),
		)
		if err != nil {
			return err
		}

		// TODO: Remove this once we no longer support version rollbacks.
		prefixStruct := heightWithSubnet{
			Height:   height,
			SubnetID: k.subnetID,
		}
		prefixBytes, err := block.GenesisCodec.Marshal(block.Version, prefixStruct)
		if err != nil {
			return fmt.Errorf("failed to create prefix bytes: %w", err)
		}
		rawNestedWeightDiffDB := prefixdb.New(prefixBytes, s.nestedValidatorWeightDiffsDB)
		nestedWeightDiffDB := linkeddb.NewDefault(rawNestedWeightDiffDB)

		weightDiffBytes, err := block.GenesisCodec.Marshal(block.Version, weightDiff)
		if err != nil {
			return fmt.Errorf("failed to serialize validator weight diff: %w", err)
		}
		if err := nestedWeightDiffDB.Put(k.nodeID[:], weightDiffBytes); err != nil {
			return err
		}
	}
	return nil
}

func (s *state) writeBlsKeyDiffs(height uint64, blsKeyDiffs map[ids.NodeID]*bls.PublicKey) error {
	for nodeID, blsKey := range blsKeyDiffs {
		key := marshalDiffKey(constants.PrimaryNetworkID, height, nodeID)
		blsKeyBytes := []byte{}
		if blsKey != nil {
			// Note: in flatValidatorPublicKeyDiffsDB we store the
			// uncompressed public key here as it is
			// significantly more efficient to parse when applying diffs.
			blsKeyBytes = blsKey.Serialize()
		}
		if err := s.flatValidatorPublicKeyDiffsDB.Put(key, blsKeyBytes); err != nil {
			return fmt.Errorf("failed to add bls key diffs: %w", err)
		}

		// TODO: Remove this once we no longer support version rollbacks.
		if blsKey != nil {
			heightBytes := database.PackUInt64(height)
			rawNestedPublicKeyDiffDB := prefixdb.New(heightBytes, s.nestedValidatorPublicKeyDiffsDB)
			nestedPKDiffDB := linkeddb.NewDefault(rawNestedPublicKeyDiffDB)

			// Note: We store the compressed public key here.
			pkBytes := bls.PublicKeyToBytes(blsKey)
			if err := nestedPKDiffDB.Put(nodeID[:], pkBytes); err != nil {
				return err
			}
		}
	}
	return nil
}

func (s *state) updateValidatorSet(
	updateValidators bool,
	valSetDiff map[subnetNodePair]validatorStatusPair,
	weightDiffs map[subnetNodePair]*ValidatorWeightDiff,
) error {
	if !updateValidators {
		return nil
	}

	for key, weightDiff := range weightDiffs {
		var (
			subnetID = key.subnetID
			nodeID   = key.nodeID
			val      = valSetDiff[key]
			err      error
		)

		// We only track the current validator set of tracked subnets.
		if subnetID != constants.PrimaryNetworkID && !s.cfg.TrackedSubnets.Contains(subnetID) {
			continue
		}
		if weightDiff.Amount == 0 {
			// No weight change to record; go to next validator.
			continue
		}

		if weightDiff.Decrease {
			err = validators.RemoveWeight(s.cfg.Validators, subnetID, nodeID, weightDiff.Amount)
		} else {
			if val.status == added {
				staker := val.validator
				err = validators.Add(
					s.cfg.Validators,
					subnetID,
					nodeID,
					staker.PublicKey,
					staker.TxID,
					weightDiff.Amount,
				)
			} else {
				err = validators.AddWeight(s.cfg.Validators, subnetID, nodeID, weightDiff.Amount)
			}
		}
		if err != nil {
			return fmt.Errorf("failed to update validator weight: %w", err)
		}
	}

	primaryValidators, ok := s.cfg.Validators.Get(constants.PrimaryNetworkID)
	if !ok {
		return nil
	}
	s.metrics.SetLocalStake(primaryValidators.GetWeight(s.ctx.NodeID))
	s.metrics.SetTotalStake(primaryValidators.Weight())
	return nil
}

type subnetNodePair struct {
	subnetID ids.ID
	nodeID   ids.NodeID
}

<<<<<<< HEAD
type validatorStatusPair struct {
	validator *Staker
	status    diffValidatorStatus
}

func (s *state) processCurrentStakers() (
	map[subnetNodePair]*ValidatorWeightDiff,
	map[ids.NodeID]*bls.PublicKey,
	map[subnetNodePair]validatorStatusPair,
	error,
) {
=======
type results struct {
	weightDiffs map[subnetNodePair]*ValidatorWeightDiff
	blsKeyDiffs map[ids.NodeID]*bls.PublicKey
}

func (s *state) processCurrentStakers() (results, error) {
>>>>>>> 96d0e56f
	var (
		outputWeights = make(map[subnetNodePair]*ValidatorWeightDiff)
		outputBlsKey  = make(map[ids.NodeID]*bls.PublicKey)
		outputValSet  = make(map[subnetNodePair]validatorStatusPair)
	)

	for subnetID, subnetValidatorDiffs := range s.currentStakers.validatorDiffs {
		// for now, let writeCurrentStakers consume s.currentStakers.validatorDiffs
		for nodeID, validatorDiff := range subnetValidatorDiffs {
			// Note: validatorDiff.validator is not guaranteed to be non-nil here.
			// Access it only if validatorDiff.validatorStatus is added or deleted

			key := subnetNodePair{
				subnetID: subnetID,
				nodeID:   nodeID,
			}

			// make sure there is an entry for delegators even in case
			// there are no validators modified.
			outputWeights[key] = &ValidatorWeightDiff{
				Decrease: validatorDiff.validatorStatus == deleted,
			}

			switch validatorDiff.validatorStatus {
			case added:
				var (
					weight = validatorDiff.validator.Weight
					blkKey = validatorDiff.validator.PublicKey
				)
				outputWeights[key].Amount = weight
				if blkKey != nil {
					// Record that the public key for the validator is being
					// added. This means the prior value for the public key was
					// nil.
					outputBlsKey[nodeID] = nil
				}

				outputValSet[key] = validatorStatusPair{
					validator: validatorDiff.validator,
					status:    validatorDiff.validatorStatus,
				}

			case deleted:
				var (
					weight = validatorDiff.validator.Weight
					blkKey = validatorDiff.validator.PublicKey
				)
				outputWeights[key].Amount = weight
				if blkKey != nil {
					// Record that the public key for the validator is being
					// removed. This means we must record the prior value of the
					// public key.
					outputBlsKey[nodeID] = blkKey
				}

				outputValSet[key] = validatorStatusPair{
					validator: validatorDiff.validator,
					status:    validatorDiff.validatorStatus,
				}

			default:
				// nothing to do
			}

			addedDelegatorIterator := NewTreeIterator(validatorDiff.addedDelegators)
			defer addedDelegatorIterator.Release()
			for addedDelegatorIterator.Next() {
				staker := addedDelegatorIterator.Value()

<<<<<<< HEAD
				if err := outputWeights[key].Add(false, staker.Weight); err != nil {
					return nil, nil, nil, fmt.Errorf("failed to increase node weight diff: %w", err)
=======
				if err := outputWeights[weightKey].Add(false, staker.Weight); err != nil {
					return results{}, fmt.Errorf("failed to increase node weight diff: %w", err)
>>>>>>> 96d0e56f
				}
			}

			for _, staker := range validatorDiff.deletedDelegators {
<<<<<<< HEAD
				if err := outputWeights[key].Add(true, staker.Weight); err != nil {
					return nil, nil, nil, fmt.Errorf("failed to decrease node weight diff: %w", err)
				}
			}
		}
	}
	return outputWeights, outputBlsKey, outputValSet, nil
=======
				if err := outputWeights[weightKey].Add(true, staker.Weight); err != nil {
					return results{}, fmt.Errorf("failed to decrease node weight diff: %w", err)
				}
			}
		}
	}

	return results{
		weightDiffs: outputWeights,
		blsKeyDiffs: outputBlsKey,
	}, nil
>>>>>>> 96d0e56f
}

func (s *state) Close() error {
	errs := wrappers.Errs{}
	errs.Add(
		s.pendingSubnetValidatorBaseDB.Close(),
		s.pendingSubnetDelegatorBaseDB.Close(),
		s.pendingDelegatorBaseDB.Close(),
		s.pendingValidatorBaseDB.Close(),
		s.pendingValidatorsDB.Close(),
		s.currentSubnetValidatorBaseDB.Close(),
		s.currentSubnetDelegatorBaseDB.Close(),
		s.currentDelegatorBaseDB.Close(),
		s.currentValidatorBaseDB.Close(),
		s.currentValidatorsDB.Close(),
		s.validatorsDB.Close(),
		s.txDB.Close(),
		s.rewardUTXODB.Close(),
		s.utxoDB.Close(),
		s.subnetBaseDB.Close(),
		s.transformedSubnetDB.Close(),
		s.supplyDB.Close(),
		s.chainDB.Close(),
		s.singletonDB.Close(),
		s.blockDB.Close(),
		s.blockIDDB.Close(),
	)
	return errs.Err
}

func (s *state) sync(genesis []byte) error {
	shouldInit, err := s.shouldInit()
	if err != nil {
		return fmt.Errorf(
			"failed to check if the database is initialized: %w",
			err,
		)
	}

	// If the database is empty, create the platform chain anew using the
	// provided genesis state
	if shouldInit {
		if err := s.init(genesis); err != nil {
			return fmt.Errorf(
				"failed to initialize the database: %w",
				err,
			)
		}
	}

	if err := s.load(); err != nil {
		return fmt.Errorf(
			"failed to load the database state: %w",
			err,
		)
	}
	return nil
}

func (s *state) init(genesisBytes []byte) error {
	// Create the genesis block and save it as being accepted (We don't do
	// genesisBlock.Accept() because then it'd look for genesisBlock's
	// non-existent parent)
	genesisID := hashing.ComputeHash256Array(genesisBytes)
	genesisBlock, err := block.NewApricotCommitBlock(genesisID, 0 /*height*/)
	if err != nil {
		return err
	}

	genesisState, err := genesis.ParseState(genesisBytes)
	if err != nil {
		return err
	}
	if err := s.syncGenesis(genesisBlock, genesisState); err != nil {
		return err
	}

	if err := s.doneInit(); err != nil {
		return err
	}

	return s.Commit()
}

func (s *state) AddStatelessBlock(block block.Block) {
	blkID := block.ID()
	s.addedBlockIDs[block.Height()] = blkID
	s.addedBlocks[blkID] = block
}

func (s *state) SetHeight(height uint64) {
	if s.indexedHeights == nil {
		// If indexedHeights hasn't been created yet, then we are newly tracking
		// the range. This means we should initialize the LowerBound to the
		// current height.
		s.indexedHeights = &heightRange{
			LowerBound: height,
		}
	}

	s.indexedHeights.UpperBound = height
	s.currentHeight = height
}

func (s *state) Commit() error {
	defer s.Abort()
	batch, err := s.CommitBatch()
	if err != nil {
		return err
	}
	return batch.Write()
}

func (s *state) Abort() {
	s.baseDB.Abort()
}

func (s *state) Checksum() ids.ID {
	return s.utxoState.Checksum()
}

func (s *state) CommitBatch() (database.Batch, error) {
	// updateValidators is set to true here so that the validator manager is
	// kept up to date with the last accepted state.
	if err := s.write(true /*=updateValidators*/, s.currentHeight); err != nil {
		return nil, err
	}
	return s.baseDB.CommitBatch()
}

func (s *state) writeBlocks() error {
	for blkID, blk := range s.addedBlocks {
		blkID := blkID
		blkBytes := blk.Bytes()
		blkHeight := blk.Height()
		heightKey := database.PackUInt64(blkHeight)

		delete(s.addedBlockIDs, blkHeight)
		s.blockIDCache.Put(blkHeight, blkID)
		if err := database.PutID(s.blockIDDB, heightKey, blkID); err != nil {
			return fmt.Errorf("failed to add blockID: %w", err)
		}

		delete(s.addedBlocks, blkID)
		// Note: Evict is used rather than Put here because blk may end up
		// referencing additional data (because of shared byte slices) that
		// would not be properly accounted for in the cache sizing.
		s.blockCache.Evict(blkID)
		if err := s.blockDB.Put(blkID[:], blkBytes); err != nil {
			return fmt.Errorf("failed to write block %s: %w", blkID, err)
		}
	}
	return nil
}

func (s *state) GetStatelessBlock(blockID ids.ID) (block.Block, error) {
	if blk, exists := s.addedBlocks[blockID]; exists {
		return blk, nil
	}
	if blk, cached := s.blockCache.Get(blockID); cached {
		if blk == nil {
			return nil, database.ErrNotFound
		}

		return blk, nil
	}

	blkBytes, err := s.blockDB.Get(blockID[:])
	if err == database.ErrNotFound {
		s.blockCache.Put(blockID, nil)
		return nil, database.ErrNotFound
	}
	if err != nil {
		return nil, err
	}

	blk, status, _, err := parseStoredBlock(blkBytes)
	if err != nil {
		return nil, err
	}

	if status != choices.Accepted {
		s.blockCache.Put(blockID, nil)
		return nil, database.ErrNotFound
	}

	s.blockCache.Put(blockID, blk)
	return blk, nil
}

func (s *state) GetBlockIDAtHeight(height uint64) (ids.ID, error) {
	if blkID, exists := s.addedBlockIDs[height]; exists {
		return blkID, nil
	}
	if blkID, cached := s.blockIDCache.Get(height); cached {
		if blkID == ids.Empty {
			return ids.Empty, database.ErrNotFound
		}

		return blkID, nil
	}

	heightKey := database.PackUInt64(height)

	blkID, err := database.GetID(s.blockIDDB, heightKey)
	if err == database.ErrNotFound {
		s.blockIDCache.Put(height, ids.Empty)
		return ids.Empty, database.ErrNotFound
	}
	if err != nil {
		return ids.Empty, err
	}

	s.blockIDCache.Put(height, blkID)
	return blkID, nil
}

func (s *state) writeCurrentStakers() error {
	for subnetID, validatorDiffs := range s.currentStakers.validatorDiffs {
		delete(s.currentStakers.validatorDiffs, subnetID)

		// Select db to write to
		validatorDB := s.currentSubnetValidatorList
		delegatorDB := s.currentSubnetDelegatorList
		if subnetID == constants.PrimaryNetworkID {
			validatorDB = s.currentValidatorList
			delegatorDB = s.currentDelegatorList
		}

		// Record the change in weight and/or public key for each validator.
		for nodeID, validatorDiff := range validatorDiffs {
			// Copy [nodeID] so it doesn't get overwritten next iteration.
			nodeID := nodeID

			switch validatorDiff.validatorStatus {
			case added:
				staker := validatorDiff.validator

				// The validator is being added.
				//
				// Invariant: It's impossible for a delegator to have been
				// rewarded in the same block that the validator was added.
				metadata := &validatorMetadata{
					txID:        staker.TxID,
					lastUpdated: staker.StartTime,

					UpDuration:               0,
					LastUpdated:              uint64(staker.StartTime.Unix()),
					PotentialReward:          staker.PotentialReward,
					PotentialDelegateeReward: 0,
				}

				metadataBytes, err := block.GenesisCodec.Marshal(block.Version, metadata)
				if err != nil {
					return fmt.Errorf("failed to serialize current validator: %w", err)
				}

				if err = validatorDB.Put(staker.TxID[:], metadataBytes); err != nil {
					return fmt.Errorf("failed to write current validator to list: %w", err)
				}

				s.validatorState.LoadValidatorMetadata(nodeID, subnetID, metadata)
			case deleted:
				staker := validatorDiff.validator

				if err := validatorDB.Delete(staker.TxID[:]); err != nil {
					return fmt.Errorf("failed to delete current staker: %w", err)
				}

				s.validatorState.DeleteValidatorMetadata(nodeID, subnetID)
			}

			err := writeCurrentDelegatorDiff(
				delegatorDB,
				validatorDiff,
			)
			if err != nil {
				return err
			}
		}
	}
	return nil
}

func writeCurrentDelegatorDiff(
	currentDelegatorList linkeddb.LinkedDB,
	validatorDiff *diffValidator,
) error {
	addedDelegatorIterator := NewTreeIterator(validatorDiff.addedDelegators)
	defer addedDelegatorIterator.Release()
	for addedDelegatorIterator.Next() {
		staker := addedDelegatorIterator.Value()
		if err := database.PutUInt64(currentDelegatorList, staker.TxID[:], staker.PotentialReward); err != nil {
			return fmt.Errorf("failed to write current delegator to list: %w", err)
		}
	}

	for _, staker := range validatorDiff.deletedDelegators {
		if err := currentDelegatorList.Delete(staker.TxID[:]); err != nil {
			return fmt.Errorf("failed to delete current staker: %w", err)
		}
	}
	return nil
}

func (s *state) writePendingStakers() error {
	for subnetID, subnetValidatorDiffs := range s.pendingStakers.validatorDiffs {
		delete(s.pendingStakers.validatorDiffs, subnetID)

		validatorDB := s.pendingSubnetValidatorList
		delegatorDB := s.pendingSubnetDelegatorList
		if subnetID == constants.PrimaryNetworkID {
			validatorDB = s.pendingValidatorList
			delegatorDB = s.pendingDelegatorList
		}

		for _, validatorDiff := range subnetValidatorDiffs {
			err := writePendingDiff(
				validatorDB,
				delegatorDB,
				validatorDiff,
			)
			if err != nil {
				return err
			}
		}
	}
	return nil
}

func writePendingDiff(
	pendingValidatorList linkeddb.LinkedDB,
	pendingDelegatorList linkeddb.LinkedDB,
	validatorDiff *diffValidator,
) error {
	switch validatorDiff.validatorStatus {
	case added:
		err := pendingValidatorList.Put(validatorDiff.validator.TxID[:], nil)
		if err != nil {
			return fmt.Errorf("failed to add pending validator: %w", err)
		}
	case deleted:
		err := pendingValidatorList.Delete(validatorDiff.validator.TxID[:])
		if err != nil {
			return fmt.Errorf("failed to delete pending validator: %w", err)
		}
	}

	addedDelegatorIterator := NewTreeIterator(validatorDiff.addedDelegators)
	defer addedDelegatorIterator.Release()
	for addedDelegatorIterator.Next() {
		staker := addedDelegatorIterator.Value()

		if err := pendingDelegatorList.Put(staker.TxID[:], nil); err != nil {
			return fmt.Errorf("failed to write pending delegator to list: %w", err)
		}
	}

	for _, staker := range validatorDiff.deletedDelegators {
		if err := pendingDelegatorList.Delete(staker.TxID[:]); err != nil {
			return fmt.Errorf("failed to delete pending delegator: %w", err)
		}
	}
	return nil
}

func (s *state) writeTXs() error {
	for txID, txStatus := range s.addedTxs {
		txID := txID

		stx := txBytesAndStatus{
			Tx:     txStatus.tx.Bytes(),
			Status: txStatus.status,
		}

		// Note that we're serializing a [txBytesAndStatus] here, not a
		// *txs.Tx, so we don't use [txs.Codec].
		txBytes, err := txs.GenesisCodec.Marshal(txs.Version, &stx)
		if err != nil {
			return fmt.Errorf("failed to serialize tx: %w", err)
		}

		delete(s.addedTxs, txID)
		// Note: Evict is used rather than Put here because stx may end up
		// referencing additional data (because of shared byte slices) that
		// would not be properly accounted for in the cache sizing.
		s.txCache.Evict(txID)
		if err := s.txDB.Put(txID[:], txBytes); err != nil {
			return fmt.Errorf("failed to add tx: %w", err)
		}
	}
	return nil
}

func (s *state) writeRewardUTXOs() error {
	for txID, utxos := range s.addedRewardUTXOs {
		delete(s.addedRewardUTXOs, txID)
		s.rewardUTXOsCache.Put(txID, utxos)
		rawTxDB := prefixdb.New(txID[:], s.rewardUTXODB)
		txDB := linkeddb.NewDefault(rawTxDB)

		for _, utxo := range utxos {
			utxoBytes, err := txs.GenesisCodec.Marshal(txs.Version, utxo)
			if err != nil {
				return fmt.Errorf("failed to serialize reward UTXO: %w", err)
			}
			utxoID := utxo.InputID()
			if err := txDB.Put(utxoID[:], utxoBytes); err != nil {
				return fmt.Errorf("failed to add reward UTXO: %w", err)
			}
		}
	}
	return nil
}

func (s *state) writeUTXOs() error {
	for utxoID, utxo := range s.modifiedUTXOs {
		delete(s.modifiedUTXOs, utxoID)

		if utxo == nil {
			if err := s.utxoState.DeleteUTXO(utxoID); err != nil {
				return fmt.Errorf("failed to delete UTXO: %w", err)
			}
			continue
		}
		if err := s.utxoState.PutUTXO(utxo); err != nil {
			return fmt.Errorf("failed to add UTXO: %w", err)
		}
	}
	return nil
}

func (s *state) writeSubnets() error {
	for _, subnet := range s.addedSubnets {
		subnetID := subnet.ID()

		if err := s.subnetDB.Put(subnetID[:], nil); err != nil {
			return fmt.Errorf("failed to write subnet: %w", err)
		}
	}
	s.addedSubnets = nil
	return nil
}

func (s *state) writeTransformedSubnets() error {
	for subnetID, tx := range s.transformedSubnets {
		txID := tx.ID()

		delete(s.transformedSubnets, subnetID)
		// Note: Evict is used rather than Put here because tx may end up
		// referencing additional data (because of shared byte slices) that
		// would not be properly accounted for in the cache sizing.
		s.transformedSubnetCache.Evict(subnetID)
		if err := database.PutID(s.transformedSubnetDB, subnetID[:], txID); err != nil {
			return fmt.Errorf("failed to write transformed subnet: %w", err)
		}
	}
	return nil
}

func (s *state) writeSubnetSupplies() error {
	for subnetID, supply := range s.modifiedSupplies {
		supply := supply
		delete(s.modifiedSupplies, subnetID)
		s.supplyCache.Put(subnetID, &supply)
		if err := database.PutUInt64(s.supplyDB, subnetID[:], supply); err != nil {
			return fmt.Errorf("failed to write subnet supply: %w", err)
		}
	}
	return nil
}

func (s *state) writeChains() error {
	for subnetID, chains := range s.addedChains {
		for _, chain := range chains {
			chainDB := s.getChainDB(subnetID)

			chainID := chain.ID()
			if err := chainDB.Put(chainID[:], nil); err != nil {
				return fmt.Errorf("failed to write chain: %w", err)
			}
		}
		delete(s.addedChains, subnetID)
	}
	return nil
}

func (s *state) writeMetadata() error {
	if !s.persistedTimestamp.Equal(s.timestamp) {
		if err := database.PutTimestamp(s.singletonDB, timestampKey, s.timestamp); err != nil {
			return fmt.Errorf("failed to write timestamp: %w", err)
		}
		s.persistedTimestamp = s.timestamp
	}
	if s.persistedCurrentSupply != s.currentSupply {
		if err := database.PutUInt64(s.singletonDB, currentSupplyKey, s.currentSupply); err != nil {
			return fmt.Errorf("failed to write current supply: %w", err)
		}
		s.persistedCurrentSupply = s.currentSupply
	}
	if s.persistedLastAccepted != s.lastAccepted {
		if err := database.PutID(s.singletonDB, lastAcceptedKey, s.lastAccepted); err != nil {
			return fmt.Errorf("failed to write last accepted: %w", err)
		}
		s.persistedLastAccepted = s.lastAccepted
	}

	if s.indexedHeights != nil {
		indexedHeightsBytes, err := block.GenesisCodec.Marshal(block.Version, s.indexedHeights)
		if err != nil {
			return err
		}
		if err := s.singletonDB.Put(heightsIndexedKey, indexedHeightsBytes); err != nil {
			return fmt.Errorf("failed to write indexed range: %w", err)
		}
	}

	return nil
}

// Returns the block, status of the block, and whether it is a [stateBlk].
// Invariant: blkBytes is safe to parse with blocks.GenesisCodec
//
// TODO: Remove after v1.11.x is activated
func parseStoredBlock(blkBytes []byte) (block.Block, choices.Status, bool, error) {
	// Attempt to parse as blocks.Block
	blk, err := block.Parse(block.GenesisCodec, blkBytes)
	if err == nil {
		return blk, choices.Accepted, false, nil
	}

	// Fallback to [stateBlk]
	blkState := stateBlk{}
	if _, err := block.GenesisCodec.Unmarshal(blkBytes, &blkState); err != nil {
		return nil, choices.Processing, false, err
	}

	blkState.Blk, err = block.Parse(block.GenesisCodec, blkState.Bytes)
	if err != nil {
		return nil, choices.Processing, false, err
	}

	return blkState.Blk, blkState.Status, true, nil
}

func (s *state) PruneAndIndex(lock sync.Locker, log logging.Logger) error {
	lock.Lock()
	// It is possible that new blocks are added after grabbing this iterator. New
	// blocks are guaranteed to be accepted and height-indexed, so we don't need to
	// check them.
	blockIterator := s.blockDB.NewIterator()
	// Releasing is done using a closure to ensure that updating blockIterator will
	// result in having the most recent iterator released when executing the
	// deferred function.
	defer func() {
		blockIterator.Release()
	}()

	// While we are pruning the disk, we disable caching of the data we are
	// modifying. Caching is re-enabled when pruning finishes.
	//
	// Note: If an unexpected error occurs the caches are never re-enabled.
	// That's fine as the node is going to be in an unhealthy state regardless.
	oldBlockIDCache := s.blockIDCache
	s.blockIDCache = &cache.Empty[uint64, ids.ID]{}
	lock.Unlock()

	log.Info("starting state pruning and indexing")

	var (
		startTime  = time.Now()
		lastCommit = startTime
		lastUpdate = startTime
		numPruned  = 0
		numIndexed = 0
	)

	for blockIterator.Next() {
		blkBytes := blockIterator.Value()

		blk, status, isStateBlk, err := parseStoredBlock(blkBytes)
		if err != nil {
			return err
		}

		if status != choices.Accepted {
			// Remove non-accepted blocks from disk.
			if err := s.blockDB.Delete(blockIterator.Key()); err != nil {
				return fmt.Errorf("failed to delete block: %w", err)
			}

			numPruned++

			// We don't index the height of non-accepted blocks.
			continue
		}

		blkHeight := blk.Height()
		blkID := blk.ID()

		// Populate the map of height -> blockID.
		heightKey := database.PackUInt64(blkHeight)
		if err := database.PutID(s.blockIDDB, heightKey, blkID); err != nil {
			return fmt.Errorf("failed to add blockID: %w", err)
		}

		// Since we only store accepted blocks on disk, we only need to store a map of
		// ids.ID to Block.
		if isStateBlk {
			if err := s.blockDB.Put(blkID[:], blkBytes); err != nil {
				return fmt.Errorf("failed to write block: %w", err)
			}
		}

		numIndexed++

		if numIndexed%pruneCommitLimit == 0 {
			// We must hold the lock during committing to make sure we don't
			// attempt to commit to disk while a block is concurrently being
			// accepted.
			lock.Lock()
			errs := wrappers.Errs{}
			errs.Add(
				s.Commit(),
				blockIterator.Error(),
			)
			lock.Unlock()
			if errs.Errored() {
				return errs.Err
			}

			// We release the iterator here to allow the underlying database to
			// clean up deleted state.
			blockIterator.Release()

			now := time.Now()
			if now.Sub(lastUpdate) > pruneUpdateFrequency {
				lastUpdate = now

				progress := timer.ProgressFromHash(blkID[:])
				eta := timer.EstimateETA(
					startTime,
					progress,
					stdmath.MaxUint64,
				)

				log.Info("committing state pruning and indexing",
					zap.Int("numPruned", numPruned),
					zap.Int("numIndexed", numIndexed),
					zap.Duration("eta", eta),
				)
			}

			// We take the minimum here because it's possible that the node is
			// currently bootstrapping. This would mean that grabbing the lock
			// could take an extremely long period of time; which we should not
			// delay processing for.
			pruneDuration := now.Sub(lastCommit)
			sleepDuration := math.Min(
				pruneCommitSleepMultiplier*pruneDuration,
				pruneCommitSleepCap,
			)
			time.Sleep(sleepDuration)

			// Make sure not to include the sleep duration into the next prune
			// duration.
			lastCommit = time.Now()

			blockIterator = s.blockDB.NewIteratorWithStart(blkID[:])
		}
	}

	// Ensure we fully iterated over all blocks before writing that pruning has
	// finished.
	//
	// Note: This is needed because a transient read error could cause the
	// iterator to stop early.
	if err := blockIterator.Error(); err != nil {
		return err
	}

	if err := s.donePrune(); err != nil {
		return err
	}

	// We must hold the lock during committing to make sure we don't
	// attempt to commit to disk while a block is concurrently being
	// accepted.
	lock.Lock()
	defer lock.Unlock()

	// Make sure we flush the original cache before re-enabling it to prevent
	// surfacing any stale data.
	oldBlockIDCache.Flush()
	s.blockIDCache = oldBlockIDCache

	log.Info("finished state pruning and indexing",
		zap.Int("numPruned", numPruned),
		zap.Int("numIndexed", numIndexed),
		zap.Duration("duration", time.Since(startTime)),
	)

	return s.Commit()
}<|MERGE_RESOLUTION|>--- conflicted
+++ resolved
@@ -1672,11 +1672,7 @@
 }
 
 func (s *state) write(updateValidators bool, height uint64) error {
-<<<<<<< HEAD
-	weightDiffs, blsKeyDiffs, valSetDiff, err := s.processCurrentStakers()
-=======
 	cr, err := s.processCurrentStakers()
->>>>>>> 96d0e56f
 	if err != nil {
 		return err
 	}
@@ -1684,16 +1680,10 @@
 	errs := wrappers.Errs{}
 	errs.Add(
 		s.writeBlocks(),
-<<<<<<< HEAD
 		s.writeCurrentStakers(),
-		s.writeWeightDiffs(height, weightDiffs),
-		s.writeBlsKeyDiffs(height, blsKeyDiffs),
-		s.updateValidatorSet(updateValidators, valSetDiff, weightDiffs),
-=======
-		s.writeCurrentStakers(updateValidators),
 		s.writeWeightDiffs(height, cr.weightDiffs),
 		s.writeBlsKeyDiffs(height, cr.blsKeyDiffs),
->>>>>>> 96d0e56f
+		s.updateValidatorSet(updateValidators, cr.valSetDiff, cr.weightDiffs),
 		s.writePendingStakers(),
 		s.WriteValidatorMetadata(s.currentValidatorList, s.currentSubnetValidatorList), // Must be called after writeCurrentStakers
 		s.writeTXs(),
@@ -1837,26 +1827,18 @@
 	nodeID   ids.NodeID
 }
 
-<<<<<<< HEAD
 type validatorStatusPair struct {
 	validator *Staker
 	status    diffValidatorStatus
 }
 
-func (s *state) processCurrentStakers() (
-	map[subnetNodePair]*ValidatorWeightDiff,
-	map[ids.NodeID]*bls.PublicKey,
-	map[subnetNodePair]validatorStatusPair,
-	error,
-) {
-=======
 type results struct {
 	weightDiffs map[subnetNodePair]*ValidatorWeightDiff
 	blsKeyDiffs map[ids.NodeID]*bls.PublicKey
+	valSetDiff  map[subnetNodePair]validatorStatusPair
 }
 
 func (s *state) processCurrentStakers() (results, error) {
->>>>>>> 96d0e56f
 	var (
 		outputWeights = make(map[subnetNodePair]*ValidatorWeightDiff)
 		outputBlsKey  = make(map[ids.NodeID]*bls.PublicKey)
@@ -1926,27 +1908,13 @@
 			for addedDelegatorIterator.Next() {
 				staker := addedDelegatorIterator.Value()
 
-<<<<<<< HEAD
 				if err := outputWeights[key].Add(false, staker.Weight); err != nil {
-					return nil, nil, nil, fmt.Errorf("failed to increase node weight diff: %w", err)
-=======
-				if err := outputWeights[weightKey].Add(false, staker.Weight); err != nil {
 					return results{}, fmt.Errorf("failed to increase node weight diff: %w", err)
->>>>>>> 96d0e56f
 				}
 			}
 
 			for _, staker := range validatorDiff.deletedDelegators {
-<<<<<<< HEAD
 				if err := outputWeights[key].Add(true, staker.Weight); err != nil {
-					return nil, nil, nil, fmt.Errorf("failed to decrease node weight diff: %w", err)
-				}
-			}
-		}
-	}
-	return outputWeights, outputBlsKey, outputValSet, nil
-=======
-				if err := outputWeights[weightKey].Add(true, staker.Weight); err != nil {
 					return results{}, fmt.Errorf("failed to decrease node weight diff: %w", err)
 				}
 			}
@@ -1956,8 +1924,8 @@
 	return results{
 		weightDiffs: outputWeights,
 		blsKeyDiffs: outputBlsKey,
+		valSetDiff:  outputValSet,
 	}, nil
->>>>>>> 96d0e56f
 }
 
 func (s *state) Close() error {
