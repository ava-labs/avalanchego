--- conflicted
+++ resolved
@@ -83,21 +83,16 @@
 	return bytes.Compare(s.TxID[:], than.TxID[:]) == -1
 }
 
-<<<<<<< HEAD
 func NewCurrentStaker(
 	txID ids.ID,
 	staker txs.Staker,
 	startTime time.Time,
 	potentialReward uint64,
 ) (*Staker, error) {
-=======
-func NewCurrentStaker(txID ids.ID, staker txs.ScheduledStaker, potentialReward uint64) (*Staker, error) {
->>>>>>> 6079eb04
 	publicKey, _, err := staker.PublicKey()
 	if err != nil {
 		return nil, err
 	}
-
 	endTime := staker.EndTime()
 	return &Staker{
 		TxID:            txID,
@@ -113,11 +108,7 @@
 	}, nil
 }
 
-<<<<<<< HEAD
-func NewPendingStaker(txID ids.ID, staker txs.PreDurangoStaker) (*Staker, error) {
-=======
 func NewPendingStaker(txID ids.ID, staker txs.ScheduledStaker) (*Staker, error) {
->>>>>>> 6079eb04
 	publicKey, _, err := staker.PublicKey()
 	if err != nil {
 		return nil, err
