// Copyright (C) 2019-2021, Ava Labs, Inc. All rights reserved.
// See the file LICENSE for licensing terms.

package transactions

import (
	"testing"

	"github.com/stretchr/testify/assert"

	"github.com/ava-labs/avalanchego/ids"
	"github.com/ava-labs/avalanchego/utils/constants"
	"github.com/ava-labs/avalanchego/vms/platformvm/transactions/signed"
	"github.com/ava-labs/avalanchego/vms/platformvm/transactions/unsigned"

	pchainvalidator "github.com/ava-labs/avalanchego/vms/platformvm/validator"
)

func TestPrimaryValidatorSet(t *testing.T) {
	// Initialize the chain state
	nodeID0 := ids.GenerateTestNodeID()
	node0Weight := uint64(1)
	vdr0 := &currentValidatorImpl{
<<<<<<< HEAD
		addValidatorTx: &unsigned.AddValidatorTx{
			Validator: pchainvalidator.Validator{
				Wght: node0Weight,
=======
		addValidator: signed.ValidatorAndID{
			UnsignedAddValidatorTx: &unsigned.AddValidatorTx{
				Validator: pchainvalidator.Validator{
					Wght: node0Weight,
				},
>>>>>>> 44cf1654
			},
			TxID: ids.ID{'v', 'd', 'r', '0', 'I', 'D'},
		},
	}

	nodeID1 := ids.GenerateTestNodeID()
	node1Weight := uint64(2)
	vdr1 := &currentValidatorImpl{
<<<<<<< HEAD
		addValidatorTx: &unsigned.AddValidatorTx{
			Validator: pchainvalidator.Validator{
				Wght: node1Weight,
=======
		addValidator: signed.ValidatorAndID{
			UnsignedAddValidatorTx: &unsigned.AddValidatorTx{
				Validator: pchainvalidator.Validator{
					Wght: node1Weight,
				},
>>>>>>> 44cf1654
			},
			TxID: ids.ID{'v', 'd', 'r', '1', 'I', 'D'},
		},
	}

	nodeID2 := ids.GenerateTestNodeID()
	node2Weight := uint64(2)
	vdr2 := &currentValidatorImpl{
<<<<<<< HEAD
		addValidatorTx: &unsigned.AddValidatorTx{
			Validator: pchainvalidator.Validator{
				Wght: node2Weight,
=======
		addValidator: signed.ValidatorAndID{
			UnsignedAddValidatorTx: &unsigned.AddValidatorTx{
				Validator: pchainvalidator.Validator{
					Wght: node2Weight,
				},
>>>>>>> 44cf1654
			},
		},
	}

	cs := &currentStaker{
		ValidatorsByNodeID: map[ids.NodeID]*currentValidatorImpl{
			nodeID0: vdr0,
			nodeID1: vdr1,
			nodeID2: vdr2,
		},
	}
	nodeID3 := ids.GenerateTestNodeID()

	{
		// Apply the on-chain validator set to [vdrs]
		vdrs, err := cs.ValidatorSet(constants.PrimaryNetworkID)
		assert.NoError(t, err)

		// Validate that the state was applied and the old state was cleared
		assert.EqualValues(t, 3, vdrs.Len())
		assert.EqualValues(t, node0Weight+node1Weight+node2Weight, vdrs.Weight())
		gotNode0Weight, exists := vdrs.GetWeight(nodeID0)
		assert.True(t, exists)
		assert.EqualValues(t, node0Weight, gotNode0Weight)
		gotNode1Weight, exists := vdrs.GetWeight(nodeID1)
		assert.True(t, exists)
		assert.EqualValues(t, node1Weight, gotNode1Weight)
		gotNode2Weight, exists := vdrs.GetWeight(nodeID2)
		assert.True(t, exists)
		assert.EqualValues(t, node2Weight, gotNode2Weight)
		_, exists = vdrs.GetWeight(nodeID3)
		assert.False(t, exists)
	}

	{
		// Apply the on-chain validator set again
		vdrs, err := cs.ValidatorSet(constants.PrimaryNetworkID)
		assert.NoError(t, err)

		// The state should be the same
		assert.EqualValues(t, 3, vdrs.Len())
		assert.EqualValues(t, node0Weight+node1Weight+node2Weight, vdrs.Weight())
		gotNode0Weight, exists := vdrs.GetWeight(nodeID0)
		assert.True(t, exists)
		assert.EqualValues(t, node0Weight, gotNode0Weight)
		gotNode1Weight, exists := vdrs.GetWeight(nodeID1)
		assert.True(t, exists)
		assert.EqualValues(t, node1Weight, gotNode1Weight)
		gotNode2Weight, exists := vdrs.GetWeight(nodeID2)
		assert.True(t, exists)
		assert.EqualValues(t, node2Weight, gotNode2Weight)
	}
}

func TestSubnetValidatorSet(t *testing.T) {
	subnetID := ids.GenerateTestID()

	// Initialize the chain state
	nodeID0 := ids.GenerateTestNodeID()
	node0Weight := uint64(1)
	vdr0 := &currentValidatorImpl{
		validatorImpl: validatorImpl{
			subnets: map[ids.ID]signed.SubnetValidatorAndID{
				subnetID: {
<<<<<<< HEAD
					Validator: pchainvalidator.SubnetValidator{
						Validator: pchainvalidator.Validator{
							Wght: node0Weight,
=======
					UnsignedAddSubnetValidator: &unsigned.AddSubnetValidatorTx{
						Validator: pchainvalidator.SubnetValidator{
							Validator: pchainvalidator.Validator{
								Wght: node0Weight,
							},
>>>>>>> 44cf1654
						},
					},
					TxID: ids.ID{'s', 'u', 'b', 'v', 'd', 'r', '0', 'I', 'D'},
				},
			},
		},
	}

	nodeID1 := ids.GenerateTestNodeID()
	node1Weight := uint64(2)
	vdr1 := &currentValidatorImpl{
		validatorImpl: validatorImpl{
			subnets: map[ids.ID]signed.SubnetValidatorAndID{
				subnetID: {
<<<<<<< HEAD
					Validator: pchainvalidator.SubnetValidator{
						Validator: pchainvalidator.Validator{
							Wght: node1Weight,
=======
					UnsignedAddSubnetValidator: &unsigned.AddSubnetValidatorTx{
						Validator: pchainvalidator.SubnetValidator{
							Validator: pchainvalidator.Validator{
								Wght: node1Weight,
							},
>>>>>>> 44cf1654
						},
					},
					TxID: ids.ID{'s', 'u', 'b', 'v', 'd', 'r', '1', 'I', 'D'},
				},
			},
		},
	}

	nodeID2 := ids.GenerateTestNodeID()
	node2Weight := uint64(2)
	vdr2 := &currentValidatorImpl{
		validatorImpl: validatorImpl{
			subnets: map[ids.ID]signed.SubnetValidatorAndID{
				subnetID: {
<<<<<<< HEAD
					Validator: pchainvalidator.SubnetValidator{
						Validator: pchainvalidator.Validator{
							Wght: node2Weight,
=======
					UnsignedAddSubnetValidator: &unsigned.AddSubnetValidatorTx{
						Validator: pchainvalidator.SubnetValidator{
							Validator: pchainvalidator.Validator{
								Wght: node2Weight,
							},
>>>>>>> 44cf1654
						},
					},
					TxID: ids.ID{'s', 'u', 'b', 'v', 'd', 'r', '2', 'I', 'D'},
				},
			},
		},
	}

	cs := &currentStaker{
		ValidatorsByNodeID: map[ids.NodeID]*currentValidatorImpl{
			nodeID0: vdr0,
			nodeID1: vdr1,
			nodeID2: vdr2,
		},
	}

	nodeID3 := ids.GenerateTestNodeID()

	{
		// Apply the on-chain validator set to [vdrs]
		vdrs, err := cs.ValidatorSet(subnetID)
		assert.NoError(t, err)

		// Validate that the state was applied and the old state was cleared
		assert.EqualValues(t, 3, vdrs.Len())
		assert.EqualValues(t, node0Weight+node1Weight+node2Weight, vdrs.Weight())
		gotNode0Weight, exists := vdrs.GetWeight(nodeID0)
		assert.True(t, exists)
		assert.EqualValues(t, node0Weight, gotNode0Weight)
		gotNode1Weight, exists := vdrs.GetWeight(nodeID1)
		assert.True(t, exists)
		assert.EqualValues(t, node1Weight, gotNode1Weight)
		gotNode2Weight, exists := vdrs.GetWeight(nodeID2)
		assert.True(t, exists)
		assert.EqualValues(t, node2Weight, gotNode2Weight)
		_, exists = vdrs.GetWeight(nodeID3)
		assert.False(t, exists)
	}

	{
		// Apply the on-chain validator set again
		vdrs, err := cs.ValidatorSet(subnetID)
		assert.NoError(t, err)

		// The state should be the same
		assert.EqualValues(t, 3, vdrs.Len())
		assert.EqualValues(t, node0Weight+node1Weight+node2Weight, vdrs.Weight())
		gotNode0Weight, exists := vdrs.GetWeight(nodeID0)
		assert.True(t, exists)
		assert.EqualValues(t, node0Weight, gotNode0Weight)
		gotNode1Weight, exists := vdrs.GetWeight(nodeID1)
		assert.True(t, exists)
		assert.EqualValues(t, node1Weight, gotNode1Weight)
		gotNode2Weight, exists := vdrs.GetWeight(nodeID2)
		assert.True(t, exists)
		assert.EqualValues(t, node2Weight, gotNode2Weight)
	}
}<|MERGE_RESOLUTION|>--- conflicted
+++ resolved
@@ -21,17 +21,11 @@
 	nodeID0 := ids.GenerateTestNodeID()
 	node0Weight := uint64(1)
 	vdr0 := &currentValidatorImpl{
-<<<<<<< HEAD
-		addValidatorTx: &unsigned.AddValidatorTx{
-			Validator: pchainvalidator.Validator{
-				Wght: node0Weight,
-=======
 		addValidator: signed.ValidatorAndID{
 			UnsignedAddValidatorTx: &unsigned.AddValidatorTx{
 				Validator: pchainvalidator.Validator{
 					Wght: node0Weight,
 				},
->>>>>>> 44cf1654
 			},
 			TxID: ids.ID{'v', 'd', 'r', '0', 'I', 'D'},
 		},
@@ -40,17 +34,11 @@
 	nodeID1 := ids.GenerateTestNodeID()
 	node1Weight := uint64(2)
 	vdr1 := &currentValidatorImpl{
-<<<<<<< HEAD
-		addValidatorTx: &unsigned.AddValidatorTx{
-			Validator: pchainvalidator.Validator{
-				Wght: node1Weight,
-=======
 		addValidator: signed.ValidatorAndID{
 			UnsignedAddValidatorTx: &unsigned.AddValidatorTx{
 				Validator: pchainvalidator.Validator{
 					Wght: node1Weight,
 				},
->>>>>>> 44cf1654
 			},
 			TxID: ids.ID{'v', 'd', 'r', '1', 'I', 'D'},
 		},
@@ -59,17 +47,11 @@
 	nodeID2 := ids.GenerateTestNodeID()
 	node2Weight := uint64(2)
 	vdr2 := &currentValidatorImpl{
-<<<<<<< HEAD
-		addValidatorTx: &unsigned.AddValidatorTx{
-			Validator: pchainvalidator.Validator{
-				Wght: node2Weight,
-=======
 		addValidator: signed.ValidatorAndID{
 			UnsignedAddValidatorTx: &unsigned.AddValidatorTx{
 				Validator: pchainvalidator.Validator{
 					Wght: node2Weight,
 				},
->>>>>>> 44cf1654
 			},
 		},
 	}
@@ -134,17 +116,11 @@
 		validatorImpl: validatorImpl{
 			subnets: map[ids.ID]signed.SubnetValidatorAndID{
 				subnetID: {
-<<<<<<< HEAD
-					Validator: pchainvalidator.SubnetValidator{
-						Validator: pchainvalidator.Validator{
-							Wght: node0Weight,
-=======
 					UnsignedAddSubnetValidator: &unsigned.AddSubnetValidatorTx{
 						Validator: pchainvalidator.SubnetValidator{
 							Validator: pchainvalidator.Validator{
 								Wght: node0Weight,
 							},
->>>>>>> 44cf1654
 						},
 					},
 					TxID: ids.ID{'s', 'u', 'b', 'v', 'd', 'r', '0', 'I', 'D'},
@@ -159,17 +135,11 @@
 		validatorImpl: validatorImpl{
 			subnets: map[ids.ID]signed.SubnetValidatorAndID{
 				subnetID: {
-<<<<<<< HEAD
-					Validator: pchainvalidator.SubnetValidator{
-						Validator: pchainvalidator.Validator{
-							Wght: node1Weight,
-=======
 					UnsignedAddSubnetValidator: &unsigned.AddSubnetValidatorTx{
 						Validator: pchainvalidator.SubnetValidator{
 							Validator: pchainvalidator.Validator{
 								Wght: node1Weight,
 							},
->>>>>>> 44cf1654
 						},
 					},
 					TxID: ids.ID{'s', 'u', 'b', 'v', 'd', 'r', '1', 'I', 'D'},
@@ -184,17 +154,11 @@
 		validatorImpl: validatorImpl{
 			subnets: map[ids.ID]signed.SubnetValidatorAndID{
 				subnetID: {
-<<<<<<< HEAD
-					Validator: pchainvalidator.SubnetValidator{
-						Validator: pchainvalidator.Validator{
-							Wght: node2Weight,
-=======
 					UnsignedAddSubnetValidator: &unsigned.AddSubnetValidatorTx{
 						Validator: pchainvalidator.SubnetValidator{
 							Validator: pchainvalidator.Validator{
 								Wght: node2Weight,
 							},
->>>>>>> 44cf1654
 						},
 					},
 					TxID: ids.ID{'s', 'u', 'b', 'v', 'd', 'r', '2', 'I', 'D'},
