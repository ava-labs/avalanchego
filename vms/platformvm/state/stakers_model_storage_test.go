// Copyright (C) 2019-2023, Ava Labs, Inc. All rights reserved.
// See the file LICENSE for licensing terms.

package state

import (
	"fmt"
	"reflect"
	"sync/atomic"
	"testing"

	"github.com/leanovate/gopter"
	"github.com/leanovate/gopter/commands"
	"github.com/leanovate/gopter/gen"

	"github.com/ava-labs/avalanchego/database"
	"github.com/ava-labs/avalanchego/database/manager"
	"github.com/ava-labs/avalanchego/database/versiondb"
	"github.com/ava-labs/avalanchego/ids"
	"github.com/ava-labs/avalanchego/version"
	"github.com/ava-labs/avalanchego/vms/platformvm/signer"
	"github.com/ava-labs/avalanchego/vms/platformvm/status"
	"github.com/ava-labs/avalanchego/vms/platformvm/txs"
)

var (
	_ Versions         = (*sysUnderTest)(nil)
	_ commands.Command = (*putCurrentValidatorCommand)(nil)
	_ commands.Command = (*updateCurrentValidatorCommand)(nil)
	_ commands.Command = (*deleteCurrentValidatorCommand)(nil)
	_ commands.Command = (*putCurrentDelegatorCommand)(nil)
	_ commands.Command = (*updateCurrentDelegatorCommand)(nil)
	_ commands.Command = (*deleteCurrentDelegatorCommand)(nil)
	_ commands.Command = (*addTopDiffCommand)(nil)
	_ commands.Command = (*applyBottomDiffCommand)(nil)
	_ commands.Command = (*commitBottomStateCommand)(nil)
	_ commands.Command = (*rebuildStateCommand)(nil)

	commandsCtx = buildStateCtx()
)

// TestStateAndDiffComparisonToStorageModel verifies that a production-like
// system made of a stack of Diffs built on top of a State conforms to
// our stakersStorageModel. It achieves this by:
//  1. randomly generating a sequence of stakers writes as well as
//     some persistence operations (commit/diff apply),
//  2. applying the sequence to both our stakersStorageModel and the production-like system.
//  3. checking that both stakersStorageModel and the production-like system have
//     the same state after each operation.

func TestStateAndDiffComparisonToStorageModel(t *testing.T) {
	properties := gopter.NewProperties(nil)

	// to reproduce a given scenario do something like this:
	// parameters := gopter.DefaultTestParametersWithSeed(1680853360138133268)
	// properties := gopter.NewProperties(parameters)

	properties.Property("state comparison to storage model", commands.Prop(stakersCommands))
	properties.TestingRun(t)
}

type sysUnderTest struct {
	diffBlkIDSeed uint64
	baseDB        database.Database
	baseState     State
	sortedDiffIDs []ids.ID
	diffsMap      map[ids.ID]Diff
}

func newSysUnderTest(baseDB database.Database, baseState State) *sysUnderTest {
	sys := &sysUnderTest{
		baseDB:        baseDB,
		baseState:     baseState,
		diffsMap:      map[ids.ID]Diff{},
		sortedDiffIDs: []ids.ID{},
	}
	return sys
}

func (s *sysUnderTest) GetState(blkID ids.ID) (Chain, bool) {
	if state, found := s.diffsMap[blkID]; found {
		return state, found
	}
	return s.baseState, blkID == s.baseState.GetLastAccepted()
}

func (s *sysUnderTest) addDiffOnTop() {
	newTopBlkID := ids.Empty.Prefix(atomic.AddUint64(&s.diffBlkIDSeed, 1))
	var topBlkID ids.ID
	if len(s.sortedDiffIDs) == 0 {
		topBlkID = s.baseState.GetLastAccepted()
	} else {
		topBlkID = s.sortedDiffIDs[len(s.sortedDiffIDs)-1]
	}
	newTopDiff, err := NewDiff(topBlkID, s)
	if err != nil {
		panic(err)
	}
	s.sortedDiffIDs = append(s.sortedDiffIDs, newTopBlkID)
	s.diffsMap[newTopBlkID] = newTopDiff
}

// getTopChainState returns top diff or baseState
func (s *sysUnderTest) getTopChainState() Chain {
	var topChainStateID ids.ID
	if len(s.sortedDiffIDs) != 0 {
		topChainStateID = s.sortedDiffIDs[len(s.sortedDiffIDs)-1]
	} else {
		topChainStateID = s.baseState.GetLastAccepted()
	}

	topChainState, _ := s.GetState(topChainStateID)
	return topChainState
}

// flushBottomDiff applies bottom diff if available
func (s *sysUnderTest) flushBottomDiff() bool {
	if len(s.sortedDiffIDs) == 0 {
		return false
	}
	bottomDiffID := s.sortedDiffIDs[0]
	diffToApply := s.diffsMap[bottomDiffID]

	err := diffToApply.Apply(s.baseState)
	if err != nil {
		panic(err)
	}
	s.baseState.SetLastAccepted(bottomDiffID)

	s.sortedDiffIDs = s.sortedDiffIDs[1:]
	delete(s.diffsMap, bottomDiffID)
	return true
}

// stakersCommands creates/destroy the system under test and generates
// commands and initial states (stakersStorageModel)
var stakersCommands = &commands.ProtoCommands{
	NewSystemUnderTestFunc: func(initialState commands.State) commands.SystemUnderTest {
		model := initialState.(*stakersStorageModel)

		baseDBManager := manager.NewMemDB(version.Semantic1_0_0)
		baseDB := versiondb.New(baseDBManager.Current().Database)
		baseState, err := buildChainState(baseDB, nil)
		if err != nil {
			panic(err)
		}

		// fillup baseState with model initial content
		for _, staker := range model.currentValidators {
			baseState.PutCurrentValidator(staker)
		}
		for _, delegators := range model.currentDelegators {
			for _, staker := range delegators {
				baseState.PutCurrentDelegator(staker)
			}
		}
		for _, staker := range model.pendingValidators {
			baseState.PutPendingValidator(staker)
		}
		for _, delegators := range model.currentDelegators {
			for _, staker := range delegators {
				baseState.PutPendingDelegator(staker)
			}
		}
		if err := baseState.Commit(); err != nil {
			panic(err)
		}

		return newSysUnderTest(baseDB, baseState)
	},
	DestroySystemUnderTestFunc: func(sut commands.SystemUnderTest) {
		// retrieve base state and close it
		sys := sut.(*sysUnderTest)
		err := sys.baseState.Close()
		if err != nil {
			panic(err)
		}
	},
	// a trick to force command regeneration at each sampling.
	// gen.Const would not allow it
	InitialStateGen: gen.IntRange(1, 2).Map(
		func(int) *stakersStorageModel {
			return newStakersStorageModel()
		},
	),

	InitialPreConditionFunc: func(state commands.State) bool {
		return true // nothing to do for now
	},
	GenCommandFunc: func(state commands.State) gopter.Gen {
		return gen.OneGenOf(
			genPutCurrentValidatorCommand,
			genUpdateCurrentValidatorCommand,
			genDeleteCurrentValidatorCommand,

			genPutCurrentDelegatorCommand,
			genUpdateCurrentDelegatorCommand,
			genDeleteCurrentDelegatorCommand,

			genAddTopDiffCommand,
			genApplyBottomDiffCommand,
			genCommitBottomStateCommand,
			genRebuildStateCommand,
		)
	},
}

// PutCurrentValidator section
type putCurrentValidatorCommand txs.Tx

func (v *putCurrentValidatorCommand) Run(sut commands.SystemUnderTest) commands.Result {
	sTx := (*txs.Tx)(v)
	sys := sut.(*sysUnderTest)

	currentVal, err := NewCurrentStaker(sTx.ID(), sTx.Unsigned.(txs.Staker), uint64(1000))
	if err != nil {
		return sys // state checks later on should spot missing validator
	}

	topChainState := sys.getTopChainState()
	topChainState.PutCurrentValidator(currentVal)
	topChainState.AddTx(sTx, status.Committed)
	return sys
}

func (v *putCurrentValidatorCommand) NextState(cmdState commands.State) commands.State {
	sTx := (*txs.Tx)(v)
	currentVal, err := NewCurrentStaker(sTx.ID(), sTx.Unsigned.(txs.Staker), uint64(1000))
	if err != nil {
		return cmdState // state checks later on should spot missing validator
	}

	cmdState.(*stakersStorageModel).PutCurrentValidator(currentVal)
	return cmdState
}

func (*putCurrentValidatorCommand) PreCondition(commands.State) bool {
	// We allow inserting the same validator twice
	return true
}

func (*putCurrentValidatorCommand) PostCondition(cmdState commands.State, res commands.Result) *gopter.PropResult {
	return checkSystemAndModelContent(cmdState, res)
}

func (v *putCurrentValidatorCommand) String() string {
	stakerTx := v.Unsigned.(txs.StakerTx)
	return fmt.Sprintf("PutCurrentValidator(subnetID: %v, nodeID: %v, txID: %v, priority: %v, unixStartTime: %v, duration: %v)",
<<<<<<< HEAD
		v.SubnetID, v.NodeID, v.TxID, v.Priority, v.StartTime, v.EndTime.Sub(v.StartTime))
=======
		stakerTx.SubnetID(),
		stakerTx.NodeID(),
		v.TxID,
		stakerTx.CurrentPriority(),
		stakerTx.StartTime().Unix(),
		stakerTx.EndTime().Sub(stakerTx.StartTime()),
	)
>>>>>>> 79f78c22
}

var genPutCurrentValidatorCommand = addPermissionlessValidatorTxGenerator(commandsCtx, nil, nil, &signer.Empty{}).Map(
	func(nonInitTx *txs.Tx) commands.Command {
		sTx, err := txs.NewSigned(nonInitTx.Unsigned, txs.Codec, nil)
		if err != nil {
			panic(fmt.Errorf("failed signing tx, %w", err))
		}

		cmd := (*putCurrentValidatorCommand)(sTx)
		return cmd
	},
)

// UpdateCurrentValidator section
type updateCurrentValidatorCommand struct{}

func (*updateCurrentValidatorCommand) Run(sut commands.SystemUnderTest) commands.Result {
	sys := sut.(*sysUnderTest)
	err := updateCurrentValidatorInSystem(sys)
	if err != nil {
		panic(err)
	}
	return sys
}

func updateCurrentValidatorInSystem(sys *sysUnderTest) error {
	// 1. check if there is a staker, already inserted. If not return
	// 2. Add diff layer on top (to test update across diff layers)
	// 3. query the staker
	// 4. shift staker times and update the staker

	chain := sys.getTopChainState()

	// 1. check if there is a staker, already inserted. If not return
	stakerIt, err := chain.GetCurrentStakerIterator()
	if err != nil {
		return err
	}

	var (
		found  bool
		staker *Staker
	)
	for !found && stakerIt.Next() {
		staker = stakerIt.Value()
		if staker.Priority == txs.SubnetPermissionedValidatorCurrentPriority ||
			staker.Priority == txs.SubnetPermissionlessValidatorCurrentPriority ||
			staker.Priority == txs.PrimaryNetworkValidatorCurrentPriority {
			found = true
			break
		}
	}
	if !found {
		stakerIt.Release()
		return nil // no current validator to update
	}
	stakerIt.Release()

	// 2. Add diff layer on top
	sys.addDiffOnTop()
	chain = sys.getTopChainState()

	// 3. query the staker
	staker, err = chain.GetCurrentValidator(staker.SubnetID, staker.NodeID)
	if err != nil {
		return err
	}

	// 4. shift staker times and update the staker
	updatedStaker := *staker
	ShiftStakerAheadInPlace(&updatedStaker)
	return chain.UpdateCurrentValidator(&updatedStaker)
}

func (*updateCurrentValidatorCommand) NextState(cmdState commands.State) commands.State {
	model := cmdState.(*stakersStorageModel)

	err := updateCurrentValidatorInModel(model)
	if err != nil {
		panic(err)
	}
	return cmdState
}

func updateCurrentValidatorInModel(model *stakersStorageModel) error {
	stakerIt, err := model.GetCurrentStakerIterator()
	if err != nil {
		return err
	}

	var (
		found  bool
		staker *Staker
	)
	for !found && stakerIt.Next() {
		staker = stakerIt.Value()
		if staker.Priority == txs.SubnetPermissionedValidatorCurrentPriority ||
			staker.Priority == txs.SubnetPermissionlessValidatorCurrentPriority ||
			staker.Priority == txs.PrimaryNetworkValidatorCurrentPriority {
			found = true
			break
		}
	}
	if !found {
		stakerIt.Release()
		return nil // no current validator to update
	}
	stakerIt.Release()

	updatedStaker := *staker
	ShiftStakerAheadInPlace(&updatedStaker)
	return model.UpdateCurrentValidator(&updatedStaker)
}

func (*updateCurrentValidatorCommand) PreCondition(commands.State) bool {
	return true
}

func (*updateCurrentValidatorCommand) PostCondition(cmdState commands.State, res commands.Result) *gopter.PropResult {
	return checkSystemAndModelContent(cmdState, res)
}

func (*updateCurrentValidatorCommand) String() string {
	return "updateCurrentValidatorCommand"
}

var genUpdateCurrentValidatorCommand = gen.IntRange(1, 2).Map(
	func(int) commands.Command {
		return &updateCurrentValidatorCommand{}
	},
)

// DeleteCurrentValidator section
type deleteCurrentValidatorCommand struct{}

func (*deleteCurrentValidatorCommand) Run(sut commands.SystemUnderTest) commands.Result {
	// delete first validator, if any
	sys := sut.(*sysUnderTest)
	topDiff := sys.getTopChainState()

	stakerIt, err := topDiff.GetCurrentStakerIterator()
	if err != nil {
		panic(err)
	}

	var (
		found     = false
		validator *Staker
	)
	for !found && stakerIt.Next() {
		validator = stakerIt.Value()
		if validator.Priority == txs.SubnetPermissionedValidatorCurrentPriority ||
			validator.Priority == txs.SubnetPermissionlessValidatorCurrentPriority ||
			validator.Priority == txs.PrimaryNetworkValidatorCurrentPriority {
			found = true
			break
		}
	}
	if !found {
		stakerIt.Release()
		return sys // no current validator to delete
	}
	stakerIt.Release() // release before modifying stakers collection

	topDiff.DeleteCurrentValidator(validator)
	return sys // returns sys to allow comparison with state in PostCondition
}

func (*deleteCurrentValidatorCommand) NextState(cmdState commands.State) commands.State {
	model := cmdState.(*stakersStorageModel)
	stakerIt, err := model.GetCurrentStakerIterator()
	if err != nil {
		return err
	}

	var (
		found     = false
		validator *Staker
	)
	for !found && stakerIt.Next() {
		validator = stakerIt.Value()
		if validator.Priority == txs.SubnetPermissionedValidatorCurrentPriority ||
			validator.Priority == txs.SubnetPermissionlessValidatorCurrentPriority ||
			validator.Priority == txs.PrimaryNetworkValidatorCurrentPriority {
			found = true
			break
		}
	}
	if !found {
		stakerIt.Release()
		return cmdState // no current validator to add delegator to
	}
	stakerIt.Release() // release before modifying stakers collection

	model.DeleteCurrentValidator(validator)
	return cmdState
}

func (*deleteCurrentValidatorCommand) PreCondition(commands.State) bool {
	// We allow deleting an un-existing validator
	return true
}

func (*deleteCurrentValidatorCommand) PostCondition(cmdState commands.State, res commands.Result) *gopter.PropResult {
	return checkSystemAndModelContent(cmdState, res)
}

func (*deleteCurrentValidatorCommand) String() string {
	return "DeleteCurrentValidator"
}

// a trick to force command regeneration at each sampling.
// gen.Const would not allow it
var genDeleteCurrentValidatorCommand = gen.IntRange(1, 2).Map(
	func(int) commands.Command {
		return &deleteCurrentValidatorCommand{}
	},
)

// PutCurrentDelegator section
type putCurrentDelegatorCommand txs.Tx

func (v *putCurrentDelegatorCommand) Run(sut commands.SystemUnderTest) commands.Result {
	candidateDelegator := (*txs.Tx)(v)
	sys := sut.(*sysUnderTest)
	err := addCurrentDelegatorInSystem(sys, candidateDelegator.Unsigned)
	if err != nil {
		panic(err)
	}
	return sys
}

func addCurrentDelegatorInSystem(sys *sysUnderTest, candidateDelegatorTx txs.UnsignedTx) error {
	// 1. check if there is a current validator, already inserted. If not return
	// 2. Update candidateDelegatorTx attributes to make it delegator of selected validator
	// 3. Add delegator to picked validator
	chain := sys.getTopChainState()

	// 1. check if there is a current validator. If not, nothing to do
	stakerIt, err := chain.GetCurrentStakerIterator()
	if err != nil {
		return err
	}

	var (
		found     = false
		validator *Staker
	)
	for !found && stakerIt.Next() {
		validator = stakerIt.Value()
		if validator.Priority == txs.SubnetPermissionedValidatorCurrentPriority ||
			validator.Priority == txs.SubnetPermissionlessValidatorCurrentPriority ||
			validator.Priority == txs.PrimaryNetworkValidatorCurrentPriority {
			found = true
			break
		}
	}
	if !found {
		stakerIt.Release()
		return nil // no current validator to add delegator to
	}
	stakerIt.Release() // release before modifying stakers collection

	// 2. Add a delegator to it
	addPermissionlessDelTx := candidateDelegatorTx.(*txs.AddPermissionlessDelegatorTx)
	addPermissionlessDelTx.Subnet = validator.SubnetID
	addPermissionlessDelTx.Validator.NodeID = validator.NodeID

	signedTx, err := txs.NewSigned(addPermissionlessDelTx, txs.Codec, nil)
	if err != nil {
		return fmt.Errorf("failed signing tx, %w", err)
	}

	delegator, err := NewCurrentStaker(signedTx.ID(), signedTx.Unsigned.(txs.Staker), uint64(1000))
	if err != nil {
		return fmt.Errorf("failed generating staker, %w", err)
	}

	chain.PutCurrentDelegator(delegator)
	chain.AddTx(signedTx, status.Committed)
	return nil
}

func (v *putCurrentDelegatorCommand) NextState(cmdState commands.State) commands.State {
	candidateDelegator := (*txs.Tx)(v)
	model := cmdState.(*stakersStorageModel)
	err := addCurrentDelegatorInModel(model, candidateDelegator.Unsigned)
	if err != nil {
		panic(err)
	}
	return cmdState
}

func addCurrentDelegatorInModel(model *stakersStorageModel, candidateDelegatorTx txs.UnsignedTx) error {
	// 1. check if there is a current validator, already inserted. If not return
	// 2. Update candidateDelegator attributes to make it delegator of selected validator
	// 3. Add delegator to picked validator

	// 1. check if there is a current validator. If not, nothing to do
	stakerIt, err := model.GetCurrentStakerIterator()
	if err != nil {
		return err
	}

	var (
		found     = false
		validator *Staker
	)
	for !found && stakerIt.Next() {
		validator = stakerIt.Value()
		if validator.Priority == txs.SubnetPermissionedValidatorCurrentPriority ||
			validator.Priority == txs.SubnetPermissionlessValidatorCurrentPriority ||
			validator.Priority == txs.PrimaryNetworkValidatorCurrentPriority {
			found = true
			break
		}
	}
	if !found {
		stakerIt.Release()
		return nil // no current validator to add delegator to
	}
	stakerIt.Release() // release before modifying stakers collection

	// 2. Add a delegator to it
	addPermissionlessDelTx := candidateDelegatorTx.(*txs.AddPermissionlessDelegatorTx)
	addPermissionlessDelTx.Subnet = validator.SubnetID
	addPermissionlessDelTx.Validator.NodeID = validator.NodeID

	signedTx, err := txs.NewSigned(addPermissionlessDelTx, txs.Codec, nil)
	if err != nil {
		return fmt.Errorf("failed signing tx, %w", err)
	}

	delegator, err := NewCurrentStaker(signedTx.ID(), signedTx.Unsigned.(txs.Staker), uint64(1000))
	if err != nil {
		return fmt.Errorf("failed generating staker, %w", err)
	}

	model.PutCurrentDelegator(delegator)
	return nil
}

func (*putCurrentDelegatorCommand) PreCondition(commands.State) bool {
	return true
}

func (*putCurrentDelegatorCommand) PostCondition(cmdState commands.State, res commands.Result) *gopter.PropResult {
	return checkSystemAndModelContent(cmdState, res)
}

func (v *putCurrentDelegatorCommand) String() string {
<<<<<<< HEAD
	return fmt.Sprintf("PutCurrentDelegator(subnetID: %v, nodeID: %v, txID: %v, priority: %v, unixStartTime: %v, duration: %v)",
		v.SubnetID, v.NodeID, v.TxID, v.Priority, v.StartTime, v.EndTime.Sub(v.StartTime))
=======
	stakerTx := v.Unsigned.(txs.StakerTx)
	return fmt.Sprintf("putCurrentDelegator(subnetID: %v, nodeID: %v, txID: %v, priority: %v, unixStartTime: %v, duration: %v)",
		stakerTx.SubnetID(),
		stakerTx.NodeID(),
		v.TxID,
		stakerTx.CurrentPriority(),
		stakerTx.StartTime().Unix(),
		stakerTx.EndTime().Sub(stakerTx.StartTime()))
>>>>>>> 79f78c22
}

var genPutCurrentDelegatorCommand = addPermissionlessDelegatorTxGenerator(commandsCtx, nil, nil, 1000).Map(
	func(nonInitTx *txs.Tx) commands.Command {
		sTx, err := txs.NewSigned(nonInitTx.Unsigned, txs.Codec, nil)
		if err != nil {
			panic(fmt.Errorf("failed signing tx, %w", err))
		}

		cmd := (*putCurrentDelegatorCommand)(sTx)
		return cmd
	},
)

// UpdateCurrentDelegator section
type updateCurrentDelegatorCommand struct{}

func (*updateCurrentDelegatorCommand) Run(sut commands.SystemUnderTest) commands.Result {
	sys := sut.(*sysUnderTest)
	err := updateCurrentDelegatorInSystem(sys)
	if err != nil {
		panic(err)
	}
	return sys
}

func updateCurrentDelegatorInSystem(sys *sysUnderTest) error {
	// 1. check if there is a staker, already inserted. If not return
	// 2. Add diff layer on top (to test update across diff layers)
	// 3. Shift staker times and update the staker

	chain := sys.getTopChainState()

	// 1. check if there is a delegator, already inserted. If not return
	stakerIt, err := chain.GetCurrentStakerIterator()
	if err != nil {
		return err
	}

	var (
		found     = false
		delegator *Staker
	)
	for !found && stakerIt.Next() {
		delegator = stakerIt.Value()
		if delegator.Priority == txs.SubnetPermissionlessDelegatorCurrentPriority ||
			delegator.Priority == txs.PrimaryNetworkDelegatorCurrentPriority {
			found = true
			break
		}
	}
	if !found {
		stakerIt.Release()
		return nil // no current validator to update
	}
	stakerIt.Release()

	// 2. Add diff layer on top
	sys.addDiffOnTop()
	chain = sys.getTopChainState()

	// 3. Shift delegator times and update the staker
	updatedDelegator := *delegator
	ShiftStakerAheadInPlace(&updatedDelegator)
	return chain.UpdateCurrentDelegator(&updatedDelegator)
}

func (*updateCurrentDelegatorCommand) NextState(cmdState commands.State) commands.State {
	model := cmdState.(*stakersStorageModel)

	err := updateCurrentDelegatorInModel(model)
	if err != nil {
		panic(err)
	}
	return cmdState
}

func updateCurrentDelegatorInModel(model *stakersStorageModel) error {
	stakerIt, err := model.GetCurrentStakerIterator()
	if err != nil {
		return err
	}

	var (
		found     = false
		delegator *Staker
	)
	for !found && stakerIt.Next() {
		delegator = stakerIt.Value()
		if delegator.Priority == txs.SubnetPermissionlessDelegatorCurrentPriority ||
			delegator.Priority == txs.PrimaryNetworkDelegatorCurrentPriority {
			found = true
			break
		}
	}
	if !found {
		stakerIt.Release()
		return nil // no current validator to update
	}
	stakerIt.Release()

	updatedDelegator := *delegator
	ShiftStakerAheadInPlace(&updatedDelegator)
	return model.UpdateCurrentDelegator(&updatedDelegator)
}

func (*updateCurrentDelegatorCommand) PreCondition(commands.State) bool {
	return true
}

func (*updateCurrentDelegatorCommand) PostCondition(cmdState commands.State, res commands.Result) *gopter.PropResult {
	return checkSystemAndModelContent(cmdState, res)
}

func (*updateCurrentDelegatorCommand) String() string {
	return "updateCurrentDelegator"
}

var genUpdateCurrentDelegatorCommand = gen.IntRange(1, 2).Map(
	func(int) commands.Command {
		return &updateCurrentDelegatorCommand{}
	},
)

// DeleteCurrentDelegator section
type deleteCurrentDelegatorCommand struct{}

func (*deleteCurrentDelegatorCommand) Run(sut commands.SystemUnderTest) commands.Result {
	sys := sut.(*sysUnderTest)
	_, err := deleteCurrentDelegator(sys)
	if err != nil {
		panic(err)
	}
	return sys // returns sys to allow comparison with state in PostCondition
}

func deleteCurrentDelegator(sys *sysUnderTest) (bool, error) {
	// delete first validator, if any
	topDiff := sys.getTopChainState()

	stakerIt, err := topDiff.GetCurrentStakerIterator()
	if err != nil {
		return false, err
	}

	var (
		found     = false
		delegator *Staker
	)
	for !found && stakerIt.Next() {
		delegator = stakerIt.Value()
		if delegator.Priority == txs.SubnetPermissionlessDelegatorCurrentPriority ||
			delegator.Priority == txs.PrimaryNetworkDelegatorCurrentPriority {
			found = true
			break
		}
	}
	if !found {
		stakerIt.Release()
		return false, nil // no current validator to delete
	}
	stakerIt.Release() // release before modifying stakers collection

	topDiff.DeleteCurrentDelegator(delegator)
	return true, nil
}

func (*deleteCurrentDelegatorCommand) NextState(cmdState commands.State) commands.State {
	model := cmdState.(*stakersStorageModel)
	stakerIt, err := model.GetCurrentStakerIterator()
	if err != nil {
		return err
	}

	var (
		found     = false
		delegator *Staker
	)
	for !found && stakerIt.Next() {
		delegator = stakerIt.Value()
		if delegator.Priority == txs.SubnetPermissionlessDelegatorCurrentPriority ||
			delegator.Priority == txs.PrimaryNetworkDelegatorCurrentPriority {
			found = true
			break
		}
	}
	if !found {
		stakerIt.Release()
		return cmdState // no current validator to add delegator to
	}
	stakerIt.Release() // release before modifying stakers collection

	model.DeleteCurrentDelegator(delegator)
	return cmdState
}

func (*deleteCurrentDelegatorCommand) PreCondition(commands.State) bool {
	return true
}

func (*deleteCurrentDelegatorCommand) PostCondition(cmdState commands.State, res commands.Result) *gopter.PropResult {
	return checkSystemAndModelContent(cmdState, res)
}

func (*deleteCurrentDelegatorCommand) String() string {
	return "DeleteCurrentDelegator"
}

// a trick to force command regeneration at each sampling.
// gen.Const would not allow it
var genDeleteCurrentDelegatorCommand = gen.IntRange(1, 2).Map(
	func(int) commands.Command {
		return &deleteCurrentDelegatorCommand{}
	},
)

// addTopDiffCommand section
type addTopDiffCommand struct{}

func (*addTopDiffCommand) Run(sut commands.SystemUnderTest) commands.Result {
	sys := sut.(*sysUnderTest)
	sys.addDiffOnTop()
	return sys
}

func (*addTopDiffCommand) NextState(cmdState commands.State) commands.State {
	return cmdState // model has no diffs
}

func (*addTopDiffCommand) PreCondition(commands.State) bool {
	return true
}

func (*addTopDiffCommand) PostCondition(cmdState commands.State, res commands.Result) *gopter.PropResult {
	return checkSystemAndModelContent(cmdState, res)
}

func (*addTopDiffCommand) String() string {
	return "AddTopDiffCommand"
}

// a trick to force command regeneration at each sampling.
// gen.Const would not allow it
var genAddTopDiffCommand = gen.IntRange(1, 2).Map(
	func(int) commands.Command {
		return &addTopDiffCommand{}
	},
)

// applyBottomDiffCommand section
type applyBottomDiffCommand struct{}

func (*applyBottomDiffCommand) Run(sut commands.SystemUnderTest) commands.Result {
	sys := sut.(*sysUnderTest)
	_ = sys.flushBottomDiff()
	return sys
}

func (*applyBottomDiffCommand) NextState(cmdState commands.State) commands.State {
	return cmdState // model has no diffs
}

func (*applyBottomDiffCommand) PreCondition(commands.State) bool {
	return true
}

func (*applyBottomDiffCommand) PostCondition(cmdState commands.State, res commands.Result) *gopter.PropResult {
	return checkSystemAndModelContent(cmdState, res)
}

func (*applyBottomDiffCommand) String() string {
	return "ApplyBottomDiffCommand"
}

// a trick to force command regeneration at each sampling.
// gen.Const would not allow it
var genApplyBottomDiffCommand = gen.IntRange(1, 2).Map(
	func(int) commands.Command {
		return &applyBottomDiffCommand{}
	},
)

// commitBottomStateCommand section
type commitBottomStateCommand struct{}

func (*commitBottomStateCommand) Run(sut commands.SystemUnderTest) commands.Result {
	sys := sut.(*sysUnderTest)
	err := sys.baseState.Commit()
	if err != nil {
		panic(err)
	}
	return sys
}

func (*commitBottomStateCommand) NextState(cmdState commands.State) commands.State {
	return cmdState // model has no diffs
}

func (*commitBottomStateCommand) PreCondition(commands.State) bool {
	return true
}

func (*commitBottomStateCommand) PostCondition(cmdState commands.State, res commands.Result) *gopter.PropResult {
	return checkSystemAndModelContent(cmdState, res)
}

func (*commitBottomStateCommand) String() string {
	return "CommitBottomStateCommand"
}

// a trick to force command regeneration at each sampling.
// gen.Const would not allow it
var genCommitBottomStateCommand = gen.IntRange(1, 2).Map(
	func(int) commands.Command {
		return &commitBottomStateCommand{}
	},
)

// rebuildStateCommand section
type rebuildStateCommand struct{}

func (*rebuildStateCommand) Run(sut commands.SystemUnderTest) commands.Result {
	sys := sut.(*sysUnderTest)

	// 1. Persist all outstanding changes
	for sys.flushBottomDiff() {
		err := sys.baseState.Commit()
		if err != nil {
			panic(err)
		}
	}

	if err := sys.baseState.Commit(); err != nil {
		panic(err)
	}

	// 2. Rebuild the state from the db
	baseState, err := buildChainState(sys.baseDB, nil)
	if err != nil {
		panic(err)
	}
	sys.baseState = baseState
	sys.diffsMap = map[ids.ID]Diff{}
	sys.sortedDiffIDs = []ids.ID{}

	return sys
}

func (*rebuildStateCommand) NextState(cmdState commands.State) commands.State {
	return cmdState // model has no diffs
}

func (*rebuildStateCommand) PreCondition(commands.State) bool {
	return true
}

func (*rebuildStateCommand) PostCondition(cmdState commands.State, res commands.Result) *gopter.PropResult {
	return checkSystemAndModelContent(cmdState, res)
}

func (*rebuildStateCommand) String() string {
	return "RebuildStateCommand"
}

// a trick to force command regeneration at each sampling.
// gen.Const would not allow it
var genRebuildStateCommand = gen.IntRange(1, 2).Map(
	func(int) commands.Command {
		return &rebuildStateCommand{}
	},
)

func checkSystemAndModelContent(cmdState commands.State, res commands.Result) *gopter.PropResult {
	model := cmdState.(*stakersStorageModel)
	sys := res.(*sysUnderTest)

	// top view content must always match model content
	topDiff := sys.getTopChainState()

	modelIt, err := model.GetCurrentStakerIterator()
	if err != nil {
		return &gopter.PropResult{Status: gopter.PropFalse}
	}
	sysIt, err := topDiff.GetCurrentStakerIterator()
	if err != nil {
		return &gopter.PropResult{Status: gopter.PropFalse}
	}

	modelStakers := make([]*Staker, 0)
	for modelIt.Next() {
		modelStakers = append(modelStakers, modelIt.Value())
	}
	modelIt.Release()

	sysStakers := make([]*Staker, 0)
	for sysIt.Next() {
		sysStakers = append(sysStakers, sysIt.Value())
	}
	sysIt.Release()

	if len(modelStakers) != len(sysStakers) {
		return &gopter.PropResult{Status: gopter.PropFalse}
	}

	for idx, modelStaker := range modelStakers {
		sysStaker := sysStakers[idx]
		if modelStaker == nil || sysStaker == nil || !reflect.DeepEqual(modelStaker, sysStaker) {
			return &gopter.PropResult{Status: gopter.PropFalse}
		}
	}

	return &gopter.PropResult{Status: gopter.PropTrue}
}<|MERGE_RESOLUTION|>--- conflicted
+++ resolved
@@ -246,9 +246,6 @@
 func (v *putCurrentValidatorCommand) String() string {
 	stakerTx := v.Unsigned.(txs.StakerTx)
 	return fmt.Sprintf("PutCurrentValidator(subnetID: %v, nodeID: %v, txID: %v, priority: %v, unixStartTime: %v, duration: %v)",
-<<<<<<< HEAD
-		v.SubnetID, v.NodeID, v.TxID, v.Priority, v.StartTime, v.EndTime.Sub(v.StartTime))
-=======
 		stakerTx.SubnetID(),
 		stakerTx.NodeID(),
 		v.TxID,
@@ -256,7 +253,6 @@
 		stakerTx.StartTime().Unix(),
 		stakerTx.EndTime().Sub(stakerTx.StartTime()),
 	)
->>>>>>> 79f78c22
 }
 
 var genPutCurrentValidatorCommand = addPermissionlessValidatorTxGenerator(commandsCtx, nil, nil, &signer.Empty{}).Map(
@@ -609,10 +605,6 @@
 }
 
 func (v *putCurrentDelegatorCommand) String() string {
-<<<<<<< HEAD
-	return fmt.Sprintf("PutCurrentDelegator(subnetID: %v, nodeID: %v, txID: %v, priority: %v, unixStartTime: %v, duration: %v)",
-		v.SubnetID, v.NodeID, v.TxID, v.Priority, v.StartTime, v.EndTime.Sub(v.StartTime))
-=======
 	stakerTx := v.Unsigned.(txs.StakerTx)
 	return fmt.Sprintf("putCurrentDelegator(subnetID: %v, nodeID: %v, txID: %v, priority: %v, unixStartTime: %v, duration: %v)",
 		stakerTx.SubnetID(),
@@ -621,7 +613,6 @@
 		stakerTx.CurrentPriority(),
 		stakerTx.StartTime().Unix(),
 		stakerTx.EndTime().Sub(stakerTx.StartTime()))
->>>>>>> 79f78c22
 }
 
 var genPutCurrentDelegatorCommand = addPermissionlessDelegatorTxGenerator(commandsCtx, nil, nil, 1000).Map(
