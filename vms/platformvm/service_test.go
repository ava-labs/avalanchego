// Copyright (C) 2019-2024, Ava Labs, Inc. All rights reserved.
// See the file LICENSE for licensing terms.

package platformvm

import (
	"context"
	"encoding/json"
	"errors"
	"fmt"
	"math"
	"math/rand"
	"testing"
	"time"

	"github.com/stretchr/testify/require"
	"go.uber.org/mock/gomock"

	"github.com/ava-labs/avalanchego/api"
	"github.com/ava-labs/avalanchego/api/keystore"
	"github.com/ava-labs/avalanchego/cache"
	"github.com/ava-labs/avalanchego/chains/atomic"
	"github.com/ava-labs/avalanchego/database"
	"github.com/ava-labs/avalanchego/database/memdb"
	"github.com/ava-labs/avalanchego/database/prefixdb"
	"github.com/ava-labs/avalanchego/ids"
	"github.com/ava-labs/avalanchego/snow"
	"github.com/ava-labs/avalanchego/snow/consensus/snowman"
	"github.com/ava-labs/avalanchego/snow/validators"
	"github.com/ava-labs/avalanchego/utils/constants"
	"github.com/ava-labs/avalanchego/utils/crypto/bls"
	"github.com/ava-labs/avalanchego/utils/crypto/secp256k1"
	"github.com/ava-labs/avalanchego/utils/formatting"
	"github.com/ava-labs/avalanchego/utils/logging"
	"github.com/ava-labs/avalanchego/vms/components/avax"
	"github.com/ava-labs/avalanchego/vms/platformvm/block"
	"github.com/ava-labs/avalanchego/vms/platformvm/block/builder"
	"github.com/ava-labs/avalanchego/vms/platformvm/config"
	"github.com/ava-labs/avalanchego/vms/platformvm/signer"
	"github.com/ava-labs/avalanchego/vms/platformvm/state"
	"github.com/ava-labs/avalanchego/vms/platformvm/status"
	"github.com/ava-labs/avalanchego/vms/platformvm/txs"
	"github.com/ava-labs/avalanchego/vms/platformvm/txs/fees"
	"github.com/ava-labs/avalanchego/vms/platformvm/txs/txstest"
	"github.com/ava-labs/avalanchego/vms/secp256k1fx"
	"github.com/ava-labs/avalanchego/wallet/subnet/primary/common"

	avajson "github.com/ava-labs/avalanchego/utils/json"
	commonfees "github.com/ava-labs/avalanchego/vms/components/fees"
	vmkeystore "github.com/ava-labs/avalanchego/vms/components/keystore"
	pchainapi "github.com/ava-labs/avalanchego/vms/platformvm/api"
	blockexecutor "github.com/ava-labs/avalanchego/vms/platformvm/block/executor"
	txexecutor "github.com/ava-labs/avalanchego/vms/platformvm/txs/executor"
)

var (
	// Test user username
	testUsername = "ScoobyUser"

	// Test user password, must meet minimum complexity/length requirements
	testPassword = "ShaggyPassword1Zoinks!"

	// Bytes decoded from CB58 "ewoqjP7PxY4yr3iLTpLisriqt94hdyDFNgchSxGGztUrTXtNN"
	testPrivateKey = []byte{
		0x56, 0x28, 0x9e, 0x99, 0xc9, 0x4b, 0x69, 0x12,
		0xbf, 0xc1, 0x2a, 0xdc, 0x09, 0x3c, 0x9b, 0x51,
		0x12, 0x4f, 0x0d, 0xc5, 0x4a, 0xc7, 0xa7, 0x66,
		0xb2, 0xbc, 0x5c, 0xcf, 0x55, 0x8d, 0x80, 0x27,
	}

	// 3cb7d3842e8cee6a0ebd09f1fe884f6861e1b29c
	// Platform address resulting from the above private key
	testAddress = "P-testing18jma8ppw3nhx5r4ap8clazz0dps7rv5umpc36y"

	encodings = []formatting.Encoding{
		formatting.JSON, formatting.Hex,
	}
)

func defaultService(t *testing.T) (*Service, *mutableSharedMemory, *txstest.Builder) {
	vm, txBuilder, _, mutableSharedMemory := defaultVM(t, latestFork)

	return &Service{
		vm:          vm,
		addrManager: avax.NewAddressManager(vm.ctx),
		stakerAttributesCache: &cache.LRU[ids.ID, *stakerAttributes]{
			Size: stakerAttributesCacheSize,
		},
	}, mutableSharedMemory, txBuilder
}

func TestExportKey(t *testing.T) {
	require := require.New(t)

	service, _, _ := defaultService(t)
	service.vm.ctx.Lock.Lock()

	ks := keystore.New(logging.NoLog{}, memdb.New())
	require.NoError(ks.CreateUser(testUsername, testPassword))
	service.vm.ctx.Keystore = ks.NewBlockchainKeyStore(service.vm.ctx.ChainID)

	user, err := vmkeystore.NewUserFromKeystore(service.vm.ctx.Keystore, testUsername, testPassword)
	require.NoError(err)

	pk, err := secp256k1.ToPrivateKey(testPrivateKey)
	require.NoError(err)

	require.NoError(user.PutKeys(pk, keys[0]))

	service.vm.ctx.Lock.Unlock()

	jsonString := `{"username":"` + testUsername + `","password":"` + testPassword + `","address":"` + testAddress + `"}`
	args := ExportKeyArgs{}
	require.NoError(json.Unmarshal([]byte(jsonString), &args))

	reply := ExportKeyReply{}
	require.NoError(service.ExportKey(nil, &args, &reply))

	require.Equal(testPrivateKey, reply.PrivateKey.Bytes())
}

// Test issuing a tx and accepted
func TestGetTxStatus(t *testing.T) {
	require := require.New(t)
	service, mutableSharedMemory, txBuilder := defaultService(t)
	service.vm.ctx.Lock.Lock()

	recipientKey, err := secp256k1.NewPrivateKey()
	require.NoError(err)

	m := atomic.NewMemory(prefixdb.New([]byte{}, service.vm.db))

	sm := m.NewSharedMemory(service.vm.ctx.ChainID)
	peerSharedMemory := m.NewSharedMemory(service.vm.ctx.XChainID)

	// #nosec G404
	utxo := &avax.UTXO{
		UTXOID: avax.UTXOID{
			TxID:        ids.GenerateTestID(),
			OutputIndex: rand.Uint32(),
		},
		Asset: avax.Asset{ID: service.vm.ctx.AVAXAssetID},
		Out: &secp256k1fx.TransferOutput{
			Amt: 1234567,
			OutputOwners: secp256k1fx.OutputOwners{
				Locktime:  0,
				Addrs:     []ids.ShortID{recipientKey.PublicKey().Address()},
				Threshold: 1,
			},
		},
	}
	utxoBytes, err := txs.Codec.Marshal(txs.CodecVersion, utxo)
	require.NoError(err)

	inputID := utxo.InputID()
	require.NoError(peerSharedMemory.Apply(map[ids.ID]*atomic.Requests{
		service.vm.ctx.ChainID: {
			PutRequests: []*atomic.Element{
				{
					Key:   inputID[:],
					Value: utxoBytes,
					Traits: [][]byte{
						recipientKey.PublicKey().Address().Bytes(),
					},
				},
			},
		},
	}))

	mutableSharedMemory.SharedMemory = sm

	tx, err := txBuilder.NewImportTx(
		service.vm.ctx.XChainID,
		&secp256k1fx.OutputOwners{
			Threshold: 1,
			Addrs:     []ids.ShortID{ids.ShortEmpty},
		},
		[]*secp256k1.PrivateKey{recipientKey},
	)
	require.NoError(err)

	service.vm.ctx.Lock.Unlock()

	var (
		arg  = &GetTxStatusArgs{TxID: tx.ID()}
		resp GetTxStatusResponse
	)
	require.NoError(service.GetTxStatus(nil, arg, &resp))
	require.Equal(status.Unknown, resp.Status)
	require.Zero(resp.Reason)

	// put the chain in existing chain list
	require.NoError(service.vm.Network.IssueTxFromRPC(tx))
	service.vm.ctx.Lock.Lock()

	block, err := service.vm.BuildBlock(context.Background())
	require.NoError(err)

	blk := block.(*blockexecutor.Block)
	require.NoError(blk.Verify(context.Background()))

	require.NoError(blk.Accept(context.Background()))

	service.vm.ctx.Lock.Unlock()

	resp = GetTxStatusResponse{} // reset
	require.NoError(service.GetTxStatus(nil, arg, &resp))
	require.Equal(status.Committed, resp.Status)
	require.Zero(resp.Reason)
}

// Test issuing and then retrieving a transaction
func TestGetTx(t *testing.T) {
	type test struct {
		description string
		createTx    func(service *Service, builder *txstest.Builder) (*txs.Tx, error)
	}

	tests := []test{
		{
			"standard block",
			func(_ *Service, builder *txstest.Builder) (*txs.Tx, error) {
				return builder.NewCreateChainTx( // Test GetTx works for standard blocks
					testSubnet1.ID(),
					[]byte{},
					constants.AVMID,
					[]ids.ID{},
					"chain name",
					[]*secp256k1.PrivateKey{testSubnet1ControlKeys[0], testSubnet1ControlKeys[1]},
					common.WithChangeOwner(&secp256k1fx.OutputOwners{
						Threshold: 1,
						Addrs:     []ids.ShortID{keys[0].PublicKey().Address()},
					}),
				)
			},
		},
		{
			"proposal block",
			func(service *Service, builder *txstest.Builder) (*txs.Tx, error) {
				sk, err := bls.NewSecretKey()
				require.NoError(t, err)

				rewardsOwner := &secp256k1fx.OutputOwners{
					Threshold: 1,
					Addrs:     []ids.ShortID{ids.GenerateTestShortID()},
				}

				return builder.NewAddPermissionlessValidatorTx( // Test GetTx works for proposal blocks
					&txs.SubnetValidator{
						Validator: txs.Validator{
							NodeID: ids.GenerateTestNodeID(),
							Start:  uint64(service.vm.clock.Time().Add(txexecutor.SyncBound).Unix()),
							End:    uint64(service.vm.clock.Time().Add(txexecutor.SyncBound).Add(defaultMinStakingDuration).Unix()),
							Wght:   service.vm.MinValidatorStake,
						},
						Subnet: constants.PrimaryNetworkID,
					},
					signer.NewProofOfPossession(sk),
					service.vm.ctx.AVAXAssetID,
					rewardsOwner,
					rewardsOwner,
					0,
					[]*secp256k1.PrivateKey{keys[0]},
					common.WithChangeOwner(&secp256k1fx.OutputOwners{
						Threshold: 1,
						Addrs:     []ids.ShortID{keys[0].PublicKey().Address()},
					}),
				)
			},
		},
		{
			"atomic block",
			func(service *Service, builder *txstest.Builder) (*txs.Tx, error) {
				return builder.NewExportTx( // Test GetTx works for proposal blocks
					service.vm.ctx.XChainID,
					[]*avax.TransferableOutput{{
						Asset: avax.Asset{ID: service.vm.ctx.AVAXAssetID},
						Out: &secp256k1fx.TransferOutput{
							Amt: 100,
							OutputOwners: secp256k1fx.OutputOwners{
								Locktime:  0,
								Threshold: 1,
								Addrs:     []ids.ShortID{ids.GenerateTestShortID()},
							},
						},
					}},
					[]*secp256k1.PrivateKey{keys[0]},
					common.WithChangeOwner(&secp256k1fx.OutputOwners{
						Threshold: 1,
						Addrs:     []ids.ShortID{keys[0].PublicKey().Address()},
					}),
				)
			},
		},
	}

	for _, test := range tests {
		for _, encoding := range encodings {
			testName := fmt.Sprintf("test '%s - %s'",
				test.description,
				encoding.String(),
			)
			t.Run(testName, func(t *testing.T) {
				require := require.New(t)
				service, _, txBuilder := defaultService(t)
				service.vm.ctx.Lock.Lock()

				tx, err := test.createTx(service, txBuilder)
				require.NoError(err)

				service.vm.ctx.Lock.Unlock()

				arg := &api.GetTxArgs{
					TxID:     tx.ID(),
					Encoding: encoding,
				}
				var response api.GetTxReply
				err = service.GetTx(nil, arg, &response)
				require.ErrorIs(err, database.ErrNotFound) // We haven't issued the tx yet

				require.NoError(service.vm.Network.IssueTxFromRPC(tx))
				service.vm.ctx.Lock.Lock()

				blk, err := service.vm.BuildBlock(context.Background())
				require.NoError(err)

				require.NoError(blk.Verify(context.Background()))

				require.NoError(blk.Accept(context.Background()))

				if blk, ok := blk.(snowman.OracleBlock); ok { // For proposal blocks, commit them
					options, err := blk.Options(context.Background())
					if !errors.Is(err, snowman.ErrNotOracle) {
						require.NoError(err)

						commit := options[0].(*blockexecutor.Block)
						require.IsType(&block.BanffCommitBlock{}, commit.Block)
						require.NoError(commit.Verify(context.Background()))
						require.NoError(commit.Accept(context.Background()))
					}
				}

				service.vm.ctx.Lock.Unlock()

				require.NoError(service.GetTx(nil, arg, &response))

				switch encoding {
				case formatting.Hex:
					// we're always guaranteed a string for hex encodings.
					var txStr string
					require.NoError(json.Unmarshal(response.Tx, &txStr))
					responseTxBytes, err := formatting.Decode(response.Encoding, txStr)
					require.NoError(err)
					require.Equal(tx.Bytes(), responseTxBytes)

				case formatting.JSON:
					tx.Unsigned.InitCtx(service.vm.ctx)
					expectedTxJSON, err := json.Marshal(tx)
					require.NoError(err)
					require.Equal(expectedTxJSON, []byte(response.Tx))
				}
			})
		}
	}
}

func TestGetBalance(t *testing.T) {
	require := require.New(t)
	service, _, _ := defaultService(t)

	// Ensure GetStake is correct for each of the genesis validators
	genesis, _ := defaultGenesis(t, service.vm.ctx.AVAXAssetID)
	for idx, utxo := range genesis.UTXOs {
		request := GetBalanceRequest{
			Addresses: []string{
				"P-" + utxo.Address,
			},
		}
		reply := GetBalanceResponse{}

		require.NoError(service.GetBalance(nil, &request, &reply))
		balance := defaultBalance
		if idx == 0 {
			// we use the first key to fund a subnet creation in [defaultGenesis].
			// As such we need to account for the subnet creation fee
			feeRates, err := service.vm.state.GetFeeRates()
			require.NoError(err)

			var (
				chainTime = service.vm.state.GetTimestamp()
<<<<<<< HEAD
				feeCfg    = config.GetDynamicFeesConfig(service.vm.Config.IsEActivated(chainTime))
				feeMan    = commonfees.NewManager(feeRates)
				feeCalc   = &fees.Calculator{
					IsEActive:          service.vm.IsEActivated(chainTime),
					Config:             &service.vm.Config,
					ChainTime:          chainTime,
					FeeManager:         feeMan,
					BlockMaxComplexity: feeCfg.BlockMaxComplexity,
					Credentials:        testSubnet1.Creds,
				}
=======

				feeCalc *fees.Calculator
>>>>>>> 9ad5ed4d
			)

			if !service.vm.IsEActivated(chainTime) {
				feeCalc = fees.NewStaticCalculator(&service.vm.Config, chainTime)
			} else {
				feeCfg := config.GetDynamicFeesConfig(service.vm.Config.IsEActivated(chainTime))
				feeMan := commonfees.NewManager(feeCfg.FeeRate)
				feeCalc = fees.NewDynamicCalculator(&service.vm.Config, feeMan, feeCfg.BlockMaxComplexity, testSubnet1.Creds)
			}

			require.NoError(testSubnet1.Unsigned.Visit(feeCalc))

			balance = defaultBalance - feeCalc.Fee
		}
		require.Equal(avajson.Uint64(balance), reply.Balance)
		require.Equal(avajson.Uint64(balance), reply.Unlocked)
		require.Equal(avajson.Uint64(0), reply.LockedStakeable)
		require.Equal(avajson.Uint64(0), reply.LockedNotStakeable)
	}
}

func TestGetStake(t *testing.T) {
	require := require.New(t)
	service, _, txBuilder := defaultService(t)

	// Ensure GetStake is correct for each of the genesis validators
	genesis, _ := defaultGenesis(t, service.vm.ctx.AVAXAssetID)
	addrsStrs := []string{}
	for i, validator := range genesis.Validators {
		addr := "P-" + validator.RewardOwner.Addresses[0]
		addrsStrs = append(addrsStrs, addr)

		args := GetStakeArgs{
			JSONAddresses: api.JSONAddresses{
				Addresses: []string{addr},
			},
			Encoding: formatting.Hex,
		}
		response := GetStakeReply{}
		require.NoError(service.GetStake(nil, &args, &response))
		require.Equal(defaultWeight, uint64(response.Staked))
		require.Len(response.Outputs, 1)

		// Unmarshal into an output
		outputBytes, err := formatting.Decode(args.Encoding, response.Outputs[0])
		require.NoError(err)

		var output avax.TransferableOutput
		_, err = txs.Codec.Unmarshal(outputBytes, &output)
		require.NoError(err)

		out := output.Out.(*secp256k1fx.TransferOutput)
		require.Equal(defaultWeight, out.Amount())
		require.Equal(uint32(1), out.Threshold)
		require.Len(out.Addrs, 1)
		require.Equal(keys[i].PublicKey().Address(), out.Addrs[0])
		require.Zero(out.Locktime)
	}

	// Make sure this works for multiple addresses
	args := GetStakeArgs{
		JSONAddresses: api.JSONAddresses{
			Addresses: addrsStrs,
		},
		Encoding: formatting.Hex,
	}
	response := GetStakeReply{}
	require.NoError(service.GetStake(nil, &args, &response))
	require.Equal(len(genesis.Validators)*int(defaultWeight), int(response.Staked))
	require.Len(response.Outputs, len(genesis.Validators))

	for _, outputStr := range response.Outputs {
		outputBytes, err := formatting.Decode(args.Encoding, outputStr)
		require.NoError(err)

		var output avax.TransferableOutput
		_, err = txs.Codec.Unmarshal(outputBytes, &output)
		require.NoError(err)

		out := output.Out.(*secp256k1fx.TransferOutput)
		require.Equal(defaultWeight, out.Amount())
		require.Equal(uint32(1), out.Threshold)
		require.Zero(out.Locktime)
		require.Len(out.Addrs, 1)
	}

	oldStake := defaultWeight

	service.vm.ctx.Lock.Lock()

	// Add a delegator
	stakeAmount := service.vm.MinDelegatorStake + 12345
	delegatorNodeID := genesisNodeIDs[0]
	delegatorStartTime := defaultValidateStartTime
	delegatorEndTime := defaultGenesisTime.Add(defaultMinStakingDuration)
	tx, err := txBuilder.NewAddDelegatorTx(
		&txs.Validator{
			NodeID: delegatorNodeID,
			Start:  uint64(delegatorStartTime.Unix()),
			End:    uint64(delegatorEndTime.Unix()),
			Wght:   stakeAmount,
		},
		&secp256k1fx.OutputOwners{
			Threshold: 1,
			Addrs:     []ids.ShortID{ids.GenerateTestShortID()},
		},
		[]*secp256k1.PrivateKey{keys[0]},
		common.WithChangeOwner(&secp256k1fx.OutputOwners{
			Threshold: 1,
			Addrs:     []ids.ShortID{keys[0].PublicKey().Address()},
		}),
	)
	require.NoError(err)

	addDelTx := tx.Unsigned.(*txs.AddDelegatorTx)
	staker, err := state.NewCurrentStaker(
		tx.ID(),
		addDelTx,
		delegatorStartTime,
		0,
	)
	require.NoError(err)

	service.vm.state.PutCurrentDelegator(staker)
	service.vm.state.AddTx(tx, status.Committed)
	require.NoError(service.vm.state.Commit())

	service.vm.ctx.Lock.Unlock()

	// Make sure the delegator addr has the right stake (old stake + stakeAmount)
	addr, _ := service.addrManager.FormatLocalAddress(keys[0].PublicKey().Address())
	args.Addresses = []string{addr}
	require.NoError(service.GetStake(nil, &args, &response))
	require.Equal(oldStake+stakeAmount, uint64(response.Staked))
	require.Len(response.Outputs, 2)

	// Unmarshal into transferable outputs
	outputs := make([]avax.TransferableOutput, 2)
	for i := range outputs {
		outputBytes, err := formatting.Decode(args.Encoding, response.Outputs[i])
		require.NoError(err)
		_, err = txs.Codec.Unmarshal(outputBytes, &outputs[i])
		require.NoError(err)
	}

	// Make sure the stake amount is as expected
	require.Equal(stakeAmount+oldStake, outputs[0].Out.Amount()+outputs[1].Out.Amount())

	oldStake = uint64(response.Staked)

	service.vm.ctx.Lock.Lock()

	// Make sure this works for pending stakers
	// Add a pending staker
	stakeAmount = service.vm.MinValidatorStake + 54321
	pendingStakerNodeID := ids.GenerateTestNodeID()
	pendingStakerEndTime := uint64(defaultGenesisTime.Add(defaultMinStakingDuration).Unix())
	tx, err = txBuilder.NewAddValidatorTx(
		&txs.Validator{
			NodeID: pendingStakerNodeID,
			Start:  uint64(defaultGenesisTime.Unix()),
			End:    pendingStakerEndTime,
			Wght:   stakeAmount,
		},
		&secp256k1fx.OutputOwners{
			Threshold: 1,
			Addrs:     []ids.ShortID{ids.GenerateTestShortID()},
		},
		0,
		[]*secp256k1.PrivateKey{keys[0]},
		common.WithChangeOwner(&secp256k1fx.OutputOwners{
			Threshold: 1,
			Addrs:     []ids.ShortID{keys[0].PublicKey().Address()},
		}),
	)
	require.NoError(err)

	staker, err = state.NewPendingStaker(
		tx.ID(),
		tx.Unsigned.(*txs.AddValidatorTx),
	)
	require.NoError(err)

	service.vm.state.PutPendingValidator(staker)
	service.vm.state.AddTx(tx, status.Committed)
	require.NoError(service.vm.state.Commit())

	service.vm.ctx.Lock.Unlock()

	// Make sure the delegator has the right stake (old stake + stakeAmount)
	require.NoError(service.GetStake(nil, &args, &response))
	require.Equal(oldStake+stakeAmount, uint64(response.Staked))
	require.Len(response.Outputs, 3)

	// Unmarshal
	outputs = make([]avax.TransferableOutput, 3)
	for i := range outputs {
		outputBytes, err := formatting.Decode(args.Encoding, response.Outputs[i])
		require.NoError(err)
		_, err = txs.Codec.Unmarshal(outputBytes, &outputs[i])
		require.NoError(err)
	}

	// Make sure the stake amount is as expected
	require.Equal(stakeAmount+oldStake, outputs[0].Out.Amount()+outputs[1].Out.Amount()+outputs[2].Out.Amount())
}

func TestGetCurrentValidators(t *testing.T) {
	require := require.New(t)
	service, _, txBuilder := defaultService(t)

	genesis, _ := defaultGenesis(t, service.vm.ctx.AVAXAssetID)

	// Call getValidators
	args := GetCurrentValidatorsArgs{SubnetID: constants.PrimaryNetworkID}
	response := GetCurrentValidatorsReply{}

	require.NoError(service.GetCurrentValidators(nil, &args, &response))
	require.Len(response.Validators, len(genesis.Validators))

	for _, vdr := range genesis.Validators {
		found := false
		for i := 0; i < len(response.Validators) && !found; i++ {
			gotVdr := response.Validators[i].(pchainapi.PermissionlessValidator)
			if gotVdr.NodeID != vdr.NodeID {
				continue
			}

			require.Equal(vdr.EndTime, gotVdr.EndTime)
			require.Equal(vdr.StartTime, gotVdr.StartTime)
			found = true
		}
		require.True(found, "expected validators to contain %s but didn't", vdr.NodeID)
	}

	// Add a delegator
	stakeAmount := service.vm.MinDelegatorStake + 12345
	validatorNodeID := genesisNodeIDs[1]
	delegatorStartTime := defaultValidateStartTime
	delegatorEndTime := delegatorStartTime.Add(defaultMinStakingDuration)

	service.vm.ctx.Lock.Lock()

	delTx, err := txBuilder.NewAddDelegatorTx(
		&txs.Validator{
			NodeID: validatorNodeID,
			Start:  uint64(delegatorStartTime.Unix()),
			End:    uint64(delegatorEndTime.Unix()),
			Wght:   stakeAmount,
		},
		&secp256k1fx.OutputOwners{
			Threshold: 1,
			Addrs:     []ids.ShortID{ids.GenerateTestShortID()},
		},
		[]*secp256k1.PrivateKey{keys[0]},
		common.WithChangeOwner(&secp256k1fx.OutputOwners{
			Threshold: 1,
			Addrs:     []ids.ShortID{keys[0].PublicKey().Address()},
		}),
	)
	require.NoError(err)

	addDelTx := delTx.Unsigned.(*txs.AddDelegatorTx)
	staker, err := state.NewCurrentStaker(
		delTx.ID(),
		addDelTx,
		delegatorStartTime,
		0,
	)
	require.NoError(err)

	service.vm.state.PutCurrentDelegator(staker)
	service.vm.state.AddTx(delTx, status.Committed)
	require.NoError(service.vm.state.Commit())

	service.vm.ctx.Lock.Unlock()

	// Call getCurrentValidators
	args = GetCurrentValidatorsArgs{SubnetID: constants.PrimaryNetworkID}
	require.NoError(service.GetCurrentValidators(nil, &args, &response))
	require.Len(response.Validators, len(genesis.Validators))

	// Make sure the delegator is there
	found := false
	for i := 0; i < len(response.Validators) && !found; i++ {
		vdr := response.Validators[i].(pchainapi.PermissionlessValidator)
		if vdr.NodeID != validatorNodeID {
			continue
		}
		found = true

		require.Nil(vdr.Delegators)

		innerArgs := GetCurrentValidatorsArgs{
			SubnetID: constants.PrimaryNetworkID,
			NodeIDs:  []ids.NodeID{vdr.NodeID},
		}
		innerResponse := GetCurrentValidatorsReply{}
		require.NoError(service.GetCurrentValidators(nil, &innerArgs, &innerResponse))
		require.Len(innerResponse.Validators, 1)

		innerVdr := innerResponse.Validators[0].(pchainapi.PermissionlessValidator)
		require.Equal(vdr.NodeID, innerVdr.NodeID)

		require.NotNil(innerVdr.Delegators)
		require.Len(*innerVdr.Delegators, 1)
		delegator := (*innerVdr.Delegators)[0]
		require.Equal(delegator.NodeID, innerVdr.NodeID)
		require.Equal(int64(delegator.StartTime), delegatorStartTime.Unix())
		require.Equal(int64(delegator.EndTime), delegatorEndTime.Unix())
		require.Equal(uint64(delegator.Weight), stakeAmount)
	}
	require.True(found)

	service.vm.ctx.Lock.Lock()

	// Reward the delegator
	tx, err := builder.NewRewardValidatorTx(service.vm.ctx, delTx.ID())
	require.NoError(err)
	service.vm.state.AddTx(tx, status.Committed)
	service.vm.state.DeleteCurrentDelegator(staker)
	require.NoError(service.vm.state.SetDelegateeReward(staker.SubnetID, staker.NodeID, 100000))
	require.NoError(service.vm.state.Commit())

	service.vm.ctx.Lock.Unlock()

	// Call getValidators
	response = GetCurrentValidatorsReply{}
	require.NoError(service.GetCurrentValidators(nil, &args, &response))
	require.Len(response.Validators, len(genesis.Validators))

	for _, vdr := range response.Validators {
		castVdr := vdr.(pchainapi.PermissionlessValidator)
		if castVdr.NodeID != validatorNodeID {
			continue
		}
		require.Equal(uint64(100000), uint64(*castVdr.AccruedDelegateeReward))
	}
}

func TestGetTimestamp(t *testing.T) {
	require := require.New(t)
	service, _, _ := defaultService(t)

	reply := GetTimestampReply{}
	require.NoError(service.GetTimestamp(nil, nil, &reply))

	service.vm.ctx.Lock.Lock()

	require.Equal(service.vm.state.GetTimestamp(), reply.Timestamp)

	newTimestamp := reply.Timestamp.Add(time.Second)
	service.vm.state.SetTimestamp(newTimestamp)

	service.vm.ctx.Lock.Unlock()

	require.NoError(service.GetTimestamp(nil, nil, &reply))
	require.Equal(newTimestamp, reply.Timestamp)
}

func TestGetBlock(t *testing.T) {
	tests := []struct {
		name     string
		encoding formatting.Encoding
	}{
		{
			name:     "json",
			encoding: formatting.JSON,
		},
		{
			name:     "hex",
			encoding: formatting.Hex,
		},
	}

	for _, test := range tests {
		t.Run(test.name, func(t *testing.T) {
			require := require.New(t)
			service, _, txBuilder := defaultService(t)
			service.vm.ctx.Lock.Lock()

			service.vm.Config.CreateAssetTxFee = 100 * defaultTxFee

			// Make a block an accept it, then check we can get it.
			tx, err := txBuilder.NewCreateChainTx( // Test GetTx works for standard blocks
				testSubnet1.ID(),
				[]byte{},
				constants.AVMID,
				[]ids.ID{},
				"chain name",
				[]*secp256k1.PrivateKey{testSubnet1ControlKeys[0], testSubnet1ControlKeys[1]},
				common.WithChangeOwner(&secp256k1fx.OutputOwners{
					Threshold: 1,
					Addrs:     []ids.ShortID{keys[0].PublicKey().Address()},
				}),
			)
			require.NoError(err)

			preferredID := service.vm.manager.Preferred()
			preferred, err := service.vm.manager.GetBlock(preferredID)
			require.NoError(err)

			statelessBlock, err := block.NewBanffStandardBlock(
				preferred.Timestamp(),
				preferred.ID(),
				preferred.Height()+1,
				[]*txs.Tx{tx},
			)
			require.NoError(err)

			blk := service.vm.manager.NewBlock(statelessBlock)

			require.NoError(blk.Verify(context.Background()))
			require.NoError(blk.Accept(context.Background()))

			service.vm.ctx.Lock.Unlock()

			args := api.GetBlockArgs{
				BlockID:  blk.ID(),
				Encoding: test.encoding,
			}
			response := api.GetBlockResponse{}
			require.NoError(service.GetBlock(nil, &args, &response))

			switch {
			case test.encoding == formatting.JSON:
				statelessBlock.InitCtx(service.vm.ctx)
				expectedBlockJSON, err := json.Marshal(statelessBlock)
				require.NoError(err)
				require.Equal(expectedBlockJSON, []byte(response.Block))
			default:
				var blockStr string
				require.NoError(json.Unmarshal(response.Block, &blockStr))
				responseBlockBytes, err := formatting.Decode(response.Encoding, blockStr)
				require.NoError(err)
				require.Equal(blk.Bytes(), responseBlockBytes)
			}

			require.Equal(test.encoding, response.Encoding)
		})
	}
}

func TestGetValidatorsAtReplyMarshalling(t *testing.T) {
	require := require.New(t)

	reply := &GetValidatorsAtReply{
		Validators: make(map[ids.NodeID]*validators.GetValidatorOutput),
	}

	{
		reply.Validators[ids.EmptyNodeID] = &validators.GetValidatorOutput{
			NodeID:    ids.EmptyNodeID,
			PublicKey: nil,
			Weight:    0,
		}
	}
	{
		nodeID := ids.GenerateTestNodeID()
		sk, err := bls.NewSecretKey()
		require.NoError(err)
		reply.Validators[nodeID] = &validators.GetValidatorOutput{
			NodeID:    nodeID,
			PublicKey: bls.PublicFromSecretKey(sk),
			Weight:    math.MaxUint64,
		}
	}

	replyJSON, err := reply.MarshalJSON()
	require.NoError(err)

	var parsedReply GetValidatorsAtReply
	require.NoError(parsedReply.UnmarshalJSON(replyJSON))
	require.Equal(reply, &parsedReply)
}

func TestServiceGetBlockByHeight(t *testing.T) {
	ctrl := gomock.NewController(t)

	blockID := ids.GenerateTestID()
	blockHeight := uint64(1337)

	type test struct {
		name                        string
		serviceAndExpectedBlockFunc func(t *testing.T, ctrl *gomock.Controller) (*Service, interface{})
		encoding                    formatting.Encoding
		expectedErr                 error
	}

	tests := []test{
		{
			name: "block height not found",
			serviceAndExpectedBlockFunc: func(_ *testing.T, ctrl *gomock.Controller) (*Service, interface{}) {
				state := state.NewMockState(ctrl)
				state.EXPECT().GetBlockIDAtHeight(blockHeight).Return(ids.Empty, database.ErrNotFound)

				manager := blockexecutor.NewMockManager(ctrl)
				return &Service{
					vm: &VM{
						state:   state,
						manager: manager,
						ctx: &snow.Context{
							Log: logging.NoLog{},
						},
					},
				}, nil
			},
			encoding:    formatting.Hex,
			expectedErr: database.ErrNotFound,
		},
		{
			name: "block not found",
			serviceAndExpectedBlockFunc: func(_ *testing.T, ctrl *gomock.Controller) (*Service, interface{}) {
				state := state.NewMockState(ctrl)
				state.EXPECT().GetBlockIDAtHeight(blockHeight).Return(blockID, nil)

				manager := blockexecutor.NewMockManager(ctrl)
				manager.EXPECT().GetStatelessBlock(blockID).Return(nil, database.ErrNotFound)
				return &Service{
					vm: &VM{
						state:   state,
						manager: manager,
						ctx: &snow.Context{
							Log: logging.NoLog{},
						},
					},
				}, nil
			},
			encoding:    formatting.Hex,
			expectedErr: database.ErrNotFound,
		},
		{
			name: "JSON format",
			serviceAndExpectedBlockFunc: func(_ *testing.T, ctrl *gomock.Controller) (*Service, interface{}) {
				block := block.NewMockBlock(ctrl)
				block.EXPECT().InitCtx(gomock.Any())

				state := state.NewMockState(ctrl)
				state.EXPECT().GetBlockIDAtHeight(blockHeight).Return(blockID, nil)

				manager := blockexecutor.NewMockManager(ctrl)
				manager.EXPECT().GetStatelessBlock(blockID).Return(block, nil)
				return &Service{
					vm: &VM{
						state:   state,
						manager: manager,
						ctx: &snow.Context{
							Log: logging.NoLog{},
						},
					},
				}, block
			},
			encoding:    formatting.JSON,
			expectedErr: nil,
		},
		{
			name: "hex format",
			serviceAndExpectedBlockFunc: func(t *testing.T, ctrl *gomock.Controller) (*Service, interface{}) {
				block := block.NewMockBlock(ctrl)
				blockBytes := []byte("hi mom")
				block.EXPECT().Bytes().Return(blockBytes)

				state := state.NewMockState(ctrl)
				state.EXPECT().GetBlockIDAtHeight(blockHeight).Return(blockID, nil)

				expected, err := formatting.Encode(formatting.Hex, blockBytes)
				require.NoError(t, err)

				manager := blockexecutor.NewMockManager(ctrl)
				manager.EXPECT().GetStatelessBlock(blockID).Return(block, nil)
				return &Service{
					vm: &VM{
						state:   state,
						manager: manager,
						ctx: &snow.Context{
							Log: logging.NoLog{},
						},
					},
				}, expected
			},
			encoding:    formatting.Hex,
			expectedErr: nil,
		},
		{
			name: "hexc format",
			serviceAndExpectedBlockFunc: func(t *testing.T, ctrl *gomock.Controller) (*Service, interface{}) {
				block := block.NewMockBlock(ctrl)
				blockBytes := []byte("hi mom")
				block.EXPECT().Bytes().Return(blockBytes)

				state := state.NewMockState(ctrl)
				state.EXPECT().GetBlockIDAtHeight(blockHeight).Return(blockID, nil)

				expected, err := formatting.Encode(formatting.HexC, blockBytes)
				require.NoError(t, err)

				manager := blockexecutor.NewMockManager(ctrl)
				manager.EXPECT().GetStatelessBlock(blockID).Return(block, nil)
				return &Service{
					vm: &VM{
						state:   state,
						manager: manager,
						ctx: &snow.Context{
							Log: logging.NoLog{},
						},
					},
				}, expected
			},
			encoding:    formatting.HexC,
			expectedErr: nil,
		},
		{
			name: "hexnc format",
			serviceAndExpectedBlockFunc: func(t *testing.T, ctrl *gomock.Controller) (*Service, interface{}) {
				block := block.NewMockBlock(ctrl)
				blockBytes := []byte("hi mom")
				block.EXPECT().Bytes().Return(blockBytes)

				state := state.NewMockState(ctrl)
				state.EXPECT().GetBlockIDAtHeight(blockHeight).Return(blockID, nil)

				expected, err := formatting.Encode(formatting.HexNC, blockBytes)
				require.NoError(t, err)

				manager := blockexecutor.NewMockManager(ctrl)
				manager.EXPECT().GetStatelessBlock(blockID).Return(block, nil)
				return &Service{
					vm: &VM{
						state:   state,
						manager: manager,
						ctx: &snow.Context{
							Log: logging.NoLog{},
						},
					},
				}, expected
			},
			encoding:    formatting.HexNC,
			expectedErr: nil,
		},
	}

	for _, tt := range tests {
		t.Run(tt.name, func(t *testing.T) {
			require := require.New(t)

			service, expected := tt.serviceAndExpectedBlockFunc(t, ctrl)

			args := &api.GetBlockByHeightArgs{
				Height:   avajson.Uint64(blockHeight),
				Encoding: tt.encoding,
			}
			reply := &api.GetBlockResponse{}
			err := service.GetBlockByHeight(nil, args, reply)
			require.ErrorIs(err, tt.expectedErr)
			if tt.expectedErr != nil {
				return
			}
			require.Equal(tt.encoding, reply.Encoding)

			expectedJSON, err := json.Marshal(expected)
			require.NoError(err)

			require.Equal(json.RawMessage(expectedJSON), reply.Block)
		})
	}
}

func TestGetFeeRates(t *testing.T) {
	require := require.New(t)
	service, _, _ := defaultService(t)

	reply := GetFeeRatesReply{}
	require.NoError(service.GetFeeRates(nil, nil, &reply))

	service.vm.ctx.Lock.Lock()

	feeRates, err := service.vm.state.GetFeeRates()
	require.NoError(err)
	require.Equal(feeRates, reply.CurrentFeeRates)

	updatedFeeRates := commonfees.Dimensions{
		123,
		456,
		789,
		1011,
	}
	service.vm.state.SetFeeRates(updatedFeeRates)

	service.vm.ctx.Lock.Unlock()

	require.NoError(service.GetFeeRates(nil, nil, &reply))
	require.Equal(updatedFeeRates, reply.CurrentFeeRates)
}<|MERGE_RESOLUTION|>--- conflicted
+++ resolved
@@ -383,33 +383,20 @@
 		if idx == 0 {
 			// we use the first key to fund a subnet creation in [defaultGenesis].
 			// As such we need to account for the subnet creation fee
-			feeRates, err := service.vm.state.GetFeeRates()
-			require.NoError(err)
-
 			var (
 				chainTime = service.vm.state.GetTimestamp()
-<<<<<<< HEAD
-				feeCfg    = config.GetDynamicFeesConfig(service.vm.Config.IsEActivated(chainTime))
-				feeMan    = commonfees.NewManager(feeRates)
-				feeCalc   = &fees.Calculator{
-					IsEActive:          service.vm.IsEActivated(chainTime),
-					Config:             &service.vm.Config,
-					ChainTime:          chainTime,
-					FeeManager:         feeMan,
-					BlockMaxComplexity: feeCfg.BlockMaxComplexity,
-					Credentials:        testSubnet1.Creds,
-				}
-=======
 
 				feeCalc *fees.Calculator
->>>>>>> 9ad5ed4d
 			)
 
 			if !service.vm.IsEActivated(chainTime) {
 				feeCalc = fees.NewStaticCalculator(&service.vm.Config, chainTime)
 			} else {
+				feeRates, err := service.vm.state.GetFeeRates()
+				require.NoError(err)
+
 				feeCfg := config.GetDynamicFeesConfig(service.vm.Config.IsEActivated(chainTime))
-				feeMan := commonfees.NewManager(feeCfg.FeeRate)
+				feeMan := commonfees.NewManager(feeRates)
 				feeCalc = fees.NewDynamicCalculator(&service.vm.Config, feeMan, feeCfg.BlockMaxComplexity, testSubnet1.Creds)
 			}
 
