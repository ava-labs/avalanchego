// Copyright (C) 2019-2024, Ava Labs, Inc. All rights reserved.
// See the file LICENSE for licensing terms.

package platformvm

import (
	"context"
	"encoding/json"
	"errors"
	"fmt"
	"math"
	"math/rand"
	"testing"
	"time"

	"github.com/stretchr/testify/require"
	"go.uber.org/mock/gomock"

	"github.com/ava-labs/avalanchego/api"
	"github.com/ava-labs/avalanchego/api/keystore"
	"github.com/ava-labs/avalanchego/cache"
	"github.com/ava-labs/avalanchego/chains/atomic"
	"github.com/ava-labs/avalanchego/database"
	"github.com/ava-labs/avalanchego/database/memdb"
	"github.com/ava-labs/avalanchego/database/prefixdb"
	"github.com/ava-labs/avalanchego/ids"
	"github.com/ava-labs/avalanchego/snow"
	"github.com/ava-labs/avalanchego/snow/consensus/snowman"
	"github.com/ava-labs/avalanchego/snow/validators"
	"github.com/ava-labs/avalanchego/upgrade/upgradetest"
	"github.com/ava-labs/avalanchego/utils/constants"
	"github.com/ava-labs/avalanchego/utils/crypto/bls"
	"github.com/ava-labs/avalanchego/utils/crypto/secp256k1"
	"github.com/ava-labs/avalanchego/utils/formatting"
	"github.com/ava-labs/avalanchego/utils/logging"
	"github.com/ava-labs/avalanchego/vms/components/avax"
	"github.com/ava-labs/avalanchego/vms/components/gas"
	"github.com/ava-labs/avalanchego/vms/platformvm/block"
	"github.com/ava-labs/avalanchego/vms/platformvm/block/executor/executormock"
	"github.com/ava-labs/avalanchego/vms/platformvm/signer"
	"github.com/ava-labs/avalanchego/vms/platformvm/state"
	"github.com/ava-labs/avalanchego/vms/platformvm/state/statemock"
	"github.com/ava-labs/avalanchego/vms/platformvm/status"
	"github.com/ava-labs/avalanchego/vms/platformvm/txs"
	"github.com/ava-labs/avalanchego/vms/platformvm/txs/txstest"
	"github.com/ava-labs/avalanchego/vms/secp256k1fx"
	"github.com/ava-labs/avalanchego/wallet/subnet/primary/common"

	avajson "github.com/ava-labs/avalanchego/utils/json"
	vmkeystore "github.com/ava-labs/avalanchego/vms/components/keystore"
	pchainapi "github.com/ava-labs/avalanchego/vms/platformvm/api"
	blockbuilder "github.com/ava-labs/avalanchego/vms/platformvm/block/builder"
	blockexecutor "github.com/ava-labs/avalanchego/vms/platformvm/block/executor"
	txexecutor "github.com/ava-labs/avalanchego/vms/platformvm/txs/executor"
	walletsigner "github.com/ava-labs/avalanchego/wallet/chain/p/signer"
)

var (
	// Test user username
	testUsername = "ScoobyUser"

	// Test user password, must meet minimum complexity/length requirements
	testPassword = "ShaggyPassword1Zoinks!"

	// Bytes decoded from CB58 "ewoqjP7PxY4yr3iLTpLisriqt94hdyDFNgchSxGGztUrTXtNN"
	testPrivateKey = []byte{
		0x56, 0x28, 0x9e, 0x99, 0xc9, 0x4b, 0x69, 0x12,
		0xbf, 0xc1, 0x2a, 0xdc, 0x09, 0x3c, 0x9b, 0x51,
		0x12, 0x4f, 0x0d, 0xc5, 0x4a, 0xc7, 0xa7, 0x66,
		0xb2, 0xbc, 0x5c, 0xcf, 0x55, 0x8d, 0x80, 0x27,
	}

	// 3cb7d3842e8cee6a0ebd09f1fe884f6861e1b29c
	// Platform address resulting from the above private key
	testAddress = "P-testing18jma8ppw3nhx5r4ap8clazz0dps7rv5umpc36y"

	encodings = []formatting.Encoding{
		formatting.JSON, formatting.Hex,
	}
)

func defaultService(t *testing.T) (*Service, *mutableSharedMemory, *txstest.WalletFactory) {
	vm, factory, _, mutableSharedMemory := defaultVM(t, upgradetest.Latest)

	return &Service{
		vm:          vm,
		addrManager: avax.NewAddressManager(vm.ctx),
		stakerAttributesCache: &cache.LRU[ids.ID, *stakerAttributes]{
			Size: stakerAttributesCacheSize,
		},
	}, mutableSharedMemory, factory
}

func TestExportKey(t *testing.T) {
	require := require.New(t)

	service, _, _ := defaultService(t)
	service.vm.ctx.Lock.Lock()

	ks := keystore.New(logging.NoLog{}, memdb.New())
	require.NoError(ks.CreateUser(testUsername, testPassword))
	service.vm.ctx.Keystore = ks.NewBlockchainKeyStore(service.vm.ctx.ChainID)

	user, err := vmkeystore.NewUserFromKeystore(service.vm.ctx.Keystore, testUsername, testPassword)
	require.NoError(err)

	pk, err := secp256k1.ToPrivateKey(testPrivateKey)
	require.NoError(err)

	require.NoError(user.PutKeys(pk, keys[0]))

	service.vm.ctx.Lock.Unlock()

	jsonString := `{"username":"` + testUsername + `","password":"` + testPassword + `","address":"` + testAddress + `"}`
	args := ExportKeyArgs{}
	require.NoError(json.Unmarshal([]byte(jsonString), &args))

	reply := ExportKeyReply{}
	require.NoError(service.ExportKey(nil, &args, &reply))

	require.Equal(testPrivateKey, reply.PrivateKey.Bytes())
}

// Test issuing a tx and accepted
func TestGetTxStatus(t *testing.T) {
	require := require.New(t)
	service, mutableSharedMemory, factory := defaultService(t)
	service.vm.ctx.Lock.Lock()

	recipientKey, err := secp256k1.NewPrivateKey()
	require.NoError(err)

	m := atomic.NewMemory(prefixdb.New([]byte{}, service.vm.db))

	sm := m.NewSharedMemory(service.vm.ctx.ChainID)
	peerSharedMemory := m.NewSharedMemory(service.vm.ctx.XChainID)

	randSrc := rand.NewSource(0)

	utxo := &avax.UTXO{
		UTXOID: avax.UTXOID{
			TxID:        ids.GenerateTestID(),
			OutputIndex: uint32(randSrc.Int63()),
		},
		Asset: avax.Asset{ID: service.vm.ctx.AVAXAssetID},
		Out: &secp256k1fx.TransferOutput{
			Amt: 1234567,
			OutputOwners: secp256k1fx.OutputOwners{
				Locktime:  0,
				Addrs:     []ids.ShortID{recipientKey.PublicKey().Address()},
				Threshold: 1,
			},
		},
	}
	utxoBytes, err := txs.Codec.Marshal(txs.CodecVersion, utxo)
	require.NoError(err)

	inputID := utxo.InputID()
	require.NoError(peerSharedMemory.Apply(map[ids.ID]*atomic.Requests{
		service.vm.ctx.ChainID: {
			PutRequests: []*atomic.Element{
				{
					Key:   inputID[:],
					Value: utxoBytes,
					Traits: [][]byte{
						recipientKey.PublicKey().Address().Bytes(),
					},
				},
			},
		},
	}))

	mutableSharedMemory.SharedMemory = sm

	builder, signer := factory.NewWallet(recipientKey)
	utx, err := builder.NewImportTx(
		service.vm.ctx.XChainID,
		&secp256k1fx.OutputOwners{
			Threshold: 1,
			Addrs:     []ids.ShortID{ids.ShortEmpty},
		},
	)
	require.NoError(err)
	tx, err := walletsigner.SignUnsigned(context.Background(), signer, utx)
	require.NoError(err)

	service.vm.ctx.Lock.Unlock()

	var (
		arg  = &GetTxStatusArgs{TxID: tx.ID()}
		resp GetTxStatusResponse
	)
	require.NoError(service.GetTxStatus(nil, arg, &resp))
	require.Equal(status.Unknown, resp.Status)
	require.Zero(resp.Reason)

	// put the chain in existing chain list
	require.NoError(service.vm.Network.IssueTxFromRPC(tx))
	service.vm.ctx.Lock.Lock()

	block, err := service.vm.BuildBlock(context.Background())
	require.NoError(err)

	blk := block.(*blockexecutor.Block)
	require.NoError(blk.Verify(context.Background()))

	require.NoError(blk.Accept(context.Background()))

	service.vm.ctx.Lock.Unlock()

	resp = GetTxStatusResponse{} // reset
	require.NoError(service.GetTxStatus(nil, arg, &resp))
	require.Equal(status.Committed, resp.Status)
	require.Zero(resp.Reason)
}

// Test issuing and then retrieving a transaction
func TestGetTx(t *testing.T) {
	type test struct {
		description string
		createTx    func(service *Service, factory *txstest.WalletFactory) (*txs.Tx, error)
	}

	tests := []test{
		{
			"standard block",
			func(_ *Service, factory *txstest.WalletFactory) (*txs.Tx, error) {
				builder, signer := factory.NewWallet(testSubnet1ControlKeys[0], testSubnet1ControlKeys[1])
				utx, err := builder.NewCreateChainTx(
					testSubnet1.ID(),
					[]byte{},
					constants.AVMID,
					[]ids.ID{},
					"chain name",
					common.WithChangeOwner(&secp256k1fx.OutputOwners{
						Threshold: 1,
						Addrs:     []ids.ShortID{keys[0].PublicKey().Address()},
					}),
				)
				require.NoError(t, err)
				return walletsigner.SignUnsigned(context.Background(), signer, utx)
			},
		},
		{
			"proposal block",
			func(service *Service, factory *txstest.WalletFactory) (*txs.Tx, error) {
				sk, err := bls.NewSecretKey()
				require.NoError(t, err)

				rewardsOwner := &secp256k1fx.OutputOwners{
					Threshold: 1,
					Addrs:     []ids.ShortID{ids.GenerateTestShortID()},
				}

				builder, txSigner := factory.NewWallet(keys[0])
				utx, err := builder.NewAddPermissionlessValidatorTx(
					&txs.SubnetValidator{
						Validator: txs.Validator{
							NodeID: ids.GenerateTestNodeID(),
							Start:  uint64(service.vm.clock.Time().Add(txexecutor.SyncBound).Unix()),
							End:    uint64(service.vm.clock.Time().Add(txexecutor.SyncBound).Add(defaultMinStakingDuration).Unix()),
							Wght:   service.vm.MinValidatorStake,
						},
						Subnet: constants.PrimaryNetworkID,
					},
					signer.NewProofOfPossession(sk),
					service.vm.ctx.AVAXAssetID,
					rewardsOwner,
					rewardsOwner,
					0,
					common.WithChangeOwner(&secp256k1fx.OutputOwners{
						Threshold: 1,
						Addrs:     []ids.ShortID{keys[0].PublicKey().Address()},
					}),
				)
				require.NoError(t, err)
				return walletsigner.SignUnsigned(context.Background(), txSigner, utx)
			},
		},
		{
			"atomic block",
			func(service *Service, factory *txstest.WalletFactory) (*txs.Tx, error) {
				builder, signer := factory.NewWallet(keys[0])
				utx, err := builder.NewExportTx(
					service.vm.ctx.XChainID,
					[]*avax.TransferableOutput{{
						Asset: avax.Asset{ID: service.vm.ctx.AVAXAssetID},
						Out: &secp256k1fx.TransferOutput{
							Amt: 100,
							OutputOwners: secp256k1fx.OutputOwners{
								Locktime:  0,
								Threshold: 1,
								Addrs:     []ids.ShortID{ids.GenerateTestShortID()},
							},
						},
					}},
					common.WithChangeOwner(&secp256k1fx.OutputOwners{
						Threshold: 1,
						Addrs:     []ids.ShortID{keys[0].PublicKey().Address()},
					}),
				)
				require.NoError(t, err)
				return walletsigner.SignUnsigned(context.Background(), signer, utx)
			},
		},
	}

	for _, test := range tests {
		for _, encoding := range encodings {
			testName := fmt.Sprintf("test '%s - %s'",
				test.description,
				encoding.String(),
			)
			t.Run(testName, func(t *testing.T) {
				require := require.New(t)
				service, _, txBuilder := defaultService(t)
				service.vm.ctx.Lock.Lock()

				tx, err := test.createTx(service, txBuilder)
				require.NoError(err)

				service.vm.ctx.Lock.Unlock()

				arg := &api.GetTxArgs{
					TxID:     tx.ID(),
					Encoding: encoding,
				}
				var response api.GetTxReply
				err = service.GetTx(nil, arg, &response)
				require.ErrorIs(err, database.ErrNotFound) // We haven't issued the tx yet

				require.NoError(service.vm.Network.IssueTxFromRPC(tx))
				service.vm.ctx.Lock.Lock()

				blk, err := service.vm.BuildBlock(context.Background())
				require.NoError(err)

				require.NoError(blk.Verify(context.Background()))

				require.NoError(blk.Accept(context.Background()))

				if blk, ok := blk.(snowman.OracleBlock); ok { // For proposal blocks, commit them
					options, err := blk.Options(context.Background())
					if !errors.Is(err, snowman.ErrNotOracle) {
						require.NoError(err)

						commit := options[0].(*blockexecutor.Block)
						require.IsType(&block.BanffCommitBlock{}, commit.Block)
						require.NoError(commit.Verify(context.Background()))
						require.NoError(commit.Accept(context.Background()))
					}
				}

				service.vm.ctx.Lock.Unlock()

				require.NoError(service.GetTx(nil, arg, &response))

				switch encoding {
				case formatting.Hex:
					// we're always guaranteed a string for hex encodings.
					var txStr string
					require.NoError(json.Unmarshal(response.Tx, &txStr))
					responseTxBytes, err := formatting.Decode(response.Encoding, txStr)
					require.NoError(err)
					require.Equal(tx.Bytes(), responseTxBytes)

				case formatting.JSON:
					tx.Unsigned.InitCtx(service.vm.ctx)
					expectedTxJSON, err := json.Marshal(tx)
					require.NoError(err)
					require.Equal(expectedTxJSON, []byte(response.Tx))
				}
			})
		}
	}
}

func TestGetBalance(t *testing.T) {
	require := require.New(t)
	service, _, _ := defaultService(t)

	feeCalculator := state.PickFeeCalculator(&service.vm.Config, service.vm.state)
	createSubnetFee, err := feeCalculator.CalculateFee(&txs.CreateSubnetTx{})
	require.NoError(err)

	// Ensure GetStake is correct for each of the genesis validators
	genesis, _ := defaultGenesis(t, service.vm.ctx.AVAXAssetID)
	for idx, utxo := range genesis.UTXOs {
		request := GetBalanceRequest{
			Addresses: []string{
				"P-" + utxo.Address,
			},
		}
		reply := GetBalanceResponse{}

		require.NoError(service.GetBalance(nil, &request, &reply))
		balance := defaultBalance
		if idx == 0 {
			// we use the first key to fund a subnet creation in [defaultGenesis].
			// As such we need to account for the subnet creation fee
			balance = defaultBalance - createSubnetFee
		}
		require.Equal(avajson.Uint64(balance), reply.Balance)
		require.Equal(avajson.Uint64(balance), reply.Unlocked)
		require.Equal(avajson.Uint64(0), reply.LockedStakeable)
		require.Equal(avajson.Uint64(0), reply.LockedNotStakeable)
	}
}

func TestGetStake(t *testing.T) {
	require := require.New(t)
	service, _, factory := defaultService(t)

	// Ensure GetStake is correct for each of the genesis validators
	genesis, _ := defaultGenesis(t, service.vm.ctx.AVAXAssetID)
	addrsStrs := []string{}
	for i, validator := range genesis.Validators {
		addr := "P-" + validator.RewardOwner.Addresses[0]
		addrsStrs = append(addrsStrs, addr)

		args := GetStakeArgs{
			JSONAddresses: api.JSONAddresses{
				Addresses: []string{addr},
			},
			Encoding: formatting.Hex,
		}
		response := GetStakeReply{}
		require.NoError(service.GetStake(nil, &args, &response))
		require.Equal(defaultWeight, uint64(response.Staked))
		require.Len(response.Outputs, 1)

		// Unmarshal into an output
		outputBytes, err := formatting.Decode(args.Encoding, response.Outputs[0])
		require.NoError(err)

		var output avax.TransferableOutput
		_, err = txs.Codec.Unmarshal(outputBytes, &output)
		require.NoError(err)

		out := output.Out.(*secp256k1fx.TransferOutput)
		require.Equal(defaultWeight, out.Amount())
		require.Equal(uint32(1), out.Threshold)
		require.Len(out.Addrs, 1)
		require.Equal(keys[i].PublicKey().Address(), out.Addrs[0])
		require.Zero(out.Locktime)
	}

	// Make sure this works for multiple addresses
	args := GetStakeArgs{
		JSONAddresses: api.JSONAddresses{
			Addresses: addrsStrs,
		},
		Encoding: formatting.Hex,
	}
	response := GetStakeReply{}
	require.NoError(service.GetStake(nil, &args, &response))
	require.Equal(len(genesis.Validators)*int(defaultWeight), int(response.Staked))
	require.Len(response.Outputs, len(genesis.Validators))

	for _, outputStr := range response.Outputs {
		outputBytes, err := formatting.Decode(args.Encoding, outputStr)
		require.NoError(err)

		var output avax.TransferableOutput
		_, err = txs.Codec.Unmarshal(outputBytes, &output)
		require.NoError(err)

		out := output.Out.(*secp256k1fx.TransferOutput)
		require.Equal(defaultWeight, out.Amount())
		require.Equal(uint32(1), out.Threshold)
		require.Zero(out.Locktime)
		require.Len(out.Addrs, 1)
	}

	oldStake := defaultWeight

	service.vm.ctx.Lock.Lock()

	// Add a delegator
	stakeAmount := service.vm.MinDelegatorStake + 12345
	delegatorNodeID := genesisNodeIDs[0]
	delegatorStartTime := defaultValidateStartTime
	delegatorEndTime := defaultGenesisTime.Add(defaultMinStakingDuration)
	builder, signer := factory.NewWallet(keys[0])
	utx, err := builder.NewAddDelegatorTx(
		&txs.Validator{
			NodeID: delegatorNodeID,
			Start:  uint64(delegatorStartTime.Unix()),
			End:    uint64(delegatorEndTime.Unix()),
			Wght:   stakeAmount,
		},
		&secp256k1fx.OutputOwners{
			Threshold: 1,
			Addrs:     []ids.ShortID{ids.GenerateTestShortID()},
		},
		common.WithChangeOwner(&secp256k1fx.OutputOwners{
			Threshold: 1,
			Addrs:     []ids.ShortID{keys[0].PublicKey().Address()},
		}),
	)
	require.NoError(err)
	tx, err := walletsigner.SignUnsigned(context.Background(), signer, utx)
	require.NoError(err)

	addDelTx := tx.Unsigned.(*txs.AddDelegatorTx)
	staker, err := state.NewCurrentStaker(
		tx.ID(),
		addDelTx,
		delegatorStartTime,
		0,
	)
	require.NoError(err)

	service.vm.state.PutCurrentDelegator(staker)
	service.vm.state.AddTx(tx, status.Committed)
	require.NoError(service.vm.state.Commit())

	service.vm.ctx.Lock.Unlock()

	// Make sure the delegator addr has the right stake (old stake + stakeAmount)
	addr, _ := service.addrManager.FormatLocalAddress(keys[0].PublicKey().Address())
	args.Addresses = []string{addr}
	require.NoError(service.GetStake(nil, &args, &response))
	require.Equal(oldStake+stakeAmount, uint64(response.Staked))
	require.Len(response.Outputs, 2)

	// Unmarshal into transferable outputs
	outputs := make([]avax.TransferableOutput, 2)
	for i := range outputs {
		outputBytes, err := formatting.Decode(args.Encoding, response.Outputs[i])
		require.NoError(err)
		_, err = txs.Codec.Unmarshal(outputBytes, &outputs[i])
		require.NoError(err)
	}

	// Make sure the stake amount is as expected
	require.Equal(stakeAmount+oldStake, outputs[0].Out.Amount()+outputs[1].Out.Amount())

	oldStake = uint64(response.Staked)

	service.vm.ctx.Lock.Lock()

	// Make sure this works for pending stakers
	// Add a pending staker
	stakeAmount = service.vm.MinValidatorStake + 54321
	pendingStakerNodeID := ids.GenerateTestNodeID()
	pendingStakerEndTime := uint64(defaultGenesisTime.Add(defaultMinStakingDuration).Unix())
	utx2, err := builder.NewAddValidatorTx(
		&txs.Validator{
			NodeID: pendingStakerNodeID,
			Start:  uint64(defaultGenesisTime.Unix()),
			End:    pendingStakerEndTime,
			Wght:   stakeAmount,
		},
		&secp256k1fx.OutputOwners{
			Threshold: 1,
			Addrs:     []ids.ShortID{ids.GenerateTestShortID()},
		},
		0,
		common.WithChangeOwner(&secp256k1fx.OutputOwners{
			Threshold: 1,
			Addrs:     []ids.ShortID{keys[0].PublicKey().Address()},
		}),
	)
	require.NoError(err)
	tx, err = walletsigner.SignUnsigned(context.Background(), signer, utx2)
	require.NoError(err)

	staker, err = state.NewPendingStaker(
		tx.ID(),
		tx.Unsigned.(*txs.AddValidatorTx),
	)
	require.NoError(err)

	service.vm.state.PutPendingValidator(staker)
	service.vm.state.AddTx(tx, status.Committed)
	require.NoError(service.vm.state.Commit())

	service.vm.ctx.Lock.Unlock()

	// Make sure the delegator has the right stake (old stake + stakeAmount)
	require.NoError(service.GetStake(nil, &args, &response))
	require.Equal(oldStake+stakeAmount, uint64(response.Staked))
	require.Len(response.Outputs, 3)

	// Unmarshal
	outputs = make([]avax.TransferableOutput, 3)
	for i := range outputs {
		outputBytes, err := formatting.Decode(args.Encoding, response.Outputs[i])
		require.NoError(err)
		_, err = txs.Codec.Unmarshal(outputBytes, &outputs[i])
		require.NoError(err)
	}

	// Make sure the stake amount is as expected
	require.Equal(stakeAmount+oldStake, outputs[0].Out.Amount()+outputs[1].Out.Amount()+outputs[2].Out.Amount())
}

func TestGetCurrentValidators(t *testing.T) {
	require := require.New(t)
	service, _, factory := defaultService(t)

	genesis, _ := defaultGenesis(t, service.vm.ctx.AVAXAssetID)

	// Call getValidators
	args := GetCurrentValidatorsArgs{SubnetID: constants.PrimaryNetworkID}
	response := GetCurrentValidatorsReply{}

	require.NoError(service.GetCurrentValidators(nil, &args, &response))
	require.Len(response.Validators, len(genesis.Validators))

	for _, vdr := range genesis.Validators {
		found := false
		for i := 0; i < len(response.Validators) && !found; i++ {
			gotVdr := response.Validators[i].(pchainapi.PermissionlessValidator)
			if gotVdr.NodeID != vdr.NodeID {
				continue
			}

			require.Equal(vdr.EndTime, gotVdr.EndTime)
			require.Equal(vdr.StartTime, gotVdr.StartTime)
			found = true
		}
		require.True(found, "expected validators to contain %s but didn't", vdr.NodeID)
	}

	// Add a delegator
	stakeAmount := service.vm.MinDelegatorStake + 12345
	validatorNodeID := genesisNodeIDs[1]
	delegatorStartTime := defaultValidateStartTime
	delegatorEndTime := delegatorStartTime.Add(defaultMinStakingDuration)

	service.vm.ctx.Lock.Lock()

	builder, signer := factory.NewWallet(keys[0])
	utx, err := builder.NewAddDelegatorTx(
		&txs.Validator{
			NodeID: validatorNodeID,
			Start:  uint64(delegatorStartTime.Unix()),
			End:    uint64(delegatorEndTime.Unix()),
			Wght:   stakeAmount,
		},
		&secp256k1fx.OutputOwners{
			Threshold: 1,
			Addrs:     []ids.ShortID{ids.GenerateTestShortID()},
		},
		common.WithChangeOwner(&secp256k1fx.OutputOwners{
			Threshold: 1,
			Addrs:     []ids.ShortID{keys[0].PublicKey().Address()},
		}),
	)
	require.NoError(err)
	delTx, err := walletsigner.SignUnsigned(context.Background(), signer, utx)
	require.NoError(err)

	addDelTx := delTx.Unsigned.(*txs.AddDelegatorTx)
	staker, err := state.NewCurrentStaker(
		delTx.ID(),
		addDelTx,
		delegatorStartTime,
		0,
	)
	require.NoError(err)

	service.vm.state.PutCurrentDelegator(staker)
	service.vm.state.AddTx(delTx, status.Committed)
	require.NoError(service.vm.state.Commit())

	service.vm.ctx.Lock.Unlock()

	// Call getCurrentValidators
	args = GetCurrentValidatorsArgs{SubnetID: constants.PrimaryNetworkID}
	require.NoError(service.GetCurrentValidators(nil, &args, &response))
	require.Len(response.Validators, len(genesis.Validators))

	// Make sure the delegator is there
	found := false
	for i := 0; i < len(response.Validators) && !found; i++ {
		vdr := response.Validators[i].(pchainapi.PermissionlessValidator)
		if vdr.NodeID != validatorNodeID {
			continue
		}
		found = true

		require.Nil(vdr.Delegators)

		innerArgs := GetCurrentValidatorsArgs{
			SubnetID: constants.PrimaryNetworkID,
			NodeIDs:  []ids.NodeID{vdr.NodeID},
		}
		innerResponse := GetCurrentValidatorsReply{}
		require.NoError(service.GetCurrentValidators(nil, &innerArgs, &innerResponse))
		require.Len(innerResponse.Validators, 1)

		innerVdr := innerResponse.Validators[0].(pchainapi.PermissionlessValidator)
		require.Equal(vdr.NodeID, innerVdr.NodeID)

		require.NotNil(innerVdr.Delegators)
		require.Len(*innerVdr.Delegators, 1)
		delegator := (*innerVdr.Delegators)[0]
		require.Equal(delegator.NodeID, innerVdr.NodeID)
		require.Equal(int64(delegator.StartTime), delegatorStartTime.Unix())
		require.Equal(int64(delegator.EndTime), delegatorEndTime.Unix())
		require.Equal(uint64(delegator.Weight), stakeAmount)
	}
	require.True(found)

	service.vm.ctx.Lock.Lock()

	// Reward the delegator
	tx, err := blockbuilder.NewRewardValidatorTx(service.vm.ctx, delTx.ID())
	require.NoError(err)
	service.vm.state.AddTx(tx, status.Committed)
	service.vm.state.DeleteCurrentDelegator(staker)
	require.NoError(service.vm.state.SetDelegateeReward(staker.SubnetID, staker.NodeID, 100000))
	require.NoError(service.vm.state.Commit())

	service.vm.ctx.Lock.Unlock()

	// Call getValidators
	response = GetCurrentValidatorsReply{}
	require.NoError(service.GetCurrentValidators(nil, &args, &response))
	require.Len(response.Validators, len(genesis.Validators))

	for _, vdr := range response.Validators {
		castVdr := vdr.(pchainapi.PermissionlessValidator)
		if castVdr.NodeID != validatorNodeID {
			continue
		}
		require.Equal(uint64(100000), uint64(*castVdr.AccruedDelegateeReward))
	}
}

func TestGetTimestamp(t *testing.T) {
	require := require.New(t)
	service, _, _ := defaultService(t)

	reply := GetTimestampReply{}
	require.NoError(service.GetTimestamp(nil, nil, &reply))

	service.vm.ctx.Lock.Lock()

	require.Equal(service.vm.state.GetTimestamp(), reply.Timestamp)

	newTimestamp := reply.Timestamp.Add(time.Second)
	service.vm.state.SetTimestamp(newTimestamp)

	service.vm.ctx.Lock.Unlock()

	require.NoError(service.GetTimestamp(nil, nil, &reply))
	require.Equal(newTimestamp, reply.Timestamp)
}

func TestGetBlock(t *testing.T) {
	tests := []struct {
		name     string
		encoding formatting.Encoding
	}{
		{
			name:     "json",
			encoding: formatting.JSON,
		},
		{
			name:     "hex",
			encoding: formatting.Hex,
		},
	}

	for _, test := range tests {
		t.Run(test.name, func(t *testing.T) {
			require := require.New(t)
			service, _, factory := defaultService(t)
			service.vm.ctx.Lock.Lock()

			service.vm.Config.CreateAssetTxFee = 100 * defaultTxFee

			builder, signer := factory.NewWallet(testSubnet1ControlKeys[0], testSubnet1ControlKeys[1])
			utx, err := builder.NewCreateChainTx(
				testSubnet1.ID(),
				[]byte{},
				constants.AVMID,
				[]ids.ID{},
				"chain name",
				common.WithChangeOwner(&secp256k1fx.OutputOwners{
					Threshold: 1,
					Addrs:     []ids.ShortID{keys[0].PublicKey().Address()},
				}),
			)
			require.NoError(err)
			tx, err := walletsigner.SignUnsigned(context.Background(), signer, utx)
			require.NoError(err)

			preferredID := service.vm.manager.Preferred()
			preferred, err := service.vm.manager.GetBlock(preferredID)
			require.NoError(err)

			statelessBlock, err := block.NewBanffStandardBlock(
				preferred.Timestamp(),
				preferred.ID(),
				preferred.Height()+1,
				[]*txs.Tx{tx},
			)
			require.NoError(err)

			blk := service.vm.manager.NewBlock(statelessBlock)

			require.NoError(blk.Verify(context.Background()))
			require.NoError(blk.Accept(context.Background()))

			service.vm.ctx.Lock.Unlock()

			args := api.GetBlockArgs{
				BlockID:  blk.ID(),
				Encoding: test.encoding,
			}
			response := api.GetBlockResponse{}
			require.NoError(service.GetBlock(nil, &args, &response))

			switch {
			case test.encoding == formatting.JSON:
				statelessBlock.InitCtx(service.vm.ctx)
				expectedBlockJSON, err := json.Marshal(statelessBlock)
				require.NoError(err)
				require.Equal(expectedBlockJSON, []byte(response.Block))
			default:
				var blockStr string
				require.NoError(json.Unmarshal(response.Block, &blockStr))
				responseBlockBytes, err := formatting.Decode(response.Encoding, blockStr)
				require.NoError(err)
				require.Equal(blk.Bytes(), responseBlockBytes)
			}

			require.Equal(test.encoding, response.Encoding)
		})
	}
}

func TestGetValidatorsAtReplyMarshalling(t *testing.T) {
	require := require.New(t)

	reply := &GetValidatorsAtReply{
		Validators: make(map[ids.NodeID]*validators.GetValidatorOutput),
	}

	{
		reply.Validators[ids.EmptyNodeID] = &validators.GetValidatorOutput{
			NodeID:    ids.EmptyNodeID,
			PublicKey: nil,
			Weight:    0,
		}
	}
	{
		nodeID := ids.GenerateTestNodeID()
		sk, err := bls.NewSecretKey()
		require.NoError(err)
		reply.Validators[nodeID] = &validators.GetValidatorOutput{
			NodeID:    nodeID,
			PublicKey: bls.PublicFromSecretKey(sk),
			Weight:    math.MaxUint64,
		}
	}

	replyJSON, err := reply.MarshalJSON()
	require.NoError(err)

	var parsedReply GetValidatorsAtReply
	require.NoError(parsedReply.UnmarshalJSON(replyJSON))
	require.Equal(reply, &parsedReply)
}

func TestServiceGetBlockByHeight(t *testing.T) {
	ctrl := gomock.NewController(t)

	blockID := ids.GenerateTestID()
	blockHeight := uint64(1337)

	type test struct {
		name                        string
		serviceAndExpectedBlockFunc func(t *testing.T, ctrl *gomock.Controller) (*Service, interface{})
		encoding                    formatting.Encoding
		expectedErr                 error
	}

	tests := []test{
		{
			name: "block height not found",
			serviceAndExpectedBlockFunc: func(_ *testing.T, ctrl *gomock.Controller) (*Service, interface{}) {
				state := statemock.NewState(ctrl)
				state.EXPECT().GetBlockIDAtHeight(blockHeight).Return(ids.Empty, database.ErrNotFound)

				manager := executormock.NewManager(ctrl)
				return &Service{
					vm: &VM{
						state:   state,
						manager: manager,
						ctx: &snow.Context{
							Log: logging.NoLog{},
						},
					},
				}, nil
			},
			encoding:    formatting.Hex,
			expectedErr: database.ErrNotFound,
		},
		{
			name: "block not found",
			serviceAndExpectedBlockFunc: func(_ *testing.T, ctrl *gomock.Controller) (*Service, interface{}) {
				state := statemock.NewState(ctrl)
				state.EXPECT().GetBlockIDAtHeight(blockHeight).Return(blockID, nil)

				manager := executormock.NewManager(ctrl)
				manager.EXPECT().GetStatelessBlock(blockID).Return(nil, database.ErrNotFound)
				return &Service{
					vm: &VM{
						state:   state,
						manager: manager,
						ctx: &snow.Context{
							Log: logging.NoLog{},
						},
					},
				}, nil
			},
			encoding:    formatting.Hex,
			expectedErr: database.ErrNotFound,
		},
		{
			name: "JSON format",
			serviceAndExpectedBlockFunc: func(_ *testing.T, ctrl *gomock.Controller) (*Service, interface{}) {
				block := block.NewMockBlock(ctrl)
				block.EXPECT().InitCtx(gomock.Any())

				state := statemock.NewState(ctrl)
				state.EXPECT().GetBlockIDAtHeight(blockHeight).Return(blockID, nil)

				manager := executormock.NewManager(ctrl)
				manager.EXPECT().GetStatelessBlock(blockID).Return(block, nil)
				return &Service{
					vm: &VM{
						state:   state,
						manager: manager,
						ctx: &snow.Context{
							Log: logging.NoLog{},
						},
					},
				}, block
			},
			encoding:    formatting.JSON,
			expectedErr: nil,
		},
		{
			name: "hex format",
			serviceAndExpectedBlockFunc: func(t *testing.T, ctrl *gomock.Controller) (*Service, interface{}) {
				block := block.NewMockBlock(ctrl)
				blockBytes := []byte("hi mom")
				block.EXPECT().Bytes().Return(blockBytes)

				state := statemock.NewState(ctrl)
				state.EXPECT().GetBlockIDAtHeight(blockHeight).Return(blockID, nil)

				expected, err := formatting.Encode(formatting.Hex, blockBytes)
				require.NoError(t, err)

				manager := executormock.NewManager(ctrl)
				manager.EXPECT().GetStatelessBlock(blockID).Return(block, nil)
				return &Service{
					vm: &VM{
						state:   state,
						manager: manager,
						ctx: &snow.Context{
							Log: logging.NoLog{},
						},
					},
				}, expected
			},
			encoding:    formatting.Hex,
			expectedErr: nil,
		},
		{
			name: "hexc format",
			serviceAndExpectedBlockFunc: func(t *testing.T, ctrl *gomock.Controller) (*Service, interface{}) {
				block := block.NewMockBlock(ctrl)
				blockBytes := []byte("hi mom")
				block.EXPECT().Bytes().Return(blockBytes)

				state := statemock.NewState(ctrl)
				state.EXPECT().GetBlockIDAtHeight(blockHeight).Return(blockID, nil)

				expected, err := formatting.Encode(formatting.HexC, blockBytes)
				require.NoError(t, err)

				manager := executormock.NewManager(ctrl)
				manager.EXPECT().GetStatelessBlock(blockID).Return(block, nil)
				return &Service{
					vm: &VM{
						state:   state,
						manager: manager,
						ctx: &snow.Context{
							Log: logging.NoLog{},
						},
					},
				}, expected
			},
			encoding:    formatting.HexC,
			expectedErr: nil,
		},
		{
			name: "hexnc format",
			serviceAndExpectedBlockFunc: func(t *testing.T, ctrl *gomock.Controller) (*Service, interface{}) {
				block := block.NewMockBlock(ctrl)
				blockBytes := []byte("hi mom")
				block.EXPECT().Bytes().Return(blockBytes)

				state := statemock.NewState(ctrl)
				state.EXPECT().GetBlockIDAtHeight(blockHeight).Return(blockID, nil)

				expected, err := formatting.Encode(formatting.HexNC, blockBytes)
				require.NoError(t, err)

				manager := executormock.NewManager(ctrl)
				manager.EXPECT().GetStatelessBlock(blockID).Return(block, nil)
				return &Service{
					vm: &VM{
						state:   state,
						manager: manager,
						ctx: &snow.Context{
							Log: logging.NoLog{},
						},
					},
				}, expected
			},
			encoding:    formatting.HexNC,
			expectedErr: nil,
		},
	}

	for _, tt := range tests {
		t.Run(tt.name, func(t *testing.T) {
			require := require.New(t)

			service, expected := tt.serviceAndExpectedBlockFunc(t, ctrl)

			args := &api.GetBlockByHeightArgs{
				Height:   avajson.Uint64(blockHeight),
				Encoding: tt.encoding,
			}
			reply := &api.GetBlockResponse{}
			err := service.GetBlockByHeight(nil, args, reply)
			require.ErrorIs(err, tt.expectedErr)
			if tt.expectedErr != nil {
				return
			}
			require.Equal(tt.encoding, reply.Encoding)

			expectedJSON, err := json.Marshal(expected)
			require.NoError(err)

			require.Equal(json.RawMessage(expectedJSON), reply.Block)
		})
	}
}

func TestServiceGetSubnets(t *testing.T) {
	require := require.New(t)
	service, _, _ := defaultService(t)

	testSubnet1ID := testSubnet1.ID()

	var response GetSubnetsResponse
	require.NoError(service.GetSubnets(nil, &GetSubnetsArgs{}, &response))
	require.Equal([]APISubnet{
		{
			ID: testSubnet1ID,
			ControlKeys: []string{
				"P-testing1d6kkj0qh4wcmus3tk59npwt3rluc6en72ngurd",
				"P-testing17fpqs358de5lgu7a5ftpw2t8axf0pm33983krk",
				"P-testing1lnk637g0edwnqc2tn8tel39652fswa3xk4r65e",
			},
			Threshold: 2,
		},
		{
			ID:          constants.PrimaryNetworkID,
			ControlKeys: []string{},
			Threshold:   0,
		},
	}, response.Subnets)

	newOwnerIDStr := "P-testing1t73fa4p4dypa4s3kgufuvr6hmprjclw66mgqgm"
	newOwnerID, err := service.addrManager.ParseLocalAddress(newOwnerIDStr)
	require.NoError(err)

	service.vm.ctx.Lock.Lock()
	service.vm.state.SetSubnetOwner(testSubnet1ID, &secp256k1fx.OutputOwners{
		Addrs:     []ids.ShortID{newOwnerID},
		Threshold: 1,
	})
	service.vm.ctx.Lock.Unlock()

	require.NoError(service.GetSubnets(nil, &GetSubnetsArgs{}, &response))
	require.Equal([]APISubnet{
		{
			ID: testSubnet1ID,
			ControlKeys: []string{
				newOwnerIDStr,
			},
			Threshold: 1,
		},
		{
			ID:          constants.PrimaryNetworkID,
			ControlKeys: []string{},
			Threshold:   0,
		},
	}, response.Subnets)
}

func TestGetFeeConfig(t *testing.T) {
	tests := []struct {
		name     string
		etnaTime time.Time
		expected gas.Config
	}{
		{
			name:     "pre-etna",
			etnaTime: time.Now().Add(time.Hour),
			expected: gas.Config{},
		},
		{
			name:     "post-etna",
			etnaTime: time.Now().Add(-time.Hour),
			expected: defaultDynamicFeeConfig,
		},
	}
	for _, test := range tests {
		t.Run(test.name, func(t *testing.T) {
			require := require.New(t)

			service, _, _ := defaultService(t)
			service.vm.Config.UpgradeConfig.EtnaTime = test.etnaTime

			var reply gas.Config
			require.NoError(service.GetFeeConfig(nil, nil, &reply))
			require.Equal(test.expected, reply)
		})
	}
}

func FuzzGetFeeState(f *testing.F) {
	f.Fuzz(func(t *testing.T, capacity, excess uint64) {
		require := require.New(t)

		service, _, _ := defaultService(t)

		var (
			expectedState = gas.State{
				Capacity: gas.Gas(capacity),
				Excess:   gas.Gas(excess),
			}
			expectedTime  = time.Now()
			expectedReply = GetFeeStateReply{
				State: expectedState,
				Price: gas.CalculatePrice(
<<<<<<< HEAD
					defaultDynamicFeeConfig.MinGasPrice,
=======
					defaultDynamicFeeConfig.MinPrice,
>>>>>>> 1b6a0cf6
					expectedState.Excess,
					defaultDynamicFeeConfig.ExcessConversionConstant,
				),
				Time: expectedTime,
			}
		)

		service.vm.ctx.Lock.Lock()
		service.vm.state.SetFeeState(expectedState)
		service.vm.state.SetTimestamp(expectedTime)
		service.vm.ctx.Lock.Unlock()

		var reply GetFeeStateReply
		require.NoError(service.GetFeeState(nil, nil, &reply))
		require.Equal(expectedReply, reply)
	})
}<|MERGE_RESOLUTION|>--- conflicted
+++ resolved
@@ -1158,11 +1158,7 @@
 			expectedReply = GetFeeStateReply{
 				State: expectedState,
 				Price: gas.CalculatePrice(
-<<<<<<< HEAD
-					defaultDynamicFeeConfig.MinGasPrice,
-=======
 					defaultDynamicFeeConfig.MinPrice,
->>>>>>> 1b6a0cf6
 					expectedState.Excess,
 					defaultDynamicFeeConfig.ExcessConversionConstant,
 				),
