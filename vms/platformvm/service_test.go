// Copyright (C) 2019-2021, Ava Labs, Inc. All rights reserved.
// See the file LICENSE for licensing terms.

package platformvm

import (
	"bytes"
	"fmt"
	"math/rand"
	"testing"
	"time"

	stdjson "encoding/json"

	"github.com/stretchr/testify/assert"

	"github.com/ava-labs/avalanchego/api"
	"github.com/ava-labs/avalanchego/api/keystore"
	"github.com/ava-labs/avalanchego/chains/atomic"
	"github.com/ava-labs/avalanchego/database/manager"
	"github.com/ava-labs/avalanchego/database/prefixdb"
	"github.com/ava-labs/avalanchego/ids"
	"github.com/ava-labs/avalanchego/utils/constants"
	"github.com/ava-labs/avalanchego/utils/crypto"
	"github.com/ava-labs/avalanchego/utils/formatting"
	"github.com/ava-labs/avalanchego/utils/json"
	"github.com/ava-labs/avalanchego/utils/logging"
	"github.com/ava-labs/avalanchego/version"
	"github.com/ava-labs/avalanchego/vms/components/avax"
	"github.com/ava-labs/avalanchego/vms/platformvm/status"
	"github.com/ava-labs/avalanchego/vms/platformvm/txs"
	"github.com/ava-labs/avalanchego/vms/platformvm/txs/executor"
	"github.com/ava-labs/avalanchego/vms/secp256k1fx"

	vmkeystore "github.com/ava-labs/avalanchego/vms/components/keystore"
<<<<<<< HEAD
	p_api "github.com/ava-labs/avalanchego/vms/platformvm/api"
	p_block "github.com/ava-labs/avalanchego/vms/platformvm/blocks/stateful"
=======
	pchainapi "github.com/ava-labs/avalanchego/vms/platformvm/api"
>>>>>>> 06cd0a25
)

var (
	// Test user username
	testUsername = "ScoobyUser"

	// Test user password, must meet minimum complexity/length requirements
	testPassword = "ShaggyPassword1Zoinks!"

	// Bytes docoded from CB58 "ewoqjP7PxY4yr3iLTpLisriqt94hdyDFNgchSxGGztUrTXtNN"
	testPrivateKey = []byte{
		0x56, 0x28, 0x9e, 0x99, 0xc9, 0x4b, 0x69, 0x12,
		0xbf, 0xc1, 0x2a, 0xdc, 0x09, 0x3c, 0x9b, 0x51,
		0x12, 0x4f, 0x0d, 0xc5, 0x4a, 0xc7, 0xa7, 0x66,
		0xb2, 0xbc, 0x5c, 0xcf, 0x55, 0x8d, 0x80, 0x27,
	}

	// 3cb7d3842e8cee6a0ebd09f1fe884f6861e1b29c
	// Platform address resulting from the above private key
	testAddress = "P-testing18jma8ppw3nhx5r4ap8clazz0dps7rv5umpc36y"

	encodings = []formatting.Encoding{
		formatting.JSON, formatting.Hex, formatting.CB58,
	}
)

func defaultService(t *testing.T) *Service {
	vm, _ := defaultVM()
	vm.ctx.Lock.Lock()
	defer vm.ctx.Lock.Unlock()
	ks := keystore.New(logging.NoLog{}, manager.NewMemDB(version.DefaultVersion1_0_0))
	if err := ks.CreateUser(testUsername, testPassword); err != nil {
		t.Fatal(err)
	}
	vm.ctx.Keystore = ks.NewBlockchainKeyStore(vm.ctx.ChainID)
	return &Service{
		vm:          vm,
		addrManager: avax.NewAddressManager(vm.ctx),
	}
}

// Give user [testUsername] control of [testPrivateKey] and keys[0] (which is funded)
func defaultAddress(t *testing.T, service *Service) {
	service.vm.ctx.Lock.Lock()
	defer service.vm.ctx.Lock.Unlock()
	user, err := vmkeystore.NewUserFromKeystore(service.vm.ctx.Keystore, testUsername, testPassword)
	if err != nil {
		t.Fatal(err)
	}
	pk, err := testKeyFactory.ToPrivateKey(testPrivateKey)
	if err != nil {
		t.Fatal(err)
	}
	privKey := pk.(*crypto.PrivateKeySECP256K1R)
	if err := user.PutKeys(privKey, keys[0]); err != nil {
		t.Fatal(err)
	}
}

func TestAddValidator(t *testing.T) {
	expectedJSONString := `{"username":"","password":"","from":null,"changeAddr":"","txID":"11111111111111111111111111111111LpoYY","startTime":"0","endTime":"0","nodeID":"NodeID-111111111111111111116DBWJs","rewardAddress":"","delegationFeeRate":"0.0000"}`
	args := AddValidatorArgs{}
	bytes, err := stdjson.Marshal(&args)
	if err != nil {
		t.Fatal(err)
	}
	jsonString := string(bytes)
	if jsonString != expectedJSONString {
		t.Fatalf("Expected: %s\nResult: %s", expectedJSONString, jsonString)
	}
}

func TestCreateBlockchainArgsParsing(t *testing.T) {
	jsonString := `{"vmID":"lol","fxIDs":["secp256k1"], "name":"awesome", "username":"bob loblaw", "password":"yeet", "genesisData":"SkB92YpWm4Q2iPnLGCuDPZPgUQMxajqQQuz91oi3xD984f8r"}`
	args := CreateBlockchainArgs{}
	err := stdjson.Unmarshal([]byte(jsonString), &args)
	if err != nil {
		t.Fatal(err)
	}
	if _, err = stdjson.Marshal(args.GenesisData); err != nil {
		t.Fatal(err)
	}
}

func TestExportKey(t *testing.T) {
	jsonString := `{"username":"ScoobyUser","password":"ShaggyPassword1Zoinks!","address":"` + testAddress + `"}`
	args := ExportKeyArgs{}
	err := stdjson.Unmarshal([]byte(jsonString), &args)
	if err != nil {
		t.Fatal(err)
	}

	service := defaultService(t)
	defaultAddress(t, service)
	service.vm.ctx.Lock.Lock()
	defer func() {
		if err := service.vm.Shutdown(); err != nil {
			t.Fatal(err)
		}
		service.vm.ctx.Lock.Unlock()
	}()

	reply := ExportKeyReply{}
	if err := service.ExportKey(nil, &args, &reply); err != nil {
		t.Fatal(err)
	}

	if !bytes.Equal(testPrivateKey, reply.PrivateKey.Bytes()) {
		t.Fatalf("Expected %v, got %v", testPrivateKey, reply.PrivateKey.Bytes())
	}
}

func TestImportKey(t *testing.T) {
	jsonString := `{"username":"ScoobyUser","password":"ShaggyPassword1Zoinks!","privateKey":"PrivateKey-ewoqjP7PxY4yr3iLTpLisriqt94hdyDFNgchSxGGztUrTXtNN"}`
	args := ImportKeyArgs{}
	err := stdjson.Unmarshal([]byte(jsonString), &args)
	if err != nil {
		t.Fatal(err)
	}

	service := defaultService(t)
	service.vm.ctx.Lock.Lock()
	defer func() {
		if err := service.vm.Shutdown(); err != nil {
			t.Fatal(err)
		}
		service.vm.ctx.Lock.Unlock()
	}()

	reply := api.JSONAddress{}
	if err := service.ImportKey(nil, &args, &reply); err != nil {
		t.Fatal(err)
	}
	if testAddress != reply.Address {
		t.Fatalf("Expected %q, got %q", testAddress, reply.Address)
	}
}

// Test issuing a tx and accepted
func TestGetTxStatus(t *testing.T) {
	service := defaultService(t)
	defaultAddress(t, service)
	service.vm.ctx.Lock.Lock()
	defer func() {
		if err := service.vm.Shutdown(); err != nil {
			t.Fatal(err)
		}
		service.vm.ctx.Lock.Unlock()
	}()

	factory := crypto.FactorySECP256K1R{}
	recipientKeyIntf, err := factory.NewPrivateKey()
	if err != nil {
		t.Fatal(err)
	}
	recipientKey := recipientKeyIntf.(*crypto.PrivateKeySECP256K1R)

	m := &atomic.Memory{}
	err = m.Initialize(logging.NoLog{}, prefixdb.New([]byte{}, service.vm.dbManager.Current().Database))
	if err != nil {
		t.Fatal(err)
	}

	sm := m.NewSharedMemory(service.vm.ctx.ChainID)
	peerSharedMemory := m.NewSharedMemory(xChainID)

	// #nosec G404
	utxo := &avax.UTXO{
		UTXOID: avax.UTXOID{
			TxID:        ids.GenerateTestID(),
			OutputIndex: rand.Uint32(),
		},
		Asset: avax.Asset{ID: avaxAssetID},
		Out: &secp256k1fx.TransferOutput{
			Amt: 1234567,
			OutputOwners: secp256k1fx.OutputOwners{
				Locktime:  0,
				Addrs:     []ids.ShortID{recipientKey.PublicKey().Address()},
				Threshold: 1,
			},
		},
	}
	utxoBytes, err := Codec.Marshal(CodecVersion, utxo)
	if err != nil {
		t.Fatal(err)
	}
	inputID := utxo.InputID()
	if err := peerSharedMemory.Apply(map[ids.ID]*atomic.Requests{service.vm.ctx.ChainID: {PutRequests: []*atomic.Element{{
		Key:   inputID[:],
		Value: utxoBytes,
		Traits: [][]byte{
			recipientKey.PublicKey().Address().Bytes(),
		},
	}}}}); err != nil {
		t.Fatal(err)
	}

	oldAtomicUTXOManager := service.vm.atomicUtxosManager
	newAtomicUTXOManager := avax.NewAtomicUTXOManager(sm, Codec)

	service.vm.atomicUtxosManager = newAtomicUTXOManager
	service.vm.txBuilder.ResetAtomicUTXOManager(service.vm.atomicUtxosManager)
	tx, err := service.vm.txBuilder.NewImportTx(
		xChainID,
		ids.ShortEmpty,
		[]*crypto.PrivateKeySECP256K1R{recipientKey},
		ids.ShortEmpty,
	)
	if err != nil {
		t.Fatal(err)
	}
	service.vm.atomicUtxosManager = oldAtomicUTXOManager
	service.vm.txBuilder.ResetAtomicUTXOManager(service.vm.atomicUtxosManager)

	var (
		arg  = &GetTxStatusArgs{TxID: tx.ID()}
		resp GetTxStatusResponse
	)
	err = service.GetTxStatus(nil, arg, &resp)
	switch {
	case err != nil:
		t.Fatal(err)
	case resp.Status != status.Unknown:
		t.Fatalf("status should be unknown but is %s", resp.Status)
	case resp.Reason != "":
		t.Fatalf("reason should be empty but is %s", resp.Reason)
	}

	// put the chain in existing chain list
<<<<<<< HEAD
	if err := service.vm.BlockBuilder.AddUnverifiedTx(tx); err == nil {
		t.Fatal("should have errored because of missing funds")
=======
	if err := service.vm.blockBuilder.AddUnverifiedTx(tx); err == nil {
		t.Fatal("should have erred because of missing funds")
>>>>>>> 06cd0a25
	}

	service.vm.atomicUtxosManager = newAtomicUTXOManager
	service.vm.txBuilder.ResetAtomicUTXOManager(service.vm.atomicUtxosManager)
	service.vm.ctx.SharedMemory = sm

	if err := service.vm.BlockBuilder.AddUnverifiedTx(tx); err != nil {
		t.Fatal(err)
	} else if block, err := service.vm.BuildBlock(); err != nil {
		t.Fatal(err)
	} else if blk, ok := block.(*p_block.StandardBlock); !ok {
		t.Fatalf("should be *StandardBlock but is %T", block)
	} else if err := blk.Verify(); err != nil {
		t.Fatal(err)
	} else if err := blk.Accept(); err != nil {
		t.Fatal(err)
	}

	resp = GetTxStatusResponse{} // reset
	err = service.GetTxStatus(nil, arg, &resp)
	switch {
	case err != nil:
		t.Fatal(err)
	case resp.Status != status.Committed:
		t.Fatalf("status should be Committed but is %s", resp.Status)
	case resp.Reason != "":
		t.Fatalf("reason should be empty but is %s", resp.Reason)
	}
}

// Test issuing and then retrieving a transaction
func TestGetTx(t *testing.T) {
	type test struct {
		description string
		createTx    func(service *Service) (*txs.Tx, error)
	}

	tests := []test{
		{
			"standard block",
			func(service *Service) (*txs.Tx, error) {
				return service.vm.txBuilder.NewCreateChainTx( // Test GetTx works for standard blocks
					testSubnet1.ID(),
					nil,
					constants.AVMID,
					nil,
					"chain name",
					[]*crypto.PrivateKeySECP256K1R{testSubnet1ControlKeys[0], testSubnet1ControlKeys[1]},
					keys[0].PublicKey().Address(), // change addr
				)
			},
		},
		{
			"proposal block",
			func(service *Service) (*txs.Tx, error) {
				return service.vm.txBuilder.NewAddValidatorTx( // Test GetTx works for proposal blocks
					service.vm.MinValidatorStake,
					uint64(service.vm.clock.Time().Add(executor.SyncBound).Unix()),
					uint64(service.vm.clock.Time().Add(executor.SyncBound).Add(defaultMinStakingDuration).Unix()),
					ids.GenerateTestNodeID(),
					ids.GenerateTestShortID(),
					0,
					[]*crypto.PrivateKeySECP256K1R{keys[0]},
					keys[0].PublicKey().Address(), // change addr
				)
			},
		},
		{
			"atomic block",
			func(service *Service) (*txs.Tx, error) {
				return service.vm.txBuilder.NewExportTx( // Test GetTx works for proposal blocks
					100,
					service.vm.ctx.XChainID,
					ids.GenerateTestShortID(),
					[]*crypto.PrivateKeySECP256K1R{keys[0]},
					keys[0].PublicKey().Address(), // change addr
				)
			},
		},
	}

	for _, test := range tests {
		for _, encoding := range encodings {
			service := defaultService(t)
			defaultAddress(t, service)
			service.vm.ctx.Lock.Lock()

			tx, err := test.createTx(service)
			if err != nil {
				t.Fatalf("failed test '%s - %s': %s", test.description, encoding.String(), err)
			}
			arg := &api.GetTxArgs{
				TxID:     tx.ID(),
				Encoding: encoding,
			}
			var response api.GetTxReply
			if err := service.GetTx(nil, arg, &response); err == nil {
				t.Fatalf("failed test '%s - %s': haven't issued tx yet so shouldn't be able to get it", test.description, encoding.String())
			} else if err := service.vm.BlockBuilder.AddUnverifiedTx(tx); err != nil {
				t.Fatalf("failed test '%s - %s': %s", test.description, encoding.String(), err)
			} else if block, err := service.vm.BuildBlock(); err != nil {
				t.Fatalf("failed test '%s - %s': %s", test.description, encoding.String(), err)
			} else if err := block.Verify(); err != nil {
				t.Fatalf("failed test '%s - %s': %s", test.description, encoding.String(), err)
			} else if err := block.Accept(); err != nil {
				t.Fatalf("failed test '%s - %s': %s", test.description, encoding.String(), err)
			} else if blk, ok := block.(*p_block.ProposalBlock); ok { // For proposal blocks, commit them
				if options, err := blk.Options(); err != nil {
					t.Fatalf("failed test '%s - %s': %s", test.description, encoding.String(), err)
				} else if commit, ok := options[0].(*p_block.CommitBlock); !ok {
					t.Fatalf("failed test '%s - %s': should prefer to commit", test.description, encoding.String())
				} else if err := commit.Verify(); err != nil {
					t.Fatalf("failed test '%s - %s': %s", test.description, encoding.String(), err)
				} else if err := commit.Accept(); err != nil {
					t.Fatalf("failed test '%s - %s': %s", test.description, encoding.String(), err)
				}
			} else if err := service.GetTx(nil, arg, &response); err != nil {
				t.Fatalf("failed test '%s - %s': %s", test.description, encoding.String(), err)
			} else {
				switch encoding {
				case formatting.Hex, formatting.CB58:
					// we're always guaranteed a string for hex/cb58 encodings.
					responseTxBytes, err := formatting.Decode(response.Encoding, response.Tx.(string))
					if err != nil {
						t.Fatalf("failed test '%s - %s': %s", test.description, encoding.String(), err)
					}
					if !bytes.Equal(responseTxBytes, tx.Bytes()) {
						t.Fatalf("failed test '%s - %s': byte representation of tx in response is incorrect", test.description, encoding.String())
					}
				case formatting.JSON:
					if response.Tx != tx {
						t.Fatalf("failed test '%s - %s': byte representation of tx in response is incorrect", test.description, encoding.String())
					}
				}
			}

			if err := service.vm.Shutdown(); err != nil {
				t.Fatal(err)
			}
			service.vm.ctx.Lock.Unlock()
		}
	}
}

// Test method GetBalance
func TestGetBalance(t *testing.T) {
	service := defaultService(t)
	defaultAddress(t, service)
	service.vm.ctx.Lock.Lock()
	defer func() {
		if err := service.vm.Shutdown(); err != nil {
			t.Fatal(err)
		}
		service.vm.ctx.Lock.Unlock()
	}()

	// Ensure GetStake is correct for each of the genesis validators
	genesis, _ := defaultGenesis()
	for _, utxo := range genesis.UTXOs {
		request := GetBalanceRequest{
			Addresses: []string{
				fmt.Sprintf("P-%s", utxo.Address),
			},
		}
		reply := GetBalanceResponse{}
		if err := service.GetBalance(nil, &request, &reply); err != nil {
			t.Fatal(err)
		}
		if reply.Balance != json.Uint64(defaultBalance) {
			t.Fatalf("Wrong balance. Expected %d ; Returned %d", defaultBalance, reply.Balance)
		}
		if reply.Unlocked != json.Uint64(defaultBalance) {
			t.Fatalf("Wrong unlocked balance. Expected %d ; Returned %d", defaultBalance, reply.Unlocked)
		}
		if reply.LockedStakeable != 0 {
			t.Fatalf("Wrong locked stakeable balance. Expected %d ; Returned %d", reply.LockedStakeable, 0)
		}
		if reply.LockedNotStakeable != 0 {
			t.Fatalf("Wrong locked not stakeable balance. Expected %d ; Returned %d", reply.LockedNotStakeable, 0)
		}
	}
}

// Test method GetStake
func TestGetStake(t *testing.T) {
	assert := assert.New(t)
	service := defaultService(t)
	defaultAddress(t, service)
	service.vm.ctx.Lock.Lock()
	defer func() {
		err := service.vm.Shutdown()
		assert.NoError(err)
		service.vm.ctx.Lock.Unlock()
	}()

	// Ensure GetStake is correct for each of the genesis validators
	genesis, _ := defaultGenesis()
	addrsStrs := []string{}
	for i, validator := range genesis.Validators {
		addr := fmt.Sprintf("P-%s", validator.RewardOwner.Addresses[0])
		addrsStrs = append(addrsStrs, addr)
		args := GetStakeArgs{
			api.JSONAddresses{
				Addresses: []string{addr},
			},
			formatting.Hex,
		}
		response := GetStakeReply{}
		err := service.GetStake(nil, &args, &response)
		assert.NoError(err)
		assert.EqualValues(uint64(defaultWeight), uint64(response.Staked))
		assert.Len(response.Outputs, 1)
		// Unmarshal into an output
		outputBytes, err := formatting.Decode(args.Encoding, response.Outputs[0])
		assert.NoError(err)
		var output avax.TransferableOutput
		_, err = Codec.Unmarshal(outputBytes, &output)
		assert.NoError(err)
		out, ok := output.Out.(*secp256k1fx.TransferOutput)
		assert.True(ok)
		assert.EqualValues(out.Amount(), defaultWeight)
		assert.EqualValues(out.Threshold, 1)
		assert.Len(out.Addrs, 1)
		assert.Equal(keys[i].PublicKey().Address(), out.Addrs[0])
		assert.EqualValues(out.Locktime, 0)
	}

	// Make sure this works for multiple addresses
	args := GetStakeArgs{
		api.JSONAddresses{
			Addresses: addrsStrs,
		},
		formatting.Hex,
	}
	response := GetStakeReply{}
	err := service.GetStake(nil, &args, &response)
	assert.NoError(err)
	assert.EqualValues(len(genesis.Validators)*defaultWeight, response.Staked)
	assert.Len(response.Outputs, len(genesis.Validators))
	for _, outputStr := range response.Outputs {
		outputBytes, err := formatting.Decode(args.Encoding, outputStr)
		assert.NoError(err)
		var output avax.TransferableOutput
		_, err = Codec.Unmarshal(outputBytes, &output)
		assert.NoError(err)
		out, ok := output.Out.(*secp256k1fx.TransferOutput)
		assert.True(ok)
		assert.EqualValues(defaultWeight, out.Amount())
		assert.EqualValues(out.Threshold, 1)
		assert.EqualValues(out.Locktime, 0)
		assert.Len(out.Addrs, 1)
	}

	oldStake := uint64(defaultWeight)

	// Add a delegator
	stakeAmt := service.vm.MinDelegatorStake + 12345
	delegatorNodeID := ids.NodeID(keys[0].PublicKey().Address())
	delegatorEndTime := uint64(defaultGenesisTime.Add(defaultMinStakingDuration).Unix())
	tx, err := service.vm.txBuilder.NewAddDelegatorTx(
		stakeAmt,
		uint64(defaultGenesisTime.Unix()),
		delegatorEndTime,
		delegatorNodeID,
		ids.GenerateTestShortID(),
		[]*crypto.PrivateKeySECP256K1R{keys[0]},
		keys[0].PublicKey().Address(), // change addr
	)
	assert.NoError(err)

	service.vm.internalState.AddCurrentStaker(tx, 0)
	service.vm.internalState.AddTx(tx, status.Committed)
	err = service.vm.internalState.Commit()
	assert.NoError(err)
	err = service.vm.internalState.Load()
	assert.NoError(err)

	// Make sure the delegator addr has the right stake (old stake + stakeAmt)
	addr, _ := service.addrManager.FormatLocalAddress(keys[0].PublicKey().Address())
	args.Addresses = []string{addr}
	err = service.GetStake(nil, &args, &response)
	assert.NoError(err)
	assert.EqualValues(oldStake+stakeAmt, uint64(response.Staked))
	assert.Len(response.Outputs, 2)
	// Unmarshal into transferableoutputs
	outputs := make([]avax.TransferableOutput, 2)
	for i := range outputs {
		outputBytes, err := formatting.Decode(args.Encoding, response.Outputs[i])
		assert.NoError(err)
		_, err = Codec.Unmarshal(outputBytes, &outputs[i])
		assert.NoError(err)
	}
	// Make sure the stake amount is as expected
	assert.EqualValues(stakeAmt+oldStake, outputs[0].Out.Amount()+outputs[1].Out.Amount())

	oldStake = uint64(response.Staked)

	// Make sure this works for pending stakers
	// Add a pending staker
	stakeAmt = service.vm.MinValidatorStake + 54321
	pendingStakerNodeID := ids.GenerateTestNodeID()
	pendingStakerEndTime := uint64(defaultGenesisTime.Add(defaultMinStakingDuration).Unix())
	tx, err = service.vm.txBuilder.NewAddValidatorTx(
		stakeAmt,
		uint64(defaultGenesisTime.Unix()),
		pendingStakerEndTime,
		pendingStakerNodeID,
		ids.GenerateTestShortID(),
		0,
		[]*crypto.PrivateKeySECP256K1R{keys[0]},
		keys[0].PublicKey().Address(), // change addr
	)
	assert.NoError(err)

	service.vm.internalState.AddPendingStaker(tx)
	service.vm.internalState.AddTx(tx, status.Committed)
	err = service.vm.internalState.Commit()
	assert.NoError(err)
	err = service.vm.internalState.Load()
	assert.NoError(err)

	// Make sure the delegator has the right stake (old stake + stakeAmt)
	err = service.GetStake(nil, &args, &response)
	assert.NoError(err)
	assert.EqualValues(oldStake+stakeAmt, response.Staked)
	assert.Len(response.Outputs, 3)
	outputs = make([]avax.TransferableOutput, 3)
	// Unmarshal
	for i := range outputs {
		outputBytes, err := formatting.Decode(args.Encoding, response.Outputs[i])
		assert.NoError(err)
		_, err = Codec.Unmarshal(outputBytes, &outputs[i])
		assert.NoError(err)
	}
	// Make sure the stake amount is as expected
	assert.EqualValues(stakeAmt+oldStake, outputs[0].Out.Amount()+outputs[1].Out.Amount()+outputs[2].Out.Amount())
}

// Test method GetCurrentValidators
func TestGetCurrentValidators(t *testing.T) {
	srvc := defaultService(t)
	defaultAddress(t, srvc)
	srvc.vm.ctx.Lock.Lock()
	defer func() {
		if err := srvc.vm.Shutdown(); err != nil {
			t.Fatal(err)
		}
		srvc.vm.ctx.Lock.Unlock()
	}()

	genesis, _ := defaultGenesis()

	// Call getValidators
	args := GetCurrentValidatorsArgs{SubnetID: constants.PrimaryNetworkID}
	response := GetCurrentValidatorsReply{}

	err := srvc.GetCurrentValidators(nil, &args, &response)
	switch {
	case err != nil:
		t.Fatal(err)
	case len(response.Validators) != len(genesis.Validators):
		t.Fatalf("should be %d validators but are %d", len(genesis.Validators), len(response.Validators))
	}

	for _, vdr := range genesis.Validators {
		found := false
		for i := 0; i < len(response.Validators) && !found; i++ {
			gotVdr, ok := response.Validators[i].(pchainapi.PrimaryValidator)
			switch {
			case !ok:
				t.Fatal("expected PrimaryValidator")
			case gotVdr.NodeID != vdr.NodeID:
			case gotVdr.EndTime != vdr.EndTime:
				t.Fatalf("expected end time of %s to be %v but got %v",
					vdr.NodeID,
					vdr.EndTime,
					gotVdr.EndTime,
				)
			case gotVdr.StartTime != vdr.StartTime:
				t.Fatalf("expected start time of %s to be %v but got %v",
					vdr.NodeID,
					vdr.StartTime,
					gotVdr.StartTime,
				)
			case gotVdr.Weight != vdr.Weight:
				t.Fatalf("expected weight of %s to be %v but got %v",
					vdr.NodeID,
					vdr.Weight,
					gotVdr.Weight,
				)
			default:
				found = true
			}
		}
		if !found {
			t.Fatalf("expected validators to contain %s but didn't", vdr.NodeID)
		}
	}

	// Add a delegator
	stakeAmt := srvc.vm.MinDelegatorStake + 12345
	validatorNodeID := ids.NodeID(keys[1].PublicKey().Address())
	delegatorStartTime := uint64(defaultValidateStartTime.Unix())
	delegatorEndTime := uint64(defaultValidateStartTime.Add(defaultMinStakingDuration).Unix())
	tx, err := srvc.vm.txBuilder.NewAddDelegatorTx(
		stakeAmt,
		delegatorStartTime,
		delegatorEndTime,
		validatorNodeID,
		ids.GenerateTestShortID(),
		[]*crypto.PrivateKeySECP256K1R{keys[0]},
		keys[0].PublicKey().Address(), // change addr
	)
	if err != nil {
		t.Fatal(err)
	}

	srvc.vm.internalState.AddCurrentStaker(tx, 0)
	srvc.vm.internalState.AddTx(tx, status.Committed)
	err = srvc.vm.internalState.Commit()
	if err != nil {
		t.Fatal(err)
	}
	err = srvc.vm.internalState.Load()
	if err != nil {
		t.Fatal(err)
	}

	// Call getCurrentValidators
	args = GetCurrentValidatorsArgs{SubnetID: constants.PrimaryNetworkID}
	err = srvc.GetCurrentValidators(nil, &args, &response)
	switch {
	case err != nil:
		t.Fatal(err)
	case len(response.Validators) != len(genesis.Validators):
		t.Fatalf("should be %d validators but are %d", len(genesis.Validators), len(response.Validators))
	}

	// Make sure the delegator is there
	found := false
	for i := 0; i < len(response.Validators) && !found; i++ {
		vdr := response.Validators[i].(pchainapi.PrimaryValidator)
		if vdr.NodeID != validatorNodeID {
			continue
		}
		found = true
		if len(vdr.Delegators) != 1 {
			t.Fatalf("%s should have 1 delegator", vdr.NodeID)
		}
		delegator := vdr.Delegators[0]
		switch {
		case delegator.NodeID != vdr.NodeID:
			t.Fatal("wrong node ID")
		case uint64(delegator.StartTime) != delegatorStartTime:
			t.Fatal("wrong start time")
		case uint64(delegator.EndTime) != delegatorEndTime:
			t.Fatal("wrong end time")
		case delegator.GetWeight() != stakeAmt:
			t.Fatalf("wrong weight")
		}
	}
	if !found {
		t.Fatalf("didnt find delegator")
	}
}

func TestGetTimestamp(t *testing.T) {
	assert := assert.New(t)

	service := defaultService(t)
	service.vm.ctx.Lock.Lock()
	defer func() {
		err := service.vm.Shutdown()
		assert.NoError(err)

		service.vm.ctx.Lock.Unlock()
	}()

	reply := GetTimestampReply{}
	err := service.GetTimestamp(nil, nil, &reply)
	assert.NoError(err)

	assert.Equal(service.vm.internalState.GetTimestamp(), reply.Timestamp)

	newTimestamp := reply.Timestamp.Add(time.Second)
	service.vm.internalState.SetTimestamp(newTimestamp)

	err = service.GetTimestamp(nil, nil, &reply)
	assert.NoError(err)

	assert.Equal(newTimestamp, reply.Timestamp)
}

func TestGetBlock(t *testing.T) {
	tests := []struct {
		name     string
		encoding formatting.Encoding
	}{
		{
			name:     "json",
			encoding: formatting.JSON,
		},
		{
			name:     "cb58",
			encoding: formatting.CB58,
		},
		{
			name:     "hex",
			encoding: formatting.Hex,
		},
	}

	for _, test := range tests {
		t.Run(test.name, func(t *testing.T) {
			// ctrl := gomock.NewController(t)
			service := defaultService(t)

			block, err := p_block.NewStandardBlock(
				service.vm.blkVerifier,
				service.vm.txExecutorBackend,
				ids.GenerateTestID(),
				1234,
				nil,
			)
			if err != nil {
				t.Fatal("couldn't create block: %w", err)
			}

			statelessBlk := block.StandardBlock
			service.vm.blkVerifier.AddStatelessBlock(statelessBlk, block.Status())

			args := api.GetBlockArgs{
				BlockID:  block.ID(),
				Encoding: test.encoding,
			}
			response := api.GetBlockResponse{}
			err = service.GetBlock(nil, &args, &response)
			if err != nil {
				t.Fatal(err)
			}

			switch {
			case test.encoding == formatting.JSON:
				assert.Equal(t, block, response.Block)
			default:
				decoded, _ := formatting.Decode(response.Encoding, response.Block.(string))
				assert.Equal(t, block.Bytes(), decoded)
			}

			assert.Equal(t, test.encoding, response.Encoding)
		})
	}
}<|MERGE_RESOLUTION|>--- conflicted
+++ resolved
@@ -33,12 +33,8 @@
 	"github.com/ava-labs/avalanchego/vms/secp256k1fx"
 
 	vmkeystore "github.com/ava-labs/avalanchego/vms/components/keystore"
-<<<<<<< HEAD
-	p_api "github.com/ava-labs/avalanchego/vms/platformvm/api"
+	pchainapi "github.com/ava-labs/avalanchego/vms/platformvm/api"
 	p_block "github.com/ava-labs/avalanchego/vms/platformvm/blocks/stateful"
-=======
-	pchainapi "github.com/ava-labs/avalanchego/vms/platformvm/api"
->>>>>>> 06cd0a25
 )
 
 var (
@@ -268,13 +264,8 @@
 	}
 
 	// put the chain in existing chain list
-<<<<<<< HEAD
 	if err := service.vm.BlockBuilder.AddUnverifiedTx(tx); err == nil {
-		t.Fatal("should have errored because of missing funds")
-=======
-	if err := service.vm.blockBuilder.AddUnverifiedTx(tx); err == nil {
 		t.Fatal("should have erred because of missing funds")
->>>>>>> 06cd0a25
 	}
 
 	service.vm.atomicUtxosManager = newAtomicUTXOManager
