--- conflicted
+++ resolved
@@ -152,12 +152,7 @@
 	args := ImportKeyArgs{}
 	require.NoError(stdjson.Unmarshal([]byte(jsonString), &args))
 
-<<<<<<< HEAD
 	service, _ := defaultService(t, false /*addSubnet*/)
-	service.vm.ctx.Lock.Lock()
-=======
-	service, _ := defaultService(t)
->>>>>>> 9dbf82a4
 	defer func() {
 		service.vm.ctx.Lock.Lock()
 		require.NoError(service.vm.Shutdown(context.Background()))
@@ -731,12 +726,7 @@
 
 func TestGetTimestamp(t *testing.T) {
 	require := require.New(t)
-<<<<<<< HEAD
 	service, _ := defaultService(t, false /*addSubnet*/)
-	service.vm.ctx.Lock.Lock()
-=======
-	service, _ := defaultService(t)
->>>>>>> 9dbf82a4
 	defer func() {
 		service.vm.ctx.Lock.Lock()
 		require.NoError(service.vm.Shutdown(context.Background()))
