// Copyright (C) 2019-2023, Ava Labs, Inc. All rights reserved.
// See the file LICENSE for licensing terms.

package platformvm

import (
	"context"
	"errors"
	"fmt"
	"math/rand"
	"testing"
	"time"

	stdjson "encoding/json"

	"github.com/stretchr/testify/require"

	"github.com/ava-labs/avalanchego/api"
	"github.com/ava-labs/avalanchego/api/keystore"
	"github.com/ava-labs/avalanchego/cache"
	"github.com/ava-labs/avalanchego/chains/atomic"
	"github.com/ava-labs/avalanchego/database"
	"github.com/ava-labs/avalanchego/database/manager"
	"github.com/ava-labs/avalanchego/database/prefixdb"
	"github.com/ava-labs/avalanchego/ids"
	"github.com/ava-labs/avalanchego/snow/consensus/snowman"
	"github.com/ava-labs/avalanchego/utils/constants"
	"github.com/ava-labs/avalanchego/utils/crypto/secp256k1"
	"github.com/ava-labs/avalanchego/utils/formatting"
	"github.com/ava-labs/avalanchego/utils/json"
	"github.com/ava-labs/avalanchego/utils/logging"
	"github.com/ava-labs/avalanchego/version"
	"github.com/ava-labs/avalanchego/vms/components/avax"
	"github.com/ava-labs/avalanchego/vms/platformvm/blocks"
	"github.com/ava-labs/avalanchego/vms/platformvm/state"
	"github.com/ava-labs/avalanchego/vms/platformvm/status"
	"github.com/ava-labs/avalanchego/vms/platformvm/txs"
	"github.com/ava-labs/avalanchego/vms/secp256k1fx"

	vmkeystore "github.com/ava-labs/avalanchego/vms/components/keystore"
	pchainapi "github.com/ava-labs/avalanchego/vms/platformvm/api"
	blockexecutor "github.com/ava-labs/avalanchego/vms/platformvm/blocks/executor"
	txexecutor "github.com/ava-labs/avalanchego/vms/platformvm/txs/executor"
)

var (
	// Test user username
	testUsername = "ScoobyUser"

	// Test user password, must meet minimum complexity/length requirements
	testPassword = "ShaggyPassword1Zoinks!"

	// Bytes decoded from CB58 "ewoqjP7PxY4yr3iLTpLisriqt94hdyDFNgchSxGGztUrTXtNN"
	testPrivateKey = []byte{
		0x56, 0x28, 0x9e, 0x99, 0xc9, 0x4b, 0x69, 0x12,
		0xbf, 0xc1, 0x2a, 0xdc, 0x09, 0x3c, 0x9b, 0x51,
		0x12, 0x4f, 0x0d, 0xc5, 0x4a, 0xc7, 0xa7, 0x66,
		0xb2, 0xbc, 0x5c, 0xcf, 0x55, 0x8d, 0x80, 0x27,
	}

	// 3cb7d3842e8cee6a0ebd09f1fe884f6861e1b29c
	// Platform address resulting from the above private key
	testAddress = "P-testing18jma8ppw3nhx5r4ap8clazz0dps7rv5umpc36y"

	encodings = []formatting.Encoding{
		formatting.JSON, formatting.Hex,
	}
)

func defaultService(t *testing.T) (*Service, *mutableSharedMemory) {
	require := require.New(t)

	vm, _, mutableSharedMemory := defaultVM(t)
	vm.ctx.Lock.Lock()
	defer vm.ctx.Lock.Unlock()
	ks := keystore.New(logging.NoLog{}, manager.NewMemDB(version.Semantic1_0_0))
	require.NoError(ks.CreateUser(testUsername, testPassword))

	vm.ctx.Keystore = ks.NewBlockchainKeyStore(vm.ctx.ChainID)
	return &Service{
		vm:          vm,
		addrManager: avax.NewAddressManager(vm.ctx),
		stakerAttributesCache: &cache.LRU[ids.ID, *stakerAttributes]{
			Size: stakerAttributesCacheSize,
		},
	}, mutableSharedMemory
}

// Give user [testUsername] control of [testPrivateKey] and keys[0] (which is funded)
func defaultAddress(t *testing.T, service *Service) {
	require := require.New(t)

	service.vm.ctx.Lock.Lock()
	defer service.vm.ctx.Lock.Unlock()
	user, err := vmkeystore.NewUserFromKeystore(service.vm.ctx.Keystore, testUsername, testPassword)
	require.NoError(err)

	pk, err := testKeyFactory.ToPrivateKey(testPrivateKey)
	require.NoError(err)

	require.NoError(user.PutKeys(pk, keys[0]))
}

func TestAddValidator(t *testing.T) {
	require := require.New(t)

	expectedJSONString := `{"username":"","password":"","from":null,"changeAddr":"","txID":"11111111111111111111111111111111LpoYY","startTime":"0","endTime":"0","weight":"0","nodeID":"NodeID-111111111111111111116DBWJs","rewardAddress":"","delegationFeeRate":"0.0000"}`
	args := AddValidatorArgs{}
	bytes, err := stdjson.Marshal(&args)
	require.NoError(err)
	require.Equal(expectedJSONString, string(bytes))
}

func TestCreateBlockchainArgsParsing(t *testing.T) {
	require := require.New(t)

	jsonString := `{"vmID":"lol","fxIDs":["secp256k1"], "name":"awesome", "username":"bob loblaw", "password":"yeet", "genesisData":"SkB92YpWm4Q2iPnLGCuDPZPgUQMxajqQQuz91oi3xD984f8r"}`
	args := CreateBlockchainArgs{}
	require.NoError(stdjson.Unmarshal([]byte(jsonString), &args))

	_, err := stdjson.Marshal(args.GenesisData)
	require.NoError(err)
}

func TestExportKey(t *testing.T) {
	require := require.New(t)
	jsonString := `{"username":"ScoobyUser","password":"ShaggyPassword1Zoinks!","address":"` + testAddress + `"}`
	args := ExportKeyArgs{}
	require.NoError(stdjson.Unmarshal([]byte(jsonString), &args))

	service, _ := defaultService(t)
	defaultAddress(t, service)
	service.vm.ctx.Lock.Lock()
	defer func() {
		require.NoError(service.vm.Shutdown(context.Background()))
		service.vm.ctx.Lock.Unlock()
	}()

	reply := ExportKeyReply{}
	require.NoError(service.ExportKey(nil, &args, &reply))

	require.Equal(testPrivateKey, reply.PrivateKey.Bytes())
}

func TestImportKey(t *testing.T) {
	require := require.New(t)
	jsonString := `{"username":"ScoobyUser","password":"ShaggyPassword1Zoinks!","privateKey":"PrivateKey-ewoqjP7PxY4yr3iLTpLisriqt94hdyDFNgchSxGGztUrTXtNN"}`
	args := ImportKeyArgs{}
	require.NoError(stdjson.Unmarshal([]byte(jsonString), &args))

	service, _ := defaultService(t)
	service.vm.ctx.Lock.Lock()
	defer func() {
		require.NoError(service.vm.Shutdown(context.Background()))
		service.vm.ctx.Lock.Unlock()
	}()

	reply := api.JSONAddress{}
	require.NoError(service.ImportKey(nil, &args, &reply))
	require.Equal(testAddress, reply.Address)
}

// Test issuing a tx and accepted
func TestGetTxStatus(t *testing.T) {
	require := require.New(t)
	service, mutableSharedMemory := defaultService(t)
	defaultAddress(t, service)
	service.vm.ctx.Lock.Lock()
	defer func() {
		require.NoError(service.vm.Shutdown(context.Background()))
		service.vm.ctx.Lock.Unlock()
	}()

	factory := secp256k1.Factory{}
	recipientKey, err := factory.NewPrivateKey()
	require.NoError(err)

	m := atomic.NewMemory(prefixdb.New([]byte{}, service.vm.dbManager.Current().Database))

	sm := m.NewSharedMemory(service.vm.ctx.ChainID)
	peerSharedMemory := m.NewSharedMemory(xChainID)

	// #nosec G404
	utxo := &avax.UTXO{
		UTXOID: avax.UTXOID{
			TxID:        ids.GenerateTestID(),
			OutputIndex: rand.Uint32(),
		},
		Asset: avax.Asset{ID: avaxAssetID},
		Out: &secp256k1fx.TransferOutput{
			Amt: 1234567,
			OutputOwners: secp256k1fx.OutputOwners{
				Locktime:  0,
				Addrs:     []ids.ShortID{recipientKey.PublicKey().Address()},
				Threshold: 1,
			},
		},
	}
	utxoBytes, err := txs.Codec.Marshal(txs.Version, utxo)
	require.NoError(err)

	inputID := utxo.InputID()
	err = peerSharedMemory.Apply(map[ids.ID]*atomic.Requests{
		service.vm.ctx.ChainID: {
			PutRequests: []*atomic.Element{
				{
					Key:   inputID[:],
					Value: utxoBytes,
					Traits: [][]byte{
						recipientKey.PublicKey().Address().Bytes(),
					},
				},
			},
		},
	})
	require.NoError(err)

	oldSharedMemory := mutableSharedMemory.SharedMemory
	mutableSharedMemory.SharedMemory = sm

	tx, err := service.vm.txBuilder.NewImportTx(xChainID, ids.ShortEmpty, []*secp256k1.PrivateKey{recipientKey}, ids.ShortEmpty)
	require.NoError(err)

	mutableSharedMemory.SharedMemory = oldSharedMemory

	var (
		arg  = &GetTxStatusArgs{TxID: tx.ID()}
		resp GetTxStatusResponse
	)
	require.NoError(service.GetTxStatus(nil, arg, &resp))
	require.Equal(status.Unknown, resp.Status)
	require.Zero(resp.Reason)

	// put the chain in existing chain list
	err = service.vm.Builder.AddUnverifiedTx(tx)
	require.ErrorIs(err, database.ErrNotFound) // Missing shared memory UTXO

	mutableSharedMemory.SharedMemory = sm

	require.NoError(service.vm.Builder.AddUnverifiedTx(tx))

	block, err := service.vm.BuildBlock(context.Background())
	require.NoError(err)

	blk := block.(*blockexecutor.Block)
	require.NoError(blk.Verify(context.Background()))

	require.NoError(blk.Accept(context.Background()))

	resp = GetTxStatusResponse{} // reset
	require.NoError(service.GetTxStatus(nil, arg, &resp))
	require.Equal(status.Committed, resp.Status)
	require.Zero(resp.Reason)
}

// Test issuing and then retrieving a transaction
func TestGetTx(t *testing.T) {
	type test struct {
		description string
		createTx    func(service *Service) (*txs.Tx, error)
	}

	tests := []test{
		{
			"standard block",
			func(service *Service) (*txs.Tx, error) {
				return service.vm.txBuilder.NewCreateChainTx( // Test GetTx works for standard blocks
					testSubnet1.ID(),
					nil,
					constants.AVMID,
					nil,
					"chain name",
					[]*secp256k1.PrivateKey{testSubnet1ControlKeys[0], testSubnet1ControlKeys[1]},
					keys[0].PublicKey().Address(), // change addr
				)
			},
		},
		{
			"proposal block",
			func(service *Service) (*txs.Tx, error) {
				return service.vm.txBuilder.NewAddValidatorTx( // Test GetTx works for proposal blocks
					service.vm.MinValidatorStake,
					uint64(service.vm.clock.Time().Add(txexecutor.SyncBound).Unix()),
					uint64(service.vm.clock.Time().Add(txexecutor.SyncBound).Add(defaultMinStakingDuration).Unix()),
					ids.GenerateTestNodeID(),
					ids.GenerateTestShortID(),
					0,
					[]*secp256k1.PrivateKey{keys[0]},
					keys[0].PublicKey().Address(), // change addr
				)
			},
		},
		{
			"atomic block",
			func(service *Service) (*txs.Tx, error) {
				return service.vm.txBuilder.NewExportTx( // Test GetTx works for proposal blocks
					100,
					service.vm.ctx.XChainID,
					ids.GenerateTestShortID(),
					[]*secp256k1.PrivateKey{keys[0]},
					keys[0].PublicKey().Address(), // change addr
				)
			},
		},
	}

	for _, test := range tests {
		for _, encoding := range encodings {
			testName := fmt.Sprintf("test '%s - %s'",
				test.description,
				encoding.String(),
			)
			t.Run(testName, func(t *testing.T) {
				require := require.New(t)
				service, _ := defaultService(t)
				defaultAddress(t, service)
				service.vm.ctx.Lock.Lock()

				tx, err := test.createTx(service)
				require.NoError(err)

				arg := &api.GetTxArgs{
					TxID:     tx.ID(),
					Encoding: encoding,
				}
				var response api.GetTxReply
				err = service.GetTx(nil, arg, &response)
				require.ErrorIs(err, database.ErrNotFound) // We haven't issued the tx yet

				require.NoError(service.vm.Builder.AddUnverifiedTx(tx))

				block, err := service.vm.BuildBlock(context.Background())
				require.NoError(err)

				require.NoError(block.Verify(context.Background()))

				require.NoError(block.Accept(context.Background()))

				if blk, ok := block.(snowman.OracleBlock); ok { // For proposal blocks, commit them
					options, err := blk.Options(context.Background())
					if !errors.Is(err, snowman.ErrNotOracle) {
						require.NoError(err)

						commit := options[0].(*blockexecutor.Block)
						require.IsType(&blocks.BanffCommitBlock{}, commit.Block)
<<<<<<< HEAD
						require.NoError(commit.Verify(context.Background()))
						require.NoError(commit.Accept(context.Background()))
=======

						err := commit.Verify(context.Background())
						require.NoError(err)

						err = commit.Accept(context.Background())
						require.NoError(err)
>>>>>>> b3a07d8b
					}
				}

				require.NoError(service.GetTx(nil, arg, &response))

				switch encoding {
				case formatting.Hex:
					// we're always guaranteed a string for hex encodings.
					responseTxBytes, err := formatting.Decode(response.Encoding, response.Tx.(string))
					require.NoError(err)
					require.Equal(tx.Bytes(), responseTxBytes)

				case formatting.JSON:
					require.Equal(tx, response.Tx)
				}

				require.NoError(service.vm.Shutdown(context.Background()))
				service.vm.ctx.Lock.Unlock()
			})
		}
	}
}

// Test method GetBalance
func TestGetBalance(t *testing.T) {
	require := require.New(t)
	service, _ := defaultService(t)
	defaultAddress(t, service)
	service.vm.ctx.Lock.Lock()
	defer func() {
		require.NoError(service.vm.Shutdown(context.Background()))
		service.vm.ctx.Lock.Unlock()
	}()

	// Ensure GetStake is correct for each of the genesis validators
	genesis, _ := defaultGenesis(t)
	for _, utxo := range genesis.UTXOs {
		request := GetBalanceRequest{
			Addresses: []string{
				fmt.Sprintf("P-%s", utxo.Address),
			},
		}
		reply := GetBalanceResponse{}

		require.NoError(service.GetBalance(nil, &request, &reply))

		require.Equal(json.Uint64(defaultBalance), reply.Balance)
		require.Equal(json.Uint64(defaultBalance), reply.Unlocked)
		require.Equal(json.Uint64(0), reply.LockedStakeable)
		require.Equal(json.Uint64(0), reply.LockedNotStakeable)
	}
}

func TestGetStake(t *testing.T) {
	require := require.New(t)
	service, _ := defaultService(t)
	defaultAddress(t, service)
	service.vm.ctx.Lock.Lock()
	defer func() {
		require.NoError(service.vm.Shutdown(context.Background()))
		service.vm.ctx.Lock.Unlock()
	}()

	// Ensure GetStake is correct for each of the genesis validators
	genesis, _ := defaultGenesis(t)
	addrsStrs := []string{}
	for i, validator := range genesis.Validators {
		addr := fmt.Sprintf("P-%s", validator.RewardOwner.Addresses[0])
		addrsStrs = append(addrsStrs, addr)

		args := GetStakeArgs{
			JSONAddresses: api.JSONAddresses{
				Addresses: []string{addr},
			},
			Encoding: formatting.Hex,
		}
		response := GetStakeReply{}
		require.NoError(service.GetStake(nil, &args, &response))
<<<<<<< HEAD
		require.Equal(uint64(defaultWeight), uint64(response.Staked))
=======
		require.Equal(defaultWeight, uint64(response.Staked))
>>>>>>> b3a07d8b
		require.Len(response.Outputs, 1)

		// Unmarshal into an output
		outputBytes, err := formatting.Decode(args.Encoding, response.Outputs[0])
		require.NoError(err)

		var output avax.TransferableOutput
		_, err = txs.Codec.Unmarshal(outputBytes, &output)
		require.NoError(err)

		out := output.Out.(*secp256k1fx.TransferOutput)
<<<<<<< HEAD
		require.Equal(uint64(defaultWeight), out.Amount())
=======
		require.Equal(defaultWeight, out.Amount())
>>>>>>> b3a07d8b
		require.Equal(uint32(1), out.Threshold)
		require.Len(out.Addrs, 1)
		require.Equal(keys[i].PublicKey().Address(), out.Addrs[0])
		require.Zero(out.Locktime)
	}

	// Make sure this works for multiple addresses
	args := GetStakeArgs{
		JSONAddresses: api.JSONAddresses{
			Addresses: addrsStrs,
		},
		Encoding: formatting.Hex,
	}
	response := GetStakeReply{}
	require.NoError(service.GetStake(nil, &args, &response))
<<<<<<< HEAD
	require.Equal(len(genesis.Validators)*defaultWeight, int(response.Staked))
=======
	require.Equal(len(genesis.Validators)*int(defaultWeight), int(response.Staked))
>>>>>>> b3a07d8b
	require.Len(response.Outputs, len(genesis.Validators))

	for _, outputStr := range response.Outputs {
		outputBytes, err := formatting.Decode(args.Encoding, outputStr)
		require.NoError(err)

		var output avax.TransferableOutput
		_, err = txs.Codec.Unmarshal(outputBytes, &output)
		require.NoError(err)

		out := output.Out.(*secp256k1fx.TransferOutput)
<<<<<<< HEAD
		require.Equal(uint64(defaultWeight), out.Amount())
=======
		require.Equal(defaultWeight, out.Amount())
>>>>>>> b3a07d8b
		require.Equal(uint32(1), out.Threshold)
		require.Zero(out.Locktime)
		require.Len(out.Addrs, 1)
	}

	oldStake := defaultWeight

	// Add a delegator
	stakeAmount := service.vm.MinDelegatorStake + 12345
	delegatorNodeID := ids.NodeID(keys[0].PublicKey().Address())
	delegatorEndTime := uint64(defaultGenesisTime.Add(defaultMinStakingDuration).Unix())
	tx, err := service.vm.txBuilder.NewAddDelegatorTx(
		stakeAmount,
		uint64(defaultGenesisTime.Unix()),
		delegatorEndTime,
		delegatorNodeID,
		ids.GenerateTestShortID(),
		[]*secp256k1.PrivateKey{keys[0]},
		keys[0].PublicKey().Address(), // change addr
	)
	require.NoError(err)

	staker, err := state.NewCurrentStaker(
		tx.ID(),
		tx.Unsigned.(*txs.AddDelegatorTx),
		0,
	)
	require.NoError(err)

	service.vm.state.PutCurrentDelegator(staker)
	service.vm.state.AddTx(tx, status.Committed)
	require.NoError(service.vm.state.Commit())

	// Make sure the delegator addr has the right stake (old stake + stakeAmount)
	addr, _ := service.addrManager.FormatLocalAddress(keys[0].PublicKey().Address())
	args.Addresses = []string{addr}
	require.NoError(service.GetStake(nil, &args, &response))
	require.Equal(oldStake+stakeAmount, uint64(response.Staked))
	require.Len(response.Outputs, 2)

	// Unmarshal into transferable outputs
	outputs := make([]avax.TransferableOutput, 2)
	for i := range outputs {
		outputBytes, err := formatting.Decode(args.Encoding, response.Outputs[i])
		require.NoError(err)
		_, err = txs.Codec.Unmarshal(outputBytes, &outputs[i])
		require.NoError(err)
	}

	// Make sure the stake amount is as expected
	require.Equal(stakeAmount+oldStake, outputs[0].Out.Amount()+outputs[1].Out.Amount())

	oldStake = uint64(response.Staked)

	// Make sure this works for pending stakers
	// Add a pending staker
	stakeAmount = service.vm.MinValidatorStake + 54321
	pendingStakerNodeID := ids.GenerateTestNodeID()
	pendingStakerEndTime := uint64(defaultGenesisTime.Add(defaultMinStakingDuration).Unix())
	tx, err = service.vm.txBuilder.NewAddValidatorTx(
		stakeAmount,
		uint64(defaultGenesisTime.Unix()),
		pendingStakerEndTime,
		pendingStakerNodeID,
		ids.GenerateTestShortID(),
		0,
		[]*secp256k1.PrivateKey{keys[0]},
		keys[0].PublicKey().Address(), // change addr
	)
	require.NoError(err)

	staker, err = state.NewPendingStaker(
		tx.ID(),
		tx.Unsigned.(*txs.AddValidatorTx),
	)
	require.NoError(err)

	service.vm.state.PutPendingValidator(staker)
	service.vm.state.AddTx(tx, status.Committed)
	require.NoError(service.vm.state.Commit())

	// Make sure the delegator has the right stake (old stake + stakeAmount)
	require.NoError(service.GetStake(nil, &args, &response))
	require.Equal(oldStake+stakeAmount, uint64(response.Staked))
	require.Len(response.Outputs, 3)

	// Unmarshal
	outputs = make([]avax.TransferableOutput, 3)
	for i := range outputs {
		outputBytes, err := formatting.Decode(args.Encoding, response.Outputs[i])
		require.NoError(err)
		_, err = txs.Codec.Unmarshal(outputBytes, &outputs[i])
		require.NoError(err)
	}

	// Make sure the stake amount is as expected
	require.Equal(stakeAmount+oldStake, outputs[0].Out.Amount()+outputs[1].Out.Amount()+outputs[2].Out.Amount())
}

// Test method GetCurrentValidators
func TestGetCurrentValidators(t *testing.T) {
	require := require.New(t)
	service, _ := defaultService(t)
	defaultAddress(t, service)
	service.vm.ctx.Lock.Lock()
	defer func() {
		require.NoError(service.vm.Shutdown(context.Background()))
		service.vm.ctx.Lock.Unlock()
	}()

	genesis, _ := defaultGenesis(t)

	// Call getValidators
	args := GetCurrentValidatorsArgs{SubnetID: constants.PrimaryNetworkID}
	response := GetCurrentValidatorsReply{}

	require.NoError(service.GetCurrentValidators(nil, &args, &response))
	require.Equal(len(genesis.Validators), len(response.Validators))

	for _, vdr := range genesis.Validators {
		found := false
		for i := 0; i < len(response.Validators) && !found; i++ {
			gotVdr := response.Validators[i].(pchainapi.PermissionlessValidator)
			if gotVdr.NodeID != vdr.NodeID {
				continue
			}

			require.Equal(vdr.EndTime, gotVdr.EndTime)
			require.Equal(vdr.StartTime, gotVdr.StartTime)
			found = true
		}
		require.True(found, "expected validators to contain %s but didn't", vdr.NodeID)
	}

	// Add a delegator
	stakeAmount := service.vm.MinDelegatorStake + 12345
	validatorNodeID := ids.NodeID(keys[1].PublicKey().Address())
	delegatorStartTime := uint64(defaultValidateStartTime.Unix())
	delegatorEndTime := uint64(defaultValidateStartTime.Add(defaultMinStakingDuration).Unix())

	delTx, err := service.vm.txBuilder.NewAddDelegatorTx(
		stakeAmount,
		delegatorStartTime,
		delegatorEndTime,
		validatorNodeID,
		ids.GenerateTestShortID(),
		[]*secp256k1.PrivateKey{keys[0]},
		keys[0].PublicKey().Address(), // change addr
	)
	require.NoError(err)

	staker, err := state.NewCurrentStaker(
		delTx.ID(),
		delTx.Unsigned.(*txs.AddDelegatorTx),
		0,
	)
	require.NoError(err)

	service.vm.state.PutCurrentDelegator(staker)
	service.vm.state.AddTx(delTx, status.Committed)
	require.NoError(service.vm.state.Commit())

	// Call getCurrentValidators
	args = GetCurrentValidatorsArgs{SubnetID: constants.PrimaryNetworkID}
	require.NoError(service.GetCurrentValidators(nil, &args, &response))
	require.Equal(len(genesis.Validators), len(response.Validators))

	// Make sure the delegator is there
	found := false
	for i := 0; i < len(response.Validators) && !found; i++ {
		vdr := response.Validators[i].(pchainapi.PermissionlessValidator)
		if vdr.NodeID != validatorNodeID {
			continue
		}
		found = true

		require.Nil(vdr.Delegators)

		innerArgs := GetCurrentValidatorsArgs{
			SubnetID: constants.PrimaryNetworkID,
			NodeIDs:  []ids.NodeID{vdr.NodeID},
		}
		innerResponse := GetCurrentValidatorsReply{}
		require.NoError(service.GetCurrentValidators(nil, &innerArgs, &innerResponse))
		require.Len(innerResponse.Validators, 1)

		innerVdr := innerResponse.Validators[0].(pchainapi.PermissionlessValidator)
		require.Equal(vdr.NodeID, innerVdr.NodeID)

		require.NotNil(innerVdr.Delegators)
		require.Equal(1, len(*innerVdr.Delegators))
		delegator := (*innerVdr.Delegators)[0]
		require.Equal(delegator.NodeID, innerVdr.NodeID)
		require.Equal(uint64(delegator.StartTime), delegatorStartTime)
		require.Equal(uint64(delegator.EndTime), delegatorEndTime)
		require.Equal(uint64(delegator.Weight), stakeAmount)
	}
	require.True(found)

	// Reward the delegator
	tx, err := service.vm.txBuilder.NewRewardValidatorTx(delTx.ID())
	require.NoError(err)
	service.vm.state.AddTx(tx, status.Committed)
	service.vm.state.DeleteCurrentDelegator(staker)
	require.NoError(service.vm.state.SetDelegateeReward(staker.SubnetID, staker.NodeID, 100000))
	require.NoError(service.vm.state.Commit())

	// Call getValidators
	response = GetCurrentValidatorsReply{}
	require.NoError(service.GetCurrentValidators(nil, &args, &response))
	require.Equal(len(genesis.Validators), len(response.Validators))

	for i := 0; i < len(response.Validators); i++ {
		vdr := response.Validators[i].(pchainapi.PermissionlessValidator)
		if vdr.NodeID != validatorNodeID {
			continue
		}
		require.Equal(uint64(100000), uint64(*vdr.AccruedDelegateeReward))
	}
}

func TestGetTimestamp(t *testing.T) {
	require := require.New(t)
	service, _ := defaultService(t)
	service.vm.ctx.Lock.Lock()
	defer func() {
		require.NoError(service.vm.Shutdown(context.Background()))
		service.vm.ctx.Lock.Unlock()
	}()

	reply := GetTimestampReply{}
	require.NoError(service.GetTimestamp(nil, nil, &reply))
	require.Equal(service.vm.state.GetTimestamp(), reply.Timestamp)

	newTimestamp := reply.Timestamp.Add(time.Second)
	service.vm.state.SetTimestamp(newTimestamp)

	require.NoError(service.GetTimestamp(nil, nil, &reply))
	require.Equal(newTimestamp, reply.Timestamp)
}

func TestGetBlock(t *testing.T) {
	tests := []struct {
		name     string
		encoding formatting.Encoding
	}{
		{
			name:     "json",
			encoding: formatting.JSON,
		},
		{
			name:     "hex",
			encoding: formatting.Hex,
		},
	}

	for _, test := range tests {
		t.Run(test.name, func(t *testing.T) {
			require := require.New(t)
			service, _ := defaultService(t)
			service.vm.ctx.Lock.Lock()
			defer service.vm.ctx.Lock.Unlock()

			service.vm.Config.CreateAssetTxFee = 100 * defaultTxFee

			// Make a block an accept it, then check we can get it.
			tx, err := service.vm.txBuilder.NewCreateChainTx( // Test GetTx works for standard blocks
				testSubnet1.ID(),
				nil,
				constants.AVMID,
				nil,
				"chain name",
				[]*secp256k1.PrivateKey{testSubnet1ControlKeys[0], testSubnet1ControlKeys[1]},
				keys[0].PublicKey().Address(), // change addr
			)
			require.NoError(err)

			preferred, err := service.vm.Builder.Preferred()
			require.NoError(err)

			statelessBlock, err := blocks.NewBanffStandardBlock(
				preferred.Timestamp(),
				preferred.ID(),
				preferred.Height()+1,
				[]*txs.Tx{tx},
			)
			require.NoError(err)

			block := service.vm.manager.NewBlock(statelessBlock)

			require.NoError(block.Verify(context.Background()))
			require.NoError(block.Accept(context.Background()))

			args := api.GetBlockArgs{
				BlockID:  block.ID(),
				Encoding: test.encoding,
			}
			response := api.GetBlockResponse{}
			require.NoError(service.GetBlock(nil, &args, &response))

			switch {
			case test.encoding == formatting.JSON:
				require.Equal(statelessBlock, response.Block)

				_, err = stdjson.Marshal(response)
				require.NoError(err)
			default:
				decoded, _ := formatting.Decode(response.Encoding, response.Block.(string))
				require.Equal(block.Bytes(), decoded)
			}

			require.Equal(test.encoding, response.Encoding)
		})
	}
}<|MERGE_RESOLUTION|>--- conflicted
+++ resolved
@@ -343,17 +343,8 @@
 
 						commit := options[0].(*blockexecutor.Block)
 						require.IsType(&blocks.BanffCommitBlock{}, commit.Block)
-<<<<<<< HEAD
 						require.NoError(commit.Verify(context.Background()))
 						require.NoError(commit.Accept(context.Background()))
-=======
-
-						err := commit.Verify(context.Background())
-						require.NoError(err)
-
-						err = commit.Accept(context.Background())
-						require.NoError(err)
->>>>>>> b3a07d8b
 					}
 				}
 
@@ -432,11 +423,7 @@
 		}
 		response := GetStakeReply{}
 		require.NoError(service.GetStake(nil, &args, &response))
-<<<<<<< HEAD
-		require.Equal(uint64(defaultWeight), uint64(response.Staked))
-=======
 		require.Equal(defaultWeight, uint64(response.Staked))
->>>>>>> b3a07d8b
 		require.Len(response.Outputs, 1)
 
 		// Unmarshal into an output
@@ -448,11 +435,7 @@
 		require.NoError(err)
 
 		out := output.Out.(*secp256k1fx.TransferOutput)
-<<<<<<< HEAD
-		require.Equal(uint64(defaultWeight), out.Amount())
-=======
 		require.Equal(defaultWeight, out.Amount())
->>>>>>> b3a07d8b
 		require.Equal(uint32(1), out.Threshold)
 		require.Len(out.Addrs, 1)
 		require.Equal(keys[i].PublicKey().Address(), out.Addrs[0])
@@ -468,11 +451,7 @@
 	}
 	response := GetStakeReply{}
 	require.NoError(service.GetStake(nil, &args, &response))
-<<<<<<< HEAD
-	require.Equal(len(genesis.Validators)*defaultWeight, int(response.Staked))
-=======
 	require.Equal(len(genesis.Validators)*int(defaultWeight), int(response.Staked))
->>>>>>> b3a07d8b
 	require.Len(response.Outputs, len(genesis.Validators))
 
 	for _, outputStr := range response.Outputs {
@@ -484,11 +463,7 @@
 		require.NoError(err)
 
 		out := output.Out.(*secp256k1fx.TransferOutput)
-<<<<<<< HEAD
-		require.Equal(uint64(defaultWeight), out.Amount())
-=======
 		require.Equal(defaultWeight, out.Amount())
->>>>>>> b3a07d8b
 		require.Equal(uint32(1), out.Threshold)
 		require.Zero(out.Locktime)
 		require.Len(out.Addrs, 1)
