// Copyright (C) 2019-2023, Ava Labs, Inc. All rights reserved.
// See the file LICENSE for licensing terms.

package platformvm

import (
	"context"
	"errors"
	"fmt"
	"math/rand"
	"testing"
	"time"

	stdjson "encoding/json"

	"github.com/stretchr/testify/require"

	"github.com/ava-labs/avalanchego/api"
	"github.com/ava-labs/avalanchego/api/keystore"
	"github.com/ava-labs/avalanchego/cache"
	"github.com/ava-labs/avalanchego/chains/atomic"
	"github.com/ava-labs/avalanchego/database"
	"github.com/ava-labs/avalanchego/database/manager"
	"github.com/ava-labs/avalanchego/database/prefixdb"
	"github.com/ava-labs/avalanchego/ids"
	"github.com/ava-labs/avalanchego/snow/consensus/snowman"
	"github.com/ava-labs/avalanchego/utils/constants"
	"github.com/ava-labs/avalanchego/utils/crypto/secp256k1"
	"github.com/ava-labs/avalanchego/utils/formatting"
	"github.com/ava-labs/avalanchego/utils/json"
	"github.com/ava-labs/avalanchego/utils/logging"
	"github.com/ava-labs/avalanchego/version"
	"github.com/ava-labs/avalanchego/vms/components/avax"
	"github.com/ava-labs/avalanchego/vms/platformvm/blocks"
	"github.com/ava-labs/avalanchego/vms/platformvm/state"
	"github.com/ava-labs/avalanchego/vms/platformvm/status"
	"github.com/ava-labs/avalanchego/vms/platformvm/txs"
	"github.com/ava-labs/avalanchego/vms/secp256k1fx"

	vmkeystore "github.com/ava-labs/avalanchego/vms/components/keystore"
	pchainapi "github.com/ava-labs/avalanchego/vms/platformvm/api"
	blockexecutor "github.com/ava-labs/avalanchego/vms/platformvm/blocks/executor"
	txexecutor "github.com/ava-labs/avalanchego/vms/platformvm/txs/executor"
)

var (
	// Test user username
	testUsername = "ScoobyUser"

	// Test user password, must meet minimum complexity/length requirements
	testPassword = "ShaggyPassword1Zoinks!"

	// Bytes decoded from CB58 "ewoqjP7PxY4yr3iLTpLisriqt94hdyDFNgchSxGGztUrTXtNN"
	testPrivateKey = []byte{
		0x56, 0x28, 0x9e, 0x99, 0xc9, 0x4b, 0x69, 0x12,
		0xbf, 0xc1, 0x2a, 0xdc, 0x09, 0x3c, 0x9b, 0x51,
		0x12, 0x4f, 0x0d, 0xc5, 0x4a, 0xc7, 0xa7, 0x66,
		0xb2, 0xbc, 0x5c, 0xcf, 0x55, 0x8d, 0x80, 0x27,
	}

	// 3cb7d3842e8cee6a0ebd09f1fe884f6861e1b29c
	// Platform address resulting from the above private key
	testAddress = "P-testing18jma8ppw3nhx5r4ap8clazz0dps7rv5umpc36y"

	encodings = []formatting.Encoding{
		formatting.JSON, formatting.Hex,
	}
)

func defaultService(t *testing.T) (*Service, *mutableSharedMemory) {
	require := require.New(t)

	vm, _, mutableSharedMemory := defaultVM(t)
	vm.ctx.Lock.Lock()
	defer vm.ctx.Lock.Unlock()
	ks := keystore.New(logging.NoLog{}, manager.NewMemDB(version.Semantic1_0_0))
<<<<<<< HEAD
	require.NoError(ks.CreateUser(testUsername, testPassword))
=======
	require.NoError(t, ks.CreateUser(testUsername, testPassword))
>>>>>>> b30352c3

	vm.ctx.Keystore = ks.NewBlockchainKeyStore(vm.ctx.ChainID)
	return &Service{
		vm:          vm,
		addrManager: avax.NewAddressManager(vm.ctx),
		stakerAttributesCache: &cache.LRU[ids.ID, *stakerAttributes]{
			Size: stakerAttributesCacheSize,
		},
	}, mutableSharedMemory
}

// Give user [testUsername] control of [testPrivateKey] and keys[0] (which is funded)
func defaultAddress(t *testing.T, service *Service) {
	require := require.New(t)

	service.vm.ctx.Lock.Lock()
	defer service.vm.ctx.Lock.Unlock()
	user, err := vmkeystore.NewUserFromKeystore(service.vm.ctx.Keystore, testUsername, testPassword)
	require.NoError(err)

	pk, err := testKeyFactory.ToPrivateKey(testPrivateKey)
	require.NoError(err)

<<<<<<< HEAD
	require.NoError(user.PutKeys(pk, keys[0]))
=======
	require.NoError(t, user.PutKeys(pk, keys[0]))
>>>>>>> b30352c3
}

func TestAddValidator(t *testing.T) {
	require := require.New(t)

	expectedJSONString := `{"username":"","password":"","from":null,"changeAddr":"","txID":"11111111111111111111111111111111LpoYY","startTime":"0","endTime":"0","weight":"0","nodeID":"NodeID-111111111111111111116DBWJs","rewardAddress":"","delegationFeeRate":"0.0000"}`
	args := AddValidatorArgs{}
	bytes, err := stdjson.Marshal(&args)
	require.NoError(err)
	require.Equal(expectedJSONString, string(bytes))
}

func TestCreateBlockchainArgsParsing(t *testing.T) {
	require := require.New(t)

	jsonString := `{"vmID":"lol","fxIDs":["secp256k1"], "name":"awesome", "username":"bob loblaw", "password":"yeet", "genesisData":"SkB92YpWm4Q2iPnLGCuDPZPgUQMxajqQQuz91oi3xD984f8r"}`
	args := CreateBlockchainArgs{}
<<<<<<< HEAD
	require.NoError(stdjson.Unmarshal([]byte(jsonString), &args))

	_, err := stdjson.Marshal(args.GenesisData)
	require.NoError(err)
=======
	require.NoError(t, stdjson.Unmarshal([]byte(jsonString), &args))

	_, err := stdjson.Marshal(args.GenesisData)
	require.NoError(t, err)
>>>>>>> b30352c3
}

func TestExportKey(t *testing.T) {
	require := require.New(t)
	jsonString := `{"username":"ScoobyUser","password":"ShaggyPassword1Zoinks!","address":"` + testAddress + `"}`
	args := ExportKeyArgs{}
	require.NoError(stdjson.Unmarshal([]byte(jsonString), &args))

	service, _ := defaultService(t)
	defaultAddress(t, service)
	service.vm.ctx.Lock.Lock()
	defer func() {
		require.NoError(service.vm.Shutdown(context.Background()))
		service.vm.ctx.Lock.Unlock()
	}()

	reply := ExportKeyReply{}
	require.NoError(service.ExportKey(nil, &args, &reply))

	require.Equal(testPrivateKey, reply.PrivateKey.Bytes())
}

func TestImportKey(t *testing.T) {
	require := require.New(t)
	jsonString := `{"username":"ScoobyUser","password":"ShaggyPassword1Zoinks!","privateKey":"PrivateKey-ewoqjP7PxY4yr3iLTpLisriqt94hdyDFNgchSxGGztUrTXtNN"}`
	args := ImportKeyArgs{}
	require.NoError(stdjson.Unmarshal([]byte(jsonString), &args))

	service, _ := defaultService(t)
	service.vm.ctx.Lock.Lock()
	defer func() {
		require.NoError(service.vm.Shutdown(context.Background()))
		service.vm.ctx.Lock.Unlock()
	}()

	reply := api.JSONAddress{}
	require.NoError(service.ImportKey(nil, &args, &reply))
	require.Equal(testAddress, reply.Address)
}

// Test issuing a tx and accepted
func TestGetTxStatus(t *testing.T) {
	require := require.New(t)
	service, mutableSharedMemory := defaultService(t)
	defaultAddress(t, service)
	service.vm.ctx.Lock.Lock()
	defer func() {
		require.NoError(service.vm.Shutdown(context.Background()))
		service.vm.ctx.Lock.Unlock()
	}()

	factory := secp256k1.Factory{}
	recipientKey, err := factory.NewPrivateKey()
	require.NoError(err)

	m := atomic.NewMemory(prefixdb.New([]byte{}, service.vm.dbManager.Current().Database))

	sm := m.NewSharedMemory(service.vm.ctx.ChainID)
	peerSharedMemory := m.NewSharedMemory(xChainID)

	// #nosec G404
	utxo := &avax.UTXO{
		UTXOID: avax.UTXOID{
			TxID:        ids.GenerateTestID(),
			OutputIndex: rand.Uint32(),
		},
		Asset: avax.Asset{ID: avaxAssetID},
		Out: &secp256k1fx.TransferOutput{
			Amt: 1234567,
			OutputOwners: secp256k1fx.OutputOwners{
				Locktime:  0,
				Addrs:     []ids.ShortID{recipientKey.PublicKey().Address()},
				Threshold: 1,
			},
		},
	}
	utxoBytes, err := txs.Codec.Marshal(txs.Version, utxo)
	require.NoError(err)

	inputID := utxo.InputID()
	require.NoError(peerSharedMemory.Apply(map[ids.ID]*atomic.Requests{
		service.vm.ctx.ChainID: {
			PutRequests: []*atomic.Element{
				{
					Key:   inputID[:],
					Value: utxoBytes,
					Traits: [][]byte{
						recipientKey.PublicKey().Address().Bytes(),
					},
				},
			},
		},
	}))

	oldSharedMemory := mutableSharedMemory.SharedMemory
	mutableSharedMemory.SharedMemory = sm

	tx, err := service.vm.txBuilder.NewImportTx(xChainID, ids.ShortEmpty, []*secp256k1.PrivateKey{recipientKey}, ids.ShortEmpty)
	require.NoError(err)

	mutableSharedMemory.SharedMemory = oldSharedMemory

	var (
		arg  = &GetTxStatusArgs{TxID: tx.ID()}
		resp GetTxStatusResponse
	)
	require.NoError(service.GetTxStatus(nil, arg, &resp))
	require.Equal(status.Unknown, resp.Status)
	require.Zero(resp.Reason)

	// put the chain in existing chain list
	err = service.vm.Builder.AddUnverifiedTx(tx)
	require.ErrorIs(err, database.ErrNotFound) // Missing shared memory UTXO

	mutableSharedMemory.SharedMemory = sm

	require.NoError(service.vm.Builder.AddUnverifiedTx(tx))

	block, err := service.vm.BuildBlock(context.Background())
	require.NoError(err)

	blk := block.(*blockexecutor.Block)
	require.NoError(blk.Verify(context.Background()))

	require.NoError(blk.Accept(context.Background()))

	resp = GetTxStatusResponse{} // reset
	require.NoError(service.GetTxStatus(nil, arg, &resp))
	require.Equal(status.Committed, resp.Status)
	require.Zero(resp.Reason)
}

// Test issuing and then retrieving a transaction
func TestGetTx(t *testing.T) {
	type test struct {
		description string
		createTx    func(service *Service) (*txs.Tx, error)
	}

	tests := []test{
		{
			"standard block",
			func(service *Service) (*txs.Tx, error) {
				return service.vm.txBuilder.NewCreateChainTx( // Test GetTx works for standard blocks
					testSubnet1.ID(),
					nil,
					constants.AVMID,
					nil,
					"chain name",
					[]*secp256k1.PrivateKey{testSubnet1ControlKeys[0], testSubnet1ControlKeys[1]},
					keys[0].PublicKey().Address(), // change addr
				)
			},
		},
		{
			"proposal block",
			func(service *Service) (*txs.Tx, error) {
				return service.vm.txBuilder.NewAddValidatorTx( // Test GetTx works for proposal blocks
					service.vm.MinValidatorStake,
					uint64(service.vm.clock.Time().Add(txexecutor.SyncBound).Unix()),
					uint64(service.vm.clock.Time().Add(txexecutor.SyncBound).Add(defaultMinStakingDuration).Unix()),
					ids.GenerateTestNodeID(),
					ids.GenerateTestShortID(),
					0,
					[]*secp256k1.PrivateKey{keys[0]},
					keys[0].PublicKey().Address(), // change addr
				)
			},
		},
		{
			"atomic block",
			func(service *Service) (*txs.Tx, error) {
				return service.vm.txBuilder.NewExportTx( // Test GetTx works for proposal blocks
					100,
					service.vm.ctx.XChainID,
					ids.GenerateTestShortID(),
					[]*secp256k1.PrivateKey{keys[0]},
					keys[0].PublicKey().Address(), // change addr
				)
			},
		},
	}

	for _, test := range tests {
		for _, encoding := range encodings {
			testName := fmt.Sprintf("test '%s - %s'",
				test.description,
				encoding.String(),
			)
			t.Run(testName, func(t *testing.T) {
				require := require.New(t)
				service, _ := defaultService(t)
				defaultAddress(t, service)
				service.vm.ctx.Lock.Lock()

				tx, err := test.createTx(service)
				require.NoError(err)

				arg := &api.GetTxArgs{
					TxID:     tx.ID(),
					Encoding: encoding,
				}
				var response api.GetTxReply
				err = service.GetTx(nil, arg, &response)
				require.ErrorIs(err, database.ErrNotFound) // We haven't issued the tx yet

				require.NoError(service.vm.Builder.AddUnverifiedTx(tx))

				block, err := service.vm.BuildBlock(context.Background())
				require.NoError(err)

				require.NoError(block.Verify(context.Background()))

				require.NoError(block.Accept(context.Background()))

				if blk, ok := block.(snowman.OracleBlock); ok { // For proposal blocks, commit them
					options, err := blk.Options(context.Background())
					if !errors.Is(err, snowman.ErrNotOracle) {
						require.NoError(err)

						commit := options[0].(*blockexecutor.Block)
						require.IsType(&blocks.BanffCommitBlock{}, commit.Block)
<<<<<<< HEAD
						require.NoError(commit.Verify(context.Background()))
=======

						require.NoError(commit.Verify(context.Background()))

>>>>>>> b30352c3
						require.NoError(commit.Accept(context.Background()))
					}
				}

				require.NoError(service.GetTx(nil, arg, &response))

				switch encoding {
				case formatting.Hex:
					// we're always guaranteed a string for hex encodings.
					responseTxBytes, err := formatting.Decode(response.Encoding, response.Tx.(string))
					require.NoError(err)
					require.Equal(tx.Bytes(), responseTxBytes)

				case formatting.JSON:
					require.Equal(tx, response.Tx)
				}

				require.NoError(service.vm.Shutdown(context.Background()))
				service.vm.ctx.Lock.Unlock()
			})
		}
	}
}

// Test method GetBalance
func TestGetBalance(t *testing.T) {
	require := require.New(t)
	service, _ := defaultService(t)
	defaultAddress(t, service)
	service.vm.ctx.Lock.Lock()
	defer func() {
		require.NoError(service.vm.Shutdown(context.Background()))
		service.vm.ctx.Lock.Unlock()
	}()

	// Ensure GetStake is correct for each of the genesis validators
	genesis, _ := defaultGenesis(t)
	for _, utxo := range genesis.UTXOs {
		request := GetBalanceRequest{
			Addresses: []string{
				fmt.Sprintf("P-%s", utxo.Address),
			},
		}
		reply := GetBalanceResponse{}

		require.NoError(service.GetBalance(nil, &request, &reply))

		require.Equal(json.Uint64(defaultBalance), reply.Balance)
		require.Equal(json.Uint64(defaultBalance), reply.Unlocked)
		require.Equal(json.Uint64(0), reply.LockedStakeable)
		require.Equal(json.Uint64(0), reply.LockedNotStakeable)
	}
}

func TestGetStake(t *testing.T) {
	require := require.New(t)
	service, _ := defaultService(t)
	defaultAddress(t, service)
	service.vm.ctx.Lock.Lock()
	defer func() {
		require.NoError(service.vm.Shutdown(context.Background()))
		service.vm.ctx.Lock.Unlock()
	}()

	// Ensure GetStake is correct for each of the genesis validators
	genesis, _ := defaultGenesis(t)
	addrsStrs := []string{}
	for i, validator := range genesis.Validators {
		addr := fmt.Sprintf("P-%s", validator.RewardOwner.Addresses[0])
		addrsStrs = append(addrsStrs, addr)

		args := GetStakeArgs{
			JSONAddresses: api.JSONAddresses{
				Addresses: []string{addr},
			},
			Encoding: formatting.Hex,
		}
		response := GetStakeReply{}
		require.NoError(service.GetStake(nil, &args, &response))
		require.Equal(defaultWeight, uint64(response.Staked))
		require.Len(response.Outputs, 1)

		// Unmarshal into an output
		outputBytes, err := formatting.Decode(args.Encoding, response.Outputs[0])
		require.NoError(err)

		var output avax.TransferableOutput
		_, err = txs.Codec.Unmarshal(outputBytes, &output)
		require.NoError(err)

		out := output.Out.(*secp256k1fx.TransferOutput)
		require.Equal(defaultWeight, out.Amount())
		require.Equal(uint32(1), out.Threshold)
		require.Len(out.Addrs, 1)
		require.Equal(keys[i].PublicKey().Address(), out.Addrs[0])
		require.Zero(out.Locktime)
	}

	// Make sure this works for multiple addresses
	args := GetStakeArgs{
		JSONAddresses: api.JSONAddresses{
			Addresses: addrsStrs,
		},
		Encoding: formatting.Hex,
	}
	response := GetStakeReply{}
	require.NoError(service.GetStake(nil, &args, &response))
	require.Equal(len(genesis.Validators)*int(defaultWeight), int(response.Staked))
	require.Len(response.Outputs, len(genesis.Validators))

	for _, outputStr := range response.Outputs {
		outputBytes, err := formatting.Decode(args.Encoding, outputStr)
		require.NoError(err)

		var output avax.TransferableOutput
		_, err = txs.Codec.Unmarshal(outputBytes, &output)
		require.NoError(err)

		out := output.Out.(*secp256k1fx.TransferOutput)
		require.Equal(defaultWeight, out.Amount())
		require.Equal(uint32(1), out.Threshold)
		require.Zero(out.Locktime)
		require.Len(out.Addrs, 1)
	}

	oldStake := defaultWeight

	// Add a delegator
	stakeAmount := service.vm.MinDelegatorStake + 12345
	delegatorNodeID := ids.NodeID(keys[0].PublicKey().Address())
	delegatorEndTime := uint64(defaultGenesisTime.Add(defaultMinStakingDuration).Unix())
	tx, err := service.vm.txBuilder.NewAddDelegatorTx(
		stakeAmount,
		uint64(defaultGenesisTime.Unix()),
		delegatorEndTime,
		delegatorNodeID,
		ids.GenerateTestShortID(),
		[]*secp256k1.PrivateKey{keys[0]},
		keys[0].PublicKey().Address(), // change addr
	)
	require.NoError(err)

	staker, err := state.NewCurrentStaker(
		tx.ID(),
		tx.Unsigned.(*txs.AddDelegatorTx),
		0,
	)
	require.NoError(err)

	service.vm.state.PutCurrentDelegator(staker)
	service.vm.state.AddTx(tx, status.Committed)
	require.NoError(service.vm.state.Commit())

	// Make sure the delegator addr has the right stake (old stake + stakeAmount)
	addr, _ := service.addrManager.FormatLocalAddress(keys[0].PublicKey().Address())
	args.Addresses = []string{addr}
	require.NoError(service.GetStake(nil, &args, &response))
	require.Equal(oldStake+stakeAmount, uint64(response.Staked))
	require.Len(response.Outputs, 2)

	// Unmarshal into transferable outputs
	outputs := make([]avax.TransferableOutput, 2)
	for i := range outputs {
		outputBytes, err := formatting.Decode(args.Encoding, response.Outputs[i])
		require.NoError(err)
		_, err = txs.Codec.Unmarshal(outputBytes, &outputs[i])
		require.NoError(err)
	}

	// Make sure the stake amount is as expected
	require.Equal(stakeAmount+oldStake, outputs[0].Out.Amount()+outputs[1].Out.Amount())

	oldStake = uint64(response.Staked)

	// Make sure this works for pending stakers
	// Add a pending staker
	stakeAmount = service.vm.MinValidatorStake + 54321
	pendingStakerNodeID := ids.GenerateTestNodeID()
	pendingStakerEndTime := uint64(defaultGenesisTime.Add(defaultMinStakingDuration).Unix())
	tx, err = service.vm.txBuilder.NewAddValidatorTx(
		stakeAmount,
		uint64(defaultGenesisTime.Unix()),
		pendingStakerEndTime,
		pendingStakerNodeID,
		ids.GenerateTestShortID(),
		0,
		[]*secp256k1.PrivateKey{keys[0]},
		keys[0].PublicKey().Address(), // change addr
	)
	require.NoError(err)

	staker, err = state.NewPendingStaker(
		tx.ID(),
		tx.Unsigned.(*txs.AddValidatorTx),
	)
	require.NoError(err)

	service.vm.state.PutPendingValidator(staker)
	service.vm.state.AddTx(tx, status.Committed)
	require.NoError(service.vm.state.Commit())

	// Make sure the delegator has the right stake (old stake + stakeAmount)
	require.NoError(service.GetStake(nil, &args, &response))
	require.Equal(oldStake+stakeAmount, uint64(response.Staked))
	require.Len(response.Outputs, 3)

	// Unmarshal
	outputs = make([]avax.TransferableOutput, 3)
	for i := range outputs {
		outputBytes, err := formatting.Decode(args.Encoding, response.Outputs[i])
		require.NoError(err)
		_, err = txs.Codec.Unmarshal(outputBytes, &outputs[i])
		require.NoError(err)
	}

	// Make sure the stake amount is as expected
	require.Equal(stakeAmount+oldStake, outputs[0].Out.Amount()+outputs[1].Out.Amount()+outputs[2].Out.Amount())
}

// Test method GetCurrentValidators
func TestGetCurrentValidators(t *testing.T) {
	require := require.New(t)
	service, _ := defaultService(t)
	defaultAddress(t, service)
	service.vm.ctx.Lock.Lock()
	defer func() {
		require.NoError(service.vm.Shutdown(context.Background()))
		service.vm.ctx.Lock.Unlock()
	}()

	genesis, _ := defaultGenesis(t)

	// Call getValidators
	args := GetCurrentValidatorsArgs{SubnetID: constants.PrimaryNetworkID}
	response := GetCurrentValidatorsReply{}

	require.NoError(service.GetCurrentValidators(nil, &args, &response))
<<<<<<< HEAD
	require.Equal(len(genesis.Validators), len(response.Validators))
=======
	require.Len(response.Validators, len(genesis.Validators))
>>>>>>> b30352c3

	for _, vdr := range genesis.Validators {
		found := false
		for i := 0; i < len(response.Validators) && !found; i++ {
			gotVdr := response.Validators[i].(pchainapi.PermissionlessValidator)
			if gotVdr.NodeID != vdr.NodeID {
				continue
			}

			require.Equal(vdr.EndTime, gotVdr.EndTime)
			require.Equal(vdr.StartTime, gotVdr.StartTime)
			found = true
		}
		require.True(found, "expected validators to contain %s but didn't", vdr.NodeID)
	}

	// Add a delegator
	stakeAmount := service.vm.MinDelegatorStake + 12345
	validatorNodeID := ids.NodeID(keys[1].PublicKey().Address())
	delegatorStartTime := uint64(defaultValidateStartTime.Unix())
	delegatorEndTime := uint64(defaultValidateStartTime.Add(defaultMinStakingDuration).Unix())

	delTx, err := service.vm.txBuilder.NewAddDelegatorTx(
		stakeAmount,
		delegatorStartTime,
		delegatorEndTime,
		validatorNodeID,
		ids.GenerateTestShortID(),
		[]*secp256k1.PrivateKey{keys[0]},
		keys[0].PublicKey().Address(), // change addr
	)
	require.NoError(err)

	staker, err := state.NewCurrentStaker(
		delTx.ID(),
		delTx.Unsigned.(*txs.AddDelegatorTx),
		0,
	)
	require.NoError(err)

	service.vm.state.PutCurrentDelegator(staker)
	service.vm.state.AddTx(delTx, status.Committed)
	require.NoError(service.vm.state.Commit())

	// Call getCurrentValidators
	args = GetCurrentValidatorsArgs{SubnetID: constants.PrimaryNetworkID}
	require.NoError(service.GetCurrentValidators(nil, &args, &response))
<<<<<<< HEAD
	require.Equal(len(genesis.Validators), len(response.Validators))
=======
	require.Len(response.Validators, len(genesis.Validators))
>>>>>>> b30352c3

	// Make sure the delegator is there
	found := false
	for i := 0; i < len(response.Validators) && !found; i++ {
		vdr := response.Validators[i].(pchainapi.PermissionlessValidator)
		if vdr.NodeID != validatorNodeID {
			continue
		}
		found = true

		require.Nil(vdr.Delegators)

		innerArgs := GetCurrentValidatorsArgs{
			SubnetID: constants.PrimaryNetworkID,
			NodeIDs:  []ids.NodeID{vdr.NodeID},
		}
		innerResponse := GetCurrentValidatorsReply{}
		require.NoError(service.GetCurrentValidators(nil, &innerArgs, &innerResponse))
		require.Len(innerResponse.Validators, 1)

		innerVdr := innerResponse.Validators[0].(pchainapi.PermissionlessValidator)
		require.Equal(vdr.NodeID, innerVdr.NodeID)

		require.NotNil(innerVdr.Delegators)
		require.Len(*innerVdr.Delegators, 1)
		delegator := (*innerVdr.Delegators)[0]
		require.Equal(delegator.NodeID, innerVdr.NodeID)
		require.Equal(uint64(delegator.StartTime), delegatorStartTime)
		require.Equal(uint64(delegator.EndTime), delegatorEndTime)
		require.Equal(uint64(delegator.Weight), stakeAmount)
	}
	require.True(found)

	// Reward the delegator
	tx, err := service.vm.txBuilder.NewRewardValidatorTx(delTx.ID())
	require.NoError(err)
	service.vm.state.AddTx(tx, status.Committed)
	service.vm.state.DeleteCurrentDelegator(staker)
	require.NoError(service.vm.state.SetDelegateeReward(staker.SubnetID, staker.NodeID, 100000))
	require.NoError(service.vm.state.Commit())

	// Call getValidators
	response = GetCurrentValidatorsReply{}
	require.NoError(service.GetCurrentValidators(nil, &args, &response))
	require.Len(response.Validators, len(genesis.Validators))

	for _, vdr := range response.Validators {
		castVdr := vdr.(pchainapi.PermissionlessValidator)
		if castVdr.NodeID != validatorNodeID {
			continue
		}
		require.Equal(uint64(100000), uint64(*castVdr.AccruedDelegateeReward))
	}
}

func TestGetTimestamp(t *testing.T) {
	require := require.New(t)
	service, _ := defaultService(t)
	service.vm.ctx.Lock.Lock()
	defer func() {
		require.NoError(service.vm.Shutdown(context.Background()))
		service.vm.ctx.Lock.Unlock()
	}()

	reply := GetTimestampReply{}
	require.NoError(service.GetTimestamp(nil, nil, &reply))
	require.Equal(service.vm.state.GetTimestamp(), reply.Timestamp)

	newTimestamp := reply.Timestamp.Add(time.Second)
	service.vm.state.SetTimestamp(newTimestamp)

	require.NoError(service.GetTimestamp(nil, nil, &reply))
	require.Equal(newTimestamp, reply.Timestamp)
}

func TestGetBlock(t *testing.T) {
	tests := []struct {
		name     string
		encoding formatting.Encoding
	}{
		{
			name:     "json",
			encoding: formatting.JSON,
		},
		{
			name:     "hex",
			encoding: formatting.Hex,
		},
	}

	for _, test := range tests {
		t.Run(test.name, func(t *testing.T) {
			require := require.New(t)
			service, _ := defaultService(t)
			service.vm.ctx.Lock.Lock()
			defer service.vm.ctx.Lock.Unlock()

			service.vm.Config.CreateAssetTxFee = 100 * defaultTxFee

			// Make a block an accept it, then check we can get it.
			tx, err := service.vm.txBuilder.NewCreateChainTx( // Test GetTx works for standard blocks
				testSubnet1.ID(),
				nil,
				constants.AVMID,
				nil,
				"chain name",
				[]*secp256k1.PrivateKey{testSubnet1ControlKeys[0], testSubnet1ControlKeys[1]},
				keys[0].PublicKey().Address(), // change addr
			)
			require.NoError(err)

			preferred, err := service.vm.Builder.Preferred()
			require.NoError(err)

			statelessBlock, err := blocks.NewBanffStandardBlock(
				preferred.Timestamp(),
				preferred.ID(),
				preferred.Height()+1,
				[]*txs.Tx{tx},
			)
			require.NoError(err)

			block := service.vm.manager.NewBlock(statelessBlock)

			require.NoError(block.Verify(context.Background()))
			require.NoError(block.Accept(context.Background()))

			args := api.GetBlockArgs{
				BlockID:  block.ID(),
				Encoding: test.encoding,
			}
			response := api.GetBlockResponse{}
			require.NoError(service.GetBlock(nil, &args, &response))

			switch {
			case test.encoding == formatting.JSON:
				require.Equal(statelessBlock, response.Block)

				_, err = stdjson.Marshal(response)
				require.NoError(err)
			default:
				decoded, _ := formatting.Decode(response.Encoding, response.Block.(string))
				require.Equal(block.Bytes(), decoded)
			}

			require.Equal(test.encoding, response.Encoding)
		})
	}
}<|MERGE_RESOLUTION|>--- conflicted
+++ resolved
@@ -74,11 +74,7 @@
 	vm.ctx.Lock.Lock()
 	defer vm.ctx.Lock.Unlock()
 	ks := keystore.New(logging.NoLog{}, manager.NewMemDB(version.Semantic1_0_0))
-<<<<<<< HEAD
 	require.NoError(ks.CreateUser(testUsername, testPassword))
-=======
-	require.NoError(t, ks.CreateUser(testUsername, testPassword))
->>>>>>> b30352c3
 
 	vm.ctx.Keystore = ks.NewBlockchainKeyStore(vm.ctx.ChainID)
 	return &Service{
@@ -102,11 +98,7 @@
 	pk, err := testKeyFactory.ToPrivateKey(testPrivateKey)
 	require.NoError(err)
 
-<<<<<<< HEAD
 	require.NoError(user.PutKeys(pk, keys[0]))
-=======
-	require.NoError(t, user.PutKeys(pk, keys[0]))
->>>>>>> b30352c3
 }
 
 func TestAddValidator(t *testing.T) {
@@ -124,17 +116,10 @@
 
 	jsonString := `{"vmID":"lol","fxIDs":["secp256k1"], "name":"awesome", "username":"bob loblaw", "password":"yeet", "genesisData":"SkB92YpWm4Q2iPnLGCuDPZPgUQMxajqQQuz91oi3xD984f8r"}`
 	args := CreateBlockchainArgs{}
-<<<<<<< HEAD
 	require.NoError(stdjson.Unmarshal([]byte(jsonString), &args))
 
 	_, err := stdjson.Marshal(args.GenesisData)
 	require.NoError(err)
-=======
-	require.NoError(t, stdjson.Unmarshal([]byte(jsonString), &args))
-
-	_, err := stdjson.Marshal(args.GenesisData)
-	require.NoError(t, err)
->>>>>>> b30352c3
 }
 
 func TestExportKey(t *testing.T) {
@@ -357,13 +342,7 @@
 
 						commit := options[0].(*blockexecutor.Block)
 						require.IsType(&blocks.BanffCommitBlock{}, commit.Block)
-<<<<<<< HEAD
 						require.NoError(commit.Verify(context.Background()))
-=======
-
-						require.NoError(commit.Verify(context.Background()))
-
->>>>>>> b30352c3
 						require.NoError(commit.Accept(context.Background()))
 					}
 				}
@@ -601,11 +580,7 @@
 	response := GetCurrentValidatorsReply{}
 
 	require.NoError(service.GetCurrentValidators(nil, &args, &response))
-<<<<<<< HEAD
-	require.Equal(len(genesis.Validators), len(response.Validators))
-=======
 	require.Len(response.Validators, len(genesis.Validators))
->>>>>>> b30352c3
 
 	for _, vdr := range genesis.Validators {
 		found := false
@@ -653,11 +628,7 @@
 	// Call getCurrentValidators
 	args = GetCurrentValidatorsArgs{SubnetID: constants.PrimaryNetworkID}
 	require.NoError(service.GetCurrentValidators(nil, &args, &response))
-<<<<<<< HEAD
-	require.Equal(len(genesis.Validators), len(response.Validators))
-=======
 	require.Len(response.Validators, len(genesis.Validators))
->>>>>>> b30352c3
 
 	// Make sure the delegator is there
 	found := false
