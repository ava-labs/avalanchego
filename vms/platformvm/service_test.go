// Copyright (C) 2019-2024, Ava Labs, Inc. All rights reserved.
// See the file LICENSE for licensing terms.

package platformvm

import (
	"context"
	"encoding/json"
	"errors"
	"fmt"
	"math"
	"math/rand"
	"testing"
	"time"

	"github.com/stretchr/testify/require"
	"go.uber.org/mock/gomock"

	"github.com/ava-labs/avalanchego/api"
	"github.com/ava-labs/avalanchego/api/keystore"
	"github.com/ava-labs/avalanchego/cache"
	"github.com/ava-labs/avalanchego/chains/atomic"
	"github.com/ava-labs/avalanchego/database"
	"github.com/ava-labs/avalanchego/database/memdb"
	"github.com/ava-labs/avalanchego/database/prefixdb"
	"github.com/ava-labs/avalanchego/ids"
	"github.com/ava-labs/avalanchego/snow"
	"github.com/ava-labs/avalanchego/snow/consensus/snowman"
	"github.com/ava-labs/avalanchego/snow/validators"
	"github.com/ava-labs/avalanchego/upgrade/upgradetest"
	"github.com/ava-labs/avalanchego/utils/constants"
	"github.com/ava-labs/avalanchego/utils/crypto/bls"
	"github.com/ava-labs/avalanchego/utils/crypto/secp256k1"
	"github.com/ava-labs/avalanchego/utils/formatting"
	"github.com/ava-labs/avalanchego/utils/formatting/address"
	"github.com/ava-labs/avalanchego/utils/logging"
	"github.com/ava-labs/avalanchego/vms/components/avax"
	"github.com/ava-labs/avalanchego/vms/components/gas"
	"github.com/ava-labs/avalanchego/vms/platformvm/block"
	"github.com/ava-labs/avalanchego/vms/platformvm/block/executor/executormock"
	"github.com/ava-labs/avalanchego/vms/platformvm/genesis/genesistest"
	"github.com/ava-labs/avalanchego/vms/platformvm/signer"
	"github.com/ava-labs/avalanchego/vms/platformvm/state"
	"github.com/ava-labs/avalanchego/vms/platformvm/status"
	"github.com/ava-labs/avalanchego/vms/platformvm/txs"
	"github.com/ava-labs/avalanchego/vms/secp256k1fx"
	"github.com/ava-labs/avalanchego/wallet/subnet/primary/common"

	avajson "github.com/ava-labs/avalanchego/utils/json"
	vmkeystore "github.com/ava-labs/avalanchego/vms/components/keystore"
	pchainapi "github.com/ava-labs/avalanchego/vms/platformvm/api"
	blockbuilder "github.com/ava-labs/avalanchego/vms/platformvm/block/builder"
	blockexecutor "github.com/ava-labs/avalanchego/vms/platformvm/block/executor"
	txexecutor "github.com/ava-labs/avalanchego/vms/platformvm/txs/executor"
)

var (
	// Test user username
	testUsername = "ScoobyUser"

	// Test user password, must meet minimum complexity/length requirements
	testPassword = "ShaggyPassword1Zoinks!"

	// Bytes decoded from CB58 "ewoqjP7PxY4yr3iLTpLisriqt94hdyDFNgchSxGGztUrTXtNN"
	testPrivateKey = []byte{
		0x56, 0x28, 0x9e, 0x99, 0xc9, 0x4b, 0x69, 0x12,
		0xbf, 0xc1, 0x2a, 0xdc, 0x09, 0x3c, 0x9b, 0x51,
		0x12, 0x4f, 0x0d, 0xc5, 0x4a, 0xc7, 0xa7, 0x66,
		0xb2, 0xbc, 0x5c, 0xcf, 0x55, 0x8d, 0x80, 0x27,
	}

	// 3cb7d3842e8cee6a0ebd09f1fe884f6861e1b29c
	// Platform address resulting from the above private key
	testAddress = "P-testing18jma8ppw3nhx5r4ap8clazz0dps7rv5umpc36y"

	encodings = []formatting.Encoding{
		formatting.JSON, formatting.Hex,
	}
)

func defaultService(t *testing.T) (*Service, *mutableSharedMemory) {
	vm, _, mutableSharedMemory := defaultVM(t, upgradetest.Latest)
	return &Service{
		vm:          vm,
		addrManager: avax.NewAddressManager(vm.ctx),
		stakerAttributesCache: &cache.LRU[ids.ID, *stakerAttributes]{
			Size: stakerAttributesCacheSize,
		},
	}, mutableSharedMemory
}

func TestExportKey(t *testing.T) {
	require := require.New(t)

	service, _ := defaultService(t)
	service.vm.ctx.Lock.Lock()

	ks := keystore.New(logging.NoLog{}, memdb.New())
	require.NoError(ks.CreateUser(testUsername, testPassword))
	service.vm.ctx.Keystore = ks.NewBlockchainKeyStore(service.vm.ctx.ChainID)

	user, err := vmkeystore.NewUserFromKeystore(service.vm.ctx.Keystore, testUsername, testPassword)
	require.NoError(err)

	pk, err := secp256k1.ToPrivateKey(testPrivateKey)
	require.NoError(err)

	require.NoError(user.PutKeys(pk, genesistest.DefaultFundedKeys[0]))

	service.vm.ctx.Lock.Unlock()

	jsonString := `{"username":"` + testUsername + `","password":"` + testPassword + `","address":"` + testAddress + `"}`
	args := ExportKeyArgs{}
	require.NoError(json.Unmarshal([]byte(jsonString), &args))

	reply := ExportKeyReply{}
	require.NoError(service.ExportKey(nil, &args, &reply))

	require.Equal(testPrivateKey, reply.PrivateKey.Bytes())
}

// Test issuing a tx and accepted
func TestGetTxStatus(t *testing.T) {
	require := require.New(t)
	service, mutableSharedMemory := defaultService(t)
	service.vm.ctx.Lock.Lock()

	recipientKey, err := secp256k1.NewPrivateKey()
	require.NoError(err)

	m := atomic.NewMemory(prefixdb.New([]byte{}, service.vm.db))

	sm := m.NewSharedMemory(service.vm.ctx.ChainID)
	peerSharedMemory := m.NewSharedMemory(service.vm.ctx.XChainID)

	randSrc := rand.NewSource(0)

	utxo := &avax.UTXO{
		UTXOID: avax.UTXOID{
			TxID:        ids.GenerateTestID(),
			OutputIndex: uint32(randSrc.Int63()),
		},
		Asset: avax.Asset{ID: service.vm.ctx.AVAXAssetID},
		Out: &secp256k1fx.TransferOutput{
			Amt: 1234567,
			OutputOwners: secp256k1fx.OutputOwners{
				Locktime:  0,
				Addrs:     []ids.ShortID{recipientKey.Address()},
				Threshold: 1,
			},
		},
	}
	utxoBytes, err := txs.Codec.Marshal(txs.CodecVersion, utxo)
	require.NoError(err)

	inputID := utxo.InputID()
	require.NoError(peerSharedMemory.Apply(map[ids.ID]*atomic.Requests{
		service.vm.ctx.ChainID: {
			PutRequests: []*atomic.Element{
				{
					Key:   inputID[:],
					Value: utxoBytes,
					Traits: [][]byte{
						recipientKey.Address().Bytes(),
					},
				},
			},
		},
	}))

	mutableSharedMemory.SharedMemory = sm

	wallet := newWallet(t, service.vm, walletConfig{
		keys: []*secp256k1.PrivateKey{recipientKey},
	})
	tx, err := wallet.IssueImportTx(
		service.vm.ctx.XChainID,
		&secp256k1fx.OutputOwners{
			Threshold: 1,
			Addrs:     []ids.ShortID{ids.ShortEmpty},
		},
	)
	require.NoError(err)

	service.vm.ctx.Lock.Unlock()

	var (
		arg  = &GetTxStatusArgs{TxID: tx.ID()}
		resp GetTxStatusResponse
	)
	require.NoError(service.GetTxStatus(nil, arg, &resp))
	require.Equal(status.Unknown, resp.Status)
	require.Zero(resp.Reason)

	// put the chain in existing chain list
	require.NoError(service.vm.Network.IssueTxFromRPC(tx))
	service.vm.ctx.Lock.Lock()

	block, err := service.vm.BuildBlock(context.Background())
	require.NoError(err)

	blk := block.(*blockexecutor.Block)
	require.NoError(blk.Verify(context.Background()))

	require.NoError(blk.Accept(context.Background()))

	service.vm.ctx.Lock.Unlock()

	resp = GetTxStatusResponse{} // reset
	require.NoError(service.GetTxStatus(nil, arg, &resp))
	require.Equal(status.Committed, resp.Status)
	require.Zero(resp.Reason)
}

// Test issuing and then retrieving a transaction
func TestGetTx(t *testing.T) {
	type test struct {
		description string
		createTx    func(t testing.TB, s *Service) *txs.Tx
	}

	tests := []test{
		{
			"standard block",
			func(t testing.TB, s *Service) *txs.Tx {
				subnetID := testSubnet1.ID()
				wallet := newWallet(t, s.vm, walletConfig{
					subnetIDs: []ids.ID{subnetID},
				})

				tx, err := wallet.IssueCreateChainTx(
					subnetID,
					[]byte{},
					constants.AVMID,
					[]ids.ID{},
					"chain name",
				)
				require.NoError(t, err)
				return tx
			},
		},
		{
			"proposal block",
			func(t testing.TB, s *Service) *txs.Tx {
				wallet := newWallet(t, s.vm, walletConfig{})

				sk, err := bls.NewSecretKey()
				require.NoError(t, err)

				rewardsOwner := &secp256k1fx.OutputOwners{
					Threshold: 1,
					Addrs:     []ids.ShortID{ids.GenerateTestShortID()},
				}
				tx, err := wallet.IssueAddPermissionlessValidatorTx(
					&txs.SubnetValidator{
						Validator: txs.Validator{
							NodeID: ids.GenerateTestNodeID(),
							Start:  uint64(s.vm.clock.Time().Add(txexecutor.SyncBound).Unix()),
							End:    uint64(s.vm.clock.Time().Add(txexecutor.SyncBound).Add(defaultMinStakingDuration).Unix()),
							Wght:   s.vm.MinValidatorStake,
						},
						Subnet: constants.PrimaryNetworkID,
					},
					signer.NewProofOfPossession(sk),
					s.vm.ctx.AVAXAssetID,
					rewardsOwner,
					rewardsOwner,
					0,
				)
				require.NoError(t, err)
				return tx
			},
		},
		{
			"atomic block",
			func(t testing.TB, s *Service) *txs.Tx {
				wallet := newWallet(t, s.vm, walletConfig{})

				tx, err := wallet.IssueExportTx(
					s.vm.ctx.XChainID,
					[]*avax.TransferableOutput{{
						Asset: avax.Asset{ID: s.vm.ctx.AVAXAssetID},
						Out: &secp256k1fx.TransferOutput{
							Amt: 100,
							OutputOwners: secp256k1fx.OutputOwners{
								Locktime:  0,
								Threshold: 1,
								Addrs:     []ids.ShortID{ids.GenerateTestShortID()},
							},
						},
					}},
				)
				require.NoError(t, err)
				return tx
			},
		},
	}

	for _, test := range tests {
		for _, encoding := range encodings {
			testName := fmt.Sprintf("test '%s - %s'",
				test.description,
				encoding.String(),
			)
			t.Run(testName, func(t *testing.T) {
				require := require.New(t)
				service, _ := defaultService(t)

				service.vm.ctx.Lock.Lock()
				tx := test.createTx(t, service)
				service.vm.ctx.Lock.Unlock()

				arg := &api.GetTxArgs{
					TxID:     tx.ID(),
					Encoding: encoding,
				}
				var response api.GetTxReply
				err := service.GetTx(nil, arg, &response)
				require.ErrorIs(err, database.ErrNotFound) // We haven't issued the tx yet

				require.NoError(service.vm.Network.IssueTxFromRPC(tx))
				service.vm.ctx.Lock.Lock()

				blk, err := service.vm.BuildBlock(context.Background())
				require.NoError(err)

				require.NoError(blk.Verify(context.Background()))

				require.NoError(blk.Accept(context.Background()))

				if blk, ok := blk.(snowman.OracleBlock); ok { // For proposal blocks, commit them
					options, err := blk.Options(context.Background())
					if !errors.Is(err, snowman.ErrNotOracle) {
						require.NoError(err)

						commit := options[0].(*blockexecutor.Block)
						require.IsType(&block.BanffCommitBlock{}, commit.Block)
						require.NoError(commit.Verify(context.Background()))
						require.NoError(commit.Accept(context.Background()))
					}
				}

				service.vm.ctx.Lock.Unlock()

				require.NoError(service.GetTx(nil, arg, &response))

				switch encoding {
				case formatting.Hex:
					// we're always guaranteed a string for hex encodings.
					var txStr string
					require.NoError(json.Unmarshal(response.Tx, &txStr))
					responseTxBytes, err := formatting.Decode(response.Encoding, txStr)
					require.NoError(err)
					require.Equal(tx.Bytes(), responseTxBytes)

				case formatting.JSON:
					tx.Unsigned.InitCtx(service.vm.ctx)
					expectedTxJSON, err := json.Marshal(tx)
					require.NoError(err)
					require.Equal(expectedTxJSON, []byte(response.Tx))
				}
			})
		}
	}
}

func TestGetBalance(t *testing.T) {
	require := require.New(t)
	service, _ := defaultService(t)

	feeCalculator := state.PickFeeCalculator(&service.vm.Config, service.vm.state)
	createSubnetFee, err := feeCalculator.CalculateFee(&txs.CreateSubnetTx{})
	require.NoError(err)

	// Ensure GetStake is correct for each of the genesis validators
	genesis := genesistest.New(t, genesistest.Config{})
	for idx, utxo := range genesis.UTXOs {
		out := utxo.Out.(*secp256k1fx.TransferOutput)
		require.Len(out.Addrs, 1)

		addr := out.Addrs[0]
		addrStr, err := address.Format("P", constants.UnitTestHRP, addr.Bytes())
		require.NoError(err)

		request := GetBalanceRequest{
			Addresses: []string{
				addrStr,
			},
		}
		reply := GetBalanceResponse{}

		require.NoError(service.GetBalance(nil, &request, &reply))
		balance := genesistest.DefaultInitialBalance
		if idx == 0 {
			// we use the first key to fund a subnet creation in [defaultGenesis].
			// As such we need to account for the subnet creation fee
			balance = genesistest.DefaultInitialBalance - createSubnetFee
		}
		require.Equal(avajson.Uint64(balance), reply.Balance)
		require.Equal(avajson.Uint64(balance), reply.Unlocked)
		require.Equal(avajson.Uint64(0), reply.LockedStakeable)
		require.Equal(avajson.Uint64(0), reply.LockedNotStakeable)
	}
}

func TestGetStake(t *testing.T) {
	require := require.New(t)
	service, _ := defaultService(t)

	// Ensure GetStake is correct for each of the genesis validators
	genesis := genesistest.New(t, genesistest.Config{})
	addrsStrs := []string{}
	for _, validatorTx := range genesis.Validators {
		validator := validatorTx.Unsigned.(*txs.AddValidatorTx)
		require.Len(validator.StakeOuts, 1)
		stakeOut := validator.StakeOuts[0].Out.(*secp256k1fx.TransferOutput)
		require.Len(stakeOut.Addrs, 1)
		addr := stakeOut.Addrs[0]

		addrStr, err := address.Format("P", constants.UnitTestHRP, addr.Bytes())
		require.NoError(err)

		addrsStrs = append(addrsStrs, addrStr)

		args := GetStakeArgs{
			JSONAddresses: api.JSONAddresses{
				Addresses: []string{addrStr},
			},
			Encoding: formatting.Hex,
		}
		response := GetStakeReply{}
		require.NoError(service.GetStake(nil, &args, &response))
		require.Equal(genesistest.DefaultValidatorWeight, uint64(response.Staked))
		require.Len(response.Outputs, 1)

		// Unmarshal into an output
		outputBytes, err := formatting.Decode(args.Encoding, response.Outputs[0])
		require.NoError(err)

		var output avax.TransferableOutput
		_, err = txs.Codec.Unmarshal(outputBytes, &output)
		require.NoError(err)

		require.Equal(
			avax.TransferableOutput{
				Asset: avax.Asset{
					ID: service.vm.ctx.AVAXAssetID,
				},
				Out: &secp256k1fx.TransferOutput{
					Amt: genesistest.DefaultValidatorWeight,
					OutputOwners: secp256k1fx.OutputOwners{
						Threshold: 1,
						Addrs: []ids.ShortID{
							addr,
						},
					},
				},
			},
			output,
		)
	}

	// Make sure this works for multiple addresses
	args := GetStakeArgs{
		JSONAddresses: api.JSONAddresses{
			Addresses: addrsStrs,
		},
		Encoding: formatting.Hex,
	}
	response := GetStakeReply{}
	require.NoError(service.GetStake(nil, &args, &response))
	require.Equal(len(genesis.Validators)*int(genesistest.DefaultValidatorWeight), int(response.Staked))
	require.Len(response.Outputs, len(genesis.Validators))

	for _, outputStr := range response.Outputs {
		outputBytes, err := formatting.Decode(args.Encoding, outputStr)
		require.NoError(err)

		var output avax.TransferableOutput
		_, err = txs.Codec.Unmarshal(outputBytes, &output)
		require.NoError(err)

		out := output.Out.(*secp256k1fx.TransferOutput)
		require.Equal(genesistest.DefaultValidatorWeight, out.Amt)
		require.Equal(uint32(1), out.Threshold)
		require.Zero(out.Locktime)
		require.Len(out.Addrs, 1)
	}

	oldStake := genesistest.DefaultValidatorWeight

	service.vm.ctx.Lock.Lock()

	wallet := newWallet(t, service.vm, walletConfig{})

	// Add a delegator
	stakeAmount := service.vm.MinDelegatorStake + 12345
	delegatorNodeID := genesistest.DefaultNodeIDs[0]
	delegatorEndTime := genesistest.DefaultValidatorStartTime.Add(defaultMinStakingDuration)
	rewardsOwner := &secp256k1fx.OutputOwners{
		Threshold: 1,
		Addrs:     []ids.ShortID{ids.GenerateTestShortID()},
	}
<<<<<<< HEAD
	changeOwner := &secp256k1fx.OutputOwners{
		Threshold: 1,
		Addrs:     []ids.ShortID{genesistest.DefaultFundedKeys[0].Address()},
	}
=======
	withChangeOwner := common.WithChangeOwner(&secp256k1fx.OutputOwners{
		Threshold: 1,
		Addrs:     []ids.ShortID{genesistest.DefaultFundedKeys[0].Address()},
	})
>>>>>>> c359dbb8
	tx, err := wallet.IssueAddDelegatorTx(
		&txs.Validator{
			NodeID: delegatorNodeID,
			Start:  genesistest.DefaultValidatorStartTimeUnix,
			End:    uint64(delegatorEndTime.Unix()),
			Wght:   stakeAmount,
		},
		rewardsOwner,
<<<<<<< HEAD
		common.WithChangeOwner(changeOwner),
=======
		withChangeOwner,
>>>>>>> c359dbb8
	)
	require.NoError(err)

	addDelTx := tx.Unsigned.(*txs.AddDelegatorTx)
	staker, err := state.NewCurrentStaker(
		tx.ID(),
		addDelTx,
		genesistest.DefaultValidatorStartTime,
		0,
	)
	require.NoError(err)

	service.vm.state.PutCurrentDelegator(staker)
	service.vm.state.AddTx(tx, status.Committed)
	require.NoError(service.vm.state.Commit())

	service.vm.ctx.Lock.Unlock()

	// Make sure the delegator addr has the right stake (old stake + stakeAmount)
	addr, _ := service.addrManager.FormatLocalAddress(genesistest.DefaultFundedKeys[0].Address())
	args.Addresses = []string{addr}
	require.NoError(service.GetStake(nil, &args, &response))
	require.Equal(oldStake+stakeAmount, uint64(response.Staked))
	require.Len(response.Outputs, 2)

	// Unmarshal into transferable outputs
	outputs := make([]avax.TransferableOutput, 2)
	for i := range outputs {
		outputBytes, err := formatting.Decode(args.Encoding, response.Outputs[i])
		require.NoError(err)
		_, err = txs.Codec.Unmarshal(outputBytes, &outputs[i])
		require.NoError(err)
	}

	// Make sure the stake amount is as expected
	require.Equal(stakeAmount+oldStake, outputs[0].Out.Amount()+outputs[1].Out.Amount())

	oldStake = uint64(response.Staked)

	service.vm.ctx.Lock.Lock()

	// Make sure this works for pending stakers
	// Add a pending staker
	stakeAmount = service.vm.MinValidatorStake + 54321
	pendingStakerNodeID := ids.GenerateTestNodeID()
	pendingStakerEndTime := uint64(genesistest.DefaultValidatorStartTime.Add(defaultMinStakingDuration).Unix())
	tx, err = wallet.IssueAddValidatorTx(
		&txs.Validator{
			NodeID: pendingStakerNodeID,
			Start:  uint64(genesistest.DefaultValidatorStartTime.Unix()),
			End:    pendingStakerEndTime,
			Wght:   stakeAmount,
		},
		rewardsOwner,
		0,
<<<<<<< HEAD
		common.WithChangeOwner(changeOwner),
=======
		withChangeOwner,
>>>>>>> c359dbb8
	)
	require.NoError(err)

	staker, err = state.NewPendingStaker(
		tx.ID(),
		tx.Unsigned.(*txs.AddValidatorTx),
	)
	require.NoError(err)

	service.vm.state.PutPendingValidator(staker)
	service.vm.state.AddTx(tx, status.Committed)
	require.NoError(service.vm.state.Commit())

	service.vm.ctx.Lock.Unlock()

	// Make sure the delegator has the right stake (old stake + stakeAmount)
	require.NoError(service.GetStake(nil, &args, &response))
	require.Equal(oldStake+stakeAmount, uint64(response.Staked))
	require.Len(response.Outputs, 3)

	// Unmarshal
	outputs = make([]avax.TransferableOutput, 3)
	for i := range outputs {
		outputBytes, err := formatting.Decode(args.Encoding, response.Outputs[i])
		require.NoError(err)
		_, err = txs.Codec.Unmarshal(outputBytes, &outputs[i])
		require.NoError(err)
	}

	// Make sure the stake amount is as expected
	require.Equal(stakeAmount+oldStake, outputs[0].Out.Amount()+outputs[1].Out.Amount()+outputs[2].Out.Amount())
}

func TestGetCurrentValidators(t *testing.T) {
	require := require.New(t)
	service, _ := defaultService(t)

	genesis := genesistest.New(t, genesistest.Config{})

	// Call getValidators
	args := GetCurrentValidatorsArgs{SubnetID: constants.PrimaryNetworkID}
	response := GetCurrentValidatorsReply{}

	require.NoError(service.GetCurrentValidators(nil, &args, &response))
	require.Len(response.Validators, len(genesis.Validators))

	for _, validatorTx := range genesis.Validators {
		validator := validatorTx.Unsigned.(*txs.AddValidatorTx)
		nodeID := validator.NodeID()

		found := false
		for i := 0; i < len(response.Validators); i++ {
			gotVdr := response.Validators[i].(pchainapi.PermissionlessValidator)
			if gotVdr.NodeID != nodeID {
				continue
			}

			require.Equal(validator.EndTime().Unix(), int64(gotVdr.EndTime))
			require.Equal(validator.StartTime().Unix(), int64(gotVdr.StartTime))
			found = true
			break
		}
		require.True(found, "expected validators to contain %s but didn't", nodeID)
	}

	// Add a delegator
	stakeAmount := service.vm.MinDelegatorStake + 12345
	validatorNodeID := genesistest.DefaultNodeIDs[1]
	delegatorEndTime := genesistest.DefaultValidatorStartTime.Add(defaultMinStakingDuration)

	service.vm.ctx.Lock.Lock()

	wallet := newWallet(t, service.vm, walletConfig{})
	delTx, err := wallet.IssueAddDelegatorTx(
		&txs.Validator{
			NodeID: validatorNodeID,
			Start:  genesistest.DefaultValidatorStartTimeUnix,
			End:    uint64(delegatorEndTime.Unix()),
			Wght:   stakeAmount,
		},
		&secp256k1fx.OutputOwners{
			Threshold: 1,
			Addrs:     []ids.ShortID{ids.GenerateTestShortID()},
		},
		common.WithChangeOwner(&secp256k1fx.OutputOwners{
			Threshold: 1,
			Addrs:     []ids.ShortID{genesistest.DefaultFundedKeys[0].Address()},
		}),
	)
	require.NoError(err)

	addDelTx := delTx.Unsigned.(*txs.AddDelegatorTx)
	staker, err := state.NewCurrentStaker(
		delTx.ID(),
		addDelTx,
		genesistest.DefaultValidatorStartTime,
		0,
	)
	require.NoError(err)

	service.vm.state.PutCurrentDelegator(staker)
	service.vm.state.AddTx(delTx, status.Committed)
	require.NoError(service.vm.state.Commit())

	service.vm.ctx.Lock.Unlock()

	// Call getCurrentValidators
	args = GetCurrentValidatorsArgs{SubnetID: constants.PrimaryNetworkID}
	require.NoError(service.GetCurrentValidators(nil, &args, &response))
	require.Len(response.Validators, len(genesis.Validators))

	// Make sure the delegator is there
	found := false
	for i := 0; i < len(response.Validators) && !found; i++ {
		vdr := response.Validators[i].(pchainapi.PermissionlessValidator)
		if vdr.NodeID != validatorNodeID {
			continue
		}
		found = true

		require.Nil(vdr.Delegators)

		innerArgs := GetCurrentValidatorsArgs{
			SubnetID: constants.PrimaryNetworkID,
			NodeIDs:  []ids.NodeID{vdr.NodeID},
		}
		innerResponse := GetCurrentValidatorsReply{}
		require.NoError(service.GetCurrentValidators(nil, &innerArgs, &innerResponse))
		require.Len(innerResponse.Validators, 1)

		innerVdr := innerResponse.Validators[0].(pchainapi.PermissionlessValidator)
		require.Equal(vdr.NodeID, innerVdr.NodeID)

		require.NotNil(innerVdr.Delegators)
		require.Len(*innerVdr.Delegators, 1)
		delegator := (*innerVdr.Delegators)[0]
		require.Equal(delegator.NodeID, innerVdr.NodeID)
		require.Equal(uint64(delegator.StartTime), genesistest.DefaultValidatorStartTimeUnix)
		require.Equal(int64(delegator.EndTime), delegatorEndTime.Unix())
		require.Equal(uint64(delegator.Weight), stakeAmount)
	}
	require.True(found)

	service.vm.ctx.Lock.Lock()

	// Reward the delegator
	tx, err := blockbuilder.NewRewardValidatorTx(service.vm.ctx, delTx.ID())
	require.NoError(err)
	service.vm.state.AddTx(tx, status.Committed)
	service.vm.state.DeleteCurrentDelegator(staker)
	require.NoError(service.vm.state.SetDelegateeReward(staker.SubnetID, staker.NodeID, 100000))
	require.NoError(service.vm.state.Commit())

	service.vm.ctx.Lock.Unlock()

	// Call getValidators
	response = GetCurrentValidatorsReply{}
	require.NoError(service.GetCurrentValidators(nil, &args, &response))
	require.Len(response.Validators, len(genesis.Validators))

	for _, vdr := range response.Validators {
		castVdr := vdr.(pchainapi.PermissionlessValidator)
		if castVdr.NodeID != validatorNodeID {
			continue
		}
		require.Equal(uint64(100000), uint64(*castVdr.AccruedDelegateeReward))
	}
}

func TestGetTimestamp(t *testing.T) {
	require := require.New(t)
	service, _ := defaultService(t)

	reply := GetTimestampReply{}
	require.NoError(service.GetTimestamp(nil, nil, &reply))

	service.vm.ctx.Lock.Lock()

	require.Equal(service.vm.state.GetTimestamp(), reply.Timestamp)

	newTimestamp := reply.Timestamp.Add(time.Second)
	service.vm.state.SetTimestamp(newTimestamp)

	service.vm.ctx.Lock.Unlock()

	require.NoError(service.GetTimestamp(nil, nil, &reply))
	require.Equal(newTimestamp, reply.Timestamp)
}

func TestGetBlock(t *testing.T) {
	tests := []struct {
		name     string
		encoding formatting.Encoding
	}{
		{
			name:     "json",
			encoding: formatting.JSON,
		},
		{
			name:     "hex",
			encoding: formatting.Hex,
		},
	}

	for _, test := range tests {
		t.Run(test.name, func(t *testing.T) {
			require := require.New(t)
			service, _ := defaultService(t)
			service.vm.ctx.Lock.Lock()

			service.vm.Config.CreateAssetTxFee = 100 * defaultTxFee

			subnetID := testSubnet1.ID()
			wallet := newWallet(t, service.vm, walletConfig{
				subnetIDs: []ids.ID{subnetID},
			})
			tx, err := wallet.IssueCreateChainTx(
				subnetID,
				[]byte{},
				constants.AVMID,
				[]ids.ID{},
				"chain name",
			)
			require.NoError(err)

			preferredID := service.vm.manager.Preferred()
			preferred, err := service.vm.manager.GetBlock(preferredID)
			require.NoError(err)

			statelessBlock, err := block.NewBanffStandardBlock(
				preferred.Timestamp(),
				preferred.ID(),
				preferred.Height()+1,
				[]*txs.Tx{tx},
			)
			require.NoError(err)

			blk := service.vm.manager.NewBlock(statelessBlock)

			require.NoError(blk.Verify(context.Background()))
			require.NoError(blk.Accept(context.Background()))

			service.vm.ctx.Lock.Unlock()

			args := api.GetBlockArgs{
				BlockID:  blk.ID(),
				Encoding: test.encoding,
			}
			response := api.GetBlockResponse{}
			require.NoError(service.GetBlock(nil, &args, &response))

			switch {
			case test.encoding == formatting.JSON:
				statelessBlock.InitCtx(service.vm.ctx)
				expectedBlockJSON, err := json.Marshal(statelessBlock)
				require.NoError(err)
				require.Equal(expectedBlockJSON, []byte(response.Block))
			default:
				var blockStr string
				require.NoError(json.Unmarshal(response.Block, &blockStr))
				responseBlockBytes, err := formatting.Decode(response.Encoding, blockStr)
				require.NoError(err)
				require.Equal(blk.Bytes(), responseBlockBytes)
			}

			require.Equal(test.encoding, response.Encoding)
		})
	}
}

func TestGetValidatorsAtReplyMarshalling(t *testing.T) {
	require := require.New(t)

	reply := &GetValidatorsAtReply{
		Validators: make(map[ids.NodeID]*validators.GetValidatorOutput),
	}

	{
		reply.Validators[ids.EmptyNodeID] = &validators.GetValidatorOutput{
			NodeID:    ids.EmptyNodeID,
			PublicKey: nil,
			Weight:    0,
		}
	}
	{
		nodeID := ids.GenerateTestNodeID()
		sk, err := bls.NewSecretKey()
		require.NoError(err)
		reply.Validators[nodeID] = &validators.GetValidatorOutput{
			NodeID:    nodeID,
			PublicKey: bls.PublicFromSecretKey(sk),
			Weight:    math.MaxUint64,
		}
	}

	replyJSON, err := reply.MarshalJSON()
	require.NoError(err)

	var parsedReply GetValidatorsAtReply
	require.NoError(parsedReply.UnmarshalJSON(replyJSON))
	require.Equal(reply, &parsedReply)
}

func TestServiceGetBlockByHeight(t *testing.T) {
	ctrl := gomock.NewController(t)

	blockID := ids.GenerateTestID()
	blockHeight := uint64(1337)

	type test struct {
		name                        string
		serviceAndExpectedBlockFunc func(t *testing.T, ctrl *gomock.Controller) (*Service, interface{})
		encoding                    formatting.Encoding
		expectedErr                 error
	}

	tests := []test{
		{
			name: "block height not found",
			serviceAndExpectedBlockFunc: func(_ *testing.T, ctrl *gomock.Controller) (*Service, interface{}) {
				state := state.NewMockState(ctrl)
				state.EXPECT().GetBlockIDAtHeight(blockHeight).Return(ids.Empty, database.ErrNotFound)

				manager := executormock.NewManager(ctrl)
				return &Service{
					vm: &VM{
						state:   state,
						manager: manager,
						ctx: &snow.Context{
							Log: logging.NoLog{},
						},
					},
				}, nil
			},
			encoding:    formatting.Hex,
			expectedErr: database.ErrNotFound,
		},
		{
			name: "block not found",
			serviceAndExpectedBlockFunc: func(_ *testing.T, ctrl *gomock.Controller) (*Service, interface{}) {
				state := state.NewMockState(ctrl)
				state.EXPECT().GetBlockIDAtHeight(blockHeight).Return(blockID, nil)

				manager := executormock.NewManager(ctrl)
				manager.EXPECT().GetStatelessBlock(blockID).Return(nil, database.ErrNotFound)
				return &Service{
					vm: &VM{
						state:   state,
						manager: manager,
						ctx: &snow.Context{
							Log: logging.NoLog{},
						},
					},
				}, nil
			},
			encoding:    formatting.Hex,
			expectedErr: database.ErrNotFound,
		},
		{
			name: "JSON format",
			serviceAndExpectedBlockFunc: func(_ *testing.T, ctrl *gomock.Controller) (*Service, interface{}) {
				block := block.NewMockBlock(ctrl)
				block.EXPECT().InitCtx(gomock.Any())

				state := state.NewMockState(ctrl)
				state.EXPECT().GetBlockIDAtHeight(blockHeight).Return(blockID, nil)

				manager := executormock.NewManager(ctrl)
				manager.EXPECT().GetStatelessBlock(blockID).Return(block, nil)
				return &Service{
					vm: &VM{
						state:   state,
						manager: manager,
						ctx: &snow.Context{
							Log: logging.NoLog{},
						},
					},
				}, block
			},
			encoding:    formatting.JSON,
			expectedErr: nil,
		},
		{
			name: "hex format",
			serviceAndExpectedBlockFunc: func(t *testing.T, ctrl *gomock.Controller) (*Service, interface{}) {
				block := block.NewMockBlock(ctrl)
				blockBytes := []byte("hi mom")
				block.EXPECT().Bytes().Return(blockBytes)

				state := state.NewMockState(ctrl)
				state.EXPECT().GetBlockIDAtHeight(blockHeight).Return(blockID, nil)

				expected, err := formatting.Encode(formatting.Hex, blockBytes)
				require.NoError(t, err)

				manager := executormock.NewManager(ctrl)
				manager.EXPECT().GetStatelessBlock(blockID).Return(block, nil)
				return &Service{
					vm: &VM{
						state:   state,
						manager: manager,
						ctx: &snow.Context{
							Log: logging.NoLog{},
						},
					},
				}, expected
			},
			encoding:    formatting.Hex,
			expectedErr: nil,
		},
		{
			name: "hexc format",
			serviceAndExpectedBlockFunc: func(t *testing.T, ctrl *gomock.Controller) (*Service, interface{}) {
				block := block.NewMockBlock(ctrl)
				blockBytes := []byte("hi mom")
				block.EXPECT().Bytes().Return(blockBytes)

				state := state.NewMockState(ctrl)
				state.EXPECT().GetBlockIDAtHeight(blockHeight).Return(blockID, nil)

				expected, err := formatting.Encode(formatting.HexC, blockBytes)
				require.NoError(t, err)

				manager := executormock.NewManager(ctrl)
				manager.EXPECT().GetStatelessBlock(blockID).Return(block, nil)
				return &Service{
					vm: &VM{
						state:   state,
						manager: manager,
						ctx: &snow.Context{
							Log: logging.NoLog{},
						},
					},
				}, expected
			},
			encoding:    formatting.HexC,
			expectedErr: nil,
		},
		{
			name: "hexnc format",
			serviceAndExpectedBlockFunc: func(t *testing.T, ctrl *gomock.Controller) (*Service, interface{}) {
				block := block.NewMockBlock(ctrl)
				blockBytes := []byte("hi mom")
				block.EXPECT().Bytes().Return(blockBytes)

				state := state.NewMockState(ctrl)
				state.EXPECT().GetBlockIDAtHeight(blockHeight).Return(blockID, nil)

				expected, err := formatting.Encode(formatting.HexNC, blockBytes)
				require.NoError(t, err)

				manager := executormock.NewManager(ctrl)
				manager.EXPECT().GetStatelessBlock(blockID).Return(block, nil)
				return &Service{
					vm: &VM{
						state:   state,
						manager: manager,
						ctx: &snow.Context{
							Log: logging.NoLog{},
						},
					},
				}, expected
			},
			encoding:    formatting.HexNC,
			expectedErr: nil,
		},
	}

	for _, tt := range tests {
		t.Run(tt.name, func(t *testing.T) {
			require := require.New(t)

			service, expected := tt.serviceAndExpectedBlockFunc(t, ctrl)

			args := &api.GetBlockByHeightArgs{
				Height:   avajson.Uint64(blockHeight),
				Encoding: tt.encoding,
			}
			reply := &api.GetBlockResponse{}
			err := service.GetBlockByHeight(nil, args, reply)
			require.ErrorIs(err, tt.expectedErr)
			if tt.expectedErr != nil {
				return
			}
			require.Equal(tt.encoding, reply.Encoding)

			expectedJSON, err := json.Marshal(expected)
			require.NoError(err)

			require.Equal(json.RawMessage(expectedJSON), reply.Block)
		})
	}
}

func TestServiceGetSubnets(t *testing.T) {
	require := require.New(t)
	service, _ := defaultService(t)

	testSubnet1ID := testSubnet1.ID()

	var response GetSubnetsResponse
	require.NoError(service.GetSubnets(nil, &GetSubnetsArgs{}, &response))
	require.Equal([]APISubnet{
		{
			ID: testSubnet1ID,
			ControlKeys: []string{
				"P-testing1d6kkj0qh4wcmus3tk59npwt3rluc6en72ngurd",
				"P-testing17fpqs358de5lgu7a5ftpw2t8axf0pm33983krk",
				"P-testing1lnk637g0edwnqc2tn8tel39652fswa3xk4r65e",
			},
			Threshold: 2,
		},
		{
			ID:          constants.PrimaryNetworkID,
			ControlKeys: []string{},
			Threshold:   0,
		},
	}, response.Subnets)

	newOwnerIDStr := "P-testing1t73fa4p4dypa4s3kgufuvr6hmprjclw66mgqgm"
	newOwnerID, err := service.addrManager.ParseLocalAddress(newOwnerIDStr)
	require.NoError(err)

	service.vm.ctx.Lock.Lock()
	service.vm.state.SetSubnetOwner(testSubnet1ID, &secp256k1fx.OutputOwners{
		Addrs:     []ids.ShortID{newOwnerID},
		Threshold: 1,
	})
	service.vm.ctx.Lock.Unlock()

	require.NoError(service.GetSubnets(nil, &GetSubnetsArgs{}, &response))
	require.Equal([]APISubnet{
		{
			ID: testSubnet1ID,
			ControlKeys: []string{
				newOwnerIDStr,
			},
			Threshold: 1,
		},
		{
			ID:          constants.PrimaryNetworkID,
			ControlKeys: []string{},
			Threshold:   0,
		},
	}, response.Subnets)
}

func TestGetFeeConfig(t *testing.T) {
	tests := []struct {
		name     string
		etnaTime time.Time
		expected gas.Config
	}{
		{
			name:     "pre-etna",
			etnaTime: time.Now().Add(time.Hour),
			expected: gas.Config{},
		},
		{
			name:     "post-etna",
			etnaTime: time.Now().Add(-time.Hour),
			expected: defaultDynamicFeeConfig,
		},
	}
	for _, test := range tests {
		t.Run(test.name, func(t *testing.T) {
			require := require.New(t)

			service, _ := defaultService(t)
			service.vm.Config.UpgradeConfig.EtnaTime = test.etnaTime

			var reply gas.Config
			require.NoError(service.GetFeeConfig(nil, nil, &reply))
			require.Equal(test.expected, reply)
		})
	}
}

func FuzzGetFeeState(f *testing.F) {
	f.Fuzz(func(t *testing.T, capacity, excess uint64) {
		require := require.New(t)

		service, _ := defaultService(t)

		var (
			expectedState = gas.State{
				Capacity: gas.Gas(capacity),
				Excess:   gas.Gas(excess),
			}
			expectedTime  = time.Now()
			expectedReply = GetFeeStateReply{
				State: expectedState,
				Price: gas.CalculatePrice(
					defaultDynamicFeeConfig.MinPrice,
					expectedState.Excess,
					defaultDynamicFeeConfig.ExcessConversionConstant,
				),
				Time: expectedTime,
			}
		)

		service.vm.ctx.Lock.Lock()
		service.vm.state.SetFeeState(expectedState)
		service.vm.state.SetTimestamp(expectedTime)
		service.vm.ctx.Lock.Unlock()

		var reply GetFeeStateReply
		require.NoError(service.GetFeeState(nil, nil, &reply))
		require.Equal(expectedReply, reply)
	})
}<|MERGE_RESOLUTION|>--- conflicted
+++ resolved
@@ -501,17 +501,10 @@
 		Threshold: 1,
 		Addrs:     []ids.ShortID{ids.GenerateTestShortID()},
 	}
-<<<<<<< HEAD
-	changeOwner := &secp256k1fx.OutputOwners{
-		Threshold: 1,
-		Addrs:     []ids.ShortID{genesistest.DefaultFundedKeys[0].Address()},
-	}
-=======
 	withChangeOwner := common.WithChangeOwner(&secp256k1fx.OutputOwners{
 		Threshold: 1,
 		Addrs:     []ids.ShortID{genesistest.DefaultFundedKeys[0].Address()},
 	})
->>>>>>> c359dbb8
 	tx, err := wallet.IssueAddDelegatorTx(
 		&txs.Validator{
 			NodeID: delegatorNodeID,
@@ -520,11 +513,7 @@
 			Wght:   stakeAmount,
 		},
 		rewardsOwner,
-<<<<<<< HEAD
-		common.WithChangeOwner(changeOwner),
-=======
 		withChangeOwner,
->>>>>>> c359dbb8
 	)
 	require.NoError(err)
 
@@ -580,11 +569,7 @@
 		},
 		rewardsOwner,
 		0,
-<<<<<<< HEAD
-		common.WithChangeOwner(changeOwner),
-=======
 		withChangeOwner,
->>>>>>> c359dbb8
 	)
 	require.NoError(err)
 
