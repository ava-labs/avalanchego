--- conflicted
+++ resolved
@@ -1154,12 +1154,8 @@
 			expectedTime  = time.Now()
 			expectedReply = GetFeeStateReply{
 				State: expectedState,
-<<<<<<< HEAD
-				Price: defaultDynamicFeeConfig.MinGasPrice.MulExp(
-=======
 				Price: fee.CalculateGasPrice(
 					defaultDynamicFeeConfig.MinGasPrice,
->>>>>>> ce78e7f1
 					expectedState.Excess,
 					defaultDynamicFeeConfig.ExcessConversionConstant,
 				),
