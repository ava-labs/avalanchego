--- conflicted
+++ resolved
@@ -769,12 +769,8 @@
 			require := require.New(t)
 			service, _, factory := defaultService(t)
 			service.vm.ctx.Lock.Lock()
-<<<<<<< HEAD
-			service.vm.Config.CreateAssetTxFee = 100 * defaultTxFee
-=======
 
 			service.vm.StaticFeeConfig.CreateAssetTxFee = 100 * defaultTxFee
->>>>>>> 657fe0bd
 
 			builder, signer := factory.MakeWallet(testSubnet1ControlKeys[0], testSubnet1ControlKeys[1])
 			utx, err := builder.NewCreateChainTx(
