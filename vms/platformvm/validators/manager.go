// Copyright (C) 2019-2025, Ava Labs, Inc. All rights reserved.
// See the file LICENSE for licensing terms.

package validators

import (
	"context"
	"errors"
	"fmt"
	"maps"
	"time"

	"github.com/ava-labs/avalanchego/cache"
	"github.com/ava-labs/avalanchego/cache/lru"
	"github.com/ava-labs/avalanchego/ids"
	"github.com/ava-labs/avalanchego/snow/validators"
	"github.com/ava-labs/avalanchego/utils/constants"
	"github.com/ava-labs/avalanchego/utils/crypto/bls"
	"github.com/ava-labs/avalanchego/utils/timer/mockable"
	"github.com/ava-labs/avalanchego/utils/window"
	"github.com/ava-labs/avalanchego/vms/platformvm/block"
	"github.com/ava-labs/avalanchego/vms/platformvm/config"
	"github.com/ava-labs/avalanchego/vms/platformvm/metrics"
	"github.com/ava-labs/avalanchego/vms/platformvm/state"
	"github.com/ava-labs/avalanchego/vms/platformvm/status"
	"github.com/ava-labs/avalanchego/vms/platformvm/txs"
)

const (
	// MaxRecentlyAcceptedWindowSize is the maximum number of blocks that the
	// recommended minimum height will lag behind the last accepted block.
	MaxRecentlyAcceptedWindowSize = 64
	// MinRecentlyAcceptedWindowSize is the minimum number of blocks that the
	// recommended minimum height will lag behind the last accepted block.
	MinRecentlyAcceptedWindowSize = 0
	// RecentlyAcceptedWindowTTL is the amount of time after a block is accepted
	// to avoid recommending it as the minimum height. The size constraints take
	// precedence over this time constraint.
	RecentlyAcceptedWindowTTL = 30 * time.Second

	validatorSetsCacheSize = 64
)

var (
	_ validators.State = (*manager)(nil)

	errUnfinalizedHeight    = errors.New("failed to fetch validator set at unfinalized height")
	errFailedToGetSubnetIDs = errors.New("failed to get subnet IDs")
)

// Manager adds the ability to introduce newly accepted blocks IDs to the State
// interface.
type Manager interface {
	validators.State

	// OnAcceptedBlockID registers the ID of the latest accepted block.
	// It is used to update the [recentlyAccepted] sliding window.
	OnAcceptedBlockID(blkID ids.ID)
}

type State interface {
	GetTx(txID ids.ID) (*txs.Tx, status.Status, error)

	GetLastAccepted() ids.ID
	GetStatelessBlock(blockID ids.ID) (block.Block, error)

	GetSubnetIDs() ([]ids.ID, error)

	// ApplyValidatorWeightDiffs iterates from [startHeight] towards the genesis
	// block until it has applied all of the diffs up to and including
	// [endHeight]. Applying the diffs modifies [validators].
	//
	// Invariant: If attempting to generate the validator set for
	// [endHeight - 1], [validators] must initially contain the validator
	// weights for [startHeight].
	//
	// Note: Because this function iterates towards the genesis, [startHeight]
	// should normally be greater than or equal to [endHeight].
	ApplyValidatorWeightDiffs(
		ctx context.Context,
		validators map[ids.NodeID]*validators.GetValidatorOutput,
		startHeight uint64,
		endHeight uint64,
		subnetID ids.ID,
	) error

	// ApplyAllValidatorWeightDiffs iterates from [startHeight] towards the genesis
	// block until it has applied all of the diffs up to and including
	// [endHeight]. Applying the diffs modifies [validators].
	//
	// Invariant: If attempting to generate the validator set for
	// [endHeight - 1], [validators] must initially contain the validator
	// weights for [startHeight].
	//
	// Note: Because this function iterates towards the genesis, [startHeight]
	// should normally be greater than or equal to [endHeight].
	ApplyAllValidatorWeightDiffs(
		ctx context.Context,
		validators map[ids.ID]map[ids.NodeID]*validators.GetValidatorOutput,
		startHeight uint64,
		endHeight uint64,
	) error

	// ApplyValidatorPublicKeyDiffs iterates from [startHeight] towards the
	// genesis block until it has applied all of the diffs up to and including
	// [endHeight]. Applying the diffs modifies [validators].
	//
	// Invariant: If attempting to generate the validator set for
	// [endHeight - 1], [validators] must initially contain the validator
	// weights for [startHeight].
	//
	// Note: Because this function iterates towards the genesis, [startHeight]
	// should normally be greater than or equal to [endHeight].
	ApplyValidatorPublicKeyDiffs(
		ctx context.Context,
		validators map[ids.NodeID]*validators.GetValidatorOutput,
		startHeight uint64,
		endHeight uint64,
		subnetID ids.ID,
	) error

	// ApplyAllValidatorPublicKeyDiffs iterates from [startHeight] towards the
	// genesis block until it has applied all of the diffs up to and including
	// [endHeight]. Applying the diffs modifies [validators].
	//
	// Invariant: If attempting to generate the validator set for
	// [endHeight - 1], [validators] must initially contain the validator
	// weights for [startHeight].
	//
	// Note: Because this function iterates towards the genesis, [startHeight]
	// should normally be greater than or equal to [endHeight].
	ApplyAllValidatorPublicKeyDiffs(
		ctx context.Context,
		validators map[ids.ID]map[ids.NodeID]*validators.GetValidatorOutput,
		startHeight uint64,
		endHeight uint64,
	) error

	GetCurrentValidators(ctx context.Context, subnetID ids.ID) ([]*state.Staker, []state.L1Validator, uint64, error)
}

func NewManager(
	cfg config.Internal,
	state State,
	metrics metrics.Metrics,
	clk *mockable.Clock,
) Manager {
	return &manager{
		cfg:     cfg,
		state:   state,
		metrics: metrics,
		clk:     clk,
		caches:  make(map[ids.ID]cache.Cacher[uint64, map[ids.NodeID]*validators.GetValidatorOutput]),
		recentlyAccepted: window.New[ids.ID](
			window.Config{
				Clock:   clk,
				MaxSize: MaxRecentlyAcceptedWindowSize,
				MinSize: MinRecentlyAcceptedWindowSize,
				TTL:     RecentlyAcceptedWindowTTL,
			},
		),
	}
}

// TODO: Remove requirement for the P-chain's context lock to be held when
// calling exported functions.
type manager struct {
	cfg     config.Internal
	state   State
	metrics metrics.Metrics
	clk     *mockable.Clock

	// Maps caches for each subnet that is currently tracked.
	// Key: Subnet ID
	// Value: cache mapping height -> validator set map
	caches map[ids.ID]cache.Cacher[uint64, map[ids.NodeID]*validators.GetValidatorOutput]

	// sliding window of blocks that were recently accepted
	recentlyAccepted window.Window[ids.ID]
}

// GetMinimumHeight returns the height of the most recent block beyond the
// horizon of our recentlyAccepted window.
//
// Because the time between blocks is arbitrary, we're only guaranteed that
// the window's configured TTL amount of time has passed once an element
// expires from the window.
//
// To try to always return a block older than the window's TTL, we return the
// parent of the oldest element in the window (as an expired element is always
// guaranteed to be sufficiently stale). If we haven't expired an element yet
// in the case of a process restart, we default to the lastAccepted block's
// height which is likely (but not guaranteed) to also be older than the
// window's configured TTL.
//
// If [UseCurrentHeight] is true, we override the block selection policy
// described above and we will always return the last accepted block height
// as the minimum.
func (m *manager) GetMinimumHeight(ctx context.Context) (uint64, error) {
	if m.cfg.UseCurrentHeight {
		return m.getCurrentHeight(ctx)
	}

	oldest, ok := m.recentlyAccepted.Oldest()
	if !ok {
		return m.getCurrentHeight(ctx)
	}

	blk, err := m.state.GetStatelessBlock(oldest)
	if err != nil {
		return 0, err
	}

	// We subtract 1 from the height of [oldest] because we want the height of
	// the last block accepted before the [recentlyAccepted] window.
	//
	// There is guaranteed to be a block accepted before this window because the
	// first block added to [recentlyAccepted] window is >= height 1.
	return blk.Height() - 1, nil
}

func (m *manager) GetCurrentHeight(ctx context.Context) (uint64, error) {
	return m.getCurrentHeight(ctx)
}

// TODO: Pass the context into the state.
func (m *manager) getCurrentHeight(context.Context) (uint64, error) {
	lastAcceptedID := m.state.GetLastAccepted()
	lastAccepted, err := m.state.GetStatelessBlock(lastAcceptedID)
	if err != nil {
		return 0, err
	}
	return lastAccepted.Height(), nil
}

func (m *manager) GetAllValidatorSets(
	ctx context.Context,
	targetHeight uint64,
) (map[ids.ID]map[ids.NodeID]*validators.GetValidatorOutput, error) {
<<<<<<< HEAD
	result := make(map[ids.ID]map[ids.NodeID]*validators.GetValidatorOutput)
	subnets, err := m.state.GetSubnetIDs()
	if err != nil {
		return nil, errFailedToGetSubnetIDs
	}

	// Get validator set for the primary network
	primaryNetworkValidators, err := m.GetValidatorSet(ctx, targetHeight, constants.PrimaryNetworkID)
	if err != nil {
		return nil, err
	}
	result[constants.PrimaryNetworkID] = primaryNetworkValidators

	// Get validator sets for all other subnets
	for _, subnetID := range subnets {
		validatorSet, err := m.GetValidatorSet(ctx, targetHeight, subnetID)
		if err != nil {
			return nil, err
		}
		result[subnetID] = validatorSet
	}
	return result, nil
=======
	// TODO implement caching of all validator sets here
	return m.makeAllValidatorSets(ctx, targetHeight)
>>>>>>> cfd4edee
}

func (m *manager) GetValidatorSet(
	ctx context.Context,
	targetHeight uint64,
	subnetID ids.ID,
) (map[ids.NodeID]*validators.GetValidatorOutput, error) {
	validatorSetsCache := m.getValidatorSetCache(subnetID)

	if validatorSet, ok := validatorSetsCache.Get(targetHeight); ok {
		m.metrics.IncValidatorSetsCached()
		return maps.Clone(validatorSet), nil
	}

	// get the start time to track metrics
	startTime := m.clk.Time()

	validatorSet, currentHeight, err := m.makeValidatorSet(ctx, targetHeight, subnetID)
	if err != nil {
		return nil, err
	}

	// cache the validator set
	validatorSetsCache.Put(targetHeight, validatorSet)

	duration := m.clk.Time().Sub(startTime)
	m.metrics.IncValidatorSetsCreated()
	m.metrics.AddValidatorSetsDuration(duration)
	m.metrics.AddValidatorSetsHeightDiff(currentHeight - targetHeight)
	return maps.Clone(validatorSet), nil
}

func (m *manager) getValidatorSetCache(subnetID ids.ID) cache.Cacher[uint64, map[ids.NodeID]*validators.GetValidatorOutput] {
	// Only cache tracked subnets
	if subnetID != constants.PrimaryNetworkID && !m.cfg.TrackedSubnets.Contains(subnetID) {
		return &cache.Empty[uint64, map[ids.NodeID]*validators.GetValidatorOutput]{}
	}

	validatorSetsCache, exists := m.caches[subnetID]
	if exists {
		return validatorSetsCache
	}

	validatorSetsCache = lru.NewCache[uint64, map[ids.NodeID]*validators.GetValidatorOutput](validatorSetsCacheSize)
	m.caches[subnetID] = validatorSetsCache
	return validatorSetsCache
}

// TODO this can fail if we query a targetHeight before the new indexes existed
func (m *manager) makeAllValidatorSets(
	ctx context.Context,
	targetHeight uint64,
) (map[ids.ID]map[ids.NodeID]*validators.GetValidatorOutput, error) {
	allValidators, currentHeight, err := m.getAllCurrentValidatorSets(ctx)
	if err != nil {
		return nil, err
	}
	if currentHeight < targetHeight {
		return nil, fmt.Errorf("%w: current P-chain height (%d) < requested P-Chain height (%d)",
			errUnfinalizedHeight,
			currentHeight,
			targetHeight,
		)
	}

	// Rebuild subnet validators at [targetHeight]
	//
	// Note: Since we are attempting to generate the validator set at
	// [targetHeight], we want to apply the diffs from
	// (targetHeight, currentHeight]. Because the state interface is implemented
	// to be inclusive, we apply diffs in [targetHeight + 1, currentHeight].
	lastDiffHeight := targetHeight + 1
	err = m.state.ApplyAllValidatorWeightDiffs(
		ctx,
		allValidators,
		currentHeight,
		lastDiffHeight,
	)
	if err != nil {
		return nil, err
	}

	err = m.state.ApplyAllValidatorPublicKeyDiffs(
		ctx,
		allValidators,
		currentHeight,
		lastDiffHeight,
	)
	return allValidators, err
}

func (m *manager) makeValidatorSet(
	ctx context.Context,
	targetHeight uint64,
	subnetID ids.ID,
) (map[ids.NodeID]*validators.GetValidatorOutput, uint64, error) {
	validatorSet, currentHeight, err := m.getCurrentValidatorSet(ctx, subnetID)
	if err != nil {
		return nil, 0, err
	}
	if currentHeight < targetHeight {
		return nil, 0, fmt.Errorf("%w with SubnetID = %s: current P-chain height (%d) < requested P-Chain height (%d)",
			errUnfinalizedHeight,
			subnetID,
			currentHeight,
			targetHeight,
		)
	}

	// Rebuild subnet validators at [targetHeight]
	//
	// Note: Since we are attempting to generate the validator set at
	// [targetHeight], we want to apply the diffs from
	// (targetHeight, currentHeight]. Because the state interface is implemented
	// to be inclusive, we apply diffs in [targetHeight + 1, currentHeight].
	lastDiffHeight := targetHeight + 1
	err = m.state.ApplyValidatorWeightDiffs(
		ctx,
		validatorSet,
		currentHeight,
		lastDiffHeight,
		subnetID,
	)
	if err != nil {
		return nil, 0, err
	}

	err = m.state.ApplyValidatorPublicKeyDiffs(
		ctx,
		validatorSet,
		currentHeight,
		lastDiffHeight,
		subnetID,
	)
	return validatorSet, currentHeight, err
}

func (m *manager) getAllCurrentValidatorSets(
	ctx context.Context,
) (map[ids.ID]map[ids.NodeID]*validators.GetValidatorOutput, uint64, error) {
	subnetsMap := m.cfg.Validators.GetAllMaps()
	currentHeight, err := m.getCurrentHeight(ctx)
	return subnetsMap, currentHeight, err
}

func (m *manager) getCurrentValidatorSet(
	ctx context.Context,
	subnetID ids.ID,
) (map[ids.NodeID]*validators.GetValidatorOutput, uint64, error) {
	subnetMap := m.cfg.Validators.GetMap(subnetID)
	currentHeight, err := m.getCurrentHeight(ctx)
	return subnetMap, currentHeight, err
}

func (m *manager) GetSubnetID(_ context.Context, chainID ids.ID) (ids.ID, error) {
	if chainID == constants.PlatformChainID {
		return constants.PrimaryNetworkID, nil
	}

	chainTx, _, err := m.state.GetTx(chainID)
	if err != nil {
		return ids.Empty, fmt.Errorf(
			"problem retrieving blockchain %q: %w",
			chainID,
			err,
		)
	}
	chain, ok := chainTx.Unsigned.(*txs.CreateChainTx)
	if !ok {
		return ids.Empty, fmt.Errorf("%q is not a blockchain", chainID)
	}
	return chain.SubnetID, nil
}

func (m *manager) OnAcceptedBlockID(blkID ids.ID) {
	m.recentlyAccepted.Add(blkID)
}

func (m *manager) GetCurrentValidatorSet(ctx context.Context, subnetID ids.ID) (map[ids.ID]*validators.GetCurrentValidatorOutput, uint64, error) {
	result := make(map[ids.ID]*validators.GetCurrentValidatorOutput)
	baseStakers, l1Validators, height, err := m.state.GetCurrentValidators(ctx, subnetID)
	if err != nil {
		return nil, 0, fmt.Errorf("failed to get current validators: %w", err)
	}

	for _, validator := range baseStakers {
		result[validator.TxID] = &validators.GetCurrentValidatorOutput{
			ValidationID:  validator.TxID,
			NodeID:        validator.NodeID,
			PublicKey:     validator.PublicKey,
			Weight:        validator.Weight,
			StartTime:     uint64(validator.StartTime.Unix()),
			MinNonce:      0,
			IsActive:      true,
			IsL1Validator: false,
		}
	}

	for _, validator := range l1Validators {
		result[validator.ValidationID] = &validators.GetCurrentValidatorOutput{
			ValidationID:  validator.ValidationID,
			NodeID:        validator.NodeID,
			PublicKey:     bls.PublicKeyFromValidUncompressedBytes(validator.PublicKey),
			Weight:        validator.Weight,
			StartTime:     validator.StartTime,
			IsActive:      validator.IsActive(),
			MinNonce:      validator.MinNonce,
			IsL1Validator: true,
		}
	}
	return result, height, nil
}<|MERGE_RESOLUTION|>--- conflicted
+++ resolved
@@ -237,33 +237,8 @@
 	ctx context.Context,
 	targetHeight uint64,
 ) (map[ids.ID]map[ids.NodeID]*validators.GetValidatorOutput, error) {
-<<<<<<< HEAD
-	result := make(map[ids.ID]map[ids.NodeID]*validators.GetValidatorOutput)
-	subnets, err := m.state.GetSubnetIDs()
-	if err != nil {
-		return nil, errFailedToGetSubnetIDs
-	}
-
-	// Get validator set for the primary network
-	primaryNetworkValidators, err := m.GetValidatorSet(ctx, targetHeight, constants.PrimaryNetworkID)
-	if err != nil {
-		return nil, err
-	}
-	result[constants.PrimaryNetworkID] = primaryNetworkValidators
-
-	// Get validator sets for all other subnets
-	for _, subnetID := range subnets {
-		validatorSet, err := m.GetValidatorSet(ctx, targetHeight, subnetID)
-		if err != nil {
-			return nil, err
-		}
-		result[subnetID] = validatorSet
-	}
-	return result, nil
-=======
 	// TODO implement caching of all validator sets here
 	return m.makeAllValidatorSets(ctx, targetHeight)
->>>>>>> cfd4edee
 }
 
 func (m *manager) GetValidatorSet(
