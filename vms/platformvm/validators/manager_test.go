--- conflicted
+++ resolved
@@ -154,22 +154,6 @@
 
 	var (
 		subnetID       = ids.GenerateTestID()
-<<<<<<< HEAD
-		startTime      = genesistest.DefaultValidatorStartTime
-		endTime        = startTime.Add(24 * time.Hour)
-		primaryStaker0 = &state.Staker{
-			TxID:            ids.GenerateTestID(),
-			NodeID:          ids.GenerateTestNodeID(),
-			PublicKey:       pk0,
-			SubnetID:        constants.PrimaryNetworkID,
-			Weight:          1,
-			StartTime:       startTime,
-			EndTime:         endTime,
-			PotentialReward: 1,
-		}
-		subnetStaker0 = &state.Staker{
-			TxID:      ids.GenerateTestID(),
-=======
 		primaryStaker0 = &state.Staker{
 			NodeID:    ids.GenerateTestNodeID(),
 			PublicKey: pk0,
@@ -177,28 +161,10 @@
 			Weight:    1,
 		}
 		subnetStaker0 = &state.Staker{
->>>>>>> 220cb262
 			NodeID:    primaryStaker0.NodeID,
 			PublicKey: nil, // inherited from primaryStaker
 			SubnetID:  subnetID,
 			Weight:    1,
-<<<<<<< HEAD
-			StartTime: startTime,
-			EndTime:   endTime,
-		}
-		primaryStaker1 = &state.Staker{
-			TxID:            ids.GenerateTestID(),
-			NodeID:          ids.GenerateTestNodeID(),
-			PublicKey:       pk1,
-			SubnetID:        constants.PrimaryNetworkID,
-			Weight:          1,
-			StartTime:       startTime,
-			EndTime:         endTime,
-			PotentialReward: 1,
-		}
-		subnetStaker1 = &state.Staker{
-			TxID:      ids.GenerateTestID(),
-=======
 		}
 		primaryStaker1 = &state.Staker{
 			NodeID:    ids.GenerateTestNodeID(),
@@ -207,16 +173,10 @@
 			Weight:    1,
 		}
 		subnetStaker1 = &state.Staker{
->>>>>>> 220cb262
 			NodeID:    primaryStaker1.NodeID,
 			PublicKey: nil, // inherited from primaryStaker1
 			SubnetID:  subnetID,
 			Weight:    math.MaxUint64,
-<<<<<<< HEAD
-			StartTime: startTime,
-			EndTime:   endTime,
-=======
->>>>>>> 220cb262
 		}
 	)
 
