--- conflicted
+++ resolved
@@ -131,253 +131,6 @@
 	}
 }
 
-<<<<<<< HEAD
-// func TestGetAllValidatorSets(t *testing.T) {
-// 	require := require.New(t)
-
-// 	vdrs := validators.NewManager()
-// 	upgrades := upgradetest.GetConfig(upgradetest.Granite)
-// 	upgradeTime := genesistest.DefaultValidatorStartTime.Add(2 * time.Second)
-// 	s := statetest.New(t, statetest.Config{
-// 		Validators: vdrs,
-// 		Upgrades:   upgrades,
-// 	})
-
-// 	sk1, err := localsigner.New()
-// 	require.NoError(err)
-// 	sk2, err := localsigner.New()
-// 	require.NoError(err)
-// 	var (
-// 		subnetID      = ids.GenerateTestID()
-// 		startTime     = genesistest.DefaultValidatorStartTime
-// 		endTime       = startTime.Add(24 * time.Hour)
-// 		endTime2      = startTime.Add(48 * time.Hour)
-// 		pk1           = sk1.PublicKey()
-// 		pk2           = sk2.PublicKey()
-// 		primaryStaker = &state.Staker{
-// 			TxID:            ids.GenerateTestID(),
-// 			NodeID:          ids.GenerateTestNodeID(),
-// 			PublicKey:       pk1,
-// 			SubnetID:        constants.PrimaryNetworkID,
-// 			Weight:          100,
-// 			StartTime:       startTime,
-// 			EndTime:         endTime,
-// 			PotentialReward: 1,
-// 		}
-// 		primaryStaker2 = &state.Staker{
-// 			TxID:            ids.GenerateTestID(),
-// 			NodeID:          ids.GenerateTestNodeID(),
-// 			PublicKey:       pk2,
-// 			SubnetID:        constants.PrimaryNetworkID,
-// 			Weight:          100,
-// 			StartTime:       startTime,
-// 			EndTime:         endTime,
-// 			PotentialReward: 1,
-// 		}
-// 		subnetStaker = &state.Staker{
-// 			TxID:      ids.GenerateTestID(),
-// 			NodeID:    primaryStaker.NodeID,
-// 			PublicKey: nil,
-// 			SubnetID:  subnetID,
-// 			Weight:    50,
-// 			StartTime: upgradeTime,
-// 			EndTime:   endTime,
-// 		}
-// 		subnetStaker2 = &state.Staker{
-// 			TxID:      ids.GenerateTestID(),
-// 			NodeID:    primaryStaker2.NodeID,
-// 			PublicKey: nil,
-// 			SubnetID:  subnetID,
-// 			Weight:    50,
-// 			StartTime: upgradeTime,
-// 			EndTime:   endTime2,
-// 		}
-// 	)
-
-// 	s.AddSubnet(subnetID)
-
-// 	m := NewManager(
-// 		config.Internal{
-// 			Validators: vdrs,
-// 		},
-// 		s,
-// 		metrics.Noop,
-// 		new(mockable.Clock),
-// 	)
-
-// 	type testCase struct {
-// 		name           string
-// 		height         uint64
-// 		setup          func()
-// 		expectedResult map[ids.ID]map[ids.NodeID]*validators.GetValidatorOutput
-// 	}
-
-// 	genesisValidators := make(map[ids.NodeID]*validators.GetValidatorOutput)
-// 	for _, nodeID := range genesistest.DefaultNodeIDs {
-// 		genesisValidators[nodeID] = &validators.GetValidatorOutput{
-// 			NodeID:    nodeID,
-// 			PublicKey: nil,
-// 			Weight:    genesistest.DefaultValidatorWeight,
-// 		}
-// 	}
-
-// 	appendGenesisVdrs := func(vdrs map[ids.NodeID]*validators.GetValidatorOutput) map[ids.NodeID]*validators.GetValidatorOutput {
-// 		for nodeID, vdr := range genesisValidators {
-// 			vdrs[nodeID] = vdr
-// 		}
-// 		return vdrs
-// 	}
-
-// 	testCases := []testCase{
-// 		{
-// 			name:   "height_0_genesis",
-// 			height: 0,
-// 			setup: func() {
-// 				// No setup needed for genesis
-// 			},
-// 			expectedResult: map[ids.ID]map[ids.NodeID]*validators.GetValidatorOutput{
-// 				constants.PrimaryNetworkID: genesisValidators,
-// 				subnetID:                   {},
-// 			},
-// 		},
-// 		{
-// 			name:   "height_1_after_adding_validators",
-// 			height: 1,
-// 			setup: func() {
-// 				blk, err := block.NewBanffStandardBlock(upgradeTime, s.GetLastAccepted(), 1, nil)
-// 				require.NoError(err)
-
-// 				s.SetHeight(blk.Height())
-// 				s.SetTimestamp(blk.Timestamp())
-// 				s.AddStatelessBlock(blk)
-// 				s.SetLastAccepted(blk.ID())
-
-// 				require.NoError(s.PutCurrentValidator(primaryStaker))
-// 				require.NoError(s.PutCurrentValidator(primaryStaker2))
-// 				require.NoError(s.PutCurrentValidator(subnetStaker))
-// 				require.NoError(s.PutCurrentValidator(subnetStaker2))
-
-// 				require.NoError(s.Commit())
-// 			},
-// 			expectedResult: map[ids.ID]map[ids.NodeID]*validators.GetValidatorOutput{
-// 				constants.PrimaryNetworkID: appendGenesisVdrs(map[ids.NodeID]*validators.GetValidatorOutput{
-// 					primaryStaker.NodeID: {
-// 						NodeID:    primaryStaker.NodeID,
-// 						PublicKey: pk1,
-// 						Weight:    primaryStaker.Weight,
-// 					},
-// 					primaryStaker2.NodeID: {
-// 						NodeID:    primaryStaker2.NodeID,
-// 						PublicKey: pk2,
-// 						Weight:    primaryStaker2.Weight,
-// 					},
-// 				},
-// 				),
-// 				subnetID: {
-// 					subnetStaker.NodeID: {
-// 						NodeID:    subnetStaker.NodeID,
-// 						PublicKey: pk1,
-// 						Weight:    subnetStaker.Weight,
-// 					},
-// 					subnetStaker2.NodeID: {
-// 						NodeID:    subnetStaker2.NodeID,
-// 						PublicKey: pk2,
-// 						Weight:    subnetStaker2.Weight,
-// 					},
-// 				},
-// 			},
-// 		},
-// 		{
-// 			name:   "height_2_after_removing_subnet_staker",
-// 			height: 2,
-// 			setup: func() {
-// 				blk, err := block.NewBanffStandardBlock(s.GetTimestamp(), s.GetLastAccepted(), 2, nil)
-// 				require.NoError(err)
-
-// 				s.SetHeight(blk.Height())
-// 				s.SetTimestamp(blk.Timestamp())
-// 				s.AddStatelessBlock(blk)
-// 				s.SetLastAccepted(blk.ID())
-
-// 				s.DeleteCurrentValidator(subnetStaker)
-
-// 				require.NoError(s.Commit())
-// 			},
-// 			expectedResult: map[ids.ID]map[ids.NodeID]*validators.GetValidatorOutput{
-// 				constants.PrimaryNetworkID: appendGenesisVdrs(map[ids.NodeID]*validators.GetValidatorOutput{
-// 					primaryStaker.NodeID: {
-// 						NodeID:    primaryStaker.NodeID,
-// 						PublicKey: pk1,
-// 						Weight:    primaryStaker.Weight,
-// 					},
-// 					primaryStaker2.NodeID: {
-// 						NodeID:    primaryStaker2.NodeID,
-// 						PublicKey: pk2,
-// 						Weight:    primaryStaker2.Weight,
-// 					},
-// 				}),
-// 				subnetID: {
-// 					subnetStaker2.NodeID: {
-// 						NodeID:    subnetStaker2.NodeID,
-// 						PublicKey: pk2,
-// 						Weight:    subnetStaker2.Weight,
-// 					},
-// 				},
-// 			},
-// 		},
-// 		{
-// 			name:   "height_3_after_removing_subnet_staker2",
-// 			height: 3,
-// 			setup: func() {
-// 				blk, err := block.NewBanffStandardBlock(s.GetTimestamp(), s.GetLastAccepted(), 3, nil)
-// 				require.NoError(err)
-
-// 				s.SetHeight(blk.Height())
-// 				s.SetTimestamp(blk.Timestamp())
-// 				s.AddStatelessBlock(blk)
-// 				s.SetLastAccepted(blk.ID())
-
-// 				s.DeleteCurrentValidator(subnetStaker2)
-
-// 				require.NoError(s.Commit())
-// 			},
-// 			expectedResult: map[ids.ID]map[ids.NodeID]*validators.GetValidatorOutput{
-// 				constants.PrimaryNetworkID: appendGenesisVdrs(map[ids.NodeID]*validators.GetValidatorOutput{
-// 					primaryStaker.NodeID: {
-// 						NodeID:    primaryStaker.NodeID,
-// 						PublicKey: pk1,
-// 						Weight:    primaryStaker.Weight,
-// 					},
-// 					primaryStaker2.NodeID: {
-// 						NodeID:    primaryStaker2.NodeID,
-// 						PublicKey: pk2,
-// 						Weight:    primaryStaker2.Weight,
-// 					},
-// 				}),
-// 				subnetID: {},
-// 			},
-// 		},
-// 	}
-
-// 	for _, tc := range testCases {
-// 		t.Run(tc.name, func(_ *testing.T) {
-// 			tc.setup()
-
-// 			allValidatorSets, err := m.GetAllValidatorSets(context.Background(), tc.height)
-// 			require.NoError(err)
-
-// 			require.Equal(tc.expectedResult, allValidatorSets)
-
-// 			// Confirm that individual GetValidatorSet calls return the same results
-// 			for subnetID := range tc.expectedResult {
-// 				individualValidators, err := m.GetValidatorSet(context.Background(), tc.height, subnetID)
-// 				require.NoError(err)
-// 				require.Equal(allValidatorSets[subnetID], individualValidators)
-// 			}
-// 		})
-// 	}
-// }
-=======
 func TestGetWarpValidatorSets(t *testing.T) {
 	require := require.New(t)
 
@@ -584,5 +337,4 @@
 		}
 		require.Equal(expected[subnetID], actualSubnet)
 	}
-}
->>>>>>> 8494227a
+}