// Copyright (C) 2019-2023, Ava Labs, Inc. All rights reserved.
// See the file LICENSE for licensing terms.

package platformvm

import (
	"bytes"
	"context"
	"errors"
	"testing"
	"time"

	"github.com/golang/mock/gomock"

	"github.com/prometheus/client_golang/prometheus"

	"github.com/stretchr/testify/require"

	"github.com/ava-labs/avalanchego/chains"
	"github.com/ava-labs/avalanchego/chains/atomic"
	"github.com/ava-labs/avalanchego/database"
	"github.com/ava-labs/avalanchego/database/manager"
	"github.com/ava-labs/avalanchego/database/prefixdb"
	"github.com/ava-labs/avalanchego/ids"
	"github.com/ava-labs/avalanchego/message"
	"github.com/ava-labs/avalanchego/proto/pb/p2p"
	"github.com/ava-labs/avalanchego/snow"
	"github.com/ava-labs/avalanchego/snow/choices"
	"github.com/ava-labs/avalanchego/snow/consensus/snowball"
	"github.com/ava-labs/avalanchego/snow/engine/common"
	"github.com/ava-labs/avalanchego/snow/engine/common/queue"
	"github.com/ava-labs/avalanchego/snow/engine/common/tracker"
	"github.com/ava-labs/avalanchego/snow/engine/snowman/bootstrap"
	"github.com/ava-labs/avalanchego/snow/networking/benchlist"
	"github.com/ava-labs/avalanchego/snow/networking/handler"
	"github.com/ava-labs/avalanchego/snow/networking/router"
	"github.com/ava-labs/avalanchego/snow/networking/sender"
	"github.com/ava-labs/avalanchego/snow/networking/timeout"
	"github.com/ava-labs/avalanchego/snow/uptime"
	"github.com/ava-labs/avalanchego/snow/validators"
	"github.com/ava-labs/avalanchego/subnets"
	"github.com/ava-labs/avalanchego/utils/constants"
	"github.com/ava-labs/avalanchego/utils/crypto/bls"
	"github.com/ava-labs/avalanchego/utils/crypto/secp256k1"
	"github.com/ava-labs/avalanchego/utils/formatting"
	"github.com/ava-labs/avalanchego/utils/formatting/address"
	"github.com/ava-labs/avalanchego/utils/json"
	"github.com/ava-labs/avalanchego/utils/logging"
	"github.com/ava-labs/avalanchego/utils/math/meter"
	"github.com/ava-labs/avalanchego/utils/resource"
	"github.com/ava-labs/avalanchego/utils/set"
	"github.com/ava-labs/avalanchego/utils/timer"
	"github.com/ava-labs/avalanchego/utils/timer/mockable"
	"github.com/ava-labs/avalanchego/utils/units"
	"github.com/ava-labs/avalanchego/version"
	"github.com/ava-labs/avalanchego/vms/components/avax"
	"github.com/ava-labs/avalanchego/vms/platformvm/api"
	"github.com/ava-labs/avalanchego/vms/platformvm/blocks"
	"github.com/ava-labs/avalanchego/vms/platformvm/config"
	"github.com/ava-labs/avalanchego/vms/platformvm/reward"
	"github.com/ava-labs/avalanchego/vms/platformvm/state"
	"github.com/ava-labs/avalanchego/vms/platformvm/status"
	"github.com/ava-labs/avalanchego/vms/platformvm/txs"
	"github.com/ava-labs/avalanchego/vms/secp256k1fx"

	smcon "github.com/ava-labs/avalanchego/snow/consensus/snowman"
	smeng "github.com/ava-labs/avalanchego/snow/engine/snowman"
	snowgetter "github.com/ava-labs/avalanchego/snow/engine/snowman/getter"
	timetracker "github.com/ava-labs/avalanchego/snow/networking/tracker"
	blockbuilder "github.com/ava-labs/avalanchego/vms/platformvm/blocks/builder"
	blockexecutor "github.com/ava-labs/avalanchego/vms/platformvm/blocks/executor"
	txbuilder "github.com/ava-labs/avalanchego/vms/platformvm/txs/builder"
	txexecutor "github.com/ava-labs/avalanchego/vms/platformvm/txs/executor"
)

const defaultWeight uint64 = 10000

var (
	defaultMinStakingDuration = 24 * time.Hour
	defaultMaxStakingDuration = 365 * 24 * time.Hour

	defaultRewardConfig = reward.Config{
		MaxConsumptionRate: .12 * reward.PercentDenominator,
		MinConsumptionRate: .10 * reward.PercentDenominator,
		MintingPeriod:      365 * 24 * time.Hour,
		SupplyCap:          720 * units.MegaAvax,
	}

	// AVAX asset ID in tests
	avaxAssetID = ids.ID{'y', 'e', 'e', 't'}

	defaultTxFee = uint64(100)

	// chain timestamp at genesis
	defaultGenesisTime = time.Date(1997, 1, 1, 0, 0, 0, 0, time.UTC)

	// time that genesis validators start validating
	defaultValidateStartTime = defaultGenesisTime

	// time that genesis validators stop validating
	defaultValidateEndTime = defaultValidateStartTime.Add(10 * defaultMinStakingDuration)

	banffForkTime = defaultValidateEndTime.Add(-5 * defaultMinStakingDuration)

	// each key controls an address that has [defaultBalance] AVAX at genesis
	keys = secp256k1.TestKeys()

	defaultMinValidatorStake = 5 * units.MilliAvax
	defaultMaxValidatorStake = 500 * units.MilliAvax
	defaultMinDelegatorStake = 1 * units.MilliAvax

	// amount all genesis validators have in defaultVM
	defaultBalance = 100 * defaultMinValidatorStake

	// subnet that exists at genesis in defaultVM
	// Its controlKeys are keys[0], keys[1], keys[2]
	// Its threshold is 2
	testSubnet1            *txs.Tx
	testSubnet1ControlKeys = keys[0:3]

	xChainID = ids.Empty.Prefix(0)
	cChainID = ids.Empty.Prefix(1)

	// Used to create and use keys.
	testKeyFactory secp256k1.Factory

	errMissing = errors.New("missing")
)

type mutableSharedMemory struct {
	atomic.SharedMemory
}

func defaultContext(t *testing.T) *snow.Context {
	require := require.New(t)

	ctx := snow.DefaultContextTest()
	ctx.NetworkID = constants.UnitTestID
	ctx.XChainID = xChainID
	ctx.CChainID = cChainID
	ctx.AVAXAssetID = avaxAssetID
	aliaser := ids.NewAliaser()

	require.NoError(aliaser.Alias(constants.PlatformChainID, "P"))
	require.NoError(aliaser.Alias(constants.PlatformChainID, constants.PlatformChainID.String()))
	require.NoError(aliaser.Alias(xChainID, "X"))
	require.NoError(aliaser.Alias(xChainID, xChainID.String()))
	require.NoError(aliaser.Alias(cChainID, "C"))
	require.NoError(aliaser.Alias(cChainID, cChainID.String()))

	ctx.BCLookup = aliaser

	ctx.ValidatorState = &validators.TestState{
		GetSubnetIDF: func(_ context.Context, chainID ids.ID) (ids.ID, error) {
			subnetID, ok := map[ids.ID]ids.ID{
				constants.PlatformChainID: constants.PrimaryNetworkID,
				xChainID:                  constants.PrimaryNetworkID,
				cChainID:                  constants.PrimaryNetworkID,
			}[chainID]
			if !ok {
				return ids.Empty, errMissing
			}
			return subnetID, nil
		},
	}
	return ctx
}

// Returns:
// 1) The genesis state
// 2) The byte representation of the default genesis for tests
func defaultGenesis(t *testing.T) (*api.BuildGenesisArgs, []byte) {
	require := require.New(t)

	genesisUTXOs := make([]api.UTXO, len(keys))
	for i, key := range keys {
		id := key.PublicKey().Address()
<<<<<<< HEAD
		addr, err := address.FormatBech32(hrp, id.Bytes())
		require.NoError(err)
=======
		addr, err := address.FormatBech32(constants.UnitTestHRP, id.Bytes())
		if err != nil {
			panic(err)
		}
>>>>>>> 806eddfc
		genesisUTXOs[i] = api.UTXO{
			Amount:  json.Uint64(defaultBalance),
			Address: addr,
		}
	}

	genesisValidators := make([]api.PermissionlessValidator, len(keys))
	for i, key := range keys {
		nodeID := ids.NodeID(key.PublicKey().Address())
<<<<<<< HEAD
		addr, err := address.FormatBech32(hrp, nodeID.Bytes())
		require.NoError(err)
=======
		addr, err := address.FormatBech32(constants.UnitTestHRP, nodeID.Bytes())
		if err != nil {
			panic(err)
		}
>>>>>>> 806eddfc
		genesisValidators[i] = api.PermissionlessValidator{
			Staker: api.Staker{
				StartTime: json.Uint64(defaultValidateStartTime.Unix()),
				EndTime:   json.Uint64(defaultValidateEndTime.Unix()),
				NodeID:    nodeID,
			},
			RewardOwner: &api.Owner{
				Threshold: 1,
				Addresses: []string{addr},
			},
			Staked: []api.UTXO{{
				Amount:  json.Uint64(defaultWeight),
				Address: addr,
			}},
			DelegationFee: reward.PercentDenominator,
		}
	}

	buildGenesisArgs := api.BuildGenesisArgs{
		Encoding:      formatting.Hex,
		NetworkID:     json.Uint32(constants.UnitTestID),
		AvaxAssetID:   avaxAssetID,
		UTXOs:         genesisUTXOs,
		Validators:    genesisValidators,
		Chains:        nil,
		Time:          json.Uint64(defaultGenesisTime.Unix()),
		InitialSupply: json.Uint64(360 * units.MegaAvax),
	}

	buildGenesisResponse := api.BuildGenesisReply{}
	platformvmSS := api.StaticService{}
	require.NoError(platformvmSS.BuildGenesis(nil, &buildGenesisArgs, &buildGenesisResponse))

	genesisBytes, err := formatting.Decode(buildGenesisResponse.Encoding, buildGenesisResponse.Bytes)
	require.NoError(err)

	return &buildGenesisArgs, genesisBytes
}

// Returns:
// 1) The genesis state
// 2) The byte representation of the default genesis for tests
func BuildGenesisTest(t *testing.T) (*api.BuildGenesisArgs, []byte) {
	return BuildGenesisTestWithArgs(t, nil)
}

// Returns:
// 1) The genesis state
// 2) The byte representation of the default genesis for tests
func BuildGenesisTestWithArgs(t *testing.T, args *api.BuildGenesisArgs) (*api.BuildGenesisArgs, []byte) {
	require := require.New(t)
	genesisUTXOs := make([]api.UTXO, len(keys))
	for i, key := range keys {
		id := key.PublicKey().Address()
		addr, err := address.FormatBech32(constants.UnitTestHRP, id.Bytes())
		require.NoError(err)

		genesisUTXOs[i] = api.UTXO{
			Amount:  json.Uint64(defaultBalance),
			Address: addr,
		}
	}

	genesisValidators := make([]api.PermissionlessValidator, len(keys))
	for i, key := range keys {
		nodeID := ids.NodeID(key.PublicKey().Address())
		addr, err := address.FormatBech32(constants.UnitTestHRP, nodeID.Bytes())
		require.NoError(err)

		genesisValidators[i] = api.PermissionlessValidator{
			Staker: api.Staker{
				StartTime: json.Uint64(defaultValidateStartTime.Unix()),
				EndTime:   json.Uint64(defaultValidateEndTime.Unix()),
				NodeID:    nodeID,
			},
			RewardOwner: &api.Owner{
				Threshold: 1,
				Addresses: []string{addr},
			},
			Staked: []api.UTXO{{
				Amount:  json.Uint64(defaultWeight),
				Address: addr,
			}},
			DelegationFee: reward.PercentDenominator,
		}
	}

	buildGenesisArgs := api.BuildGenesisArgs{
		NetworkID:     json.Uint32(constants.UnitTestID),
		AvaxAssetID:   avaxAssetID,
		UTXOs:         genesisUTXOs,
		Validators:    genesisValidators,
		Chains:        nil,
		Time:          json.Uint64(defaultGenesisTime.Unix()),
		InitialSupply: json.Uint64(360 * units.MegaAvax),
		Encoding:      formatting.Hex,
	}

	if args != nil {
		buildGenesisArgs = *args
	}

	buildGenesisResponse := api.BuildGenesisReply{}
	platformvmSS := api.StaticService{}
	require.NoError(platformvmSS.BuildGenesis(nil, &buildGenesisArgs, &buildGenesisResponse))

	genesisBytes, err := formatting.Decode(buildGenesisResponse.Encoding, buildGenesisResponse.Bytes)
	require.NoError(err)

	return &buildGenesisArgs, genesisBytes
}

func defaultVM(t *testing.T) (*VM, database.Database, *mutableSharedMemory) {
	require := require.New(t)

	vdrs := validators.NewManager()
	primaryVdrs := validators.NewSet()
	_ = vdrs.Add(constants.PrimaryNetworkID, primaryVdrs)
	vm := &VM{Config: config.Config{
		Chains:                 chains.TestManager,
		UptimeLockedCalculator: uptime.NewLockedCalculator(),
		StakingEnabled:         true,
		Validators:             vdrs,
		TxFee:                  defaultTxFee,
		CreateSubnetTxFee:      100 * defaultTxFee,
		TransformSubnetTxFee:   100 * defaultTxFee,
		CreateBlockchainTxFee:  100 * defaultTxFee,
		MinValidatorStake:      defaultMinValidatorStake,
		MaxValidatorStake:      defaultMaxValidatorStake,
		MinDelegatorStake:      defaultMinDelegatorStake,
		MinStakeDuration:       defaultMinStakingDuration,
		MaxStakeDuration:       defaultMaxStakingDuration,
		RewardConfig:           defaultRewardConfig,
		ApricotPhase3Time:      defaultValidateEndTime,
		ApricotPhase5Time:      defaultValidateEndTime,
		BanffTime:              banffForkTime,
	}}

	baseDBManager := manager.NewMemDB(version.Semantic1_0_0)
	chainDBManager := baseDBManager.NewPrefixDBManager([]byte{0})
	atomicDB := prefixdb.New([]byte{1}, baseDBManager.Current().Database)

	vm.clock.Set(banffForkTime.Add(time.Second))
	msgChan := make(chan common.Message, 1)
	ctx := defaultContext(t)

	m := atomic.NewMemory(atomicDB)
	msm := &mutableSharedMemory{
		SharedMemory: m.NewSharedMemory(ctx.ChainID),
	}
	ctx.SharedMemory = msm

	ctx.Lock.Lock()
	defer ctx.Lock.Unlock()
	_, genesisBytes := defaultGenesis(t)
	appSender := &common.SenderTest{}
	appSender.CantSendAppGossip = true
	appSender.SendAppGossipF = func(context.Context, []byte) error {
		return nil
	}

	require.NoError(vm.Initialize(
		context.Background(),
		ctx,
		chainDBManager,
		genesisBytes,
		nil,
		nil,
		msgChan,
		nil,
		appSender,
	))

	require.NoError(vm.SetState(context.Background(), snow.NormalOp))

	// Create a subnet and store it in testSubnet1
	// Note: following Banff activation, block acceptance will move
	// chain time ahead
	var err error
	testSubnet1, err = vm.txBuilder.NewCreateSubnetTx(
		2, // threshold; 2 sigs from keys[0], keys[1], keys[2] needed to add validator to this subnet
		// control keys are keys[0], keys[1], keys[2]
		[]ids.ShortID{keys[0].PublicKey().Address(), keys[1].PublicKey().Address(), keys[2].PublicKey().Address()},
		[]*secp256k1.PrivateKey{keys[0]}, // pays tx fee
		keys[0].PublicKey().Address(),    // change addr
	)
	require.NoError(err)
	require.NoError(vm.Builder.AddUnverifiedTx(testSubnet1))
	blk, err := vm.Builder.BuildBlock(context.Background())
	require.NoError(err)
	require.NoError(blk.Verify(context.Background()))
	require.NoError(blk.Accept(context.Background()))
	require.NoError(vm.SetPreference(context.Background(), vm.manager.LastAccepted()))

	return vm, baseDBManager.Current().Database, msm
}

func GenesisVMWithArgs(t *testing.T, args *api.BuildGenesisArgs) ([]byte, chan common.Message, *VM, *atomic.Memory) {
	require := require.New(t)
	var (
		genesisBytes []byte
		err          error
	)

	if args != nil {
		_, genesisBytes = BuildGenesisTestWithArgs(t, args)
	} else {
		_, genesisBytes = BuildGenesisTest(t)
	}

	vdrs := validators.NewManager()
	primaryVdrs := validators.NewSet()
	_ = vdrs.Add(constants.PrimaryNetworkID, primaryVdrs)
	vm := &VM{Config: config.Config{
		Chains:                 chains.TestManager,
		Validators:             vdrs,
		UptimeLockedCalculator: uptime.NewLockedCalculator(),
		TxFee:                  defaultTxFee,
		MinValidatorStake:      defaultMinValidatorStake,
		MaxValidatorStake:      defaultMaxValidatorStake,
		MinDelegatorStake:      defaultMinDelegatorStake,
		MinStakeDuration:       defaultMinStakingDuration,
		MaxStakeDuration:       defaultMaxStakingDuration,
		RewardConfig:           defaultRewardConfig,
		BanffTime:              banffForkTime,
	}}

	baseDBManager := manager.NewMemDB(version.Semantic1_0_0)
	chainDBManager := baseDBManager.NewPrefixDBManager([]byte{0})
	atomicDB := prefixdb.New([]byte{1}, baseDBManager.Current().Database)

	vm.clock.Set(defaultGenesisTime)
	msgChan := make(chan common.Message, 1)
	ctx := defaultContext(t)

	m := atomic.NewMemory(atomicDB)

	ctx.SharedMemory = m.NewSharedMemory(ctx.ChainID)

	ctx.Lock.Lock()
	defer ctx.Lock.Unlock()
	appSender := &common.SenderTest{T: t}
	appSender.CantSendAppGossip = true
	appSender.SendAppGossipF = func(context.Context, []byte) error {
		return nil
	}
	require.NoError(vm.Initialize(
		context.Background(),
		ctx,
		chainDBManager,
		genesisBytes,
		nil,
		nil,
		msgChan,
		nil,
		appSender,
	))

	require.NoError(vm.SetState(context.Background(), snow.NormalOp))

	// Create a subnet and store it in testSubnet1
	testSubnet1, err = vm.txBuilder.NewCreateSubnetTx(
		2, // threshold; 2 sigs from keys[0], keys[1], keys[2] needed to add validator to this subnet
		// control keys are keys[0], keys[1], keys[2]
		[]ids.ShortID{keys[0].PublicKey().Address(), keys[1].PublicKey().Address(), keys[2].PublicKey().Address()},
		[]*secp256k1.PrivateKey{keys[0]}, // pays tx fee
		keys[0].PublicKey().Address(),    // change addr
	)
	require.NoError(err)

	require.NoError(vm.Builder.AddUnverifiedTx(testSubnet1))

	blk, err := vm.Builder.BuildBlock(context.Background())
	require.NoError(err)

	require.NoError(blk.Verify(context.Background()))

	require.NoError(blk.Accept(context.Background()))

	return genesisBytes, msgChan, vm, m
}

// Ensure genesis state is parsed from bytes and stored correctly
func TestGenesis(t *testing.T) {
	require := require.New(t)
	vm, _, _ := defaultVM(t)
	vm.ctx.Lock.Lock()
	defer func() {
		require.NoError(vm.Shutdown(context.Background()))
		vm.ctx.Lock.Unlock()
	}()

	// Ensure the genesis block has been accepted and stored
	genesisBlockID, err := vm.LastAccepted(context.Background()) // lastAccepted should be ID of genesis block
	require.NoError(err)

	genesisBlock, err := vm.manager.GetBlock(genesisBlockID)
	require.NoError(err)
	require.Equal(choices.Accepted, genesisBlock.Status())

	genesisState, _ := defaultGenesis(t)
	// Ensure all the genesis UTXOs are there
	for _, utxo := range genesisState.UTXOs {
		_, addrBytes, err := address.ParseBech32(utxo.Address)
		require.NoError(err)

		addr, err := ids.ToShortID(addrBytes)
		require.NoError(err)

		addrs := set.Set[ids.ShortID]{}
		addrs.Add(addr)
		utxos, err := avax.GetAllUTXOs(vm.state, addrs)
		require.NoError(err)
		require.Len(utxos, 1)

		out := utxos[0].Out.(*secp256k1fx.TransferOutput)
		if out.Amount() != uint64(utxo.Amount) {
			id := keys[0].PublicKey().Address()
			addr, err := address.FormatBech32(constants.UnitTestHRP, id.Bytes())
			require.NoError(err)

			require.Equal(utxo.Address, addr)
			require.Equal(uint64(utxo.Amount)-vm.TxFee, out.Amount())
		}
	}

	// Ensure current validator set of primary network is correct
	vdrSet, ok := vm.Validators.Get(constants.PrimaryNetworkID)
	require.True(ok)

	currentValidators := vdrSet.List()
	require.Len(genesisState.Validators, len(currentValidators))

	for _, key := range keys {
		nodeID := ids.NodeID(key.PublicKey().Address())
		require.True(vdrSet.Contains(nodeID))
	}

	// Ensure the new subnet we created exists
	_, _, err = vm.state.GetTx(testSubnet1.ID())
	require.NoError(err)
}

// accept proposal to add validator to primary network
func TestAddValidatorCommit(t *testing.T) {
	require := require.New(t)
	vm, _, _ := defaultVM(t)
	vm.ctx.Lock.Lock()
	defer func() {
		require.NoError(vm.Shutdown(context.Background()))
		vm.ctx.Lock.Unlock()
	}()

	startTime := vm.clock.Time().Add(txexecutor.SyncBound).Add(1 * time.Second)
	endTime := startTime.Add(defaultMinStakingDuration)
	nodeID := ids.GenerateTestNodeID()
	rewardAddress := ids.GenerateTestShortID()

	// create valid tx
	tx, err := vm.txBuilder.NewAddValidatorTx(
		vm.MinValidatorStake,
		uint64(startTime.Unix()),
		uint64(endTime.Unix()),
		nodeID,
		rewardAddress,
		reward.PercentDenominator,
		[]*secp256k1.PrivateKey{keys[0]},
		ids.ShortEmpty, // change addr
	)
	require.NoError(err)

	// trigger block creation
	require.NoError(vm.Builder.AddUnverifiedTx(tx))

	blk, err := vm.Builder.BuildBlock(context.Background())
	require.NoError(err)

	require.NoError(blk.Verify(context.Background()))
	require.NoError(blk.Accept(context.Background()))

	_, txStatus, err := vm.state.GetTx(tx.ID())
	require.NoError(err)
	require.Equal(status.Committed, txStatus)

	// Verify that new validator now in pending validator set
	_, err = vm.state.GetPendingValidator(constants.PrimaryNetworkID, nodeID)
	require.NoError(err)
}

// verify invalid attempt to add validator to primary network
func TestInvalidAddValidatorCommit(t *testing.T) {
	require := require.New(t)
	vm, _, _ := defaultVM(t)
	vm.ctx.Lock.Lock()
	defer func() {
		require.NoError(vm.Shutdown(context.Background()))
		vm.ctx.Lock.Unlock()
	}()

	startTime := defaultGenesisTime.Add(-txexecutor.SyncBound).Add(-1 * time.Second)
	endTime := startTime.Add(defaultMinStakingDuration)
	key, _ := testKeyFactory.NewPrivateKey()
	nodeID := ids.NodeID(key.PublicKey().Address())

	// create invalid tx
	tx, err := vm.txBuilder.NewAddValidatorTx(
		vm.MinValidatorStake,
		uint64(startTime.Unix()),
		uint64(endTime.Unix()),
		nodeID,
		ids.ShortID(nodeID),
		reward.PercentDenominator,
		[]*secp256k1.PrivateKey{keys[0]},
		ids.ShortEmpty, // change addr
	)
	require.NoError(err)

	preferred, err := vm.Builder.Preferred()
	require.NoError(err)

	preferredID := preferred.ID()
	preferredHeight := preferred.Height()
	statelessBlk, err := blocks.NewBanffStandardBlock(
		preferred.Timestamp(),
		preferredID,
		preferredHeight+1,
		[]*txs.Tx{tx},
	)
	require.NoError(err)

	blkBytes := statelessBlk.Bytes()

	parsedBlock, err := vm.ParseBlock(context.Background(), blkBytes)
	require.NoError(err)

	err = parsedBlock.Verify(context.Background())
	require.ErrorIs(err, txexecutor.ErrTimestampNotBeforeStartTime)

	txID := statelessBlk.Txs()[0].ID()
	reason := vm.Builder.GetDropReason(txID)
	require.ErrorIs(reason, txexecutor.ErrTimestampNotBeforeStartTime)
}

// Reject attempt to add validator to primary network
func TestAddValidatorReject(t *testing.T) {
	require := require.New(t)
	vm, _, _ := defaultVM(t)
	vm.ctx.Lock.Lock()
	defer func() {
		require.NoError(vm.Shutdown(context.Background()))
		vm.ctx.Lock.Unlock()
	}()

	startTime := vm.clock.Time().Add(txexecutor.SyncBound).Add(1 * time.Second)
	endTime := startTime.Add(defaultMinStakingDuration)
	nodeID := ids.GenerateTestNodeID()
	rewardAddress := ids.GenerateTestShortID()

	// create valid tx
	tx, err := vm.txBuilder.NewAddValidatorTx(
		vm.MinValidatorStake,
		uint64(startTime.Unix()),
		uint64(endTime.Unix()),
		nodeID,
		rewardAddress,
		reward.PercentDenominator,
		[]*secp256k1.PrivateKey{keys[0]},
		ids.ShortEmpty, // change addr
	)
	require.NoError(err)

	// trigger block creation
	require.NoError(vm.Builder.AddUnverifiedTx(tx))

	blk, err := vm.Builder.BuildBlock(context.Background())
	require.NoError(err)

	require.NoError(blk.Verify(context.Background()))
	require.NoError(blk.Reject(context.Background()))

	_, _, err = vm.state.GetTx(tx.ID())
	require.ErrorIs(err, database.ErrNotFound)

	_, err = vm.state.GetPendingValidator(constants.PrimaryNetworkID, nodeID)
	require.ErrorIs(err, database.ErrNotFound)
}

// Reject proposal to add validator to primary network
func TestAddValidatorInvalidNotReissued(t *testing.T) {
	require := require.New(t)
	vm, _, _ := defaultVM(t)
	vm.ctx.Lock.Lock()
	defer func() {
		require.NoError(vm.Shutdown(context.Background()))
		vm.ctx.Lock.Unlock()
	}()

	// Use nodeID that is already in the genesis
	repeatNodeID := ids.NodeID(keys[0].PublicKey().Address())

	startTime := banffForkTime.Add(txexecutor.SyncBound).Add(1 * time.Second)
	endTime := startTime.Add(defaultMinStakingDuration)

	// create valid tx
	tx, err := vm.txBuilder.NewAddValidatorTx(
		vm.MinValidatorStake,
		uint64(startTime.Unix()),
		uint64(endTime.Unix()),
		repeatNodeID,
		ids.ShortID(repeatNodeID),
		reward.PercentDenominator,
		[]*secp256k1.PrivateKey{keys[0]},
		ids.ShortEmpty, // change addr
	)
	require.NoError(err)

	// trigger block creation
	err = vm.Builder.AddUnverifiedTx(tx)
	require.ErrorIs(err, txexecutor.ErrAlreadyValidator)
}

// Accept proposal to add validator to subnet
func TestAddSubnetValidatorAccept(t *testing.T) {
	require := require.New(t)
	vm, _, _ := defaultVM(t)
	vm.ctx.Lock.Lock()
	defer func() {
		require.NoError(vm.Shutdown(context.Background()))
		vm.ctx.Lock.Unlock()
	}()

	startTime := vm.clock.Time().Add(txexecutor.SyncBound).Add(1 * time.Second)
	endTime := startTime.Add(defaultMinStakingDuration)
	nodeID := ids.NodeID(keys[0].PublicKey().Address())

	// create valid tx
	// note that [startTime, endTime] is a subset of time that keys[0]
	// validates primary network ([defaultValidateStartTime, defaultValidateEndTime])
	tx, err := vm.txBuilder.NewAddSubnetValidatorTx(
		defaultWeight,
		uint64(startTime.Unix()),
		uint64(endTime.Unix()),
		nodeID,
		testSubnet1.ID(),
		[]*secp256k1.PrivateKey{testSubnet1ControlKeys[0], testSubnet1ControlKeys[1]},
		ids.ShortEmpty, // change addr
	)
	require.NoError(err)

	// trigger block creation
	require.NoError(vm.Builder.AddUnverifiedTx(tx))

	blk, err := vm.Builder.BuildBlock(context.Background())
	require.NoError(err)

	require.NoError(blk.Verify(context.Background()))
	require.NoError(blk.Accept(context.Background()))

	_, txStatus, err := vm.state.GetTx(tx.ID())
	require.NoError(err)
	require.Equal(status.Committed, txStatus)

	// Verify that new validator is in pending validator set
	_, err = vm.state.GetPendingValidator(testSubnet1.ID(), nodeID)
	require.NoError(err)
}

// Reject proposal to add validator to subnet
func TestAddSubnetValidatorReject(t *testing.T) {
	require := require.New(t)
	vm, _, _ := defaultVM(t)
	vm.ctx.Lock.Lock()
	defer func() {
		require.NoError(vm.Shutdown(context.Background()))
		vm.ctx.Lock.Unlock()
	}()

	startTime := vm.clock.Time().Add(txexecutor.SyncBound).Add(1 * time.Second)
	endTime := startTime.Add(defaultMinStakingDuration)
	nodeID := ids.NodeID(keys[0].PublicKey().Address())

	// create valid tx
	// note that [startTime, endTime] is a subset of time that keys[0]
	// validates primary network ([defaultValidateStartTime, defaultValidateEndTime])
	tx, err := vm.txBuilder.NewAddSubnetValidatorTx(
		defaultWeight,
		uint64(startTime.Unix()),
		uint64(endTime.Unix()),
		nodeID,
		testSubnet1.ID(),
		[]*secp256k1.PrivateKey{testSubnet1ControlKeys[1], testSubnet1ControlKeys[2]},
		ids.ShortEmpty, // change addr
	)
	require.NoError(err)

	// trigger block creation
	require.NoError(vm.Builder.AddUnverifiedTx(tx))

	blk, err := vm.Builder.BuildBlock(context.Background())
	require.NoError(err)

	require.NoError(blk.Verify(context.Background()))
	require.NoError(blk.Reject(context.Background()))

	_, _, err = vm.state.GetTx(tx.ID())
	require.ErrorIs(err, database.ErrNotFound)

	// Verify that new validator NOT in pending validator set
	_, err = vm.state.GetPendingValidator(testSubnet1.ID(), nodeID)
	require.ErrorIs(err, database.ErrNotFound)
}

// Test case where primary network validator rewarded
func TestRewardValidatorAccept(t *testing.T) {
	require := require.New(t)
	vm, _, _ := defaultVM(t)
	vm.ctx.Lock.Lock()
	defer func() {
		require.NoError(vm.Shutdown(context.Background()))
		vm.ctx.Lock.Unlock()
	}()

	// Fast forward clock to time for genesis validators to leave
	vm.clock.Set(defaultValidateEndTime)

	blk, err := vm.Builder.BuildBlock(context.Background()) // should advance time
	require.NoError(err)

	require.NoError(blk.Verify(context.Background()))

	// Assert preferences are correct
	block := blk.(smcon.OracleBlock)
	options, err := block.Options(context.Background())
	require.NoError(err)

	commit := options[0].(*blockexecutor.Block)
	require.IsType(&blocks.BanffCommitBlock{}, commit.Block)
	abort := options[1].(*blockexecutor.Block)
	require.IsType(&blocks.BanffAbortBlock{}, abort.Block)

	require.NoError(block.Accept(context.Background()))
	require.NoError(commit.Verify(context.Background()))
	require.NoError(abort.Verify(context.Background()))

	txID := blk.(blocks.Block).Txs()[0].ID()
	{
		onAccept, ok := vm.manager.GetState(abort.ID())
		require.True(ok)

		_, txStatus, err := onAccept.GetTx(txID)
		require.NoError(err)
		require.Equal(status.Aborted, txStatus)
	}

	require.NoError(commit.Accept(context.Background())) // advance the timestamp
	lastAcceptedID, err := vm.LastAccepted(context.Background())
	require.NoError(err)
	require.NoError(vm.SetPreference(context.Background(), lastAcceptedID))

	_, txStatus, err := vm.state.GetTx(txID)
	require.NoError(err)
	require.Equal(status.Committed, txStatus)

	// Verify that chain's timestamp has advanced
	timestamp := vm.state.GetTimestamp()
	require.Equal(defaultValidateEndTime.Unix(), timestamp.Unix())

	blk, err = vm.Builder.BuildBlock(context.Background()) // should contain proposal to reward genesis validator
	require.NoError(err)

	require.NoError(blk.Verify(context.Background()))

	// Assert preferences are correct
	block = blk.(smcon.OracleBlock)
	options, err = block.Options(context.Background())
	require.NoError(err)

	commit = options[0].(*blockexecutor.Block)
	require.IsType(&blocks.BanffCommitBlock{}, commit.Block)

	abort = options[1].(*blockexecutor.Block)
	require.IsType(&blocks.BanffAbortBlock{}, abort.Block)

	require.NoError(block.Accept(context.Background()))
	require.NoError(commit.Verify(context.Background()))
	require.NoError(abort.Verify(context.Background()))

	txID = blk.(blocks.Block).Txs()[0].ID()
	{
		onAccept, ok := vm.manager.GetState(abort.ID())
		require.True(ok)

		_, txStatus, err := onAccept.GetTx(txID)
		require.NoError(err)
		require.Equal(status.Aborted, txStatus)
	}

	require.NoError(commit.Accept(context.Background())) // reward the genesis validator

	_, txStatus, err = vm.state.GetTx(txID)
	require.NoError(err)
	require.Equal(status.Committed, txStatus)

	_, err = vm.state.GetCurrentValidator(constants.PrimaryNetworkID, ids.NodeID(keys[1].PublicKey().Address()))
	require.ErrorIs(err, database.ErrNotFound)
}

// Test case where primary network validator not rewarded
func TestRewardValidatorReject(t *testing.T) {
	require := require.New(t)
	vm, _, _ := defaultVM(t)
	vm.ctx.Lock.Lock()
	defer func() {
		require.NoError(vm.Shutdown(context.Background()))
		vm.ctx.Lock.Unlock()
	}()

	// Fast forward clock to time for genesis validators to leave
	vm.clock.Set(defaultValidateEndTime)

	blk, err := vm.Builder.BuildBlock(context.Background()) // should advance time
	require.NoError(err)
	require.NoError(blk.Verify(context.Background()))

	// Assert preferences are correct
	block := blk.(smcon.OracleBlock)
	options, err := block.Options(context.Background())
	require.NoError(err)

	commit := options[0].(*blockexecutor.Block)
	require.IsType(&blocks.BanffCommitBlock{}, commit.Block)

	abort := options[1].(*blockexecutor.Block)
	require.IsType(&blocks.BanffAbortBlock{}, abort.Block)

	require.NoError(block.Accept(context.Background()))
	require.NoError(commit.Verify(context.Background()))
	require.NoError(abort.Verify(context.Background()))

	txID := blk.(blocks.Block).Txs()[0].ID()
	{
		onAccept, ok := vm.manager.GetState(abort.ID())
		require.True(ok)

		_, txStatus, err := onAccept.GetTx(txID)
		require.NoError(err)
		require.Equal(status.Aborted, txStatus)
	}

	require.NoError(commit.Accept(context.Background())) // advance the timestamp
	require.NoError(vm.SetPreference(context.Background(), vm.manager.LastAccepted()))

	_, txStatus, err := vm.state.GetTx(txID)
	require.NoError(err)
	require.Equal(status.Committed, txStatus)

	timestamp := vm.state.GetTimestamp()
	require.Equal(defaultValidateEndTime.Unix(), timestamp.Unix())

	blk, err = vm.Builder.BuildBlock(context.Background()) // should contain proposal to reward genesis validator
	require.NoError(err)

	require.NoError(blk.Verify(context.Background()))

	block = blk.(smcon.OracleBlock)
	options, err = block.Options(context.Background())
	require.NoError(err)

	commit = options[0].(*blockexecutor.Block)
	require.IsType(&blocks.BanffCommitBlock{}, commit.Block)

	abort = options[1].(*blockexecutor.Block)
	require.IsType(&blocks.BanffAbortBlock{}, abort.Block)

	require.NoError(blk.Accept(context.Background()))
	require.NoError(commit.Verify(context.Background()))

	txID = blk.(blocks.Block).Txs()[0].ID()
	{
		onAccept, ok := vm.manager.GetState(commit.ID())
		require.True(ok)

		_, txStatus, err := onAccept.GetTx(txID)
		require.NoError(err)
		require.Equal(status.Committed, txStatus)
	}

	require.NoError(abort.Verify(context.Background()))
	require.NoError(abort.Accept(context.Background())) // do not reward the genesis validator

	_, txStatus, err = vm.state.GetTx(txID)
	require.NoError(err)
	require.Equal(status.Aborted, txStatus)

	_, err = vm.state.GetCurrentValidator(constants.PrimaryNetworkID, ids.NodeID(keys[1].PublicKey().Address()))
	require.ErrorIs(err, database.ErrNotFound)
}

// Test case where primary network validator is preferred to be rewarded
func TestRewardValidatorPreferred(t *testing.T) {
	require := require.New(t)
	vm, _, _ := defaultVM(t)
	vm.ctx.Lock.Lock()
	defer func() {
		require.NoError(vm.Shutdown(context.Background()))
		vm.ctx.Lock.Unlock()
	}()

	// Fast forward clock to time for genesis validators to leave
	vm.clock.Set(defaultValidateEndTime)

	blk, err := vm.Builder.BuildBlock(context.Background()) // should advance time
	require.NoError(err)
	require.NoError(blk.Verify(context.Background()))

	// Assert preferences are correct
	block := blk.(smcon.OracleBlock)
	options, err := block.Options(context.Background())
	require.NoError(err)

	commit := options[0].(*blockexecutor.Block)
	require.IsType(&blocks.BanffCommitBlock{}, commit.Block)

	abort := options[1].(*blockexecutor.Block)
	require.IsType(&blocks.BanffAbortBlock{}, abort.Block)

	require.NoError(block.Accept(context.Background()))
	require.NoError(commit.Verify(context.Background()))
	require.NoError(abort.Verify(context.Background()))

	txID := blk.(blocks.Block).Txs()[0].ID()
	{
		onAccept, ok := vm.manager.GetState(abort.ID())
		require.True(ok)

		_, txStatus, err := onAccept.GetTx(txID)
		require.NoError(err)
		require.Equal(status.Aborted, txStatus)
	}

	require.NoError(commit.Accept(context.Background())) // advance the timestamp
	require.NoError(vm.SetPreference(context.Background(), vm.manager.LastAccepted()))

	_, txStatus, err := vm.state.GetTx(txID)
	require.NoError(err)
	require.Equal(status.Committed, txStatus)

	timestamp := vm.state.GetTimestamp()
	require.Equal(defaultValidateEndTime.Unix(), timestamp.Unix())

	// should contain proposal to reward genesis validator
	blk, err = vm.Builder.BuildBlock(context.Background())
	require.NoError(err)

	require.NoError(blk.Verify(context.Background()))

	block = blk.(smcon.OracleBlock)
	options, err = block.Options(context.Background())
	require.NoError(err)

	commit = options[0].(*blockexecutor.Block)
	require.IsType(&blocks.BanffCommitBlock{}, commit.Block)

	abort = options[1].(*blockexecutor.Block)
	require.IsType(&blocks.BanffAbortBlock{}, abort.Block)

	require.NoError(blk.Accept(context.Background()))
	require.NoError(commit.Verify(context.Background()))

	txID = blk.(blocks.Block).Txs()[0].ID()
	{
		onAccept, ok := vm.manager.GetState(commit.ID())
		require.True(ok)

		_, txStatus, err := onAccept.GetTx(txID)
		require.NoError(err)
		require.Equal(status.Committed, txStatus)
	}

	require.NoError(abort.Verify(context.Background()))
	require.NoError(abort.Accept(context.Background())) // do not reward the genesis validator

	_, txStatus, err = vm.state.GetTx(txID)
	require.NoError(err)
	require.Equal(status.Aborted, txStatus)

	_, err = vm.state.GetCurrentValidator(constants.PrimaryNetworkID, ids.NodeID(keys[1].PublicKey().Address()))
	require.ErrorIs(err, database.ErrNotFound)
}

// Ensure BuildBlock errors when there is no block to build
func TestUnneededBuildBlock(t *testing.T) {
	require := require.New(t)
	vm, _, _ := defaultVM(t)
	vm.ctx.Lock.Lock()
	defer func() {
		require.NoError(vm.Shutdown(context.Background()))
		vm.ctx.Lock.Unlock()
	}()
	_, err := vm.Builder.BuildBlock(context.Background())
	require.ErrorIs(err, blockbuilder.ErrNoPendingBlocks)
}

// test acceptance of proposal to create a new chain
func TestCreateChain(t *testing.T) {
	require := require.New(t)
	vm, _, _ := defaultVM(t)
	vm.ctx.Lock.Lock()
	defer func() {
		require.NoError(vm.Shutdown(context.Background()))
		vm.ctx.Lock.Unlock()
	}()

	tx, err := vm.txBuilder.NewCreateChainTx(
		testSubnet1.ID(),
		nil,
		ids.ID{'t', 'e', 's', 't', 'v', 'm'},
		nil,
		"name",
		[]*secp256k1.PrivateKey{testSubnet1ControlKeys[0], testSubnet1ControlKeys[1]},
		ids.ShortEmpty, // change addr
	)
	require.NoError(err)

	require.NoError(vm.Builder.AddUnverifiedTx(tx))

	blk, err := vm.Builder.BuildBlock(context.Background())
	require.NoError(err) // should contain proposal to create chain

	require.NoError(blk.Verify(context.Background()))

	require.NoError(blk.Accept(context.Background()))

	_, txStatus, err := vm.state.GetTx(tx.ID())
	require.NoError(err)
	require.Equal(status.Committed, txStatus)

	// Verify chain was created
	chains, err := vm.state.GetChains(testSubnet1.ID())
	require.NoError(err)

	foundNewChain := false
	for _, chain := range chains {
		if bytes.Equal(chain.Bytes(), tx.Bytes()) {
			foundNewChain = true
		}
	}
	require.True(foundNewChain)
}

// test where we:
// 1) Create a subnet
// 2) Add a validator to the subnet's pending validator set
// 3) Advance timestamp to validator's start time (moving the validator from pending to current)
// 4) Advance timestamp to validator's end time (removing validator from current)
func TestCreateSubnet(t *testing.T) {
	require := require.New(t)
	vm, _, _ := defaultVM(t)
	vm.ctx.Lock.Lock()
	defer func() {
		require.NoError(vm.Shutdown(context.Background()))
		vm.ctx.Lock.Unlock()
	}()

	nodeID := ids.NodeID(keys[0].PublicKey().Address())

	createSubnetTx, err := vm.txBuilder.NewCreateSubnetTx(
		1, // threshold
		[]ids.ShortID{ // control keys
			keys[0].PublicKey().Address(),
			keys[1].PublicKey().Address(),
		},
		[]*secp256k1.PrivateKey{keys[0]}, // payer
		keys[0].PublicKey().Address(),    // change addr
	)
	require.NoError(err)

	require.NoError(vm.Builder.AddUnverifiedTx(createSubnetTx))

	// should contain proposal to create subnet
	blk, err := vm.Builder.BuildBlock(context.Background())
	require.NoError(err)

	require.NoError(blk.Verify(context.Background()))
	require.NoError(blk.Accept(context.Background()))
	require.NoError(vm.SetPreference(context.Background(), vm.manager.LastAccepted()))

	_, txStatus, err := vm.state.GetTx(createSubnetTx.ID())
	require.NoError(err)
	require.Equal(status.Committed, txStatus)

	subnets, err := vm.state.GetSubnets()
	require.NoError(err)

	found := false
	for _, subnet := range subnets {
		if subnet.ID() == createSubnetTx.ID() {
			found = true
			break
		}
	}
	require.True(found)

	// Now that we've created a new subnet, add a validator to that subnet
	startTime := vm.clock.Time().Add(txexecutor.SyncBound).Add(1 * time.Second)
	endTime := startTime.Add(defaultMinStakingDuration)
	// [startTime, endTime] is subset of time keys[0] validates default subnet so tx is valid
	addValidatorTx, err := vm.txBuilder.NewAddSubnetValidatorTx(
		defaultWeight,
		uint64(startTime.Unix()),
		uint64(endTime.Unix()),
		nodeID,
		createSubnetTx.ID(),
		[]*secp256k1.PrivateKey{keys[0]},
		ids.ShortEmpty, // change addr
	)
	require.NoError(err)

	require.NoError(vm.Builder.AddUnverifiedTx(addValidatorTx))

	blk, err = vm.Builder.BuildBlock(context.Background()) // should add validator to the new subnet
	require.NoError(err)

	require.NoError(blk.Verify(context.Background()))
	require.NoError(blk.Accept(context.Background())) // add the validator to pending validator set
	require.NoError(vm.SetPreference(context.Background(), vm.manager.LastAccepted()))

	txID := blk.(blocks.Block).Txs()[0].ID()
	_, txStatus, err = vm.state.GetTx(txID)
	require.NoError(err)
	require.Equal(status.Committed, txStatus)

	_, err = vm.state.GetPendingValidator(createSubnetTx.ID(), nodeID)
	require.NoError(err)

	// Advance time to when new validator should start validating
	// Create a block with an advance time tx that moves validator
	// from pending to current validator set
	vm.clock.Set(startTime)
	blk, err = vm.Builder.BuildBlock(context.Background()) // should be advance time tx
	require.NoError(err)
	require.NoError(blk.Verify(context.Background()))
	require.NoError(blk.Accept(context.Background())) // move validator addValidatorTx from pending to current
	require.NoError(vm.SetPreference(context.Background(), vm.manager.LastAccepted()))

	_, err = vm.state.GetPendingValidator(createSubnetTx.ID(), nodeID)
	require.ErrorIs(err, database.ErrNotFound)

	_, err = vm.state.GetCurrentValidator(createSubnetTx.ID(), nodeID)
	require.NoError(err)

	// fast forward clock to time validator should stop validating
	vm.clock.Set(endTime)
	blk, err = vm.Builder.BuildBlock(context.Background())
	require.NoError(err)
	require.NoError(blk.Verify(context.Background()))
	require.NoError(blk.Accept(context.Background())) // remove validator from current validator set

	_, err = vm.state.GetPendingValidator(createSubnetTx.ID(), nodeID)
	require.ErrorIs(err, database.ErrNotFound)

	_, err = vm.state.GetCurrentValidator(createSubnetTx.ID(), nodeID)
	require.ErrorIs(err, database.ErrNotFound)
}

// test asset import
func TestAtomicImport(t *testing.T) {
	require := require.New(t)
	vm, baseDB, mutableSharedMemory := defaultVM(t)
	vm.ctx.Lock.Lock()
	defer func() {
		require.NoError(vm.Shutdown(context.Background()))
		vm.ctx.Lock.Unlock()
	}()

	utxoID := avax.UTXOID{
		TxID:        ids.Empty.Prefix(1),
		OutputIndex: 1,
	}
	amount := uint64(50000)
	recipientKey := keys[1]

	m := atomic.NewMemory(prefixdb.New([]byte{5}, baseDB))

	mutableSharedMemory.SharedMemory = m.NewSharedMemory(vm.ctx.ChainID)
	peerSharedMemory := m.NewSharedMemory(vm.ctx.XChainID)

	_, err := vm.txBuilder.NewImportTx(
		vm.ctx.XChainID,
		recipientKey.PublicKey().Address(),
		[]*secp256k1.PrivateKey{keys[0]},
		ids.ShortEmpty, // change addr
	)
	require.ErrorIs(err, txbuilder.ErrNoFunds)

	// Provide the avm UTXO

	utxo := &avax.UTXO{
		UTXOID: utxoID,
		Asset:  avax.Asset{ID: avaxAssetID},
		Out: &secp256k1fx.TransferOutput{
			Amt: amount,
			OutputOwners: secp256k1fx.OutputOwners{
				Threshold: 1,
				Addrs:     []ids.ShortID{recipientKey.PublicKey().Address()},
			},
		},
	}
	utxoBytes, err := txs.Codec.Marshal(txs.Version, utxo)
	require.NoError(err)

	inputID := utxo.InputID()
	require.NoError(peerSharedMemory.Apply(map[ids.ID]*atomic.Requests{
		vm.ctx.ChainID: {
			PutRequests: []*atomic.Element{
				{
					Key:   inputID[:],
					Value: utxoBytes,
					Traits: [][]byte{
						recipientKey.PublicKey().Address().Bytes(),
					},
				},
			},
		},
	},
	))

	tx, err := vm.txBuilder.NewImportTx(
		vm.ctx.XChainID,
		recipientKey.PublicKey().Address(),
		[]*secp256k1.PrivateKey{recipientKey},
		ids.ShortEmpty, // change addr
	)
	require.NoError(err)

	require.NoError(vm.Builder.AddUnverifiedTx(tx))

	blk, err := vm.Builder.BuildBlock(context.Background())
	require.NoError(err)

	require.NoError(blk.Verify(context.Background()))

	require.NoError(blk.Accept(context.Background()))

	_, txStatus, err := vm.state.GetTx(tx.ID())
	require.NoError(err)
	require.Equal(status.Committed, txStatus)

	inputID = utxoID.InputID()
	_, err = vm.ctx.SharedMemory.Get(vm.ctx.XChainID, [][]byte{inputID[:]})
	require.ErrorIs(err, database.ErrNotFound)
}

// test optimistic asset import
func TestOptimisticAtomicImport(t *testing.T) {
	require := require.New(t)
	vm, _, _ := defaultVM(t)
	vm.ctx.Lock.Lock()
	defer func() {
		require.NoError(vm.Shutdown(context.Background()))
		vm.ctx.Lock.Unlock()
	}()

	tx := &txs.Tx{Unsigned: &txs.ImportTx{
		BaseTx: txs.BaseTx{BaseTx: avax.BaseTx{
			NetworkID:    vm.ctx.NetworkID,
			BlockchainID: vm.ctx.ChainID,
		}},
		SourceChain: vm.ctx.XChainID,
		ImportedInputs: []*avax.TransferableInput{{
			UTXOID: avax.UTXOID{
				TxID:        ids.Empty.Prefix(1),
				OutputIndex: 1,
			},
			Asset: avax.Asset{ID: vm.ctx.AVAXAssetID},
			In: &secp256k1fx.TransferInput{
				Amt: 50000,
			},
		}},
	}}
	require.NoError(tx.Initialize(txs.Codec))

	preferred, err := vm.Builder.Preferred()
	require.NoError(err)

	preferredID := preferred.ID()
	preferredHeight := preferred.Height()

	statelessBlk, err := blocks.NewApricotAtomicBlock(
		preferredID,
		preferredHeight+1,
		tx,
	)
	require.NoError(err)

	blk := vm.manager.NewBlock(statelessBlk)

	err = blk.Verify(context.Background())
	require.ErrorIs(err, database.ErrNotFound) // erred due to missing shared memory UTXOs

	require.NoError(vm.SetState(context.Background(), snow.Bootstrapping))

	require.NoError(blk.Verify(context.Background())) // skips shared memory UTXO verification during bootstrapping

	require.NoError(blk.Accept(context.Background()))

	require.NoError(vm.SetState(context.Background(), snow.NormalOp))

	_, txStatus, err := vm.state.GetTx(tx.ID())
	require.NoError(err)

	require.Equal(status.Committed, txStatus)
}

// test restarting the node
func TestRestartFullyAccepted(t *testing.T) {
	require := require.New(t)
	_, genesisBytes := defaultGenesis(t)
	db := manager.NewMemDB(version.Semantic1_0_0)

	firstDB := db.NewPrefixDBManager([]byte{})
	firstVdrs := validators.NewManager()
	firstPrimaryVdrs := validators.NewSet()
	_ = firstVdrs.Add(constants.PrimaryNetworkID, firstPrimaryVdrs)
	firstVM := &VM{Config: config.Config{
		Chains:                 chains.TestManager,
		Validators:             firstVdrs,
		UptimeLockedCalculator: uptime.NewLockedCalculator(),
		MinStakeDuration:       defaultMinStakingDuration,
		MaxStakeDuration:       defaultMaxStakingDuration,
		RewardConfig:           defaultRewardConfig,
		BanffTime:              banffForkTime,
	}}

	firstCtx := defaultContext(t)

	baseDBManager := manager.NewMemDB(version.Semantic1_0_0)
	atomicDB := prefixdb.New([]byte{1}, baseDBManager.Current().Database)
	m := atomic.NewMemory(atomicDB)
	msm := &mutableSharedMemory{
		SharedMemory: m.NewSharedMemory(firstCtx.ChainID),
	}
	firstCtx.SharedMemory = msm

	initialClkTime := banffForkTime.Add(time.Second)
	firstVM.clock.Set(initialClkTime)
	firstCtx.Lock.Lock()

	firstMsgChan := make(chan common.Message, 1)
	require.NoError(firstVM.Initialize(
		context.Background(),
		firstCtx,
		firstDB,
		genesisBytes,
		nil,
		nil,
		firstMsgChan,
		nil,
		nil,
	))

	genesisID, err := firstVM.LastAccepted(context.Background())
	require.NoError(err)

	nextChainTime := initialClkTime.Add(time.Second)
	firstVM.clock.Set(initialClkTime)
	preferred, err := firstVM.Builder.Preferred()
	require.NoError(err)
	preferredID := preferred.ID()
	preferredHeight := preferred.Height()

	// include a tx to make the block be accepted
	tx := &txs.Tx{Unsigned: &txs.ImportTx{
		BaseTx: txs.BaseTx{BaseTx: avax.BaseTx{
			NetworkID:    firstVM.ctx.NetworkID,
			BlockchainID: firstVM.ctx.ChainID,
		}},
		SourceChain: firstVM.ctx.XChainID,
		ImportedInputs: []*avax.TransferableInput{{
			UTXOID: avax.UTXOID{
				TxID:        ids.Empty.Prefix(1),
				OutputIndex: 1,
			},
			Asset: avax.Asset{ID: firstVM.ctx.AVAXAssetID},
			In: &secp256k1fx.TransferInput{
				Amt: 50000,
			},
		}},
	}}
	require.NoError(tx.Initialize(txs.Codec))

	statelessBlk, err := blocks.NewBanffStandardBlock(
		nextChainTime,
		preferredID,
		preferredHeight+1,
		[]*txs.Tx{tx},
	)
	require.NoError(err)

	firstAdvanceTimeBlk := firstVM.manager.NewBlock(statelessBlk)

	nextChainTime = nextChainTime.Add(2 * time.Second)
	firstVM.clock.Set(nextChainTime)
	require.NoError(firstAdvanceTimeBlk.Verify(context.Background()))
	require.NoError(firstAdvanceTimeBlk.Accept(context.Background()))

	require.NoError(firstVM.Shutdown(context.Background()))
	firstCtx.Lock.Unlock()

	secondVdrs := validators.NewManager()
	secondPrimaryVdrs := validators.NewSet()
	_ = secondVdrs.Add(constants.PrimaryNetworkID, secondPrimaryVdrs)
	secondVM := &VM{Config: config.Config{
		Chains:                 chains.TestManager,
		Validators:             secondVdrs,
		UptimeLockedCalculator: uptime.NewLockedCalculator(),
		MinStakeDuration:       defaultMinStakingDuration,
		MaxStakeDuration:       defaultMaxStakingDuration,
		RewardConfig:           defaultRewardConfig,
		BanffTime:              banffForkTime,
	}}

	secondCtx := defaultContext(t)
	secondCtx.SharedMemory = msm
	secondVM.clock.Set(initialClkTime)
	secondCtx.Lock.Lock()
	defer func() {
		require.NoError(secondVM.Shutdown(context.Background()))
		secondCtx.Lock.Unlock()
	}()

	secondDB := db.NewPrefixDBManager([]byte{})
	secondMsgChan := make(chan common.Message, 1)
	require.NoError(secondVM.Initialize(
		context.Background(),
		secondCtx,
		secondDB,
		genesisBytes,
		nil,
		nil,
		secondMsgChan,
		nil,
		nil,
	))

	lastAccepted, err := secondVM.LastAccepted(context.Background())
	require.NoError(err)
	require.Equal(genesisID, lastAccepted)
}

// test bootstrapping the node
func TestBootstrapPartiallyAccepted(t *testing.T) {
	require := require.New(t)

	_, genesisBytes := defaultGenesis(t)

	baseDBManager := manager.NewMemDB(version.Semantic1_0_0)
	vmDBManager := baseDBManager.NewPrefixDBManager([]byte("vm"))
	bootstrappingDB := prefixdb.New([]byte("bootstrapping"), baseDBManager.Current().Database)

	blocked, err := queue.NewWithMissing(bootstrappingDB, "", prometheus.NewRegistry())
	require.NoError(err)

	vdrs := validators.NewManager()
	primaryVdrs := validators.NewSet()
	_ = vdrs.Add(constants.PrimaryNetworkID, primaryVdrs)
	vm := &VM{Config: config.Config{
		Chains:                 chains.TestManager,
		Validators:             vdrs,
		UptimeLockedCalculator: uptime.NewLockedCalculator(),
		MinStakeDuration:       defaultMinStakingDuration,
		MaxStakeDuration:       defaultMaxStakingDuration,
		RewardConfig:           defaultRewardConfig,
		BanffTime:              banffForkTime,
	}}

	initialClkTime := banffForkTime.Add(time.Second)
	vm.clock.Set(initialClkTime)
	ctx := defaultContext(t)

	atomicDB := prefixdb.New([]byte{1}, baseDBManager.Current().Database)
	m := atomic.NewMemory(atomicDB)
	msm := &mutableSharedMemory{
		SharedMemory: m.NewSharedMemory(ctx.ChainID),
	}
	ctx.SharedMemory = msm

	consensusCtx := snow.DefaultConsensusContextTest()
	consensusCtx.Context = ctx
	ctx.Lock.Lock()

	msgChan := make(chan common.Message, 1)
	require.NoError(vm.Initialize(
		context.Background(),
		ctx,
		vmDBManager,
		genesisBytes,
		nil,
		nil,
		msgChan,
		nil,
		nil,
	))

	preferred, err := vm.Builder.Preferred()
	require.NoError(err)

	// include a tx to make the block be accepted
	tx := &txs.Tx{Unsigned: &txs.ImportTx{
		BaseTx: txs.BaseTx{BaseTx: avax.BaseTx{
			NetworkID:    vm.ctx.NetworkID,
			BlockchainID: vm.ctx.ChainID,
		}},
		SourceChain: vm.ctx.XChainID,
		ImportedInputs: []*avax.TransferableInput{{
			UTXOID: avax.UTXOID{
				TxID:        ids.Empty.Prefix(1),
				OutputIndex: 1,
			},
			Asset: avax.Asset{ID: vm.ctx.AVAXAssetID},
			In: &secp256k1fx.TransferInput{
				Amt: 50000,
			},
		}},
	}}
	require.NoError(tx.Initialize(txs.Codec))

	nextChainTime := initialClkTime.Add(time.Second)
	preferredID := preferred.ID()
	preferredHeight := preferred.Height()
	statelessBlk, err := blocks.NewBanffStandardBlock(
		nextChainTime,
		preferredID,
		preferredHeight+1,
		[]*txs.Tx{tx},
	)
	require.NoError(err)

	advanceTimeBlk := vm.manager.NewBlock(statelessBlk)
	require.NoError(err)

	advanceTimeBlkID := advanceTimeBlk.ID()
	advanceTimeBlkBytes := advanceTimeBlk.Bytes()

	peerID := ids.NodeID{1, 2, 3, 4, 5, 4, 3, 2, 1}
	beacons := validators.NewSet()
	require.NoError(beacons.Add(peerID, nil, ids.Empty, 1))

	benchlist := benchlist.NewNoBenchlist()
	timeoutManager, err := timeout.NewManager(
		&timer.AdaptiveTimeoutConfig{
			InitialTimeout:     time.Millisecond,
			MinimumTimeout:     time.Millisecond,
			MaximumTimeout:     10 * time.Second,
			TimeoutHalflife:    5 * time.Minute,
			TimeoutCoefficient: 1.25,
		},
		benchlist,
		"",
		prometheus.NewRegistry(),
	)
	require.NoError(err)

	go timeoutManager.Dispatch()

	chainRouter := &router.ChainRouter{}

	metrics := prometheus.NewRegistry()
	mc, err := message.NewCreator(logging.NoLog{}, metrics, "dummyNamespace", constants.DefaultNetworkCompressionType, 10*time.Second)
	require.NoError(err)

	require.NoError(chainRouter.Initialize(
		ids.EmptyNodeID,
		logging.NoLog{},
		timeoutManager,
		time.Second,
		set.Set[ids.ID]{},
		true,
		set.Set[ids.ID]{},
		nil,
		router.HealthConfig{},
		"",
		prometheus.NewRegistry(),
	))

	externalSender := &sender.ExternalSenderTest{TB: t}
	externalSender.Default(true)

	// Passes messages from the consensus engine to the network
	gossipConfig := subnets.GossipConfig{
		AcceptedFrontierPeerSize:  1,
		OnAcceptPeerSize:          1,
		AppGossipValidatorSize:    1,
		AppGossipNonValidatorSize: 1,
	}
	sender, err := sender.New(
		consensusCtx,
		mc,
		externalSender,
		chainRouter,
		timeoutManager,
		p2p.EngineType_ENGINE_TYPE_SNOWMAN,
		subnets.New(consensusCtx.NodeID, subnets.Config{GossipConfig: gossipConfig}),
	)
	require.NoError(err)

	var reqID uint32
	externalSender.SendF = func(msg message.OutboundMessage, nodeIDs set.Set[ids.NodeID], _ ids.ID, _ subnets.Allower) set.Set[ids.NodeID] {
		inMsg, err := mc.Parse(msg.Bytes(), ctx.NodeID, func() {})
		require.NoError(err)
		require.Equal(message.GetAcceptedFrontierOp, inMsg.Op())

		requestID, ok := message.GetRequestID(inMsg.Message())
		require.True(ok)

		reqID = requestID
		return nodeIDs
	}

	isBootstrapped := false
	bootstrapTracker := &common.BootstrapTrackerTest{
		T: t,
		IsBootstrappedF: func() bool {
			return isBootstrapped
		},
		BootstrappedF: func(ids.ID) {
			isBootstrapped = true
		},
	}

	peers := tracker.NewPeers()
	startup := tracker.NewStartup(peers, (beacons.Weight()+1)/2)
	beacons.RegisterCallbackListener(startup)

	// The engine handles consensus
	consensus := &smcon.Topological{}
	commonCfg := common.Config{
		Ctx:                            consensusCtx,
		Beacons:                        beacons,
		SampleK:                        beacons.Len(),
		StartupTracker:                 startup,
		Alpha:                          (beacons.Weight() + 1) / 2,
		Sender:                         sender,
		BootstrapTracker:               bootstrapTracker,
		AncestorsMaxContainersSent:     2000,
		AncestorsMaxContainersReceived: 2000,
		SharedCfg:                      &common.SharedConfig{},
	}

	snowGetHandler, err := snowgetter.New(vm, commonCfg)
	require.NoError(err)

	bootstrapConfig := bootstrap.Config{
		Config:        commonCfg,
		AllGetsServer: snowGetHandler,
		Blocked:       blocked,
		VM:            vm,
	}

	// Asynchronously passes messages from the network to the consensus engine
	cpuTracker, err := timetracker.NewResourceTracker(
		prometheus.NewRegistry(),
		resource.NoUsage,
		meter.ContinuousFactory{},
		time.Second,
	)
	require.NoError(err)

	h, err := handler.New(
		bootstrapConfig.Ctx,
		beacons,
		msgChan,
		time.Hour,
		2,
		cpuTracker,
		vm,
		subnets.New(ctx.NodeID, subnets.Config{}),
	)
	require.NoError(err)

	engineConfig := smeng.Config{
		Ctx:           bootstrapConfig.Ctx,
		AllGetsServer: snowGetHandler,
		VM:            bootstrapConfig.VM,
		Sender:        bootstrapConfig.Sender,
		Validators:    beacons,
		Params: snowball.Parameters{
			K:                     1,
			Alpha:                 1,
			BetaVirtuous:          20,
			BetaRogue:             20,
			ConcurrentRepolls:     1,
			OptimalProcessing:     1,
			MaxOutstandingItems:   1,
			MaxItemProcessingTime: 1,
		},
		Consensus: consensus,
	}
	engine, err := smeng.New(engineConfig)
	require.NoError(err)

	bootstrapper, err := bootstrap.New(
		bootstrapConfig,
		engine.Start,
	)
	require.NoError(err)

	h.SetEngineManager(&handler.EngineManager{
		Avalanche: &handler.Engine{
			StateSyncer:  nil,
			Bootstrapper: bootstrapper,
			Consensus:    engine,
		},
		Snowman: &handler.Engine{
			StateSyncer:  nil,
			Bootstrapper: bootstrapper,
			Consensus:    engine,
		},
	})

	consensusCtx.State.Set(snow.EngineState{
		Type:  p2p.EngineType_ENGINE_TYPE_SNOWMAN,
		State: snow.NormalOp,
	})

	// Allow incoming messages to be routed to the new chain
	chainRouter.AddChain(context.Background(), h)
	ctx.Lock.Unlock()

	h.Start(context.Background(), false)

	ctx.Lock.Lock()
	require.NoError(bootstrapper.Connected(context.Background(), peerID, version.CurrentApp))

	externalSender.SendF = func(msg message.OutboundMessage, nodeIDs set.Set[ids.NodeID], _ ids.ID, _ subnets.Allower) set.Set[ids.NodeID] {
		inMsgIntf, err := mc.Parse(msg.Bytes(), ctx.NodeID, func() {})
		require.NoError(err)
		require.Equal(message.GetAcceptedOp, inMsgIntf.Op())
		inMsg := inMsgIntf.Message().(*p2p.GetAccepted)

		reqID = inMsg.RequestId
		return nodeIDs
	}

	frontier := []ids.ID{advanceTimeBlkID}
	require.NoError(bootstrapper.AcceptedFrontier(context.Background(), peerID, reqID, frontier))

	externalSender.SendF = func(msg message.OutboundMessage, nodeIDs set.Set[ids.NodeID], _ ids.ID, _ subnets.Allower) set.Set[ids.NodeID] {
		inMsgIntf, err := mc.Parse(msg.Bytes(), ctx.NodeID, func() {})
		require.NoError(err)
		require.Equal(message.GetAncestorsOp, inMsgIntf.Op())
		inMsg := inMsgIntf.Message().(*p2p.GetAncestors)

		reqID = inMsg.RequestId

		containerID, err := ids.ToID(inMsg.ContainerId)
		require.NoError(err)
		require.Equal(advanceTimeBlkID, containerID)
		return nodeIDs
	}

	require.NoError(bootstrapper.Accepted(context.Background(), peerID, reqID, frontier))

	externalSender.SendF = nil
	externalSender.CantSend = false

	require.NoError(bootstrapper.Ancestors(context.Background(), peerID, reqID, [][]byte{advanceTimeBlkBytes}))

	preferred, err = vm.Builder.Preferred()
	require.NoError(err)

	require.Equal(advanceTimeBlk.ID(), preferred.ID())

	ctx.Lock.Unlock()
	chainRouter.Shutdown(context.Background())
}

func TestUnverifiedParent(t *testing.T) {
	require := require.New(t)
	_, genesisBytes := defaultGenesis(t)
	dbManager := manager.NewMemDB(version.Semantic1_0_0)

	vdrs := validators.NewManager()
	primaryVdrs := validators.NewSet()
	_ = vdrs.Add(constants.PrimaryNetworkID, primaryVdrs)
	vm := &VM{Config: config.Config{
		Chains:                 chains.TestManager,
		Validators:             vdrs,
		UptimeLockedCalculator: uptime.NewLockedCalculator(),
		MinStakeDuration:       defaultMinStakingDuration,
		MaxStakeDuration:       defaultMaxStakingDuration,
		RewardConfig:           defaultRewardConfig,
		BanffTime:              banffForkTime,
	}}

	initialClkTime := banffForkTime.Add(time.Second)
	vm.clock.Set(initialClkTime)
	ctx := defaultContext(t)
	ctx.Lock.Lock()
	defer func() {
		require.NoError(vm.Shutdown(context.Background()))
		ctx.Lock.Unlock()
	}()

	msgChan := make(chan common.Message, 1)
	require.NoError(vm.Initialize(
		context.Background(),
		ctx,
		dbManager,
		genesisBytes,
		nil,
		nil,
		msgChan,
		nil,
		nil,
	))

	// include a tx1 to make the block be accepted
	tx1 := &txs.Tx{Unsigned: &txs.ImportTx{
		BaseTx: txs.BaseTx{BaseTx: avax.BaseTx{
			NetworkID:    vm.ctx.NetworkID,
			BlockchainID: vm.ctx.ChainID,
		}},
		SourceChain: vm.ctx.XChainID,
		ImportedInputs: []*avax.TransferableInput{{
			UTXOID: avax.UTXOID{
				TxID:        ids.Empty.Prefix(1),
				OutputIndex: 1,
			},
			Asset: avax.Asset{ID: vm.ctx.AVAXAssetID},
			In: &secp256k1fx.TransferInput{
				Amt: 50000,
			},
		}},
	}}
	require.NoError(tx1.Initialize(txs.Codec))

	preferred, err := vm.Builder.Preferred()
	require.NoError(err)
	nextChainTime := initialClkTime.Add(time.Second)
	preferredID := preferred.ID()
	preferredHeight := preferred.Height()

	statelessBlk, err := blocks.NewBanffStandardBlock(
		nextChainTime,
		preferredID,
		preferredHeight+1,
		[]*txs.Tx{tx1},
	)
	require.NoError(err)
	firstAdvanceTimeBlk := vm.manager.NewBlock(statelessBlk)
	require.NoError(firstAdvanceTimeBlk.Verify(context.Background()))

	// include a tx1 to make the block be accepted
	tx2 := &txs.Tx{Unsigned: &txs.ImportTx{
		BaseTx: txs.BaseTx{BaseTx: avax.BaseTx{
			NetworkID:    vm.ctx.NetworkID,
			BlockchainID: vm.ctx.ChainID,
		}},
		SourceChain: vm.ctx.XChainID,
		ImportedInputs: []*avax.TransferableInput{{
			UTXOID: avax.UTXOID{
				TxID:        ids.Empty.Prefix(2),
				OutputIndex: 2,
			},
			Asset: avax.Asset{ID: vm.ctx.AVAXAssetID},
			In: &secp256k1fx.TransferInput{
				Amt: 50000,
			},
		}},
	}}
	require.NoError(tx1.Initialize(txs.Codec))
	nextChainTime = nextChainTime.Add(time.Second)
	vm.clock.Set(nextChainTime)
	statelessSecondAdvanceTimeBlk, err := blocks.NewBanffStandardBlock(
		nextChainTime,
		firstAdvanceTimeBlk.ID(),
		firstAdvanceTimeBlk.Height()+1,
		[]*txs.Tx{tx2},
	)
	require.NoError(err)
	secondAdvanceTimeBlk := vm.manager.NewBlock(statelessSecondAdvanceTimeBlk)

	require.Equal(secondAdvanceTimeBlk.Parent(), firstAdvanceTimeBlk.ID())
	require.NoError(secondAdvanceTimeBlk.Verify(context.Background()))
}

func TestMaxStakeAmount(t *testing.T) {
	vm, _, _ := defaultVM(t)
	vm.ctx.Lock.Lock()
	defer func() {
		require.NoError(t, vm.Shutdown(context.Background()))
		vm.ctx.Lock.Unlock()
	}()

	nodeID := ids.NodeID(keys[0].PublicKey().Address())

	tests := []struct {
		description string
		startTime   time.Time
		endTime     time.Time
	}{
		{
			description: "[validator.StartTime] == [startTime] < [endTime] == [validator.EndTime]",
			startTime:   defaultValidateStartTime,
			endTime:     defaultValidateEndTime,
		},
		{
			description: "[validator.StartTime] < [startTime] < [endTime] == [validator.EndTime]",
			startTime:   defaultValidateStartTime.Add(time.Minute),
			endTime:     defaultValidateEndTime,
		},
		{
			description: "[validator.StartTime] == [startTime] < [endTime] < [validator.EndTime]",
			startTime:   defaultValidateStartTime,
			endTime:     defaultValidateEndTime.Add(-time.Minute),
		},
		{
			description: "[validator.StartTime] < [startTime] < [endTime] < [validator.EndTime]",
			startTime:   defaultValidateStartTime.Add(time.Minute),
			endTime:     defaultValidateEndTime.Add(-time.Minute),
		},
	}

	for _, test := range tests {
		t.Run(test.description, func(t *testing.T) {
			require := require.New(t)
			staker, err := txexecutor.GetValidator(vm.state, constants.PrimaryNetworkID, nodeID)
			require.NoError(err)

			amount, err := txexecutor.GetMaxWeight(vm.state, staker, test.startTime, test.endTime)
			require.NoError(err)
			require.Equal(defaultWeight, amount)
		})
	}
}

func TestUptimeDisallowedWithRestart(t *testing.T) {
	require := require.New(t)
	_, genesisBytes := defaultGenesis(t)
	db := manager.NewMemDB(version.Semantic1_0_0)

	firstDB := db.NewPrefixDBManager([]byte{})
	firstVdrs := validators.NewManager()
	firstPrimaryVdrs := validators.NewSet()
	_ = firstVdrs.Add(constants.PrimaryNetworkID, firstPrimaryVdrs)
	firstVM := &VM{Config: config.Config{
		Chains:                 chains.TestManager,
		UptimePercentage:       .2,
		RewardConfig:           defaultRewardConfig,
		Validators:             firstVdrs,
		UptimeLockedCalculator: uptime.NewLockedCalculator(),
		BanffTime:              banffForkTime,
	}}

	firstCtx := defaultContext(t)
	firstCtx.Lock.Lock()

	firstMsgChan := make(chan common.Message, 1)
	require.NoError(firstVM.Initialize(
		context.Background(),
		firstCtx,
		firstDB,
		genesisBytes,
		nil,
		nil,
		firstMsgChan,
		nil,
		nil,
	))

	initialClkTime := banffForkTime.Add(time.Second)
	firstVM.clock.Set(initialClkTime)
	firstVM.uptimeManager.(uptime.TestManager).SetTime(initialClkTime)

	require.NoError(firstVM.SetState(context.Background(), snow.Bootstrapping))
	require.NoError(firstVM.SetState(context.Background(), snow.NormalOp))

	// Fast forward clock to time for genesis validators to leave
	firstVM.uptimeManager.(uptime.TestManager).SetTime(defaultValidateEndTime)

	require.NoError(firstVM.Shutdown(context.Background()))
	firstCtx.Lock.Unlock()

	secondDB := db.NewPrefixDBManager([]byte{})
	secondVdrs := validators.NewManager()
	secondPrimaryVdrs := validators.NewSet()
	_ = secondVdrs.Add(constants.PrimaryNetworkID, secondPrimaryVdrs)
	secondVM := &VM{Config: config.Config{
		Chains:                 chains.TestManager,
		UptimePercentage:       .21,
		Validators:             secondVdrs,
		UptimeLockedCalculator: uptime.NewLockedCalculator(),
		BanffTime:              banffForkTime,
	}}

	secondCtx := defaultContext(t)
	secondCtx.Lock.Lock()
	defer func() {
		require.NoError(secondVM.Shutdown(context.Background()))
		secondCtx.Lock.Unlock()
	}()

	secondMsgChan := make(chan common.Message, 1)
	require.NoError(secondVM.Initialize(
		context.Background(),
		secondCtx,
		secondDB,
		genesisBytes,
		nil,
		nil,
		secondMsgChan,
		nil,
		nil,
	))

	secondVM.clock.Set(defaultValidateStartTime.Add(2 * defaultMinStakingDuration))
	secondVM.uptimeManager.(uptime.TestManager).SetTime(defaultValidateStartTime.Add(2 * defaultMinStakingDuration))

	require.NoError(secondVM.SetState(context.Background(), snow.Bootstrapping))
	require.NoError(secondVM.SetState(context.Background(), snow.NormalOp))

	secondVM.clock.Set(defaultValidateEndTime)
	secondVM.uptimeManager.(uptime.TestManager).SetTime(defaultValidateEndTime)

	blk, err := secondVM.Builder.BuildBlock(context.Background()) // should advance time
	require.NoError(err)

	require.NoError(blk.Verify(context.Background()))

	// Assert preferences are correct
	block := blk.(smcon.OracleBlock)
	options, err := block.Options(context.Background())
	require.NoError(err)

	commit := options[0].(*blockexecutor.Block)
	require.IsType(&blocks.BanffCommitBlock{}, commit.Block)

	abort := options[1].(*blockexecutor.Block)
	require.IsType(&blocks.BanffAbortBlock{}, abort.Block)

	require.NoError(block.Accept(context.Background()))
	require.NoError(commit.Verify(context.Background()))
	require.NoError(abort.Verify(context.Background()))
	require.NoError(secondVM.SetPreference(context.Background(), secondVM.manager.LastAccepted()))

	proposalTx := blk.(blocks.Block).Txs()[0]
	{
		onAccept, ok := secondVM.manager.GetState(abort.ID())
		require.True(ok)

		_, txStatus, err := onAccept.GetTx(proposalTx.ID())
		require.NoError(err)
		require.Equal(status.Aborted, txStatus)
	}

	require.NoError(commit.Accept(context.Background())) // advance the timestamp
	require.NoError(secondVM.SetPreference(context.Background(), secondVM.manager.LastAccepted()))

	_, txStatus, err := secondVM.state.GetTx(proposalTx.ID())
	require.NoError(err)
	require.Equal(status.Committed, txStatus)

	// Verify that chain's timestamp has advanced
	timestamp := secondVM.state.GetTimestamp()
	require.Equal(defaultValidateEndTime.Unix(), timestamp.Unix())

	blk, err = secondVM.Builder.BuildBlock(context.Background()) // should contain proposal to reward genesis validator
	require.NoError(err)

	require.NoError(blk.Verify(context.Background()))

	block = blk.(smcon.OracleBlock)
	options, err = block.Options(context.Background())
	require.NoError(err)

	commit = options[0].(*blockexecutor.Block)
	require.IsType(&blocks.BanffCommitBlock{}, commit.Block)

	abort = options[1].(*blockexecutor.Block)
	require.IsType(&blocks.BanffAbortBlock{}, abort.Block)

	require.NoError(blk.Accept(context.Background()))
	require.NoError(commit.Verify(context.Background()))
	require.NoError(secondVM.SetPreference(context.Background(), secondVM.manager.LastAccepted()))

	proposalTx = blk.(blocks.Block).Txs()[0]
	{
		onAccept, ok := secondVM.manager.GetState(commit.ID())
		require.True(ok)

		_, txStatus, err := onAccept.GetTx(proposalTx.ID())
		require.NoError(err)
		require.Equal(status.Committed, txStatus)
	}

	require.NoError(abort.Verify(context.Background()))
	require.NoError(abort.Accept(context.Background())) // do not reward the genesis validator
	require.NoError(secondVM.SetPreference(context.Background(), secondVM.manager.LastAccepted()))

	_, txStatus, err = secondVM.state.GetTx(proposalTx.ID())
	require.NoError(err)
	require.Equal(status.Aborted, txStatus)

	_, err = secondVM.state.GetCurrentValidator(
		constants.PrimaryNetworkID,
		ids.NodeID(keys[1].PublicKey().Address()),
	)
	require.ErrorIs(err, database.ErrNotFound)
}

func TestUptimeDisallowedAfterNeverConnecting(t *testing.T) {
	require := require.New(t)
	_, genesisBytes := defaultGenesis(t)
	db := manager.NewMemDB(version.Semantic1_0_0)

	vdrs := validators.NewManager()
	primaryVdrs := validators.NewSet()
	_ = vdrs.Add(constants.PrimaryNetworkID, primaryVdrs)
	vm := &VM{Config: config.Config{
		Chains:                 chains.TestManager,
		UptimePercentage:       .2,
		RewardConfig:           defaultRewardConfig,
		Validators:             vdrs,
		UptimeLockedCalculator: uptime.NewLockedCalculator(),
		BanffTime:              banffForkTime,
	}}

	ctx := defaultContext(t)
	ctx.Lock.Lock()

	msgChan := make(chan common.Message, 1)
	appSender := &common.SenderTest{T: t}
	require.NoError(vm.Initialize(
		context.Background(),
		ctx,
		db,
		genesisBytes,
		nil,
		nil,
		msgChan,
		nil,
		appSender,
	))

	defer func() {
		require.NoError(vm.Shutdown(context.Background()))
		ctx.Lock.Unlock()
	}()

	initialClkTime := banffForkTime.Add(time.Second)
	vm.clock.Set(initialClkTime)
	vm.uptimeManager.(uptime.TestManager).SetTime(initialClkTime)

	require.NoError(vm.SetState(context.Background(), snow.Bootstrapping))
	require.NoError(vm.SetState(context.Background(), snow.NormalOp))

	// Fast forward clock to time for genesis validators to leave
	vm.clock.Set(defaultValidateEndTime)
	vm.uptimeManager.(uptime.TestManager).SetTime(defaultValidateEndTime)

	blk, err := vm.Builder.BuildBlock(context.Background()) // should advance time
	require.NoError(err)

	require.NoError(blk.Verify(context.Background()))

	// first the time will be advanced.
	block := blk.(smcon.OracleBlock)
	options, err := block.Options(context.Background())
	require.NoError(err)

	commit := options[0].(*blockexecutor.Block)
	require.IsType(&blocks.BanffCommitBlock{}, commit.Block)

	abort := options[1].(*blockexecutor.Block)
	require.IsType(&blocks.BanffAbortBlock{}, abort.Block)

	require.NoError(block.Accept(context.Background()))
	require.NoError(commit.Verify(context.Background()))
	require.NoError(abort.Verify(context.Background()))
	require.NoError(commit.Accept(context.Background())) // advance the timestamp
	require.NoError(vm.SetPreference(context.Background(), vm.manager.LastAccepted()))

	// Verify that chain's timestamp has advanced
	timestamp := vm.state.GetTimestamp()
	require.Equal(defaultValidateEndTime.Unix(), timestamp.Unix())

	// should contain proposal to reward genesis validator
	blk, err = vm.Builder.BuildBlock(context.Background())
	require.NoError(err)

	require.NoError(blk.Verify(context.Background()))

	block = blk.(smcon.OracleBlock)
	options, err = block.Options(context.Background())
	require.NoError(err)

	commit = options[0].(*blockexecutor.Block)
	require.IsType(&blocks.BanffCommitBlock{}, commit.Block)

	abort = options[1].(*blockexecutor.Block)
	require.IsType(&blocks.BanffAbortBlock{}, abort.Block)

	require.NoError(blk.Accept(context.Background()))
	require.NoError(commit.Verify(context.Background()))
	require.NoError(abort.Verify(context.Background()))
	require.NoError(abort.Accept(context.Background())) // do not reward the genesis validator
	require.NoError(vm.SetPreference(context.Background(), vm.manager.LastAccepted()))

	_, err = vm.state.GetCurrentValidator(
		constants.PrimaryNetworkID,
		ids.NodeID(keys[1].PublicKey().Address()),
	)
	require.ErrorIs(err, database.ErrNotFound)
}

func TestVM_GetValidatorSet(t *testing.T) {
	ctrl := gomock.NewController(t)
	defer ctrl.Finish()

	// Setup VM
	_, genesisBytes := defaultGenesis(t)
	db := manager.NewMemDB(version.Semantic1_0_0)

	vdrManager := validators.NewManager()
	primaryVdrs := validators.NewSet()
	_ = vdrManager.Add(constants.PrimaryNetworkID, primaryVdrs)

	vm := &VM{Config: config.Config{
		Chains:                 chains.TestManager,
		UptimePercentage:       .2,
		RewardConfig:           defaultRewardConfig,
		Validators:             vdrManager,
		UptimeLockedCalculator: uptime.NewLockedCalculator(),
		BanffTime:              mockable.MaxTime,
	}}

	ctx := defaultContext(t)
	ctx.Lock.Lock()

	msgChan := make(chan common.Message, 1)
	appSender := &common.SenderTest{T: t}
	require.NoError(t, vm.Initialize(context.Background(), ctx, db, genesisBytes, nil, nil, msgChan, nil, appSender))
	defer func() {
		require.NoError(t, vm.Shutdown(context.Background()))
		ctx.Lock.Unlock()
	}()

	vm.clock.Set(defaultGenesisTime)
	vm.uptimeManager.(uptime.TestManager).SetTime(defaultGenesisTime)

	require.NoError(t, vm.SetState(context.Background(), snow.Bootstrapping))
	require.NoError(t, vm.SetState(context.Background(), snow.NormalOp))

	var (
		oldVdrs       = vm.Validators
		oldState      = vm.state
		numVdrs       = 4
		vdrBaseWeight = uint64(1_000)
		vdrs          []*validators.Validator
	)
	// Populate the validator set to use below
	for i := 0; i < numVdrs; i++ {
		sk, err := bls.NewSecretKey()
		require.NoError(t, err)

		vdrs = append(vdrs, &validators.Validator{
			NodeID:    ids.GenerateTestNodeID(),
			PublicKey: bls.PublicFromSecretKey(sk),
			Weight:    vdrBaseWeight + uint64(i),
		})
	}

	type test struct {
		name string
		// Height we're getting the diff at
		height             uint64
		lastAcceptedHeight uint64
		subnetID           ids.ID
		// Validator sets at tip
		currentPrimaryNetworkValidators []*validators.Validator
		currentSubnetValidators         []*validators.Validator
		// Diff at tip, block before tip, etc.
		// This must have [height] - [lastAcceptedHeight] elements
		weightDiffs []map[ids.NodeID]*state.ValidatorWeightDiff
		// Diff at tip, block before tip, etc.
		// This must have [height] - [lastAcceptedHeight] elements
		pkDiffs        []map[ids.NodeID]*bls.PublicKey
		expectedVdrSet map[ids.NodeID]*validators.GetValidatorOutput
		expectedErr    error
	}

	tests := []test{
		{
			name:               "after tip",
			height:             1,
			lastAcceptedHeight: 0,
			expectedVdrSet:     map[ids.NodeID]*validators.GetValidatorOutput{},
			expectedErr:        database.ErrNotFound,
		},
		{
			name:               "at tip",
			height:             1,
			lastAcceptedHeight: 1,
			currentPrimaryNetworkValidators: []*validators.Validator{
				copyPrimaryValidator(vdrs[0]),
			},
			currentSubnetValidators: []*validators.Validator{
				copySubnetValidator(vdrs[0]),
			},
			expectedVdrSet: map[ids.NodeID]*validators.GetValidatorOutput{
				vdrs[0].NodeID: {
					NodeID:    vdrs[0].NodeID,
					PublicKey: vdrs[0].PublicKey,
					Weight:    vdrs[0].Weight,
				},
			},
			expectedErr: nil,
		},
		{
			name:               "1 before tip",
			height:             2,
			lastAcceptedHeight: 3,
			currentPrimaryNetworkValidators: []*validators.Validator{
				copyPrimaryValidator(vdrs[0]),
				copyPrimaryValidator(vdrs[1]),
			},
			currentSubnetValidators: []*validators.Validator{
				// At tip we have these 2 validators
				copySubnetValidator(vdrs[0]),
				copySubnetValidator(vdrs[1]),
			},
			weightDiffs: []map[ids.NodeID]*state.ValidatorWeightDiff{
				{
					// At the tip block vdrs[0] lost weight, vdrs[1] gained weight,
					// and vdrs[2] left
					vdrs[0].NodeID: {
						Decrease: true,
						Amount:   1,
					},
					vdrs[1].NodeID: {
						Decrease: false,
						Amount:   1,
					},
					vdrs[2].NodeID: {
						Decrease: true,
						Amount:   vdrs[2].Weight,
					},
				},
			},
			pkDiffs: []map[ids.NodeID]*bls.PublicKey{
				{
					vdrs[2].NodeID: vdrs[2].PublicKey,
				},
			},
			expectedVdrSet: map[ids.NodeID]*validators.GetValidatorOutput{
				vdrs[0].NodeID: {
					NodeID:    vdrs[0].NodeID,
					PublicKey: vdrs[0].PublicKey,
					Weight:    vdrs[0].Weight + 1,
				},
				vdrs[1].NodeID: {
					NodeID:    vdrs[1].NodeID,
					PublicKey: vdrs[1].PublicKey,
					Weight:    vdrs[1].Weight - 1,
				},
				vdrs[2].NodeID: {
					NodeID:    vdrs[2].NodeID,
					PublicKey: vdrs[2].PublicKey,
					Weight:    vdrs[2].Weight,
				},
			},
			expectedErr: nil,
		},
		{
			name:               "2 before tip",
			height:             3,
			lastAcceptedHeight: 5,
			currentPrimaryNetworkValidators: []*validators.Validator{
				copyPrimaryValidator(vdrs[0]),
				copyPrimaryValidator(vdrs[1]),
			},
			currentSubnetValidators: []*validators.Validator{
				// At tip we have these 2 validators
				copySubnetValidator(vdrs[0]),
				copySubnetValidator(vdrs[1]),
			},
			weightDiffs: []map[ids.NodeID]*state.ValidatorWeightDiff{
				{
					// At the tip block vdrs[0] lost weight, vdrs[1] gained weight,
					// and vdrs[2] left
					vdrs[0].NodeID: {
						Decrease: true,
						Amount:   1,
					},
					vdrs[1].NodeID: {
						Decrease: false,
						Amount:   1,
					},
					vdrs[2].NodeID: {
						Decrease: true,
						Amount:   vdrs[2].Weight,
					},
				},
				{
					// At the block before tip vdrs[0] lost weight, vdrs[1] gained weight,
					// vdrs[2] joined
					vdrs[0].NodeID: {
						Decrease: true,
						Amount:   1,
					},
					vdrs[1].NodeID: {
						Decrease: false,
						Amount:   1,
					},
					vdrs[2].NodeID: {
						Decrease: false,
						Amount:   vdrs[2].Weight,
					},
				},
			},
			pkDiffs: []map[ids.NodeID]*bls.PublicKey{
				{
					vdrs[2].NodeID: vdrs[2].PublicKey,
				},
				{},
			},
			expectedVdrSet: map[ids.NodeID]*validators.GetValidatorOutput{
				vdrs[0].NodeID: {
					NodeID:    vdrs[0].NodeID,
					PublicKey: vdrs[0].PublicKey,
					Weight:    vdrs[0].Weight + 2,
				},
				vdrs[1].NodeID: {
					NodeID:    vdrs[1].NodeID,
					PublicKey: vdrs[1].PublicKey,
					Weight:    vdrs[1].Weight - 2,
				},
			},
			expectedErr: nil,
		},
		{
			name:               "1 before tip; nil public key",
			height:             4,
			lastAcceptedHeight: 5,
			currentPrimaryNetworkValidators: []*validators.Validator{
				copyPrimaryValidator(vdrs[0]),
				copyPrimaryValidator(vdrs[1]),
			},
			currentSubnetValidators: []*validators.Validator{
				// At tip we have these 2 validators
				copySubnetValidator(vdrs[0]),
				copySubnetValidator(vdrs[1]),
			},
			weightDiffs: []map[ids.NodeID]*state.ValidatorWeightDiff{
				{
					// At the tip block vdrs[0] lost weight, vdrs[1] gained weight,
					// and vdrs[2] left
					vdrs[0].NodeID: {
						Decrease: true,
						Amount:   1,
					},
					vdrs[1].NodeID: {
						Decrease: false,
						Amount:   1,
					},
					vdrs[2].NodeID: {
						Decrease: true,
						Amount:   vdrs[2].Weight,
					},
				},
			},
			pkDiffs: []map[ids.NodeID]*bls.PublicKey{
				{},
			},
			expectedVdrSet: map[ids.NodeID]*validators.GetValidatorOutput{
				vdrs[0].NodeID: {
					NodeID:    vdrs[0].NodeID,
					PublicKey: vdrs[0].PublicKey,
					Weight:    vdrs[0].Weight + 1,
				},
				vdrs[1].NodeID: {
					NodeID:    vdrs[1].NodeID,
					PublicKey: vdrs[1].PublicKey,
					Weight:    vdrs[1].Weight - 1,
				},
				vdrs[2].NodeID: {
					NodeID: vdrs[2].NodeID,
					Weight: vdrs[2].Weight,
				},
			},
			expectedErr: nil,
		},
		{
			name:               "1 before tip; subnet",
			height:             5,
			lastAcceptedHeight: 6,
			subnetID:           ids.GenerateTestID(),
			currentPrimaryNetworkValidators: []*validators.Validator{
				copyPrimaryValidator(vdrs[0]),
				copyPrimaryValidator(vdrs[1]),
				copyPrimaryValidator(vdrs[3]),
			},
			currentSubnetValidators: []*validators.Validator{
				// At tip we have these 2 validators
				copySubnetValidator(vdrs[0]),
				copySubnetValidator(vdrs[1]),
			},
			weightDiffs: []map[ids.NodeID]*state.ValidatorWeightDiff{
				{
					// At the tip block vdrs[0] lost weight, vdrs[1] gained weight,
					// and vdrs[2] left
					vdrs[0].NodeID: {
						Decrease: true,
						Amount:   1,
					},
					vdrs[1].NodeID: {
						Decrease: false,
						Amount:   1,
					},
					vdrs[2].NodeID: {
						Decrease: true,
						Amount:   vdrs[2].Weight,
					},
				},
			},
			pkDiffs: []map[ids.NodeID]*bls.PublicKey{
				{},
			},
			expectedVdrSet: map[ids.NodeID]*validators.GetValidatorOutput{
				vdrs[0].NodeID: {
					NodeID:    vdrs[0].NodeID,
					PublicKey: vdrs[0].PublicKey,
					Weight:    vdrs[0].Weight + 1,
				},
				vdrs[1].NodeID: {
					NodeID:    vdrs[1].NodeID,
					PublicKey: vdrs[1].PublicKey,
					Weight:    vdrs[1].Weight - 1,
				},
				vdrs[2].NodeID: {
					NodeID: vdrs[2].NodeID,
					Weight: vdrs[2].Weight,
				},
			},
			expectedErr: nil,
		},
		{
			name:               "unrelated primary network key removal on subnet lookup",
			height:             4,
			lastAcceptedHeight: 5,
			subnetID:           ids.GenerateTestID(),
			currentPrimaryNetworkValidators: []*validators.Validator{
				copyPrimaryValidator(vdrs[0]),
			},
			currentSubnetValidators: []*validators.Validator{
				copySubnetValidator(vdrs[0]),
			},
			weightDiffs: []map[ids.NodeID]*state.ValidatorWeightDiff{
				{},
			},
			pkDiffs: []map[ids.NodeID]*bls.PublicKey{
				{
					vdrs[1].NodeID: vdrs[1].PublicKey,
				},
			},
			expectedVdrSet: map[ids.NodeID]*validators.GetValidatorOutput{
				vdrs[0].NodeID: {
					NodeID:    vdrs[0].NodeID,
					PublicKey: vdrs[0].PublicKey,
					Weight:    vdrs[0].Weight,
				},
			},
			expectedErr: nil,
		},
	}

	for _, tt := range tests {
		t.Run(tt.name, func(t *testing.T) {
			require := require.New(t)

			// Mock the VM's validators
			vdrs := validators.NewMockManager(ctrl)
			vm.Validators = vdrs
			mockSubnetVdrSet := validators.NewMockSet(ctrl)
			mockSubnetVdrSet.EXPECT().List().Return(tt.currentSubnetValidators).AnyTimes()
			vdrs.EXPECT().Get(tt.subnetID).Return(mockSubnetVdrSet, true).AnyTimes()

			mockPrimaryVdrSet := mockSubnetVdrSet
			if tt.subnetID != constants.PrimaryNetworkID {
				mockPrimaryVdrSet = validators.NewMockSet(ctrl)
				vdrs.EXPECT().Get(constants.PrimaryNetworkID).Return(mockPrimaryVdrSet, true).AnyTimes()
			}
			for _, vdr := range tt.currentPrimaryNetworkValidators {
				mockPrimaryVdrSet.EXPECT().Get(vdr.NodeID).Return(vdr, true).AnyTimes()
			}

			// Mock the block manager
			mockManager := blockexecutor.NewMockManager(ctrl)
			vm.manager = mockManager

			// Mock the VM's state
			mockState := state.NewMockState(ctrl)
			vm.state = mockState

			// Tell state what diffs to report
			for _, weightDiff := range tt.weightDiffs {
				mockState.EXPECT().GetValidatorWeightDiffs(gomock.Any(), gomock.Any()).Return(weightDiff, nil)
			}

			for _, pkDiff := range tt.pkDiffs {
				mockState.EXPECT().GetValidatorPublicKeyDiffs(gomock.Any()).Return(pkDiff, nil)
			}

			// Tell state last accepted block to report
			mockTip := smcon.NewMockBlock(ctrl)
			mockTip.EXPECT().Height().Return(tt.lastAcceptedHeight)
			mockTipID := ids.GenerateTestID()
			mockState.EXPECT().GetLastAccepted().Return(mockTipID)
			mockManager.EXPECT().GetBlock(mockTipID).Return(mockTip, nil)

			// Compute validator set at previous height
			gotVdrSet, err := vm.GetValidatorSet(context.Background(), tt.height, tt.subnetID)
			require.ErrorIs(err, tt.expectedErr)
			if tt.expectedErr != nil {
				return
			}
			require.Len(gotVdrSet, len(tt.expectedVdrSet))
			for nodeID, vdr := range tt.expectedVdrSet {
				otherVdr, ok := gotVdrSet[nodeID]
				require.True(ok)
				require.Equal(vdr, otherVdr)
			}
		})
	}

	// Put these back so we don't need to mock calls made on Shutdown
	vm.Validators = oldVdrs
	vm.state = oldState
}

func copyPrimaryValidator(vdr *validators.Validator) *validators.Validator {
	newVdr := *vdr
	return &newVdr
}

func copySubnetValidator(vdr *validators.Validator) *validators.Validator {
	newVdr := *vdr
	newVdr.PublicKey = nil
	return &newVdr
}

func TestRemovePermissionedValidatorDuringAddPending(t *testing.T) {
	require := require.New(t)

	validatorStartTime := banffForkTime.Add(txexecutor.SyncBound).Add(1 * time.Second)
	validatorEndTime := validatorStartTime.Add(360 * 24 * time.Hour)

	vm, _, _ := defaultVM(t)

	vm.ctx.Lock.Lock()
	defer func() {
		require.NoError(vm.Shutdown(context.Background()))

		vm.ctx.Lock.Unlock()
	}()

	key, err := testKeyFactory.NewPrivateKey()
	require.NoError(err)

	id := key.PublicKey().Address()

	addValidatorTx, err := vm.txBuilder.NewAddValidatorTx(
		defaultMaxValidatorStake,
		uint64(validatorStartTime.Unix()),
		uint64(validatorEndTime.Unix()),
		ids.NodeID(id),
		id,
		reward.PercentDenominator,
		[]*secp256k1.PrivateKey{keys[0]},
		keys[0].Address(),
	)
	require.NoError(err)

	require.NoError(vm.Builder.AddUnverifiedTx(addValidatorTx))

	// trigger block creation for the validator tx
	addValidatorBlock, err := vm.Builder.BuildBlock(context.Background())
	require.NoError(err)
	require.NoError(addValidatorBlock.Verify(context.Background()))
	require.NoError(addValidatorBlock.Accept(context.Background()))
	require.NoError(vm.SetPreference(context.Background(), vm.manager.LastAccepted()))

	createSubnetTx, err := vm.txBuilder.NewCreateSubnetTx(
		1,
		[]ids.ShortID{id},
		[]*secp256k1.PrivateKey{keys[0]},
		keys[0].Address(),
	)
	require.NoError(err)

	require.NoError(vm.Builder.AddUnverifiedTx(createSubnetTx))

	// trigger block creation for the subnet tx
	createSubnetBlock, err := vm.Builder.BuildBlock(context.Background())
	require.NoError(err)
	require.NoError(createSubnetBlock.Verify(context.Background()))
	require.NoError(createSubnetBlock.Accept(context.Background()))
	require.NoError(vm.SetPreference(context.Background(), vm.manager.LastAccepted()))

	addSubnetValidatorTx, err := vm.txBuilder.NewAddSubnetValidatorTx(
		defaultMaxValidatorStake,
		uint64(validatorStartTime.Unix()),
		uint64(validatorEndTime.Unix()),
		ids.NodeID(id),
		createSubnetTx.ID(),
		[]*secp256k1.PrivateKey{key, keys[1]},
		keys[1].Address(),
	)
	require.NoError(err)

	removeSubnetValidatorTx, err := vm.txBuilder.NewRemoveSubnetValidatorTx(
		ids.NodeID(id),
		createSubnetTx.ID(),
		[]*secp256k1.PrivateKey{key, keys[2]},
		keys[2].Address(),
	)
	require.NoError(err)

	statelessBlock, err := blocks.NewBanffStandardBlock(
		vm.state.GetTimestamp(),
		createSubnetBlock.ID(),
		createSubnetBlock.Height()+1,
		[]*txs.Tx{
			addSubnetValidatorTx,
			removeSubnetValidatorTx,
		},
	)
	require.NoError(err)

	blockBytes := statelessBlock.Bytes()
	block, err := vm.ParseBlock(context.Background(), blockBytes)
	require.NoError(err)
	require.NoError(block.Verify(context.Background()))
	require.NoError(block.Accept(context.Background()))
	require.NoError(vm.SetPreference(context.Background(), vm.manager.LastAccepted()))

	_, err = vm.state.GetPendingValidator(createSubnetTx.ID(), ids.NodeID(id))
	require.ErrorIs(err, database.ErrNotFound)
}<|MERGE_RESOLUTION|>--- conflicted
+++ resolved
@@ -175,15 +175,8 @@
 	genesisUTXOs := make([]api.UTXO, len(keys))
 	for i, key := range keys {
 		id := key.PublicKey().Address()
-<<<<<<< HEAD
-		addr, err := address.FormatBech32(hrp, id.Bytes())
+		addr, err := address.FormatBech32(constants.UnitTestHRP, id.Bytes())
 		require.NoError(err)
-=======
-		addr, err := address.FormatBech32(constants.UnitTestHRP, id.Bytes())
-		if err != nil {
-			panic(err)
-		}
->>>>>>> 806eddfc
 		genesisUTXOs[i] = api.UTXO{
 			Amount:  json.Uint64(defaultBalance),
 			Address: addr,
@@ -193,15 +186,8 @@
 	genesisValidators := make([]api.PermissionlessValidator, len(keys))
 	for i, key := range keys {
 		nodeID := ids.NodeID(key.PublicKey().Address())
-<<<<<<< HEAD
-		addr, err := address.FormatBech32(hrp, nodeID.Bytes())
+		addr, err := address.FormatBech32(constants.UnitTestHRP, nodeID.Bytes())
 		require.NoError(err)
-=======
-		addr, err := address.FormatBech32(constants.UnitTestHRP, nodeID.Bytes())
-		if err != nil {
-			panic(err)
-		}
->>>>>>> 806eddfc
 		genesisValidators[i] = api.PermissionlessValidator{
 			Staker: api.Staker{
 				StartTime: json.Uint64(defaultValidateStartTime.Unix()),
