--- conflicted
+++ resolved
@@ -1065,30 +1065,11 @@
 	db := memdb.New()
 
 	firstDB := prefixdb.New([]byte{}, db)
-<<<<<<< HEAD
 	firstVM := &VM{
 		Config: *ts.Config(true /*postBanff*/, true /*postCortina*/),
 	}
 
 	firstCtx, _ := ts.Context(require, memdb.New())
-=======
-	firstVM := &VM{Config: config.Config{
-		Chains:                 chains.TestManager,
-		Validators:             validators.NewManager(),
-		UptimeLockedCalculator: uptime.NewLockedCalculator(),
-		MinStakeDuration:       ts.MinStakingDuration,
-		MaxStakeDuration:       ts.MaxStakingDuration,
-		RewardConfig:           defaultRewardConfig,
-		BanffTime:              banffForkTime,
-	}}
-
-	firstCtx := defaultContext(t)
-
-	baseDB := memdb.New()
-	atomicDB := prefixdb.New([]byte{1}, baseDB)
-	m := atomic.NewMemory(atomicDB)
-	firstCtx.SharedMemory = m.NewSharedMemory(firstCtx.ChainID)
->>>>>>> 261606a4
 
 	initialClkTime := banffForkTime.Add(time.Second)
 	firstVM.clock.Set(initialClkTime)
@@ -1160,12 +1141,7 @@
 		Config: *ts.Config(true /*postBanff*/, true /*postCortina*/),
 	}
 
-<<<<<<< HEAD
 	secondCtx, _ := ts.Context(require, db)
-=======
-	secondCtx := defaultContext(t)
-	secondCtx.SharedMemory = firstCtx.SharedMemory
->>>>>>> 261606a4
 	secondVM.clock.Set(initialClkTime)
 	secondCtx.Lock.Lock()
 	defer func() {
@@ -1210,15 +1186,7 @@
 
 	initialClkTime := banffForkTime.Add(time.Second)
 	vm.clock.Set(initialClkTime)
-<<<<<<< HEAD
 	ctx, _ := ts.Context(require, baseDB)
-=======
-	ctx := defaultContext(t)
-
-	atomicDB := prefixdb.New([]byte{1}, baseDB)
-	m := atomic.NewMemory(atomicDB)
-	ctx.SharedMemory = m.NewSharedMemory(ctx.ChainID)
->>>>>>> 261606a4
 
 	consensusCtx := snow.DefaultConsensusContextTest()
 	consensusCtx.Context = ctx
