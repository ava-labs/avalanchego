// Copyright (C) 2019-2023, Ava Labs, Inc. All rights reserved.
// See the file LICENSE for licensing terms.

package platformvm

import (
	"bytes"
	"context"
	"errors"
	"testing"
	"time"

	"github.com/prometheus/client_golang/prometheus"

	"github.com/stretchr/testify/require"

	"github.com/ava-labs/avalanchego/chains"
	"github.com/ava-labs/avalanchego/chains/atomic"
	"github.com/ava-labs/avalanchego/database"
	"github.com/ava-labs/avalanchego/database/manager"
	"github.com/ava-labs/avalanchego/database/prefixdb"
	"github.com/ava-labs/avalanchego/ids"
	"github.com/ava-labs/avalanchego/message"
	"github.com/ava-labs/avalanchego/proto/pb/p2p"
	"github.com/ava-labs/avalanchego/snow"
	"github.com/ava-labs/avalanchego/snow/choices"
	"github.com/ava-labs/avalanchego/snow/consensus/snowball"
	"github.com/ava-labs/avalanchego/snow/engine/common"
	"github.com/ava-labs/avalanchego/snow/engine/common/queue"
	"github.com/ava-labs/avalanchego/snow/engine/common/tracker"
	"github.com/ava-labs/avalanchego/snow/engine/snowman/bootstrap"
	"github.com/ava-labs/avalanchego/snow/networking/benchlist"
	"github.com/ava-labs/avalanchego/snow/networking/handler"
	"github.com/ava-labs/avalanchego/snow/networking/router"
	"github.com/ava-labs/avalanchego/snow/networking/sender"
	"github.com/ava-labs/avalanchego/snow/networking/timeout"
	"github.com/ava-labs/avalanchego/snow/uptime"
	"github.com/ava-labs/avalanchego/snow/validators"
	"github.com/ava-labs/avalanchego/subnets"
	"github.com/ava-labs/avalanchego/utils/constants"
	"github.com/ava-labs/avalanchego/utils/crypto/secp256k1"
	"github.com/ava-labs/avalanchego/utils/formatting"
	"github.com/ava-labs/avalanchego/utils/formatting/address"
	"github.com/ava-labs/avalanchego/utils/json"
	"github.com/ava-labs/avalanchego/utils/logging"
	"github.com/ava-labs/avalanchego/utils/math/meter"
	"github.com/ava-labs/avalanchego/utils/resource"
	"github.com/ava-labs/avalanchego/utils/set"
	"github.com/ava-labs/avalanchego/utils/timer"
	"github.com/ava-labs/avalanchego/utils/units"
	"github.com/ava-labs/avalanchego/version"
	"github.com/ava-labs/avalanchego/vms/components/avax"
	"github.com/ava-labs/avalanchego/vms/platformvm/api"
	"github.com/ava-labs/avalanchego/vms/platformvm/block"
	"github.com/ava-labs/avalanchego/vms/platformvm/config"
	"github.com/ava-labs/avalanchego/vms/platformvm/reward"
	"github.com/ava-labs/avalanchego/vms/platformvm/status"
	"github.com/ava-labs/avalanchego/vms/platformvm/txs"
	"github.com/ava-labs/avalanchego/vms/secp256k1fx"

	smcon "github.com/ava-labs/avalanchego/snow/consensus/snowman"
	smeng "github.com/ava-labs/avalanchego/snow/engine/snowman"
	snowgetter "github.com/ava-labs/avalanchego/snow/engine/snowman/getter"
	timetracker "github.com/ava-labs/avalanchego/snow/networking/tracker"
	blockbuilder "github.com/ava-labs/avalanchego/vms/platformvm/block/builder"
	blockexecutor "github.com/ava-labs/avalanchego/vms/platformvm/block/executor"
	txbuilder "github.com/ava-labs/avalanchego/vms/platformvm/txs/builder"
	txexecutor "github.com/ava-labs/avalanchego/vms/platformvm/txs/executor"
)

const defaultWeight uint64 = 10000

var (
	defaultMinStakingDuration = 24 * time.Hour
	defaultMaxStakingDuration = 365 * 24 * time.Hour

	defaultRewardConfig = reward.Config{
		MaxConsumptionRate: .12 * reward.PercentDenominator,
		MinConsumptionRate: .10 * reward.PercentDenominator,
		MintingPeriod:      365 * 24 * time.Hour,
		SupplyCap:          720 * units.MegaAvax,
	}

	// AVAX asset ID in tests
	avaxAssetID = ids.ID{'y', 'e', 'e', 't'}

	defaultTxFee = uint64(100)

	// chain timestamp at genesis
	defaultGenesisTime = time.Date(1997, 1, 1, 0, 0, 0, 0, time.UTC)

	// time that genesis validators start validating
	defaultValidateStartTime = defaultGenesisTime

	// time that genesis validators stop validating
	defaultValidateEndTime = defaultValidateStartTime.Add(10 * defaultMinStakingDuration)

	banffForkTime = defaultValidateEndTime.Add(-5 * defaultMinStakingDuration)

	// each key controls an address that has [defaultBalance] AVAX at genesis
	keys = secp256k1.TestKeys()

	defaultMinValidatorStake = 5 * units.MilliAvax
	defaultMaxValidatorStake = 500 * units.MilliAvax
	defaultMinDelegatorStake = 1 * units.MilliAvax

	// amount all genesis validators have in defaultVM
	defaultBalance = 100 * defaultMinValidatorStake

	// subnet that exists at genesis in defaultVM
	// Its controlKeys are keys[0], keys[1], keys[2]
	// Its threshold is 2
	testSubnet1            *txs.Tx
	testSubnet1ControlKeys = keys[0:3]

	xChainID = ids.Empty.Prefix(0)
	cChainID = ids.Empty.Prefix(1)

	// Used to create and use keys.
	testKeyFactory secp256k1.Factory

	errMissing = errors.New("missing")
)

type mutableSharedMemory struct {
	atomic.SharedMemory
}

func defaultContext(t *testing.T) *snow.Context {
	require := require.New(t)

	ctx := snow.DefaultContextTest()
	ctx.NetworkID = constants.UnitTestID
	ctx.XChainID = xChainID
	ctx.CChainID = cChainID
	ctx.AVAXAssetID = avaxAssetID
	aliaser := ids.NewAliaser()

	require.NoError(aliaser.Alias(constants.PlatformChainID, "P"))
	require.NoError(aliaser.Alias(constants.PlatformChainID, constants.PlatformChainID.String()))
	require.NoError(aliaser.Alias(xChainID, "X"))
	require.NoError(aliaser.Alias(xChainID, xChainID.String()))
	require.NoError(aliaser.Alias(cChainID, "C"))
	require.NoError(aliaser.Alias(cChainID, cChainID.String()))

	ctx.BCLookup = aliaser

	ctx.ValidatorState = &validators.TestState{
		GetSubnetIDF: func(_ context.Context, chainID ids.ID) (ids.ID, error) {
			subnetID, ok := map[ids.ID]ids.ID{
				constants.PlatformChainID: constants.PrimaryNetworkID,
				xChainID:                  constants.PrimaryNetworkID,
				cChainID:                  constants.PrimaryNetworkID,
			}[chainID]
			if !ok {
				return ids.Empty, errMissing
			}
			return subnetID, nil
		},
	}
	return ctx
}

// Returns:
// 1) The genesis state
// 2) The byte representation of the default genesis for tests
func defaultGenesis(t *testing.T) (*api.BuildGenesisArgs, []byte) {
	require := require.New(t)

	genesisUTXOs := make([]api.UTXO, len(keys))
	for i, key := range keys {
		id := key.PublicKey().Address()
		addr, err := address.FormatBech32(constants.UnitTestHRP, id.Bytes())
		require.NoError(err)
		genesisUTXOs[i] = api.UTXO{
			Amount:  json.Uint64(defaultBalance),
			Address: addr,
		}
	}

	genesisValidators := make([]api.PermissionlessValidator, len(keys))
	for i, key := range keys {
		nodeID := ids.NodeID(key.PublicKey().Address())
		addr, err := address.FormatBech32(constants.UnitTestHRP, nodeID.Bytes())
		require.NoError(err)
		genesisValidators[i] = api.PermissionlessValidator{
			Staker: api.Staker{
				StartTime: json.Uint64(defaultValidateStartTime.Unix()),
				EndTime:   json.Uint64(defaultValidateEndTime.Unix()),
				NodeID:    nodeID,
			},
			RewardOwner: &api.Owner{
				Threshold: 1,
				Addresses: []string{addr},
			},
			Staked: []api.UTXO{{
				Amount:  json.Uint64(defaultWeight),
				Address: addr,
			}},
			DelegationFee: reward.PercentDenominator,
		}
	}

	buildGenesisArgs := api.BuildGenesisArgs{
		Encoding:      formatting.Hex,
		NetworkID:     json.Uint32(constants.UnitTestID),
		AvaxAssetID:   avaxAssetID,
		UTXOs:         genesisUTXOs,
		Validators:    genesisValidators,
		Chains:        nil,
		Time:          json.Uint64(defaultGenesisTime.Unix()),
		InitialSupply: json.Uint64(360 * units.MegaAvax),
	}

	buildGenesisResponse := api.BuildGenesisReply{}
	platformvmSS := api.StaticService{}
	require.NoError(platformvmSS.BuildGenesis(nil, &buildGenesisArgs, &buildGenesisResponse))

	genesisBytes, err := formatting.Decode(buildGenesisResponse.Encoding, buildGenesisResponse.Bytes)
	require.NoError(err)

	return &buildGenesisArgs, genesisBytes
}

// Returns:
// 1) The genesis state
// 2) The byte representation of the default genesis for tests
func BuildGenesisTest(t *testing.T) (*api.BuildGenesisArgs, []byte) {
	return BuildGenesisTestWithArgs(t, nil)
}

// Returns:
// 1) The genesis state
// 2) The byte representation of the default genesis for tests
func BuildGenesisTestWithArgs(t *testing.T, args *api.BuildGenesisArgs) (*api.BuildGenesisArgs, []byte) {
	require := require.New(t)
	genesisUTXOs := make([]api.UTXO, len(keys))
	for i, key := range keys {
		id := key.PublicKey().Address()
		addr, err := address.FormatBech32(constants.UnitTestHRP, id.Bytes())
		require.NoError(err)

		genesisUTXOs[i] = api.UTXO{
			Amount:  json.Uint64(defaultBalance),
			Address: addr,
		}
	}

	genesisValidators := make([]api.PermissionlessValidator, len(keys))
	for i, key := range keys {
		nodeID := ids.NodeID(key.PublicKey().Address())
		addr, err := address.FormatBech32(constants.UnitTestHRP, nodeID.Bytes())
		require.NoError(err)

		genesisValidators[i] = api.PermissionlessValidator{
			Staker: api.Staker{
				StartTime: json.Uint64(defaultValidateStartTime.Unix()),
				EndTime:   json.Uint64(defaultValidateEndTime.Unix()),
				NodeID:    nodeID,
			},
			RewardOwner: &api.Owner{
				Threshold: 1,
				Addresses: []string{addr},
			},
			Staked: []api.UTXO{{
				Amount:  json.Uint64(defaultWeight),
				Address: addr,
			}},
			DelegationFee: reward.PercentDenominator,
		}
	}

	buildGenesisArgs := api.BuildGenesisArgs{
		NetworkID:     json.Uint32(constants.UnitTestID),
		AvaxAssetID:   avaxAssetID,
		UTXOs:         genesisUTXOs,
		Validators:    genesisValidators,
		Chains:        nil,
		Time:          json.Uint64(defaultGenesisTime.Unix()),
		InitialSupply: json.Uint64(360 * units.MegaAvax),
		Encoding:      formatting.Hex,
	}

	if args != nil {
		buildGenesisArgs = *args
	}

	buildGenesisResponse := api.BuildGenesisReply{}
	platformvmSS := api.StaticService{}
	require.NoError(platformvmSS.BuildGenesis(nil, &buildGenesisArgs, &buildGenesisResponse))

	genesisBytes, err := formatting.Decode(buildGenesisResponse.Encoding, buildGenesisResponse.Bytes)
	require.NoError(err)

	return &buildGenesisArgs, genesisBytes
}

func defaultVM(t *testing.T) (*VM, database.Database, *mutableSharedMemory) {
	require := require.New(t)

	vm := &VM{Config: config.Config{
		Chains:                 chains.TestManager,
		UptimeLockedCalculator: uptime.NewLockedCalculator(),
		SybilProtectionEnabled: true,
		Validators:             validators.NewManager(),
		TxFee:                  defaultTxFee,
		CreateSubnetTxFee:      100 * defaultTxFee,
		TransformSubnetTxFee:   100 * defaultTxFee,
		CreateBlockchainTxFee:  100 * defaultTxFee,
		MinValidatorStake:      defaultMinValidatorStake,
		MaxValidatorStake:      defaultMaxValidatorStake,
		MinDelegatorStake:      defaultMinDelegatorStake,
		MinStakeDuration:       defaultMinStakingDuration,
		MaxStakeDuration:       defaultMaxStakingDuration,
		RewardConfig:           defaultRewardConfig,
		ApricotPhase3Time:      defaultValidateEndTime,
		ApricotPhase5Time:      defaultValidateEndTime,
		BanffTime:              banffForkTime,
	}}

	baseDBManager := manager.NewMemDB(version.Semantic1_0_0)
	chainDBManager := baseDBManager.NewPrefixDBManager([]byte{0})
	atomicDB := prefixdb.New([]byte{1}, baseDBManager.Current().Database)

	vm.clock.Set(banffForkTime.Add(time.Second))
	msgChan := make(chan common.Message, 1)
	ctx := defaultContext(t)

	m := atomic.NewMemory(atomicDB)
	msm := &mutableSharedMemory{
		SharedMemory: m.NewSharedMemory(ctx.ChainID),
	}
	ctx.SharedMemory = msm

	ctx.Lock.Lock()
	defer ctx.Lock.Unlock()
	_, genesisBytes := defaultGenesis(t)
	appSender := &common.SenderTest{}
	appSender.CantSendAppGossip = true
	appSender.SendAppGossipF = func(context.Context, []byte) error {
		return nil
	}

	require.NoError(vm.Initialize(
		context.Background(),
		ctx,
		chainDBManager,
		genesisBytes,
		nil,
		nil,
		msgChan,
		nil,
		appSender,
	))

	require.NoError(vm.SetState(context.Background(), snow.NormalOp))

	// Create a subnet and store it in testSubnet1
	// Note: following Banff activation, block acceptance will move
	// chain time ahead
	var err error
	testSubnet1, err = vm.txBuilder.NewCreateSubnetTx(
		2, // threshold; 2 sigs from keys[0], keys[1], keys[2] needed to add validator to this subnet
		// control keys are keys[0], keys[1], keys[2]
		[]ids.ShortID{keys[0].PublicKey().Address(), keys[1].PublicKey().Address(), keys[2].PublicKey().Address()},
		[]*secp256k1.PrivateKey{keys[0]}, // pays tx fee
		keys[0].PublicKey().Address(),    // change addr
	)
	require.NoError(err)
	require.NoError(vm.Builder.AddUnverifiedTx(testSubnet1))
	blk, err := vm.Builder.BuildBlock(context.Background())
	require.NoError(err)
	require.NoError(blk.Verify(context.Background()))
	require.NoError(blk.Accept(context.Background()))
	require.NoError(vm.SetPreference(context.Background(), vm.manager.LastAccepted()))

	return vm, baseDBManager.Current().Database, msm
}

// Ensure genesis state is parsed from bytes and stored correctly
func TestGenesis(t *testing.T) {
	require := require.New(t)
	vm, _, _ := defaultVM(t)
	vm.ctx.Lock.Lock()
	defer func() {
		require.NoError(vm.Shutdown(context.Background()))
		vm.ctx.Lock.Unlock()
	}()

	// Ensure the genesis block has been accepted and stored
	genesisBlockID, err := vm.LastAccepted(context.Background()) // lastAccepted should be ID of genesis block
	require.NoError(err)

	genesisBlock, err := vm.manager.GetBlock(genesisBlockID)
	require.NoError(err)
	require.Equal(choices.Accepted, genesisBlock.Status())

	genesisState, _ := defaultGenesis(t)
	// Ensure all the genesis UTXOs are there
	for _, utxo := range genesisState.UTXOs {
		_, addrBytes, err := address.ParseBech32(utxo.Address)
		require.NoError(err)

		addr, err := ids.ToShortID(addrBytes)
		require.NoError(err)

		addrs := set.Of(addr)
		utxos, err := avax.GetAllUTXOs(vm.state, addrs)
		require.NoError(err)
		require.Len(utxos, 1)

		out := utxos[0].Out.(*secp256k1fx.TransferOutput)
		if out.Amount() != uint64(utxo.Amount) {
			id := keys[0].PublicKey().Address()
			addr, err := address.FormatBech32(constants.UnitTestHRP, id.Bytes())
			require.NoError(err)

			require.Equal(utxo.Address, addr)
			require.Equal(uint64(utxo.Amount)-vm.TxFee, out.Amount())
		}
	}

	// Ensure current validator set of primary network is correct
	require.Len(genesisState.Validators, vm.Validators.Count(constants.PrimaryNetworkID))

	for _, key := range keys {
		nodeID := ids.NodeID(key.PublicKey().Address())
<<<<<<< HEAD
		_, ok := vm.Validators.GetValidator(constants.PrimaryNetworkID, nodeID)
		require.True(ok)
=======
		require.True(vm.Validators.Contains(constants.PrimaryNetworkID, nodeID))
>>>>>>> 3a1dcca2
	}

	// Ensure the new subnet we created exists
	_, _, err = vm.state.GetTx(testSubnet1.ID())
	require.NoError(err)
}

// accept proposal to add validator to primary network
func TestAddValidatorCommit(t *testing.T) {
	require := require.New(t)
	vm, _, _ := defaultVM(t)
	vm.ctx.Lock.Lock()
	defer func() {
		require.NoError(vm.Shutdown(context.Background()))
		vm.ctx.Lock.Unlock()
	}()

	startTime := vm.clock.Time().Add(txexecutor.SyncBound).Add(1 * time.Second)
	endTime := startTime.Add(defaultMinStakingDuration)
	nodeID := ids.GenerateTestNodeID()
	rewardAddress := ids.GenerateTestShortID()

	// create valid tx
	tx, err := vm.txBuilder.NewAddValidatorTx(
		vm.MinValidatorStake,
		uint64(startTime.Unix()),
		uint64(endTime.Unix()),
		nodeID,
		rewardAddress,
		reward.PercentDenominator,
		[]*secp256k1.PrivateKey{keys[0]},
		ids.ShortEmpty, // change addr
	)
	require.NoError(err)

	// trigger block creation
	require.NoError(vm.Builder.AddUnverifiedTx(tx))

	blk, err := vm.Builder.BuildBlock(context.Background())
	require.NoError(err)

	require.NoError(blk.Verify(context.Background()))
	require.NoError(blk.Accept(context.Background()))

	_, txStatus, err := vm.state.GetTx(tx.ID())
	require.NoError(err)
	require.Equal(status.Committed, txStatus)

	// Verify that new validator now in pending validator set
	_, err = vm.state.GetPendingValidator(constants.PrimaryNetworkID, nodeID)
	require.NoError(err)
}

// verify invalid attempt to add validator to primary network
func TestInvalidAddValidatorCommit(t *testing.T) {
	require := require.New(t)
	vm, _, _ := defaultVM(t)
	vm.ctx.Lock.Lock()
	defer func() {
		require.NoError(vm.Shutdown(context.Background()))
		vm.ctx.Lock.Unlock()
	}()

	startTime := defaultGenesisTime.Add(-txexecutor.SyncBound).Add(-1 * time.Second)
	endTime := startTime.Add(defaultMinStakingDuration)
	key, _ := testKeyFactory.NewPrivateKey()
	nodeID := ids.NodeID(key.PublicKey().Address())

	// create invalid tx
	tx, err := vm.txBuilder.NewAddValidatorTx(
		vm.MinValidatorStake,
		uint64(startTime.Unix()),
		uint64(endTime.Unix()),
		nodeID,
		ids.ShortID(nodeID),
		reward.PercentDenominator,
		[]*secp256k1.PrivateKey{keys[0]},
		ids.ShortEmpty, // change addr
	)
	require.NoError(err)

	preferred, err := vm.Builder.Preferred()
	require.NoError(err)

	preferredID := preferred.ID()
	preferredHeight := preferred.Height()
	statelessBlk, err := block.NewBanffStandardBlock(
		preferred.Timestamp(),
		preferredID,
		preferredHeight+1,
		[]*txs.Tx{tx},
	)
	require.NoError(err)

	blkBytes := statelessBlk.Bytes()

	parsedBlock, err := vm.ParseBlock(context.Background(), blkBytes)
	require.NoError(err)

	err = parsedBlock.Verify(context.Background())
	require.ErrorIs(err, txexecutor.ErrTimestampNotBeforeStartTime)

	txID := statelessBlk.Txs()[0].ID()
	reason := vm.Builder.GetDropReason(txID)
	require.ErrorIs(reason, txexecutor.ErrTimestampNotBeforeStartTime)
}

// Reject attempt to add validator to primary network
func TestAddValidatorReject(t *testing.T) {
	require := require.New(t)
	vm, _, _ := defaultVM(t)
	vm.ctx.Lock.Lock()
	defer func() {
		require.NoError(vm.Shutdown(context.Background()))
		vm.ctx.Lock.Unlock()
	}()

	startTime := vm.clock.Time().Add(txexecutor.SyncBound).Add(1 * time.Second)
	endTime := startTime.Add(defaultMinStakingDuration)
	nodeID := ids.GenerateTestNodeID()
	rewardAddress := ids.GenerateTestShortID()

	// create valid tx
	tx, err := vm.txBuilder.NewAddValidatorTx(
		vm.MinValidatorStake,
		uint64(startTime.Unix()),
		uint64(endTime.Unix()),
		nodeID,
		rewardAddress,
		reward.PercentDenominator,
		[]*secp256k1.PrivateKey{keys[0]},
		ids.ShortEmpty, // change addr
	)
	require.NoError(err)

	// trigger block creation
	require.NoError(vm.Builder.AddUnverifiedTx(tx))

	blk, err := vm.Builder.BuildBlock(context.Background())
	require.NoError(err)

	require.NoError(blk.Verify(context.Background()))
	require.NoError(blk.Reject(context.Background()))

	_, _, err = vm.state.GetTx(tx.ID())
	require.ErrorIs(err, database.ErrNotFound)

	_, err = vm.state.GetPendingValidator(constants.PrimaryNetworkID, nodeID)
	require.ErrorIs(err, database.ErrNotFound)
}

// Reject proposal to add validator to primary network
func TestAddValidatorInvalidNotReissued(t *testing.T) {
	require := require.New(t)
	vm, _, _ := defaultVM(t)
	vm.ctx.Lock.Lock()
	defer func() {
		require.NoError(vm.Shutdown(context.Background()))
		vm.ctx.Lock.Unlock()
	}()

	// Use nodeID that is already in the genesis
	repeatNodeID := ids.NodeID(keys[0].PublicKey().Address())

	startTime := banffForkTime.Add(txexecutor.SyncBound).Add(1 * time.Second)
	endTime := startTime.Add(defaultMinStakingDuration)

	// create valid tx
	tx, err := vm.txBuilder.NewAddValidatorTx(
		vm.MinValidatorStake,
		uint64(startTime.Unix()),
		uint64(endTime.Unix()),
		repeatNodeID,
		ids.ShortID(repeatNodeID),
		reward.PercentDenominator,
		[]*secp256k1.PrivateKey{keys[0]},
		ids.ShortEmpty, // change addr
	)
	require.NoError(err)

	// trigger block creation
	err = vm.Builder.AddUnverifiedTx(tx)
	require.ErrorIs(err, txexecutor.ErrAlreadyValidator)
}

// Accept proposal to add validator to subnet
func TestAddSubnetValidatorAccept(t *testing.T) {
	require := require.New(t)
	vm, _, _ := defaultVM(t)
	vm.ctx.Lock.Lock()
	defer func() {
		require.NoError(vm.Shutdown(context.Background()))
		vm.ctx.Lock.Unlock()
	}()

	startTime := vm.clock.Time().Add(txexecutor.SyncBound).Add(1 * time.Second)
	endTime := startTime.Add(defaultMinStakingDuration)
	nodeID := ids.NodeID(keys[0].PublicKey().Address())

	// create valid tx
	// note that [startTime, endTime] is a subset of time that keys[0]
	// validates primary network ([defaultValidateStartTime, defaultValidateEndTime])
	tx, err := vm.txBuilder.NewAddSubnetValidatorTx(
		defaultWeight,
		uint64(startTime.Unix()),
		uint64(endTime.Unix()),
		nodeID,
		testSubnet1.ID(),
		[]*secp256k1.PrivateKey{testSubnet1ControlKeys[0], testSubnet1ControlKeys[1]},
		ids.ShortEmpty, // change addr
	)
	require.NoError(err)

	// trigger block creation
	require.NoError(vm.Builder.AddUnverifiedTx(tx))

	blk, err := vm.Builder.BuildBlock(context.Background())
	require.NoError(err)

	require.NoError(blk.Verify(context.Background()))
	require.NoError(blk.Accept(context.Background()))

	_, txStatus, err := vm.state.GetTx(tx.ID())
	require.NoError(err)
	require.Equal(status.Committed, txStatus)

	// Verify that new validator is in pending validator set
	_, err = vm.state.GetPendingValidator(testSubnet1.ID(), nodeID)
	require.NoError(err)
}

// Reject proposal to add validator to subnet
func TestAddSubnetValidatorReject(t *testing.T) {
	require := require.New(t)
	vm, _, _ := defaultVM(t)
	vm.ctx.Lock.Lock()
	defer func() {
		require.NoError(vm.Shutdown(context.Background()))
		vm.ctx.Lock.Unlock()
	}()

	startTime := vm.clock.Time().Add(txexecutor.SyncBound).Add(1 * time.Second)
	endTime := startTime.Add(defaultMinStakingDuration)
	nodeID := ids.NodeID(keys[0].PublicKey().Address())

	// create valid tx
	// note that [startTime, endTime] is a subset of time that keys[0]
	// validates primary network ([defaultValidateStartTime, defaultValidateEndTime])
	tx, err := vm.txBuilder.NewAddSubnetValidatorTx(
		defaultWeight,
		uint64(startTime.Unix()),
		uint64(endTime.Unix()),
		nodeID,
		testSubnet1.ID(),
		[]*secp256k1.PrivateKey{testSubnet1ControlKeys[1], testSubnet1ControlKeys[2]},
		ids.ShortEmpty, // change addr
	)
	require.NoError(err)

	// trigger block creation
	require.NoError(vm.Builder.AddUnverifiedTx(tx))

	blk, err := vm.Builder.BuildBlock(context.Background())
	require.NoError(err)

	require.NoError(blk.Verify(context.Background()))
	require.NoError(blk.Reject(context.Background()))

	_, _, err = vm.state.GetTx(tx.ID())
	require.ErrorIs(err, database.ErrNotFound)

	// Verify that new validator NOT in pending validator set
	_, err = vm.state.GetPendingValidator(testSubnet1.ID(), nodeID)
	require.ErrorIs(err, database.ErrNotFound)
}

// Test case where primary network validator rewarded
func TestRewardValidatorAccept(t *testing.T) {
	require := require.New(t)
	vm, _, _ := defaultVM(t)
	vm.ctx.Lock.Lock()
	defer func() {
		require.NoError(vm.Shutdown(context.Background()))
		vm.ctx.Lock.Unlock()
	}()

	// Fast forward clock to time for genesis validators to leave
	vm.clock.Set(defaultValidateEndTime)

	// Advance time and create proposal to reward a genesis validator
	blk, err := vm.Builder.BuildBlock(context.Background())
	require.NoError(err)
	require.NoError(blk.Verify(context.Background()))

	// Assert preferences are correct
	oracleBlk := blk.(smcon.OracleBlock)
	options, err := oracleBlk.Options(context.Background())
	require.NoError(err)

	commit := options[0].(*blockexecutor.Block)
	require.IsType(&block.BanffCommitBlock{}, commit.Block)
	abort := options[1].(*blockexecutor.Block)
	require.IsType(&block.BanffAbortBlock{}, abort.Block)

	// Assert block tries to reward a genesis validator
	rewardTx := oracleBlk.(block.Block).Txs()[0].Unsigned
	require.IsType(&txs.RewardValidatorTx{}, rewardTx)

	// Verify options and accept commmit block
	require.NoError(commit.Verify(context.Background()))
	require.NoError(abort.Verify(context.Background()))
	txID := oracleBlk.(block.Block).Txs()[0].ID()
	{
		onAbort, ok := vm.manager.GetState(abort.ID())
		require.True(ok)

		_, txStatus, err := onAbort.GetTx(txID)
		require.NoError(err)
		require.Equal(status.Aborted, txStatus)
	}

	require.NoError(oracleBlk.Accept(context.Background()))
	require.NoError(commit.Accept(context.Background()))

	// Verify that chain's timestamp has advanced
	timestamp := vm.state.GetTimestamp()
	require.Equal(defaultValidateEndTime.Unix(), timestamp.Unix())

	// Verify that rewarded validator has been removed.
	// Note that test genesis has multiple validators
	// terminating at the same time. The rewarded validator
	// will the first by txID. To make the test more stable
	// (txID changes every time we change any parameter
	// of the tx creating the validator), we explicitly
	//  check that rewarded validator is removed from staker set.
	_, txStatus, err := vm.state.GetTx(txID)
	require.NoError(err)
	require.Equal(status.Committed, txStatus)

	tx, _, err := vm.state.GetTx(rewardTx.(*txs.RewardValidatorTx).TxID)
	require.NoError(err)
	require.IsType(&txs.AddValidatorTx{}, tx.Unsigned)

	valTx, _ := tx.Unsigned.(*txs.AddValidatorTx)
	_, err = vm.state.GetCurrentValidator(constants.PrimaryNetworkID, valTx.NodeID())
	require.ErrorIs(err, database.ErrNotFound)
}

// Test case where primary network validator not rewarded
func TestRewardValidatorReject(t *testing.T) {
	require := require.New(t)
	vm, _, _ := defaultVM(t)
	vm.ctx.Lock.Lock()
	defer func() {
		require.NoError(vm.Shutdown(context.Background()))
		vm.ctx.Lock.Unlock()
	}()

	// Fast forward clock to time for genesis validators to leave
	vm.clock.Set(defaultValidateEndTime)

	// Advance time and create proposal to reward a genesis validator
	blk, err := vm.Builder.BuildBlock(context.Background())
	require.NoError(err)
	require.NoError(blk.Verify(context.Background()))

	// Assert preferences are correct
	oracleBlk := blk.(smcon.OracleBlock)
	options, err := oracleBlk.Options(context.Background())
	require.NoError(err)

	commit := options[0].(*blockexecutor.Block)
	require.IsType(&block.BanffCommitBlock{}, commit.Block)

	abort := options[1].(*blockexecutor.Block)
	require.IsType(&block.BanffAbortBlock{}, abort.Block)

	// Assert block tries to reward a genesis validator
	rewardTx := oracleBlk.(block.Block).Txs()[0].Unsigned
	require.IsType(&txs.RewardValidatorTx{}, rewardTx)

	// Verify options and accept abort block
	require.NoError(commit.Verify(context.Background()))
	require.NoError(abort.Verify(context.Background()))
	txID := blk.(block.Block).Txs()[0].ID()
	{
		onAccept, ok := vm.manager.GetState(commit.ID())
		require.True(ok)

		_, txStatus, err := onAccept.GetTx(txID)
		require.NoError(err)
		require.Equal(status.Committed, txStatus)
	}

	require.NoError(blk.Accept(context.Background()))
	require.NoError(abort.Accept(context.Background()))

	// Verify that chain's timestamp has advanced
	timestamp := vm.state.GetTimestamp()
	require.Equal(defaultValidateEndTime.Unix(), timestamp.Unix())

	// Verify that rewarded validator has been removed.
	// Note that test genesis has multiple validators
	// terminating at the same time. The rewarded validator
	// will the first by txID. To make the test more stable
	// (txID changes every time we change any parameter
	// of the tx creating the validator), we explicitly
	//  check that rewarded validator is removed from staker set.
	_, txStatus, err := vm.state.GetTx(txID)
	require.NoError(err)
	require.Equal(status.Aborted, txStatus)

	tx, _, err := vm.state.GetTx(rewardTx.(*txs.RewardValidatorTx).TxID)
	require.NoError(err)
	require.IsType(&txs.AddValidatorTx{}, tx.Unsigned)

	valTx, _ := tx.Unsigned.(*txs.AddValidatorTx)
	_, err = vm.state.GetCurrentValidator(constants.PrimaryNetworkID, valTx.NodeID())
	require.ErrorIs(err, database.ErrNotFound)
}

// Ensure BuildBlock errors when there is no block to build
func TestUnneededBuildBlock(t *testing.T) {
	require := require.New(t)
	vm, _, _ := defaultVM(t)
	vm.ctx.Lock.Lock()
	defer func() {
		require.NoError(vm.Shutdown(context.Background()))
		vm.ctx.Lock.Unlock()
	}()
	_, err := vm.Builder.BuildBlock(context.Background())
	require.ErrorIs(err, blockbuilder.ErrNoPendingBlocks)
}

// test acceptance of proposal to create a new chain
func TestCreateChain(t *testing.T) {
	require := require.New(t)
	vm, _, _ := defaultVM(t)
	vm.ctx.Lock.Lock()
	defer func() {
		require.NoError(vm.Shutdown(context.Background()))
		vm.ctx.Lock.Unlock()
	}()

	tx, err := vm.txBuilder.NewCreateChainTx(
		testSubnet1.ID(),
		nil,
		ids.ID{'t', 'e', 's', 't', 'v', 'm'},
		nil,
		"name",
		[]*secp256k1.PrivateKey{testSubnet1ControlKeys[0], testSubnet1ControlKeys[1]},
		ids.ShortEmpty, // change addr
	)
	require.NoError(err)

	require.NoError(vm.Builder.AddUnverifiedTx(tx))

	blk, err := vm.Builder.BuildBlock(context.Background())
	require.NoError(err) // should contain proposal to create chain

	require.NoError(blk.Verify(context.Background()))

	require.NoError(blk.Accept(context.Background()))

	_, txStatus, err := vm.state.GetTx(tx.ID())
	require.NoError(err)
	require.Equal(status.Committed, txStatus)

	// Verify chain was created
	chains, err := vm.state.GetChains(testSubnet1.ID())
	require.NoError(err)

	foundNewChain := false
	for _, chain := range chains {
		if bytes.Equal(chain.Bytes(), tx.Bytes()) {
			foundNewChain = true
		}
	}
	require.True(foundNewChain)
}

// test where we:
// 1) Create a subnet
// 2) Add a validator to the subnet's pending validator set
// 3) Advance timestamp to validator's start time (moving the validator from pending to current)
// 4) Advance timestamp to validator's end time (removing validator from current)
func TestCreateSubnet(t *testing.T) {
	require := require.New(t)
	vm, _, _ := defaultVM(t)
	vm.ctx.Lock.Lock()
	defer func() {
		require.NoError(vm.Shutdown(context.Background()))
		vm.ctx.Lock.Unlock()
	}()

	nodeID := ids.NodeID(keys[0].PublicKey().Address())

	createSubnetTx, err := vm.txBuilder.NewCreateSubnetTx(
		1, // threshold
		[]ids.ShortID{ // control keys
			keys[0].PublicKey().Address(),
			keys[1].PublicKey().Address(),
		},
		[]*secp256k1.PrivateKey{keys[0]}, // payer
		keys[0].PublicKey().Address(),    // change addr
	)
	require.NoError(err)

	require.NoError(vm.Builder.AddUnverifiedTx(createSubnetTx))

	// should contain proposal to create subnet
	blk, err := vm.Builder.BuildBlock(context.Background())
	require.NoError(err)

	require.NoError(blk.Verify(context.Background()))
	require.NoError(blk.Accept(context.Background()))
	require.NoError(vm.SetPreference(context.Background(), vm.manager.LastAccepted()))

	_, txStatus, err := vm.state.GetTx(createSubnetTx.ID())
	require.NoError(err)
	require.Equal(status.Committed, txStatus)

	subnets, err := vm.state.GetSubnets()
	require.NoError(err)

	found := false
	for _, subnet := range subnets {
		if subnet.ID() == createSubnetTx.ID() {
			found = true
			break
		}
	}
	require.True(found)

	// Now that we've created a new subnet, add a validator to that subnet
	startTime := vm.clock.Time().Add(txexecutor.SyncBound).Add(1 * time.Second)
	endTime := startTime.Add(defaultMinStakingDuration)
	// [startTime, endTime] is subset of time keys[0] validates default subnet so tx is valid
	addValidatorTx, err := vm.txBuilder.NewAddSubnetValidatorTx(
		defaultWeight,
		uint64(startTime.Unix()),
		uint64(endTime.Unix()),
		nodeID,
		createSubnetTx.ID(),
		[]*secp256k1.PrivateKey{keys[0]},
		ids.ShortEmpty, // change addr
	)
	require.NoError(err)

	require.NoError(vm.Builder.AddUnverifiedTx(addValidatorTx))

	blk, err = vm.Builder.BuildBlock(context.Background()) // should add validator to the new subnet
	require.NoError(err)

	require.NoError(blk.Verify(context.Background()))
	require.NoError(blk.Accept(context.Background())) // add the validator to pending validator set
	require.NoError(vm.SetPreference(context.Background(), vm.manager.LastAccepted()))

	txID := blk.(block.Block).Txs()[0].ID()
	_, txStatus, err = vm.state.GetTx(txID)
	require.NoError(err)
	require.Equal(status.Committed, txStatus)

	_, err = vm.state.GetPendingValidator(createSubnetTx.ID(), nodeID)
	require.NoError(err)

	// Advance time to when new validator should start validating
	// Create a block with an advance time tx that moves validator
	// from pending to current validator set
	vm.clock.Set(startTime)
	blk, err = vm.Builder.BuildBlock(context.Background()) // should be advance time tx
	require.NoError(err)
	require.NoError(blk.Verify(context.Background()))
	require.NoError(blk.Accept(context.Background())) // move validator addValidatorTx from pending to current
	require.NoError(vm.SetPreference(context.Background(), vm.manager.LastAccepted()))

	_, err = vm.state.GetPendingValidator(createSubnetTx.ID(), nodeID)
	require.ErrorIs(err, database.ErrNotFound)

	_, err = vm.state.GetCurrentValidator(createSubnetTx.ID(), nodeID)
	require.NoError(err)

	// fast forward clock to time validator should stop validating
	vm.clock.Set(endTime)
	blk, err = vm.Builder.BuildBlock(context.Background())
	require.NoError(err)
	require.NoError(blk.Verify(context.Background()))
	require.NoError(blk.Accept(context.Background())) // remove validator from current validator set

	_, err = vm.state.GetPendingValidator(createSubnetTx.ID(), nodeID)
	require.ErrorIs(err, database.ErrNotFound)

	_, err = vm.state.GetCurrentValidator(createSubnetTx.ID(), nodeID)
	require.ErrorIs(err, database.ErrNotFound)
}

// test asset import
func TestAtomicImport(t *testing.T) {
	require := require.New(t)
	vm, baseDB, mutableSharedMemory := defaultVM(t)
	vm.ctx.Lock.Lock()
	defer func() {
		require.NoError(vm.Shutdown(context.Background()))
		vm.ctx.Lock.Unlock()
	}()

	utxoID := avax.UTXOID{
		TxID:        ids.Empty.Prefix(1),
		OutputIndex: 1,
	}
	amount := uint64(50000)
	recipientKey := keys[1]

	m := atomic.NewMemory(prefixdb.New([]byte{5}, baseDB))

	mutableSharedMemory.SharedMemory = m.NewSharedMemory(vm.ctx.ChainID)
	peerSharedMemory := m.NewSharedMemory(vm.ctx.XChainID)

	_, err := vm.txBuilder.NewImportTx(
		vm.ctx.XChainID,
		recipientKey.PublicKey().Address(),
		[]*secp256k1.PrivateKey{keys[0]},
		ids.ShortEmpty, // change addr
	)
	require.ErrorIs(err, txbuilder.ErrNoFunds)

	// Provide the avm UTXO

	utxo := &avax.UTXO{
		UTXOID: utxoID,
		Asset:  avax.Asset{ID: avaxAssetID},
		Out: &secp256k1fx.TransferOutput{
			Amt: amount,
			OutputOwners: secp256k1fx.OutputOwners{
				Threshold: 1,
				Addrs:     []ids.ShortID{recipientKey.PublicKey().Address()},
			},
		},
	}
	utxoBytes, err := txs.Codec.Marshal(txs.Version, utxo)
	require.NoError(err)

	inputID := utxo.InputID()
	require.NoError(peerSharedMemory.Apply(map[ids.ID]*atomic.Requests{
		vm.ctx.ChainID: {
			PutRequests: []*atomic.Element{
				{
					Key:   inputID[:],
					Value: utxoBytes,
					Traits: [][]byte{
						recipientKey.PublicKey().Address().Bytes(),
					},
				},
			},
		},
	}))

	tx, err := vm.txBuilder.NewImportTx(
		vm.ctx.XChainID,
		recipientKey.PublicKey().Address(),
		[]*secp256k1.PrivateKey{recipientKey},
		ids.ShortEmpty, // change addr
	)
	require.NoError(err)

	require.NoError(vm.Builder.AddUnverifiedTx(tx))

	blk, err := vm.Builder.BuildBlock(context.Background())
	require.NoError(err)

	require.NoError(blk.Verify(context.Background()))

	require.NoError(blk.Accept(context.Background()))

	_, txStatus, err := vm.state.GetTx(tx.ID())
	require.NoError(err)
	require.Equal(status.Committed, txStatus)

	inputID = utxoID.InputID()
	_, err = vm.ctx.SharedMemory.Get(vm.ctx.XChainID, [][]byte{inputID[:]})
	require.ErrorIs(err, database.ErrNotFound)
}

// test optimistic asset import
func TestOptimisticAtomicImport(t *testing.T) {
	require := require.New(t)
	vm, _, _ := defaultVM(t)
	vm.ctx.Lock.Lock()
	defer func() {
		require.NoError(vm.Shutdown(context.Background()))
		vm.ctx.Lock.Unlock()
	}()

	tx := &txs.Tx{Unsigned: &txs.ImportTx{
		BaseTx: txs.BaseTx{BaseTx: avax.BaseTx{
			NetworkID:    vm.ctx.NetworkID,
			BlockchainID: vm.ctx.ChainID,
		}},
		SourceChain: vm.ctx.XChainID,
		ImportedInputs: []*avax.TransferableInput{{
			UTXOID: avax.UTXOID{
				TxID:        ids.Empty.Prefix(1),
				OutputIndex: 1,
			},
			Asset: avax.Asset{ID: vm.ctx.AVAXAssetID},
			In: &secp256k1fx.TransferInput{
				Amt: 50000,
			},
		}},
	}}
	require.NoError(tx.Initialize(txs.Codec))

	preferred, err := vm.Builder.Preferred()
	require.NoError(err)

	preferredID := preferred.ID()
	preferredHeight := preferred.Height()

	statelessBlk, err := block.NewApricotAtomicBlock(
		preferredID,
		preferredHeight+1,
		tx,
	)
	require.NoError(err)

	blk := vm.manager.NewBlock(statelessBlk)

	err = blk.Verify(context.Background())
	require.ErrorIs(err, database.ErrNotFound) // erred due to missing shared memory UTXOs

	require.NoError(vm.SetState(context.Background(), snow.Bootstrapping))

	require.NoError(blk.Verify(context.Background())) // skips shared memory UTXO verification during bootstrapping

	require.NoError(blk.Accept(context.Background()))

	require.NoError(vm.SetState(context.Background(), snow.NormalOp))

	_, txStatus, err := vm.state.GetTx(tx.ID())
	require.NoError(err)

	require.Equal(status.Committed, txStatus)
}

// test restarting the node
func TestRestartFullyAccepted(t *testing.T) {
	require := require.New(t)
	_, genesisBytes := defaultGenesis(t)
	db := manager.NewMemDB(version.Semantic1_0_0)

	firstDB := db.NewPrefixDBManager([]byte{})
	firstVM := &VM{Config: config.Config{
		Chains:                 chains.TestManager,
		Validators:             validators.NewManager(),
		UptimeLockedCalculator: uptime.NewLockedCalculator(),
		MinStakeDuration:       defaultMinStakingDuration,
		MaxStakeDuration:       defaultMaxStakingDuration,
		RewardConfig:           defaultRewardConfig,
		BanffTime:              banffForkTime,
	}}

	firstCtx := defaultContext(t)

	baseDBManager := manager.NewMemDB(version.Semantic1_0_0)
	atomicDB := prefixdb.New([]byte{1}, baseDBManager.Current().Database)
	m := atomic.NewMemory(atomicDB)
	msm := &mutableSharedMemory{
		SharedMemory: m.NewSharedMemory(firstCtx.ChainID),
	}
	firstCtx.SharedMemory = msm

	initialClkTime := banffForkTime.Add(time.Second)
	firstVM.clock.Set(initialClkTime)
	firstCtx.Lock.Lock()

	firstMsgChan := make(chan common.Message, 1)
	require.NoError(firstVM.Initialize(
		context.Background(),
		firstCtx,
		firstDB,
		genesisBytes,
		nil,
		nil,
		firstMsgChan,
		nil,
		nil,
	))

	genesisID, err := firstVM.LastAccepted(context.Background())
	require.NoError(err)

	nextChainTime := initialClkTime.Add(time.Second)
	firstVM.clock.Set(initialClkTime)
	preferred, err := firstVM.Builder.Preferred()
	require.NoError(err)
	preferredID := preferred.ID()
	preferredHeight := preferred.Height()

	// include a tx to make the block be accepted
	tx := &txs.Tx{Unsigned: &txs.ImportTx{
		BaseTx: txs.BaseTx{BaseTx: avax.BaseTx{
			NetworkID:    firstVM.ctx.NetworkID,
			BlockchainID: firstVM.ctx.ChainID,
		}},
		SourceChain: firstVM.ctx.XChainID,
		ImportedInputs: []*avax.TransferableInput{{
			UTXOID: avax.UTXOID{
				TxID:        ids.Empty.Prefix(1),
				OutputIndex: 1,
			},
			Asset: avax.Asset{ID: firstVM.ctx.AVAXAssetID},
			In: &secp256k1fx.TransferInput{
				Amt: 50000,
			},
		}},
	}}
	require.NoError(tx.Initialize(txs.Codec))

	statelessBlk, err := block.NewBanffStandardBlock(
		nextChainTime,
		preferredID,
		preferredHeight+1,
		[]*txs.Tx{tx},
	)
	require.NoError(err)

	firstAdvanceTimeBlk := firstVM.manager.NewBlock(statelessBlk)

	nextChainTime = nextChainTime.Add(2 * time.Second)
	firstVM.clock.Set(nextChainTime)
	require.NoError(firstAdvanceTimeBlk.Verify(context.Background()))
	require.NoError(firstAdvanceTimeBlk.Accept(context.Background()))

	require.NoError(firstVM.Shutdown(context.Background()))
	firstCtx.Lock.Unlock()

	secondVM := &VM{Config: config.Config{
		Chains:                 chains.TestManager,
		Validators:             validators.NewManager(),
		UptimeLockedCalculator: uptime.NewLockedCalculator(),
		MinStakeDuration:       defaultMinStakingDuration,
		MaxStakeDuration:       defaultMaxStakingDuration,
		RewardConfig:           defaultRewardConfig,
		BanffTime:              banffForkTime,
	}}

	secondCtx := defaultContext(t)
	secondCtx.SharedMemory = msm
	secondVM.clock.Set(initialClkTime)
	secondCtx.Lock.Lock()
	defer func() {
		require.NoError(secondVM.Shutdown(context.Background()))
		secondCtx.Lock.Unlock()
	}()

	secondDB := db.NewPrefixDBManager([]byte{})
	secondMsgChan := make(chan common.Message, 1)
	require.NoError(secondVM.Initialize(
		context.Background(),
		secondCtx,
		secondDB,
		genesisBytes,
		nil,
		nil,
		secondMsgChan,
		nil,
		nil,
	))

	lastAccepted, err := secondVM.LastAccepted(context.Background())
	require.NoError(err)
	require.Equal(genesisID, lastAccepted)
}

// test bootstrapping the node
func TestBootstrapPartiallyAccepted(t *testing.T) {
	require := require.New(t)

	_, genesisBytes := defaultGenesis(t)

	baseDBManager := manager.NewMemDB(version.Semantic1_0_0)
	vmDBManager := baseDBManager.NewPrefixDBManager([]byte("vm"))
	bootstrappingDB := prefixdb.New([]byte("bootstrapping"), baseDBManager.Current().Database)

	blocked, err := queue.NewWithMissing(bootstrappingDB, "", prometheus.NewRegistry())
	require.NoError(err)

	vm := &VM{Config: config.Config{
		Chains:                 chains.TestManager,
		Validators:             validators.NewManager(),
		UptimeLockedCalculator: uptime.NewLockedCalculator(),
		MinStakeDuration:       defaultMinStakingDuration,
		MaxStakeDuration:       defaultMaxStakingDuration,
		RewardConfig:           defaultRewardConfig,
		BanffTime:              banffForkTime,
	}}

	initialClkTime := banffForkTime.Add(time.Second)
	vm.clock.Set(initialClkTime)
	ctx := defaultContext(t)

	atomicDB := prefixdb.New([]byte{1}, baseDBManager.Current().Database)
	m := atomic.NewMemory(atomicDB)
	msm := &mutableSharedMemory{
		SharedMemory: m.NewSharedMemory(ctx.ChainID),
	}
	ctx.SharedMemory = msm

	consensusCtx := snow.DefaultConsensusContextTest()
	consensusCtx.Context = ctx
	ctx.Lock.Lock()

	msgChan := make(chan common.Message, 1)
	require.NoError(vm.Initialize(
		context.Background(),
		ctx,
		vmDBManager,
		genesisBytes,
		nil,
		nil,
		msgChan,
		nil,
		nil,
	))

	preferred, err := vm.Builder.Preferred()
	require.NoError(err)

	// include a tx to make the block be accepted
	tx := &txs.Tx{Unsigned: &txs.ImportTx{
		BaseTx: txs.BaseTx{BaseTx: avax.BaseTx{
			NetworkID:    vm.ctx.NetworkID,
			BlockchainID: vm.ctx.ChainID,
		}},
		SourceChain: vm.ctx.XChainID,
		ImportedInputs: []*avax.TransferableInput{{
			UTXOID: avax.UTXOID{
				TxID:        ids.Empty.Prefix(1),
				OutputIndex: 1,
			},
			Asset: avax.Asset{ID: vm.ctx.AVAXAssetID},
			In: &secp256k1fx.TransferInput{
				Amt: 50000,
			},
		}},
	}}
	require.NoError(tx.Initialize(txs.Codec))

	nextChainTime := initialClkTime.Add(time.Second)
	preferredID := preferred.ID()
	preferredHeight := preferred.Height()
	statelessBlk, err := block.NewBanffStandardBlock(
		nextChainTime,
		preferredID,
		preferredHeight+1,
		[]*txs.Tx{tx},
	)
	require.NoError(err)

	advanceTimeBlk := vm.manager.NewBlock(statelessBlk)
	require.NoError(err)

	advanceTimeBlkID := advanceTimeBlk.ID()
	advanceTimeBlkBytes := advanceTimeBlk.Bytes()

	peerID := ids.NodeID{1, 2, 3, 4, 5, 4, 3, 2, 1}
	beacons := validators.NewManager()
	require.NoError(beacons.AddStaker(ctx.SubnetID, peerID, nil, ids.Empty, 1))

	benchlist := benchlist.NewNoBenchlist()
	timeoutManager, err := timeout.NewManager(
		&timer.AdaptiveTimeoutConfig{
			InitialTimeout:     time.Millisecond,
			MinimumTimeout:     time.Millisecond,
			MaximumTimeout:     10 * time.Second,
			TimeoutHalflife:    5 * time.Minute,
			TimeoutCoefficient: 1.25,
		},
		benchlist,
		"",
		prometheus.NewRegistry(),
	)
	require.NoError(err)

	go timeoutManager.Dispatch()
	defer timeoutManager.Stop()

	chainRouter := &router.ChainRouter{}

	metrics := prometheus.NewRegistry()
	mc, err := message.NewCreator(logging.NoLog{}, metrics, "dummyNamespace", constants.DefaultNetworkCompressionType, 10*time.Second)
	require.NoError(err)

	require.NoError(chainRouter.Initialize(
		ids.EmptyNodeID,
		logging.NoLog{},
		timeoutManager,
		time.Second,
		set.Set[ids.ID]{},
		true,
		set.Set[ids.ID]{},
		nil,
		router.HealthConfig{},
		"",
		prometheus.NewRegistry(),
	))

	externalSender := &sender.ExternalSenderTest{TB: t}
	externalSender.Default(true)

	// Passes messages from the consensus engine to the network
	gossipConfig := subnets.GossipConfig{
		AcceptedFrontierPeerSize:  1,
		OnAcceptPeerSize:          1,
		AppGossipValidatorSize:    1,
		AppGossipNonValidatorSize: 1,
	}
	sender, err := sender.New(
		consensusCtx,
		mc,
		externalSender,
		chainRouter,
		timeoutManager,
		p2p.EngineType_ENGINE_TYPE_SNOWMAN,
		subnets.New(consensusCtx.NodeID, subnets.Config{GossipConfig: gossipConfig}),
	)
	require.NoError(err)

	var reqID uint32
	externalSender.SendF = func(msg message.OutboundMessage, nodeIDs set.Set[ids.NodeID], _ ids.ID, _ subnets.Allower) set.Set[ids.NodeID] {
		inMsg, err := mc.Parse(msg.Bytes(), ctx.NodeID, func() {})
		require.NoError(err)
		require.Equal(message.GetAcceptedFrontierOp, inMsg.Op())

		requestID, ok := message.GetRequestID(inMsg.Message())
		require.True(ok)

		reqID = requestID
		return nodeIDs
	}

	isBootstrapped := false
	bootstrapTracker := &common.BootstrapTrackerTest{
		T: t,
		IsBootstrappedF: func() bool {
			return isBootstrapped
		},
		BootstrappedF: func(ids.ID) {
			isBootstrapped = true
		},
	}

	peers := tracker.NewPeers()
	totalWeight, err := beacons.TotalWeight(ctx.SubnetID)
	require.NoError(err)
	startup := tracker.NewStartup(peers, (totalWeight+1)/2)
	beacons.RegisterCallbackListener(ctx.SubnetID, startup)

	// The engine handles consensus
	consensus := &smcon.Topological{}
	commonCfg := common.Config{
		Ctx:                            consensusCtx,
		Beacons:                        beacons,
		SampleK:                        beacons.Count(ctx.SubnetID),
		StartupTracker:                 startup,
		Alpha:                          (totalWeight + 1) / 2,
		Sender:                         sender,
		BootstrapTracker:               bootstrapTracker,
		AncestorsMaxContainersSent:     2000,
		AncestorsMaxContainersReceived: 2000,
		SharedCfg:                      &common.SharedConfig{},
	}

	snowGetHandler, err := snowgetter.New(vm, commonCfg)
	require.NoError(err)

	bootstrapConfig := bootstrap.Config{
		Config:        commonCfg,
		AllGetsServer: snowGetHandler,
		Blocked:       blocked,
		VM:            vm,
	}

	// Asynchronously passes messages from the network to the consensus engine
	cpuTracker, err := timetracker.NewResourceTracker(
		prometheus.NewRegistry(),
		resource.NoUsage,
		meter.ContinuousFactory{},
		time.Second,
	)
	require.NoError(err)

	h, err := handler.New(
		bootstrapConfig.Ctx,
		beacons,
		msgChan,
		time.Hour,
		2,
		cpuTracker,
		vm,
		subnets.New(ctx.NodeID, subnets.Config{}),
		tracker.NewPeers(),
	)
	require.NoError(err)

	engineConfig := smeng.Config{
		Ctx:           bootstrapConfig.Ctx,
		AllGetsServer: snowGetHandler,
		VM:            bootstrapConfig.VM,
		Sender:        bootstrapConfig.Sender,
		Validators:    beacons,
		Params: snowball.Parameters{
			K:                     1,
			AlphaPreference:       1,
			AlphaConfidence:       1,
			BetaVirtuous:          20,
			BetaRogue:             20,
			ConcurrentRepolls:     1,
			OptimalProcessing:     1,
			MaxOutstandingItems:   1,
			MaxItemProcessingTime: 1,
		},
		Consensus: consensus,
	}
	engine, err := smeng.New(engineConfig)
	require.NoError(err)

	bootstrapper, err := bootstrap.New(
		bootstrapConfig,
		engine.Start,
	)
	require.NoError(err)

	h.SetEngineManager(&handler.EngineManager{
		Avalanche: &handler.Engine{
			StateSyncer:  nil,
			Bootstrapper: bootstrapper,
			Consensus:    engine,
		},
		Snowman: &handler.Engine{
			StateSyncer:  nil,
			Bootstrapper: bootstrapper,
			Consensus:    engine,
		},
	})

	consensusCtx.State.Set(snow.EngineState{
		Type:  p2p.EngineType_ENGINE_TYPE_SNOWMAN,
		State: snow.NormalOp,
	})

	// Allow incoming messages to be routed to the new chain
	chainRouter.AddChain(context.Background(), h)
	ctx.Lock.Unlock()

	h.Start(context.Background(), false)

	ctx.Lock.Lock()
	require.NoError(bootstrapper.Connected(context.Background(), peerID, version.CurrentApp))

	externalSender.SendF = func(msg message.OutboundMessage, nodeIDs set.Set[ids.NodeID], _ ids.ID, _ subnets.Allower) set.Set[ids.NodeID] {
		inMsgIntf, err := mc.Parse(msg.Bytes(), ctx.NodeID, func() {})
		require.NoError(err)
		require.Equal(message.GetAcceptedOp, inMsgIntf.Op())
		inMsg := inMsgIntf.Message().(*p2p.GetAccepted)

		reqID = inMsg.RequestId
		return nodeIDs
	}

	require.NoError(bootstrapper.AcceptedFrontier(context.Background(), peerID, reqID, advanceTimeBlkID))

	externalSender.SendF = func(msg message.OutboundMessage, nodeIDs set.Set[ids.NodeID], _ ids.ID, _ subnets.Allower) set.Set[ids.NodeID] {
		inMsgIntf, err := mc.Parse(msg.Bytes(), ctx.NodeID, func() {})
		require.NoError(err)
		require.Equal(message.GetAncestorsOp, inMsgIntf.Op())
		inMsg := inMsgIntf.Message().(*p2p.GetAncestors)

		reqID = inMsg.RequestId

		containerID, err := ids.ToID(inMsg.ContainerId)
		require.NoError(err)
		require.Equal(advanceTimeBlkID, containerID)
		return nodeIDs
	}

	frontier := []ids.ID{advanceTimeBlkID}
	require.NoError(bootstrapper.Accepted(context.Background(), peerID, reqID, frontier))

	externalSender.SendF = nil
	externalSender.CantSend = false

	require.NoError(bootstrapper.Ancestors(context.Background(), peerID, reqID, [][]byte{advanceTimeBlkBytes}))

	preferred, err = vm.Builder.Preferred()
	require.NoError(err)

	require.Equal(advanceTimeBlk.ID(), preferred.ID())

	ctx.Lock.Unlock()
	chainRouter.Shutdown(context.Background())
}

func TestUnverifiedParent(t *testing.T) {
	require := require.New(t)
	_, genesisBytes := defaultGenesis(t)
	dbManager := manager.NewMemDB(version.Semantic1_0_0)

	vm := &VM{Config: config.Config{
		Chains:                 chains.TestManager,
		Validators:             validators.NewManager(),
		UptimeLockedCalculator: uptime.NewLockedCalculator(),
		MinStakeDuration:       defaultMinStakingDuration,
		MaxStakeDuration:       defaultMaxStakingDuration,
		RewardConfig:           defaultRewardConfig,
		BanffTime:              banffForkTime,
	}}

	initialClkTime := banffForkTime.Add(time.Second)
	vm.clock.Set(initialClkTime)
	ctx := defaultContext(t)
	ctx.Lock.Lock()
	defer func() {
		require.NoError(vm.Shutdown(context.Background()))
		ctx.Lock.Unlock()
	}()

	msgChan := make(chan common.Message, 1)
	require.NoError(vm.Initialize(
		context.Background(),
		ctx,
		dbManager,
		genesisBytes,
		nil,
		nil,
		msgChan,
		nil,
		nil,
	))

	// include a tx1 to make the block be accepted
	tx1 := &txs.Tx{Unsigned: &txs.ImportTx{
		BaseTx: txs.BaseTx{BaseTx: avax.BaseTx{
			NetworkID:    vm.ctx.NetworkID,
			BlockchainID: vm.ctx.ChainID,
		}},
		SourceChain: vm.ctx.XChainID,
		ImportedInputs: []*avax.TransferableInput{{
			UTXOID: avax.UTXOID{
				TxID:        ids.Empty.Prefix(1),
				OutputIndex: 1,
			},
			Asset: avax.Asset{ID: vm.ctx.AVAXAssetID},
			In: &secp256k1fx.TransferInput{
				Amt: 50000,
			},
		}},
	}}
	require.NoError(tx1.Initialize(txs.Codec))

	preferred, err := vm.Builder.Preferred()
	require.NoError(err)
	nextChainTime := initialClkTime.Add(time.Second)
	preferredID := preferred.ID()
	preferredHeight := preferred.Height()

	statelessBlk, err := block.NewBanffStandardBlock(
		nextChainTime,
		preferredID,
		preferredHeight+1,
		[]*txs.Tx{tx1},
	)
	require.NoError(err)
	firstAdvanceTimeBlk := vm.manager.NewBlock(statelessBlk)
	require.NoError(firstAdvanceTimeBlk.Verify(context.Background()))

	// include a tx1 to make the block be accepted
	tx2 := &txs.Tx{Unsigned: &txs.ImportTx{
		BaseTx: txs.BaseTx{BaseTx: avax.BaseTx{
			NetworkID:    vm.ctx.NetworkID,
			BlockchainID: vm.ctx.ChainID,
		}},
		SourceChain: vm.ctx.XChainID,
		ImportedInputs: []*avax.TransferableInput{{
			UTXOID: avax.UTXOID{
				TxID:        ids.Empty.Prefix(2),
				OutputIndex: 2,
			},
			Asset: avax.Asset{ID: vm.ctx.AVAXAssetID},
			In: &secp256k1fx.TransferInput{
				Amt: 50000,
			},
		}},
	}}
	require.NoError(tx1.Initialize(txs.Codec))
	nextChainTime = nextChainTime.Add(time.Second)
	vm.clock.Set(nextChainTime)
	statelessSecondAdvanceTimeBlk, err := block.NewBanffStandardBlock(
		nextChainTime,
		firstAdvanceTimeBlk.ID(),
		firstAdvanceTimeBlk.Height()+1,
		[]*txs.Tx{tx2},
	)
	require.NoError(err)
	secondAdvanceTimeBlk := vm.manager.NewBlock(statelessSecondAdvanceTimeBlk)

	require.Equal(secondAdvanceTimeBlk.Parent(), firstAdvanceTimeBlk.ID())
	require.NoError(secondAdvanceTimeBlk.Verify(context.Background()))
}

func TestMaxStakeAmount(t *testing.T) {
	vm, _, _ := defaultVM(t)
	vm.ctx.Lock.Lock()
	defer func() {
		require.NoError(t, vm.Shutdown(context.Background()))
		vm.ctx.Lock.Unlock()
	}()

	nodeID := ids.NodeID(keys[0].PublicKey().Address())

	tests := []struct {
		description string
		startTime   time.Time
		endTime     time.Time
	}{
		{
			description: "[validator.StartTime] == [startTime] < [endTime] == [validator.EndTime]",
			startTime:   defaultValidateStartTime,
			endTime:     defaultValidateEndTime,
		},
		{
			description: "[validator.StartTime] < [startTime] < [endTime] == [validator.EndTime]",
			startTime:   defaultValidateStartTime.Add(time.Minute),
			endTime:     defaultValidateEndTime,
		},
		{
			description: "[validator.StartTime] == [startTime] < [endTime] < [validator.EndTime]",
			startTime:   defaultValidateStartTime,
			endTime:     defaultValidateEndTime.Add(-time.Minute),
		},
		{
			description: "[validator.StartTime] < [startTime] < [endTime] < [validator.EndTime]",
			startTime:   defaultValidateStartTime.Add(time.Minute),
			endTime:     defaultValidateEndTime.Add(-time.Minute),
		},
	}

	for _, test := range tests {
		t.Run(test.description, func(t *testing.T) {
			require := require.New(t)
			staker, err := txexecutor.GetValidator(vm.state, constants.PrimaryNetworkID, nodeID)
			require.NoError(err)

			amount, err := txexecutor.GetMaxWeight(vm.state, staker, test.startTime, test.endTime)
			require.NoError(err)
			require.Equal(defaultWeight, amount)
		})
	}
}

func TestUptimeDisallowedWithRestart(t *testing.T) {
	require := require.New(t)
	_, genesisBytes := defaultGenesis(t)
	db := manager.NewMemDB(version.Semantic1_0_0)

	firstDB := db.NewPrefixDBManager([]byte{})
	const firstUptimePercentage = 20 // 20%
	firstVM := &VM{Config: config.Config{
		Chains:                 chains.TestManager,
		UptimePercentage:       firstUptimePercentage / 100.,
		RewardConfig:           defaultRewardConfig,
		Validators:             validators.NewManager(),
		UptimeLockedCalculator: uptime.NewLockedCalculator(),
		BanffTime:              banffForkTime,
	}}

	firstCtx := defaultContext(t)
	firstCtx.Lock.Lock()

	firstMsgChan := make(chan common.Message, 1)
	require.NoError(firstVM.Initialize(
		context.Background(),
		firstCtx,
		firstDB,
		genesisBytes,
		nil,
		nil,
		firstMsgChan,
		nil,
		nil,
	))

	initialClkTime := defaultValidateStartTime
	firstVM.clock.Set(initialClkTime)

	// Set VM state to NormalOp, to start tracking validators' uptime
	require.NoError(firstVM.SetState(context.Background(), snow.Bootstrapping))
	require.NoError(firstVM.SetState(context.Background(), snow.NormalOp))

	// Fast forward clock so that validators meet 20% uptime required for reward
	durationForReward := defaultValidateEndTime.Sub(defaultValidateStartTime) * firstUptimePercentage / 100
	firstVM.clock.Set(defaultValidateStartTime.Add(durationForReward))

	// Shutdown VM to stop all genesis validator uptime.
	// At this point they have been validating for the 20% uptime needed to be rewarded
	require.NoError(firstVM.Shutdown(context.Background()))
	firstCtx.Lock.Unlock()

	// Restart the VM with a larger uptime requirement
	secondDB := db.NewPrefixDBManager([]byte{})
	const secondUptimePercentage = 21 // 21% > firstUptimePercentage, so uptime for reward is not met now
	secondVM := &VM{Config: config.Config{
		Chains:                 chains.TestManager,
		UptimePercentage:       secondUptimePercentage / 100.,
		Validators:             validators.NewManager(),
		UptimeLockedCalculator: uptime.NewLockedCalculator(),
		BanffTime:              banffForkTime,
	}}

	secondCtx := defaultContext(t)
	secondCtx.Lock.Lock()
	defer func() {
		require.NoError(secondVM.Shutdown(context.Background()))
		secondCtx.Lock.Unlock()
	}()

	secondMsgChan := make(chan common.Message, 1)
	require.NoError(secondVM.Initialize(
		context.Background(),
		secondCtx,
		secondDB,
		genesisBytes,
		nil,
		nil,
		secondMsgChan,
		nil,
		nil,
	))

	// set clock to the time we switched firstVM off
	secondVM.clock.Set(defaultValidateStartTime.Add(durationForReward))

	// Set VM state to NormalOp, to start tracking validators' uptime
	require.NoError(secondVM.SetState(context.Background(), snow.Bootstrapping))
	require.NoError(secondVM.SetState(context.Background(), snow.NormalOp))

	// after restart and change of uptime required for reward, push validators to their end of life
	secondVM.clock.Set(defaultValidateEndTime)

	// evaluate a genesis validator for reward
	blk, err := secondVM.Builder.BuildBlock(context.Background())
	require.NoError(err)
	require.NoError(blk.Verify(context.Background()))

	// Assert preferences are correct.
	// secondVM should prefer abort since uptime requirements are not met anymore
	oracleBlk := blk.(smcon.OracleBlock)
	options, err := oracleBlk.Options(context.Background())
	require.NoError(err)

	abort := options[0].(*blockexecutor.Block)
	require.IsType(&block.BanffAbortBlock{}, abort.Block)

	commit := options[1].(*blockexecutor.Block)
	require.IsType(&block.BanffCommitBlock{}, commit.Block)

	// Assert block tries to reward a genesis validator
	rewardTx := oracleBlk.(block.Block).Txs()[0].Unsigned
	require.IsType(&txs.RewardValidatorTx{}, rewardTx)
	txID := blk.(block.Block).Txs()[0].ID()

	// Verify options and accept abort block
	require.NoError(commit.Verify(context.Background()))
	require.NoError(abort.Verify(context.Background()))
	require.NoError(blk.Accept(context.Background()))
	require.NoError(abort.Accept(context.Background()))
	require.NoError(secondVM.SetPreference(context.Background(), secondVM.manager.LastAccepted()))

	// Verify that rewarded validator has been removed.
	// Note that test genesis has multiple validators
	// terminating at the same time. The rewarded validator
	// will the first by txID. To make the test more stable
	// (txID changes every time we change any parameter
	// of the tx creating the validator), we explicitly
	//  check that rewarded validator is removed from staker set.
	_, txStatus, err := secondVM.state.GetTx(txID)
	require.NoError(err)
	require.Equal(status.Aborted, txStatus)

	tx, _, err := secondVM.state.GetTx(rewardTx.(*txs.RewardValidatorTx).TxID)
	require.NoError(err)
	require.IsType(&txs.AddValidatorTx{}, tx.Unsigned)

	valTx, _ := tx.Unsigned.(*txs.AddValidatorTx)
	_, err = secondVM.state.GetCurrentValidator(constants.PrimaryNetworkID, valTx.NodeID())
	require.ErrorIs(err, database.ErrNotFound)
}

func TestUptimeDisallowedAfterNeverConnecting(t *testing.T) {
	require := require.New(t)
	_, genesisBytes := defaultGenesis(t)
	db := manager.NewMemDB(version.Semantic1_0_0)

	vm := &VM{Config: config.Config{
		Chains:                 chains.TestManager,
		UptimePercentage:       .2,
		RewardConfig:           defaultRewardConfig,
		Validators:             validators.NewManager(),
		UptimeLockedCalculator: uptime.NewLockedCalculator(),
		BanffTime:              banffForkTime,
	}}

	ctx := defaultContext(t)
	ctx.Lock.Lock()

	msgChan := make(chan common.Message, 1)
	appSender := &common.SenderTest{T: t}
	require.NoError(vm.Initialize(
		context.Background(),
		ctx,
		db,
		genesisBytes,
		nil,
		nil,
		msgChan,
		nil,
		appSender,
	))

	defer func() {
		require.NoError(vm.Shutdown(context.Background()))
		ctx.Lock.Unlock()
	}()

	initialClkTime := defaultValidateStartTime
	vm.clock.Set(initialClkTime)

	// Set VM state to NormalOp, to start tracking validators' uptime
	require.NoError(vm.SetState(context.Background(), snow.Bootstrapping))
	require.NoError(vm.SetState(context.Background(), snow.NormalOp))

	// Fast forward clock to time for genesis validators to leave
	vm.clock.Set(defaultValidateEndTime)

	// evaluate a genesis validator for reward
	blk, err := vm.Builder.BuildBlock(context.Background())
	require.NoError(err)
	require.NoError(blk.Verify(context.Background()))

	// Assert preferences are correct.
	// vm should prefer abort since uptime requirements are not met.
	oracleBlk := blk.(smcon.OracleBlock)
	options, err := oracleBlk.Options(context.Background())
	require.NoError(err)

	abort := options[0].(*blockexecutor.Block)
	require.IsType(&block.BanffAbortBlock{}, abort.Block)

	commit := options[1].(*blockexecutor.Block)
	require.IsType(&block.BanffCommitBlock{}, commit.Block)

	// Assert block tries to reward a genesis validator
	rewardTx := oracleBlk.(block.Block).Txs()[0].Unsigned
	require.IsType(&txs.RewardValidatorTx{}, rewardTx)
	txID := blk.(block.Block).Txs()[0].ID()

	// Verify options and accept abort block
	require.NoError(commit.Verify(context.Background()))
	require.NoError(abort.Verify(context.Background()))
	require.NoError(blk.Accept(context.Background()))
	require.NoError(abort.Accept(context.Background()))
	require.NoError(vm.SetPreference(context.Background(), vm.manager.LastAccepted()))

	// Verify that rewarded validator has been removed.
	// Note that test genesis has multiple validators
	// terminating at the same time. The rewarded validator
	// will the first by txID. To make the test more stable
	// (txID changes every time we change any parameter
	// of the tx creating the validator), we explicitly
	//  check that rewarded validator is removed from staker set.
	_, txStatus, err := vm.state.GetTx(txID)
	require.NoError(err)
	require.Equal(status.Aborted, txStatus)

	tx, _, err := vm.state.GetTx(rewardTx.(*txs.RewardValidatorTx).TxID)
	require.NoError(err)
	require.IsType(&txs.AddValidatorTx{}, tx.Unsigned)

	valTx, _ := tx.Unsigned.(*txs.AddValidatorTx)
	_, err = vm.state.GetCurrentValidator(constants.PrimaryNetworkID, valTx.NodeID())
	require.ErrorIs(err, database.ErrNotFound)
}

func TestRemovePermissionedValidatorDuringAddPending(t *testing.T) {
	require := require.New(t)

	validatorStartTime := banffForkTime.Add(txexecutor.SyncBound).Add(1 * time.Second)
	validatorEndTime := validatorStartTime.Add(360 * 24 * time.Hour)

	vm, _, _ := defaultVM(t)

	vm.ctx.Lock.Lock()
	defer func() {
		require.NoError(vm.Shutdown(context.Background()))

		vm.ctx.Lock.Unlock()
	}()

	key, err := testKeyFactory.NewPrivateKey()
	require.NoError(err)

	id := key.PublicKey().Address()

	addValidatorTx, err := vm.txBuilder.NewAddValidatorTx(
		defaultMaxValidatorStake,
		uint64(validatorStartTime.Unix()),
		uint64(validatorEndTime.Unix()),
		ids.NodeID(id),
		id,
		reward.PercentDenominator,
		[]*secp256k1.PrivateKey{keys[0]},
		keys[0].Address(),
	)
	require.NoError(err)

	require.NoError(vm.Builder.AddUnverifiedTx(addValidatorTx))

	// trigger block creation for the validator tx
	addValidatorBlock, err := vm.Builder.BuildBlock(context.Background())
	require.NoError(err)
	require.NoError(addValidatorBlock.Verify(context.Background()))
	require.NoError(addValidatorBlock.Accept(context.Background()))
	require.NoError(vm.SetPreference(context.Background(), vm.manager.LastAccepted()))

	createSubnetTx, err := vm.txBuilder.NewCreateSubnetTx(
		1,
		[]ids.ShortID{id},
		[]*secp256k1.PrivateKey{keys[0]},
		keys[0].Address(),
	)
	require.NoError(err)

	require.NoError(vm.Builder.AddUnverifiedTx(createSubnetTx))

	// trigger block creation for the subnet tx
	createSubnetBlock, err := vm.Builder.BuildBlock(context.Background())
	require.NoError(err)
	require.NoError(createSubnetBlock.Verify(context.Background()))
	require.NoError(createSubnetBlock.Accept(context.Background()))
	require.NoError(vm.SetPreference(context.Background(), vm.manager.LastAccepted()))

	addSubnetValidatorTx, err := vm.txBuilder.NewAddSubnetValidatorTx(
		defaultMaxValidatorStake,
		uint64(validatorStartTime.Unix()),
		uint64(validatorEndTime.Unix()),
		ids.NodeID(id),
		createSubnetTx.ID(),
		[]*secp256k1.PrivateKey{key, keys[1]},
		keys[1].Address(),
	)
	require.NoError(err)

	removeSubnetValidatorTx, err := vm.txBuilder.NewRemoveSubnetValidatorTx(
		ids.NodeID(id),
		createSubnetTx.ID(),
		[]*secp256k1.PrivateKey{key, keys[2]},
		keys[2].Address(),
	)
	require.NoError(err)

	statelessBlock, err := block.NewBanffStandardBlock(
		vm.state.GetTimestamp(),
		createSubnetBlock.ID(),
		createSubnetBlock.Height()+1,
		[]*txs.Tx{
			addSubnetValidatorTx,
			removeSubnetValidatorTx,
		},
	)
	require.NoError(err)

	blockBytes := statelessBlock.Bytes()
	block, err := vm.ParseBlock(context.Background(), blockBytes)
	require.NoError(err)
	require.NoError(block.Verify(context.Background()))
	require.NoError(block.Accept(context.Background()))
	require.NoError(vm.SetPreference(context.Background(), vm.manager.LastAccepted()))

	_, err = vm.state.GetPendingValidator(createSubnetTx.ID(), ids.NodeID(id))
	require.ErrorIs(err, database.ErrNotFound)
}<|MERGE_RESOLUTION|>--- conflicted
+++ resolved
@@ -425,12 +425,8 @@
 
 	for _, key := range keys {
 		nodeID := ids.NodeID(key.PublicKey().Address())
-<<<<<<< HEAD
 		_, ok := vm.Validators.GetValidator(constants.PrimaryNetworkID, nodeID)
 		require.True(ok)
-=======
-		require.True(vm.Validators.Contains(constants.PrimaryNetworkID, nodeID))
->>>>>>> 3a1dcca2
 	}
 
 	// Ensure the new subnet we created exists
