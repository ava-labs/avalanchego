// Copyright (C) 2019-2021, Ava Labs, Inc. All rights reserved.
// See the file LICENSE for licensing terms.

package platformvm

import (
	"bytes"
	"errors"
	"fmt"
	"testing"
	"time"

	"github.com/stretchr/testify/assert"

	"github.com/prometheus/client_golang/prometheus"

	"github.com/ava-labs/avalanchego/chains"
	"github.com/ava-labs/avalanchego/chains/atomic"
	"github.com/ava-labs/avalanchego/database"
	"github.com/ava-labs/avalanchego/database/manager"
	"github.com/ava-labs/avalanchego/database/prefixdb"
	"github.com/ava-labs/avalanchego/ids"
	"github.com/ava-labs/avalanchego/message"
	"github.com/ava-labs/avalanchego/snow"
	"github.com/ava-labs/avalanchego/snow/choices"
	"github.com/ava-labs/avalanchego/snow/consensus/snowball"
	"github.com/ava-labs/avalanchego/snow/engine/common"
	"github.com/ava-labs/avalanchego/snow/engine/common/queue"
	"github.com/ava-labs/avalanchego/snow/engine/common/tracker"
	"github.com/ava-labs/avalanchego/snow/engine/snowman/bootstrap"
	"github.com/ava-labs/avalanchego/snow/networking/benchlist"
	"github.com/ava-labs/avalanchego/snow/networking/handler"
	"github.com/ava-labs/avalanchego/snow/networking/router"
	"github.com/ava-labs/avalanchego/snow/networking/sender"
	"github.com/ava-labs/avalanchego/snow/networking/timeout"
	"github.com/ava-labs/avalanchego/snow/uptime"
	"github.com/ava-labs/avalanchego/snow/validators"
	"github.com/ava-labs/avalanchego/utils/constants"
	"github.com/ava-labs/avalanchego/utils/crypto"
	"github.com/ava-labs/avalanchego/utils/formatting"
	"github.com/ava-labs/avalanchego/utils/formatting/address"
	"github.com/ava-labs/avalanchego/utils/json"
	"github.com/ava-labs/avalanchego/utils/logging"
	"github.com/ava-labs/avalanchego/utils/math/meter"
	"github.com/ava-labs/avalanchego/utils/resource"
	"github.com/ava-labs/avalanchego/utils/timer"
	"github.com/ava-labs/avalanchego/utils/timer/mockable"
	"github.com/ava-labs/avalanchego/utils/units"
	"github.com/ava-labs/avalanchego/utils/wrappers"
	"github.com/ava-labs/avalanchego/version"
	"github.com/ava-labs/avalanchego/vms/components/avax"
	"github.com/ava-labs/avalanchego/vms/platformvm/api"
	"github.com/ava-labs/avalanchego/vms/platformvm/blocks/stateful"
	"github.com/ava-labs/avalanchego/vms/platformvm/blocks/stateless"
	"github.com/ava-labs/avalanchego/vms/platformvm/config"
	"github.com/ava-labs/avalanchego/vms/platformvm/reward"
	"github.com/ava-labs/avalanchego/vms/platformvm/state"
	"github.com/ava-labs/avalanchego/vms/platformvm/status"
	"github.com/ava-labs/avalanchego/vms/platformvm/txs"
	"github.com/ava-labs/avalanchego/vms/platformvm/txs/executor"
	"github.com/ava-labs/avalanchego/vms/secp256k1fx"

	smcon "github.com/ava-labs/avalanchego/snow/consensus/snowman"
	smeng "github.com/ava-labs/avalanchego/snow/engine/snowman"
	snowgetter "github.com/ava-labs/avalanchego/snow/engine/snowman/getter"
	timetracker "github.com/ava-labs/avalanchego/snow/networking/tracker"
)

var (
	defaultMinStakingDuration = 24 * time.Hour
	defaultMaxStakingDuration = 365 * 24 * time.Hour

	defaultRewardConfig = reward.Config{
		MaxConsumptionRate: .12 * reward.PercentDenominator,
		MinConsumptionRate: .10 * reward.PercentDenominator,
		MintingPeriod:      365 * 24 * time.Hour,
		SupplyCap:          720 * units.MegaAvax,
	}

	// AVAX asset ID in tests
	avaxAssetID = ids.ID{'y', 'e', 'e', 't'}

	defaultTxFee = uint64(100)

	// chain timestamp at genesis
	defaultGenesisTime = time.Date(1997, 1, 1, 0, 0, 0, 0, time.UTC)

	// time that genesis validators start validating
	defaultValidateStartTime = defaultGenesisTime

	// time that genesis validators stop validating
	defaultValidateEndTime = defaultValidateStartTime.Add(10 * defaultMinStakingDuration)

	// each key controls an address that has [defaultBalance] AVAX at genesis
	keys = crypto.BuildTestKeys()

	defaultMinValidatorStake = 5 * units.MilliAvax
	defaultMaxValidatorStake = 500 * units.MilliAvax
	defaultMinDelegatorStake = 1 * units.MilliAvax

	// amount all genesis validators have in defaultVM
	defaultBalance = 100 * defaultMinValidatorStake

	// subnet that exists at genesis in defaultVM
	// Its controlKeys are keys[0], keys[1], keys[2]
	// Its threshold is 2
	testSubnet1            *txs.Tx
	testSubnet1ControlKeys = keys[0:3]

	xChainID = ids.Empty.Prefix(0)
	cChainID = ids.Empty.Prefix(1)

	// Used to create and use keys.
	testKeyFactory crypto.FactorySECP256K1R
)

var (
	errShouldPrefCommit = errors.New("should prefer to commit proposal")
	errShouldPrefAbort  = errors.New("should prefer to abort proposal")
)

const (
	testNetworkID = 10 // To be used in tests
	defaultWeight = 10000
)

type snLookup struct {
	chainsToSubnet map[ids.ID]ids.ID
}

func (sn *snLookup) SubnetID(chainID ids.ID) (ids.ID, error) {
	subnetID, ok := sn.chainsToSubnet[chainID]
	if !ok {
		return ids.ID{}, errors.New("missing subnet associated with requested chainID")
	}
	return subnetID, nil
}

type mutableSharedMemory struct {
	atomic.SharedMemory
}

func defaultContext() *snow.Context {
	ctx := snow.DefaultContextTest()
	ctx.NetworkID = testNetworkID
	ctx.XChainID = xChainID
	ctx.AVAXAssetID = avaxAssetID
	aliaser := ids.NewAliaser()

	errs := wrappers.Errs{}
	errs.Add(
		aliaser.Alias(constants.PlatformChainID, "P"),
		aliaser.Alias(constants.PlatformChainID, constants.PlatformChainID.String()),
		aliaser.Alias(xChainID, "X"),
		aliaser.Alias(xChainID, xChainID.String()),
		aliaser.Alias(cChainID, "C"),
		aliaser.Alias(cChainID, cChainID.String()),
	)
	if errs.Errored() {
		panic(errs.Err)
	}
	ctx.BCLookup = aliaser

	ctx.SNLookup = &snLookup{
		chainsToSubnet: map[ids.ID]ids.ID{
			constants.PlatformChainID: constants.PrimaryNetworkID,
			xChainID:                  constants.PrimaryNetworkID,
			cChainID:                  constants.PrimaryNetworkID,
		},
	}
	return ctx
}

// Returns:
// 1) The genesis state
// 2) The byte representation of the default genesis for tests
func defaultGenesis() (*api.BuildGenesisArgs, []byte) {
	genesisUTXOs := make([]api.UTXO, len(keys))
	hrp := constants.NetworkIDToHRP[testNetworkID]
	for i, key := range keys {
		id := key.PublicKey().Address()
		addr, err := address.FormatBech32(hrp, id.Bytes())
		if err != nil {
			panic(err)
		}
		genesisUTXOs[i] = api.UTXO{
			Amount:  json.Uint64(defaultBalance),
			Address: addr,
		}
	}

	genesisValidators := make([]api.PrimaryValidator, len(keys))
	for i, key := range keys {
		nodeID := ids.NodeID(key.PublicKey().Address())
		addr, err := address.FormatBech32(hrp, nodeID.Bytes())
		if err != nil {
			panic(err)
		}
		genesisValidators[i] = api.PrimaryValidator{
			Staker: api.Staker{
				StartTime: json.Uint64(defaultValidateStartTime.Unix()),
				EndTime:   json.Uint64(defaultValidateEndTime.Unix()),
				NodeID:    nodeID,
			},
			RewardOwner: &api.Owner{
				Threshold: 1,
				Addresses: []string{addr},
			},
			Staked: []api.UTXO{{
				Amount:  json.Uint64(defaultWeight),
				Address: addr,
			}},
			DelegationFee: reward.PercentDenominator,
		}
	}

	buildGenesisArgs := api.BuildGenesisArgs{
		Encoding:      formatting.Hex,
		NetworkID:     json.Uint32(testNetworkID),
		AvaxAssetID:   avaxAssetID,
		UTXOs:         genesisUTXOs,
		Validators:    genesisValidators,
		Chains:        nil,
		Time:          json.Uint64(defaultGenesisTime.Unix()),
		InitialSupply: json.Uint64(360 * units.MegaAvax),
	}

	buildGenesisResponse := api.BuildGenesisReply{}
	platformvmSS := api.StaticService{}
	if err := platformvmSS.BuildGenesis(nil, &buildGenesisArgs, &buildGenesisResponse); err != nil {
		panic(fmt.Errorf("problem while building platform chain's genesis state: %w", err))
	}

	genesisBytes, err := formatting.Decode(buildGenesisResponse.Encoding, buildGenesisResponse.Bytes)
	if err != nil {
		panic(err)
	}

	return &buildGenesisArgs, genesisBytes
}

// Returns:
// 1) The genesis state
// 2) The byte representation of the default genesis for tests
func BuildGenesisTest(t *testing.T) (*api.BuildGenesisArgs, []byte) {
	return BuildGenesisTestWithArgs(t, nil)
}

// Returns:
// 1) The genesis state
// 2) The byte representation of the default genesis for tests
func BuildGenesisTestWithArgs(t *testing.T, args *api.BuildGenesisArgs) (*api.BuildGenesisArgs, []byte) {
	genesisUTXOs := make([]api.UTXO, len(keys))
	hrp := constants.NetworkIDToHRP[testNetworkID]
	for i, key := range keys {
		id := key.PublicKey().Address()
		addr, err := address.FormatBech32(hrp, id.Bytes())
		if err != nil {
			t.Fatal(err)
		}
		genesisUTXOs[i] = api.UTXO{
			Amount:  json.Uint64(defaultBalance),
			Address: addr,
		}
	}

	genesisValidators := make([]api.PrimaryValidator, len(keys))
	for i, key := range keys {
		nodeID := ids.NodeID(key.PublicKey().Address())
		addr, err := address.FormatBech32(hrp, nodeID.Bytes())
		if err != nil {
			panic(err)
		}
		genesisValidators[i] = api.PrimaryValidator{
			Staker: api.Staker{
				StartTime: json.Uint64(defaultValidateStartTime.Unix()),
				EndTime:   json.Uint64(defaultValidateEndTime.Unix()),
				NodeID:    nodeID,
			},
			RewardOwner: &api.Owner{
				Threshold: 1,
				Addresses: []string{addr},
			},
			Staked: []api.UTXO{{
				Amount:  json.Uint64(defaultWeight),
				Address: addr,
			}},
			DelegationFee: reward.PercentDenominator,
		}
	}

	buildGenesisArgs := api.BuildGenesisArgs{
		NetworkID:     json.Uint32(testNetworkID),
		AvaxAssetID:   avaxAssetID,
		UTXOs:         genesisUTXOs,
		Validators:    genesisValidators,
		Chains:        nil,
		Time:          json.Uint64(defaultGenesisTime.Unix()),
		InitialSupply: json.Uint64(360 * units.MegaAvax),
		Encoding:      formatting.Hex,
	}

	if args != nil {
		buildGenesisArgs = *args
	}

	buildGenesisResponse := api.BuildGenesisReply{}
	platformvmSS := api.StaticService{}
	if err := platformvmSS.BuildGenesis(nil, &buildGenesisArgs, &buildGenesisResponse); err != nil {
		t.Fatalf("problem while building platform chain's genesis state: %v", err)
	}

	genesisBytes, err := formatting.Decode(buildGenesisResponse.Encoding, buildGenesisResponse.Bytes)
	if err != nil {
		t.Fatal(err)
	}

	return &buildGenesisArgs, genesisBytes
}

func defaultVM() (*VM, database.Database, *mutableSharedMemory) {
	vm := &VM{Factory: Factory{
		Config: config.Config{
			Chains:                 chains.MockManager{},
			UptimeLockedCalculator: uptime.NewLockedCalculator(),
			Validators:             validators.NewManager(),
			TxFee:                  defaultTxFee,
			CreateSubnetTxFee:      100 * defaultTxFee,
			CreateBlockchainTxFee:  100 * defaultTxFee,
			MinValidatorStake:      defaultMinValidatorStake,
			MaxValidatorStake:      defaultMaxValidatorStake,
			MinDelegatorStake:      defaultMinDelegatorStake,
			MinStakeDuration:       defaultMinStakingDuration,
			MaxStakeDuration:       defaultMaxStakingDuration,
			RewardConfig:           defaultRewardConfig,
			ApricotPhase3Time:      defaultValidateEndTime,
			ApricotPhase4Time:      defaultValidateEndTime,
			ApricotPhase5Time:      defaultValidateEndTime,
			BlueberryTime:          mockable.MaxTime,
		},
	}}

	baseDBManager := manager.NewMemDB(version.Semantic1_0_0)
	chainDBManager := baseDBManager.NewPrefixDBManager([]byte{0})
	atomicDB := prefixdb.New([]byte{1}, baseDBManager.Current().Database)

	vm.clock.Set(defaultGenesisTime)
	msgChan := make(chan common.Message, 1)
	ctx := defaultContext()

	m := &atomic.Memory{}
	err := m.Initialize(logging.NoLog{}, atomicDB)
	if err != nil {
		panic(err)
	}
	msm := &mutableSharedMemory{
		SharedMemory: m.NewSharedMemory(ctx.ChainID),
	}
	ctx.SharedMemory = msm

	ctx.Lock.Lock()
	defer ctx.Lock.Unlock()
	_, genesisBytes := defaultGenesis()
	appSender := &common.SenderTest{}
	appSender.CantSendAppGossip = true
	appSender.SendAppGossipF = func([]byte) error { return nil }

	if err := vm.Initialize(ctx, chainDBManager, genesisBytes, nil, nil, msgChan, nil, appSender); err != nil {
		panic(err)
	}
	if err := vm.SetState(snow.NormalOp); err != nil {
		panic(err)
	}

	// Create a subnet and store it in testSubnet1
	testSubnet1, err = vm.txBuilder.NewCreateSubnetTx(
		2, // threshold; 2 sigs from keys[0], keys[1], keys[2] needed to add validator to this subnet
		// control keys are keys[0], keys[1], keys[2]
		[]ids.ShortID{keys[0].PublicKey().Address(), keys[1].PublicKey().Address(), keys[2].PublicKey().Address()},
		[]*crypto.PrivateKeySECP256K1R{keys[0]}, // pays tx fee
		keys[0].PublicKey().Address(),           // change addr
	)
	if err != nil {
		panic(err)
	} else if err := vm.BlockBuilder.AddUnverifiedTx(testSubnet1); err != nil {
		panic(err)
	} else if blk, err := vm.BuildBlock(); err != nil {
		panic(err)
	} else if err := blk.Verify(); err != nil {
		panic(err)
	} else if err := blk.Accept(); err != nil {
		panic(err)
	}

	return vm, baseDBManager.Current().Database, msm
}

func GenesisVMWithArgs(t *testing.T, args *api.BuildGenesisArgs) ([]byte, chan common.Message, *VM, *atomic.Memory) {
	var genesisBytes []byte

	if args != nil {
		_, genesisBytes = BuildGenesisTestWithArgs(t, args)
	} else {
		_, genesisBytes = BuildGenesisTest(t)
	}

	vm := &VM{Factory: Factory{
		Config: config.Config{
			Chains:                 chains.MockManager{},
			Validators:             validators.NewManager(),
			UptimeLockedCalculator: uptime.NewLockedCalculator(),
			TxFee:                  defaultTxFee,
			MinValidatorStake:      defaultMinValidatorStake,
			MaxValidatorStake:      defaultMaxValidatorStake,
			MinDelegatorStake:      defaultMinDelegatorStake,
			MinStakeDuration:       defaultMinStakingDuration,
			MaxStakeDuration:       defaultMaxStakingDuration,
			RewardConfig:           defaultRewardConfig,
			BlueberryTime:          mockable.MaxTime,
		},
	}}

	baseDBManager := manager.NewMemDB(version.Semantic1_0_0)
	chainDBManager := baseDBManager.NewPrefixDBManager([]byte{0})
	atomicDB := prefixdb.New([]byte{1}, baseDBManager.Current().Database)

	vm.clock.Set(defaultGenesisTime)
	msgChan := make(chan common.Message, 1)
	ctx := defaultContext()

	m := &atomic.Memory{}
	err := m.Initialize(logging.NoLog{}, atomicDB)
	if err != nil {
		panic(err)
	}

	ctx.SharedMemory = m.NewSharedMemory(ctx.ChainID)

	ctx.Lock.Lock()
	defer ctx.Lock.Unlock()
	appSender := &common.SenderTest{T: t}
	appSender.CantSendAppGossip = true
	appSender.SendAppGossipF = func([]byte) error { return nil }
	if err := vm.Initialize(ctx, chainDBManager, genesisBytes, nil, nil, msgChan, nil, appSender); err != nil {
		t.Fatal(err)
	}
	if err := vm.SetState(snow.NormalOp); err != nil {
		panic(err)
	}

	// Create a subnet and store it in testSubnet1
	testSubnet1, err = vm.txBuilder.NewCreateSubnetTx(
		2, // threshold; 2 sigs from keys[0], keys[1], keys[2] needed to add validator to this subnet
		// control keys are keys[0], keys[1], keys[2]
		[]ids.ShortID{keys[0].PublicKey().Address(), keys[1].PublicKey().Address(), keys[2].PublicKey().Address()},
		[]*crypto.PrivateKeySECP256K1R{keys[0]}, // pays tx fee
		keys[0].PublicKey().Address(),           // change addr
	)
	if err != nil {
		panic(err)
	} else if err := vm.BlockBuilder.AddUnverifiedTx(testSubnet1); err != nil {
		panic(err)
	} else if blk, err := vm.BuildBlock(); err != nil {
		panic(err)
	} else if err := blk.Verify(); err != nil {
		panic(err)
	} else if err := blk.Accept(); err != nil {
		panic(err)
	}

	return genesisBytes, msgChan, vm, m
}

// Ensure genesis state is parsed from bytes and stored correctly
func TestGenesis(t *testing.T) {
	vm, _, _ := defaultVM()
	vm.ctx.Lock.Lock()
	defer func() {
		if err := vm.Shutdown(); err != nil {
			t.Fatal(err)
		}
		vm.ctx.Lock.Unlock()
	}()

	// Ensure the genesis block has been accepted and stored
	genesisBlockID, err := vm.LastAccepted() // lastAccepted should be ID of genesis block
	if err != nil {
		t.Fatal(err)
	}
	if genesisBlock, err := vm.manager.GetStatefulBlock(genesisBlockID); err != nil {
		t.Fatalf("couldn't get genesis block: %v", err)
	} else if genesisBlock.Status() != choices.Accepted {
		t.Fatal("genesis block should be accepted")
	}

	genesisState, _ := defaultGenesis()
	// Ensure all the genesis UTXOs are there
	for _, utxo := range genesisState.UTXOs {
		_, addrBytes, err := address.ParseBech32(utxo.Address)
		if err != nil {
			t.Fatal(err)
		}
		addr, err := ids.ToShortID(addrBytes)
		if err != nil {
			t.Fatal(err)
		}
		addrs := ids.ShortSet{}
		addrs.Add(addr)
		utxos, err := avax.GetAllUTXOs(vm.internalState, addrs)
		if err != nil {
			t.Fatal("couldn't find UTXO")
		} else if len(utxos) != 1 {
			t.Fatal("expected each address to have one UTXO")
		} else if out, ok := utxos[0].Out.(*secp256k1fx.TransferOutput); !ok {
			t.Fatal("expected utxo output to be type *secp256k1fx.TransferOutput")
		} else if out.Amount() != uint64(utxo.Amount) {
			id := keys[0].PublicKey().Address()
			hrp := constants.NetworkIDToHRP[testNetworkID]
			addr, err := address.FormatBech32(hrp, id.Bytes())
			if err != nil {
				t.Fatal(err)
			}
			if utxo.Address == addr { // Address that paid tx fee to create testSubnet1 has less tokens
				if out.Amount() != uint64(utxo.Amount)-vm.TxFee {
					t.Fatalf("expected UTXO to have value %d but has value %d", uint64(utxo.Amount)-vm.TxFee, out.Amount())
				}
			} else {
				t.Fatalf("expected UTXO to have value %d but has value %d", uint64(utxo.Amount), out.Amount())
			}
		}
	}

	// Ensure current validator set of primary network is correct
	vdrSet, ok := vm.Validators.GetValidators(constants.PrimaryNetworkID)
	if !ok {
		t.Fatalf("Missing the primary network validator set")
	}
	currentValidators := vdrSet.List()
	if len(currentValidators) != len(genesisState.Validators) {
		t.Fatal("vm's current validator set is wrong")
	}
	for _, key := range keys {
		if addr := key.PublicKey().Address(); !vdrSet.Contains(ids.NodeID(addr)) {
			t.Fatalf("should have had validator with NodeID %s", addr)
		}
	}

	// Ensure genesis timestamp is correct
	if timestamp := vm.internalState.GetTimestamp(); timestamp.Unix() != int64(genesisState.Time) {
		t.Fatalf("vm's time is incorrect. Expected %v got %v", genesisState.Time, timestamp)
	}

	// Ensure the new subnet we created exists
	if _, _, err := vm.internalState.GetTx(testSubnet1.ID()); err != nil {
		t.Fatalf("expected subnet %s to exist", testSubnet1.ID())
	}
}

// accept proposal to add validator to primary network
func TestAddValidatorCommit(t *testing.T) {
	vm, _, _ := defaultVM()
	vm.ctx.Lock.Lock()
	defer func() {
		if err := vm.Shutdown(); err != nil {
			t.Fatal(err)
		}
		vm.ctx.Lock.Unlock()
	}()

	startTime := defaultGenesisTime.Add(executor.SyncBound).Add(1 * time.Second)
	endTime := startTime.Add(defaultMinStakingDuration)
	key, err := testKeyFactory.NewPrivateKey()
	if err != nil {
		t.Fatal(err)
	}
	nodeID := ids.NodeID(key.PublicKey().Address())

	// create valid tx
	tx, err := vm.txBuilder.NewAddValidatorTx(
		vm.MinValidatorStake,
		uint64(startTime.Unix()),
		uint64(endTime.Unix()),
		nodeID,
		ids.ShortID(nodeID),
		reward.PercentDenominator,
		[]*crypto.PrivateKeySECP256K1R{keys[0]},
		ids.ShortEmpty, // change addr
	)
	if err != nil {
		t.Fatal(err)
	}

	// trigger block creation
	if err := vm.BlockBuilder.AddUnverifiedTx(tx); err != nil {
		t.Fatal(err)
	}
	blk, err := vm.BuildBlock()
	if err != nil {
		t.Fatal(err)
	}

	if err := blk.Verify(); err != nil {
		t.Fatal(err)
	}

	// Assert preferences are correct
	block := blk.(*stateful.ProposalBlock)
	options, err := block.Options()
	if err != nil {
		t.Fatal(err)
	}
	commit, ok := options[0].(*stateful.CommitBlock)
	if !ok {
		t.Fatal(errShouldPrefCommit)
	}
	_, ok = options[1].(*stateful.AbortBlock)
	if !ok {
		t.Fatal(errShouldPrefCommit)
	} else if err := block.Accept(); err != nil {
		t.Fatal(err)
	} else if err := commit.Verify(); err != nil {
		t.Fatal(err)
	} else if err := commit.Accept(); err != nil { // commit the proposal
		t.Fatal(err)
	} else if _, txStatus, err := vm.internalState.GetTx(tx.ID()); err != nil {
		t.Fatal(err)
	} else if txStatus != status.Committed {
		t.Fatalf("status of tx should be Committed but is %s", txStatus)
	}

	pendingStakers := vm.internalState.PendingStakers()

	// Verify that new validator now in pending validator set
	if _, _, err := pendingStakers.GetValidatorTx(nodeID); err != nil {
		t.Fatalf("Should have added validator to the pending queue")
	}
}

// verify invalid proposal to add validator to primary network
func TestInvalidAddValidatorCommit(t *testing.T) {
	vm, _, _ := defaultVM()
	blkVersion := uint16(stateless.ApricotVersion)
	vm.ctx.Lock.Lock()
	defer func() {
		if err := vm.Shutdown(); err != nil {
			t.Fatal(err)
		}
		vm.ctx.Lock.Unlock()
	}()

	startTime := defaultGenesisTime.Add(-executor.SyncBound).Add(-1 * time.Second)
	endTime := startTime.Add(defaultMinStakingDuration)
	key, _ := testKeyFactory.NewPrivateKey()
	nodeID := ids.NodeID(key.PublicKey().Address())

	// create invalid tx
	tx, err := vm.txBuilder.NewAddValidatorTx(
		vm.MinValidatorStake,
		uint64(startTime.Unix()),
		uint64(endTime.Unix()),
		nodeID,
		ids.ShortID(nodeID),
		reward.PercentDenominator,
		[]*crypto.PrivateKeySECP256K1R{keys[0]},
		ids.ShortEmpty, // change addr
	)
	if err != nil {
		t.Fatal(err)
	}

	preferred, err := vm.Preferred()
	if err != nil {
		t.Fatal(err)
	}
	preferredID := preferred.ID()
	preferredHeight := preferred.Height()
	blk, err := stateful.NewProposalBlock(
<<<<<<< HEAD
		blkVersion,
		0, // apricot timestamp is not serialized
		vm.blkVerifier,
		vm.txExecutorBackend,
=======
		vm.manager,
		vm.ctx,
>>>>>>> 02807b1c
		preferredID,
		preferredHeight+1,
		tx,
	)
	if err != nil {
		t.Fatal(err)
	}
	blkBytes := blk.Bytes()

	parsedBlock, err := vm.ParseBlock(blkBytes)
	if err != nil {
		t.Fatal(err)
	}

	if err := parsedBlock.Verify(); err == nil {
		t.Fatalf("Should have errored during verification")
	}
	if _, dropped := vm.BlockBuilder.GetDropReason(blk.ProposalTx().ID()); !dropped {
		t.Fatal("tx should be in dropped tx cache")
	}
}

// Reject proposal to add validator to primary network
func TestAddValidatorReject(t *testing.T) {
	vm, _, _ := defaultVM()
	vm.ctx.Lock.Lock()
	defer func() {
		if err := vm.Shutdown(); err != nil {
			t.Fatal(err)
		}
		vm.ctx.Lock.Unlock()
	}()

	startTime := defaultGenesisTime.Add(executor.SyncBound).Add(1 * time.Second)
	endTime := startTime.Add(defaultMinStakingDuration)
	key, _ := testKeyFactory.NewPrivateKey()
	nodeID := ids.NodeID(key.PublicKey().Address())

	// create valid tx
	tx, err := vm.txBuilder.NewAddValidatorTx(
		vm.MinValidatorStake,
		uint64(startTime.Unix()),
		uint64(endTime.Unix()),
		nodeID,
		ids.ShortID(nodeID),
		reward.PercentDenominator,
		[]*crypto.PrivateKeySECP256K1R{keys[0]},
		ids.ShortEmpty, // change addr
	)
	if err != nil {
		t.Fatal(err)
	}

	// trigger block creation
	if err := vm.BlockBuilder.AddUnverifiedTx(tx); err != nil {
		t.Fatal(err)
	}
	blk, err := vm.BuildBlock()
	if err != nil {
		t.Fatal(err)
	}

	if err := blk.Verify(); err != nil {
		t.Fatal(err)
	}

	// Assert preferences are correct
	block := blk.(*stateful.ProposalBlock)
	options, err := block.Options()
	if err != nil {
		t.Fatal(err)
	} else if commit, ok := options[0].(*stateful.CommitBlock); !ok {
		t.Fatal(errShouldPrefCommit)
	} else if abort, ok := options[1].(*stateful.AbortBlock); !ok {
		t.Fatal(errShouldPrefCommit)
	} else if err := block.Accept(); err != nil {
		t.Fatal(err)
	} else if err := commit.Verify(); err != nil { // should pass verification
		t.Fatal(err)
	} else if err := abort.Verify(); err != nil { // should pass verification
		t.Fatal(err)
	} else if err := abort.Accept(); err != nil { // reject the proposal
		t.Fatal(err)
	} else if _, txStatus, err := vm.internalState.GetTx(tx.ID()); err != nil {
		t.Fatal(err)
	} else if txStatus != status.Aborted {
		t.Fatalf("status should be Aborted but is %s", txStatus)
	}

	pendingStakers := vm.internalState.PendingStakers()

	// Verify that new validator NOT in pending validator set
	if _, _, err := pendingStakers.GetValidatorTx(nodeID); err == nil {
		t.Fatalf("Shouldn't have added validator to the pending queue")
	}
}

// Reject proposal to add validator to primary network
func TestAddValidatorInvalidNotReissued(t *testing.T) {
	vm, _, _ := defaultVM()
	vm.ctx.Lock.Lock()
	defer func() {
		if err := vm.Shutdown(); err != nil {
			t.Fatal(err)
		}
		vm.ctx.Lock.Unlock()
	}()

	// Use nodeID that is already in the genesis
	repeatNodeID := ids.NodeID(keys[0].PublicKey().Address())

	startTime := defaultGenesisTime.Add(executor.SyncBound).Add(1 * time.Second)
	endTime := startTime.Add(defaultMinStakingDuration)

	// create valid tx
	tx, err := vm.txBuilder.NewAddValidatorTx(
		vm.MinValidatorStake,
		uint64(startTime.Unix()),
		uint64(endTime.Unix()),
		repeatNodeID,
		ids.ShortID(repeatNodeID),
		reward.PercentDenominator,
		[]*crypto.PrivateKeySECP256K1R{keys[0]},
		ids.ShortEmpty, // change addr
	)
	if err != nil {
		t.Fatal(err)
	}

	// trigger block creation
	if err := vm.BlockBuilder.AddUnverifiedTx(tx); err == nil {
		t.Fatal("Expected BuildBlock to error due to adding a validator with a nodeID that is already in the validator set.")
	}
}

// Accept proposal to add validator to subnet
func TestAddSubnetValidatorAccept(t *testing.T) {
	vm, _, _ := defaultVM()
	vm.ctx.Lock.Lock()
	defer func() {
		if err := vm.Shutdown(); err != nil {
			t.Fatal(err)
		}
		vm.ctx.Lock.Unlock()
	}()

	startTime := defaultValidateStartTime.Add(executor.SyncBound).Add(1 * time.Second)
	endTime := startTime.Add(defaultMinStakingDuration)
	nodeID := ids.NodeID(keys[0].PublicKey().Address())

	// create valid tx
	// note that [startTime, endTime] is a subset of time that keys[0]
	// validates primary network ([defaultValidateStartTime, defaultValidateEndTime])
	tx, err := vm.txBuilder.NewAddSubnetValidatorTx(
		defaultWeight,
		uint64(startTime.Unix()),
		uint64(endTime.Unix()),
		nodeID,
		testSubnet1.ID(),
		[]*crypto.PrivateKeySECP256K1R{testSubnet1ControlKeys[0], testSubnet1ControlKeys[1]},
		ids.ShortEmpty, // change addr
	)
	if err != nil {
		t.Fatal(err)
	}

	// trigger block creation
	if err := vm.BlockBuilder.AddUnverifiedTx(tx); err != nil {
		t.Fatal(err)
	}
	blk, err := vm.BuildBlock()
	if err != nil {
		t.Fatal(err)
	}

	if err := blk.Verify(); err != nil {
		t.Fatal(err)
	}

	// Assert preferences are correct
	block := blk.(*stateful.ProposalBlock)
	options, err := block.Options()
	if err != nil {
		t.Fatal(err)
	}
	commit, ok := options[0].(*stateful.CommitBlock)
	if !ok {
		t.Fatal(errShouldPrefCommit)
	} else if abort, ok := options[1].(*stateful.AbortBlock); !ok {
		t.Fatal(errShouldPrefCommit)
	} else if err := block.Accept(); err != nil {
		t.Fatal(err)
	} else if err := commit.Verify(); err != nil {
		t.Fatal(err)
	} else if err := abort.Verify(); err != nil {
		t.Fatal(err)
	} else if _, txStatus, err := abort.OnAccept().GetTx(tx.ID()); err != nil {
		t.Fatal(err)
	} else if txStatus != status.Aborted {
		t.Fatalf("status should be Aborted but is %s", txStatus)
	} else if err := commit.Accept(); err != nil { // accept the proposal
		t.Fatal(err)
	} else if _, txStatus, err := vm.internalState.GetTx(tx.ID()); err != nil {
		t.Fatal(err)
	} else if txStatus != status.Committed {
		t.Fatalf("status should be Committed but is %s", txStatus)
	}

	pendingStakers := vm.internalState.PendingStakers()
	vdr := pendingStakers.GetValidator(nodeID)
	_, exists := vdr.SubnetValidators()[testSubnet1.ID()]

	// Verify that new validator is in pending validator set
	if !exists {
		t.Fatalf("Should have added validator to the pending queue")
	}
}

// Reject proposal to add validator to subnet
func TestAddSubnetValidatorReject(t *testing.T) {
	vm, _, _ := defaultVM()
	vm.ctx.Lock.Lock()
	defer func() {
		if err := vm.Shutdown(); err != nil {
			t.Fatal(err)
		}
		vm.ctx.Lock.Unlock()
	}()

	startTime := defaultValidateStartTime.Add(executor.SyncBound).Add(1 * time.Second)
	endTime := startTime.Add(defaultMinStakingDuration)
	nodeID := ids.NodeID(keys[0].PublicKey().Address())

	// create valid tx
	// note that [startTime, endTime] is a subset of time that keys[0]
	// validates primary network ([defaultValidateStartTime, defaultValidateEndTime])
	tx, err := vm.txBuilder.NewAddSubnetValidatorTx(
		defaultWeight,
		uint64(startTime.Unix()),
		uint64(endTime.Unix()),
		nodeID,
		testSubnet1.ID(),
		[]*crypto.PrivateKeySECP256K1R{testSubnet1ControlKeys[1], testSubnet1ControlKeys[2]},
		ids.ShortEmpty, // change addr
	)
	if err != nil {
		t.Fatal(err)
	}

	// trigger block creation
	if err := vm.BlockBuilder.AddUnverifiedTx(tx); err != nil {
		t.Fatal(err)
	}
	blk, err := vm.BuildBlock()
	if err != nil {
		t.Fatal(err)
	}

	if err := blk.Verify(); err != nil {
		t.Fatal(err)
	}

	// Assert preferences are correct
	block := blk.(*stateful.ProposalBlock)
	options, err := block.Options()
	if err != nil {
		t.Fatal(err)
	}
	commit, ok := options[0].(*stateful.CommitBlock)
	if !ok {
		t.Fatal(errShouldPrefCommit)
	} else if abort, ok := options[1].(*stateful.AbortBlock); !ok {
		t.Fatal(errShouldPrefCommit)
	} else if err := block.Accept(); err != nil {
		t.Fatal(err)
	} else if err := commit.Verify(); err != nil {
		t.Fatal(err)
	} else if _, txStatus, err := commit.OnAccept().GetTx(tx.ID()); err != nil {
		t.Fatal(err)
	} else if txStatus != status.Committed {
		t.Fatalf("status should be Committed but is %s", txStatus)
	} else if err := abort.Verify(); err != nil {
		t.Fatal(err)
	} else if err := abort.Accept(); err != nil { // reject the proposal
		t.Fatal(err)
	} else if _, txStatus, err := vm.internalState.GetTx(tx.ID()); err != nil {
		t.Fatal(err)
	} else if txStatus != status.Aborted {
		t.Fatalf("status should be Aborted but is %s", txStatus)
	}

	pendingStakers := vm.internalState.PendingStakers()
	vdr := pendingStakers.GetValidator(nodeID)
	_, exists := vdr.SubnetValidators()[testSubnet1.ID()]

	// Verify that new validator NOT in pending validator set
	if exists {
		t.Fatalf("Shouldn't have added validator to the pending queue")
	}
}

// Test case where primary network validator rewarded
func TestRewardValidatorAccept(t *testing.T) {
	vm, _, _ := defaultVM()
	vm.ctx.Lock.Lock()
	defer func() {
		if err := vm.Shutdown(); err != nil {
			t.Fatal(err)
		}
		vm.ctx.Lock.Unlock()
	}()

	// Fast forward clock to time for genesis validators to leave
	vm.clock.Set(defaultValidateEndTime)

	blk, err := vm.BuildBlock() // should contain proposal to advance time
	if err != nil {
		t.Fatal(err)
	}

	if err := blk.Verify(); err != nil {
		t.Fatal(err)
	}

	// Assert preferences are correct
	block := blk.(*stateful.ProposalBlock)
	options, err := block.Options()
	if err != nil {
		t.Fatal(err)
	}
	commit, ok := options[0].(*stateful.CommitBlock)
	if !ok {
		t.Fatal(errShouldPrefCommit)
	} else if abort, ok := options[1].(*stateful.AbortBlock); !ok {
		t.Fatal(errShouldPrefCommit)
	} else if err := block.Accept(); err != nil {
		t.Fatal(err)
	} else if err := commit.Verify(); err != nil {
		t.Fatal(err)
	} else if err := abort.Verify(); err != nil {
		t.Fatal(err)
	} else if _, txStatus, err := abort.OnAccept().GetTx(block.ProposalTx().ID()); err != nil {
		t.Fatal(err)
	} else if txStatus != status.Aborted {
		t.Fatalf("status should be Aborted but is %s", txStatus)
	} else if err := commit.Accept(); err != nil { // advance the timestamp
		t.Fatal(err)
	} else if _, txStatus, err := vm.internalState.GetTx(block.ProposalTx().ID()); err != nil {
		t.Fatal(err)
	} else if txStatus != status.Committed {
		t.Fatalf("status should be Committed but is %s", txStatus)
	}

	// Verify that chain's timestamp has advanced
	if timestamp := vm.internalState.GetTimestamp(); !timestamp.Equal(defaultValidateEndTime) {
		t.Fatal("expected timestamp to have advanced")
	}

	blk, err = vm.BuildBlock() // should contain proposal to reward genesis validator
	if err != nil {
		t.Fatal(err)
	} else if err := blk.Verify(); err != nil {
		t.Fatal(err)
	}

	// Assert preferences are correct
	block = blk.(*stateful.ProposalBlock)
	options, err = block.Options()
	if err != nil {
		t.Fatal(err)
	}
	commit, ok = options[0].(*stateful.CommitBlock)
	if !ok {
		t.Fatal(errShouldPrefCommit)
	} else if abort, ok := options[1].(*stateful.AbortBlock); !ok {
		t.Fatal(errShouldPrefCommit)
	} else if err := block.Accept(); err != nil {
		t.Fatal(err)
	} else if err := commit.Verify(); err != nil {
		t.Fatal(err)
	} else if err := abort.Verify(); err != nil {
		t.Fatal(err)
	} else if _, txStatus, err := abort.OnAccept().GetTx(block.ProposalTx().ID()); err != nil {
		t.Fatal(err)
	} else if txStatus != status.Aborted {
		t.Fatalf("status should be Aborted but is %s", txStatus)
	} else if err := commit.Accept(); err != nil { // reward the genesis validator
		t.Fatal(err)
	} else if _, txStatus, err := vm.internalState.GetTx(block.ProposalTx().ID()); err != nil {
		t.Fatal(err)
	} else if txStatus != status.Committed {
		t.Fatalf("status should be Committed but is %s", txStatus)
	}

	currentStakers := vm.internalState.CurrentStakers()
	if _, err := currentStakers.GetValidator(ids.NodeID(keys[1].PublicKey().Address())); err == nil {
		t.Fatal("should have removed a genesis validator")
	}
}

// Test case where primary network validator not rewarded
func TestRewardValidatorReject(t *testing.T) {
	vm, _, _ := defaultVM()
	vm.ctx.Lock.Lock()
	defer func() {
		if err := vm.Shutdown(); err != nil {
			t.Fatal(err)
		}
		vm.ctx.Lock.Unlock()
	}()

	// Fast forward clock to time for genesis validators to leave
	vm.clock.Set(defaultValidateEndTime)

	blk, err := vm.BuildBlock() // should contain proposal to advance time
	if err != nil {
		t.Fatal(err)
	}

	if err := blk.Verify(); err != nil {
		t.Fatal(err)
	}

	// Assert preferences are correct
	block := blk.(*stateful.ProposalBlock)
	if options, err := block.Options(); err != nil {
		t.Fatal(err)
	} else if commit, ok := options[0].(*stateful.CommitBlock); !ok {
		t.Fatal(errShouldPrefCommit)
	} else if abort, ok := options[1].(*stateful.AbortBlock); !ok {
		t.Fatal(errShouldPrefCommit)
	} else if err := block.Accept(); err != nil {
		t.Fatal(err)
	} else if err := commit.Verify(); err != nil {
		t.Fatal(err)
	} else if err := abort.Verify(); err != nil {
		t.Fatal(err)
	} else if _, txStatus, err := abort.OnAccept().GetTx(block.ProposalTx().ID()); err != nil {
		t.Fatal(err)
	} else if txStatus != status.Aborted {
		t.Fatalf("status should be Aborted but is %s", txStatus)
	} else if err := commit.Accept(); err != nil { // advance the timestamp
		t.Fatal(err)
	} else if _, txStatus, err := vm.internalState.GetTx(block.ProposalTx().ID()); err != nil {
		t.Fatal(err)
	} else if txStatus != status.Committed {
		t.Fatalf("status should be Committed but is %s", txStatus)
	} else if timestamp := vm.internalState.GetTimestamp(); !timestamp.Equal(defaultValidateEndTime) {
		t.Fatal("expected timestamp to have advanced")
	}

	if blk, err = vm.BuildBlock(); err != nil { // should contain proposal to reward genesis validator
		t.Fatal(err)
	} else if err := blk.Verify(); err != nil {
		t.Fatal(err)
	}

	block = blk.(*stateful.ProposalBlock)
	if options, err := block.Options(); err != nil { // Assert preferences are correct
		t.Fatal(err)
	} else if commit, ok := options[0].(*stateful.CommitBlock); !ok {
		t.Fatal(errShouldPrefCommit)
	} else if abort, ok := options[1].(*stateful.AbortBlock); !ok {
		t.Fatal(errShouldPrefCommit)
	} else if err := blk.Accept(); err != nil {
		t.Fatal(err)
	} else if err := commit.Verify(); err != nil {
		t.Fatal(err)
	} else if _, txStatus, err := commit.OnAccept().GetTx(block.ProposalTx().ID()); err != nil {
		t.Fatal(err)
	} else if txStatus != status.Committed {
		t.Fatalf("status should be Committed but is %s", txStatus)
	} else if err := abort.Verify(); err != nil {
		t.Fatal(err)
	} else if err := abort.Accept(); err != nil { // do not reward the genesis validator
		t.Fatal(err)
	} else if _, txStatus, err := vm.internalState.GetTx(block.ProposalTx().ID()); err != nil {
		t.Fatal(err)
	} else if txStatus != status.Aborted {
		t.Fatalf("status should be Aborted but is %s", txStatus)
	}

	currentStakers := vm.internalState.CurrentStakers()
	if _, err := currentStakers.GetValidator(ids.NodeID(keys[1].PublicKey().Address())); err == nil {
		t.Fatal("should have removed a genesis validator")
	}
}

// Test case where primary network validator is preferred to be rewarded
func TestRewardValidatorPreferred(t *testing.T) {
	vm, _, _ := defaultVM()
	vm.ctx.Lock.Lock()
	defer func() {
		if err := vm.Shutdown(); err != nil {
			t.Fatal(err)
		}
		vm.ctx.Lock.Unlock()
	}()

	// Fast forward clock to time for genesis validators to leave
	vm.clock.Set(defaultValidateEndTime)

	blk, err := vm.BuildBlock() // should contain proposal to advance time
	if err != nil {
		t.Fatal(err)
	} else if err := blk.Verify(); err != nil {
		t.Fatal(err)
	}

	// Assert preferences are correct
	block := blk.(*stateful.ProposalBlock)
	if options, err := block.Options(); err != nil {
		t.Fatal(err)
	} else if commit, ok := options[0].(*stateful.CommitBlock); !ok {
		t.Fatal(errShouldPrefCommit)
	} else if abort, ok := options[1].(*stateful.AbortBlock); !ok {
		t.Fatal(errShouldPrefCommit)
	} else if err := block.Accept(); err != nil {
		t.Fatal(err)
	} else if err := commit.Verify(); err != nil {
		t.Fatal(err)
	} else if err := abort.Verify(); err != nil {
		t.Fatal(err)
	} else if _, txStatus, err := abort.OnAccept().GetTx(block.ProposalTx().ID()); err != nil {
		t.Fatal(err)
	} else if txStatus != status.Aborted {
		t.Fatalf("status should be Aborted but is %s", txStatus)
	} else if err := commit.Accept(); err != nil { // advance the timestamp
		t.Fatal(err)
	} else if _, txStatus, err := vm.internalState.GetTx(block.ProposalTx().ID()); err != nil {
		t.Fatal(err)
	} else if txStatus != status.Committed {
		t.Fatalf("status should be Committed but is %s", txStatus)
	} else if timestamp := vm.internalState.GetTimestamp(); !timestamp.Equal(defaultValidateEndTime) {
		t.Fatal("expected timestamp to have advanced")
	}

	if blk, err = vm.BuildBlock(); err != nil { // should contain proposal to reward genesis validator
		t.Fatal(err)
	} else if err := blk.Verify(); err != nil {
		t.Fatal(err)
	}

	block = blk.(*stateful.ProposalBlock)
	if options, err := blk.(*stateful.ProposalBlock).Options(); err != nil { // Assert preferences are correct
		t.Fatal(err)
	} else if commit, ok := options[0].(*stateful.CommitBlock); !ok {
		t.Fatal(errShouldPrefCommit)
	} else if abort, ok := options[1].(*stateful.AbortBlock); !ok {
		t.Fatal(errShouldPrefCommit)
	} else if err := blk.Accept(); err != nil {
		t.Fatal(err)
	} else if err := commit.Verify(); err != nil {
		t.Fatal(err)
	} else if _, txStatus, err := commit.OnAccept().GetTx(block.ProposalTx().ID()); err != nil {
		t.Fatal(err)
	} else if txStatus != status.Committed {
		t.Fatalf("status should be Committed but is %s", txStatus)
	} else if err := abort.Verify(); err != nil {
		t.Fatal(err)
	} else if err := abort.Accept(); err != nil { // do not reward the genesis validator
		t.Fatal(err)
	} else if _, txStatus, err := vm.internalState.GetTx(block.ProposalTx().ID()); err != nil {
		t.Fatal(err)
	} else if txStatus != status.Aborted {
		t.Fatalf("status should be Aborted but is %s", txStatus)
	}

	currentStakers := vm.internalState.CurrentStakers()
	if _, err := currentStakers.GetValidator(ids.NodeID(keys[1].PublicKey().Address())); err == nil {
		t.Fatal("should have removed a genesis validator")
	}
}

// Ensure BuildBlock errors when there is no block to build
func TestUnneededBuildBlock(t *testing.T) {
	vm, _, _ := defaultVM()
	vm.ctx.Lock.Lock()
	defer func() {
		if err := vm.Shutdown(); err != nil {
			t.Fatal(err)
		}
		vm.ctx.Lock.Unlock()
	}()
	if _, err := vm.BuildBlock(); err == nil {
		t.Fatalf("Should have errored on BuildBlock")
	}
}

// test acceptance of proposal to create a new chain
func TestCreateChain(t *testing.T) {
	vm, _, _ := defaultVM()
	vm.ctx.Lock.Lock()
	defer func() {
		if err := vm.Shutdown(); err != nil {
			t.Fatal(err)
		}
		vm.ctx.Lock.Unlock()
	}()

	tx, err := vm.txBuilder.NewCreateChainTx(
		testSubnet1.ID(),
		nil,
		ids.ID{'t', 'e', 's', 't', 'v', 'm'},
		nil,
		"name",
		[]*crypto.PrivateKeySECP256K1R{testSubnet1ControlKeys[0], testSubnet1ControlKeys[1]},
		ids.ShortEmpty, // change addr
	)
	if err != nil {
		t.Fatal(err)
	} else if err := vm.BlockBuilder.AddUnverifiedTx(tx); err != nil {
		t.Fatal(err)
	} else if blk, err := vm.BuildBlock(); err != nil { // should contain proposal to create chain
		t.Fatal(err)
	} else if err := blk.Verify(); err != nil {
		t.Fatal(err)
	} else if err := blk.Accept(); err != nil {
		t.Fatal(err)
	} else if _, txStatus, err := vm.internalState.GetTx(tx.ID()); err != nil {
		t.Fatal(err)
	} else if txStatus != status.Committed {
		t.Fatalf("status should be Committed but is %s", txStatus)
	}

	// Verify chain was created
	chains, err := vm.internalState.GetChains(testSubnet1.ID())
	if err != nil {
		t.Fatal(err)
	}
	foundNewChain := false
	for _, chain := range chains {
		if bytes.Equal(chain.Bytes(), tx.Bytes()) {
			foundNewChain = true
		}
	}
	if !foundNewChain {
		t.Fatal("should've created new chain but didn't")
	}
}

// test where we:
// 1) Create a subnet
// 2) Add a validator to the subnet's pending validator set
// 3) Advance timestamp to validator's start time (moving the validator from pending to current)
// 4) Advance timestamp to validator's end time (removing validator from current)
func TestCreateSubnet(t *testing.T) {
	vm, _, _ := defaultVM()
	vm.ctx.Lock.Lock()
	defer func() {
		if err := vm.Shutdown(); err != nil {
			t.Fatal(err)
		}
		vm.ctx.Lock.Unlock()
	}()

	nodeID := ids.NodeID(keys[0].PublicKey().Address())

	createSubnetTx, err := vm.txBuilder.NewCreateSubnetTx(
		1, // threshold
		[]ids.ShortID{ // control keys
			keys[0].PublicKey().Address(),
			keys[1].PublicKey().Address(),
		},
		[]*crypto.PrivateKeySECP256K1R{keys[0]}, // payer
		keys[0].PublicKey().Address(),           // change addr
	)
	if err != nil {
		t.Fatal(err)
	} else if err := vm.BlockBuilder.AddUnverifiedTx(createSubnetTx); err != nil {
		t.Fatal(err)
	} else if blk, err := vm.BuildBlock(); err != nil { // should contain proposal to create subnet
		t.Fatal(err)
	} else if err := blk.Verify(); err != nil {
		t.Fatal(err)
	} else if err := blk.Accept(); err != nil {
		t.Fatal(err)
	} else if _, txStatus, err := vm.internalState.GetTx(createSubnetTx.ID()); err != nil {
		t.Fatal(err)
	} else if txStatus != status.Committed {
		t.Fatalf("status should be Committed but is %s", txStatus)
	}

	subnets, err := vm.internalState.GetSubnets()
	if err != nil {
		t.Fatal(err)
	}

	found := false
	for _, subnet := range subnets {
		if subnet.ID() == createSubnetTx.ID() {
			found = true
			break
		}
	}
	if !found {
		t.Fatalf("should have registered new subnet")
	}

	// Now that we've created a new subnet, add a validator to that subnet
	startTime := defaultValidateStartTime.Add(executor.SyncBound).Add(1 * time.Second)
	endTime := startTime.Add(defaultMinStakingDuration)
	// [startTime, endTime] is subset of time keys[0] validates default subent so tx is valid
	if addValidatorTx, err := vm.txBuilder.NewAddSubnetValidatorTx(
		defaultWeight,
		uint64(startTime.Unix()),
		uint64(endTime.Unix()),
		nodeID,
		createSubnetTx.ID(),
		[]*crypto.PrivateKeySECP256K1R{keys[0]},
		ids.ShortEmpty, // change addr
	); err != nil {
		t.Fatal(err)
	} else if err := vm.BlockBuilder.AddUnverifiedTx(addValidatorTx); err != nil {
		t.Fatal(err)
	}

	blk, err := vm.BuildBlock() // should add validator to the new subnet
	if err != nil {
		t.Fatal(err)
	} else if err := blk.Verify(); err != nil {
		t.Fatal(err)
	}

	// Assert preferences are correct
	// and accept the proposal/commit
	block := blk.(*stateful.ProposalBlock)
	options, err := block.Options()
	if err != nil {
		t.Fatal(err)
	}
	commit, ok := options[0].(*stateful.CommitBlock)
	if !ok {
		t.Fatal(errShouldPrefCommit)
	} else if abort, ok := options[1].(*stateful.AbortBlock); !ok {
		t.Fatal(errShouldPrefCommit)
	} else if err := block.Accept(); err != nil { // Accept the block
		t.Fatal(err)
	} else if err := commit.Verify(); err != nil {
		t.Fatal(err)
	} else if err := abort.Verify(); err != nil {
		t.Fatal(err)
	} else if _, txStatus, err := abort.OnAccept().GetTx(block.ProposalTx().ID()); err != nil {
		t.Fatal(err)
	} else if txStatus != status.Aborted {
		t.Fatalf("status should be Aborted but is %s", txStatus)
	} else if err := commit.Accept(); err != nil { // add the validator to pending validator set
		t.Fatal(err)
	} else if _, txStatus, err := vm.internalState.GetTx(block.ProposalTx().ID()); err != nil {
		t.Fatal(err)
	} else if txStatus != status.Committed {
		t.Fatalf("status should be Committed but is %s", txStatus)
	}

	pendingStakers := vm.internalState.PendingStakers()
	vdr := pendingStakers.GetValidator(nodeID)
	_, exists := vdr.SubnetValidators()[createSubnetTx.ID()]
	if !exists {
		t.Fatal("should have added a pending validator")
	}

	// Advance time to when new validator should start validating
	// Create a block with an advance time tx that moves validator
	// from pending to current validator set
	vm.clock.Set(startTime)
	blk, err = vm.BuildBlock() // should be advance time tx
	if err != nil {
		t.Fatal(err)
	} else if err := blk.Verify(); err != nil {
		t.Fatal(err)
	}

	// Assert preferences are correct
	// and accept the proposal/commit
	block = blk.(*stateful.ProposalBlock)
	options, err = block.Options()
	if err != nil {
		t.Fatal(err)
	}
	commit, ok = options[0].(*stateful.CommitBlock)
	if !ok {
		t.Fatal(errShouldPrefCommit)
	} else if abort, ok := options[1].(*stateful.AbortBlock); !ok {
		t.Fatal(errShouldPrefCommit)
	} else if err := block.Accept(); err != nil {
		t.Fatal(err)
	} else if err := commit.Verify(); err != nil {
		t.Fatal(err)
	} else if err := abort.Verify(); err != nil {
		t.Fatal(err)
	} else if _, txStatus, err := abort.OnAccept().GetTx(block.ProposalTx().ID()); err != nil {
		t.Fatal(err)
	} else if txStatus != status.Aborted {
		t.Fatalf("status should be Aborted but is %s", txStatus)
	} else if err := commit.Accept(); err != nil { // move validator addValidatorTx from pending to current
		t.Fatal(err)
	} else if _, txStatus, err := vm.internalState.GetTx(block.ProposalTx().ID()); err != nil {
		t.Fatal(err)
	} else if txStatus != status.Committed {
		t.Fatalf("status should be Committed but is %s", txStatus)
	}

	pendingStakers = vm.internalState.PendingStakers()
	vdr = pendingStakers.GetValidator(nodeID)
	_, exists = vdr.SubnetValidators()[createSubnetTx.ID()]
	if exists {
		t.Fatal("should have removed the pending validator")
	}

	currentStakers := vm.internalState.CurrentStakers()
	cVDR, err := currentStakers.GetValidator(nodeID)
	if err != nil {
		t.Fatal(err)
	}
	_, exists = cVDR.SubnetValidators()[createSubnetTx.ID()]
	if !exists {
		t.Fatal("should have been added to the validator set")
	}

	// fast forward clock to time validator should stop validating
	vm.clock.Set(endTime)
	blk, err = vm.BuildBlock() // should be advance time tx
	if err != nil {
		t.Fatal(err)
	} else if err := blk.Verify(); err != nil {
		t.Fatal(err)
	}

	// Assert preferences are correct
	// and accept the proposal/commit
	block = blk.(*stateful.ProposalBlock)
	options, err = block.Options()
	if err != nil {
		t.Fatal(err)
	}
	commit, ok = options[0].(*stateful.CommitBlock)
	if !ok {
		t.Fatal(errShouldPrefCommit)
	} else if abort, ok := options[1].(*stateful.AbortBlock); !ok {
		t.Fatal(errShouldPrefCommit)
	} else if err := block.Accept(); err != nil {
		t.Fatal(err)
	} else if err := commit.Verify(); err != nil {
		t.Fatal(err)
	} else if err := abort.Verify(); err != nil {
		t.Fatal(err)
	} else if _, txStatus, err := abort.OnAccept().GetTx(block.ProposalTx().ID()); err != nil {
		t.Fatal(err)
	} else if txStatus != status.Aborted {
		t.Fatalf("status should be Aborted but is %s", txStatus)
	} else if err := commit.Accept(); err != nil { // remove validator from current validator set
		t.Fatal(err)
	} else if _, txStatus, err := vm.internalState.GetTx(block.ProposalTx().ID()); err != nil {
		t.Fatal(err)
	} else if txStatus != status.Committed {
		t.Fatalf("status should be Committed but is %s", txStatus)
	}

	pendingStakers = vm.internalState.PendingStakers()
	vdr = pendingStakers.GetValidator(nodeID)
	_, exists = vdr.SubnetValidators()[createSubnetTx.ID()]
	if exists {
		t.Fatal("should have removed the pending validator")
	}

	currentStakers = vm.internalState.CurrentStakers()
	cVDR, err = currentStakers.GetValidator(nodeID)
	if err != nil {
		t.Fatal(err)
	}
	_, exists = cVDR.SubnetValidators()[createSubnetTx.ID()]
	if exists {
		t.Fatal("should have removed from the validator set")
	}
}

// test asset import
func TestAtomicImport(t *testing.T) {
	vm, baseDB, mutableSharedMemory := defaultVM()
	vm.ctx.Lock.Lock()
	defer func() {
		if err := vm.Shutdown(); err != nil {
			t.Fatal(err)
		}
		vm.ctx.Lock.Unlock()
	}()

	utxoID := avax.UTXOID{
		TxID:        ids.Empty.Prefix(1),
		OutputIndex: 1,
	}
	amount := uint64(50000)
	recipientKey := keys[1]

	m := &atomic.Memory{}
	err := m.Initialize(logging.NoLog{}, prefixdb.New([]byte{5}, baseDB))
	if err != nil {
		t.Fatal(err)
	}

	mutableSharedMemory.SharedMemory = m.NewSharedMemory(vm.ctx.ChainID)
	peerSharedMemory := m.NewSharedMemory(vm.ctx.XChainID)

	if _, err := vm.txBuilder.NewImportTx(
		vm.ctx.XChainID,
		recipientKey.PublicKey().Address(),
		[]*crypto.PrivateKeySECP256K1R{keys[0]},
		ids.ShortEmpty, // change addr
	); err == nil {
		t.Fatalf("should have errored due to missing utxos")
	}

	// Provide the avm UTXO

	utxo := &avax.UTXO{
		UTXOID: utxoID,
		Asset:  avax.Asset{ID: avaxAssetID},
		Out: &secp256k1fx.TransferOutput{
			Amt: amount,
			OutputOwners: secp256k1fx.OutputOwners{
				Threshold: 1,
				Addrs:     []ids.ShortID{recipientKey.PublicKey().Address()},
			},
		},
	}
	utxoBytes, err := txs.Codec.Marshal(txs.Version, utxo)
	if err != nil {
		t.Fatal(err)
	}
	inputID := utxo.InputID()
	if err := peerSharedMemory.Apply(map[ids.ID]*atomic.Requests{vm.ctx.ChainID: {PutRequests: []*atomic.Element{{
		Key:   inputID[:],
		Value: utxoBytes,
		Traits: [][]byte{
			recipientKey.PublicKey().Address().Bytes(),
		},
	}}}}); err != nil {
		t.Fatal(err)
	}

	tx, err := vm.txBuilder.NewImportTx(
		vm.ctx.XChainID,
		recipientKey.PublicKey().Address(),
		[]*crypto.PrivateKeySECP256K1R{recipientKey},
		ids.ShortEmpty, // change addr
	)
	if err != nil {
		t.Fatal(err)
	}

	if err := vm.BlockBuilder.AddUnverifiedTx(tx); err != nil {
		t.Fatal(err)
	} else if blk, err := vm.BuildBlock(); err != nil {
		t.Fatal(err)
	} else if err := blk.Verify(); err != nil {
		t.Fatal(err)
	} else if err := blk.Accept(); err != nil {
		t.Fatal(err)
	} else if _, txStatus, err := vm.internalState.GetTx(tx.ID()); err != nil {
		t.Fatal(err)
	} else if txStatus != status.Committed {
		t.Fatalf("status should be Committed but is %s", txStatus)
	}
	inputID = utxoID.InputID()
	if _, err := vm.ctx.SharedMemory.Get(vm.ctx.XChainID, [][]byte{inputID[:]}); err == nil {
		t.Fatalf("shouldn't have been able to read the utxo")
	}
}

// test optimistic asset import
func TestOptimisticAtomicImport(t *testing.T) {
	vm, _, _ := defaultVM()
	vm.ctx.Lock.Lock()
	defer func() {
		if err := vm.Shutdown(); err != nil {
			t.Fatal(err)
		}
		vm.ctx.Lock.Unlock()
	}()

	tx := &txs.Tx{Unsigned: &txs.ImportTx{
		BaseTx: txs.BaseTx{BaseTx: avax.BaseTx{
			NetworkID:    vm.ctx.NetworkID,
			BlockchainID: vm.ctx.ChainID,
		}},
		SourceChain: vm.ctx.XChainID,
		ImportedInputs: []*avax.TransferableInput{{
			UTXOID: avax.UTXOID{
				TxID:        ids.Empty.Prefix(1),
				OutputIndex: 1,
			},
			Asset: avax.Asset{ID: vm.ctx.AVAXAssetID},
			In: &secp256k1fx.TransferInput{
				Amt: 50000,
			},
		}},
	}}
	if err := tx.Sign(txs.Codec, [][]*crypto.PrivateKeySECP256K1R{{}}); err != nil {
		t.Fatal(err)
	}

	preferred, err := vm.Preferred()
	if err != nil {
		t.Fatal(err)
	}
	preferredID := preferred.ID()
	preferredHeight := preferred.Height()

	blk, err := stateful.NewAtomicBlock(
		vm.manager,
		vm.ctx,
		preferredID,
		preferredHeight+1,
		tx,
	)
	if err != nil {
		t.Fatal(err)
	}

	if err := blk.Verify(); err == nil {
		t.Fatalf("Block should have failed verification due to missing UTXOs")
	}

	if err := vm.SetState(snow.Bootstrapping); err != nil {
		t.Fatal(err)
	}

	if err := blk.Verify(); err != nil {
		t.Fatal(err)
	}

	if err := blk.Accept(); err != nil {
		t.Fatal(err)
	}

	if err := vm.SetState(snow.NormalOp); err != nil {
		t.Fatal(err)
	}

	_, txStatus, err := vm.internalState.GetTx(tx.ID())
	if err != nil {
		t.Fatal(err)
	}

	if txStatus != status.Committed {
		t.Fatalf("Wrong status returned. Expected %s; Got %s", status.Committed, txStatus)
	}
}

// test restarting the node
func TestRestartPartiallyAccepted(t *testing.T) {
	_, genesisBytes := defaultGenesis()
	blkVersion := uint16(stateless.ApricotVersion)
	db := manager.NewMemDB(version.Semantic1_0_0)

	firstDB := db.NewPrefixDBManager([]byte{})
	firstVM := &VM{Factory: Factory{
		Config: config.Config{
			Chains:                 chains.MockManager{},
			Validators:             validators.NewManager(),
			UptimeLockedCalculator: uptime.NewLockedCalculator(),
			MinStakeDuration:       defaultMinStakingDuration,
			MaxStakeDuration:       defaultMaxStakingDuration,
			RewardConfig:           defaultRewardConfig,
			BlueberryTime:          mockable.MaxTime,
		},
	}}
	firstVM.clock.Set(defaultGenesisTime)
	firstCtx := defaultContext()
	firstCtx.Lock.Lock()

	firstMsgChan := make(chan common.Message, 1)
	if err := firstVM.Initialize(firstCtx, firstDB, genesisBytes, nil, nil, firstMsgChan, nil, nil); err != nil {
		t.Fatal(err)
	}

	genesisID, err := firstVM.LastAccepted()
	if err != nil {
		t.Fatal(err)
	}

	firstAdvanceTimeTx, err := firstVM.txBuilder.NewAdvanceTimeTx(defaultGenesisTime.Add(time.Second))
	if err != nil {
		t.Fatal(err)
	}

	preferred, err := firstVM.Preferred()
	if err != nil {
		t.Fatal(err)
	}
	preferredID := preferred.ID()
	preferredHeight := preferred.Height()

	firstAdvanceTimeBlk, err := stateful.NewProposalBlock(
<<<<<<< HEAD
		blkVersion,
		0, // apricot timestamp is not serialized
		firstVM.blkVerifier,
		firstVM.txExecutorBackend,
=======
		firstVM.manager,
		firstVM.ctx,
>>>>>>> 02807b1c
		preferredID,
		preferredHeight+1,
		firstAdvanceTimeTx,
	)
	if err != nil {
		t.Fatal(err)
	}

	firstVM.clock.Set(defaultGenesisTime.Add(3 * time.Second))
	if err := firstAdvanceTimeBlk.Verify(); err != nil {
		t.Fatal(err)
	}

	options, err := firstAdvanceTimeBlk.Options()
	if err != nil {
		t.Fatal(err)
	}
	firstOption := options[0]
	secondOption := options[1]

	if err := firstOption.Verify(); err != nil {
		t.Fatal(err)
	} else if err := secondOption.Verify(); err != nil {
		t.Fatal(err)
	} else if err := firstAdvanceTimeBlk.Accept(); err != nil { // time advances to defaultGenesisTime.Add(time.Second)
		t.Fatal(err)
	}

	// Byte representation of block that proposes advancing time to defaultGenesisTime + 2 seconds
	secondAdvanceTimeBlkBytes := []byte{
		0, 0,
		0, 0, 0, 0,
		6, 150, 225, 43, 97, 69, 215, 238,
		150, 164, 249, 184, 2, 197, 216, 49,
		6, 78, 81, 50, 190, 8, 44, 165,
		219, 127, 96, 39, 235, 155, 17, 108,
		0, 0, 0, 0,
		0, 0, 0, 1,
		0, 0, 0, 19,
		0, 0, 0, 0, 95, 34, 234, 149,
		0, 0, 0, 0,
	}
	if _, err := firstVM.ParseBlock(secondAdvanceTimeBlkBytes); err != nil {
		t.Fatal(err)
	}

	if err := firstVM.Shutdown(); err != nil {
		t.Fatal(err)
	}
	firstCtx.Lock.Unlock()

	secondVM := &VM{Factory: Factory{
		Config: config.Config{
			Chains:                 chains.MockManager{},
			Validators:             validators.NewManager(),
			UptimeLockedCalculator: uptime.NewLockedCalculator(),
			MinStakeDuration:       defaultMinStakingDuration,
			MaxStakeDuration:       defaultMaxStakingDuration,
			RewardConfig:           defaultRewardConfig,
			BlueberryTime:          mockable.MaxTime,
		},
	}}

	secondVM.clock.Set(defaultGenesisTime)
	secondCtx := defaultContext()
	secondCtx.Lock.Lock()
	defer func() {
		if err := secondVM.Shutdown(); err != nil {
			t.Fatal(err)
		}
		secondCtx.Lock.Unlock()
	}()

	secondDB := db.NewPrefixDBManager([]byte{})
	secondMsgChan := make(chan common.Message, 1)
	if err := secondVM.Initialize(secondCtx, secondDB, genesisBytes, nil, nil, secondMsgChan, nil, nil); err != nil {
		t.Fatal(err)
	}

	lastAccepted, err := secondVM.LastAccepted()
	if err != nil {
		t.Fatal(err)
	}
	if genesisID != lastAccepted {
		t.Fatalf("Shouldn't have changed the genesis")
	}
}

// test restarting the node
func TestRestartFullyAccepted(t *testing.T) {
	_, genesisBytes := defaultGenesis()
	blkVersion := uint16(stateless.ApricotVersion)

	db := manager.NewMemDB(version.Semantic1_0_0)
	firstDB := db.NewPrefixDBManager([]byte{})
	firstVM := &VM{Factory: Factory{
		Config: config.Config{
			Chains:                 chains.MockManager{},
			Validators:             validators.NewManager(),
			UptimeLockedCalculator: uptime.NewLockedCalculator(),
			MinStakeDuration:       defaultMinStakingDuration,
			MaxStakeDuration:       defaultMaxStakingDuration,
			RewardConfig:           defaultRewardConfig,
			BlueberryTime:          mockable.MaxTime,
		},
	}}

	firstVM.clock.Set(defaultGenesisTime)
	firstCtx := defaultContext()
	firstCtx.Lock.Lock()

	firstMsgChan := make(chan common.Message, 1)
	if err := firstVM.Initialize(firstCtx, firstDB, genesisBytes, nil, nil, firstMsgChan, nil, nil); err != nil {
		t.Fatal(err)
	}

	firstAdvanceTimeTx, err := firstVM.txBuilder.NewAdvanceTimeTx(defaultGenesisTime.Add(time.Second))
	if err != nil {
		t.Fatal(err)
	}

	preferred, err := firstVM.Preferred()
	if err != nil {
		t.Fatal(err)
	}
	preferredID := preferred.ID()
	preferredHeight := preferred.Height()

	firstAdvanceTimeBlk, err := stateful.NewProposalBlock(
<<<<<<< HEAD
		blkVersion,
		0, // apricot timestamp is not serialized
		firstVM.blkVerifier,
		firstVM.txExecutorBackend,
=======
		firstVM.manager,
		firstVM.ctx,
>>>>>>> 02807b1c
		preferredID,
		preferredHeight+1,
		firstAdvanceTimeTx,
	)
	if err != nil {
		t.Fatal(err)
	}
	firstVM.clock.Set(defaultGenesisTime.Add(3 * time.Second))
	if err := firstAdvanceTimeBlk.Verify(); err != nil {
		t.Fatal(err)
	}

	options, err := firstAdvanceTimeBlk.Options()
	if err != nil {
		t.Fatal(err)
	} else if err := options[0].Verify(); err != nil {
		t.Fatal(err)
	} else if err := options[1].Verify(); err != nil {
		t.Fatal(err)
	} else if err := firstAdvanceTimeBlk.Accept(); err != nil {
		t.Fatal(err)
	} else if err := options[0].Accept(); err != nil {
		t.Fatal(err)
	} else if err := options[1].Reject(); err != nil {
		t.Fatal(err)
	}

	// Byte representation of block that proposes advancing time to defaultGenesisTime + 2 seconds
	secondAdvanceTimeBlkBytes := []byte{
		0, 0,
		0, 0, 0, 0,
		6, 150, 225, 43, 97, 69, 215, 238,
		150, 164, 249, 184, 2, 197, 216, 49,
		6, 78, 81, 50, 190, 8, 44, 165,
		219, 127, 96, 39, 235, 155, 17, 108,
		0, 0, 0, 0,
		0, 0, 0, 1,
		0, 0, 0, 19,
		0, 0, 0, 0, 95, 34, 234, 149,
		0, 0, 0, 0,
	}
	if _, err := firstVM.ParseBlock(secondAdvanceTimeBlkBytes); err != nil {
		t.Fatal(err)
	}

	if err := firstVM.Shutdown(); err != nil {
		t.Fatal(err)
	}
	firstCtx.Lock.Unlock()

	secondVM := &VM{Factory: Factory{
		Config: config.Config{
			Chains:                 chains.MockManager{},
			Validators:             validators.NewManager(),
			UptimeLockedCalculator: uptime.NewLockedCalculator(),
			MinStakeDuration:       defaultMinStakingDuration,
			MaxStakeDuration:       defaultMaxStakingDuration,
			RewardConfig:           defaultRewardConfig,
			BlueberryTime:          mockable.MaxTime,
		},
	}}

	secondVM.clock.Set(defaultGenesisTime)
	secondCtx := defaultContext()
	secondCtx.Lock.Lock()
	defer func() {
		if err := secondVM.Shutdown(); err != nil {
			t.Fatal(err)
		}
		secondCtx.Lock.Unlock()
	}()

	secondDB := db.NewPrefixDBManager([]byte{})
	secondMsgChan := make(chan common.Message, 1)
	if err := secondVM.Initialize(secondCtx, secondDB, genesisBytes, nil, nil, secondMsgChan, nil, nil); err != nil {
		t.Fatal(err)
	}
	lastAccepted, err := secondVM.LastAccepted()
	if err != nil {
		t.Fatal(err)
	}
	if options[0].ID() != lastAccepted {
		t.Fatalf("Should have changed the genesis")
	}
}

// test bootstrapping the node
func TestBootstrapPartiallyAccepted(t *testing.T) {
	_, genesisBytes := defaultGenesis()
	blkVersion := uint16(stateless.ApricotVersion)

	baseDBManager := manager.NewMemDB(version.Semantic1_0_0)
	vmDBManager := baseDBManager.NewPrefixDBManager([]byte("vm"))
	bootstrappingDB := prefixdb.New([]byte("bootstrapping"), baseDBManager.Current().Database)

	blocked, err := queue.NewWithMissing(bootstrappingDB, "", prometheus.NewRegistry())
	if err != nil {
		t.Fatal(err)
	}

	vm := &VM{Factory: Factory{
		Config: config.Config{
			Chains:                 chains.MockManager{},
			Validators:             validators.NewManager(),
			UptimeLockedCalculator: uptime.NewLockedCalculator(),
			MinStakeDuration:       defaultMinStakingDuration,
			MaxStakeDuration:       defaultMaxStakingDuration,
			RewardConfig:           defaultRewardConfig,
			BlueberryTime:          mockable.MaxTime,
		},
	}}

	vm.clock.Set(defaultGenesisTime)
	ctx := defaultContext()
	consensusCtx := snow.DefaultConsensusContextTest()
	consensusCtx.Context = ctx
	consensusCtx.SetState(snow.Initializing)
	ctx.Lock.Lock()

	msgChan := make(chan common.Message, 1)
	if err := vm.Initialize(ctx, vmDBManager, genesisBytes, nil, nil, msgChan, nil, nil); err != nil {
		t.Fatal(err)
	}

	preferred, err := vm.Preferred()
	if err != nil {
		t.Fatal(err)
	}
	preferredID := preferred.ID()
	preferredHeight := preferred.Height()

	advanceTimeTx, err := vm.txBuilder.NewAdvanceTimeTx(defaultGenesisTime.Add(time.Second))
	if err != nil {
		t.Fatal(err)
	}
	advanceTimeBlk, err := stateful.NewProposalBlock(
<<<<<<< HEAD
		blkVersion,
		0, // apricot timestamp is not serialized
		vm.blkVerifier,
		vm.txExecutorBackend,
=======
		vm.manager,
		vm.ctx,
>>>>>>> 02807b1c
		preferredID,
		preferredHeight+1,
		advanceTimeTx,
	)
	if err != nil {
		t.Fatal(err)
	}
	advanceTimeBlkID := advanceTimeBlk.ID()
	advanceTimeBlkBytes := advanceTimeBlk.Bytes()

	options, err := advanceTimeBlk.Options()
	if err != nil {
		t.Fatal(err)
	}

	// Because the block needs to have been verified for it's preference to be
	// set correctly, we manually select the correct preference here.
	advanceTimePreference := options[1]

	peerID := ids.NodeID{1, 2, 3, 4, 5, 4, 3, 2, 1}
	vdrs := validators.NewSet()
	if err := vdrs.AddWeight(peerID, 1); err != nil {
		t.Fatal(err)
	}
	beacons := vdrs

	benchlist := benchlist.NewNoBenchlist()
	timeoutManager, err := timeout.NewManager(
		&timer.AdaptiveTimeoutConfig{
			InitialTimeout:     time.Millisecond,
			MinimumTimeout:     time.Millisecond,
			MaximumTimeout:     10 * time.Second,
			TimeoutHalflife:    5 * time.Minute,
			TimeoutCoefficient: 1.25,
		},
		benchlist,
		"",
		prometheus.NewRegistry(),
	)
	if err != nil {
		t.Fatal(err)
	}
	go timeoutManager.Dispatch()

	chainRouter := &router.ChainRouter{}
	metrics := prometheus.NewRegistry()
	mc, err := message.NewCreator(metrics, true, "dummyNamespace", 10*time.Second)
	assert.NoError(t, err)
	err = chainRouter.Initialize(ids.EmptyNodeID, logging.NoLog{}, mc, timeoutManager, time.Second, ids.Set{}, ids.Set{}, nil, router.HealthConfig{}, "", prometheus.NewRegistry())
	assert.NoError(t, err)

	externalSender := &sender.ExternalSenderTest{TB: t}
	externalSender.Default(true)

	// Passes messages from the consensus engine to the network
	sender, err := sender.New(
		consensusCtx,
		mc,
		externalSender,
		chainRouter,
		timeoutManager,
		sender.GossipConfig{
			AcceptedFrontierPeerSize:  1,
			OnAcceptPeerSize:          1,
			AppGossipValidatorSize:    1,
			AppGossipNonValidatorSize: 1,
		},
	)
	assert.NoError(t, err)

	var reqID uint32
	externalSender.SendF = func(msg message.OutboundMessage, nodeIDs ids.NodeIDSet, subnetID ids.ID, validatorOnly bool) ids.NodeIDSet {
		inMsg, err := mc.Parse(msg.Bytes(), ctx.NodeID, func() {})
		assert.NoError(t, err)
		assert.Equal(t, message.GetAcceptedFrontier, inMsg.Op())

		res := nodeIDs
		requestID, ok := inMsg.Get(message.RequestID).(uint32)
		assert.True(t, ok)

		reqID = requestID
		return res
	}

	isBootstrapped := false
	subnet := &common.SubnetTest{
		T:               t,
		IsBootstrappedF: func() bool { return isBootstrapped },
		BootstrappedF:   func(ids.ID) { isBootstrapped = true },
	}

	peers := tracker.NewPeers()
	startup := tracker.NewStartup(peers, (beacons.Weight()+1)/2)
	beacons.RegisterCallbackListener(startup)

	// The engine handles consensus
	consensus := &smcon.Topological{}
	commonCfg := common.Config{
		Ctx:                            consensusCtx,
		Validators:                     vdrs,
		Beacons:                        beacons,
		SampleK:                        beacons.Len(),
		StartupTracker:                 startup,
		Alpha:                          (beacons.Weight() + 1) / 2,
		Sender:                         sender,
		Subnet:                         subnet,
		AncestorsMaxContainersSent:     2000,
		AncestorsMaxContainersReceived: 2000,
		SharedCfg:                      &common.SharedConfig{},
	}

	snowGetHandler, err := snowgetter.New(vm, commonCfg)
	assert.NoError(t, err)

	bootstrapConfig := bootstrap.Config{
		Config:        commonCfg,
		AllGetsServer: snowGetHandler,
		Blocked:       blocked,
		VM:            vm,
	}

	// Asynchronously passes messages from the network to the consensus engine
	cpuTracker, err := timetracker.NewResourceTracker(prometheus.NewRegistry(), resource.NoUsage, meter.ContinuousFactory{}, time.Second)
	assert.NoError(t, err)
	handler, err := handler.New(
		mc,
		bootstrapConfig.Ctx,
		vdrs,
		msgChan,
		nil,
		time.Hour,
		cpuTracker,
	)
	assert.NoError(t, err)

	engineConfig := smeng.Config{
		Ctx:           bootstrapConfig.Ctx,
		AllGetsServer: snowGetHandler,
		VM:            bootstrapConfig.VM,
		Sender:        bootstrapConfig.Sender,
		Validators:    vdrs,
		Params: snowball.Parameters{
			K:                     1,
			Alpha:                 1,
			BetaVirtuous:          20,
			BetaRogue:             20,
			ConcurrentRepolls:     1,
			OptimalProcessing:     1,
			MaxOutstandingItems:   1,
			MaxItemProcessingTime: 1,
		},
		Consensus: consensus,
	}
	engine, err := smeng.New(engineConfig)
	if err != nil {
		t.Fatal(err)
	}
	handler.SetConsensus(engine)

	bootstrapper, err := bootstrap.New(
		bootstrapConfig,
		engine.Start,
	)
	if err != nil {
		t.Fatal(err)
	}
	handler.SetBootstrapper(bootstrapper)

	// Allow incoming messages to be routed to the new chain
	chainRouter.AddChain(handler)
	ctx.Lock.Unlock()

	handler.Start(false)

	ctx.Lock.Lock()
	if err := bootstrapper.Connected(peerID, version.CurrentApp); err != nil {
		t.Fatal(err)
	}

	externalSender.SendF = func(msg message.OutboundMessage, nodeIDs ids.NodeIDSet, subnetID ids.ID, validatorOnly bool) ids.NodeIDSet {
		inMsg, err := mc.Parse(msg.Bytes(), ctx.NodeID, func() {})
		assert.NoError(t, err)
		assert.Equal(t, message.GetAccepted, inMsg.Op())

		res := nodeIDs
		requestID, ok := inMsg.Get(message.RequestID).(uint32)
		assert.True(t, ok)

		reqID = requestID
		return res
	}

	frontier := []ids.ID{advanceTimeBlkID}
	if err := bootstrapper.AcceptedFrontier(peerID, reqID, frontier); err != nil {
		t.Fatal(err)
	}

	externalSender.SendF = func(msg message.OutboundMessage, nodeIDs ids.NodeIDSet, subnetID ids.ID, validatorOnly bool) ids.NodeIDSet {
		inMsg, err := mc.Parse(msg.Bytes(), ctx.NodeID, func() {})
		assert.NoError(t, err)
		assert.Equal(t, message.GetAncestors, inMsg.Op())

		res := nodeIDs
		requestID, ok := inMsg.Get(message.RequestID).(uint32)
		assert.True(t, ok)
		reqID = requestID

		containerID, err := ids.ToID(inMsg.Get(message.ContainerID).([]byte))
		assert.NoError(t, err)
		if containerID != advanceTimeBlkID {
			t.Fatalf("wrong block requested")
		}

		return res
	}

	if err := bootstrapper.Accepted(peerID, reqID, frontier); err != nil {
		t.Fatal(err)
	}

	externalSender.SendF = nil
	externalSender.CantSend = false

	if err := bootstrapper.Ancestors(peerID, reqID, [][]byte{advanceTimeBlkBytes}); err != nil {
		t.Fatal(err)
	}

	preferred, err = vm.Preferred()
	if err != nil {
		t.Fatal(err)
	}

	if preferred.ID() != advanceTimePreference.ID() {
		t.Fatalf("wrong preference reported after bootstrapping to proposal block\nPreferred: %s\nExpected: %s\nGenesis: %s",
			preferred.ID(),
			advanceTimePreference.ID(),
			preferredID)
	}
	ctx.Lock.Unlock()

	chainRouter.Shutdown()
}

func TestUnverifiedParent(t *testing.T) {
	_, genesisBytes := defaultGenesis()
	blkVersion := uint16(stateless.ApricotVersion)
	dbManager := manager.NewMemDB(version.Semantic1_0_0)

	vm := &VM{Factory: Factory{
		Config: config.Config{
			Chains:                 chains.MockManager{},
			Validators:             validators.NewManager(),
			UptimeLockedCalculator: uptime.NewLockedCalculator(),
			MinStakeDuration:       defaultMinStakingDuration,
			MaxStakeDuration:       defaultMaxStakingDuration,
			RewardConfig:           defaultRewardConfig,
			BlueberryTime:          mockable.MaxTime,
		},
	}}

	vm.clock.Set(defaultGenesisTime)
	ctx := defaultContext()
	ctx.Lock.Lock()
	defer func() {
		if err := vm.Shutdown(); err != nil {
			t.Fatal(err)
		}
		ctx.Lock.Unlock()
	}()

	msgChan := make(chan common.Message, 1)
	if err := vm.Initialize(ctx, dbManager, genesisBytes, nil, nil, msgChan, nil, nil); err != nil {
		t.Fatal(err)
	}

	firstAdvanceTimeTx, err := vm.txBuilder.NewAdvanceTimeTx(defaultGenesisTime.Add(time.Second))
	if err != nil {
		t.Fatal(err)
	}

	preferred, err := vm.Preferred()
	if err != nil {
		t.Fatal(err)
	}
	preferredID := preferred.ID()
	preferredHeight := preferred.Height()

	firstAdvanceTimeBlk, err := stateful.NewProposalBlock(
<<<<<<< HEAD
		blkVersion,
		0, // apricot timestamp is not serialized
		vm.blkVerifier,
		vm.txExecutorBackend,
=======
		vm.manager,
		vm.ctx,
>>>>>>> 02807b1c
		preferredID,
		preferredHeight+1,
		firstAdvanceTimeTx,
	)
	if err != nil {
		t.Fatal(err)
	}

	vm.clock.Set(defaultGenesisTime.Add(2 * time.Second))
	if err := firstAdvanceTimeBlk.Verify(); err != nil {
		t.Fatal(err)
	}

	options, err := firstAdvanceTimeBlk.Options()
	if err != nil {
		t.Fatal(err)
	}
	firstOption := options[0]
	secondOption := options[1]

	secondAdvanceTimeTx, err := vm.txBuilder.NewAdvanceTimeTx(defaultGenesisTime.Add(2 * time.Second))
	if err != nil {
		t.Fatal(err)
	}
	secondAdvanceTimeBlk, err := stateful.NewProposalBlock(
<<<<<<< HEAD
		blkVersion,
		0, // apricot timestamp is not serialized
		vm.blkVerifier,
		vm.txExecutorBackend,
=======
		vm.manager,
		vm.ctx,
>>>>>>> 02807b1c
		firstOption.ID(),
		firstOption.(stateful.Block).Height()+1,
		secondAdvanceTimeTx,
	)
	if err != nil {
		t.Fatal(err)
	}

	if parentBlkID := secondAdvanceTimeBlk.Parent(); parentBlkID != firstOption.ID() {
		t.Fatalf("Wrong parent block ID returned")
	} else if err := firstOption.Verify(); err != nil {
		t.Fatal(err)
	} else if err := secondOption.Verify(); err != nil {
		t.Fatal(err)
	} else if err := secondAdvanceTimeBlk.Verify(); err != nil {
		t.Fatal(err)
	}
}

func TestMaxStakeAmount(t *testing.T) {
	vm, _, _ := defaultVM()
	vm.ctx.Lock.Lock()
	defer func() {
		if err := vm.Shutdown(); err != nil {
			t.Fatal(err)
		}
		vm.ctx.Lock.Unlock()
	}()

	tests := []struct {
		description    string
		startTime      time.Time
		endTime        time.Time
		validatorID    ids.NodeID
		expectedAmount uint64
	}{
		{
			description:    "startTime after validation period ends",
			startTime:      defaultValidateEndTime.Add(time.Minute),
			endTime:        defaultValidateEndTime.Add(2 * time.Minute),
			validatorID:    ids.NodeID(keys[0].PublicKey().Address()),
			expectedAmount: 0,
		},
		{
			description:    "startTime when validation period ends",
			startTime:      defaultValidateEndTime,
			endTime:        defaultValidateEndTime.Add(2 * time.Minute),
			validatorID:    ids.NodeID(keys[0].PublicKey().Address()),
			expectedAmount: defaultWeight,
		},
		{
			description:    "startTime before validation period ends",
			startTime:      defaultValidateEndTime.Add(-time.Minute),
			endTime:        defaultValidateEndTime.Add(2 * time.Minute),
			validatorID:    ids.NodeID(keys[0].PublicKey().Address()),
			expectedAmount: defaultWeight,
		},
		{
			description:    "endTime after validation period ends",
			startTime:      defaultValidateStartTime,
			endTime:        defaultValidateEndTime.Add(time.Minute),
			validatorID:    ids.NodeID(keys[0].PublicKey().Address()),
			expectedAmount: defaultWeight,
		},
		{
			description:    "endTime when validation period ends",
			startTime:      defaultValidateStartTime,
			endTime:        defaultValidateEndTime,
			validatorID:    ids.NodeID(keys[0].PublicKey().Address()),
			expectedAmount: defaultWeight,
		},
		{
			description:    "endTime before validation period ends",
			startTime:      defaultValidateStartTime,
			endTime:        defaultValidateEndTime.Add(-time.Minute),
			validatorID:    ids.NodeID(keys[0].PublicKey().Address()),
			expectedAmount: defaultWeight,
		},
	}

	for _, test := range tests {
		t.Run(test.description, func(t *testing.T) {
			amount, err := vm.internalState.MaxStakeAmount(vm.ctx.SubnetID, test.validatorID, test.startTime, test.endTime)
			if err != nil {
				t.Fatal(err)
			}
			if amount != test.expectedAmount {
				t.Fatalf("wrong max stake amount. Expected %d ; Returned %d",
					test.expectedAmount, amount)
			}
		})
	}
}

// Test that calling Verify on a block with an unverified parent doesn't cause a panic.
func TestUnverifiedParentPanic(t *testing.T) {
	_, genesisBytes := defaultGenesis()
	blkVersion := uint16(stateless.ApricotVersion)
	baseDBManager := manager.NewMemDB(version.Semantic1_0_0)
	atomicDB := prefixdb.New([]byte{1}, baseDBManager.Current().Database)

	vm := &VM{Factory: Factory{
		Config: config.Config{
			Chains:                 chains.MockManager{},
			Validators:             validators.NewManager(),
			UptimeLockedCalculator: uptime.NewLockedCalculator(),
			MinStakeDuration:       defaultMinStakingDuration,
			MaxStakeDuration:       defaultMaxStakingDuration,
			RewardConfig:           defaultRewardConfig,
			BlueberryTime:          mockable.MaxTime,
		},
	}}

	vm.clock.Set(defaultGenesisTime)
	ctx := defaultContext()
	ctx.Lock.Lock()
	defer func() {
		if err := vm.Shutdown(); err != nil {
			t.Fatal(err)
		}
		ctx.Lock.Unlock()
	}()

	msgChan := make(chan common.Message, 1)
	if err := vm.Initialize(ctx, baseDBManager, genesisBytes, nil, nil, msgChan, nil, nil); err != nil {
		t.Fatal(err)
	}
	m := &atomic.Memory{}
	err := m.Initialize(logging.NoLog{}, atomicDB)
	if err != nil {
		panic(err)
	}
	vm.ctx.SharedMemory = m.NewSharedMemory(ctx.ChainID)

	key0 := keys[0]
	key1 := keys[1]
	addr0 := key0.PublicKey().Address()
	addr1 := key1.PublicKey().Address()

	addSubnetTx0, err := vm.txBuilder.NewCreateSubnetTx(
		1,
		[]ids.ShortID{addr0},
		[]*crypto.PrivateKeySECP256K1R{key0},
		addr0,
	)
	if err != nil {
		t.Fatal(err)
	}

	addSubnetTx1, err := vm.txBuilder.NewCreateSubnetTx(
		1,
		[]ids.ShortID{addr1},
		[]*crypto.PrivateKeySECP256K1R{key1},
		addr1,
	)
	if err != nil {
		t.Fatal(err)
	}

	addSubnetTx2, err := vm.txBuilder.NewCreateSubnetTx(
		1,
		[]ids.ShortID{addr1},
		[]*crypto.PrivateKeySECP256K1R{key1},
		addr0,
	)
	if err != nil {
		t.Fatal(err)
	}

	preferred, err := vm.Preferred()
	if err != nil {
		t.Fatal(err)
	}
	preferredID := preferred.ID()
	preferredHeight := preferred.Height()

	addSubnetBlk0, err := stateful.NewStandardBlock(
<<<<<<< HEAD
		blkVersion,
		0, // apricot timestamp is not serialized
		vm.blkVerifier,
		vm.txExecutorBackend,
=======
		vm.manager,
		vm.ctx,
>>>>>>> 02807b1c
		preferredID,
		preferredHeight+1,
		[]*txs.Tx{addSubnetTx0},
	)
	if err != nil {
		t.Fatal(err)
	}
	addSubnetBlk1, err := stateful.NewStandardBlock(
<<<<<<< HEAD
		blkVersion,
		0, // apricot timestamp is not serialized
		vm.blkVerifier,
		vm.txExecutorBackend,
=======
		vm.manager,
		vm.ctx,
>>>>>>> 02807b1c
		preferredID,
		preferredHeight+1,
		[]*txs.Tx{addSubnetTx1},
	)
	if err != nil {
		t.Fatal(err)
	}
	addSubnetBlk2, err := stateful.NewStandardBlock(
<<<<<<< HEAD
		blkVersion,
		0, // apricot timestamp is not serialized
		vm.blkVerifier,
		vm.txExecutorBackend,
=======
		vm.manager,
		vm.ctx,
>>>>>>> 02807b1c
		addSubnetBlk1.ID(),
		preferredHeight+2,
		[]*txs.Tx{addSubnetTx2},
	)
	if err != nil {
		t.Fatal(err)
	}

	if _, err := vm.ParseBlock(addSubnetBlk0.Bytes()); err != nil {
		t.Fatal(err)
	}
	if _, err := vm.ParseBlock(addSubnetBlk1.Bytes()); err != nil {
		t.Fatal(err)
	}
	if _, err := vm.ParseBlock(addSubnetBlk2.Bytes()); err != nil {
		t.Fatal(err)
	}

	if err := addSubnetBlk0.Verify(); err != nil {
		t.Fatal(err)
	}
	if err := addSubnetBlk0.Accept(); err != nil {
		t.Fatal(err)
	}
	// Doesn't matter what verify returns as long as it's not panicking.
	_ = addSubnetBlk2.Verify()
}

func TestRejectedStateRegressionInvalidValidatorTimestamp(t *testing.T) {
	assert := assert.New(t)

	vm, baseDB, mutableSharedMemory := defaultVM()
	blkVersion := uint16(stateless.ApricotVersion)
	vm.ctx.Lock.Lock()
	defer func() {
		err := vm.Shutdown()
		assert.NoError(err)

		vm.ctx.Lock.Unlock()
	}()

	newValidatorStartTime := defaultGenesisTime.Add(executor.SyncBound).Add(1 * time.Second)
	newValidatorEndTime := newValidatorStartTime.Add(defaultMinStakingDuration)

	key, err := testKeyFactory.NewPrivateKey()
	assert.NoError(err)

	nodeID := ids.NodeID(key.PublicKey().Address())

	// Create the tx to add a new validator
	addValidatorTx, err := vm.txBuilder.NewAddValidatorTx(
		vm.MinValidatorStake,
		uint64(newValidatorStartTime.Unix()),
		uint64(newValidatorEndTime.Unix()),
		nodeID,
		ids.ShortID(nodeID),
		reward.PercentDenominator,
		[]*crypto.PrivateKeySECP256K1R{keys[0]},
		ids.ShortEmpty,
	)
	assert.NoError(err)

	// Create the proposal block to add the new validator
	preferred, err := vm.Preferred()
	assert.NoError(err)

	preferredID := preferred.ID()
	preferredHeight := preferred.Height()

	addValidatorProposalBlk, err := stateful.NewProposalBlock(
<<<<<<< HEAD
		blkVersion,
		0, // apricot timestamp is not serialized
		vm.blkVerifier,
		vm.txExecutorBackend,
=======
		vm.manager,
		vm.ctx,
>>>>>>> 02807b1c
		preferredID,
		preferredHeight+1,
		addValidatorTx,
	)
	assert.NoError(err)

	err = addValidatorProposalBlk.Verify()
	assert.NoError(err)

	// Get the commit block to add the new validator
	addValidatorProposalOptions, err := addValidatorProposalBlk.Options()
	assert.NoError(err)

	addValidatorProposalCommitIntf := addValidatorProposalOptions[0]
	addValidatorProposalCommit, ok := addValidatorProposalCommitIntf.(*stateful.CommitBlock)
	assert.True(ok)

	err = addValidatorProposalCommit.Verify()
	assert.NoError(err)

	// Verify that the new validator now in pending validator set
	{
		OnAccept := addValidatorProposalCommit.OnAccept()
		pendingStakers := OnAccept.PendingStakers()

		_, _, err := pendingStakers.GetValidatorTx(nodeID)
		assert.NoError(err)
	}

	// Create the UTXO that will be added to shared memory
	utxo := &avax.UTXO{
		UTXOID: avax.UTXOID{
			TxID: ids.GenerateTestID(),
		},
		Asset: avax.Asset{
			ID: vm.ctx.AVAXAssetID,
		},
		Out: &secp256k1fx.TransferOutput{
			Amt:          vm.TxFee,
			OutputOwners: secp256k1fx.OutputOwners{},
		},
	}

	// Create the import tx that will fail verification
	unsignedImportTx := &txs.ImportTx{
		BaseTx: txs.BaseTx{BaseTx: avax.BaseTx{
			NetworkID:    vm.ctx.NetworkID,
			BlockchainID: vm.ctx.ChainID,
		}},
		SourceChain: vm.ctx.XChainID,
		ImportedInputs: []*avax.TransferableInput{
			{
				UTXOID: utxo.UTXOID,
				Asset:  utxo.Asset,
				In: &secp256k1fx.TransferInput{
					Amt: vm.TxFee,
				},
			},
		},
	}
	signedImportTx := &txs.Tx{Unsigned: unsignedImportTx}
	err = signedImportTx.Sign(txs.Codec, [][]*crypto.PrivateKeySECP256K1R{
		{}, // There is one input, with no required signers
	})
	assert.NoError(err)

	// Create the standard block that will fail verification, and then be
	// re-verified.
	preferredID = addValidatorProposalCommit.ID()
	preferredHeight = addValidatorProposalCommit.Height()

	importBlk, err := stateful.NewStandardBlock(
<<<<<<< HEAD
		blkVersion,
		0, // apricot timestamp is not serialized
		vm.blkVerifier,
		vm.txExecutorBackend,
=======
		vm.manager,
		vm.ctx,
>>>>>>> 02807b1c
		preferredID,
		preferredHeight+1,
		[]*txs.Tx{signedImportTx},
	)
	assert.NoError(err)

	// Because the shared memory UTXO hasn't been populated, this block is
	// currently invalid.
	err = importBlk.Verify()
	assert.Error(err)

	// Because we no longer ever reject a block in verification, the status
	// should remain as processing.
	importBlkStatus := importBlk.Status()
	assert.Equal(choices.Processing, importBlkStatus)

	// Populate the shared memory UTXO.
	m := &atomic.Memory{}
	err = m.Initialize(logging.NoLog{}, prefixdb.New([]byte{5}, baseDB))
	assert.NoError(err)

	mutableSharedMemory.SharedMemory = m.NewSharedMemory(vm.ctx.ChainID)
	peerSharedMemory := m.NewSharedMemory(vm.ctx.XChainID)

	utxoBytes, err := txs.Codec.Marshal(txs.Version, utxo)
	assert.NoError(err)

	inputID := utxo.InputID()
	err = peerSharedMemory.Apply(
		map[ids.ID]*atomic.Requests{
			vm.ctx.ChainID: {
				PutRequests: []*atomic.Element{
					{
						Key:   inputID[:],
						Value: utxoBytes,
					},
				},
			},
		},
	)
	assert.NoError(err)

	// Because the shared memory UTXO has now been populated, the block should
	// pass verification.
	err = importBlk.Verify()
	assert.NoError(err)

	// The status shouldn't have been changed during a successful verification.
	importBlkStatus = importBlk.Status()
	assert.Equal(choices.Processing, importBlkStatus)

	// Create the tx that would have moved the new validator from the pending
	// validator set into the current validator set.
	vm.clock.Set(newValidatorStartTime)
	advanceTimeTx, err := vm.txBuilder.NewAdvanceTimeTx(newValidatorStartTime)
	assert.NoError(err)

	// Create the proposal block that should have moved the new validator from
	// the pending validator set into the current validator set.
	preferredID = importBlk.ID()
	preferredHeight = importBlk.Height()

	advanceTimeProposalBlk, err := stateful.NewProposalBlock(
<<<<<<< HEAD
		blkVersion,
		0, // apricot timestamp is not serialized
		vm.blkVerifier,
		vm.txExecutorBackend,
=======
		vm.manager,
		vm.ctx,
>>>>>>> 02807b1c
		preferredID,
		preferredHeight+1,
		advanceTimeTx,
	)
	assert.NoError(err)

	err = advanceTimeProposalBlk.Verify()
	assert.NoError(err)

	// Get the commit block that advances the timestamp to the point that the
	// validator should be moved from the pending validator set into the current
	// validator set.
	advanceTimeProposalOptions, err := advanceTimeProposalBlk.Options()
	assert.NoError(err)

	advanceTimeProposalCommitIntf := advanceTimeProposalOptions[0]
	advanceTimeProposalCommit, ok := advanceTimeProposalCommitIntf.(*stateful.CommitBlock)
	assert.True(ok)

	err = advanceTimeProposalCommit.Verify()
	assert.NoError(err)

	// Accept all the blocks
	allBlocks := []smcon.Block{
		addValidatorProposalBlk,
		addValidatorProposalCommit,
		importBlk,
		advanceTimeProposalBlk,
		advanceTimeProposalCommit,
	}
	for _, blk := range allBlocks {
		err = blk.Accept()
		assert.NoError(err)

		status := blk.Status()
		assert.Equal(choices.Accepted, status)
	}

	// Force a reload of the state from the database.
	rewards := reward.NewCalculator(vm.RewardConfig)
	is, err := state.New(
		vm.dbManager.Current().Database,
		prometheus.NewRegistry(),
		&vm.Config,
		vm.ctx,
		vm.metrics.LocalStake,
		vm.metrics.TotalStake,
		rewards,
		nil, // test does not need syncing genesis
	)
	assert.NoError(err)
	vm.internalState = is

	// Verify that new validator is now in the current validator set.
	{
		currentStakers := vm.internalState.CurrentStakers()
		_, err = currentStakers.GetValidator(nodeID)
		assert.NoError(err)

		pendingStakers := vm.internalState.PendingStakers()
		_, _, err := pendingStakers.GetValidatorTx(nodeID)
		assert.ErrorIs(err, database.ErrNotFound)

		currentTimestamp := vm.internalState.GetTimestamp()
		assert.Equal(newValidatorStartTime.Unix(), currentTimestamp.Unix())
	}
}

func TestRejectedStateRegressionInvalidValidatorReward(t *testing.T) {
	assert := assert.New(t)

	vm, baseDB, mutableSharedMemory := defaultVM()
	blkVersion := uint16(stateless.ApricotVersion)
	vm.ctx.Lock.Lock()
	defer func() {
		err := vm.Shutdown()
		assert.NoError(err)

		vm.ctx.Lock.Unlock()
	}()

	vm.internalState.SetCurrentSupply(defaultRewardConfig.SupplyCap / 2)

	newValidatorStartTime0 := defaultGenesisTime.Add(executor.SyncBound).Add(1 * time.Second)
	newValidatorEndTime0 := newValidatorStartTime0.Add(defaultMaxStakingDuration)

	nodeID0 := ids.NodeID(ids.GenerateTestShortID())

	// Create the tx to add the first new validator
	addValidatorTx0, err := vm.txBuilder.NewAddValidatorTx(
		vm.MaxValidatorStake,
		uint64(newValidatorStartTime0.Unix()),
		uint64(newValidatorEndTime0.Unix()),
		nodeID0,
		ids.ShortID(nodeID0),
		reward.PercentDenominator,
		[]*crypto.PrivateKeySECP256K1R{keys[0]},
		ids.ShortEmpty,
	)
	assert.NoError(err)

	// Create the proposal block to add the first new validator
	preferred, err := vm.Preferred()
	assert.NoError(err)

	preferredID := preferred.ID()
	preferredHeight := preferred.Height()

	addValidatorProposalBlk0, err := stateful.NewProposalBlock(
<<<<<<< HEAD
		blkVersion,
		0, // apricot timestamp is not serialized
		vm.blkVerifier,
		vm.txExecutorBackend,
=======
		vm.manager,
		vm.ctx,
>>>>>>> 02807b1c
		preferredID,
		preferredHeight+1,
		addValidatorTx0,
	)
	assert.NoError(err)

	err = addValidatorProposalBlk0.Verify()
	assert.NoError(err)

	// Get the commit block to add the first new validator
	addValidatorProposalOptions0, err := addValidatorProposalBlk0.Options()
	assert.NoError(err)

	addValidatorProposalCommitIntf0 := addValidatorProposalOptions0[0]
	addValidatorProposalCommit0, ok := addValidatorProposalCommitIntf0.(*stateful.CommitBlock)
	assert.True(ok)

	err = addValidatorProposalCommit0.Verify()
	assert.NoError(err)

	// Verify that first new validator now in pending validator set
	{
		OnAccept := addValidatorProposalCommit0.OnAccept()
		pendingStakers := OnAccept.PendingStakers()

		_, _, err := pendingStakers.GetValidatorTx(nodeID0)
		assert.NoError(err)
	}

	// Create the tx that moves the first new validator from the pending
	// validator set into the current validator set.
	vm.clock.Set(newValidatorStartTime0)
	advanceTimeTx0, err := vm.txBuilder.NewAdvanceTimeTx(newValidatorStartTime0)
	assert.NoError(err)

	// Create the proposal block that moves the first new validator from the
	// pending validator set into the current validator set.
	preferredID = addValidatorProposalCommit0.ID()
	preferredHeight = addValidatorProposalCommit0.Height()

	advanceTimeProposalBlk0, err := stateful.NewProposalBlock(
<<<<<<< HEAD
		blkVersion,
		0, // apricot timestamp is not serialized
		vm.blkVerifier,
		vm.txExecutorBackend,
=======
		vm.manager,
		vm.ctx,
>>>>>>> 02807b1c
		preferredID,
		preferredHeight+1,
		advanceTimeTx0,
	)
	assert.NoError(err)

	err = advanceTimeProposalBlk0.Verify()
	assert.NoError(err)

	// Get the commit block that advances the timestamp to the point that the
	// first new validator should be moved from the pending validator set into
	// the current validator set.
	advanceTimeProposalOptions0, err := advanceTimeProposalBlk0.Options()
	assert.NoError(err)

	advanceTimeProposalCommitIntf0 := advanceTimeProposalOptions0[0]
	advanceTimeProposalCommit0, ok := advanceTimeProposalCommitIntf0.(*stateful.CommitBlock)
	assert.True(ok)

	err = advanceTimeProposalCommit0.Verify()
	assert.NoError(err)

	// Verify that the first new validator is now in the current validator set.
	{
		OnAccept := advanceTimeProposalCommit0.OnAccept()
		currentStakers := OnAccept.CurrentStakers()
		_, err = currentStakers.GetValidator(nodeID0)
		assert.NoError(err)

		pendingStakers := OnAccept.PendingStakers()
		_, _, err := pendingStakers.GetValidatorTx(nodeID0)
		assert.ErrorIs(err, database.ErrNotFound)

		currentTimestamp := OnAccept.GetTimestamp()
		assert.Equal(newValidatorStartTime0.Unix(), currentTimestamp.Unix())
	}

	// Create the UTXO that will be added to shared memory
	utxo := &avax.UTXO{
		UTXOID: avax.UTXOID{
			TxID: ids.GenerateTestID(),
		},
		Asset: avax.Asset{
			ID: vm.ctx.AVAXAssetID,
		},
		Out: &secp256k1fx.TransferOutput{
			Amt:          vm.TxFee,
			OutputOwners: secp256k1fx.OutputOwners{},
		},
	}

	// Create the import tx that will fail verification
	unsignedImportTx := &txs.ImportTx{
		BaseTx: txs.BaseTx{BaseTx: avax.BaseTx{
			NetworkID:    vm.ctx.NetworkID,
			BlockchainID: vm.ctx.ChainID,
		}},
		SourceChain: vm.ctx.XChainID,
		ImportedInputs: []*avax.TransferableInput{
			{
				UTXOID: utxo.UTXOID,
				Asset:  utxo.Asset,
				In: &secp256k1fx.TransferInput{
					Amt: vm.TxFee,
				},
			},
		},
	}
	signedImportTx := &txs.Tx{Unsigned: unsignedImportTx}
	err = signedImportTx.Sign(txs.Codec, [][]*crypto.PrivateKeySECP256K1R{
		{}, // There is one input, with no required signers
	})
	assert.NoError(err)

	// Create the standard block that will fail verification, and then be
	// re-verified.
	preferredID = advanceTimeProposalCommit0.ID()
	preferredHeight = advanceTimeProposalCommit0.Height()

	importBlk, err := stateful.NewStandardBlock(
<<<<<<< HEAD
		blkVersion,
		0, // apricot timestamp is not serialized
		vm.blkVerifier,
		vm.txExecutorBackend,
=======
		vm.manager,
		vm.ctx,
>>>>>>> 02807b1c
		preferredID,
		preferredHeight+1,
		[]*txs.Tx{signedImportTx},
	)
	assert.NoError(err)

	// Because the shared memory UTXO hasn't been populated, this block is
	// currently invalid.
	err = importBlk.Verify()
	assert.Error(err)

	// Because we no longer ever reject a block in verification, the status
	// should remain as processing.
	importBlkStatus := importBlk.Status()
	assert.Equal(choices.Processing, importBlkStatus)

	// Populate the shared memory UTXO.
	m := &atomic.Memory{}
	err = m.Initialize(logging.NoLog{}, prefixdb.New([]byte{5}, baseDB))
	assert.NoError(err)

	mutableSharedMemory.SharedMemory = m.NewSharedMemory(vm.ctx.ChainID)
	peerSharedMemory := m.NewSharedMemory(vm.ctx.XChainID)

	utxoBytes, err := txs.Codec.Marshal(txs.Version, utxo)
	assert.NoError(err)

	inputID := utxo.InputID()
	err = peerSharedMemory.Apply(
		map[ids.ID]*atomic.Requests{
			vm.ctx.ChainID: {
				PutRequests: []*atomic.Element{
					{
						Key:   inputID[:],
						Value: utxoBytes,
					},
				},
			},
		},
	)
	assert.NoError(err)

	// Because the shared memory UTXO has now been populated, the block should
	// pass verification.
	err = importBlk.Verify()
	assert.NoError(err)

	// The status shouldn't have been changed during a successful verification.
	importBlkStatus = importBlk.Status()
	assert.Equal(choices.Processing, importBlkStatus)

	newValidatorStartTime1 := newValidatorStartTime0.Add(executor.SyncBound).Add(1 * time.Second)
	newValidatorEndTime1 := newValidatorStartTime1.Add(defaultMaxStakingDuration)

	nodeID1 := ids.NodeID(ids.GenerateTestShortID())

	// Create the tx to add the second new validator
	addValidatorTx1, err := vm.txBuilder.NewAddValidatorTx(
		vm.MaxValidatorStake,
		uint64(newValidatorStartTime1.Unix()),
		uint64(newValidatorEndTime1.Unix()),
		nodeID1,
		ids.ShortID(nodeID1),
		reward.PercentDenominator,
		[]*crypto.PrivateKeySECP256K1R{keys[1]},
		ids.ShortEmpty,
	)
	assert.NoError(err)

	// Create the proposal block to add the second new validator
	preferredID = importBlk.ID()
	preferredHeight = importBlk.Height()

	addValidatorProposalBlk1, err := stateful.NewProposalBlock(
<<<<<<< HEAD
		blkVersion,
		0, // apricot timestamp is not serialized
		vm.blkVerifier,
		vm.txExecutorBackend,
=======
		vm.manager,
		vm.ctx,
>>>>>>> 02807b1c
		preferredID,
		preferredHeight+1,
		addValidatorTx1,
	)
	assert.NoError(err)

	err = addValidatorProposalBlk1.Verify()
	assert.NoError(err)

	// Get the commit block to add the second new validator
	addValidatorProposalOptions1, err := addValidatorProposalBlk1.Options()
	assert.NoError(err)

	addValidatorProposalCommitIntf1 := addValidatorProposalOptions1[0]
	addValidatorProposalCommit1, ok := addValidatorProposalCommitIntf1.(*stateful.CommitBlock)
	assert.True(ok)

	err = addValidatorProposalCommit1.Verify()
	assert.NoError(err)

	// Verify that the second new validator now in pending validator set
	{
		OnAccept := addValidatorProposalCommit1.OnAccept()
		pendingStakers := OnAccept.PendingStakers()

		_, _, err := pendingStakers.GetValidatorTx(nodeID1)
		assert.NoError(err)
	}

	// Create the tx that moves the second new validator from the pending
	// validator set into the current validator set.
	vm.clock.Set(newValidatorStartTime1)
	advanceTimeTx1, err := vm.txBuilder.NewAdvanceTimeTx(newValidatorStartTime1)
	assert.NoError(err)

	// Create the proposal block that moves the second new validator from the
	// pending validator set into the current validator set.
	preferredID = addValidatorProposalCommit1.ID()
	preferredHeight = addValidatorProposalCommit1.Height()

	advanceTimeProposalBlk1, err := stateful.NewProposalBlock(
<<<<<<< HEAD
		blkVersion,
		0, // apricot timestamp is not serialized
		vm.blkVerifier,
		vm.txExecutorBackend,
=======
		vm.manager,
		vm.ctx,
>>>>>>> 02807b1c
		preferredID,
		preferredHeight+1,
		advanceTimeTx1,
	)
	assert.NoError(err)

	err = advanceTimeProposalBlk1.Verify()
	assert.NoError(err)

	// Get the commit block that advances the timestamp to the point that the
	// second new validator should be moved from the pending validator set into
	// the current validator set.
	advanceTimeProposalOptions1, err := advanceTimeProposalBlk1.Options()
	assert.NoError(err)

	advanceTimeProposalCommitIntf1 := advanceTimeProposalOptions1[0]
	advanceTimeProposalCommit1, ok := advanceTimeProposalCommitIntf1.(*stateful.CommitBlock)
	assert.True(ok)

	err = advanceTimeProposalCommit1.Verify()
	assert.NoError(err)

	// Verify that the second new validator is now in the current validator set.
	{
		OnAccept := advanceTimeProposalCommit1.OnAccept()
		currentStakers := OnAccept.CurrentStakers()
		_, err := currentStakers.GetValidator(nodeID1)
		assert.NoError(err)

		pendingStakers := OnAccept.PendingStakers()
		_, _, err = pendingStakers.GetValidatorTx(nodeID1)
		assert.ErrorIs(err, database.ErrNotFound)

		currentTimestamp := OnAccept.GetTimestamp()
		assert.Equal(newValidatorStartTime1.Unix(), currentTimestamp.Unix())
	}

	// Accept all the blocks
	allBlocks := []smcon.Block{
		addValidatorProposalBlk0,
		addValidatorProposalCommit0,
		advanceTimeProposalBlk0,
		advanceTimeProposalCommit0,
		importBlk,
		addValidatorProposalBlk1,
		addValidatorProposalCommit1,
		advanceTimeProposalBlk1,
		advanceTimeProposalCommit1,
	}
	for _, blk := range allBlocks {
		err = blk.Accept()
		assert.NoError(err)

		status := blk.Status()
		assert.Equal(choices.Accepted, status)
	}

	// Force a reload of the state from the database.
	rewards := reward.NewCalculator(vm.RewardConfig)
	is, err := state.New(
		vm.dbManager.Current().Database,
		prometheus.NewRegistry(),
		&vm.Config,
		vm.ctx,
		vm.metrics.LocalStake,
		vm.metrics.TotalStake,
		rewards,
		nil, // test does not need syncing genesis
	)
	assert.NoError(err)
	vm.internalState = is

	// Verify that validators are in the current validator set with the correct
	// reward calculated.
	{
		currentStakers := vm.internalState.CurrentStakers()
		node0, err := currentStakers.GetValidator(nodeID0)
		assert.NoError(err)
		potentialReward := node0.PotentialReward()
		assert.Equal(uint64(60000000), potentialReward)

		node1, err := currentStakers.GetValidator(nodeID1)
		assert.NoError(err)
		potentialReward = node1.PotentialReward()
		assert.EqualValues(uint64(59999999), potentialReward)

		pendingStakers := vm.internalState.PendingStakers()
		_, _, err = pendingStakers.GetValidatorTx(nodeID1)
		assert.ErrorIs(err, database.ErrNotFound)
		_, _, err = pendingStakers.GetValidatorTx(nodeID1)
		assert.ErrorIs(err, database.ErrNotFound)

		currentTimestamp := vm.internalState.GetTimestamp()
		assert.Equal(newValidatorStartTime1.Unix(), currentTimestamp.Unix())
	}
}<|MERGE_RESOLUTION|>--- conflicted
+++ resolved
@@ -675,15 +675,10 @@
 	preferredID := preferred.ID()
 	preferredHeight := preferred.Height()
 	blk, err := stateful.NewProposalBlock(
-<<<<<<< HEAD
 		blkVersion,
 		0, // apricot timestamp is not serialized
-		vm.blkVerifier,
-		vm.txExecutorBackend,
-=======
 		vm.manager,
 		vm.ctx,
->>>>>>> 02807b1c
 		preferredID,
 		preferredHeight+1,
 		tx,
@@ -1778,15 +1773,10 @@
 	preferredHeight := preferred.Height()
 
 	firstAdvanceTimeBlk, err := stateful.NewProposalBlock(
-<<<<<<< HEAD
 		blkVersion,
 		0, // apricot timestamp is not serialized
-		firstVM.blkVerifier,
-		firstVM.txExecutorBackend,
-=======
 		firstVM.manager,
 		firstVM.ctx,
->>>>>>> 02807b1c
 		preferredID,
 		preferredHeight+1,
 		firstAdvanceTimeTx,
@@ -1916,15 +1906,10 @@
 	preferredHeight := preferred.Height()
 
 	firstAdvanceTimeBlk, err := stateful.NewProposalBlock(
-<<<<<<< HEAD
 		blkVersion,
 		0, // apricot timestamp is not serialized
-		firstVM.blkVerifier,
-		firstVM.txExecutorBackend,
-=======
 		firstVM.manager,
 		firstVM.ctx,
->>>>>>> 02807b1c
 		preferredID,
 		preferredHeight+1,
 		firstAdvanceTimeTx,
@@ -2061,15 +2046,10 @@
 		t.Fatal(err)
 	}
 	advanceTimeBlk, err := stateful.NewProposalBlock(
-<<<<<<< HEAD
 		blkVersion,
 		0, // apricot timestamp is not serialized
-		vm.blkVerifier,
-		vm.txExecutorBackend,
-=======
 		vm.manager,
 		vm.ctx,
->>>>>>> 02807b1c
 		preferredID,
 		preferredHeight+1,
 		advanceTimeTx,
@@ -2358,15 +2338,10 @@
 	preferredHeight := preferred.Height()
 
 	firstAdvanceTimeBlk, err := stateful.NewProposalBlock(
-<<<<<<< HEAD
 		blkVersion,
 		0, // apricot timestamp is not serialized
-		vm.blkVerifier,
-		vm.txExecutorBackend,
-=======
 		vm.manager,
 		vm.ctx,
->>>>>>> 02807b1c
 		preferredID,
 		preferredHeight+1,
 		firstAdvanceTimeTx,
@@ -2392,15 +2367,10 @@
 		t.Fatal(err)
 	}
 	secondAdvanceTimeBlk, err := stateful.NewProposalBlock(
-<<<<<<< HEAD
 		blkVersion,
 		0, // apricot timestamp is not serialized
-		vm.blkVerifier,
-		vm.txExecutorBackend,
-=======
 		vm.manager,
 		vm.ctx,
->>>>>>> 02807b1c
 		firstOption.ID(),
 		firstOption.(stateful.Block).Height()+1,
 		secondAdvanceTimeTx,
@@ -2578,15 +2548,10 @@
 	preferredHeight := preferred.Height()
 
 	addSubnetBlk0, err := stateful.NewStandardBlock(
-<<<<<<< HEAD
 		blkVersion,
 		0, // apricot timestamp is not serialized
-		vm.blkVerifier,
-		vm.txExecutorBackend,
-=======
 		vm.manager,
 		vm.ctx,
->>>>>>> 02807b1c
 		preferredID,
 		preferredHeight+1,
 		[]*txs.Tx{addSubnetTx0},
@@ -2595,15 +2560,10 @@
 		t.Fatal(err)
 	}
 	addSubnetBlk1, err := stateful.NewStandardBlock(
-<<<<<<< HEAD
 		blkVersion,
 		0, // apricot timestamp is not serialized
-		vm.blkVerifier,
-		vm.txExecutorBackend,
-=======
 		vm.manager,
 		vm.ctx,
->>>>>>> 02807b1c
 		preferredID,
 		preferredHeight+1,
 		[]*txs.Tx{addSubnetTx1},
@@ -2612,15 +2572,10 @@
 		t.Fatal(err)
 	}
 	addSubnetBlk2, err := stateful.NewStandardBlock(
-<<<<<<< HEAD
 		blkVersion,
 		0, // apricot timestamp is not serialized
-		vm.blkVerifier,
-		vm.txExecutorBackend,
-=======
 		vm.manager,
 		vm.ctx,
->>>>>>> 02807b1c
 		addSubnetBlk1.ID(),
 		preferredHeight+2,
 		[]*txs.Tx{addSubnetTx2},
@@ -2691,15 +2646,10 @@
 	preferredHeight := preferred.Height()
 
 	addValidatorProposalBlk, err := stateful.NewProposalBlock(
-<<<<<<< HEAD
 		blkVersion,
 		0, // apricot timestamp is not serialized
-		vm.blkVerifier,
-		vm.txExecutorBackend,
-=======
 		vm.manager,
 		vm.ctx,
->>>>>>> 02807b1c
 		preferredID,
 		preferredHeight+1,
 		addValidatorTx,
@@ -2772,15 +2722,10 @@
 	preferredHeight = addValidatorProposalCommit.Height()
 
 	importBlk, err := stateful.NewStandardBlock(
-<<<<<<< HEAD
 		blkVersion,
 		0, // apricot timestamp is not serialized
-		vm.blkVerifier,
-		vm.txExecutorBackend,
-=======
 		vm.manager,
 		vm.ctx,
->>>>>>> 02807b1c
 		preferredID,
 		preferredHeight+1,
 		[]*txs.Tx{signedImportTx},
@@ -2844,15 +2789,10 @@
 	preferredHeight = importBlk.Height()
 
 	advanceTimeProposalBlk, err := stateful.NewProposalBlock(
-<<<<<<< HEAD
 		blkVersion,
 		0, // apricot timestamp is not serialized
-		vm.blkVerifier,
-		vm.txExecutorBackend,
-=======
 		vm.manager,
 		vm.ctx,
->>>>>>> 02807b1c
 		preferredID,
 		preferredHeight+1,
 		advanceTimeTx,
@@ -2962,15 +2902,10 @@
 	preferredHeight := preferred.Height()
 
 	addValidatorProposalBlk0, err := stateful.NewProposalBlock(
-<<<<<<< HEAD
 		blkVersion,
 		0, // apricot timestamp is not serialized
-		vm.blkVerifier,
-		vm.txExecutorBackend,
-=======
 		vm.manager,
 		vm.ctx,
->>>>>>> 02807b1c
 		preferredID,
 		preferredHeight+1,
 		addValidatorTx0,
@@ -3012,15 +2947,10 @@
 	preferredHeight = addValidatorProposalCommit0.Height()
 
 	advanceTimeProposalBlk0, err := stateful.NewProposalBlock(
-<<<<<<< HEAD
 		blkVersion,
 		0, // apricot timestamp is not serialized
-		vm.blkVerifier,
-		vm.txExecutorBackend,
-=======
 		vm.manager,
 		vm.ctx,
->>>>>>> 02807b1c
 		preferredID,
 		preferredHeight+1,
 		advanceTimeTx0,
@@ -3101,15 +3031,10 @@
 	preferredHeight = advanceTimeProposalCommit0.Height()
 
 	importBlk, err := stateful.NewStandardBlock(
-<<<<<<< HEAD
 		blkVersion,
 		0, // apricot timestamp is not serialized
-		vm.blkVerifier,
-		vm.txExecutorBackend,
-=======
 		vm.manager,
 		vm.ctx,
->>>>>>> 02807b1c
 		preferredID,
 		preferredHeight+1,
 		[]*txs.Tx{signedImportTx},
@@ -3184,15 +3109,10 @@
 	preferredHeight = importBlk.Height()
 
 	addValidatorProposalBlk1, err := stateful.NewProposalBlock(
-<<<<<<< HEAD
 		blkVersion,
 		0, // apricot timestamp is not serialized
-		vm.blkVerifier,
-		vm.txExecutorBackend,
-=======
 		vm.manager,
 		vm.ctx,
->>>>>>> 02807b1c
 		preferredID,
 		preferredHeight+1,
 		addValidatorTx1,
@@ -3234,15 +3154,10 @@
 	preferredHeight = addValidatorProposalCommit1.Height()
 
 	advanceTimeProposalBlk1, err := stateful.NewProposalBlock(
-<<<<<<< HEAD
 		blkVersion,
 		0, // apricot timestamp is not serialized
-		vm.blkVerifier,
-		vm.txExecutorBackend,
-=======
 		vm.manager,
 		vm.ctx,
->>>>>>> 02807b1c
 		preferredID,
 		preferredHeight+1,
 		advanceTimeTx1,
