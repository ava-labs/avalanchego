// Copyright (C) 2019-2023, Ava Labs, Inc. All rights reserved.
// See the file LICENSE for licensing terms.

package platformvm

import (
	"bytes"
	"context"
	"errors"
	"fmt"
	"testing"
	"time"

	"github.com/prometheus/client_golang/prometheus"

	"github.com/stretchr/testify/require"

	"github.com/ava-labs/avalanchego/chains"
	"github.com/ava-labs/avalanchego/chains/atomic"
	"github.com/ava-labs/avalanchego/database"
	"github.com/ava-labs/avalanchego/database/memdb"
	"github.com/ava-labs/avalanchego/database/prefixdb"
	"github.com/ava-labs/avalanchego/ids"
	"github.com/ava-labs/avalanchego/message"
	"github.com/ava-labs/avalanchego/proto/pb/p2p"
	"github.com/ava-labs/avalanchego/snow"
	"github.com/ava-labs/avalanchego/snow/choices"
	"github.com/ava-labs/avalanchego/snow/consensus/snowball"
	"github.com/ava-labs/avalanchego/snow/engine/common"
	"github.com/ava-labs/avalanchego/snow/engine/common/queue"
	"github.com/ava-labs/avalanchego/snow/engine/common/tracker"
	"github.com/ava-labs/avalanchego/snow/engine/snowman/bootstrap"
	"github.com/ava-labs/avalanchego/snow/networking/benchlist"
	"github.com/ava-labs/avalanchego/snow/networking/handler"
	"github.com/ava-labs/avalanchego/snow/networking/router"
	"github.com/ava-labs/avalanchego/snow/networking/sender"
	"github.com/ava-labs/avalanchego/snow/networking/timeout"
	"github.com/ava-labs/avalanchego/snow/uptime"
	"github.com/ava-labs/avalanchego/snow/validators"
	"github.com/ava-labs/avalanchego/subnets"
	"github.com/ava-labs/avalanchego/utils/constants"
	"github.com/ava-labs/avalanchego/utils/crypto/secp256k1"
	"github.com/ava-labs/avalanchego/utils/formatting"
	"github.com/ava-labs/avalanchego/utils/formatting/address"
	"github.com/ava-labs/avalanchego/utils/json"
	"github.com/ava-labs/avalanchego/utils/logging"
	"github.com/ava-labs/avalanchego/utils/math/meter"
	"github.com/ava-labs/avalanchego/utils/resource"
	"github.com/ava-labs/avalanchego/utils/set"
	"github.com/ava-labs/avalanchego/utils/timer"
	"github.com/ava-labs/avalanchego/utils/timer/mockable"
	"github.com/ava-labs/avalanchego/utils/units"
	"github.com/ava-labs/avalanchego/version"
	"github.com/ava-labs/avalanchego/vms/components/avax"
	"github.com/ava-labs/avalanchego/vms/platformvm/api"
	"github.com/ava-labs/avalanchego/vms/platformvm/block"
	"github.com/ava-labs/avalanchego/vms/platformvm/config"
	"github.com/ava-labs/avalanchego/vms/platformvm/reward"
	"github.com/ava-labs/avalanchego/vms/platformvm/status"
	"github.com/ava-labs/avalanchego/vms/platformvm/txs"
	"github.com/ava-labs/avalanchego/vms/secp256k1fx"

	smcon "github.com/ava-labs/avalanchego/snow/consensus/snowman"
	smeng "github.com/ava-labs/avalanchego/snow/engine/snowman"
	snowgetter "github.com/ava-labs/avalanchego/snow/engine/snowman/getter"
	timetracker "github.com/ava-labs/avalanchego/snow/networking/tracker"
	blockbuilder "github.com/ava-labs/avalanchego/vms/platformvm/block/builder"
	blockexecutor "github.com/ava-labs/avalanchego/vms/platformvm/block/executor"
	txbuilder "github.com/ava-labs/avalanchego/vms/platformvm/txs/builder"
	txexecutor "github.com/ava-labs/avalanchego/vms/platformvm/txs/executor"
)

type activeFork uint8

const (
	defaultWeight uint64 = 10000

	apricotPhase3 activeFork = 0
	apricotPhase5 activeFork = 1
	banffFork     activeFork = 2
	cortinaFork   activeFork = 3
	durangoFork   activeFork = 4
	latestFork    activeFork = durangoFork
)

var (
	defaultMinStakingDuration = 24 * time.Hour
	defaultMaxStakingDuration = 365 * 24 * time.Hour

	defaultRewardConfig = reward.Config{
		MaxConsumptionRate: .12 * reward.PercentDenominator,
		MinConsumptionRate: .10 * reward.PercentDenominator,
		MintingPeriod:      365 * 24 * time.Hour,
		SupplyCap:          720 * units.MegaAvax,
	}

	// AVAX asset ID in tests
	avaxAssetID = ids.ID{'y', 'e', 'e', 't'}

	defaultTxFee = uint64(100)

	// chain timestamp at genesis
	defaultGenesisTime = time.Date(1997, 1, 1, 0, 0, 0, 0, time.UTC)

	// time that genesis validators start validating
	defaultValidateStartTime = defaultGenesisTime

	// time that genesis validators stop validating
	defaultValidateEndTime = defaultValidateStartTime.Add(10 * defaultMinStakingDuration)

	latestForkTime = defaultGenesisTime.Add(time.Second)

	// each key controls an address that has [defaultBalance] AVAX at genesis
	keys = secp256k1.TestKeys()

<<<<<<< HEAD
=======
	// Node IDs of genesis validators. Initialized in init function
	genesisNodeIDs []ids.NodeID

	defaultMinValidatorStake = 5 * units.MilliAvax
	defaultMaxValidatorStake = 500 * units.MilliAvax
>>>>>>> 19d78cf6
	defaultMinDelegatorStake = 1 * units.MilliAvax
	defaultMinValidatorStake = 5 * defaultMinDelegatorStake
	defaultMaxValidatorStake = 100 * defaultMinValidatorStake
	defaultBalance           = 2 * defaultMaxValidatorStake // amount all genesis validators have in defaultVM

	// subnet that exists at genesis in defaultVM
	// Its controlKeys are keys[0], keys[1], keys[2]
	// Its threshold is 2
	testSubnet1            *txs.Tx
	testSubnet1ControlKeys = keys[0:3]

	xChainID = ids.Empty.Prefix(0)
	cChainID = ids.Empty.Prefix(1)

	errMissing = errors.New("missing")
)

func init() {
	for _, key := range keys {
		// TODO: use ids.GenerateTestNodeID() instead of ids.BuildTestNodeID
		// Can be done when TestGetState is refactored
		nodeBytes := key.PublicKey().Address()
		nodeID := ids.BuildTestNodeID(nodeBytes[:])

		genesisNodeIDs = append(genesisNodeIDs, nodeID)
	}
}

type mutableSharedMemory struct {
	atomic.SharedMemory
}

func defaultContext(t *testing.T) *snow.Context {
	require := require.New(t)

	ctx := snow.DefaultContextTest()
	ctx.NetworkID = constants.UnitTestID
	ctx.XChainID = xChainID
	ctx.CChainID = cChainID
	ctx.AVAXAssetID = avaxAssetID
	aliaser := ids.NewAliaser()

	require.NoError(aliaser.Alias(constants.PlatformChainID, "P"))
	require.NoError(aliaser.Alias(constants.PlatformChainID, constants.PlatformChainID.String()))
	require.NoError(aliaser.Alias(xChainID, "X"))
	require.NoError(aliaser.Alias(xChainID, xChainID.String()))
	require.NoError(aliaser.Alias(cChainID, "C"))
	require.NoError(aliaser.Alias(cChainID, cChainID.String()))

	ctx.BCLookup = aliaser

	ctx.ValidatorState = &validators.TestState{
		GetSubnetIDF: func(_ context.Context, chainID ids.ID) (ids.ID, error) {
			subnetID, ok := map[ids.ID]ids.ID{
				constants.PlatformChainID: constants.PrimaryNetworkID,
				xChainID:                  constants.PrimaryNetworkID,
				cChainID:                  constants.PrimaryNetworkID,
			}[chainID]
			if !ok {
				return ids.Empty, errMissing
			}
			return subnetID, nil
		},
	}
	return ctx
}

// Returns:
// 1) The genesis state
// 2) The byte representation of the default genesis for tests
func defaultGenesis(t *testing.T) (*api.BuildGenesisArgs, []byte) {
	require := require.New(t)

	genesisUTXOs := make([]api.UTXO, len(keys))
	for i, key := range keys {
		id := key.PublicKey().Address()
		addr, err := address.FormatBech32(constants.UnitTestHRP, id.Bytes())
		require.NoError(err)
		genesisUTXOs[i] = api.UTXO{
			Amount:  json.Uint64(defaultBalance),
			Address: addr,
		}
	}

	genesisValidators := make([]api.GenesisPermissionlessValidator, len(genesisNodeIDs))
	for i, nodeID := range genesisNodeIDs {
		addr, err := address.FormatBech32(constants.UnitTestHRP, nodeID.Bytes())
		require.NoError(err)
		genesisValidators[i] = api.GenesisPermissionlessValidator{
			GenesisValidator: api.GenesisValidator{
				StartTime: json.Uint64(defaultValidateStartTime.Unix()),
				EndTime:   json.Uint64(defaultValidateEndTime.Unix()),
				NodeID:    nodeID,
			},
			RewardOwner: &api.Owner{
				Threshold: 1,
				Addresses: []string{addr},
			},
			Staked: []api.UTXO{{
				Amount:  json.Uint64(defaultWeight),
				Address: addr,
			}},
			DelegationFee: reward.PercentDenominator,
		}
	}

	buildGenesisArgs := api.BuildGenesisArgs{
		Encoding:      formatting.Hex,
		NetworkID:     json.Uint32(constants.UnitTestID),
		AvaxAssetID:   avaxAssetID,
		UTXOs:         genesisUTXOs,
		Validators:    genesisValidators,
		Chains:        nil,
		Time:          json.Uint64(defaultGenesisTime.Unix()),
		InitialSupply: json.Uint64(360 * units.MegaAvax),
	}

	buildGenesisResponse := api.BuildGenesisReply{}
	platformvmSS := api.StaticService{}
	require.NoError(platformvmSS.BuildGenesis(nil, &buildGenesisArgs, &buildGenesisResponse))

	genesisBytes, err := formatting.Decode(buildGenesisResponse.Encoding, buildGenesisResponse.Bytes)
	require.NoError(err)

	return &buildGenesisArgs, genesisBytes
}

// Returns:
// 1) The genesis state
// 2) The byte representation of the default genesis for tests
func BuildGenesisTest(t *testing.T) (*api.BuildGenesisArgs, []byte) {
	return BuildGenesisTestWithArgs(t, nil)
}

// Returns:
// 1) The genesis state
// 2) The byte representation of the default genesis for tests
func BuildGenesisTestWithArgs(t *testing.T, args *api.BuildGenesisArgs) (*api.BuildGenesisArgs, []byte) {
	require := require.New(t)
	genesisUTXOs := make([]api.UTXO, len(keys))
	for i, key := range keys {
		id := key.PublicKey().Address()
		addr, err := address.FormatBech32(constants.UnitTestHRP, id.Bytes())
		require.NoError(err)

		genesisUTXOs[i] = api.UTXO{
			Amount:  json.Uint64(defaultBalance),
			Address: addr,
		}
	}

	genesisValidators := make([]api.GenesisPermissionlessValidator, len(genesisNodeIDs))
	for i, nodeID := range genesisNodeIDs {
		addr, err := address.FormatBech32(constants.UnitTestHRP, nodeID.Bytes())
		require.NoError(err)

		genesisValidators[i] = api.GenesisPermissionlessValidator{
			GenesisValidator: api.GenesisValidator{
				StartTime: json.Uint64(defaultValidateStartTime.Unix()),
				EndTime:   json.Uint64(defaultValidateEndTime.Unix()),
				NodeID:    nodeID,
			},
			RewardOwner: &api.Owner{
				Threshold: 1,
				Addresses: []string{addr},
			},
			Staked: []api.UTXO{{
				Amount:  json.Uint64(defaultWeight),
				Address: addr,
			}},
			DelegationFee: reward.PercentDenominator,
		}
	}

	buildGenesisArgs := api.BuildGenesisArgs{
		NetworkID:     json.Uint32(constants.UnitTestID),
		AvaxAssetID:   avaxAssetID,
		UTXOs:         genesisUTXOs,
		Validators:    genesisValidators,
		Chains:        nil,
		Time:          json.Uint64(defaultGenesisTime.Unix()),
		InitialSupply: json.Uint64(360 * units.MegaAvax),
		Encoding:      formatting.Hex,
	}

	if args != nil {
		buildGenesisArgs = *args
	}

	buildGenesisResponse := api.BuildGenesisReply{}
	platformvmSS := api.StaticService{}
	require.NoError(platformvmSS.BuildGenesis(nil, &buildGenesisArgs, &buildGenesisResponse))

	genesisBytes, err := formatting.Decode(buildGenesisResponse.Encoding, buildGenesisResponse.Bytes)
	require.NoError(err)

	return &buildGenesisArgs, genesisBytes
}

func defaultVM(t *testing.T, fork activeFork) (*VM, database.Database, *mutableSharedMemory) {
	require := require.New(t)
	var (
		apricotPhase3Time = mockable.MaxTime
		apricotPhase5Time = mockable.MaxTime
		banffTime         = mockable.MaxTime
		cortinaTime       = mockable.MaxTime
		dTime             = mockable.MaxTime
	)

	// always reset latestForkTime (a package level variable)
	// to ensure test independency
	latestForkTime = defaultGenesisTime.Add(time.Second)
	switch fork {
	case apricotPhase3:
		apricotPhase3Time = latestForkTime
	case apricotPhase5:
		apricotPhase5Time = latestForkTime
		apricotPhase3Time = latestForkTime
	case banffFork:
		banffTime = latestForkTime
		apricotPhase5Time = latestForkTime
		apricotPhase3Time = latestForkTime
	case cortinaFork:
		cortinaTime = latestForkTime
		banffTime = latestForkTime
		apricotPhase5Time = latestForkTime
		apricotPhase3Time = latestForkTime
	case durangoFork:
		dTime = latestForkTime
		cortinaTime = latestForkTime
		banffTime = latestForkTime
		apricotPhase5Time = latestForkTime
		apricotPhase3Time = latestForkTime
	default:
		require.NoError(fmt.Errorf("unhandled fork %d", fork))
	}

	vm := &VM{Config: config.Config{
		Chains:                 chains.TestManager,
		UptimeLockedCalculator: uptime.NewLockedCalculator(),
		SybilProtectionEnabled: true,
		Validators:             validators.NewManager(),
		TxFee:                  defaultTxFee,
		CreateSubnetTxFee:      100 * defaultTxFee,
		TransformSubnetTxFee:   100 * defaultTxFee,
		CreateBlockchainTxFee:  100 * defaultTxFee,
		MinValidatorStake:      defaultMinValidatorStake,
		MaxValidatorStake:      defaultMaxValidatorStake,
		MinDelegatorStake:      defaultMinDelegatorStake,
		MinStakeDuration:       defaultMinStakingDuration,
		MaxStakeDuration:       defaultMaxStakingDuration,
		RewardConfig:           defaultRewardConfig,
		ApricotPhase3Time:      apricotPhase3Time,
		ApricotPhase5Time:      apricotPhase5Time,
		BanffTime:              banffTime,
		CortinaTime:            cortinaTime,
		DTime:                  dTime,
	}}

	db := memdb.New()
	chainDB := prefixdb.New([]byte{0}, db)
	atomicDB := prefixdb.New([]byte{1}, db)

	vm.clock.Set(latestForkTime)
	msgChan := make(chan common.Message, 1)
	ctx := defaultContext(t)

	m := atomic.NewMemory(atomicDB)
	msm := &mutableSharedMemory{
		SharedMemory: m.NewSharedMemory(ctx.ChainID),
	}
	ctx.SharedMemory = msm

	ctx.Lock.Lock()
	defer ctx.Lock.Unlock()
	_, genesisBytes := defaultGenesis(t)
	appSender := &common.SenderTest{}
	appSender.CantSendAppGossip = true
	appSender.SendAppGossipF = func(context.Context, []byte) error {
		return nil
	}

	require.NoError(vm.Initialize(
		context.Background(),
		ctx,
		chainDB,
		genesisBytes,
		nil,
		nil,
		msgChan,
		nil,
		appSender,
	))

	// align chain time and local clock
	vm.state.SetTimestamp(vm.clock.Time())

	require.NoError(vm.SetState(context.Background(), snow.NormalOp))

	// Create a subnet and store it in testSubnet1
	// Note: following Banff activation, block acceptance will move
	// chain time ahead
	var err error
	testSubnet1, err = vm.txBuilder.NewCreateSubnetTx(
		2, // threshold; 2 sigs from keys[0], keys[1], keys[2] needed to add validator to this subnet
		// control keys are keys[0], keys[1], keys[2]
		[]ids.ShortID{keys[0].PublicKey().Address(), keys[1].PublicKey().Address(), keys[2].PublicKey().Address()},
		[]*secp256k1.PrivateKey{keys[0]}, // pays tx fee
		keys[0].PublicKey().Address(),    // change addr
	)
	require.NoError(err)
	require.NoError(vm.Network.IssueTx(context.Background(), testSubnet1))
	blk, err := vm.Builder.BuildBlock(context.Background())
	require.NoError(err)
	require.NoError(blk.Verify(context.Background()))
	require.NoError(blk.Accept(context.Background()))
	require.NoError(vm.SetPreference(context.Background(), vm.manager.LastAccepted()))

	return vm, db, msm
}

// Ensure genesis state is parsed from bytes and stored correctly
func TestGenesis(t *testing.T) {
	require := require.New(t)
	vm, _, _ := defaultVM(t, latestFork)
	vm.ctx.Lock.Lock()
	defer func() {
		require.NoError(vm.Shutdown(context.Background()))
		vm.ctx.Lock.Unlock()
	}()

	// Ensure the genesis block has been accepted and stored
	genesisBlockID, err := vm.LastAccepted(context.Background()) // lastAccepted should be ID of genesis block
	require.NoError(err)

	genesisBlock, err := vm.manager.GetBlock(genesisBlockID)
	require.NoError(err)
	require.Equal(choices.Accepted, genesisBlock.Status())

	genesisState, _ := defaultGenesis(t)
	// Ensure all the genesis UTXOs are there
	for _, utxo := range genesisState.UTXOs {
		_, addrBytes, err := address.ParseBech32(utxo.Address)
		require.NoError(err)

		addr, err := ids.ToShortID(addrBytes)
		require.NoError(err)

		addrs := set.Of(addr)
		utxos, err := avax.GetAllUTXOs(vm.state, addrs)
		require.NoError(err)
		require.Len(utxos, 1)

		out := utxos[0].Out.(*secp256k1fx.TransferOutput)
		if out.Amount() != uint64(utxo.Amount) {
			id := keys[0].PublicKey().Address()
			addr, err := address.FormatBech32(constants.UnitTestHRP, id.Bytes())
			require.NoError(err)

			require.Equal(utxo.Address, addr)
			require.Equal(uint64(utxo.Amount)-vm.CreateSubnetTxFee, out.Amount())
		}
	}

	// Ensure current validator set of primary network is correct
	require.Len(genesisState.Validators, vm.Validators.Count(constants.PrimaryNetworkID))

	for _, nodeID := range genesisNodeIDs {
		_, ok := vm.Validators.GetValidator(constants.PrimaryNetworkID, nodeID)
		require.True(ok)
	}

	// Ensure the new subnet we created exists
	_, _, err = vm.state.GetTx(testSubnet1.ID())
	require.NoError(err)
}

// accept proposal to add validator to primary network
func TestAddValidatorCommit(t *testing.T) {
	require := require.New(t)
	vm, _, _ := defaultVM(t, latestFork)
	vm.ctx.Lock.Lock()
	defer func() {
		require.NoError(vm.Shutdown(context.Background()))
		vm.ctx.Lock.Unlock()
	}()

	var (
		startTime     = vm.clock.Time().Add(txexecutor.SyncBound).Add(1 * time.Second)
		endTime       = startTime.Add(defaultMinStakingDuration)
		nodeID        = ids.GenerateTestNodeID()
		rewardAddress = ids.GenerateTestShortID()
	)

	// create valid tx
	tx, err := vm.txBuilder.NewAddValidatorTx(
		vm.MinValidatorStake,
		uint64(startTime.Unix()),
		uint64(endTime.Unix()),
		nodeID,
		rewardAddress,
		reward.PercentDenominator,
		[]*secp256k1.PrivateKey{keys[0]},
		ids.ShortEmpty, // change addr
	)
	require.NoError(err)

	// trigger block creation
	require.NoError(vm.Network.IssueTx(context.Background(), tx))

	blk, err := vm.Builder.BuildBlock(context.Background())
	require.NoError(err)

	require.NoError(blk.Verify(context.Background()))
	require.NoError(blk.Accept(context.Background()))

	_, txStatus, err := vm.state.GetTx(tx.ID())
	require.NoError(err)
	require.Equal(status.Committed, txStatus)

	// Verify that new validator now in pending validator set
	_, err = vm.state.GetPendingValidator(constants.PrimaryNetworkID, nodeID)
	require.NoError(err)
}

// verify invalid attempt to add validator to primary network
func TestInvalidAddValidatorCommit(t *testing.T) {
	require := require.New(t)
	vm, _, _ := defaultVM(t, cortinaFork)
	vm.ctx.Lock.Lock()
	defer func() {
		require.NoError(vm.Shutdown(context.Background()))
		vm.ctx.Lock.Unlock()
	}()

	nodeID := ids.GenerateTestNodeID()
	startTime := defaultGenesisTime.Add(-txexecutor.SyncBound).Add(-1 * time.Second)
	endTime := startTime.Add(defaultMinStakingDuration)

	// create invalid tx
	tx, err := vm.txBuilder.NewAddValidatorTx(
		vm.MinValidatorStake,
		uint64(startTime.Unix()),
		uint64(endTime.Unix()),
		nodeID,
		ids.GenerateTestShortID(),
		reward.PercentDenominator,
		[]*secp256k1.PrivateKey{keys[0]},
		ids.ShortEmpty, // change addr
	)
	require.NoError(err)

	preferredID := vm.manager.Preferred()
	preferred, err := vm.manager.GetBlock(preferredID)
	require.NoError(err)
	preferredHeight := preferred.Height()

	statelessBlk, err := block.NewBanffStandardBlock(
		preferred.Timestamp(),
		preferredID,
		preferredHeight+1,
		[]*txs.Tx{tx},
	)
	require.NoError(err)

	blkBytes := statelessBlk.Bytes()

	parsedBlock, err := vm.ParseBlock(context.Background(), blkBytes)
	require.NoError(err)

	err = parsedBlock.Verify(context.Background())
	require.ErrorIs(err, txexecutor.ErrTimestampNotBeforeStartTime)

	txID := statelessBlk.Txs()[0].ID()
	reason := vm.Builder.GetDropReason(txID)
	require.ErrorIs(reason, txexecutor.ErrTimestampNotBeforeStartTime)
}

// Reject attempt to add validator to primary network
func TestAddValidatorReject(t *testing.T) {
	require := require.New(t)
	vm, _, _ := defaultVM(t, cortinaFork)
	vm.ctx.Lock.Lock()
	defer func() {
		require.NoError(vm.Shutdown(context.Background()))
		vm.ctx.Lock.Unlock()
	}()

	var (
		startTime     = vm.clock.Time().Add(txexecutor.SyncBound).Add(1 * time.Second)
		endTime       = startTime.Add(defaultMinStakingDuration)
		nodeID        = ids.GenerateTestNodeID()
		rewardAddress = ids.GenerateTestShortID()
	)

	// create valid tx
	tx, err := vm.txBuilder.NewAddValidatorTx(
		vm.MinValidatorStake,
		uint64(startTime.Unix()),
		uint64(endTime.Unix()),
		nodeID,
		rewardAddress,
		reward.PercentDenominator,
		[]*secp256k1.PrivateKey{keys[0]},
		ids.ShortEmpty, // change addr
	)
	require.NoError(err)

	// trigger block creation
	require.NoError(vm.Network.IssueTx(context.Background(), tx))

	blk, err := vm.Builder.BuildBlock(context.Background())
	require.NoError(err)

	require.NoError(blk.Verify(context.Background()))
	require.NoError(blk.Reject(context.Background()))

	_, _, err = vm.state.GetTx(tx.ID())
	require.ErrorIs(err, database.ErrNotFound)

	_, err = vm.state.GetPendingValidator(constants.PrimaryNetworkID, nodeID)
	require.ErrorIs(err, database.ErrNotFound)
}

// Reject proposal to add validator to primary network
func TestAddValidatorInvalidNotReissued(t *testing.T) {
	require := require.New(t)
	vm, _, _ := defaultVM(t, latestFork)
	vm.ctx.Lock.Lock()
	defer func() {
		require.NoError(vm.Shutdown(context.Background()))
		vm.ctx.Lock.Unlock()
	}()

	// Use nodeID that is already in the genesis
	repeatNodeID := genesisNodeIDs[0]

	startTime := latestForkTime.Add(txexecutor.SyncBound).Add(1 * time.Second)
	endTime := startTime.Add(defaultMinStakingDuration)

	// create valid tx
	tx, err := vm.txBuilder.NewAddValidatorTx(
		vm.MinValidatorStake,
		uint64(startTime.Unix()),
		uint64(endTime.Unix()),
		repeatNodeID,
		ids.GenerateTestShortID(),
		reward.PercentDenominator,
		[]*secp256k1.PrivateKey{keys[0]},
		ids.ShortEmpty, // change addr
	)
	require.NoError(err)

	// trigger block creation
	err = vm.Network.IssueTx(context.Background(), tx)
	require.ErrorIs(err, txexecutor.ErrAlreadyValidator)
}

// Accept proposal to add validator to subnet
func TestAddSubnetValidatorAccept(t *testing.T) {
	require := require.New(t)
	vm, _, _ := defaultVM(t, latestFork)
	vm.ctx.Lock.Lock()
	defer func() {
		require.NoError(vm.Shutdown(context.Background()))
		vm.ctx.Lock.Unlock()
	}()

<<<<<<< HEAD
	var (
		startTime = vm.clock.Time().Add(txexecutor.SyncBound).Add(1 * time.Second)
		endTime   = startTime.Add(defaultMinStakingDuration)
		nodeID    = ids.NodeID(keys[0].PublicKey().Address())
	)
=======
	startTime := vm.clock.Time().Add(txexecutor.SyncBound).Add(1 * time.Second)
	endTime := startTime.Add(defaultMinStakingDuration)
	nodeID := genesisNodeIDs[0]
>>>>>>> 19d78cf6

	// create valid tx
	// note that [startTime, endTime] is a subset of time that keys[0]
	// validates primary network ([defaultValidateStartTime, defaultValidateEndTime])
	tx, err := vm.txBuilder.NewAddSubnetValidatorTx(
		defaultWeight,
		uint64(startTime.Unix()),
		uint64(endTime.Unix()),
		nodeID,
		testSubnet1.ID(),
		[]*secp256k1.PrivateKey{testSubnet1ControlKeys[0], testSubnet1ControlKeys[1]},
		ids.ShortEmpty, // change addr
	)
	require.NoError(err)

	// trigger block creation
	require.NoError(vm.Network.IssueTx(context.Background(), tx))

	blk, err := vm.Builder.BuildBlock(context.Background())
	require.NoError(err)

	require.NoError(blk.Verify(context.Background()))
	require.NoError(blk.Accept(context.Background()))

	_, txStatus, err := vm.state.GetTx(tx.ID())
	require.NoError(err)
	require.Equal(status.Committed, txStatus)

	// Verify that new validator is in pending validator set
	_, err = vm.state.GetPendingValidator(testSubnet1.ID(), nodeID)
	require.NoError(err)
}

// Reject proposal to add validator to subnet
func TestAddSubnetValidatorReject(t *testing.T) {
	require := require.New(t)
	vm, _, _ := defaultVM(t, latestFork)
	vm.ctx.Lock.Lock()
	defer func() {
		require.NoError(vm.Shutdown(context.Background()))
		vm.ctx.Lock.Unlock()
	}()

<<<<<<< HEAD
	var (
		startTime = vm.clock.Time().Add(txexecutor.SyncBound).Add(1 * time.Second)
		endTime   = startTime.Add(defaultMinStakingDuration)
		nodeID    = ids.NodeID(keys[0].PublicKey().Address())
	)
=======
	startTime := vm.clock.Time().Add(txexecutor.SyncBound).Add(1 * time.Second)
	endTime := startTime.Add(defaultMinStakingDuration)
	nodeID := genesisNodeIDs[0]
>>>>>>> 19d78cf6

	// create valid tx
	// note that [startTime, endTime] is a subset of time that keys[0]
	// validates primary network ([defaultValidateStartTime, defaultValidateEndTime])
	tx, err := vm.txBuilder.NewAddSubnetValidatorTx(
		defaultWeight,
		uint64(startTime.Unix()),
		uint64(endTime.Unix()),
		nodeID,
		testSubnet1.ID(),
		[]*secp256k1.PrivateKey{testSubnet1ControlKeys[1], testSubnet1ControlKeys[2]},
		ids.ShortEmpty, // change addr
	)
	require.NoError(err)

	// trigger block creation
	require.NoError(vm.Network.IssueTx(context.Background(), tx))

	blk, err := vm.Builder.BuildBlock(context.Background())
	require.NoError(err)

	require.NoError(blk.Verify(context.Background()))
	require.NoError(blk.Reject(context.Background()))

	_, _, err = vm.state.GetTx(tx.ID())
	require.ErrorIs(err, database.ErrNotFound)

	// Verify that new validator NOT in pending validator set
	_, err = vm.state.GetPendingValidator(testSubnet1.ID(), nodeID)
	require.ErrorIs(err, database.ErrNotFound)
}

// Test case where primary network validator rewarded
func TestRewardValidatorAccept(t *testing.T) {
	require := require.New(t)
	vm, _, _ := defaultVM(t, latestFork)
	vm.ctx.Lock.Lock()
	defer func() {
		require.NoError(vm.Shutdown(context.Background()))
		vm.ctx.Lock.Unlock()
	}()

	// Fast forward clock to time for genesis validators to leave
	vm.clock.Set(defaultValidateEndTime)

	// Advance time and create proposal to reward a genesis validator
	blk, err := vm.Builder.BuildBlock(context.Background())
	require.NoError(err)
	require.NoError(blk.Verify(context.Background()))

	// Assert preferences are correct
	oracleBlk := blk.(smcon.OracleBlock)
	options, err := oracleBlk.Options(context.Background())
	require.NoError(err)

	commit := options[0].(*blockexecutor.Block)
	require.IsType(&block.BanffCommitBlock{}, commit.Block)
	abort := options[1].(*blockexecutor.Block)
	require.IsType(&block.BanffAbortBlock{}, abort.Block)

	// Assert block tries to reward a genesis validator
	rewardTx := oracleBlk.(block.Block).Txs()[0].Unsigned
	require.IsType(&txs.RewardValidatorTx{}, rewardTx)

	// Verify options and accept commmit block
	require.NoError(commit.Verify(context.Background()))
	require.NoError(abort.Verify(context.Background()))
	txID := oracleBlk.(block.Block).Txs()[0].ID()
	{
		onAbort, ok := vm.manager.GetState(abort.ID())
		require.True(ok)

		_, txStatus, err := onAbort.GetTx(txID)
		require.NoError(err)
		require.Equal(status.Aborted, txStatus)
	}

	require.NoError(oracleBlk.Accept(context.Background()))
	require.NoError(commit.Accept(context.Background()))

	// Verify that chain's timestamp has advanced
	timestamp := vm.state.GetTimestamp()
	require.Equal(defaultValidateEndTime.Unix(), timestamp.Unix())

	// Verify that rewarded validator has been removed.
	// Note that test genesis has multiple validators
	// terminating at the same time. The rewarded validator
	// will the first by txID. To make the test more stable
	// (txID changes every time we change any parameter
	// of the tx creating the validator), we explicitly
	//  check that rewarded validator is removed from staker set.
	_, txStatus, err := vm.state.GetTx(txID)
	require.NoError(err)
	require.Equal(status.Committed, txStatus)

	tx, _, err := vm.state.GetTx(rewardTx.(*txs.RewardValidatorTx).TxID)
	require.NoError(err)
	require.IsType(&txs.AddValidatorTx{}, tx.Unsigned)

	valTx, _ := tx.Unsigned.(*txs.AddValidatorTx)
	_, err = vm.state.GetCurrentValidator(constants.PrimaryNetworkID, valTx.NodeID())
	require.ErrorIs(err, database.ErrNotFound)
}

// Test case where primary network validator not rewarded
func TestRewardValidatorReject(t *testing.T) {
	require := require.New(t)
	vm, _, _ := defaultVM(t, latestFork)
	vm.ctx.Lock.Lock()
	defer func() {
		require.NoError(vm.Shutdown(context.Background()))
		vm.ctx.Lock.Unlock()
	}()

	// Fast forward clock to time for genesis validators to leave
	vm.clock.Set(defaultValidateEndTime)

	// Advance time and create proposal to reward a genesis validator
	blk, err := vm.Builder.BuildBlock(context.Background())
	require.NoError(err)
	require.NoError(blk.Verify(context.Background()))

	// Assert preferences are correct
	oracleBlk := blk.(smcon.OracleBlock)
	options, err := oracleBlk.Options(context.Background())
	require.NoError(err)

	commit := options[0].(*blockexecutor.Block)
	require.IsType(&block.BanffCommitBlock{}, commit.Block)

	abort := options[1].(*blockexecutor.Block)
	require.IsType(&block.BanffAbortBlock{}, abort.Block)

	// Assert block tries to reward a genesis validator
	rewardTx := oracleBlk.(block.Block).Txs()[0].Unsigned
	require.IsType(&txs.RewardValidatorTx{}, rewardTx)

	// Verify options and accept abort block
	require.NoError(commit.Verify(context.Background()))
	require.NoError(abort.Verify(context.Background()))
	txID := blk.(block.Block).Txs()[0].ID()
	{
		onAccept, ok := vm.manager.GetState(commit.ID())
		require.True(ok)

		_, txStatus, err := onAccept.GetTx(txID)
		require.NoError(err)
		require.Equal(status.Committed, txStatus)
	}

	require.NoError(blk.Accept(context.Background()))
	require.NoError(abort.Accept(context.Background()))

	// Verify that chain's timestamp has advanced
	timestamp := vm.state.GetTimestamp()
	require.Equal(defaultValidateEndTime.Unix(), timestamp.Unix())

	// Verify that rewarded validator has been removed.
	// Note that test genesis has multiple validators
	// terminating at the same time. The rewarded validator
	// will the first by txID. To make the test more stable
	// (txID changes every time we change any parameter
	// of the tx creating the validator), we explicitly
	//  check that rewarded validator is removed from staker set.
	_, txStatus, err := vm.state.GetTx(txID)
	require.NoError(err)
	require.Equal(status.Aborted, txStatus)

	tx, _, err := vm.state.GetTx(rewardTx.(*txs.RewardValidatorTx).TxID)
	require.NoError(err)
	require.IsType(&txs.AddValidatorTx{}, tx.Unsigned)

	valTx, _ := tx.Unsigned.(*txs.AddValidatorTx)
	_, err = vm.state.GetCurrentValidator(constants.PrimaryNetworkID, valTx.NodeID())
	require.ErrorIs(err, database.ErrNotFound)
}

// Ensure BuildBlock errors when there is no block to build
func TestUnneededBuildBlock(t *testing.T) {
	require := require.New(t)
	vm, _, _ := defaultVM(t, latestFork)
	vm.ctx.Lock.Lock()
	defer func() {
		require.NoError(vm.Shutdown(context.Background()))
		vm.ctx.Lock.Unlock()
	}()
	_, err := vm.Builder.BuildBlock(context.Background())
	require.ErrorIs(err, blockbuilder.ErrNoPendingBlocks)
}

// test acceptance of proposal to create a new chain
func TestCreateChain(t *testing.T) {
	require := require.New(t)
	vm, _, _ := defaultVM(t, latestFork)
	vm.ctx.Lock.Lock()
	defer func() {
		require.NoError(vm.Shutdown(context.Background()))
		vm.ctx.Lock.Unlock()
	}()

	tx, err := vm.txBuilder.NewCreateChainTx(
		testSubnet1.ID(),
		nil,
		ids.ID{'t', 'e', 's', 't', 'v', 'm'},
		nil,
		"name",
		[]*secp256k1.PrivateKey{testSubnet1ControlKeys[0], testSubnet1ControlKeys[1]},
		ids.ShortEmpty, // change addr
	)
	require.NoError(err)

	require.NoError(vm.Network.IssueTx(context.Background(), tx))

	blk, err := vm.Builder.BuildBlock(context.Background())
	require.NoError(err) // should contain proposal to create chain

	require.NoError(blk.Verify(context.Background()))

	require.NoError(blk.Accept(context.Background()))

	_, txStatus, err := vm.state.GetTx(tx.ID())
	require.NoError(err)
	require.Equal(status.Committed, txStatus)

	// Verify chain was created
	chains, err := vm.state.GetChains(testSubnet1.ID())
	require.NoError(err)

	foundNewChain := false
	for _, chain := range chains {
		if bytes.Equal(chain.Bytes(), tx.Bytes()) {
			foundNewChain = true
		}
	}
	require.True(foundNewChain)
}

// test where we:
// 1) Create a subnet
// 2) Add a validator to the subnet's pending validator set
// 3) Advance timestamp to validator's start time (moving the validator from pending to current)
// 4) Advance timestamp to validator's end time (removing validator from current)
func TestCreateSubnet(t *testing.T) {
	require := require.New(t)
	vm, _, _ := defaultVM(t, latestFork)
	vm.ctx.Lock.Lock()
	defer func() {
		require.NoError(vm.Shutdown(context.Background()))
		vm.ctx.Lock.Unlock()
	}()

	nodeID := genesisNodeIDs[0]
	createSubnetTx, err := vm.txBuilder.NewCreateSubnetTx(
		1, // threshold
		[]ids.ShortID{ // control keys
			keys[0].PublicKey().Address(),
			keys[1].PublicKey().Address(),
		},
		[]*secp256k1.PrivateKey{keys[0]}, // payer
		keys[0].PublicKey().Address(),    // change addr
	)
	require.NoError(err)

	require.NoError(vm.Network.IssueTx(context.Background(), createSubnetTx))

	// should contain standard block to create subnet
	blk, err := vm.Builder.BuildBlock(context.Background())
	require.NoError(err)
	require.IsType(&block.BanffStandardBlock{}, blk.(*blockexecutor.Block).Block)

	require.NoError(blk.Verify(context.Background()))
	require.NoError(blk.Accept(context.Background()))
	require.NoError(vm.SetPreference(context.Background(), vm.manager.LastAccepted()))

	_, txStatus, err := vm.state.GetTx(createSubnetTx.ID())
	require.NoError(err)
	require.Equal(status.Committed, txStatus)

	subnets, err := vm.state.GetSubnets()
	require.NoError(err)

	found := false
	for _, subnet := range subnets {
		if subnet.ID() == createSubnetTx.ID() {
			found = true
			break
		}
	}
	require.True(found)

	// Now that we've created a new subnet, add a validator to that subnet
	startTime := vm.clock.Time().Add(txexecutor.SyncBound).Add(1 * time.Second)
	endTime := startTime.Add(defaultMinStakingDuration)
	// [startTime, endTime] is subset of time keys[0] validates default subnet so tx is valid
	addValidatorTx, err := vm.txBuilder.NewAddSubnetValidatorTx(
		defaultWeight,
		uint64(startTime.Unix()),
		uint64(endTime.Unix()),
		nodeID,
		createSubnetTx.ID(),
		[]*secp256k1.PrivateKey{keys[0]},
		ids.ShortEmpty, // change addr
	)
	require.NoError(err)

	require.NoError(vm.Network.IssueTx(context.Background(), addValidatorTx))

	blk, err = vm.Builder.BuildBlock(context.Background()) // should add validator to the new subnet
	require.NoError(err)

	require.NoError(blk.Verify(context.Background()))
	require.NoError(blk.Accept(context.Background())) // add the validator to pending validator set
	require.NoError(vm.SetPreference(context.Background(), vm.manager.LastAccepted()))

	txID := blk.(block.Block).Txs()[0].ID()
	_, txStatus, err = vm.state.GetTx(txID)
	require.NoError(err)
	require.Equal(status.Committed, txStatus)

	_, err = vm.state.GetPendingValidator(createSubnetTx.ID(), nodeID)
	require.NoError(err)

	// Advance time to when new validator should start validating
	// Create a block with an advance time tx that moves validator
	// from pending to current validator set
	vm.clock.Set(startTime)
	blk, err = vm.Builder.BuildBlock(context.Background()) // should be advance time tx
	require.NoError(err)
	require.NoError(blk.Verify(context.Background()))
	require.NoError(blk.Accept(context.Background())) // move validator addValidatorTx from pending to current
	require.NoError(vm.SetPreference(context.Background(), vm.manager.LastAccepted()))

	_, err = vm.state.GetPendingValidator(createSubnetTx.ID(), nodeID)
	require.ErrorIs(err, database.ErrNotFound)

	_, err = vm.state.GetCurrentValidator(createSubnetTx.ID(), nodeID)
	require.NoError(err)

	// fast forward clock to time validator should stop validating
	vm.clock.Set(endTime)
	blk, err = vm.Builder.BuildBlock(context.Background())
	require.NoError(err)
	require.NoError(blk.Verify(context.Background()))
	require.NoError(blk.Accept(context.Background())) // remove validator from current validator set

	_, err = vm.state.GetPendingValidator(createSubnetTx.ID(), nodeID)
	require.ErrorIs(err, database.ErrNotFound)

	_, err = vm.state.GetCurrentValidator(createSubnetTx.ID(), nodeID)
	require.ErrorIs(err, database.ErrNotFound)
}

// test asset import
func TestAtomicImport(t *testing.T) {
	require := require.New(t)
	vm, baseDB, mutableSharedMemory := defaultVM(t, latestFork)
	vm.ctx.Lock.Lock()
	defer func() {
		require.NoError(vm.Shutdown(context.Background()))
		vm.ctx.Lock.Unlock()
	}()

	utxoID := avax.UTXOID{
		TxID:        ids.Empty.Prefix(1),
		OutputIndex: 1,
	}
	amount := uint64(50000)
	recipientKey := keys[1]

	m := atomic.NewMemory(prefixdb.New([]byte{5}, baseDB))

	mutableSharedMemory.SharedMemory = m.NewSharedMemory(vm.ctx.ChainID)
	peerSharedMemory := m.NewSharedMemory(vm.ctx.XChainID)

	_, err := vm.txBuilder.NewImportTx(
		vm.ctx.XChainID,
		recipientKey.PublicKey().Address(),
		[]*secp256k1.PrivateKey{keys[0]},
		ids.ShortEmpty, // change addr
	)
	require.ErrorIs(err, txbuilder.ErrNoFunds)

	// Provide the avm UTXO

	utxo := &avax.UTXO{
		UTXOID: utxoID,
		Asset:  avax.Asset{ID: avaxAssetID},
		Out: &secp256k1fx.TransferOutput{
			Amt: amount,
			OutputOwners: secp256k1fx.OutputOwners{
				Threshold: 1,
				Addrs:     []ids.ShortID{recipientKey.PublicKey().Address()},
			},
		},
	}
	utxoBytes, err := txs.Codec.Marshal(txs.Version, utxo)
	require.NoError(err)

	inputID := utxo.InputID()
	require.NoError(peerSharedMemory.Apply(map[ids.ID]*atomic.Requests{
		vm.ctx.ChainID: {
			PutRequests: []*atomic.Element{
				{
					Key:   inputID[:],
					Value: utxoBytes,
					Traits: [][]byte{
						recipientKey.PublicKey().Address().Bytes(),
					},
				},
			},
		},
	}))

	tx, err := vm.txBuilder.NewImportTx(
		vm.ctx.XChainID,
		recipientKey.PublicKey().Address(),
		[]*secp256k1.PrivateKey{recipientKey},
		ids.ShortEmpty, // change addr
	)
	require.NoError(err)

	require.NoError(vm.Network.IssueTx(context.Background(), tx))

	blk, err := vm.Builder.BuildBlock(context.Background())
	require.NoError(err)

	require.NoError(blk.Verify(context.Background()))

	require.NoError(blk.Accept(context.Background()))

	_, txStatus, err := vm.state.GetTx(tx.ID())
	require.NoError(err)
	require.Equal(status.Committed, txStatus)

	inputID = utxoID.InputID()
	_, err = vm.ctx.SharedMemory.Get(vm.ctx.XChainID, [][]byte{inputID[:]})
	require.ErrorIs(err, database.ErrNotFound)
}

// test optimistic asset import
func TestOptimisticAtomicImport(t *testing.T) {
	require := require.New(t)
	vm, _, _ := defaultVM(t, apricotPhase3)
	vm.ctx.Lock.Lock()
	defer func() {
		require.NoError(vm.Shutdown(context.Background()))
		vm.ctx.Lock.Unlock()
	}()

	tx := &txs.Tx{Unsigned: &txs.ImportTx{
		BaseTx: txs.BaseTx{BaseTx: avax.BaseTx{
			NetworkID:    vm.ctx.NetworkID,
			BlockchainID: vm.ctx.ChainID,
		}},
		SourceChain: vm.ctx.XChainID,
		ImportedInputs: []*avax.TransferableInput{{
			UTXOID: avax.UTXOID{
				TxID:        ids.Empty.Prefix(1),
				OutputIndex: 1,
			},
			Asset: avax.Asset{ID: vm.ctx.AVAXAssetID},
			In: &secp256k1fx.TransferInput{
				Amt: 50000,
			},
		}},
	}}
	require.NoError(tx.Initialize(txs.Codec))

	preferredID := vm.manager.Preferred()
	preferred, err := vm.manager.GetBlock(preferredID)
	require.NoError(err)
	preferredHeight := preferred.Height()

	statelessBlk, err := block.NewApricotAtomicBlock(
		preferredID,
		preferredHeight+1,
		tx,
	)
	require.NoError(err)

	blk := vm.manager.NewBlock(statelessBlk)

	err = blk.Verify(context.Background())
	require.ErrorIs(err, database.ErrNotFound) // erred due to missing shared memory UTXOs

	require.NoError(vm.SetState(context.Background(), snow.Bootstrapping))

	require.NoError(blk.Verify(context.Background())) // skips shared memory UTXO verification during bootstrapping

	require.NoError(blk.Accept(context.Background()))

	require.NoError(vm.SetState(context.Background(), snow.NormalOp))

	_, txStatus, err := vm.state.GetTx(tx.ID())
	require.NoError(err)

	require.Equal(status.Committed, txStatus)
}

// test restarting the node
func TestRestartFullyAccepted(t *testing.T) {
	require := require.New(t)
	_, genesisBytes := defaultGenesis(t)
	db := memdb.New()

	firstDB := prefixdb.New([]byte{}, db)
	firstVM := &VM{Config: config.Config{
		Chains:                 chains.TestManager,
		Validators:             validators.NewManager(),
		UptimeLockedCalculator: uptime.NewLockedCalculator(),
		MinStakeDuration:       defaultMinStakingDuration,
		MaxStakeDuration:       defaultMaxStakingDuration,
		RewardConfig:           defaultRewardConfig,
		BanffTime:              latestForkTime,
		CortinaTime:            latestForkTime,
		DTime:                  latestForkTime,
	}}

	firstCtx := defaultContext(t)

	baseDB := memdb.New()
	atomicDB := prefixdb.New([]byte{1}, baseDB)
	m := atomic.NewMemory(atomicDB)
	msm := &mutableSharedMemory{
		SharedMemory: m.NewSharedMemory(firstCtx.ChainID),
	}
	firstCtx.SharedMemory = msm

	initialClkTime := latestForkTime.Add(time.Second)
	firstVM.clock.Set(initialClkTime)
	firstCtx.Lock.Lock()

	firstMsgChan := make(chan common.Message, 1)
	require.NoError(firstVM.Initialize(
		context.Background(),
		firstCtx,
		firstDB,
		genesisBytes,
		nil,
		nil,
		firstMsgChan,
		nil,
		nil,
	))

	genesisID, err := firstVM.LastAccepted(context.Background())
	require.NoError(err)

	// include a tx to make the block be accepted
	tx := &txs.Tx{Unsigned: &txs.ImportTx{
		BaseTx: txs.BaseTx{BaseTx: avax.BaseTx{
			NetworkID:    firstVM.ctx.NetworkID,
			BlockchainID: firstVM.ctx.ChainID,
		}},
		SourceChain: firstVM.ctx.XChainID,
		ImportedInputs: []*avax.TransferableInput{{
			UTXOID: avax.UTXOID{
				TxID:        ids.Empty.Prefix(1),
				OutputIndex: 1,
			},
			Asset: avax.Asset{ID: firstVM.ctx.AVAXAssetID},
			In: &secp256k1fx.TransferInput{
				Amt: 50000,
			},
		}},
	}}
	require.NoError(tx.Initialize(txs.Codec))

	nextChainTime := initialClkTime.Add(time.Second)
	firstVM.clock.Set(initialClkTime)

	preferredID := firstVM.manager.Preferred()
	preferred, err := firstVM.manager.GetBlock(preferredID)
	require.NoError(err)
	preferredHeight := preferred.Height()

	statelessBlk, err := block.NewBanffStandardBlock(
		nextChainTime,
		preferredID,
		preferredHeight+1,
		[]*txs.Tx{tx},
	)
	require.NoError(err)

	firstAdvanceTimeBlk := firstVM.manager.NewBlock(statelessBlk)

	nextChainTime = nextChainTime.Add(2 * time.Second)
	firstVM.clock.Set(nextChainTime)
	require.NoError(firstAdvanceTimeBlk.Verify(context.Background()))
	require.NoError(firstAdvanceTimeBlk.Accept(context.Background()))

	require.NoError(firstVM.Shutdown(context.Background()))
	firstCtx.Lock.Unlock()

	secondVM := &VM{Config: config.Config{
		Chains:                 chains.TestManager,
		Validators:             validators.NewManager(),
		UptimeLockedCalculator: uptime.NewLockedCalculator(),
		MinStakeDuration:       defaultMinStakingDuration,
		MaxStakeDuration:       defaultMaxStakingDuration,
		RewardConfig:           defaultRewardConfig,
		BanffTime:              latestForkTime,
		CortinaTime:            latestForkTime,
		DTime:                  latestForkTime,
	}}

	secondCtx := defaultContext(t)
	secondCtx.SharedMemory = msm
	secondVM.clock.Set(initialClkTime)
	secondCtx.Lock.Lock()
	defer func() {
		require.NoError(secondVM.Shutdown(context.Background()))
		secondCtx.Lock.Unlock()
	}()

	secondDB := prefixdb.New([]byte{}, db)
	secondMsgChan := make(chan common.Message, 1)
	require.NoError(secondVM.Initialize(
		context.Background(),
		secondCtx,
		secondDB,
		genesisBytes,
		nil,
		nil,
		secondMsgChan,
		nil,
		nil,
	))

	lastAccepted, err := secondVM.LastAccepted(context.Background())
	require.NoError(err)
	require.Equal(genesisID, lastAccepted)
}

// test bootstrapping the node
func TestBootstrapPartiallyAccepted(t *testing.T) {
	require := require.New(t)

	_, genesisBytes := defaultGenesis(t)

	baseDB := memdb.New()
	vmDB := prefixdb.New([]byte("vm"), baseDB)
	bootstrappingDB := prefixdb.New([]byte("bootstrapping"), baseDB)
	blocked, err := queue.NewWithMissing(bootstrappingDB, "", prometheus.NewRegistry())
	require.NoError(err)

	vm := &VM{Config: config.Config{
		Chains:                 chains.TestManager,
		Validators:             validators.NewManager(),
		UptimeLockedCalculator: uptime.NewLockedCalculator(),
		MinStakeDuration:       defaultMinStakingDuration,
		MaxStakeDuration:       defaultMaxStakingDuration,
		RewardConfig:           defaultRewardConfig,
		BanffTime:              latestForkTime,
		CortinaTime:            latestForkTime,
		DTime:                  latestForkTime,
	}}

	initialClkTime := latestForkTime.Add(time.Second)
	vm.clock.Set(initialClkTime)
	ctx := defaultContext(t)

	atomicDB := prefixdb.New([]byte{1}, baseDB)
	m := atomic.NewMemory(atomicDB)
	msm := &mutableSharedMemory{
		SharedMemory: m.NewSharedMemory(ctx.ChainID),
	}
	ctx.SharedMemory = msm

	consensusCtx := snow.DefaultConsensusContextTest()
	consensusCtx.Context = ctx
	ctx.Lock.Lock()

	msgChan := make(chan common.Message, 1)
	require.NoError(vm.Initialize(
		context.Background(),
		ctx,
		vmDB,
		genesisBytes,
		nil,
		nil,
		msgChan,
		nil,
		nil,
	))

	// include a tx to make the block be accepted
	tx := &txs.Tx{Unsigned: &txs.ImportTx{
		BaseTx: txs.BaseTx{BaseTx: avax.BaseTx{
			NetworkID:    vm.ctx.NetworkID,
			BlockchainID: vm.ctx.ChainID,
		}},
		SourceChain: vm.ctx.XChainID,
		ImportedInputs: []*avax.TransferableInput{{
			UTXOID: avax.UTXOID{
				TxID:        ids.Empty.Prefix(1),
				OutputIndex: 1,
			},
			Asset: avax.Asset{ID: vm.ctx.AVAXAssetID},
			In: &secp256k1fx.TransferInput{
				Amt: 50000,
			},
		}},
	}}
	require.NoError(tx.Initialize(txs.Codec))

	nextChainTime := initialClkTime.Add(time.Second)

	preferredID := vm.manager.Preferred()
	preferred, err := vm.manager.GetBlock(preferredID)
	require.NoError(err)
	preferredHeight := preferred.Height()

	statelessBlk, err := block.NewBanffStandardBlock(
		nextChainTime,
		preferredID,
		preferredHeight+1,
		[]*txs.Tx{tx},
	)
	require.NoError(err)

	advanceTimeBlk := vm.manager.NewBlock(statelessBlk)
	require.NoError(err)

	advanceTimeBlkID := advanceTimeBlk.ID()
	advanceTimeBlkBytes := advanceTimeBlk.Bytes()

	peerID := ids.BuildTestNodeID([]byte{1, 2, 3, 4, 5, 4, 3, 2, 1})
	beacons := validators.NewManager()
	require.NoError(beacons.AddStaker(ctx.SubnetID, peerID, nil, ids.Empty, 1))

	benchlist := benchlist.NewNoBenchlist()
	timeoutManager, err := timeout.NewManager(
		&timer.AdaptiveTimeoutConfig{
			InitialTimeout:     time.Millisecond,
			MinimumTimeout:     time.Millisecond,
			MaximumTimeout:     10 * time.Second,
			TimeoutHalflife:    5 * time.Minute,
			TimeoutCoefficient: 1.25,
		},
		benchlist,
		"",
		prometheus.NewRegistry(),
	)
	require.NoError(err)

	go timeoutManager.Dispatch()
	defer timeoutManager.Stop()

	chainRouter := &router.ChainRouter{}

	metrics := prometheus.NewRegistry()
	mc, err := message.NewCreator(logging.NoLog{}, metrics, "dummyNamespace", constants.DefaultNetworkCompressionType, 10*time.Second)
	require.NoError(err)

	require.NoError(chainRouter.Initialize(
		ids.EmptyNodeID,
		logging.NoLog{},
		timeoutManager,
		time.Second,
		set.Set[ids.ID]{},
		true,
		set.Set[ids.ID]{},
		nil,
		router.HealthConfig{},
		"",
		prometheus.NewRegistry(),
	))

	externalSender := &sender.ExternalSenderTest{TB: t}
	externalSender.Default(true)

	// Passes messages from the consensus engine to the network
	gossipConfig := subnets.GossipConfig{
		AcceptedFrontierPeerSize:  1,
		OnAcceptPeerSize:          1,
		AppGossipValidatorSize:    1,
		AppGossipNonValidatorSize: 1,
	}
	sender, err := sender.New(
		consensusCtx,
		mc,
		externalSender,
		chainRouter,
		timeoutManager,
		p2p.EngineType_ENGINE_TYPE_SNOWMAN,
		subnets.New(consensusCtx.NodeID, subnets.Config{GossipConfig: gossipConfig}),
	)
	require.NoError(err)

	var reqID uint32
	externalSender.SendF = func(msg message.OutboundMessage, nodeIDs set.Set[ids.NodeID], _ ids.ID, _ subnets.Allower) set.Set[ids.NodeID] {
		inMsg, err := mc.Parse(msg.Bytes(), ctx.NodeID, func() {})
		require.NoError(err)
		require.Equal(message.GetAcceptedFrontierOp, inMsg.Op())

		requestID, ok := message.GetRequestID(inMsg.Message())
		require.True(ok)

		reqID = requestID
		return nodeIDs
	}

	isBootstrapped := false
	bootstrapTracker := &common.BootstrapTrackerTest{
		T: t,
		IsBootstrappedF: func() bool {
			return isBootstrapped
		},
		BootstrappedF: func(ids.ID) {
			isBootstrapped = true
		},
	}

	peers := tracker.NewPeers()
	totalWeight, err := beacons.TotalWeight(ctx.SubnetID)
	require.NoError(err)
	startup := tracker.NewStartup(peers, (totalWeight+1)/2)
	beacons.RegisterCallbackListener(ctx.SubnetID, startup)

	// The engine handles consensus
	snowGetHandler, err := snowgetter.New(
		vm,
		sender,
		consensusCtx.Log,
		time.Second,
		2000,
		consensusCtx.Registerer,
	)
	require.NoError(err)

	commonCfg := common.Config{
		Ctx:                            consensusCtx,
		Beacons:                        beacons,
		SampleK:                        beacons.Count(ctx.SubnetID),
		StartupTracker:                 startup,
		Alpha:                          (totalWeight + 1) / 2,
		Sender:                         sender,
		BootstrapTracker:               bootstrapTracker,
		AncestorsMaxContainersReceived: 2000,
		SharedCfg:                      &common.SharedConfig{},
	}

	bootstrapConfig := bootstrap.Config{
		Config:        commonCfg,
		AllGetsServer: snowGetHandler,
		Blocked:       blocked,
		VM:            vm,
	}

	// Asynchronously passes messages from the network to the consensus engine
	cpuTracker, err := timetracker.NewResourceTracker(
		prometheus.NewRegistry(),
		resource.NoUsage,
		meter.ContinuousFactory{},
		time.Second,
	)
	require.NoError(err)

	h, err := handler.New(
		bootstrapConfig.Ctx,
		beacons,
		msgChan,
		time.Hour,
		2,
		cpuTracker,
		vm,
		subnets.New(ctx.NodeID, subnets.Config{}),
		tracker.NewPeers(),
	)
	require.NoError(err)

	engineConfig := smeng.Config{
		Ctx:           bootstrapConfig.Ctx,
		AllGetsServer: snowGetHandler,
		VM:            bootstrapConfig.VM,
		Sender:        bootstrapConfig.Sender,
		Validators:    beacons,
		Params: snowball.Parameters{
			K:                     1,
			AlphaPreference:       1,
			AlphaConfidence:       1,
			BetaVirtuous:          20,
			BetaRogue:             20,
			ConcurrentRepolls:     1,
			OptimalProcessing:     1,
			MaxOutstandingItems:   1,
			MaxItemProcessingTime: 1,
		},
		Consensus: &smcon.Topological{},
	}
	engine, err := smeng.New(engineConfig)
	require.NoError(err)

	bootstrapper, err := bootstrap.New(
		bootstrapConfig,
		engine.Start,
	)
	require.NoError(err)

	h.SetEngineManager(&handler.EngineManager{
		Avalanche: &handler.Engine{
			StateSyncer:  nil,
			Bootstrapper: bootstrapper,
			Consensus:    engine,
		},
		Snowman: &handler.Engine{
			StateSyncer:  nil,
			Bootstrapper: bootstrapper,
			Consensus:    engine,
		},
	})

	consensusCtx.State.Set(snow.EngineState{
		Type:  p2p.EngineType_ENGINE_TYPE_SNOWMAN,
		State: snow.NormalOp,
	})

	// Allow incoming messages to be routed to the new chain
	chainRouter.AddChain(context.Background(), h)
	ctx.Lock.Unlock()

	h.Start(context.Background(), false)

	ctx.Lock.Lock()
	require.NoError(bootstrapper.Connected(context.Background(), peerID, version.CurrentApp))

	externalSender.SendF = func(msg message.OutboundMessage, nodeIDs set.Set[ids.NodeID], _ ids.ID, _ subnets.Allower) set.Set[ids.NodeID] {
		inMsgIntf, err := mc.Parse(msg.Bytes(), ctx.NodeID, func() {})
		require.NoError(err)
		require.Equal(message.GetAcceptedOp, inMsgIntf.Op())
		inMsg := inMsgIntf.Message().(*p2p.GetAccepted)

		reqID = inMsg.RequestId
		return nodeIDs
	}

	require.NoError(bootstrapper.AcceptedFrontier(context.Background(), peerID, reqID, advanceTimeBlkID))

	externalSender.SendF = func(msg message.OutboundMessage, nodeIDs set.Set[ids.NodeID], _ ids.ID, _ subnets.Allower) set.Set[ids.NodeID] {
		inMsgIntf, err := mc.Parse(msg.Bytes(), ctx.NodeID, func() {})
		require.NoError(err)
		require.Equal(message.GetAncestorsOp, inMsgIntf.Op())
		inMsg := inMsgIntf.Message().(*p2p.GetAncestors)

		reqID = inMsg.RequestId

		containerID, err := ids.ToID(inMsg.ContainerId)
		require.NoError(err)
		require.Equal(advanceTimeBlkID, containerID)
		return nodeIDs
	}

	frontier := set.Of(advanceTimeBlkID)
	require.NoError(bootstrapper.Accepted(context.Background(), peerID, reqID, frontier))

	externalSender.SendF = nil
	externalSender.CantSend = false

	require.NoError(bootstrapper.Ancestors(context.Background(), peerID, reqID, [][]byte{advanceTimeBlkBytes}))
	require.Equal(advanceTimeBlk.ID(), vm.manager.Preferred())

	ctx.Lock.Unlock()
	chainRouter.Shutdown(context.Background())
}

func TestUnverifiedParent(t *testing.T) {
	require := require.New(t)
	_, genesisBytes := defaultGenesis(t)

	vm := &VM{Config: config.Config{
		Chains:                 chains.TestManager,
		Validators:             validators.NewManager(),
		UptimeLockedCalculator: uptime.NewLockedCalculator(),
		MinStakeDuration:       defaultMinStakingDuration,
		MaxStakeDuration:       defaultMaxStakingDuration,
		RewardConfig:           defaultRewardConfig,
		BanffTime:              latestForkTime,
		CortinaTime:            latestForkTime,
		DTime:                  latestForkTime,
	}}

	initialClkTime := latestForkTime.Add(time.Second)
	vm.clock.Set(initialClkTime)
	ctx := defaultContext(t)
	ctx.Lock.Lock()
	defer func() {
		require.NoError(vm.Shutdown(context.Background()))
		ctx.Lock.Unlock()
	}()

	msgChan := make(chan common.Message, 1)
	require.NoError(vm.Initialize(
		context.Background(),
		ctx,
		memdb.New(),
		genesisBytes,
		nil,
		nil,
		msgChan,
		nil,
		nil,
	))

	// include a tx1 to make the block be accepted
	tx1 := &txs.Tx{Unsigned: &txs.ImportTx{
		BaseTx: txs.BaseTx{BaseTx: avax.BaseTx{
			NetworkID:    vm.ctx.NetworkID,
			BlockchainID: vm.ctx.ChainID,
		}},
		SourceChain: vm.ctx.XChainID,
		ImportedInputs: []*avax.TransferableInput{{
			UTXOID: avax.UTXOID{
				TxID:        ids.Empty.Prefix(1),
				OutputIndex: 1,
			},
			Asset: avax.Asset{ID: vm.ctx.AVAXAssetID},
			In: &secp256k1fx.TransferInput{
				Amt: 50000,
			},
		}},
	}}
	require.NoError(tx1.Initialize(txs.Codec))

	nextChainTime := initialClkTime.Add(time.Second)

	preferredID := vm.manager.Preferred()
	preferred, err := vm.manager.GetBlock(preferredID)
	require.NoError(err)
	preferredHeight := preferred.Height()

	statelessBlk, err := block.NewBanffStandardBlock(
		nextChainTime,
		preferredID,
		preferredHeight+1,
		[]*txs.Tx{tx1},
	)
	require.NoError(err)
	firstAdvanceTimeBlk := vm.manager.NewBlock(statelessBlk)
	require.NoError(firstAdvanceTimeBlk.Verify(context.Background()))

	// include a tx1 to make the block be accepted
	tx2 := &txs.Tx{Unsigned: &txs.ImportTx{
		BaseTx: txs.BaseTx{BaseTx: avax.BaseTx{
			NetworkID:    vm.ctx.NetworkID,
			BlockchainID: vm.ctx.ChainID,
		}},
		SourceChain: vm.ctx.XChainID,
		ImportedInputs: []*avax.TransferableInput{{
			UTXOID: avax.UTXOID{
				TxID:        ids.Empty.Prefix(2),
				OutputIndex: 2,
			},
			Asset: avax.Asset{ID: vm.ctx.AVAXAssetID},
			In: &secp256k1fx.TransferInput{
				Amt: 50000,
			},
		}},
	}}
	require.NoError(tx1.Initialize(txs.Codec))
	nextChainTime = nextChainTime.Add(time.Second)
	vm.clock.Set(nextChainTime)
	statelessSecondAdvanceTimeBlk, err := block.NewBanffStandardBlock(
		nextChainTime,
		firstAdvanceTimeBlk.ID(),
		firstAdvanceTimeBlk.Height()+1,
		[]*txs.Tx{tx2},
	)
	require.NoError(err)
	secondAdvanceTimeBlk := vm.manager.NewBlock(statelessSecondAdvanceTimeBlk)

	require.Equal(secondAdvanceTimeBlk.Parent(), firstAdvanceTimeBlk.ID())
	require.NoError(secondAdvanceTimeBlk.Verify(context.Background()))
}

func TestMaxStakeAmount(t *testing.T) {
	vm, _, _ := defaultVM(t, latestFork)
	vm.ctx.Lock.Lock()
	defer func() {
		require.NoError(t, vm.Shutdown(context.Background()))
		vm.ctx.Lock.Unlock()
	}()

	nodeID := genesisNodeIDs[0]

	tests := []struct {
		description string
		startTime   time.Time
		endTime     time.Time
	}{
		{
			description: "[validator.StartTime] == [startTime] < [endTime] == [validator.EndTime]",
			startTime:   defaultValidateStartTime,
			endTime:     defaultValidateEndTime,
		},
		{
			description: "[validator.StartTime] < [startTime] < [endTime] == [validator.EndTime]",
			startTime:   defaultValidateStartTime.Add(time.Minute),
			endTime:     defaultValidateEndTime,
		},
		{
			description: "[validator.StartTime] == [startTime] < [endTime] < [validator.EndTime]",
			startTime:   defaultValidateStartTime,
			endTime:     defaultValidateEndTime.Add(-time.Minute),
		},
		{
			description: "[validator.StartTime] < [startTime] < [endTime] < [validator.EndTime]",
			startTime:   defaultValidateStartTime.Add(time.Minute),
			endTime:     defaultValidateEndTime.Add(-time.Minute),
		},
	}

	for _, test := range tests {
		t.Run(test.description, func(t *testing.T) {
			require := require.New(t)
			staker, err := txexecutor.GetValidator(vm.state, constants.PrimaryNetworkID, nodeID)
			require.NoError(err)

			amount, err := txexecutor.GetMaxWeight(vm.state, staker, test.startTime, test.endTime)
			require.NoError(err)
			require.Equal(defaultWeight, amount)
		})
	}
}

func TestUptimeDisallowedWithRestart(t *testing.T) {
	require := require.New(t)
	latestForkTime = defaultValidateStartTime.Add(defaultMinStakingDuration)
	_, genesisBytes := defaultGenesis(t)
	db := memdb.New()

	firstDB := prefixdb.New([]byte{}, db)
	const firstUptimePercentage = 20 // 20%
	firstVM := &VM{Config: config.Config{
		Chains:                 chains.TestManager,
		UptimePercentage:       firstUptimePercentage / 100.,
		RewardConfig:           defaultRewardConfig,
		Validators:             validators.NewManager(),
		UptimeLockedCalculator: uptime.NewLockedCalculator(),
		BanffTime:              latestForkTime,
		CortinaTime:            latestForkTime,
		DTime:                  latestForkTime,
	}}

	firstCtx := defaultContext(t)
	firstCtx.Lock.Lock()

	firstMsgChan := make(chan common.Message, 1)
	require.NoError(firstVM.Initialize(
		context.Background(),
		firstCtx,
		firstDB,
		genesisBytes,
		nil,
		nil,
		firstMsgChan,
		nil,
		nil,
	))

	initialClkTime := latestForkTime.Add(time.Second)
	firstVM.clock.Set(initialClkTime)

	// Set VM state to NormalOp, to start tracking validators' uptime
	require.NoError(firstVM.SetState(context.Background(), snow.Bootstrapping))
	require.NoError(firstVM.SetState(context.Background(), snow.NormalOp))

	// Fast forward clock so that validators meet 20% uptime required for reward
	durationForReward := defaultValidateEndTime.Sub(defaultValidateStartTime) * firstUptimePercentage / 100
	vmStopTime := defaultValidateStartTime.Add(durationForReward)
	firstVM.clock.Set(vmStopTime)

	// Shutdown VM to stop all genesis validator uptime.
	// At this point they have been validating for the 20% uptime needed to be rewarded
	require.NoError(firstVM.Shutdown(context.Background()))
	firstCtx.Lock.Unlock()

	// Restart the VM with a larger uptime requirement
	secondDB := prefixdb.New([]byte{}, db)
	const secondUptimePercentage = 21 // 21% > firstUptimePercentage, so uptime for reward is not met now
	secondVM := &VM{Config: config.Config{
		Chains:                 chains.TestManager,
		UptimePercentage:       secondUptimePercentage / 100.,
		Validators:             validators.NewManager(),
		UptimeLockedCalculator: uptime.NewLockedCalculator(),
		BanffTime:              latestForkTime,
		CortinaTime:            latestForkTime,
		DTime:                  latestForkTime,
	}}

	secondCtx := defaultContext(t)
	secondCtx.Lock.Lock()
	defer func() {
		require.NoError(secondVM.Shutdown(context.Background()))
		secondCtx.Lock.Unlock()
	}()

	secondMsgChan := make(chan common.Message, 1)
	require.NoError(secondVM.Initialize(
		context.Background(),
		secondCtx,
		secondDB,
		genesisBytes,
		nil,
		nil,
		secondMsgChan,
		nil,
		nil,
	))

	secondVM.clock.Set(vmStopTime)

	// Set VM state to NormalOp, to start tracking validators' uptime
	require.NoError(secondVM.SetState(context.Background(), snow.Bootstrapping))
	require.NoError(secondVM.SetState(context.Background(), snow.NormalOp))

	// after restart and change of uptime required for reward, push validators to their end of life
	secondVM.clock.Set(defaultValidateEndTime)

	// evaluate a genesis validator for reward
	blk, err := secondVM.Builder.BuildBlock(context.Background())
	require.NoError(err)
	require.NoError(blk.Verify(context.Background()))

	// Assert preferences are correct.
	// secondVM should prefer abort since uptime requirements are not met anymore
	oracleBlk := blk.(smcon.OracleBlock)
	options, err := oracleBlk.Options(context.Background())
	require.NoError(err)

	abort := options[0].(*blockexecutor.Block)
	require.IsType(&block.BanffAbortBlock{}, abort.Block)

	commit := options[1].(*blockexecutor.Block)
	require.IsType(&block.BanffCommitBlock{}, commit.Block)

	// Assert block tries to reward a genesis validator
	rewardTx := oracleBlk.(block.Block).Txs()[0].Unsigned
	require.IsType(&txs.RewardValidatorTx{}, rewardTx)
	txID := blk.(block.Block).Txs()[0].ID()

	// Verify options and accept abort block
	require.NoError(commit.Verify(context.Background()))
	require.NoError(abort.Verify(context.Background()))
	require.NoError(blk.Accept(context.Background()))
	require.NoError(abort.Accept(context.Background()))
	require.NoError(secondVM.SetPreference(context.Background(), secondVM.manager.LastAccepted()))

	// Verify that rewarded validator has been removed.
	// Note that test genesis has multiple validators
	// terminating at the same time. The rewarded validator
	// will the first by txID. To make the test more stable
	// (txID changes every time we change any parameter
	// of the tx creating the validator), we explicitly
	//  check that rewarded validator is removed from staker set.
	_, txStatus, err := secondVM.state.GetTx(txID)
	require.NoError(err)
	require.Equal(status.Aborted, txStatus)

	tx, _, err := secondVM.state.GetTx(rewardTx.(*txs.RewardValidatorTx).TxID)
	require.NoError(err)
	require.IsType(&txs.AddValidatorTx{}, tx.Unsigned)

	valTx, _ := tx.Unsigned.(*txs.AddValidatorTx)
	_, err = secondVM.state.GetCurrentValidator(constants.PrimaryNetworkID, valTx.NodeID())
	require.ErrorIs(err, database.ErrNotFound)
}

func TestUptimeDisallowedAfterNeverConnecting(t *testing.T) {
	require := require.New(t)
	latestForkTime = defaultValidateStartTime.Add(defaultMinStakingDuration)
	_, genesisBytes := defaultGenesis(t)
	db := memdb.New()

	vm := &VM{Config: config.Config{
		Chains:                 chains.TestManager,
		UptimePercentage:       .2,
		RewardConfig:           defaultRewardConfig,
		Validators:             validators.NewManager(),
		UptimeLockedCalculator: uptime.NewLockedCalculator(),
		BanffTime:              latestForkTime,
		CortinaTime:            latestForkTime,
		DTime:                  latestForkTime,
	}}

	ctx := defaultContext(t)
	ctx.Lock.Lock()

	msgChan := make(chan common.Message, 1)
	appSender := &common.SenderTest{T: t}
	require.NoError(vm.Initialize(
		context.Background(),
		ctx,
		db,
		genesisBytes,
		nil,
		nil,
		msgChan,
		nil,
		appSender,
	))

	defer func() {
		require.NoError(vm.Shutdown(context.Background()))
		ctx.Lock.Unlock()
	}()

	initialClkTime := latestForkTime.Add(time.Second)
	vm.clock.Set(initialClkTime)

	// Set VM state to NormalOp, to start tracking validators' uptime
	require.NoError(vm.SetState(context.Background(), snow.Bootstrapping))
	require.NoError(vm.SetState(context.Background(), snow.NormalOp))

	// Fast forward clock to time for genesis validators to leave
	vm.clock.Set(defaultValidateEndTime)

	// evaluate a genesis validator for reward
	blk, err := vm.Builder.BuildBlock(context.Background())
	require.NoError(err)
	require.NoError(blk.Verify(context.Background()))

	// Assert preferences are correct.
	// vm should prefer abort since uptime requirements are not met.
	oracleBlk := blk.(smcon.OracleBlock)
	options, err := oracleBlk.Options(context.Background())
	require.NoError(err)

	abort := options[0].(*blockexecutor.Block)
	require.IsType(&block.BanffAbortBlock{}, abort.Block)

	commit := options[1].(*blockexecutor.Block)
	require.IsType(&block.BanffCommitBlock{}, commit.Block)

	// Assert block tries to reward a genesis validator
	rewardTx := oracleBlk.(block.Block).Txs()[0].Unsigned
	require.IsType(&txs.RewardValidatorTx{}, rewardTx)
	txID := blk.(block.Block).Txs()[0].ID()

	// Verify options and accept abort block
	require.NoError(commit.Verify(context.Background()))
	require.NoError(abort.Verify(context.Background()))
	require.NoError(blk.Accept(context.Background()))
	require.NoError(abort.Accept(context.Background()))
	require.NoError(vm.SetPreference(context.Background(), vm.manager.LastAccepted()))

	// Verify that rewarded validator has been removed.
	// Note that test genesis has multiple validators
	// terminating at the same time. The rewarded validator
	// will the first by txID. To make the test more stable
	// (txID changes every time we change any parameter
	// of the tx creating the validator), we explicitly
	//  check that rewarded validator is removed from staker set.
	_, txStatus, err := vm.state.GetTx(txID)
	require.NoError(err)
	require.Equal(status.Aborted, txStatus)

	tx, _, err := vm.state.GetTx(rewardTx.(*txs.RewardValidatorTx).TxID)
	require.NoError(err)
	require.IsType(&txs.AddValidatorTx{}, tx.Unsigned)

	valTx, _ := tx.Unsigned.(*txs.AddValidatorTx)
	_, err = vm.state.GetCurrentValidator(constants.PrimaryNetworkID, valTx.NodeID())
	require.ErrorIs(err, database.ErrNotFound)
}

func TestRemovePermissionedValidatorDuringAddPending(t *testing.T) {
	require := require.New(t)

	validatorStartTime := latestForkTime.Add(txexecutor.SyncBound).Add(1 * time.Second)
	validatorEndTime := validatorStartTime.Add(360 * 24 * time.Hour)

	vm, _, _ := defaultVM(t, latestFork)

	vm.ctx.Lock.Lock()
	defer func() {
		require.NoError(vm.Shutdown(context.Background()))

		vm.ctx.Lock.Unlock()
	}()

	key, err := secp256k1.NewPrivateKey()
	require.NoError(err)

	id := key.PublicKey().Address()
	nodeID := ids.GenerateTestNodeID()

	addValidatorTx, err := vm.txBuilder.NewAddValidatorTx(
		defaultMaxValidatorStake,
		uint64(validatorStartTime.Unix()),
		uint64(validatorEndTime.Unix()),
		nodeID,
		id,
		reward.PercentDenominator,
		[]*secp256k1.PrivateKey{keys[0]},
		keys[0].Address(),
	)
	require.NoError(err)

	require.NoError(vm.Network.IssueTx(context.Background(), addValidatorTx))

	// trigger block creation for the validator tx
	addValidatorBlock, err := vm.Builder.BuildBlock(context.Background())
	require.NoError(err)
	require.NoError(addValidatorBlock.Verify(context.Background()))
	require.NoError(addValidatorBlock.Accept(context.Background()))
	require.NoError(vm.SetPreference(context.Background(), vm.manager.LastAccepted()))

	createSubnetTx, err := vm.txBuilder.NewCreateSubnetTx(
		1,
		[]ids.ShortID{id},
		[]*secp256k1.PrivateKey{keys[0]},
		keys[0].Address(),
	)
	require.NoError(err)

	require.NoError(vm.Network.IssueTx(context.Background(), createSubnetTx))

	// trigger block creation for the subnet tx
	createSubnetBlock, err := vm.Builder.BuildBlock(context.Background())
	require.NoError(err)
	require.NoError(createSubnetBlock.Verify(context.Background()))
	require.NoError(createSubnetBlock.Accept(context.Background()))
	require.NoError(vm.SetPreference(context.Background(), vm.manager.LastAccepted()))

	addSubnetValidatorTx, err := vm.txBuilder.NewAddSubnetValidatorTx(
		defaultMaxValidatorStake,
		uint64(validatorStartTime.Unix()),
		uint64(validatorEndTime.Unix()),
		nodeID,
		createSubnetTx.ID(),
		[]*secp256k1.PrivateKey{key, keys[1]},
		keys[1].Address(),
	)
	require.NoError(err)

	removeSubnetValidatorTx, err := vm.txBuilder.NewRemoveSubnetValidatorTx(
		nodeID,
		createSubnetTx.ID(),
		[]*secp256k1.PrivateKey{key, keys[2]},
		keys[2].Address(),
	)
	require.NoError(err)

	statelessBlock, err := block.NewBanffStandardBlock(
		vm.state.GetTimestamp(),
		createSubnetBlock.ID(),
		createSubnetBlock.Height()+1,
		[]*txs.Tx{
			addSubnetValidatorTx,
			removeSubnetValidatorTx,
		},
	)
	require.NoError(err)

	blockBytes := statelessBlock.Bytes()
	block, err := vm.ParseBlock(context.Background(), blockBytes)
	require.NoError(err)
	require.NoError(block.Verify(context.Background()))
	require.NoError(block.Accept(context.Background()))
	require.NoError(vm.SetPreference(context.Background(), vm.manager.LastAccepted()))

	_, err = vm.state.GetPendingValidator(createSubnetTx.ID(), nodeID)
	require.ErrorIs(err, database.ErrNotFound)
}

func TestTransferSubnetOwnershipTx(t *testing.T) {
	require := require.New(t)
	vm, _, _ := defaultVM(t, latestFork)
	vm.ctx.Lock.Lock()
	defer func() {
		require.NoError(vm.Shutdown(context.Background()))
		vm.ctx.Lock.Unlock()
	}()

	// Create a subnet
	createSubnetTx, err := vm.txBuilder.NewCreateSubnetTx(
		1,
		[]ids.ShortID{keys[0].PublicKey().Address()},
		[]*secp256k1.PrivateKey{keys[0]},
		keys[0].Address(),
	)
	require.NoError(err)
	subnetID := createSubnetTx.ID()

	require.NoError(vm.Network.IssueTx(context.Background(), createSubnetTx))
	createSubnetBlock, err := vm.Builder.BuildBlock(context.Background())
	require.NoError(err)

	createSubnetRawBlock := createSubnetBlock.(*blockexecutor.Block).Block
	require.IsType(&block.BanffStandardBlock{}, createSubnetRawBlock)
	require.Contains(createSubnetRawBlock.Txs(), createSubnetTx)

	require.NoError(createSubnetBlock.Verify(context.Background()))
	require.NoError(createSubnetBlock.Accept(context.Background()))
	require.NoError(vm.SetPreference(context.Background(), vm.manager.LastAccepted()))

	subnetOwner, err := vm.state.GetSubnetOwner(subnetID)
	require.NoError(err)
	expectedOwner := &secp256k1fx.OutputOwners{
		Locktime:  0,
		Threshold: 1,
		Addrs: []ids.ShortID{
			keys[0].PublicKey().Address(),
		},
	}
	require.Equal(expectedOwner, subnetOwner)

	transferSubnetOwnershipTx, err := vm.txBuilder.NewTransferSubnetOwnershipTx(
		subnetID,
		1,
		[]ids.ShortID{keys[1].PublicKey().Address()},
		[]*secp256k1.PrivateKey{keys[0]},
		ids.ShortEmpty, // change addr
	)
	require.NoError(err)

	require.NoError(vm.Network.IssueTx(context.Background(), transferSubnetOwnershipTx))
	transferSubnetOwnershipBlock, err := vm.Builder.BuildBlock(context.Background())
	require.NoError(err)

	transferSubnetOwnershipRawBlock := transferSubnetOwnershipBlock.(*blockexecutor.Block).Block
	require.IsType(&block.BanffStandardBlock{}, transferSubnetOwnershipRawBlock)
	require.Contains(transferSubnetOwnershipRawBlock.Txs(), transferSubnetOwnershipTx)

	require.NoError(transferSubnetOwnershipBlock.Verify(context.Background()))
	require.NoError(transferSubnetOwnershipBlock.Accept(context.Background()))
	require.NoError(vm.SetPreference(context.Background(), vm.manager.LastAccepted()))

	subnetOwner, err = vm.state.GetSubnetOwner(subnetID)
	require.NoError(err)
	expectedOwner = &secp256k1fx.OutputOwners{
		Locktime:  0,
		Threshold: 1,
		Addrs: []ids.ShortID{
			keys[1].PublicKey().Address(),
		},
	}
	require.Equal(expectedOwner, subnetOwner)
}

func TestBaseTx(t *testing.T) {
	require := require.New(t)
	vm, _, _ := defaultVM(t, latestFork)
	vm.ctx.Lock.Lock()
	defer func() {
		require.NoError(vm.Shutdown(context.Background()))
		vm.ctx.Lock.Unlock()
	}()

	sendAmt := uint64(100000)
	changeAddr := ids.ShortEmpty

	baseTx, err := vm.txBuilder.NewBaseTx(
		sendAmt,
		secp256k1fx.OutputOwners{
			Threshold: 1,
			Addrs: []ids.ShortID{
				keys[1].Address(),
			},
		},
		[]*secp256k1.PrivateKey{keys[0]},
		changeAddr,
	)
	require.NoError(err)

	totalInputAmt := uint64(0)
	key0InputAmt := uint64(0)
	for inputID := range baseTx.Unsigned.InputIDs() {
		utxo, err := vm.state.GetUTXO(inputID)
		require.NoError(err)
		require.IsType(&secp256k1fx.TransferOutput{}, utxo.Out)
		castOut := utxo.Out.(*secp256k1fx.TransferOutput)
		if castOut.AddressesSet().Equals(set.Of(keys[0].Address())) {
			key0InputAmt += castOut.Amt
		}
		totalInputAmt += castOut.Amt
	}
	require.Equal(totalInputAmt, key0InputAmt)

	totalOutputAmt := uint64(0)
	key0OutputAmt := uint64(0)
	key1OutputAmt := uint64(0)
	changeAddrOutputAmt := uint64(0)
	for _, output := range baseTx.Unsigned.Outputs() {
		require.IsType(&secp256k1fx.TransferOutput{}, output.Out)
		castOut := output.Out.(*secp256k1fx.TransferOutput)
		if castOut.AddressesSet().Equals(set.Of(keys[0].Address())) {
			key0OutputAmt += castOut.Amt
		}
		if castOut.AddressesSet().Equals(set.Of(keys[1].Address())) {
			key1OutputAmt += castOut.Amt
		}
		if castOut.AddressesSet().Equals(set.Of(changeAddr)) {
			changeAddrOutputAmt += castOut.Amt
		}
		totalOutputAmt += castOut.Amt
	}
	require.Equal(totalOutputAmt, key0OutputAmt+key1OutputAmt+changeAddrOutputAmt)

	require.Equal(vm.TxFee, totalInputAmt-totalOutputAmt)
	require.Equal(sendAmt, key1OutputAmt)

	require.NoError(vm.Network.IssueTx(context.Background(), baseTx))
	baseTxBlock, err := vm.Builder.BuildBlock(context.Background())
	require.NoError(err)

	baseTxRawBlock := baseTxBlock.(*blockexecutor.Block).Block
	require.IsType(&block.BanffStandardBlock{}, baseTxRawBlock)
	require.Contains(baseTxRawBlock.Txs(), baseTx)

	require.NoError(baseTxBlock.Verify(context.Background()))
	require.NoError(baseTxBlock.Accept(context.Background()))
	require.NoError(vm.SetPreference(context.Background(), vm.manager.LastAccepted()))
}<|MERGE_RESOLUTION|>--- conflicted
+++ resolved
@@ -113,14 +113,8 @@
 	// each key controls an address that has [defaultBalance] AVAX at genesis
 	keys = secp256k1.TestKeys()
 
-<<<<<<< HEAD
-=======
 	// Node IDs of genesis validators. Initialized in init function
-	genesisNodeIDs []ids.NodeID
-
-	defaultMinValidatorStake = 5 * units.MilliAvax
-	defaultMaxValidatorStake = 500 * units.MilliAvax
->>>>>>> 19d78cf6
+	genesisNodeIDs           []ids.NodeID
 	defaultMinDelegatorStake = 1 * units.MilliAvax
 	defaultMinValidatorStake = 5 * defaultMinDelegatorStake
 	defaultMaxValidatorStake = 100 * defaultMinValidatorStake
@@ -689,17 +683,11 @@
 		vm.ctx.Lock.Unlock()
 	}()
 
-<<<<<<< HEAD
 	var (
 		startTime = vm.clock.Time().Add(txexecutor.SyncBound).Add(1 * time.Second)
 		endTime   = startTime.Add(defaultMinStakingDuration)
-		nodeID    = ids.NodeID(keys[0].PublicKey().Address())
-	)
-=======
-	startTime := vm.clock.Time().Add(txexecutor.SyncBound).Add(1 * time.Second)
-	endTime := startTime.Add(defaultMinStakingDuration)
-	nodeID := genesisNodeIDs[0]
->>>>>>> 19d78cf6
+		nodeID    = genesisNodeIDs[0]
+	)
 
 	// create valid tx
 	// note that [startTime, endTime] is a subset of time that keys[0]
@@ -743,17 +731,11 @@
 		vm.ctx.Lock.Unlock()
 	}()
 
-<<<<<<< HEAD
 	var (
 		startTime = vm.clock.Time().Add(txexecutor.SyncBound).Add(1 * time.Second)
 		endTime   = startTime.Add(defaultMinStakingDuration)
-		nodeID    = ids.NodeID(keys[0].PublicKey().Address())
-	)
-=======
-	startTime := vm.clock.Time().Add(txexecutor.SyncBound).Add(1 * time.Second)
-	endTime := startTime.Add(defaultMinStakingDuration)
-	nodeID := genesisNodeIDs[0]
->>>>>>> 19d78cf6
+		nodeID    = genesisNodeIDs[0]
+	)
 
 	// create valid tx
 	// note that [startTime, endTime] is a subset of time that keys[0]
