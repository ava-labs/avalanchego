--- conflicted
+++ resolved
@@ -1474,17 +1474,10 @@
 	require.NoError(err)
 
 	peerTracker, err := p2p.NewPeerTracker(
-<<<<<<< HEAD
-		consensusCtx.Log,
-		"",
-		prometheus.NewRegistry(),
-		nil,
-=======
 		ctx.Log,
 		"peer_tracker",
 		consensusCtx.Registerer,
 		set.Of(ctx.NodeID),
->>>>>>> 197179fd
 		nil,
 	)
 	require.NoError(err)
@@ -1512,15 +1505,6 @@
 	)
 	require.NoError(err)
 
-	p2pTracker, err := p2p.NewPeerTracker(
-		ctx.Log,
-		"peer_tracker",
-		consensusCtx.Registerer,
-		set.Of(ctx.NodeID),
-		nil,
-	)
-	require.NoError(err)
-
 	h, err := handler.New(
 		bootstrapConfig.Ctx,
 		beacons,
@@ -1531,11 +1515,7 @@
 		vm,
 		subnets.New(ctx.NodeID, subnets.Config{}),
 		tracker.NewPeers(),
-<<<<<<< HEAD
-		p2pTracker,
-=======
 		peerTracker,
->>>>>>> 197179fd
 	)
 	require.NoError(err)
 
