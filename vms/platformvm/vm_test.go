--- conflicted
+++ resolved
@@ -6,10 +6,6 @@
 import (
 	"bytes"
 	"context"
-<<<<<<< HEAD
-=======
-	"fmt"
->>>>>>> ccf6ada0
 	"testing"
 	"time"
 
@@ -36,11 +32,7 @@
 	"github.com/ava-labs/avalanchego/snow/networking/router"
 	"github.com/ava-labs/avalanchego/snow/networking/sender"
 	"github.com/ava-labs/avalanchego/snow/networking/timeout"
-<<<<<<< HEAD
-=======
 	"github.com/ava-labs/avalanchego/snow/snowtest"
-	"github.com/ava-labs/avalanchego/snow/uptime"
->>>>>>> ccf6ada0
 	"github.com/ava-labs/avalanchego/snow/validators"
 	"github.com/ava-labs/avalanchego/subnets"
 	"github.com/ava-labs/avalanchego/utils/constants"
@@ -80,20 +72,9 @@
 	// subnet that exists at genesis in defaultVM
 	// Its controlKeys are ts.SubnetControlKeys
 	// Its threshold is 2
-<<<<<<< HEAD
-	testSubnet1            *txs.Tx
-	testSubnet1ControlKeys = ts.Keys[0:3]
-)
-
-=======
 	testSubnet1 *txs.Tx
 )
 
-type mutableSharedMemory struct {
-	atomic.SharedMemory
-}
-
->>>>>>> ccf6ada0
 // Returns:
 // 1) The genesis state
 // 2) The byte representation of the default genesis for tests
@@ -154,7 +135,6 @@
 	return &buildGenesisArgs, genesisBytes
 }
 
-<<<<<<< HEAD
 // Returns:
 // 1) The genesis state
 // 2) The byte representation of the default genesis for tests
@@ -202,9 +182,10 @@
 		}
 	}
 
+	ctx := snowtest.Context(t, snowtest.PChainID)
 	buildGenesisArgs := api.BuildGenesisArgs{
 		NetworkID:     json.Uint32(constants.UnitTestID),
-		AvaxAssetID:   ts.AvaxAssetID,
+		AvaxAssetID:   ctx.AVAXAssetID,
 		UTXOs:         genesisUTXOs,
 		Validators:    genesisValidators,
 		Chains:        nil,
@@ -228,9 +209,6 @@
 }
 
 func defaultVM(t *testing.T, fork ts.ActiveFork) (*VM, database.Database, *ts.MutableSharedMemory) {
-=======
-func defaultVM(t *testing.T, fork activeFork) (*VM, database.Database, *mutableSharedMemory) {
->>>>>>> ccf6ada0
 	require := require.New(t)
 
 	// always reset latestForkTime (a package level variable)
@@ -246,17 +224,7 @@
 
 	vm.clock.Set(latestForkTime)
 	msgChan := make(chan common.Message, 1)
-<<<<<<< HEAD
-	ctx, msm := ts.Context(require, baseDB)
-=======
-	ctx := snowtest.Context(t, snowtest.PChainID)
-
-	m := atomic.NewMemory(atomicDB)
-	msm := &mutableSharedMemory{
-		SharedMemory: m.NewSharedMemory(ctx.ChainID),
-	}
-	ctx.SharedMemory = msm
->>>>>>> ccf6ada0
+	ctx, msm := ts.Context(t, baseDB)
 
 	ctx.Lock.Lock()
 	defer ctx.Lock.Unlock()
@@ -1119,29 +1087,12 @@
 	db := memdb.New()
 
 	firstDB := prefixdb.New([]byte{}, db)
-<<<<<<< HEAD
 	firstVM := &VM{
 		Config: *ts.Config(ts.DurangoFork, latestForkTime),
 	}
-=======
-	firstVM := &VM{Config: config.Config{
-		Chains:                 chains.TestManager,
-		Validators:             validators.NewManager(),
-		UptimeLockedCalculator: uptime.NewLockedCalculator(),
-		MinStakeDuration:       ts.MinStakingDuration,
-		MaxStakeDuration:       ts.MaxStakingDuration,
-		RewardConfig:           defaultRewardConfig,
-		BanffTime:              latestForkTime,
-		CortinaTime:            latestForkTime,
-		DurangoTime:            latestForkTime,
-	}}
-
-	firstCtx := snowtest.Context(t, snowtest.PChainID)
-
+
+	firstCtx, _ := ts.Context(t, memdb.New())
 	_, genesisBytes := defaultGenesis(t, firstCtx.AVAXAssetID)
->>>>>>> ccf6ada0
-
-	firstCtx, _ := ts.Context(require, memdb.New())
 
 	initialClkTime := latestForkTime.Add(time.Second)
 	firstVM.clock.Set(initialClkTime)
@@ -1213,12 +1164,7 @@
 		Config: *ts.Config(ts.DurangoFork, latestForkTime),
 	}
 
-<<<<<<< HEAD
-	secondCtx, _ := ts.Context(require, db)
-=======
-	secondCtx := snowtest.Context(t, snowtest.PChainID)
-	secondCtx.SharedMemory = firstCtx.SharedMemory
->>>>>>> ccf6ada0
+	secondCtx, _ := ts.Context(t, db)
 	secondVM.clock.Set(initialClkTime)
 	secondCtx.Lock.Lock()
 	defer func() {
@@ -1261,17 +1207,8 @@
 
 	initialClkTime := latestForkTime.Add(time.Second)
 	vm.clock.Set(initialClkTime)
-<<<<<<< HEAD
-	ctx, _ := ts.Context(require, baseDB)
-=======
-	ctx := snowtest.Context(t, snowtest.PChainID)
-
+	ctx, _ := ts.Context(t, baseDB)
 	_, genesisBytes := defaultGenesis(t, ctx.AVAXAssetID)
-
-	atomicDB := prefixdb.New([]byte{1}, baseDB)
-	m := atomic.NewMemory(atomicDB)
-	ctx.SharedMemory = m.NewSharedMemory(ctx.ChainID)
->>>>>>> ccf6ada0
 
 	consensusCtx := snowtest.ConsensusContext(ctx)
 	ctx.Lock.Lock()
@@ -1591,11 +1528,7 @@
 
 func TestUnverifiedParent(t *testing.T) {
 	require := require.New(t)
-<<<<<<< HEAD
-	_, genesisBytes := defaultGenesis(t)
 	baseDB := memdb.New()
-=======
->>>>>>> ccf6ada0
 
 	vm := &VM{
 		Config: *ts.Config(ts.DurangoFork, latestForkTime),
@@ -1603,11 +1536,7 @@
 
 	initialClkTime := latestForkTime.Add(time.Second)
 	vm.clock.Set(initialClkTime)
-<<<<<<< HEAD
-	ctx, _ := ts.Context(require, baseDB)
-=======
-	ctx := snowtest.Context(t, snowtest.PChainID)
->>>>>>> ccf6ada0
+	ctx, _ := ts.Context(t, baseDB)
 	ctx.Lock.Lock()
 	defer func() {
 		require.NoError(vm.Shutdown(context.Background()))
@@ -1761,11 +1690,7 @@
 	firstCfg.UptimePercentage = firstUptimePercentage / 100.
 	firstVM := &VM{Config: *firstCfg}
 
-<<<<<<< HEAD
-	firstCtx, _ := ts.Context(require, db)
-=======
-	firstCtx := snowtest.Context(t, snowtest.PChainID)
->>>>>>> ccf6ada0
+	firstCtx, _ := ts.Context(t, db)
 	firstCtx.Lock.Lock()
 
 	_, genesisBytes := defaultGenesis(t, firstCtx.AVAXAssetID)
@@ -1808,11 +1733,7 @@
 	secondCfg.UptimePercentage = secondUptimePercentage / 100.
 	secondVM := &VM{Config: *secondCfg}
 
-<<<<<<< HEAD
-	secondCtx, _ := ts.Context(require, db)
-=======
-	secondCtx := snowtest.Context(t, snowtest.PChainID)
->>>>>>> ccf6ada0
+	secondCtx, _ := ts.Context(t, db)
 	secondCtx.Lock.Lock()
 	defer func() {
 		require.NoError(secondVM.Shutdown(context.Background()))
@@ -1905,11 +1826,7 @@
 		Config: *cfg,
 	}
 
-<<<<<<< HEAD
-	ctx, _ := ts.Context(require, db)
-=======
-	ctx := snowtest.Context(t, snowtest.PChainID)
->>>>>>> ccf6ada0
+	ctx, _ := ts.Context(t, db)
 	ctx.Lock.Lock()
 
 	_, genesisBytes := defaultGenesis(t, ctx.AVAXAssetID)
@@ -2261,7 +2178,7 @@
 
 func TestPruneMempool(t *testing.T) {
 	require := require.New(t)
-	vm, _, _ := defaultVM(t, latestFork)
+	vm, _, _ := defaultVM(t, ts.LatestFork)
 	vm.ctx.Lock.Lock()
 	defer func() {
 		require.NoError(vm.Shutdown(context.Background()))
@@ -2277,10 +2194,10 @@
 		secp256k1fx.OutputOwners{
 			Threshold: 1,
 			Addrs: []ids.ShortID{
-				keys[1].Address(),
+				ts.Keys[1].Address(),
 			},
 		},
-		[]*secp256k1.PrivateKey{keys[0]},
+		[]*secp256k1.PrivateKey{ts.Keys[0]},
 		changeAddr,
 	)
 	require.NoError(err)
@@ -2301,13 +2218,13 @@
 	)
 
 	addValidatorTx, err := vm.txBuilder.NewAddValidatorTx(
-		defaultMinValidatorStake,
+		ts.MinValidatorStake,
 		uint64(startTime.Unix()),
 		uint64(endTime.Unix()),
 		ids.GenerateTestNodeID(),
-		keys[2].Address(),
+		ts.Keys[2].Address(),
 		20000,
-		[]*secp256k1.PrivateKey{keys[1]},
+		[]*secp256k1.PrivateKey{ts.Keys[1]},
 		ids.ShortEmpty,
 	)
 	require.NoError(err)
