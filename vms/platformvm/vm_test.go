// Copyright (C) 2019-2023, Ava Labs, Inc. All rights reserved.
// See the file LICENSE for licensing terms.

package platformvm

import (
	"bytes"
	"context"
	"testing"
	"time"

	"github.com/prometheus/client_golang/prometheus"

	"github.com/stretchr/testify/require"

	"github.com/ava-labs/avalanchego/chains/atomic"
	"github.com/ava-labs/avalanchego/database"
	"github.com/ava-labs/avalanchego/database/memdb"
	"github.com/ava-labs/avalanchego/database/prefixdb"
	"github.com/ava-labs/avalanchego/ids"
	"github.com/ava-labs/avalanchego/message"
	"github.com/ava-labs/avalanchego/proto/pb/p2p"
	"github.com/ava-labs/avalanchego/snow"
	"github.com/ava-labs/avalanchego/snow/choices"
	"github.com/ava-labs/avalanchego/snow/consensus/snowball"
	"github.com/ava-labs/avalanchego/snow/engine/common"
	"github.com/ava-labs/avalanchego/snow/engine/common/queue"
	"github.com/ava-labs/avalanchego/snow/engine/common/tracker"
	"github.com/ava-labs/avalanchego/snow/engine/snowman/bootstrap"
	"github.com/ava-labs/avalanchego/snow/networking/benchlist"
	"github.com/ava-labs/avalanchego/snow/networking/handler"
	"github.com/ava-labs/avalanchego/snow/networking/router"
	"github.com/ava-labs/avalanchego/snow/networking/sender"
	"github.com/ava-labs/avalanchego/snow/networking/timeout"
	"github.com/ava-labs/avalanchego/snow/snowtest"
	"github.com/ava-labs/avalanchego/snow/validators"
	"github.com/ava-labs/avalanchego/subnets"
	"github.com/ava-labs/avalanchego/utils/constants"
	"github.com/ava-labs/avalanchego/utils/crypto/secp256k1"
	"github.com/ava-labs/avalanchego/utils/formatting/address"
	"github.com/ava-labs/avalanchego/utils/logging"
	"github.com/ava-labs/avalanchego/utils/math/meter"
	"github.com/ava-labs/avalanchego/utils/resource"
	"github.com/ava-labs/avalanchego/utils/set"
	"github.com/ava-labs/avalanchego/utils/timer"
	"github.com/ava-labs/avalanchego/version"
	"github.com/ava-labs/avalanchego/vms/components/avax"
	"github.com/ava-labs/avalanchego/vms/platformvm/block"
<<<<<<< HEAD
=======
	"github.com/ava-labs/avalanchego/vms/platformvm/config"
	"github.com/ava-labs/avalanchego/vms/platformvm/config/configtest"
	"github.com/ava-labs/avalanchego/vms/platformvm/genesis/genesistest"
>>>>>>> a4f560d9
	"github.com/ava-labs/avalanchego/vms/platformvm/reward"
	"github.com/ava-labs/avalanchego/vms/platformvm/status"
	"github.com/ava-labs/avalanchego/vms/platformvm/txs"
	"github.com/ava-labs/avalanchego/vms/secp256k1fx"

	smcon "github.com/ava-labs/avalanchego/snow/consensus/snowman"
	smeng "github.com/ava-labs/avalanchego/snow/engine/snowman"
	snowgetter "github.com/ava-labs/avalanchego/snow/engine/snowman/getter"
	timetracker "github.com/ava-labs/avalanchego/snow/networking/tracker"
	blockbuilder "github.com/ava-labs/avalanchego/vms/platformvm/block/builder"
	blockexecutor "github.com/ava-labs/avalanchego/vms/platformvm/block/executor"
	txbuilder "github.com/ava-labs/avalanchego/vms/platformvm/txs/builder"
	txexecutor "github.com/ava-labs/avalanchego/vms/platformvm/txs/executor"
)

var (
<<<<<<< HEAD
	latestForkTime = ts.ValidateEndTime.Add(-5 * ts.MinStakingDuration)
=======
	defaultRewardConfig = reward.Config{
		MaxConsumptionRate: .12 * reward.PercentDenominator,
		MinConsumptionRate: .10 * reward.PercentDenominator,
		MintingPeriod:      365 * 24 * time.Hour,
		SupplyCap:          720 * units.MegaAvax,
	}

	defaultTxFee = uint64(100)

	latestForkTime = genesistest.ValidateEndTime.Add(-5 * configtest.MinStakingDuration)
>>>>>>> a4f560d9

	// subnet that exists at genesis in defaultVM
	// Its controlKeys are ts.SubnetControlKeys
	// Its threshold is 2
	testSubnet1 *txs.Tx
)

func defaultVM(t *testing.T, fork ts.ActiveFork) (*VM, database.Database, *ts.MutableSharedMemory) {
	require := require.New(t)

	// always reset latestForkTime (a package level variable)
	// to ensure test independence
<<<<<<< HEAD
	latestForkTime = ts.GenesisTime.Add(time.Second)

	vm := &VM{
		Config: *ts.Config(fork, latestForkTime),
	}
=======
	latestForkTime = genesistest.GenesisTime.Add(time.Second)
	switch fork {
	case durangoFork:
		durangoTime = latestForkTime
		fallthrough
	case cortinaFork:
		cortinaTime = latestForkTime
		fallthrough
	case banffFork:
		banffTime = latestForkTime
		fallthrough
	case apricotPhase5:
		apricotPhase5Time = latestForkTime
		fallthrough
	case apricotPhase3:
		apricotPhase3Time = latestForkTime
	default:
		require.NoError(fmt.Errorf("unhandled fork %d", fork))
	}

	vm := &VM{Config: config.Config{
		Chains:                 chains.TestManager,
		UptimeLockedCalculator: uptime.NewLockedCalculator(),
		SybilProtectionEnabled: true,
		Validators:             validators.NewManager(),
		TxFee:                  defaultTxFee,
		CreateSubnetTxFee:      100 * defaultTxFee,
		TransformSubnetTxFee:   100 * defaultTxFee,
		CreateBlockchainTxFee:  100 * defaultTxFee,
		MinValidatorStake:      configtest.MinValidatorStake,
		MaxValidatorStake:      configtest.MaxValidatorStake,
		MinDelegatorStake:      defaultMinDelegatorStake,
		MinStakeDuration:       configtest.MinStakingDuration,
		MaxStakeDuration:       configtest.MaxStakingDuration,
		RewardConfig:           defaultRewardConfig,
		ApricotPhase3Time:      apricotPhase3Time,
		ApricotPhase5Time:      apricotPhase5Time,
		BanffTime:              banffTime,
		CortinaTime:            cortinaTime,
		DurangoTime:            durangoTime,
	}}
>>>>>>> a4f560d9

	baseDB := memdb.New()
	chainDB := prefixdb.New([]byte{0}, baseDB)

	vm.clock.Set(latestForkTime)
	msgChan := make(chan common.Message, 1)
	ctx, msm := ts.Context(t, baseDB)

	ctx.Lock.Lock()
	defer ctx.Lock.Unlock()
	_, genesisBytes := genesistest.Genesis(t, ctx)
	appSender := &common.SenderTest{}
	appSender.CantSendAppGossip = true
	appSender.SendAppGossipF = func(context.Context, []byte) error {
		return nil
	}

	require.NoError(vm.Initialize(
		context.Background(),
		ctx,
		chainDB,
		genesisBytes,
		nil,
		nil,
		msgChan,
		nil,
		appSender,
	))

	// align chain time and local clock
	vm.state.SetTimestamp(vm.clock.Time())

	require.NoError(vm.SetState(context.Background(), snow.NormalOp))

	// Create a subnet and store it in testSubnet1
	// Note: following Banff activation, block acceptance will move
	// chain time ahead
	var err error
	testSubnet1, err = vm.txBuilder.NewCreateSubnetTx(
		2, // threshold; 2 sigs needed to add validator to this subnet
		[]ids.ShortID{
			genesistest.SubnetControlKeys[0].PublicKey().Address(),
			genesistest.SubnetControlKeys[1].PublicKey().Address(),
			genesistest.SubnetControlKeys[2].PublicKey().Address(),
		},
		[]*secp256k1.PrivateKey{genesistest.Keys[0]}, // pays tx fee
		genesistest.Keys[0].PublicKey().Address(),    // change addr
	)
	require.NoError(err)
	vm.ctx.Lock.Unlock()
	require.NoError(vm.issueTx(context.Background(), testSubnet1))
	vm.ctx.Lock.Lock()
	blk, err := vm.Builder.BuildBlock(context.Background())
	require.NoError(err)
	require.NoError(blk.Verify(context.Background()))
	require.NoError(blk.Accept(context.Background()))
	require.NoError(vm.SetPreference(context.Background(), vm.manager.LastAccepted()))

	return vm, baseDB, msm
}

// Ensure genesis state is parsed from bytes and stored correctly
func TestGenesis(t *testing.T) {
	require := require.New(t)
	vm, _, _ := defaultVM(t, ts.LatestFork)
	vm.ctx.Lock.Lock()
	defer func() {
		require.NoError(vm.Shutdown(context.Background()))
		vm.ctx.Lock.Unlock()
	}()

	// Ensure the genesis block has been accepted and stored
	genesisBlockID, err := vm.LastAccepted(context.Background()) // lastAccepted should be ID of genesis block
	require.NoError(err)

	genesisBlock, err := vm.manager.GetBlock(genesisBlockID)
	require.NoError(err)
	require.Equal(choices.Accepted, genesisBlock.Status())

	genesisState, _ := genesistest.Genesis(t, vm.ctx)
	// Ensure all the genesis UTXOs are there
	for _, utxo := range genesisState.UTXOs {
		_, addrBytes, err := address.ParseBech32(utxo.Address)
		require.NoError(err)

		addr, err := ids.ToShortID(addrBytes)
		require.NoError(err)

		addrs := set.Of(addr)
		utxos, err := avax.GetAllUTXOs(vm.state, addrs)
		require.NoError(err)
		require.Len(utxos, 1)

		out := utxos[0].Out.(*secp256k1fx.TransferOutput)
		if out.Amount() != uint64(utxo.Amount) {
			id := genesistest.Keys[0].PublicKey().Address()
			addr, err := address.FormatBech32(constants.UnitTestHRP, id.Bytes())
			require.NoError(err)

			require.Equal(utxo.Address, addr)
			require.Equal(uint64(utxo.Amount)-vm.CreateSubnetTxFee, out.Amount())
		}
	}

	// Ensure current validator set of primary network is correct
	require.Len(genesisState.Validators, vm.Validators.Count(constants.PrimaryNetworkID))

	for _, nodeID := range genesistest.GenesisNodeIDs {
		_, ok := vm.Validators.GetValidator(constants.PrimaryNetworkID, nodeID)
		require.True(ok)
	}

	// Ensure the new subnet we created exists
	_, _, err = vm.state.GetTx(testSubnet1.ID())
	require.NoError(err)
}

// accept proposal to add validator to primary network
func TestAddValidatorCommit(t *testing.T) {
	require := require.New(t)
	vm, _, _ := defaultVM(t, ts.LatestFork)
	vm.ctx.Lock.Lock()
	defer func() {
		require.NoError(vm.Shutdown(context.Background()))
		vm.ctx.Lock.Unlock()
	}()

	var (
		startTime     = vm.clock.Time().Add(txexecutor.SyncBound).Add(1 * time.Second)
		endTime       = startTime.Add(configtest.MinStakingDuration)
		nodeID        = ids.GenerateTestNodeID()
		rewardAddress = ids.GenerateTestShortID()
	)

	// create valid tx
	tx, err := vm.txBuilder.NewAddValidatorTx(
		vm.MinValidatorStake,
		uint64(startTime.Unix()),
		uint64(endTime.Unix()),
		nodeID,
		rewardAddress,
		reward.PercentDenominator,
		[]*secp256k1.PrivateKey{genesistest.Keys[0]},
		ids.ShortEmpty, // change addr
	)
	require.NoError(err)

	// trigger block creation
	vm.ctx.Lock.Unlock()
	require.NoError(vm.issueTx(context.Background(), tx))
	vm.ctx.Lock.Lock()

	blk, err := vm.Builder.BuildBlock(context.Background())
	require.NoError(err)

	require.NoError(blk.Verify(context.Background()))
	require.NoError(blk.Accept(context.Background()))

	_, txStatus, err := vm.state.GetTx(tx.ID())
	require.NoError(err)
	require.Equal(status.Committed, txStatus)

	// Verify that new validator now in current validator set
	_, err = vm.state.GetCurrentValidator(constants.PrimaryNetworkID, nodeID)
	require.NoError(err)
}

// verify invalid attempt to add validator to primary network
func TestInvalidAddValidatorCommit(t *testing.T) {
	require := require.New(t)
	vm, _, _ := defaultVM(t, ts.CortinaFork)
	vm.ctx.Lock.Lock()
	defer func() {
		require.NoError(vm.Shutdown(context.Background()))
		vm.ctx.Lock.Unlock()
	}()

	nodeID := ids.GenerateTestNodeID()
	startTime := genesistest.GenesisTime.Add(-txexecutor.SyncBound).Add(-1 * time.Second)
	endTime := startTime.Add(configtest.MinStakingDuration)

	// create invalid tx
	tx, err := vm.txBuilder.NewAddValidatorTx(
		vm.MinValidatorStake,
		uint64(startTime.Unix()),
		uint64(endTime.Unix()),
		nodeID,
		ids.GenerateTestShortID(),
		reward.PercentDenominator,
		[]*secp256k1.PrivateKey{genesistest.Keys[0]},
		ids.ShortEmpty, // change addr
	)
	require.NoError(err)

	preferredID := vm.manager.Preferred()
	preferred, err := vm.manager.GetBlock(preferredID)
	require.NoError(err)
	preferredHeight := preferred.Height()

	statelessBlk, err := block.NewBanffStandardBlock(
		preferred.Timestamp(),
		preferredID,
		preferredHeight+1,
		[]*txs.Tx{tx},
	)
	require.NoError(err)

	blkBytes := statelessBlk.Bytes()

	parsedBlock, err := vm.ParseBlock(context.Background(), blkBytes)
	require.NoError(err)

	err = parsedBlock.Verify(context.Background())
	require.ErrorIs(err, txexecutor.ErrTimestampNotBeforeStartTime)

	txID := statelessBlk.Txs()[0].ID()
	reason := vm.Builder.GetDropReason(txID)
	require.ErrorIs(reason, txexecutor.ErrTimestampNotBeforeStartTime)
}

// Reject attempt to add validator to primary network
func TestAddValidatorReject(t *testing.T) {
	require := require.New(t)
	vm, _, _ := defaultVM(t, ts.CortinaFork)
	vm.ctx.Lock.Lock()
	defer func() {
		require.NoError(vm.Shutdown(context.Background()))
		vm.ctx.Lock.Unlock()
	}()

	var (
		startTime     = vm.clock.Time().Add(txexecutor.SyncBound).Add(1 * time.Second)
		endTime       = startTime.Add(configtest.MinStakingDuration)
		nodeID        = ids.GenerateTestNodeID()
		rewardAddress = ids.GenerateTestShortID()
	)

	// create valid tx
	tx, err := vm.txBuilder.NewAddValidatorTx(
		vm.MinValidatorStake,
		uint64(startTime.Unix()),
		uint64(endTime.Unix()),
		nodeID,
		rewardAddress,
		reward.PercentDenominator,
		[]*secp256k1.PrivateKey{genesistest.Keys[0]},
		ids.ShortEmpty, // change addr
	)
	require.NoError(err)

	// trigger block creation
	vm.ctx.Lock.Unlock()
	require.NoError(vm.issueTx(context.Background(), tx))
	vm.ctx.Lock.Lock()

	blk, err := vm.Builder.BuildBlock(context.Background())
	require.NoError(err)

	require.NoError(blk.Verify(context.Background()))
	require.NoError(blk.Reject(context.Background()))

	_, _, err = vm.state.GetTx(tx.ID())
	require.ErrorIs(err, database.ErrNotFound)

	_, err = vm.state.GetPendingValidator(constants.PrimaryNetworkID, nodeID)
	require.ErrorIs(err, database.ErrNotFound)
}

// Reject proposal to add validator to primary network
func TestAddValidatorInvalidNotReissued(t *testing.T) {
	require := require.New(t)
	vm, _, _ := defaultVM(t, ts.LatestFork)
	vm.ctx.Lock.Lock()
	defer func() {
		vm.ctx.Lock.Lock()
		require.NoError(vm.Shutdown(context.Background()))
		vm.ctx.Lock.Unlock()
	}()

	// Use nodeID that is already in the genesis
	repeatNodeID := genesistest.GenesisNodeIDs[0]

	startTime := latestForkTime.Add(txexecutor.SyncBound).Add(1 * time.Second)
	endTime := startTime.Add(configtest.MinStakingDuration)

	// create valid tx
	tx, err := vm.txBuilder.NewAddValidatorTx(
		vm.MinValidatorStake,
		uint64(startTime.Unix()),
		uint64(endTime.Unix()),
		repeatNodeID,
		ids.GenerateTestShortID(),
		reward.PercentDenominator,
		[]*secp256k1.PrivateKey{genesistest.Keys[0]},
		ids.ShortEmpty, // change addr
	)
	require.NoError(err)

	// trigger block creation
	vm.ctx.Lock.Unlock()
	err = vm.issueTx(context.Background(), tx)
	require.ErrorIs(err, txexecutor.ErrAlreadyValidator)
}

// Accept proposal to add validator to subnet
func TestAddSubnetValidatorAccept(t *testing.T) {
	require := require.New(t)
	vm, _, _ := defaultVM(t, ts.LatestFork)
	vm.ctx.Lock.Lock()
	defer func() {
		require.NoError(vm.Shutdown(context.Background()))
		vm.ctx.Lock.Unlock()
	}()

	var (
		startTime = vm.clock.Time().Add(txexecutor.SyncBound).Add(1 * time.Second)
		endTime   = startTime.Add(configtest.MinStakingDuration)
		nodeID    = genesistest.GenesisNodeIDs[0]
	)

	// create valid tx
	// note that [startTime, endTime] is a subset of time that test.Keys[0]
	// validates primary network ([test.ValidateStartTime, test.ValidateEndTime])
	tx, err := vm.txBuilder.NewAddSubnetValidatorTx(
		configtest.Weight,
		uint64(startTime.Unix()),
		uint64(endTime.Unix()),
		nodeID,
		testSubnet1.ID(),
		[]*secp256k1.PrivateKey{genesistest.SubnetControlKeys[0], genesistest.SubnetControlKeys[1]},
		ids.ShortEmpty, // change addr
	)
	require.NoError(err)

	// trigger block creation
	vm.ctx.Lock.Unlock()
	require.NoError(vm.issueTx(context.Background(), tx))
	vm.ctx.Lock.Lock()

	blk, err := vm.Builder.BuildBlock(context.Background())
	require.NoError(err)

	require.NoError(blk.Verify(context.Background()))
	require.NoError(blk.Accept(context.Background()))

	_, txStatus, err := vm.state.GetTx(tx.ID())
	require.NoError(err)
	require.Equal(status.Committed, txStatus)

	// Verify that new validator is in current validator set
	_, err = vm.state.GetCurrentValidator(testSubnet1.ID(), nodeID)
	require.NoError(err)
}

// Reject proposal to add validator to subnet
func TestAddSubnetValidatorReject(t *testing.T) {
	require := require.New(t)
	vm, _, _ := defaultVM(t, ts.LatestFork)
	vm.ctx.Lock.Lock()
	defer func() {
		require.NoError(vm.Shutdown(context.Background()))
		vm.ctx.Lock.Unlock()
	}()

	var (
		startTime = vm.clock.Time().Add(txexecutor.SyncBound).Add(1 * time.Second)
		endTime   = startTime.Add(configtest.MinStakingDuration)
		nodeID    = genesistest.GenesisNodeIDs[0]
	)

	// create valid tx
	// note that [startTime, endTime] is a subset of time that test.Keys[0]
	// validates primary network ([test.ValidateStartTime, test.ValidateEndTime])
	tx, err := vm.txBuilder.NewAddSubnetValidatorTx(
		configtest.Weight,
		uint64(startTime.Unix()),
		uint64(endTime.Unix()),
		nodeID,
		testSubnet1.ID(),
		[]*secp256k1.PrivateKey{genesistest.SubnetControlKeys[1], genesistest.SubnetControlKeys[2]},
		ids.ShortEmpty, // change addr
	)
	require.NoError(err)

	// trigger block creation
	vm.ctx.Lock.Unlock()
	require.NoError(vm.issueTx(context.Background(), tx))
	vm.ctx.Lock.Lock()

	blk, err := vm.Builder.BuildBlock(context.Background())
	require.NoError(err)

	require.NoError(blk.Verify(context.Background()))
	require.NoError(blk.Reject(context.Background()))

	_, _, err = vm.state.GetTx(tx.ID())
	require.ErrorIs(err, database.ErrNotFound)

	// Verify that new validator NOT in validator set
	_, err = vm.state.GetCurrentValidator(testSubnet1.ID(), nodeID)
	require.ErrorIs(err, database.ErrNotFound)
}

// Test case where primary network validator rewarded
func TestRewardValidatorAccept(t *testing.T) {
	require := require.New(t)
	vm, _, _ := defaultVM(t, ts.LatestFork)
	vm.ctx.Lock.Lock()
	defer func() {
		require.NoError(vm.Shutdown(context.Background()))
		vm.ctx.Lock.Unlock()
	}()

	// Fast forward clock to time for genesis validators to leave
	vm.clock.Set(genesistest.ValidateEndTime)

	// Advance time and create proposal to reward a genesis validator
	blk, err := vm.Builder.BuildBlock(context.Background())
	require.NoError(err)
	require.NoError(blk.Verify(context.Background()))

	// Assert preferences are correct
	options, err := blk.(smcon.OracleBlock).Options(context.Background())
	require.NoError(err)

	commit := options[0].(*blockexecutor.Block)
	require.IsType(&block.BanffCommitBlock{}, commit.Block)

	abort := options[1].(*blockexecutor.Block)
	require.IsType(&block.BanffAbortBlock{}, abort.Block)

	// Assert block tries to reward a genesis validator
	rewardTx := blk.(block.Block).Txs()[0].Unsigned
	require.IsType(&txs.RewardValidatorTx{}, rewardTx)

	// Verify options and accept commmit block
	require.NoError(commit.Verify(context.Background()))
	require.NoError(abort.Verify(context.Background()))
	txID := blk.(block.Block).Txs()[0].ID()
	{
		onAbort, ok := vm.manager.GetState(abort.ID())
		require.True(ok)

		_, txStatus, err := onAbort.GetTx(txID)
		require.NoError(err)
		require.Equal(status.Aborted, txStatus)
	}

	require.NoError(blk.Accept(context.Background()))
	require.NoError(commit.Accept(context.Background()))

	// Verify that chain's timestamp has advanced
	timestamp := vm.state.GetTimestamp()
	require.Equal(genesistest.ValidateEndTime.Unix(), timestamp.Unix())

	// Verify that rewarded validator has been removed.
	// Note that test genesis has multiple validators
	// terminating at the same time. The rewarded validator
	// will the first by txID. To make the test more stable
	// (txID changes every time we change any parameter
	// of the tx creating the validator), we explicitly
	//  check that rewarded validator is removed from staker set.
	_, txStatus, err := vm.state.GetTx(txID)
	require.NoError(err)
	require.Equal(status.Committed, txStatus)

	tx, _, err := vm.state.GetTx(rewardTx.(*txs.RewardValidatorTx).TxID)
	require.NoError(err)
	require.IsType(&txs.AddValidatorTx{}, tx.Unsigned)

	valTx, _ := tx.Unsigned.(*txs.AddValidatorTx)
	_, err = vm.state.GetCurrentValidator(constants.PrimaryNetworkID, valTx.NodeID())
	require.ErrorIs(err, database.ErrNotFound)
}

// Test case where primary network validator not rewarded
func TestRewardValidatorReject(t *testing.T) {
	require := require.New(t)
	vm, _, _ := defaultVM(t, ts.LatestFork)
	vm.ctx.Lock.Lock()
	defer func() {
		require.NoError(vm.Shutdown(context.Background()))
		vm.ctx.Lock.Unlock()
	}()

	// Fast forward clock to time for genesis validators to leave
	vm.clock.Set(genesistest.ValidateEndTime)

	// Advance time and create proposal to reward a genesis validator
	blk, err := vm.Builder.BuildBlock(context.Background())
	require.NoError(err)
	require.NoError(blk.Verify(context.Background()))

	// Assert preferences are correct
	oracleBlk := blk.(smcon.OracleBlock)
	options, err := oracleBlk.Options(context.Background())
	require.NoError(err)

	commit := options[0].(*blockexecutor.Block)
	require.IsType(&block.BanffCommitBlock{}, commit.Block)

	abort := options[1].(*blockexecutor.Block)
	require.IsType(&block.BanffAbortBlock{}, abort.Block)

	// Assert block tries to reward a genesis validator
	rewardTx := oracleBlk.(block.Block).Txs()[0].Unsigned
	require.IsType(&txs.RewardValidatorTx{}, rewardTx)

	// Verify options and accept abort block
	require.NoError(commit.Verify(context.Background()))
	require.NoError(abort.Verify(context.Background()))
	txID := blk.(block.Block).Txs()[0].ID()
	{
		onAccept, ok := vm.manager.GetState(commit.ID())
		require.True(ok)

		_, txStatus, err := onAccept.GetTx(txID)
		require.NoError(err)
		require.Equal(status.Committed, txStatus)
	}

	require.NoError(blk.Accept(context.Background()))
	require.NoError(abort.Accept(context.Background()))

	// Verify that chain's timestamp has advanced
	timestamp := vm.state.GetTimestamp()
	require.Equal(genesistest.ValidateEndTime.Unix(), timestamp.Unix())

	// Verify that rewarded validator has been removed.
	// Note that test genesis has multiple validators
	// terminating at the same time. The rewarded validator
	// will the first by txID. To make the test more stable
	// (txID changes every time we change any parameter
	// of the tx creating the validator), we explicitly
	//  check that rewarded validator is removed from staker set.
	_, txStatus, err := vm.state.GetTx(txID)
	require.NoError(err)
	require.Equal(status.Aborted, txStatus)

	tx, _, err := vm.state.GetTx(rewardTx.(*txs.RewardValidatorTx).TxID)
	require.NoError(err)
	require.IsType(&txs.AddValidatorTx{}, tx.Unsigned)

	valTx, _ := tx.Unsigned.(*txs.AddValidatorTx)
	_, err = vm.state.GetCurrentValidator(constants.PrimaryNetworkID, valTx.NodeID())
	require.ErrorIs(err, database.ErrNotFound)
}

// Ensure BuildBlock errors when there is no block to build
func TestUnneededBuildBlock(t *testing.T) {
	require := require.New(t)
	vm, _, _ := defaultVM(t, ts.LatestFork)
	vm.ctx.Lock.Lock()
	defer func() {
		require.NoError(vm.Shutdown(context.Background()))
		vm.ctx.Lock.Unlock()
	}()
	_, err := vm.Builder.BuildBlock(context.Background())
	require.ErrorIs(err, blockbuilder.ErrNoPendingBlocks)
}

// test acceptance of proposal to create a new chain
func TestCreateChain(t *testing.T) {
	require := require.New(t)
	vm, _, _ := defaultVM(t, ts.LatestFork)
	vm.ctx.Lock.Lock()
	defer func() {
		require.NoError(vm.Shutdown(context.Background()))
		vm.ctx.Lock.Unlock()
	}()

	tx, err := vm.txBuilder.NewCreateChainTx(
		testSubnet1.ID(),
		nil,
		ids.ID{'t', 'e', 's', 't', 'v', 'm'},
		nil,
		"name",
		[]*secp256k1.PrivateKey{genesistest.SubnetControlKeys[0], genesistest.SubnetControlKeys[1]},
		ids.ShortEmpty, // change addr
	)
	require.NoError(err)

	vm.ctx.Lock.Unlock()
	require.NoError(vm.issueTx(context.Background(), tx))
	vm.ctx.Lock.Lock()

	blk, err := vm.Builder.BuildBlock(context.Background())
	require.NoError(err) // should contain proposal to create chain

	require.NoError(blk.Verify(context.Background()))

	require.NoError(blk.Accept(context.Background()))

	_, txStatus, err := vm.state.GetTx(tx.ID())
	require.NoError(err)
	require.Equal(status.Committed, txStatus)

	// Verify chain was created
	chains, err := vm.state.GetChains(testSubnet1.ID())
	require.NoError(err)

	foundNewChain := false
	for _, chain := range chains {
		if bytes.Equal(chain.Bytes(), tx.Bytes()) {
			foundNewChain = true
		}
	}
	require.True(foundNewChain)
}

// test where we:
// 1) Create a subnet
// 2) Add a validator to the subnet's current validator set
// 3) Advance timestamp to validator's end time (removing validator from current)
func TestCreateSubnet(t *testing.T) {
	require := require.New(t)
	vm, _, _ := defaultVM(t, ts.LatestFork)
	vm.ctx.Lock.Lock()
	defer func() {
		require.NoError(vm.Shutdown(context.Background()))
		vm.ctx.Lock.Unlock()
	}()

	nodeID := genesistest.GenesisNodeIDs[0]
	createSubnetTx, err := vm.txBuilder.NewCreateSubnetTx(
		1, // threshold
		[]ids.ShortID{ // control test.Keys
			genesistest.SubnetControlKeys[0].PublicKey().Address(),
			genesistest.SubnetControlKeys[1].PublicKey().Address(),
		},
		[]*secp256k1.PrivateKey{genesistest.Keys[0]}, // payer
		genesistest.Keys[0].PublicKey().Address(),    // change addr
	)
	require.NoError(err)

	vm.ctx.Lock.Unlock()
	require.NoError(vm.issueTx(context.Background(), createSubnetTx))
	vm.ctx.Lock.Lock()

	// should contain the CreateSubnetTx
	blk, err := vm.Builder.BuildBlock(context.Background())
	require.NoError(err)

	require.NoError(blk.Verify(context.Background()))
	require.NoError(blk.Accept(context.Background()))
	require.NoError(vm.SetPreference(context.Background(), vm.manager.LastAccepted()))

	_, txStatus, err := vm.state.GetTx(createSubnetTx.ID())
	require.NoError(err)
	require.Equal(status.Committed, txStatus)

	subnets, err := vm.state.GetSubnets()
	require.NoError(err)

	found := false
	for _, subnet := range subnets {
		if subnet.ID() == createSubnetTx.ID() {
			found = true
			break
		}
	}
	require.True(found)

	// Now that we've created a new subnet, add a validator to that subnet
	startTime := vm.clock.Time().Add(txexecutor.SyncBound).Add(1 * time.Second)
	endTime := startTime.Add(configtest.MinStakingDuration)
	// [startTime, endTime] is subset of time test.Keys[0] validates default subnet so tx is valid
	addValidatorTx, err := vm.txBuilder.NewAddSubnetValidatorTx(
		configtest.Weight,
		uint64(startTime.Unix()),
		uint64(endTime.Unix()),
		nodeID,
		createSubnetTx.ID(),
		[]*secp256k1.PrivateKey{genesistest.Keys[0]},
		ids.ShortEmpty, // change addr
	)
	require.NoError(err)

	vm.ctx.Lock.Unlock()
	require.NoError(vm.issueTx(context.Background(), addValidatorTx))
	vm.ctx.Lock.Lock()

	blk, err = vm.Builder.BuildBlock(context.Background()) // should add validator to the new subnet
	require.NoError(err)

	require.NoError(blk.Verify(context.Background()))
	require.NoError(blk.Accept(context.Background())) // add the validator to current validator set
	require.NoError(vm.SetPreference(context.Background(), vm.manager.LastAccepted()))

	txID := blk.(block.Block).Txs()[0].ID()
	_, txStatus, err = vm.state.GetTx(txID)
	require.NoError(err)
	require.Equal(status.Committed, txStatus)

	_, err = vm.state.GetPendingValidator(createSubnetTx.ID(), nodeID)
	require.ErrorIs(err, database.ErrNotFound)

	_, err = vm.state.GetCurrentValidator(createSubnetTx.ID(), nodeID)
	require.NoError(err)

	// fast forward clock to time validator should stop validating
	vm.clock.Set(endTime)
	blk, err = vm.Builder.BuildBlock(context.Background())
	require.NoError(err)
	require.NoError(blk.Verify(context.Background()))
	require.NoError(blk.Accept(context.Background())) // remove validator from current validator set

	_, err = vm.state.GetPendingValidator(createSubnetTx.ID(), nodeID)
	require.ErrorIs(err, database.ErrNotFound)

	_, err = vm.state.GetCurrentValidator(createSubnetTx.ID(), nodeID)
	require.ErrorIs(err, database.ErrNotFound)
}

// test asset import
func TestAtomicImport(t *testing.T) {
	require := require.New(t)
	vm, baseDB, mutableSharedMemory := defaultVM(t, ts.LatestFork)
	vm.ctx.Lock.Lock()
	defer func() {
		require.NoError(vm.Shutdown(context.Background()))
		vm.ctx.Lock.Unlock()
	}()

	utxoID := avax.UTXOID{
		TxID:        ids.Empty.Prefix(1),
		OutputIndex: 1,
	}
	amount := uint64(50000)
	recipientKey := genesistest.Keys[1]

	m := atomic.NewMemory(prefixdb.New([]byte{5}, baseDB))

	mutableSharedMemory.SharedMemory = m.NewSharedMemory(vm.ctx.ChainID)
	peerSharedMemory := m.NewSharedMemory(vm.ctx.XChainID)

	_, err := vm.txBuilder.NewImportTx(
		vm.ctx.XChainID,
		recipientKey.PublicKey().Address(),
		[]*secp256k1.PrivateKey{genesistest.Keys[0]},
		ids.ShortEmpty, // change addr
	)
	require.ErrorIs(err, txbuilder.ErrNoFunds)

	// Provide the avm UTXO

	utxo := &avax.UTXO{
		UTXOID: utxoID,
		Asset:  avax.Asset{ID: vm.ctx.AVAXAssetID},
		Out: &secp256k1fx.TransferOutput{
			Amt: amount,
			OutputOwners: secp256k1fx.OutputOwners{
				Threshold: 1,
				Addrs:     []ids.ShortID{recipientKey.PublicKey().Address()},
			},
		},
	}
	utxoBytes, err := txs.Codec.Marshal(txs.CodecVersion, utxo)
	require.NoError(err)

	inputID := utxo.InputID()
	require.NoError(peerSharedMemory.Apply(map[ids.ID]*atomic.Requests{
		vm.ctx.ChainID: {
			PutRequests: []*atomic.Element{
				{
					Key:   inputID[:],
					Value: utxoBytes,
					Traits: [][]byte{
						recipientKey.PublicKey().Address().Bytes(),
					},
				},
			},
		},
	}))

	tx, err := vm.txBuilder.NewImportTx(
		vm.ctx.XChainID,
		recipientKey.PublicKey().Address(),
		[]*secp256k1.PrivateKey{recipientKey},
		ids.ShortEmpty, // change addr
	)
	require.NoError(err)

	vm.ctx.Lock.Unlock()
	require.NoError(vm.issueTx(context.Background(), tx))
	vm.ctx.Lock.Lock()

	blk, err := vm.Builder.BuildBlock(context.Background())
	require.NoError(err)

	require.NoError(blk.Verify(context.Background()))

	require.NoError(blk.Accept(context.Background()))

	_, txStatus, err := vm.state.GetTx(tx.ID())
	require.NoError(err)
	require.Equal(status.Committed, txStatus)

	inputID = utxoID.InputID()
	_, err = vm.ctx.SharedMemory.Get(vm.ctx.XChainID, [][]byte{inputID[:]})
	require.ErrorIs(err, database.ErrNotFound)
}

// test optimistic asset import
func TestOptimisticAtomicImport(t *testing.T) {
	require := require.New(t)
	vm, _, _ := defaultVM(t, ts.ApricotPhase3Fork)
	vm.ctx.Lock.Lock()
	defer func() {
		require.NoError(vm.Shutdown(context.Background()))
		vm.ctx.Lock.Unlock()
	}()

	tx := &txs.Tx{Unsigned: &txs.ImportTx{
		BaseTx: txs.BaseTx{BaseTx: avax.BaseTx{
			NetworkID:    vm.ctx.NetworkID,
			BlockchainID: vm.ctx.ChainID,
		}},
		SourceChain: vm.ctx.XChainID,
		ImportedInputs: []*avax.TransferableInput{{
			UTXOID: avax.UTXOID{
				TxID:        ids.Empty.Prefix(1),
				OutputIndex: 1,
			},
			Asset: avax.Asset{ID: vm.ctx.AVAXAssetID},
			In: &secp256k1fx.TransferInput{
				Amt: 50000,
			},
		}},
	}}
	require.NoError(tx.Initialize(txs.Codec))

	preferredID := vm.manager.Preferred()
	preferred, err := vm.manager.GetBlock(preferredID)
	require.NoError(err)
	preferredHeight := preferred.Height()

	statelessBlk, err := block.NewApricotAtomicBlock(
		preferredID,
		preferredHeight+1,
		tx,
	)
	require.NoError(err)

	blk := vm.manager.NewBlock(statelessBlk)

	err = blk.Verify(context.Background())
	require.ErrorIs(err, database.ErrNotFound) // erred due to missing shared memory UTXOs

	require.NoError(vm.SetState(context.Background(), snow.Bootstrapping))

	require.NoError(blk.Verify(context.Background())) // skips shared memory UTXO verification during bootstrapping

	require.NoError(blk.Accept(context.Background()))

	require.NoError(vm.SetState(context.Background(), snow.NormalOp))

	_, txStatus, err := vm.state.GetTx(tx.ID())
	require.NoError(err)

	require.Equal(status.Committed, txStatus)
}

// test restarting the node
func TestRestartFullyAccepted(t *testing.T) {
	require := require.New(t)
	db := memdb.New()

	firstDB := prefixdb.New([]byte{}, db)
<<<<<<< HEAD
	firstVM := &VM{
		Config: *ts.Config(ts.DurangoFork, latestForkTime),
	}

	firstCtx, _ := ts.Context(t, memdb.New())
	_, genesisBytes := ts.BuildGenesis(t, firstCtx)
=======
	firstVM := &VM{Config: config.Config{
		Chains:                 chains.TestManager,
		Validators:             validators.NewManager(),
		UptimeLockedCalculator: uptime.NewLockedCalculator(),
		MinStakeDuration:       configtest.MinStakingDuration,
		MaxStakeDuration:       configtest.MaxStakingDuration,
		RewardConfig:           defaultRewardConfig,
		BanffTime:              latestForkTime,
		CortinaTime:            latestForkTime,
		DurangoTime:            latestForkTime,
	}}

	firstCtx := snowtest.Context(t, snowtest.PChainID)

	_, genesisBytes := genesistest.Genesis(t, firstCtx)
>>>>>>> a4f560d9

	initialClkTime := latestForkTime.Add(time.Second)
	firstVM.clock.Set(initialClkTime)
	firstCtx.Lock.Lock()

	firstMsgChan := make(chan common.Message, 1)
	require.NoError(firstVM.Initialize(
		context.Background(),
		firstCtx,
		firstDB,
		genesisBytes,
		nil,
		nil,
		firstMsgChan,
		nil,
		nil,
	))

	genesisID, err := firstVM.LastAccepted(context.Background())
	require.NoError(err)

	// include a tx to make the block be accepted
	tx := &txs.Tx{Unsigned: &txs.ImportTx{
		BaseTx: txs.BaseTx{BaseTx: avax.BaseTx{
			NetworkID:    firstVM.ctx.NetworkID,
			BlockchainID: firstVM.ctx.ChainID,
		}},
		SourceChain: firstVM.ctx.XChainID,
		ImportedInputs: []*avax.TransferableInput{{
			UTXOID: avax.UTXOID{
				TxID:        ids.Empty.Prefix(1),
				OutputIndex: 1,
			},
			Asset: avax.Asset{ID: firstVM.ctx.AVAXAssetID},
			In: &secp256k1fx.TransferInput{
				Amt: 50000,
			},
		}},
	}}
	require.NoError(tx.Initialize(txs.Codec))

	nextChainTime := initialClkTime.Add(time.Second)
	firstVM.clock.Set(initialClkTime)

	preferredID := firstVM.manager.Preferred()
	preferred, err := firstVM.manager.GetBlock(preferredID)
	require.NoError(err)
	preferredHeight := preferred.Height()

	statelessBlk, err := block.NewBanffStandardBlock(
		nextChainTime,
		preferredID,
		preferredHeight+1,
		[]*txs.Tx{tx},
	)
	require.NoError(err)

	firstAdvanceTimeBlk := firstVM.manager.NewBlock(statelessBlk)

	nextChainTime = nextChainTime.Add(2 * time.Second)
	firstVM.clock.Set(nextChainTime)
	require.NoError(firstAdvanceTimeBlk.Verify(context.Background()))
	require.NoError(firstAdvanceTimeBlk.Accept(context.Background()))

	require.NoError(firstVM.Shutdown(context.Background()))
	firstCtx.Lock.Unlock()

<<<<<<< HEAD
	secondVM := &VM{
		Config: *ts.Config(ts.DurangoFork, latestForkTime),
	}
=======
	secondVM := &VM{Config: config.Config{
		Chains:                 chains.TestManager,
		Validators:             validators.NewManager(),
		UptimeLockedCalculator: uptime.NewLockedCalculator(),
		MinStakeDuration:       configtest.MinStakingDuration,
		MaxStakeDuration:       configtest.MaxStakingDuration,
		RewardConfig:           defaultRewardConfig,
		BanffTime:              latestForkTime,
		CortinaTime:            latestForkTime,
		DurangoTime:            latestForkTime,
	}}
>>>>>>> a4f560d9

	secondCtx, _ := ts.Context(t, db)
	secondVM.clock.Set(initialClkTime)
	secondCtx.Lock.Lock()
	defer func() {
		require.NoError(secondVM.Shutdown(context.Background()))
		secondCtx.Lock.Unlock()
	}()

	secondDB := prefixdb.New([]byte{}, db)
	secondMsgChan := make(chan common.Message, 1)
	require.NoError(secondVM.Initialize(
		context.Background(),
		secondCtx,
		secondDB,
		genesisBytes,
		nil,
		nil,
		secondMsgChan,
		nil,
		nil,
	))

	lastAccepted, err := secondVM.LastAccepted(context.Background())
	require.NoError(err)
	require.Equal(genesisID, lastAccepted)
}

// test bootstrapping the node
func TestBootstrapPartiallyAccepted(t *testing.T) {
	require := require.New(t)

	baseDB := memdb.New()
	vmDB := prefixdb.New([]byte("vm"), baseDB)
	bootstrappingDB := prefixdb.New([]byte("bootstrapping"), baseDB)
	blocked, err := queue.NewWithMissing(bootstrappingDB, "", prometheus.NewRegistry())
	require.NoError(err)

<<<<<<< HEAD
	vm := &VM{
		Config: *ts.Config(ts.DurangoFork, latestForkTime),
	}

	initialClkTime := latestForkTime.Add(time.Second)
	vm.clock.Set(initialClkTime)
	ctx, _ := ts.Context(t, baseDB)
	_, genesisBytes := ts.BuildGenesis(t, ctx)
=======
	vm := &VM{Config: config.Config{
		Chains:                 chains.TestManager,
		Validators:             validators.NewManager(),
		UptimeLockedCalculator: uptime.NewLockedCalculator(),
		MinStakeDuration:       configtest.MinStakingDuration,
		MaxStakeDuration:       configtest.MaxStakingDuration,
		RewardConfig:           defaultRewardConfig,
		BanffTime:              latestForkTime,
		CortinaTime:            latestForkTime,
		DurangoTime:            latestForkTime,
	}}

	initialClkTime := latestForkTime.Add(time.Second)
	vm.clock.Set(initialClkTime)
	ctx := snowtest.Context(t, snowtest.PChainID)

	_, genesisBytes := genesistest.Genesis(t, ctx)
>>>>>>> a4f560d9

	consensusCtx := snowtest.ConsensusContext(ctx)
	ctx.Lock.Lock()

	msgChan := make(chan common.Message, 1)
	require.NoError(vm.Initialize(
		context.Background(),
		ctx,
		vmDB,
		genesisBytes,
		nil,
		nil,
		msgChan,
		nil,
		nil,
	))

	// include a tx to make the block be accepted
	tx := &txs.Tx{Unsigned: &txs.ImportTx{
		BaseTx: txs.BaseTx{BaseTx: avax.BaseTx{
			NetworkID:    vm.ctx.NetworkID,
			BlockchainID: vm.ctx.ChainID,
		}},
		SourceChain: vm.ctx.XChainID,
		ImportedInputs: []*avax.TransferableInput{{
			UTXOID: avax.UTXOID{
				TxID:        ids.Empty.Prefix(1),
				OutputIndex: 1,
			},
			Asset: avax.Asset{ID: vm.ctx.AVAXAssetID},
			In: &secp256k1fx.TransferInput{
				Amt: 50000,
			},
		}},
	}}
	require.NoError(tx.Initialize(txs.Codec))

	nextChainTime := initialClkTime.Add(time.Second)

	preferredID := vm.manager.Preferred()
	preferred, err := vm.manager.GetBlock(preferredID)
	require.NoError(err)
	preferredHeight := preferred.Height()

	statelessBlk, err := block.NewBanffStandardBlock(
		nextChainTime,
		preferredID,
		preferredHeight+1,
		[]*txs.Tx{tx},
	)
	require.NoError(err)

	advanceTimeBlk := vm.manager.NewBlock(statelessBlk)
	require.NoError(err)

	advanceTimeBlkID := advanceTimeBlk.ID()
	advanceTimeBlkBytes := advanceTimeBlk.Bytes()

	peerID := ids.BuildTestNodeID([]byte{1, 2, 3, 4, 5, 4, 3, 2, 1})
	beacons := validators.NewManager()
	require.NoError(beacons.AddStaker(ctx.SubnetID, peerID, nil, ids.Empty, 1))

	benchlist := benchlist.NewNoBenchlist()
	timeoutManager, err := timeout.NewManager(
		&timer.AdaptiveTimeoutConfig{
			InitialTimeout:     time.Millisecond,
			MinimumTimeout:     time.Millisecond,
			MaximumTimeout:     10 * time.Second,
			TimeoutHalflife:    5 * time.Minute,
			TimeoutCoefficient: 1.25,
		},
		benchlist,
		"",
		prometheus.NewRegistry(),
	)
	require.NoError(err)

	go timeoutManager.Dispatch()
	defer timeoutManager.Stop()

	chainRouter := &router.ChainRouter{}

	metrics := prometheus.NewRegistry()
	mc, err := message.NewCreator(logging.NoLog{}, metrics, "dummyNamespace", constants.DefaultNetworkCompressionType, 10*time.Second)
	require.NoError(err)

	require.NoError(chainRouter.Initialize(
		ids.EmptyNodeID,
		logging.NoLog{},
		timeoutManager,
		time.Second,
		set.Set[ids.ID]{},
		true,
		set.Set[ids.ID]{},
		nil,
		router.HealthConfig{},
		"",
		prometheus.NewRegistry(),
	))

	externalSender := &sender.ExternalSenderTest{TB: t}
	externalSender.Default(true)

	// Passes messages from the consensus engine to the network
	gossipConfig := subnets.GossipConfig{
		AcceptedFrontierPeerSize:  1,
		OnAcceptPeerSize:          1,
		AppGossipValidatorSize:    1,
		AppGossipNonValidatorSize: 1,
	}
	sender, err := sender.New(
		consensusCtx,
		mc,
		externalSender,
		chainRouter,
		timeoutManager,
		p2p.EngineType_ENGINE_TYPE_SNOWMAN,
		subnets.New(consensusCtx.NodeID, subnets.Config{GossipConfig: gossipConfig}),
	)
	require.NoError(err)

	isBootstrapped := false
	bootstrapTracker := &common.BootstrapTrackerTest{
		T: t,
		IsBootstrappedF: func() bool {
			return isBootstrapped
		},
		BootstrappedF: func(ids.ID) {
			isBootstrapped = true
		},
	}

	peers := tracker.NewPeers()
	totalWeight, err := beacons.TotalWeight(ctx.SubnetID)
	require.NoError(err)
	startup := tracker.NewStartup(peers, (totalWeight+1)/2)
	beacons.RegisterCallbackListener(ctx.SubnetID, startup)

	// The engine handles consensus
	snowGetHandler, err := snowgetter.New(
		vm,
		sender,
		consensusCtx.Log,
		time.Second,
		2000,
		consensusCtx.Registerer,
	)
	require.NoError(err)

	bootstrapConfig := bootstrap.Config{
		AllGetsServer:                  snowGetHandler,
		Ctx:                            consensusCtx,
		Beacons:                        beacons,
		SampleK:                        beacons.Count(ctx.SubnetID),
		StartupTracker:                 startup,
		Sender:                         sender,
		BootstrapTracker:               bootstrapTracker,
		AncestorsMaxContainersReceived: 2000,
		Blocked:                        blocked,
		VM:                             vm,
	}

	// Asynchronously passes messages from the network to the consensus engine
	cpuTracker, err := timetracker.NewResourceTracker(
		prometheus.NewRegistry(),
		resource.NoUsage,
		meter.ContinuousFactory{},
		time.Second,
	)
	require.NoError(err)

	h, err := handler.New(
		bootstrapConfig.Ctx,
		beacons,
		msgChan,
		time.Hour,
		2,
		cpuTracker,
		vm,
		subnets.New(ctx.NodeID, subnets.Config{}),
		tracker.NewPeers(),
	)
	require.NoError(err)

	engineConfig := smeng.Config{
		Ctx:           bootstrapConfig.Ctx,
		AllGetsServer: snowGetHandler,
		VM:            bootstrapConfig.VM,
		Sender:        bootstrapConfig.Sender,
		Validators:    beacons,
		Params: snowball.Parameters{
			K:                     1,
			AlphaPreference:       1,
			AlphaConfidence:       1,
			BetaVirtuous:          20,
			BetaRogue:             20,
			ConcurrentRepolls:     1,
			OptimalProcessing:     1,
			MaxOutstandingItems:   1,
			MaxItemProcessingTime: 1,
		},
		Consensus: &smcon.Topological{},
	}
	engine, err := smeng.New(engineConfig)
	require.NoError(err)

	bootstrapper, err := bootstrap.New(
		bootstrapConfig,
		engine.Start,
	)
	require.NoError(err)

	h.SetEngineManager(&handler.EngineManager{
		Avalanche: &handler.Engine{
			StateSyncer:  nil,
			Bootstrapper: bootstrapper,
			Consensus:    engine,
		},
		Snowman: &handler.Engine{
			StateSyncer:  nil,
			Bootstrapper: bootstrapper,
			Consensus:    engine,
		},
	})

	consensusCtx.State.Set(snow.EngineState{
		Type:  p2p.EngineType_ENGINE_TYPE_SNOWMAN,
		State: snow.NormalOp,
	})

	// Allow incoming messages to be routed to the new chain
	chainRouter.AddChain(context.Background(), h)
	ctx.Lock.Unlock()

	h.Start(context.Background(), false)

	ctx.Lock.Lock()
	var reqID uint32
	externalSender.SendF = func(msg message.OutboundMessage, nodeIDs set.Set[ids.NodeID], _ ids.ID, _ subnets.Allower) set.Set[ids.NodeID] {
		inMsg, err := mc.Parse(msg.Bytes(), ctx.NodeID, func() {})
		require.NoError(err)
		require.Equal(message.GetAcceptedFrontierOp, inMsg.Op())

		requestID, ok := message.GetRequestID(inMsg.Message())
		require.True(ok)

		reqID = requestID
		return nodeIDs
	}

	require.NoError(bootstrapper.Connected(context.Background(), peerID, version.CurrentApp))

	externalSender.SendF = func(msg message.OutboundMessage, nodeIDs set.Set[ids.NodeID], _ ids.ID, _ subnets.Allower) set.Set[ids.NodeID] {
		inMsgIntf, err := mc.Parse(msg.Bytes(), ctx.NodeID, func() {})
		require.NoError(err)
		require.Equal(message.GetAcceptedOp, inMsgIntf.Op())
		inMsg := inMsgIntf.Message().(*p2p.GetAccepted)

		reqID = inMsg.RequestId
		return nodeIDs
	}

	require.NoError(bootstrapper.AcceptedFrontier(context.Background(), peerID, reqID, advanceTimeBlkID))

	externalSender.SendF = func(msg message.OutboundMessage, nodeIDs set.Set[ids.NodeID], _ ids.ID, _ subnets.Allower) set.Set[ids.NodeID] {
		inMsgIntf, err := mc.Parse(msg.Bytes(), ctx.NodeID, func() {})
		require.NoError(err)
		require.Equal(message.GetAncestorsOp, inMsgIntf.Op())
		inMsg := inMsgIntf.Message().(*p2p.GetAncestors)

		reqID = inMsg.RequestId

		containerID, err := ids.ToID(inMsg.ContainerId)
		require.NoError(err)
		require.Equal(advanceTimeBlkID, containerID)
		return nodeIDs
	}

	frontier := set.Of(advanceTimeBlkID)
	require.NoError(bootstrapper.Accepted(context.Background(), peerID, reqID, frontier))

	externalSender.SendF = func(msg message.OutboundMessage, nodeIDs set.Set[ids.NodeID], _ ids.ID, _ subnets.Allower) set.Set[ids.NodeID] {
		inMsg, err := mc.Parse(msg.Bytes(), ctx.NodeID, func() {})
		require.NoError(err)
		require.Equal(message.GetAcceptedFrontierOp, inMsg.Op())

		requestID, ok := message.GetRequestID(inMsg.Message())
		require.True(ok)

		reqID = requestID
		return nodeIDs
	}

	require.NoError(bootstrapper.Ancestors(context.Background(), peerID, reqID, [][]byte{advanceTimeBlkBytes}))

	externalSender.SendF = func(msg message.OutboundMessage, nodeIDs set.Set[ids.NodeID], _ ids.ID, _ subnets.Allower) set.Set[ids.NodeID] {
		inMsgIntf, err := mc.Parse(msg.Bytes(), ctx.NodeID, func() {})
		require.NoError(err)
		require.Equal(message.GetAcceptedOp, inMsgIntf.Op())
		inMsg := inMsgIntf.Message().(*p2p.GetAccepted)

		reqID = inMsg.RequestId
		return nodeIDs
	}

	require.NoError(bootstrapper.AcceptedFrontier(context.Background(), peerID, reqID, advanceTimeBlkID))

	externalSender.SendF = nil
	externalSender.CantSend = false

	require.NoError(bootstrapper.Accepted(context.Background(), peerID, reqID, frontier))
	require.Equal(advanceTimeBlk.ID(), vm.manager.Preferred())

	ctx.Lock.Unlock()
	chainRouter.Shutdown(context.Background())
}

func TestUnverifiedParent(t *testing.T) {
	require := require.New(t)
	baseDB := memdb.New()

<<<<<<< HEAD
	vm := &VM{
		Config: *ts.Config(ts.DurangoFork, latestForkTime),
	}
=======
	vm := &VM{Config: config.Config{
		Chains:                 chains.TestManager,
		Validators:             validators.NewManager(),
		UptimeLockedCalculator: uptime.NewLockedCalculator(),
		MinStakeDuration:       configtest.MinStakingDuration,
		MaxStakeDuration:       configtest.MaxStakingDuration,
		RewardConfig:           defaultRewardConfig,
		BanffTime:              latestForkTime,
		CortinaTime:            latestForkTime,
		DurangoTime:            latestForkTime,
	}}
>>>>>>> a4f560d9

	initialClkTime := latestForkTime.Add(time.Second)
	vm.clock.Set(initialClkTime)
	ctx, _ := ts.Context(t, baseDB)
	ctx.Lock.Lock()
	defer func() {
		require.NoError(vm.Shutdown(context.Background()))
		ctx.Lock.Unlock()
	}()

	_, genesisBytes := genesistest.Genesis(t, ctx)

	msgChan := make(chan common.Message, 1)
	require.NoError(vm.Initialize(
		context.Background(),
		ctx,
		baseDB,
		genesisBytes,
		nil,
		nil,
		msgChan,
		nil,
		nil,
	))

	// include a tx1 to make the block be accepted
	tx1 := &txs.Tx{Unsigned: &txs.ImportTx{
		BaseTx: txs.BaseTx{BaseTx: avax.BaseTx{
			NetworkID:    vm.ctx.NetworkID,
			BlockchainID: vm.ctx.ChainID,
		}},
		SourceChain: vm.ctx.XChainID,
		ImportedInputs: []*avax.TransferableInput{{
			UTXOID: avax.UTXOID{
				TxID:        ids.Empty.Prefix(1),
				OutputIndex: 1,
			},
			Asset: avax.Asset{ID: vm.ctx.AVAXAssetID},
			In: &secp256k1fx.TransferInput{
				Amt: 50000,
			},
		}},
	}}
	require.NoError(tx1.Initialize(txs.Codec))

	nextChainTime := initialClkTime.Add(time.Second)

	preferredID := vm.manager.Preferred()
	preferred, err := vm.manager.GetBlock(preferredID)
	require.NoError(err)
	preferredHeight := preferred.Height()

	statelessBlk, err := block.NewBanffStandardBlock(
		nextChainTime,
		preferredID,
		preferredHeight+1,
		[]*txs.Tx{tx1},
	)
	require.NoError(err)
	firstAdvanceTimeBlk := vm.manager.NewBlock(statelessBlk)
	require.NoError(firstAdvanceTimeBlk.Verify(context.Background()))

	// include a tx2 to make the block be accepted
	tx2 := &txs.Tx{Unsigned: &txs.ImportTx{
		BaseTx: txs.BaseTx{BaseTx: avax.BaseTx{
			NetworkID:    vm.ctx.NetworkID,
			BlockchainID: vm.ctx.ChainID,
		}},
		SourceChain: vm.ctx.XChainID,
		ImportedInputs: []*avax.TransferableInput{{
			UTXOID: avax.UTXOID{
				TxID:        ids.Empty.Prefix(2),
				OutputIndex: 2,
			},
			Asset: avax.Asset{ID: vm.ctx.AVAXAssetID},
			In: &secp256k1fx.TransferInput{
				Amt: 50000,
			},
		}},
	}}
	require.NoError(tx2.Initialize(txs.Codec))
	nextChainTime = nextChainTime.Add(time.Second)
	vm.clock.Set(nextChainTime)
	statelessSecondAdvanceTimeBlk, err := block.NewBanffStandardBlock(
		nextChainTime,
		firstAdvanceTimeBlk.ID(),
		firstAdvanceTimeBlk.Height()+1,
		[]*txs.Tx{tx2},
	)
	require.NoError(err)
	secondAdvanceTimeBlk := vm.manager.NewBlock(statelessSecondAdvanceTimeBlk)

	require.Equal(secondAdvanceTimeBlk.Parent(), firstAdvanceTimeBlk.ID())
	require.NoError(secondAdvanceTimeBlk.Verify(context.Background()))
}

func TestMaxStakeAmount(t *testing.T) {
	vm, _, _ := defaultVM(t, ts.LatestFork)
	vm.ctx.Lock.Lock()
	defer func() {
		require.NoError(t, vm.Shutdown(context.Background()))
		vm.ctx.Lock.Unlock()
	}()

	nodeID := genesistest.GenesisNodeIDs[0]

	tests := []struct {
		description string
		startTime   time.Time
		endTime     time.Time
	}{
		{
			description: "[validator.StartTime] == [startTime] < [endTime] == [validator.EndTime]",
			startTime:   genesistest.ValidateStartTime,
			endTime:     genesistest.ValidateEndTime,
		},
		{
			description: "[validator.StartTime] < [startTime] < [endTime] == [validator.EndTime]",
			startTime:   genesistest.ValidateStartTime.Add(time.Minute),
			endTime:     genesistest.ValidateEndTime,
		},
		{
			description: "[validator.StartTime] == [startTime] < [endTime] < [validator.EndTime]",
			startTime:   genesistest.ValidateStartTime,
			endTime:     genesistest.ValidateEndTime.Add(-time.Minute),
		},
		{
			description: "[validator.StartTime] < [startTime] < [endTime] < [validator.EndTime]",
			startTime:   genesistest.ValidateStartTime.Add(time.Minute),
			endTime:     genesistest.ValidateEndTime.Add(-time.Minute),
		},
	}

	for _, test := range tests {
		t.Run(test.description, func(t *testing.T) {
			require := require.New(t)
			staker, err := txexecutor.GetValidator(vm.state, constants.PrimaryNetworkID, nodeID)
			require.NoError(err)

			amount, err := txexecutor.GetMaxWeight(vm.state, staker, test.startTime, test.endTime)
			require.NoError(err)
			require.Equal(configtest.Weight, amount)
		})
	}
}

func TestUptimeDisallowedWithRestart(t *testing.T) {
	require := require.New(t)
	latestForkTime = genesistest.ValidateStartTime.Add(configtest.MinStakingDuration)
	db := memdb.New()

	firstDB := prefixdb.New([]byte{}, db)
	const firstUptimePercentage = 20 // 20%
	firstCfg := ts.Config(ts.DurangoFork, latestForkTime)
	firstCfg.UptimePercentage = firstUptimePercentage / 100.
	firstVM := &VM{Config: *firstCfg}

	firstCtx, _ := ts.Context(t, db)
	firstCtx.Lock.Lock()

	_, genesisBytes := genesistest.Genesis(t, firstCtx)

	firstMsgChan := make(chan common.Message, 1)
	require.NoError(firstVM.Initialize(
		context.Background(),
		firstCtx,
		firstDB,
		genesisBytes,
		nil,
		nil,
		firstMsgChan,
		nil,
		nil,
	))

	initialClkTime := latestForkTime.Add(time.Second)
	firstVM.clock.Set(initialClkTime)

	// Set VM state to NormalOp, to start tracking validators' uptime
	require.NoError(firstVM.SetState(context.Background(), snow.Bootstrapping))
	require.NoError(firstVM.SetState(context.Background(), snow.NormalOp))

	// Fast forward clock so that validators meet 20% uptime required for reward
	durationForReward := genesistest.ValidateEndTime.Sub(genesistest.ValidateStartTime) * firstUptimePercentage / 100
	vmStopTime := genesistest.ValidateStartTime.Add(durationForReward)
	firstVM.clock.Set(vmStopTime)

	// Shutdown VM to stop all genesis validator uptime.
	// At this point they have been validating for the 20% uptime needed to be rewarded
	require.NoError(firstVM.Shutdown(context.Background()))
	firstCtx.Lock.Unlock()

	// Restart the VM with a larger uptime requirement
	secondDB := prefixdb.New([]byte{}, db)

	const secondUptimePercentage = 21 // 21% > firstUptimePercentage, so uptime for reward is not met now
	secondCfg := ts.Config(ts.DurangoFork, latestForkTime)
	secondCfg.UptimePercentage = secondUptimePercentage / 100.
	secondVM := &VM{Config: *secondCfg}

	secondCtx, _ := ts.Context(t, db)
	secondCtx.Lock.Lock()
	defer func() {
		require.NoError(secondVM.Shutdown(context.Background()))
		secondCtx.Lock.Unlock()
	}()

	atomicDB := prefixdb.New([]byte{1}, db)
	m := atomic.NewMemory(atomicDB)
	secondCtx.SharedMemory = m.NewSharedMemory(secondCtx.ChainID)

	secondMsgChan := make(chan common.Message, 1)
	require.NoError(secondVM.Initialize(
		context.Background(),
		secondCtx,
		secondDB,
		genesisBytes,
		nil,
		nil,
		secondMsgChan,
		nil,
		nil,
	))

	secondVM.clock.Set(vmStopTime)

	// Set VM state to NormalOp, to start tracking validators' uptime
	require.NoError(secondVM.SetState(context.Background(), snow.Bootstrapping))
	require.NoError(secondVM.SetState(context.Background(), snow.NormalOp))

	// after restart and change of uptime required for reward, push validators to their end of life
	secondVM.clock.Set(genesistest.ValidateEndTime)

	// evaluate a genesis validator for reward
	blk, err := secondVM.Builder.BuildBlock(context.Background())
	require.NoError(err)
	require.NoError(blk.Verify(context.Background()))

	// Assert preferences are correct.
	// secondVM should prefer abort since uptime requirements are not met anymore
	oracleBlk := blk.(smcon.OracleBlock)
	options, err := oracleBlk.Options(context.Background())
	require.NoError(err)

	abort := options[0].(*blockexecutor.Block)
	require.IsType(&block.BanffAbortBlock{}, abort.Block)

	commit := options[1].(*blockexecutor.Block)
	require.IsType(&block.BanffCommitBlock{}, commit.Block)

	// Assert block tries to reward a genesis validator
	rewardTx := oracleBlk.(block.Block).Txs()[0].Unsigned
	require.IsType(&txs.RewardValidatorTx{}, rewardTx)
	txID := blk.(block.Block).Txs()[0].ID()

	// Verify options and accept abort block
	require.NoError(commit.Verify(context.Background()))
	require.NoError(abort.Verify(context.Background()))
	require.NoError(blk.Accept(context.Background()))
	require.NoError(abort.Accept(context.Background()))
	require.NoError(secondVM.SetPreference(context.Background(), secondVM.manager.LastAccepted()))

	// Verify that rewarded validator has been removed.
	// Note that test genesis has multiple validators
	// terminating at the same time. The rewarded validator
	// will the first by txID. To make the test more stable
	// (txID changes every time we change any parameter
	// of the tx creating the validator), we explicitly
	//  check that rewarded validator is removed from staker set.
	_, txStatus, err := secondVM.state.GetTx(txID)
	require.NoError(err)
	require.Equal(status.Aborted, txStatus)

	tx, _, err := secondVM.state.GetTx(rewardTx.(*txs.RewardValidatorTx).TxID)
	require.NoError(err)
	require.IsType(&txs.AddValidatorTx{}, tx.Unsigned)

	valTx, _ := tx.Unsigned.(*txs.AddValidatorTx)
	_, err = secondVM.state.GetCurrentValidator(constants.PrimaryNetworkID, valTx.NodeID())
	require.ErrorIs(err, database.ErrNotFound)
}

func TestUptimeDisallowedAfterNeverConnecting(t *testing.T) {
	require := require.New(t)
	latestForkTime = genesistest.ValidateStartTime.Add(configtest.MinStakingDuration)
	db := memdb.New()

	cfg := ts.Config(ts.DurangoFork, latestForkTime)
	cfg.UptimePercentage = .2
	vm := &VM{
		Config: *cfg,
	}

	ctx, _ := ts.Context(t, db)
	ctx.Lock.Lock()

	_, genesisBytes := genesistest.Genesis(t, ctx)

	atomicDB := prefixdb.New([]byte{1}, db)
	m := atomic.NewMemory(atomicDB)
	ctx.SharedMemory = m.NewSharedMemory(ctx.ChainID)

	msgChan := make(chan common.Message, 1)
	appSender := &common.SenderTest{T: t}
	require.NoError(vm.Initialize(
		context.Background(),
		ctx,
		db,
		genesisBytes,
		nil,
		nil,
		msgChan,
		nil,
		appSender,
	))

	defer func() {
		require.NoError(vm.Shutdown(context.Background()))
		ctx.Lock.Unlock()
	}()

	initialClkTime := latestForkTime.Add(time.Second)
	vm.clock.Set(initialClkTime)

	// Set VM state to NormalOp, to start tracking validators' uptime
	require.NoError(vm.SetState(context.Background(), snow.Bootstrapping))
	require.NoError(vm.SetState(context.Background(), snow.NormalOp))

	// Fast forward clock to time for genesis validators to leave
	vm.clock.Set(genesistest.ValidateEndTime)

	// evaluate a genesis validator for reward
	blk, err := vm.Builder.BuildBlock(context.Background())
	require.NoError(err)
	require.NoError(blk.Verify(context.Background()))

	// Assert preferences are correct.
	// vm should prefer abort since uptime requirements are not met.
	oracleBlk := blk.(smcon.OracleBlock)
	options, err := oracleBlk.Options(context.Background())
	require.NoError(err)

	abort := options[0].(*blockexecutor.Block)
	require.IsType(&block.BanffAbortBlock{}, abort.Block)

	commit := options[1].(*blockexecutor.Block)
	require.IsType(&block.BanffCommitBlock{}, commit.Block)

	// Assert block tries to reward a genesis validator
	rewardTx := oracleBlk.(block.Block).Txs()[0].Unsigned
	require.IsType(&txs.RewardValidatorTx{}, rewardTx)
	txID := blk.(block.Block).Txs()[0].ID()

	// Verify options and accept abort block
	require.NoError(commit.Verify(context.Background()))
	require.NoError(abort.Verify(context.Background()))
	require.NoError(blk.Accept(context.Background()))
	require.NoError(abort.Accept(context.Background()))
	require.NoError(vm.SetPreference(context.Background(), vm.manager.LastAccepted()))

	// Verify that rewarded validator has been removed.
	// Note that test genesis has multiple validators
	// terminating at the same time. The rewarded validator
	// will the first by txID. To make the test more stable
	// (txID changes every time we change any parameter
	// of the tx creating the validator), we explicitly
	//  check that rewarded validator is removed from staker set.
	_, txStatus, err := vm.state.GetTx(txID)
	require.NoError(err)
	require.Equal(status.Aborted, txStatus)

	tx, _, err := vm.state.GetTx(rewardTx.(*txs.RewardValidatorTx).TxID)
	require.NoError(err)
	require.IsType(&txs.AddValidatorTx{}, tx.Unsigned)

	valTx, _ := tx.Unsigned.(*txs.AddValidatorTx)
	_, err = vm.state.GetCurrentValidator(constants.PrimaryNetworkID, valTx.NodeID())
	require.ErrorIs(err, database.ErrNotFound)
}

func TestRemovePermissionedValidatorDuringAddPending(t *testing.T) {
	require := require.New(t)

	vm, _, _ := defaultVM(t, ts.LatestFork)

	var (
		chainTime          = vm.state.GetTimestamp()
		validatorStartTime = chainTime.Add(txexecutor.SyncBound - time.Second)
		validatorEndTime   = validatorStartTime.Add(360 * 24 * time.Hour)
	)

	vm.ctx.Lock.Lock()
	defer func() {
		require.NoError(vm.Shutdown(context.Background()))

		vm.ctx.Lock.Unlock()
	}()

	key, err := secp256k1.NewPrivateKey()
	require.NoError(err)

	id := key.PublicKey().Address()
	nodeID := ids.GenerateTestNodeID()

	addValidatorTx, err := vm.txBuilder.NewAddValidatorTx(
		configtest.MinValidatorStake,
		uint64(validatorStartTime.Unix()),
		uint64(validatorEndTime.Unix()),
		nodeID,
		id,
		reward.PercentDenominator,
		[]*secp256k1.PrivateKey{genesistest.Keys[0]},
		genesistest.Keys[0].Address(),
	)
	require.NoError(err)

	vm.ctx.Lock.Unlock()
	require.NoError(vm.issueTx(context.Background(), addValidatorTx))
	vm.ctx.Lock.Lock()

	// trigger block creation for the validator tx
	addValidatorBlock, err := vm.Builder.BuildBlock(context.Background())
	require.NoError(err)
	require.NoError(addValidatorBlock.Verify(context.Background()))
	require.NoError(addValidatorBlock.Accept(context.Background()))
	require.NoError(vm.SetPreference(context.Background(), vm.manager.LastAccepted()))

	createSubnetTx, err := vm.txBuilder.NewCreateSubnetTx(
		1,
		[]ids.ShortID{id},
		[]*secp256k1.PrivateKey{genesistest.Keys[0]},
		genesistest.Keys[0].Address(),
	)
	require.NoError(err)

	vm.ctx.Lock.Unlock()
	require.NoError(vm.issueTx(context.Background(), createSubnetTx))
	vm.ctx.Lock.Lock()

	// trigger block creation for the subnet tx
	createSubnetBlock, err := vm.Builder.BuildBlock(context.Background())
	require.NoError(err)
	require.NoError(createSubnetBlock.Verify(context.Background()))
	require.NoError(createSubnetBlock.Accept(context.Background()))
	require.NoError(vm.SetPreference(context.Background(), vm.manager.LastAccepted()))

	addSubnetValidatorTx, err := vm.txBuilder.NewAddSubnetValidatorTx(
		configtest.MinValidatorStake,
		uint64(validatorStartTime.Unix()),
		uint64(validatorEndTime.Unix()),
		nodeID,
		createSubnetTx.ID(),
		[]*secp256k1.PrivateKey{key, genesistest.Keys[1]},
		genesistest.Keys[1].Address(),
	)
	require.NoError(err)

	removeSubnetValidatorTx, err := vm.txBuilder.NewRemoveSubnetValidatorTx(
		nodeID,
		createSubnetTx.ID(),
		[]*secp256k1.PrivateKey{key, genesistest.Keys[2]},
		genesistest.Keys[2].Address(),
	)
	require.NoError(err)

	statelessBlock, err := block.NewBanffStandardBlock(
		vm.state.GetTimestamp(),
		createSubnetBlock.ID(),
		createSubnetBlock.Height()+1,
		[]*txs.Tx{
			addSubnetValidatorTx,
			removeSubnetValidatorTx,
		},
	)
	require.NoError(err)

	blockBytes := statelessBlock.Bytes()
	block, err := vm.ParseBlock(context.Background(), blockBytes)
	require.NoError(err)
	require.NoError(block.Verify(context.Background()))
	require.NoError(block.Accept(context.Background()))
	require.NoError(vm.SetPreference(context.Background(), vm.manager.LastAccepted()))

	_, err = vm.state.GetPendingValidator(createSubnetTx.ID(), nodeID)
	require.ErrorIs(err, database.ErrNotFound)
}

func TestTransferSubnetOwnershipTx(t *testing.T) {
	require := require.New(t)
	vm, _, _ := defaultVM(t, ts.LatestFork)
	vm.ctx.Lock.Lock()
	defer func() {
		require.NoError(vm.Shutdown(context.Background()))
		vm.ctx.Lock.Unlock()
	}()

	// Create a subnet
	createSubnetTx, err := vm.txBuilder.NewCreateSubnetTx(
		1,
		[]ids.ShortID{genesistest.SubnetControlKeys[0].PublicKey().Address()},
		[]*secp256k1.PrivateKey{genesistest.Keys[0]},
		genesistest.Keys[0].Address(),
	)
	require.NoError(err)
	subnetID := createSubnetTx.ID()

	vm.ctx.Lock.Unlock()
	require.NoError(vm.issueTx(context.Background(), createSubnetTx))
	vm.ctx.Lock.Lock()
	createSubnetBlock, err := vm.Builder.BuildBlock(context.Background())
	require.NoError(err)

	createSubnetRawBlock := createSubnetBlock.(*blockexecutor.Block).Block
	require.IsType(&block.BanffStandardBlock{}, createSubnetRawBlock)
	require.Contains(createSubnetRawBlock.Txs(), createSubnetTx)

	require.NoError(createSubnetBlock.Verify(context.Background()))
	require.NoError(createSubnetBlock.Accept(context.Background()))
	require.NoError(vm.SetPreference(context.Background(), vm.manager.LastAccepted()))

	subnetOwner, err := vm.state.GetSubnetOwner(subnetID)
	require.NoError(err)
	expectedOwner := &secp256k1fx.OutputOwners{
		Locktime:  0,
		Threshold: 1,
		Addrs: []ids.ShortID{
			genesistest.Keys[0].PublicKey().Address(),
		},
	}
	require.Equal(expectedOwner, subnetOwner)

	transferSubnetOwnershipTx, err := vm.txBuilder.NewTransferSubnetOwnershipTx(
		subnetID,
		1,
		[]ids.ShortID{genesistest.Keys[1].PublicKey().Address()},
		[]*secp256k1.PrivateKey{genesistest.Keys[0]},
		ids.ShortEmpty, // change addr
	)
	require.NoError(err)

	vm.ctx.Lock.Unlock()
	require.NoError(vm.issueTx(context.Background(), transferSubnetOwnershipTx))
	vm.ctx.Lock.Lock()
	transferSubnetOwnershipBlock, err := vm.Builder.BuildBlock(context.Background())
	require.NoError(err)

	transferSubnetOwnershipRawBlock := transferSubnetOwnershipBlock.(*blockexecutor.Block).Block
	require.IsType(&block.BanffStandardBlock{}, transferSubnetOwnershipRawBlock)
	require.Contains(transferSubnetOwnershipRawBlock.Txs(), transferSubnetOwnershipTx)

	require.NoError(transferSubnetOwnershipBlock.Verify(context.Background()))
	require.NoError(transferSubnetOwnershipBlock.Accept(context.Background()))
	require.NoError(vm.SetPreference(context.Background(), vm.manager.LastAccepted()))

	subnetOwner, err = vm.state.GetSubnetOwner(subnetID)
	require.NoError(err)
	expectedOwner = &secp256k1fx.OutputOwners{
		Locktime:  0,
		Threshold: 1,
		Addrs: []ids.ShortID{
			genesistest.Keys[1].PublicKey().Address(),
		},
	}
	require.Equal(expectedOwner, subnetOwner)
}

func TestBaseTx(t *testing.T) {
	require := require.New(t)
	vm, _, _ := defaultVM(t, ts.LatestFork)
	vm.ctx.Lock.Lock()
	defer func() {
		require.NoError(vm.Shutdown(context.Background()))
		vm.ctx.Lock.Unlock()
	}()

	sendAmt := uint64(100000)
	changeAddr := ids.ShortEmpty

	baseTx, err := vm.txBuilder.NewBaseTx(
		sendAmt,
		secp256k1fx.OutputOwners{
			Threshold: 1,
			Addrs: []ids.ShortID{
				genesistest.Keys[1].Address(),
			},
		},
		[]*secp256k1.PrivateKey{genesistest.Keys[0]},
		changeAddr,
	)
	require.NoError(err)

	totalInputAmt := uint64(0)
	key0InputAmt := uint64(0)
	for inputID := range baseTx.Unsigned.InputIDs() {
		utxo, err := vm.state.GetUTXO(inputID)
		require.NoError(err)
		require.IsType(&secp256k1fx.TransferOutput{}, utxo.Out)
		castOut := utxo.Out.(*secp256k1fx.TransferOutput)
		if castOut.AddressesSet().Equals(set.Of(genesistest.Keys[0].Address())) {
			key0InputAmt += castOut.Amt
		}
		totalInputAmt += castOut.Amt
	}
	require.Equal(totalInputAmt, key0InputAmt)

	totalOutputAmt := uint64(0)
	key0OutputAmt := uint64(0)
	key1OutputAmt := uint64(0)
	changeAddrOutputAmt := uint64(0)
	for _, output := range baseTx.Unsigned.Outputs() {
		require.IsType(&secp256k1fx.TransferOutput{}, output.Out)
		castOut := output.Out.(*secp256k1fx.TransferOutput)
		if castOut.AddressesSet().Equals(set.Of(genesistest.Keys[0].Address())) {
			key0OutputAmt += castOut.Amt
		}
		if castOut.AddressesSet().Equals(set.Of(genesistest.Keys[1].Address())) {
			key1OutputAmt += castOut.Amt
		}
		if castOut.AddressesSet().Equals(set.Of(changeAddr)) {
			changeAddrOutputAmt += castOut.Amt
		}
		totalOutputAmt += castOut.Amt
	}
	require.Equal(totalOutputAmt, key0OutputAmt+key1OutputAmt+changeAddrOutputAmt)

	require.Equal(vm.TxFee, totalInputAmt-totalOutputAmt)
	require.Equal(sendAmt, key1OutputAmt)

	vm.ctx.Lock.Unlock()
	require.NoError(vm.issueTx(context.Background(), baseTx))
	vm.ctx.Lock.Lock()
	baseTxBlock, err := vm.Builder.BuildBlock(context.Background())
	require.NoError(err)

	baseTxRawBlock := baseTxBlock.(*blockexecutor.Block).Block
	require.IsType(&block.BanffStandardBlock{}, baseTxRawBlock)
	require.Contains(baseTxRawBlock.Txs(), baseTx)

	require.NoError(baseTxBlock.Verify(context.Background()))
	require.NoError(baseTxBlock.Accept(context.Background()))
	require.NoError(vm.SetPreference(context.Background(), vm.manager.LastAccepted()))
}

func TestPruneMempool(t *testing.T) {
	require := require.New(t)
	vm, _, _ := defaultVM(t, ts.LatestFork)
	vm.ctx.Lock.Lock()
	defer func() {
		require.NoError(vm.Shutdown(context.Background()))
		vm.ctx.Lock.Unlock()
	}()

	// Create a tx that will be valid regardless of timestamp.
	sendAmt := uint64(100000)
	changeAddr := ids.ShortEmpty

	baseTx, err := vm.txBuilder.NewBaseTx(
		sendAmt,
		secp256k1fx.OutputOwners{
			Threshold: 1,
			Addrs: []ids.ShortID{
				genesistest.Keys[1].Address(),
			},
		},
		[]*secp256k1.PrivateKey{genesistest.Keys[0]},
		changeAddr,
	)
	require.NoError(err)

	vm.ctx.Lock.Unlock()
	require.NoError(vm.issueTx(context.Background(), baseTx))
	vm.ctx.Lock.Lock()

	// [baseTx] should be in the mempool.
	baseTxID := baseTx.ID()
	_, ok := vm.Builder.Get(baseTxID)
	require.True(ok)

	// Create a tx that will be invalid after time advancement.
	var (
		startTime = vm.clock.Time()
		endTime   = startTime.Add(vm.MinStakeDuration)
	)

	addValidatorTx, err := vm.txBuilder.NewAddValidatorTx(
		configtest.MinValidatorStake,
		uint64(startTime.Unix()),
		uint64(endTime.Unix()),
		ids.GenerateTestNodeID(),
		genesistest.Keys[2].Address(),
		20000,
		[]*secp256k1.PrivateKey{genesistest.Keys[1]},
		ids.ShortEmpty,
	)
	require.NoError(err)

	vm.ctx.Lock.Unlock()
	require.NoError(vm.issueTx(context.Background(), addValidatorTx))
	vm.ctx.Lock.Lock()

	// Advance clock to [endTime], making [addValidatorTx] invalid.
	vm.clock.Set(endTime)

	// [addValidatorTx] and [baseTx] should still be in the mempool.
	addValidatorTxID := addValidatorTx.ID()
	_, ok = vm.Builder.Get(addValidatorTxID)
	require.True(ok)
	_, ok = vm.Builder.Get(baseTxID)
	require.True(ok)

	vm.ctx.Lock.Unlock()
	require.NoError(vm.pruneMempool())
	vm.ctx.Lock.Lock()

	// [addValidatorTx] should be ejected from the mempool.
	// [baseTx] should still be in the mempool.
	_, ok = vm.Builder.Get(addValidatorTxID)
	require.False(ok)
	_, ok = vm.Builder.Get(baseTxID)
	require.True(ok)
}<|MERGE_RESOLUTION|>--- conflicted
+++ resolved
@@ -46,12 +46,8 @@
 	"github.com/ava-labs/avalanchego/version"
 	"github.com/ava-labs/avalanchego/vms/components/avax"
 	"github.com/ava-labs/avalanchego/vms/platformvm/block"
-<<<<<<< HEAD
-=======
-	"github.com/ava-labs/avalanchego/vms/platformvm/config"
 	"github.com/ava-labs/avalanchego/vms/platformvm/config/configtest"
 	"github.com/ava-labs/avalanchego/vms/platformvm/genesis/genesistest"
->>>>>>> a4f560d9
 	"github.com/ava-labs/avalanchego/vms/platformvm/reward"
 	"github.com/ava-labs/avalanchego/vms/platformvm/status"
 	"github.com/ava-labs/avalanchego/vms/platformvm/txs"
@@ -68,20 +64,7 @@
 )
 
 var (
-<<<<<<< HEAD
-	latestForkTime = ts.ValidateEndTime.Add(-5 * ts.MinStakingDuration)
-=======
-	defaultRewardConfig = reward.Config{
-		MaxConsumptionRate: .12 * reward.PercentDenominator,
-		MinConsumptionRate: .10 * reward.PercentDenominator,
-		MintingPeriod:      365 * 24 * time.Hour,
-		SupplyCap:          720 * units.MegaAvax,
-	}
-
-	defaultTxFee = uint64(100)
-
 	latestForkTime = genesistest.ValidateEndTime.Add(-5 * configtest.MinStakingDuration)
->>>>>>> a4f560d9
 
 	// subnet that exists at genesis in defaultVM
 	// Its controlKeys are ts.SubnetControlKeys
@@ -89,67 +72,23 @@
 	testSubnet1 *txs.Tx
 )
 
-func defaultVM(t *testing.T, fork ts.ActiveFork) (*VM, database.Database, *ts.MutableSharedMemory) {
+func defaultVM(t *testing.T, fork configtest.ActiveFork) (*VM, database.Database, *configtest.MutableSharedMemory) {
 	require := require.New(t)
 
 	// always reset latestForkTime (a package level variable)
 	// to ensure test independence
-<<<<<<< HEAD
-	latestForkTime = ts.GenesisTime.Add(time.Second)
+	latestForkTime = genesistest.GenesisTime.Add(time.Second)
 
 	vm := &VM{
-		Config: *ts.Config(fork, latestForkTime),
-	}
-=======
-	latestForkTime = genesistest.GenesisTime.Add(time.Second)
-	switch fork {
-	case durangoFork:
-		durangoTime = latestForkTime
-		fallthrough
-	case cortinaFork:
-		cortinaTime = latestForkTime
-		fallthrough
-	case banffFork:
-		banffTime = latestForkTime
-		fallthrough
-	case apricotPhase5:
-		apricotPhase5Time = latestForkTime
-		fallthrough
-	case apricotPhase3:
-		apricotPhase3Time = latestForkTime
-	default:
-		require.NoError(fmt.Errorf("unhandled fork %d", fork))
-	}
-
-	vm := &VM{Config: config.Config{
-		Chains:                 chains.TestManager,
-		UptimeLockedCalculator: uptime.NewLockedCalculator(),
-		SybilProtectionEnabled: true,
-		Validators:             validators.NewManager(),
-		TxFee:                  defaultTxFee,
-		CreateSubnetTxFee:      100 * defaultTxFee,
-		TransformSubnetTxFee:   100 * defaultTxFee,
-		CreateBlockchainTxFee:  100 * defaultTxFee,
-		MinValidatorStake:      configtest.MinValidatorStake,
-		MaxValidatorStake:      configtest.MaxValidatorStake,
-		MinDelegatorStake:      defaultMinDelegatorStake,
-		MinStakeDuration:       configtest.MinStakingDuration,
-		MaxStakeDuration:       configtest.MaxStakingDuration,
-		RewardConfig:           defaultRewardConfig,
-		ApricotPhase3Time:      apricotPhase3Time,
-		ApricotPhase5Time:      apricotPhase5Time,
-		BanffTime:              banffTime,
-		CortinaTime:            cortinaTime,
-		DurangoTime:            durangoTime,
-	}}
->>>>>>> a4f560d9
+		Config: *configtest.Config(fork, latestForkTime),
+	}
 
 	baseDB := memdb.New()
 	chainDB := prefixdb.New([]byte{0}, baseDB)
 
 	vm.clock.Set(latestForkTime)
 	msgChan := make(chan common.Message, 1)
-	ctx, msm := ts.Context(t, baseDB)
+	ctx, msm := configtest.Context(t, baseDB)
 
 	ctx.Lock.Lock()
 	defer ctx.Lock.Unlock()
@@ -207,7 +146,7 @@
 // Ensure genesis state is parsed from bytes and stored correctly
 func TestGenesis(t *testing.T) {
 	require := require.New(t)
-	vm, _, _ := defaultVM(t, ts.LatestFork)
+	vm, _, _ := defaultVM(t, configtest.LatestFork)
 	vm.ctx.Lock.Lock()
 	defer func() {
 		require.NoError(vm.Shutdown(context.Background()))
@@ -263,7 +202,7 @@
 // accept proposal to add validator to primary network
 func TestAddValidatorCommit(t *testing.T) {
 	require := require.New(t)
-	vm, _, _ := defaultVM(t, ts.LatestFork)
+	vm, _, _ := defaultVM(t, configtest.LatestFork)
 	vm.ctx.Lock.Lock()
 	defer func() {
 		require.NoError(vm.Shutdown(context.Background()))
@@ -313,7 +252,7 @@
 // verify invalid attempt to add validator to primary network
 func TestInvalidAddValidatorCommit(t *testing.T) {
 	require := require.New(t)
-	vm, _, _ := defaultVM(t, ts.CortinaFork)
+	vm, _, _ := defaultVM(t, configtest.CortinaFork)
 	vm.ctx.Lock.Lock()
 	defer func() {
 		require.NoError(vm.Shutdown(context.Background()))
@@ -366,7 +305,7 @@
 // Reject attempt to add validator to primary network
 func TestAddValidatorReject(t *testing.T) {
 	require := require.New(t)
-	vm, _, _ := defaultVM(t, ts.CortinaFork)
+	vm, _, _ := defaultVM(t, configtest.CortinaFork)
 	vm.ctx.Lock.Lock()
 	defer func() {
 		require.NoError(vm.Shutdown(context.Background()))
@@ -414,7 +353,7 @@
 // Reject proposal to add validator to primary network
 func TestAddValidatorInvalidNotReissued(t *testing.T) {
 	require := require.New(t)
-	vm, _, _ := defaultVM(t, ts.LatestFork)
+	vm, _, _ := defaultVM(t, configtest.LatestFork)
 	vm.ctx.Lock.Lock()
 	defer func() {
 		vm.ctx.Lock.Lock()
@@ -450,7 +389,7 @@
 // Accept proposal to add validator to subnet
 func TestAddSubnetValidatorAccept(t *testing.T) {
 	require := require.New(t)
-	vm, _, _ := defaultVM(t, ts.LatestFork)
+	vm, _, _ := defaultVM(t, configtest.LatestFork)
 	vm.ctx.Lock.Lock()
 	defer func() {
 		require.NoError(vm.Shutdown(context.Background()))
@@ -500,7 +439,7 @@
 // Reject proposal to add validator to subnet
 func TestAddSubnetValidatorReject(t *testing.T) {
 	require := require.New(t)
-	vm, _, _ := defaultVM(t, ts.LatestFork)
+	vm, _, _ := defaultVM(t, configtest.LatestFork)
 	vm.ctx.Lock.Lock()
 	defer func() {
 		require.NoError(vm.Shutdown(context.Background()))
@@ -549,7 +488,7 @@
 // Test case where primary network validator rewarded
 func TestRewardValidatorAccept(t *testing.T) {
 	require := require.New(t)
-	vm, _, _ := defaultVM(t, ts.LatestFork)
+	vm, _, _ := defaultVM(t, configtest.LatestFork)
 	vm.ctx.Lock.Lock()
 	defer func() {
 		require.NoError(vm.Shutdown(context.Background()))
@@ -621,7 +560,7 @@
 // Test case where primary network validator not rewarded
 func TestRewardValidatorReject(t *testing.T) {
 	require := require.New(t)
-	vm, _, _ := defaultVM(t, ts.LatestFork)
+	vm, _, _ := defaultVM(t, configtest.LatestFork)
 	vm.ctx.Lock.Lock()
 	defer func() {
 		require.NoError(vm.Shutdown(context.Background()))
@@ -694,7 +633,7 @@
 // Ensure BuildBlock errors when there is no block to build
 func TestUnneededBuildBlock(t *testing.T) {
 	require := require.New(t)
-	vm, _, _ := defaultVM(t, ts.LatestFork)
+	vm, _, _ := defaultVM(t, configtest.LatestFork)
 	vm.ctx.Lock.Lock()
 	defer func() {
 		require.NoError(vm.Shutdown(context.Background()))
@@ -707,7 +646,7 @@
 // test acceptance of proposal to create a new chain
 func TestCreateChain(t *testing.T) {
 	require := require.New(t)
-	vm, _, _ := defaultVM(t, ts.LatestFork)
+	vm, _, _ := defaultVM(t, configtest.LatestFork)
 	vm.ctx.Lock.Lock()
 	defer func() {
 		require.NoError(vm.Shutdown(context.Background()))
@@ -759,7 +698,7 @@
 // 3) Advance timestamp to validator's end time (removing validator from current)
 func TestCreateSubnet(t *testing.T) {
 	require := require.New(t)
-	vm, _, _ := defaultVM(t, ts.LatestFork)
+	vm, _, _ := defaultVM(t, configtest.LatestFork)
 	vm.ctx.Lock.Lock()
 	defer func() {
 		require.NoError(vm.Shutdown(context.Background()))
@@ -860,7 +799,7 @@
 // test asset import
 func TestAtomicImport(t *testing.T) {
 	require := require.New(t)
-	vm, baseDB, mutableSharedMemory := defaultVM(t, ts.LatestFork)
+	vm, baseDB, mutableSharedMemory := defaultVM(t, configtest.LatestFork)
 	vm.ctx.Lock.Lock()
 	defer func() {
 		require.NoError(vm.Shutdown(context.Background()))
@@ -949,7 +888,7 @@
 // test optimistic asset import
 func TestOptimisticAtomicImport(t *testing.T) {
 	require := require.New(t)
-	vm, _, _ := defaultVM(t, ts.ApricotPhase3Fork)
+	vm, _, _ := defaultVM(t, configtest.ApricotPhase3Fork)
 	vm.ctx.Lock.Lock()
 	defer func() {
 		require.NoError(vm.Shutdown(context.Background()))
@@ -1012,30 +951,12 @@
 	db := memdb.New()
 
 	firstDB := prefixdb.New([]byte{}, db)
-<<<<<<< HEAD
 	firstVM := &VM{
-		Config: *ts.Config(ts.DurangoFork, latestForkTime),
-	}
-
-	firstCtx, _ := ts.Context(t, memdb.New())
-	_, genesisBytes := ts.BuildGenesis(t, firstCtx)
-=======
-	firstVM := &VM{Config: config.Config{
-		Chains:                 chains.TestManager,
-		Validators:             validators.NewManager(),
-		UptimeLockedCalculator: uptime.NewLockedCalculator(),
-		MinStakeDuration:       configtest.MinStakingDuration,
-		MaxStakeDuration:       configtest.MaxStakingDuration,
-		RewardConfig:           defaultRewardConfig,
-		BanffTime:              latestForkTime,
-		CortinaTime:            latestForkTime,
-		DurangoTime:            latestForkTime,
-	}}
-
-	firstCtx := snowtest.Context(t, snowtest.PChainID)
-
+		Config: *configtest.Config(configtest.DurangoFork, latestForkTime),
+	}
+
+	firstCtx, _ := configtest.Context(t, memdb.New())
 	_, genesisBytes := genesistest.Genesis(t, firstCtx)
->>>>>>> a4f560d9
 
 	initialClkTime := latestForkTime.Add(time.Second)
 	firstVM.clock.Set(initialClkTime)
@@ -1103,25 +1024,11 @@
 	require.NoError(firstVM.Shutdown(context.Background()))
 	firstCtx.Lock.Unlock()
 
-<<<<<<< HEAD
 	secondVM := &VM{
-		Config: *ts.Config(ts.DurangoFork, latestForkTime),
-	}
-=======
-	secondVM := &VM{Config: config.Config{
-		Chains:                 chains.TestManager,
-		Validators:             validators.NewManager(),
-		UptimeLockedCalculator: uptime.NewLockedCalculator(),
-		MinStakeDuration:       configtest.MinStakingDuration,
-		MaxStakeDuration:       configtest.MaxStakingDuration,
-		RewardConfig:           defaultRewardConfig,
-		BanffTime:              latestForkTime,
-		CortinaTime:            latestForkTime,
-		DurangoTime:            latestForkTime,
-	}}
->>>>>>> a4f560d9
-
-	secondCtx, _ := ts.Context(t, db)
+		Config: *configtest.Config(configtest.DurangoFork, latestForkTime),
+	}
+
+	secondCtx, _ := configtest.Context(t, db)
 	secondVM.clock.Set(initialClkTime)
 	secondCtx.Lock.Lock()
 	defer func() {
@@ -1158,34 +1065,14 @@
 	blocked, err := queue.NewWithMissing(bootstrappingDB, "", prometheus.NewRegistry())
 	require.NoError(err)
 
-<<<<<<< HEAD
 	vm := &VM{
-		Config: *ts.Config(ts.DurangoFork, latestForkTime),
+		Config: *configtest.Config(configtest.DurangoFork, latestForkTime),
 	}
 
 	initialClkTime := latestForkTime.Add(time.Second)
 	vm.clock.Set(initialClkTime)
-	ctx, _ := ts.Context(t, baseDB)
-	_, genesisBytes := ts.BuildGenesis(t, ctx)
-=======
-	vm := &VM{Config: config.Config{
-		Chains:                 chains.TestManager,
-		Validators:             validators.NewManager(),
-		UptimeLockedCalculator: uptime.NewLockedCalculator(),
-		MinStakeDuration:       configtest.MinStakingDuration,
-		MaxStakeDuration:       configtest.MaxStakingDuration,
-		RewardConfig:           defaultRewardConfig,
-		BanffTime:              latestForkTime,
-		CortinaTime:            latestForkTime,
-		DurangoTime:            latestForkTime,
-	}}
-
-	initialClkTime := latestForkTime.Add(time.Second)
-	vm.clock.Set(initialClkTime)
-	ctx := snowtest.Context(t, snowtest.PChainID)
-
+	ctx, _ := configtest.Context(t, baseDB)
 	_, genesisBytes := genesistest.Genesis(t, ctx)
->>>>>>> a4f560d9
 
 	consensusCtx := snowtest.ConsensusContext(ctx)
 	ctx.Lock.Lock()
@@ -1507,27 +1394,13 @@
 	require := require.New(t)
 	baseDB := memdb.New()
 
-<<<<<<< HEAD
 	vm := &VM{
-		Config: *ts.Config(ts.DurangoFork, latestForkTime),
-	}
-=======
-	vm := &VM{Config: config.Config{
-		Chains:                 chains.TestManager,
-		Validators:             validators.NewManager(),
-		UptimeLockedCalculator: uptime.NewLockedCalculator(),
-		MinStakeDuration:       configtest.MinStakingDuration,
-		MaxStakeDuration:       configtest.MaxStakingDuration,
-		RewardConfig:           defaultRewardConfig,
-		BanffTime:              latestForkTime,
-		CortinaTime:            latestForkTime,
-		DurangoTime:            latestForkTime,
-	}}
->>>>>>> a4f560d9
+		Config: *configtest.Config(configtest.DurangoFork, latestForkTime),
+	}
 
 	initialClkTime := latestForkTime.Add(time.Second)
 	vm.clock.Set(initialClkTime)
-	ctx, _ := ts.Context(t, baseDB)
+	ctx, _ := configtest.Context(t, baseDB)
 	ctx.Lock.Lock()
 	defer func() {
 		require.NoError(vm.Shutdown(context.Background()))
@@ -1621,7 +1494,7 @@
 }
 
 func TestMaxStakeAmount(t *testing.T) {
-	vm, _, _ := defaultVM(t, ts.LatestFork)
+	vm, _, _ := defaultVM(t, configtest.LatestFork)
 	vm.ctx.Lock.Lock()
 	defer func() {
 		require.NoError(t, vm.Shutdown(context.Background()))
@@ -1677,11 +1550,11 @@
 
 	firstDB := prefixdb.New([]byte{}, db)
 	const firstUptimePercentage = 20 // 20%
-	firstCfg := ts.Config(ts.DurangoFork, latestForkTime)
+	firstCfg := configtest.Config(configtest.DurangoFork, latestForkTime)
 	firstCfg.UptimePercentage = firstUptimePercentage / 100.
 	firstVM := &VM{Config: *firstCfg}
 
-	firstCtx, _ := ts.Context(t, db)
+	firstCtx, _ := configtest.Context(t, db)
 	firstCtx.Lock.Lock()
 
 	_, genesisBytes := genesistest.Genesis(t, firstCtx)
@@ -1720,11 +1593,11 @@
 	secondDB := prefixdb.New([]byte{}, db)
 
 	const secondUptimePercentage = 21 // 21% > firstUptimePercentage, so uptime for reward is not met now
-	secondCfg := ts.Config(ts.DurangoFork, latestForkTime)
+	secondCfg := configtest.Config(configtest.DurangoFork, latestForkTime)
 	secondCfg.UptimePercentage = secondUptimePercentage / 100.
 	secondVM := &VM{Config: *secondCfg}
 
-	secondCtx, _ := ts.Context(t, db)
+	secondCtx, _ := configtest.Context(t, db)
 	secondCtx.Lock.Lock()
 	defer func() {
 		require.NoError(secondVM.Shutdown(context.Background()))
@@ -1811,13 +1684,13 @@
 	latestForkTime = genesistest.ValidateStartTime.Add(configtest.MinStakingDuration)
 	db := memdb.New()
 
-	cfg := ts.Config(ts.DurangoFork, latestForkTime)
+	cfg := configtest.Config(configtest.DurangoFork, latestForkTime)
 	cfg.UptimePercentage = .2
 	vm := &VM{
 		Config: *cfg,
 	}
 
-	ctx, _ := ts.Context(t, db)
+	ctx, _ := configtest.Context(t, db)
 	ctx.Lock.Lock()
 
 	_, genesisBytes := genesistest.Genesis(t, ctx)
@@ -1907,7 +1780,7 @@
 func TestRemovePermissionedValidatorDuringAddPending(t *testing.T) {
 	require := require.New(t)
 
-	vm, _, _ := defaultVM(t, ts.LatestFork)
+	vm, _, _ := defaultVM(t, configtest.LatestFork)
 
 	var (
 		chainTime          = vm.state.GetTimestamp()
@@ -2013,7 +1886,7 @@
 
 func TestTransferSubnetOwnershipTx(t *testing.T) {
 	require := require.New(t)
-	vm, _, _ := defaultVM(t, ts.LatestFork)
+	vm, _, _ := defaultVM(t, configtest.LatestFork)
 	vm.ctx.Lock.Lock()
 	defer func() {
 		require.NoError(vm.Shutdown(context.Background()))
@@ -2092,7 +1965,7 @@
 
 func TestBaseTx(t *testing.T) {
 	require := require.New(t)
-	vm, _, _ := defaultVM(t, ts.LatestFork)
+	vm, _, _ := defaultVM(t, configtest.LatestFork)
 	vm.ctx.Lock.Lock()
 	defer func() {
 		require.NoError(vm.Shutdown(context.Background()))
@@ -2169,7 +2042,7 @@
 
 func TestPruneMempool(t *testing.T) {
 	require := require.New(t)
-	vm, _, _ := defaultVM(t, ts.LatestFork)
+	vm, _, _ := defaultVM(t, configtest.LatestFork)
 	vm.ctx.Lock.Lock()
 	defer func() {
 		require.NoError(vm.Shutdown(context.Background()))
