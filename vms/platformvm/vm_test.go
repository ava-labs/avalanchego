--- conflicted
+++ resolved
@@ -140,44 +140,6 @@
 	atomic.SharedMemory
 }
 
-<<<<<<< HEAD
-func defaultContext(t *testing.T) *snow.Context {
-	require := require.New(t)
-
-	ctx := snowtest.EmptyContext()
-	ctx.NetworkID = constants.UnitTestID
-	ctx.XChainID = xChainID
-	ctx.CChainID = cChainID
-	ctx.AVAXAssetID = avaxAssetID
-	aliaser := ids.NewAliaser()
-
-	require.NoError(aliaser.Alias(constants.PlatformChainID, "P"))
-	require.NoError(aliaser.Alias(constants.PlatformChainID, constants.PlatformChainID.String()))
-	require.NoError(aliaser.Alias(xChainID, "X"))
-	require.NoError(aliaser.Alias(xChainID, xChainID.String()))
-	require.NoError(aliaser.Alias(cChainID, "C"))
-	require.NoError(aliaser.Alias(cChainID, cChainID.String()))
-
-	ctx.BCLookup = aliaser
-
-	ctx.ValidatorState = &validators.TestState{
-		GetSubnetIDF: func(_ context.Context, chainID ids.ID) (ids.ID, error) {
-			subnetID, ok := map[ids.ID]ids.ID{
-				constants.PlatformChainID: constants.PrimaryNetworkID,
-				xChainID:                  constants.PrimaryNetworkID,
-				cChainID:                  constants.PrimaryNetworkID,
-			}[chainID]
-			if !ok {
-				return ids.Empty, errMissing
-			}
-			return subnetID, nil
-		},
-	}
-	return ctx
-}
-
-=======
->>>>>>> 3e45123f
 // Returns:
 // 1) The genesis state
 // 2) The byte representation of the default genesis for tests
