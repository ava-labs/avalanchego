--- conflicted
+++ resolved
@@ -2031,11 +2031,7 @@
 
 			amount, err := txexecutor.GetMaxWeight(vm.state, staker, test.startTime, test.endTime)
 			require.NoError(err)
-<<<<<<< HEAD
-			require.Equal(uint64(defaultWeight), amount)
-=======
 			require.Equal(defaultWeight, amount)
->>>>>>> b3a07d8b
 		})
 	}
 }
