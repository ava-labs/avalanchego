--- conflicted
+++ resolved
@@ -302,12 +302,7 @@
 	wallet := newWallet(t, vm, walletConfig{})
 
 	var (
-<<<<<<< HEAD
-		startTime    = vm.clock.Time().Add(txexecutor.SyncBound).Add(1 * time.Second)
-		endTime      = startTime.Add(defaultMinStakingDuration)
-=======
 		endTime      = vm.clock.Time().Add(defaultMinStakingDuration)
->>>>>>> c359dbb8
 		nodeID       = ids.GenerateTestNodeID()
 		rewardsOwner = &secp256k1fx.OutputOwners{
 			Threshold: 1,
