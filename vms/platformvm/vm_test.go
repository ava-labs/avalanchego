// Copyright (C) 2019-2024, Ava Labs, Inc. All rights reserved.
// See the file LICENSE for licensing terms.

package platformvm

import (
	"bytes"
	"context"
	"testing"
	"time"

	"github.com/prometheus/client_golang/prometheus"
	"github.com/stretchr/testify/require"

	"github.com/ava-labs/avalanchego/chains"
	"github.com/ava-labs/avalanchego/chains/atomic"
	"github.com/ava-labs/avalanchego/database"
	"github.com/ava-labs/avalanchego/database/memdb"
	"github.com/ava-labs/avalanchego/database/prefixdb"
	"github.com/ava-labs/avalanchego/ids"
	"github.com/ava-labs/avalanchego/message"
	"github.com/ava-labs/avalanchego/network/p2p"
	"github.com/ava-labs/avalanchego/snow"
	"github.com/ava-labs/avalanchego/snow/consensus/snowball"
	"github.com/ava-labs/avalanchego/snow/engine/common"
	"github.com/ava-labs/avalanchego/snow/engine/common/tracker"
	"github.com/ava-labs/avalanchego/snow/engine/enginetest"
	"github.com/ava-labs/avalanchego/snow/engine/snowman/bootstrap"
	"github.com/ava-labs/avalanchego/snow/networking/benchlist"
	"github.com/ava-labs/avalanchego/snow/networking/handler"
	"github.com/ava-labs/avalanchego/snow/networking/router"
	"github.com/ava-labs/avalanchego/snow/networking/sender"
	"github.com/ava-labs/avalanchego/snow/networking/sender/sendertest"
	"github.com/ava-labs/avalanchego/snow/networking/timeout"
	"github.com/ava-labs/avalanchego/snow/snowtest"
	"github.com/ava-labs/avalanchego/snow/uptime"
	"github.com/ava-labs/avalanchego/snow/validators"
	"github.com/ava-labs/avalanchego/subnets"
	"github.com/ava-labs/avalanchego/upgrade/upgradetest"
	"github.com/ava-labs/avalanchego/utils/constants"
	"github.com/ava-labs/avalanchego/utils/crypto/bls"
	"github.com/ava-labs/avalanchego/utils/crypto/secp256k1"
	"github.com/ava-labs/avalanchego/utils/logging"
	"github.com/ava-labs/avalanchego/utils/math/meter"
	"github.com/ava-labs/avalanchego/utils/resource"
	"github.com/ava-labs/avalanchego/utils/set"
	"github.com/ava-labs/avalanchego/utils/timer"
	"github.com/ava-labs/avalanchego/utils/units"
	"github.com/ava-labs/avalanchego/version"
	"github.com/ava-labs/avalanchego/vms/components/avax"
	"github.com/ava-labs/avalanchego/vms/components/gas"
	"github.com/ava-labs/avalanchego/vms/platformvm/block"
	"github.com/ava-labs/avalanchego/vms/platformvm/config"
	"github.com/ava-labs/avalanchego/vms/platformvm/genesis/genesistest"
	"github.com/ava-labs/avalanchego/vms/platformvm/reward"
	"github.com/ava-labs/avalanchego/vms/platformvm/signer"
	"github.com/ava-labs/avalanchego/vms/platformvm/status"
	"github.com/ava-labs/avalanchego/vms/platformvm/txs"
	"github.com/ava-labs/avalanchego/vms/platformvm/txs/fee"
	"github.com/ava-labs/avalanchego/vms/platformvm/txs/txstest"
	"github.com/ava-labs/avalanchego/vms/secp256k1fx"
	"github.com/ava-labs/avalanchego/wallet/chain/p/wallet"

	p2ppb "github.com/ava-labs/avalanchego/proto/pb/p2p"
	smcon "github.com/ava-labs/avalanchego/snow/consensus/snowman"
	smeng "github.com/ava-labs/avalanchego/snow/engine/snowman"
	snowgetter "github.com/ava-labs/avalanchego/snow/engine/snowman/getter"
	timetracker "github.com/ava-labs/avalanchego/snow/networking/tracker"
	blockbuilder "github.com/ava-labs/avalanchego/vms/platformvm/block/builder"
	blockexecutor "github.com/ava-labs/avalanchego/vms/platformvm/block/executor"
	txexecutor "github.com/ava-labs/avalanchego/vms/platformvm/txs/executor"
	walletbuilder "github.com/ava-labs/avalanchego/wallet/chain/p/builder"
	walletcommon "github.com/ava-labs/avalanchego/wallet/subnet/primary/common"
)

const (
	defaultMinDelegatorStake = 1 * units.MilliAvax
	defaultMinValidatorStake = 5 * defaultMinDelegatorStake
	defaultMaxValidatorStake = 100 * defaultMinValidatorStake

	defaultMinStakingDuration = 24 * time.Hour
	defaultMaxStakingDuration = 365 * 24 * time.Hour

	defaultTxFee = 100 * units.NanoAvax
)

var (
	defaultRewardConfig = reward.Config{
		MaxConsumptionRate: .12 * reward.PercentDenominator,
		MinConsumptionRate: .10 * reward.PercentDenominator,
		MintingPeriod:      365 * 24 * time.Hour,
		SupplyCap:          720 * units.MegaAvax,
	}

	latestForkTime = genesistest.DefaultValidatorStartTime.Add(time.Second)

	defaultStaticFeeConfig = fee.StaticConfig{
		TxFee:                 defaultTxFee,
		CreateSubnetTxFee:     100 * defaultTxFee,
		TransformSubnetTxFee:  100 * defaultTxFee,
		CreateBlockchainTxFee: 100 * defaultTxFee,
	}
	defaultDynamicFeeConfig = gas.Config{
		Weights: gas.Dimensions{
			gas.Bandwidth: 1,
			gas.DBRead:    1,
			gas.DBWrite:   1,
			gas.Compute:   1,
		},
		MaxCapacity:              10_000,
		MaxPerSecond:             1_000,
		TargetPerSecond:          500,
		MinPrice:                 1,
		ExcessConversionConstant: 5_000,
	}

	// subnet that exists at genesis in defaultVM
	testSubnet1 *txs.Tx
)

type mutableSharedMemory struct {
	atomic.SharedMemory
}

func defaultVM(t *testing.T, f upgradetest.Fork) (*VM, database.Database, *mutableSharedMemory) {
	require := require.New(t)

	// always reset latestForkTime (a package level variable)
	// to ensure test independence
	latestForkTime = genesistest.DefaultValidatorStartTime.Add(time.Second)
	vm := &VM{Config: config.Config{
		Chains:                 chains.TestManager,
		UptimeLockedCalculator: uptime.NewLockedCalculator(),
		SybilProtectionEnabled: true,
		Validators:             validators.NewManager(),
		StaticFeeConfig:        defaultStaticFeeConfig,
		DynamicFeeConfig:       defaultDynamicFeeConfig,
		MinValidatorStake:      defaultMinValidatorStake,
		MaxValidatorStake:      defaultMaxValidatorStake,
		MinDelegatorStake:      defaultMinDelegatorStake,
		MinStakeDuration:       defaultMinStakingDuration,
		MaxStakeDuration:       defaultMaxStakingDuration,
		RewardConfig:           defaultRewardConfig,
		UpgradeConfig:          upgradetest.GetConfigWithUpgradeTime(f, latestForkTime),
	}}

	db := memdb.New()
	chainDB := prefixdb.New([]byte{0}, db)
	atomicDB := prefixdb.New([]byte{1}, db)

	vm.clock.Set(latestForkTime)
	msgChan := make(chan common.Message, 1)
	ctx := snowtest.Context(t, snowtest.PChainID)

	m := atomic.NewMemory(atomicDB)
	msm := &mutableSharedMemory{
		SharedMemory: m.NewSharedMemory(ctx.ChainID),
	}
	ctx.SharedMemory = msm

	ctx.Lock.Lock()
	defer ctx.Lock.Unlock()
	appSender := &enginetest.Sender{}
	appSender.CantSendAppGossip = true
	appSender.SendAppGossipF = func(context.Context, common.SendConfig, []byte) error {
		return nil
	}
	appSender.SendAppErrorF = func(context.Context, ids.NodeID, uint32, int32, string) error {
		return nil
	}

	dynamicConfigBytes := []byte(`{"network":{"max-validator-set-staleness":0}}`)
	require.NoError(vm.Initialize(
		context.Background(),
		ctx,
		chainDB,
		genesistest.NewBytes(t, genesistest.Config{}),
		nil,
		dynamicConfigBytes,
		msgChan,
		nil,
		appSender,
	))

	// align chain time and local clock
	vm.state.SetTimestamp(vm.clock.Time())
	vm.state.SetFeeState(gas.State{
		Capacity: defaultDynamicFeeConfig.MaxGasCapacity,
	})

	require.NoError(vm.SetState(context.Background(), snow.NormalOp))

	wallet := newWallet(t, vm, walletConfig{
		keys: []*secp256k1.PrivateKey{genesistest.DefaultFundedKeys[0]},
	})

	// Create a subnet and store it in testSubnet1
	// Note: following Banff activation, block acceptance will move
	// chain time ahead
	var err error
	testSubnet1, err = wallet.IssueCreateSubnetTx(
		&secp256k1fx.OutputOwners{
			Threshold: 2,
			Addrs: []ids.ShortID{
				genesistest.DefaultFundedKeys[0].Address(),
				genesistest.DefaultFundedKeys[1].Address(),
				genesistest.DefaultFundedKeys[2].Address(),
			},
		},
	)
	require.NoError(err)

	vm.ctx.Lock.Unlock()
	require.NoError(vm.issueTxFromRPC(testSubnet1))
	vm.ctx.Lock.Lock()
	require.NoError(buildAndAcceptStandardBlock(vm))

	t.Cleanup(func() {
		vm.ctx.Lock.Lock()
		defer vm.ctx.Lock.Unlock()

		require.NoError(vm.Shutdown(context.Background()))
	})

	return vm, db, msm
}

type walletConfig struct {
	keys      []*secp256k1.PrivateKey
	subnetIDs []ids.ID
}

func newWallet(t testing.TB, vm *VM, c walletConfig) wallet.Wallet {
	if len(c.keys) == 0 {
		c.keys = genesistest.DefaultFundedKeys
	}
	return txstest.NewWallet(
		t,
		vm.ctx,
		&vm.Config,
		vm.state,
		secp256k1fx.NewKeychain(c.keys...),
		c.subnetIDs,
		[]ids.ID{vm.ctx.CChainID, vm.ctx.XChainID},
	)
}

// Ensure genesis state is parsed from bytes and stored correctly
func TestGenesis(t *testing.T) {
	require := require.New(t)
<<<<<<< HEAD
	vm, _, _, _ := defaultVM(t, upgradetest.Durango)
=======
	vm, _, _ := defaultVM(t, upgradetest.Latest)
>>>>>>> 946f5221
	vm.ctx.Lock.Lock()
	defer vm.ctx.Lock.Unlock()

	// Ensure the genesis block has been accepted and stored
	genesisBlockID, err := vm.LastAccepted(context.Background()) // lastAccepted should be ID of genesis block
	require.NoError(err)

	// Ensure the genesis block can be retrieved
	genesisBlock, err := vm.manager.GetBlock(genesisBlockID)
	require.NoError(err)
	require.NotNil(genesisBlock)

	genesisState := genesistest.New(t, genesistest.Config{})
	// Ensure all the genesis UTXOs are there
	for _, utxo := range genesisState.UTXOs {
		genesisOut := utxo.Out.(*secp256k1fx.TransferOutput)
		utxos, err := avax.GetAllUTXOs(
			vm.state,
			genesisOut.OutputOwners.AddressesSet(),
		)
		require.NoError(err)
		require.Len(utxos, 1)

		out := utxos[0].Out.(*secp256k1fx.TransferOutput)
		if out.Amt != genesisOut.Amt {
			require.Equal(
				[]ids.ShortID{genesistest.DefaultFundedKeys[0].Address()},
				out.OutputOwners.Addrs,
			)
			require.Equal(genesisOut.Amt-vm.StaticFeeConfig.CreateSubnetTxFee, out.Amt)
		}
	}

	// Ensure current validator set of primary network is correct
	require.Len(genesisState.Validators, vm.Validators.Count(constants.PrimaryNetworkID))

	for _, nodeID := range genesistest.DefaultNodeIDs {
		_, ok := vm.Validators.GetValidator(constants.PrimaryNetworkID, nodeID)
		require.True(ok)
	}

	// Ensure the new subnet we created exists
	_, _, err = vm.state.GetTx(testSubnet1.ID())
	require.NoError(err)
}

// accept proposal to add validator to primary network
func TestAddValidatorCommit(t *testing.T) {
	require := require.New(t)
	vm, _, _ := defaultVM(t, upgradetest.Latest)
	vm.ctx.Lock.Lock()
	defer vm.ctx.Lock.Unlock()

	wallet := newWallet(t, vm, walletConfig{})

	var (
		endTime      = vm.clock.Time().Add(defaultMinStakingDuration)
		nodeID       = ids.GenerateTestNodeID()
		rewardsOwner = &secp256k1fx.OutputOwners{
			Threshold: 1,
			Addrs:     []ids.ShortID{ids.GenerateTestShortID()},
		}
	)

	sk, err := bls.NewSecretKey()
	require.NoError(err)

	// create valid tx
	tx, err := wallet.IssueAddPermissionlessValidatorTx(
		&txs.SubnetValidator{
			Validator: txs.Validator{
				NodeID: nodeID,
				End:    uint64(endTime.Unix()),
				Wght:   vm.MinValidatorStake,
			},
			Subnet: constants.PrimaryNetworkID,
		},
		signer.NewProofOfPossession(sk),
		vm.ctx.AVAXAssetID,
		rewardsOwner,
		rewardsOwner,
		reward.PercentDenominator,
	)
	require.NoError(err)

	// trigger block creation
	vm.ctx.Lock.Unlock()
	require.NoError(vm.issueTxFromRPC(tx))
	vm.ctx.Lock.Lock()
	require.NoError(buildAndAcceptStandardBlock(vm))

	_, txStatus, err := vm.state.GetTx(tx.ID())
	require.NoError(err)
	require.Equal(status.Committed, txStatus)

	// Verify that new validator now in current validator set
	_, err = vm.state.GetCurrentValidator(constants.PrimaryNetworkID, nodeID)
	require.NoError(err)
}

// verify invalid attempt to add validator to primary network
func TestInvalidAddValidatorCommit(t *testing.T) {
	require := require.New(t)
	vm, _, _ := defaultVM(t, upgradetest.Cortina)
	vm.ctx.Lock.Lock()
	defer vm.ctx.Lock.Unlock()

	wallet := newWallet(t, vm, walletConfig{})

	nodeID := ids.GenerateTestNodeID()
	startTime := genesistest.DefaultValidatorStartTime.Add(-txexecutor.SyncBound).Add(-1 * time.Second)
	endTime := startTime.Add(defaultMinStakingDuration)

	// create invalid tx
	tx, err := wallet.IssueAddValidatorTx(
		&txs.Validator{
			NodeID: nodeID,
			Start:  uint64(startTime.Unix()),
			End:    uint64(endTime.Unix()),
			Wght:   vm.MinValidatorStake,
		},
		&secp256k1fx.OutputOwners{
			Threshold: 1,
			Addrs:     []ids.ShortID{ids.GenerateTestShortID()},
		},
		reward.PercentDenominator,
	)
	require.NoError(err)

	preferredID := vm.manager.Preferred()
	preferred, err := vm.manager.GetBlock(preferredID)
	require.NoError(err)
	preferredHeight := preferred.Height()

	statelessBlk, err := block.NewBanffStandardBlock(
		preferred.Timestamp(),
		preferredID,
		preferredHeight+1,
		[]*txs.Tx{tx},
	)
	require.NoError(err)

	blkBytes := statelessBlk.Bytes()

	parsedBlock, err := vm.ParseBlock(context.Background(), blkBytes)
	require.NoError(err)

	err = parsedBlock.Verify(context.Background())
	require.ErrorIs(err, txexecutor.ErrTimestampNotBeforeStartTime)

	txID := statelessBlk.Txs()[0].ID()
	reason := vm.Builder.GetDropReason(txID)
	require.ErrorIs(reason, txexecutor.ErrTimestampNotBeforeStartTime)
}

// Reject attempt to add validator to primary network
func TestAddValidatorReject(t *testing.T) {
	require := require.New(t)
	vm, _, _ := defaultVM(t, upgradetest.Cortina)
	vm.ctx.Lock.Lock()
	defer vm.ctx.Lock.Unlock()

	wallet := newWallet(t, vm, walletConfig{})

	var (
		startTime     = vm.clock.Time().Add(txexecutor.SyncBound).Add(1 * time.Second)
		endTime       = startTime.Add(defaultMinStakingDuration)
		nodeID        = ids.GenerateTestNodeID()
		rewardAddress = ids.GenerateTestShortID()
	)

	// create valid tx
	tx, err := wallet.IssueAddValidatorTx(
		&txs.Validator{
			NodeID: nodeID,
			Start:  uint64(startTime.Unix()),
			End:    uint64(endTime.Unix()),
			Wght:   vm.MinValidatorStake,
		},
		&secp256k1fx.OutputOwners{
			Threshold: 1,
			Addrs:     []ids.ShortID{rewardAddress},
		},
		reward.PercentDenominator,
	)
	require.NoError(err)

	// trigger block creation
	vm.ctx.Lock.Unlock()
	require.NoError(vm.issueTxFromRPC(tx))
	vm.ctx.Lock.Lock()

	blk, err := vm.Builder.BuildBlock(context.Background())
	require.NoError(err)

	require.NoError(blk.Verify(context.Background()))
	require.NoError(blk.Reject(context.Background()))

	_, _, err = vm.state.GetTx(tx.ID())
	require.ErrorIs(err, database.ErrNotFound)

	_, err = vm.state.GetPendingValidator(constants.PrimaryNetworkID, nodeID)
	require.ErrorIs(err, database.ErrNotFound)
}

// Reject proposal to add validator to primary network
func TestAddValidatorInvalidNotReissued(t *testing.T) {
	require := require.New(t)
	vm, _, _ := defaultVM(t, upgradetest.Latest)
	vm.ctx.Lock.Lock()
	defer vm.ctx.Lock.Unlock()

	wallet := newWallet(t, vm, walletConfig{})

	// Use nodeID that is already in the genesis
	repeatNodeID := genesistest.DefaultNodeIDs[0]

	startTime := latestForkTime.Add(txexecutor.SyncBound).Add(1 * time.Second)
	endTime := startTime.Add(defaultMinStakingDuration)

	sk, err := bls.NewSecretKey()
	require.NoError(err)

	rewardsOwner := &secp256k1fx.OutputOwners{
		Threshold: 1,
		Addrs:     []ids.ShortID{ids.GenerateTestShortID()},
	}

	// create valid tx
	tx, err := wallet.IssueAddPermissionlessValidatorTx(
		&txs.SubnetValidator{
			Validator: txs.Validator{
				NodeID: repeatNodeID,
				Start:  uint64(startTime.Unix()),
				End:    uint64(endTime.Unix()),
				Wght:   vm.MinValidatorStake,
			},
			Subnet: constants.PrimaryNetworkID,
		},
		signer.NewProofOfPossession(sk),
		vm.ctx.AVAXAssetID,
		rewardsOwner,
		rewardsOwner,
		reward.PercentDenominator,
	)
	require.NoError(err)

	// trigger block creation
	vm.ctx.Lock.Unlock()
	err = vm.issueTxFromRPC(tx)
	vm.ctx.Lock.Lock()
	require.ErrorIs(err, txexecutor.ErrDuplicateValidator)
}

// Accept proposal to add validator to subnet
func TestAddSubnetValidatorAccept(t *testing.T) {
	require := require.New(t)
	vm, _, _ := defaultVM(t, upgradetest.Latest)
	vm.ctx.Lock.Lock()
	defer vm.ctx.Lock.Unlock()

	subnetID := testSubnet1.ID()
	wallet := newWallet(t, vm, walletConfig{
		subnetIDs: []ids.ID{subnetID},
	})

	var (
		startTime = vm.clock.Time().Add(txexecutor.SyncBound).Add(1 * time.Second)
		endTime   = startTime.Add(defaultMinStakingDuration)
		nodeID    = genesistest.DefaultNodeIDs[0]
	)

	// create valid tx
	// note that [startTime, endTime] is a subset of time that keys[0]
	// validates primary network ([genesistest.DefaultValidatorStartTime, genesistest.DefaultValidatorEndTime])
	tx, err := wallet.IssueAddSubnetValidatorTx(
		&txs.SubnetValidator{
			Validator: txs.Validator{
				NodeID: nodeID,
				Start:  uint64(startTime.Unix()),
				End:    uint64(endTime.Unix()),
				Wght:   genesistest.DefaultValidatorWeight,
			},
			Subnet: subnetID,
		},
	)
	require.NoError(err)

	// trigger block creation
	vm.ctx.Lock.Unlock()
	require.NoError(vm.issueTxFromRPC(tx))
	vm.ctx.Lock.Lock()
	require.NoError(buildAndAcceptStandardBlock(vm))

	_, txStatus, err := vm.state.GetTx(tx.ID())
	require.NoError(err)
	require.Equal(status.Committed, txStatus)

	// Verify that new validator is in current validator set
	_, err = vm.state.GetCurrentValidator(subnetID, nodeID)
	require.NoError(err)
}

// Reject proposal to add validator to subnet
func TestAddSubnetValidatorReject(t *testing.T) {
	require := require.New(t)
	vm, _, _ := defaultVM(t, upgradetest.Latest)
	vm.ctx.Lock.Lock()
	defer vm.ctx.Lock.Unlock()

	subnetID := testSubnet1.ID()
	wallet := newWallet(t, vm, walletConfig{
		subnetIDs: []ids.ID{subnetID},
	})

	var (
		startTime = vm.clock.Time().Add(txexecutor.SyncBound).Add(1 * time.Second)
		endTime   = startTime.Add(defaultMinStakingDuration)
		nodeID    = genesistest.DefaultNodeIDs[0]
	)

	// create valid tx
	// note that [startTime, endTime] is a subset of time that keys[0]
	// validates primary network ([genesistest.DefaultValidatorStartTime, genesistest.DefaultValidatorEndTime])
	tx, err := wallet.IssueAddSubnetValidatorTx(
		&txs.SubnetValidator{
			Validator: txs.Validator{
				NodeID: nodeID,
				Start:  uint64(startTime.Unix()),
				End:    uint64(endTime.Unix()),
				Wght:   genesistest.DefaultValidatorWeight,
			},
			Subnet: testSubnet1.ID(),
		},
	)
	require.NoError(err)

	// trigger block creation
	vm.ctx.Lock.Unlock()
	require.NoError(vm.issueTxFromRPC(tx))
	vm.ctx.Lock.Lock()

	blk, err := vm.Builder.BuildBlock(context.Background())
	require.NoError(err)

	require.NoError(blk.Verify(context.Background()))
	require.NoError(blk.Reject(context.Background()))

	_, _, err = vm.state.GetTx(tx.ID())
	require.ErrorIs(err, database.ErrNotFound)

	// Verify that new validator NOT in validator set
	_, err = vm.state.GetCurrentValidator(testSubnet1.ID(), nodeID)
	require.ErrorIs(err, database.ErrNotFound)
}

// Test case where primary network validator rewarded
func TestRewardValidatorAccept(t *testing.T) {
	require := require.New(t)
	vm, _, _ := defaultVM(t, upgradetest.Latest)
	vm.ctx.Lock.Lock()
	defer vm.ctx.Lock.Unlock()

	// Fast forward clock to time for genesis validators to leave
	vm.clock.Set(genesistest.DefaultValidatorEndTime)

	// Advance time and create proposal to reward a genesis validator
	blk, err := vm.Builder.BuildBlock(context.Background())
	require.NoError(err)
	require.NoError(blk.Verify(context.Background()))

	// Assert preferences are correct
	options, err := blk.(smcon.OracleBlock).Options(context.Background())
	require.NoError(err)

	commit := options[0].(*blockexecutor.Block)
	require.IsType(&block.BanffCommitBlock{}, commit.Block)
	abort := options[1].(*blockexecutor.Block)
	require.IsType(&block.BanffAbortBlock{}, abort.Block)

	// Assert block tries to reward a genesis validator
	rewardTx := blk.(block.Block).Txs()[0].Unsigned
	require.IsType(&txs.RewardValidatorTx{}, rewardTx)

	// Verify options and accept commmit block
	require.NoError(commit.Verify(context.Background()))
	require.NoError(abort.Verify(context.Background()))
	txID := blk.(block.Block).Txs()[0].ID()
	{
		onAbort, ok := vm.manager.GetState(abort.ID())
		require.True(ok)

		_, txStatus, err := onAbort.GetTx(txID)
		require.NoError(err)
		require.Equal(status.Aborted, txStatus)
	}

	require.NoError(blk.Accept(context.Background()))
	require.NoError(commit.Accept(context.Background()))

	// Verify that chain's timestamp has advanced
	timestamp := vm.state.GetTimestamp()
	require.Equal(genesistest.DefaultValidatorEndTimeUnix, uint64(timestamp.Unix()))

	// Verify that rewarded validator has been removed.
	// Note that test genesis has multiple validators
	// terminating at the same time. The rewarded validator
	// will the first by txID. To make the test more stable
	// (txID changes every time we change any parameter
	// of the tx creating the validator), we explicitly
	//  check that rewarded validator is removed from staker set.
	_, txStatus, err := vm.state.GetTx(txID)
	require.NoError(err)
	require.Equal(status.Committed, txStatus)

	tx, _, err := vm.state.GetTx(rewardTx.(*txs.RewardValidatorTx).TxID)
	require.NoError(err)
	require.IsType(&txs.AddValidatorTx{}, tx.Unsigned)

	valTx, _ := tx.Unsigned.(*txs.AddValidatorTx)
	_, err = vm.state.GetCurrentValidator(constants.PrimaryNetworkID, valTx.NodeID())
	require.ErrorIs(err, database.ErrNotFound)
}

// Test case where primary network validator not rewarded
func TestRewardValidatorReject(t *testing.T) {
	require := require.New(t)
	vm, _, _ := defaultVM(t, upgradetest.Latest)
	vm.ctx.Lock.Lock()
	defer vm.ctx.Lock.Unlock()

	// Fast forward clock to time for genesis validators to leave
	vm.clock.Set(genesistest.DefaultValidatorEndTime)

	// Advance time and create proposal to reward a genesis validator
	blk, err := vm.Builder.BuildBlock(context.Background())
	require.NoError(err)
	require.NoError(blk.Verify(context.Background()))

	// Assert preferences are correct
	oracleBlk := blk.(smcon.OracleBlock)
	options, err := oracleBlk.Options(context.Background())
	require.NoError(err)

	commit := options[0].(*blockexecutor.Block)
	require.IsType(&block.BanffCommitBlock{}, commit.Block)

	abort := options[1].(*blockexecutor.Block)
	require.IsType(&block.BanffAbortBlock{}, abort.Block)

	// Assert block tries to reward a genesis validator
	rewardTx := oracleBlk.(block.Block).Txs()[0].Unsigned
	require.IsType(&txs.RewardValidatorTx{}, rewardTx)

	// Verify options and accept abort block
	require.NoError(commit.Verify(context.Background()))
	require.NoError(abort.Verify(context.Background()))
	txID := blk.(block.Block).Txs()[0].ID()
	{
		onAccept, ok := vm.manager.GetState(commit.ID())
		require.True(ok)

		_, txStatus, err := onAccept.GetTx(txID)
		require.NoError(err)
		require.Equal(status.Committed, txStatus)
	}

	require.NoError(blk.Accept(context.Background()))
	require.NoError(abort.Accept(context.Background()))

	// Verify that chain's timestamp has advanced
	timestamp := vm.state.GetTimestamp()
	require.Equal(genesistest.DefaultValidatorEndTimeUnix, uint64(timestamp.Unix()))

	// Verify that rewarded validator has been removed.
	// Note that test genesis has multiple validators
	// terminating at the same time. The rewarded validator
	// will the first by txID. To make the test more stable
	// (txID changes every time we change any parameter
	// of the tx creating the validator), we explicitly
	//  check that rewarded validator is removed from staker set.
	_, txStatus, err := vm.state.GetTx(txID)
	require.NoError(err)
	require.Equal(status.Aborted, txStatus)

	tx, _, err := vm.state.GetTx(rewardTx.(*txs.RewardValidatorTx).TxID)
	require.NoError(err)
	require.IsType(&txs.AddValidatorTx{}, tx.Unsigned)

	valTx, _ := tx.Unsigned.(*txs.AddValidatorTx)
	_, err = vm.state.GetCurrentValidator(constants.PrimaryNetworkID, valTx.NodeID())
	require.ErrorIs(err, database.ErrNotFound)
}

// Ensure BuildBlock errors when there is no block to build
func TestUnneededBuildBlock(t *testing.T) {
	require := require.New(t)
	vm, _, _ := defaultVM(t, upgradetest.Latest)
	vm.ctx.Lock.Lock()
	defer vm.ctx.Lock.Unlock()

	_, err := vm.Builder.BuildBlock(context.Background())
	require.ErrorIs(err, blockbuilder.ErrNoPendingBlocks)
}

// test acceptance of proposal to create a new chain
func TestCreateChain(t *testing.T) {
	require := require.New(t)
	vm, _, _ := defaultVM(t, upgradetest.Latest)
	vm.ctx.Lock.Lock()
	defer vm.ctx.Lock.Unlock()

	subnetID := testSubnet1.ID()
	wallet := newWallet(t, vm, walletConfig{
		subnetIDs: []ids.ID{subnetID},
	})

	tx, err := wallet.IssueCreateChainTx(
		subnetID,
		nil,
		ids.ID{'t', 'e', 's', 't', 'v', 'm'},
		nil,
		"name",
	)
	require.NoError(err)

	vm.ctx.Lock.Unlock()
	require.NoError(vm.issueTxFromRPC(tx))
	vm.ctx.Lock.Lock()
	require.NoError(buildAndAcceptStandardBlock(vm))

	_, txStatus, err := vm.state.GetTx(tx.ID())
	require.NoError(err)
	require.Equal(status.Committed, txStatus)

	// Verify chain was created
	chains, err := vm.state.GetChains(subnetID)
	require.NoError(err)

	foundNewChain := false
	for _, chain := range chains {
		if bytes.Equal(chain.Bytes(), tx.Bytes()) {
			foundNewChain = true
		}
	}
	require.True(foundNewChain)
}

// test where we:
// 1) Create a subnet
// 2) Add a validator to the subnet's current validator set
// 3) Advance timestamp to validator's end time (removing validator from current)
func TestCreateSubnet(t *testing.T) {
	require := require.New(t)
	vm, _, _ := defaultVM(t, upgradetest.Latest)
	vm.ctx.Lock.Lock()
	defer vm.ctx.Lock.Unlock()

	wallet := newWallet(t, vm, walletConfig{})
	createSubnetTx, err := wallet.IssueCreateSubnetTx(
		&secp256k1fx.OutputOwners{
			Threshold: 1,
			Addrs: []ids.ShortID{
				genesistest.DefaultFundedKeys[0].Address(),
				genesistest.DefaultFundedKeys[1].Address(),
			},
		},
	)
	require.NoError(err)

	vm.ctx.Lock.Unlock()
	require.NoError(vm.issueTxFromRPC(createSubnetTx))
	vm.ctx.Lock.Lock()
	require.NoError(buildAndAcceptStandardBlock(vm))

	subnetID := createSubnetTx.ID()
	_, txStatus, err := vm.state.GetTx(subnetID)
	require.NoError(err)
	require.Equal(status.Committed, txStatus)

	subnetIDs, err := vm.state.GetSubnetIDs()
	require.NoError(err)
	require.Contains(subnetIDs, subnetID)

	// Now that we've created a new subnet, add a validator to that subnet
	nodeID := genesistest.DefaultNodeIDs[0]
	startTime := vm.clock.Time().Add(txexecutor.SyncBound).Add(1 * time.Second)
	endTime := startTime.Add(defaultMinStakingDuration)
	// [startTime, endTime] is subset of time keys[0] validates default subnet so tx is valid
	addValidatorTx, err := wallet.IssueAddSubnetValidatorTx(
		&txs.SubnetValidator{
			Validator: txs.Validator{
				NodeID: nodeID,
				Start:  uint64(startTime.Unix()),
				End:    uint64(endTime.Unix()),
				Wght:   genesistest.DefaultValidatorWeight,
			},
			Subnet: subnetID,
		},
	)
	require.NoError(err)

	vm.ctx.Lock.Unlock()
	require.NoError(vm.issueTxFromRPC(addValidatorTx))
	vm.ctx.Lock.Lock()
	require.NoError(buildAndAcceptStandardBlock(vm))

	txID := addValidatorTx.ID()
	_, txStatus, err = vm.state.GetTx(txID)
	require.NoError(err)
	require.Equal(status.Committed, txStatus)

	_, err = vm.state.GetPendingValidator(subnetID, nodeID)
	require.ErrorIs(err, database.ErrNotFound)

	_, err = vm.state.GetCurrentValidator(subnetID, nodeID)
	require.NoError(err)

	// remove validator from current validator set
	vm.clock.Set(endTime)
	require.NoError(buildAndAcceptStandardBlock(vm))

	_, err = vm.state.GetPendingValidator(subnetID, nodeID)
	require.ErrorIs(err, database.ErrNotFound)

	_, err = vm.state.GetCurrentValidator(subnetID, nodeID)
	require.ErrorIs(err, database.ErrNotFound)
}

// test asset import
func TestAtomicImport(t *testing.T) {
	require := require.New(t)
	vm, baseDB, mutableSharedMemory := defaultVM(t, upgradetest.Latest)
	vm.ctx.Lock.Lock()
	defer vm.ctx.Lock.Unlock()

	recipientKey := genesistest.DefaultFundedKeys[1]
	importOwners := &secp256k1fx.OutputOwners{
		Threshold: 1,
		Addrs:     []ids.ShortID{recipientKey.Address()},
	}

	m := atomic.NewMemory(prefixdb.New([]byte{5}, baseDB))
	mutableSharedMemory.SharedMemory = m.NewSharedMemory(vm.ctx.ChainID)

	wallet := newWallet(t, vm, walletConfig{})
	_, err := wallet.IssueImportTx(
		vm.ctx.XChainID,
		importOwners,
	)
	require.ErrorIs(err, walletbuilder.ErrInsufficientFunds)

	// Provide the avm UTXO
	peerSharedMemory := m.NewSharedMemory(vm.ctx.XChainID)
	utxoID := avax.UTXOID{
		TxID:        ids.GenerateTestID(),
		OutputIndex: 1,
	}
	utxo := &avax.UTXO{
		UTXOID: utxoID,
		Asset:  avax.Asset{ID: vm.ctx.AVAXAssetID},
		Out: &secp256k1fx.TransferOutput{
			Amt:          50 * units.MicroAvax,
			OutputOwners: *importOwners,
		},
	}
	utxoBytes, err := txs.Codec.Marshal(txs.CodecVersion, utxo)
	require.NoError(err)

	inputID := utxo.InputID()
	require.NoError(peerSharedMemory.Apply(map[ids.ID]*atomic.Requests{
		vm.ctx.ChainID: {
			PutRequests: []*atomic.Element{
				{
					Key:   inputID[:],
					Value: utxoBytes,
					Traits: [][]byte{
						recipientKey.Address().Bytes(),
					},
				},
			},
		},
	}))

	// The wallet must be re-loaded because the shared memory has changed
	wallet = newWallet(t, vm, walletConfig{})
	tx, err := wallet.IssueImportTx(
		vm.ctx.XChainID,
		importOwners,
	)
	require.NoError(err)

	vm.ctx.Lock.Unlock()
	require.NoError(vm.issueTxFromRPC(tx))
	vm.ctx.Lock.Lock()
	require.NoError(buildAndAcceptStandardBlock(vm))

	_, txStatus, err := vm.state.GetTx(tx.ID())
	require.NoError(err)
	require.Equal(status.Committed, txStatus)

	inputID = utxoID.InputID()
	_, err = vm.ctx.SharedMemory.Get(vm.ctx.XChainID, [][]byte{inputID[:]})
	require.ErrorIs(err, database.ErrNotFound)
}

// test optimistic asset import
func TestOptimisticAtomicImport(t *testing.T) {
	require := require.New(t)
	vm, _, _ := defaultVM(t, upgradetest.ApricotPhase3)
	vm.ctx.Lock.Lock()
	defer vm.ctx.Lock.Unlock()

	tx := &txs.Tx{Unsigned: &txs.ImportTx{
		BaseTx: txs.BaseTx{BaseTx: avax.BaseTx{
			NetworkID:    vm.ctx.NetworkID,
			BlockchainID: vm.ctx.ChainID,
		}},
		SourceChain: vm.ctx.XChainID,
		ImportedInputs: []*avax.TransferableInput{{
			UTXOID: avax.UTXOID{
				TxID:        ids.Empty.Prefix(1),
				OutputIndex: 1,
			},
			Asset: avax.Asset{ID: vm.ctx.AVAXAssetID},
			In: &secp256k1fx.TransferInput{
				Amt: 50000,
			},
		}},
	}}
	require.NoError(tx.Initialize(txs.Codec))

	preferredID := vm.manager.Preferred()
	preferred, err := vm.manager.GetBlock(preferredID)
	require.NoError(err)
	preferredHeight := preferred.Height()

	statelessBlk, err := block.NewApricotAtomicBlock(
		preferredID,
		preferredHeight+1,
		tx,
	)
	require.NoError(err)

	blk := vm.manager.NewBlock(statelessBlk)

	err = blk.Verify(context.Background())
	require.ErrorIs(err, database.ErrNotFound) // erred due to missing shared memory UTXOs

	require.NoError(vm.SetState(context.Background(), snow.Bootstrapping))

	require.NoError(blk.Verify(context.Background())) // skips shared memory UTXO verification during bootstrapping

	require.NoError(blk.Accept(context.Background()))

	require.NoError(vm.SetState(context.Background(), snow.NormalOp))

	_, txStatus, err := vm.state.GetTx(tx.ID())
	require.NoError(err)

	require.Equal(status.Committed, txStatus)
}

// test restarting the node
func TestRestartFullyAccepted(t *testing.T) {
	require := require.New(t)
	db := memdb.New()

	firstDB := prefixdb.New([]byte{}, db)
	firstVM := &VM{Config: config.Config{
		Chains:                 chains.TestManager,
		Validators:             validators.NewManager(),
		UptimeLockedCalculator: uptime.NewLockedCalculator(),
		MinStakeDuration:       defaultMinStakingDuration,
		MaxStakeDuration:       defaultMaxStakingDuration,
		RewardConfig:           defaultRewardConfig,
		UpgradeConfig:          upgradetest.GetConfigWithUpgradeTime(upgradetest.Durango, latestForkTime),
	}}

	firstCtx := snowtest.Context(t, snowtest.PChainID)

	genesisBytes := genesistest.NewBytes(t, genesistest.Config{})

	baseDB := memdb.New()
	atomicDB := prefixdb.New([]byte{1}, baseDB)
	m := atomic.NewMemory(atomicDB)
	firstCtx.SharedMemory = m.NewSharedMemory(firstCtx.ChainID)

	initialClkTime := latestForkTime.Add(time.Second)
	firstVM.clock.Set(initialClkTime)
	firstCtx.Lock.Lock()

	firstMsgChan := make(chan common.Message, 1)
	require.NoError(firstVM.Initialize(
		context.Background(),
		firstCtx,
		firstDB,
		genesisBytes,
		nil,
		nil,
		firstMsgChan,
		nil,
		nil,
	))

	genesisID, err := firstVM.LastAccepted(context.Background())
	require.NoError(err)

	// include a tx to make the block be accepted
	tx := &txs.Tx{Unsigned: &txs.ImportTx{
		BaseTx: txs.BaseTx{BaseTx: avax.BaseTx{
			NetworkID:    firstVM.ctx.NetworkID,
			BlockchainID: firstVM.ctx.ChainID,
		}},
		SourceChain: firstVM.ctx.XChainID,
		ImportedInputs: []*avax.TransferableInput{{
			UTXOID: avax.UTXOID{
				TxID:        ids.Empty.Prefix(1),
				OutputIndex: 1,
			},
			Asset: avax.Asset{ID: firstVM.ctx.AVAXAssetID},
			In: &secp256k1fx.TransferInput{
				Amt: 50000,
			},
		}},
	}}
	require.NoError(tx.Initialize(txs.Codec))

	nextChainTime := initialClkTime.Add(time.Second)
	firstVM.clock.Set(initialClkTime)

	preferredID := firstVM.manager.Preferred()
	preferred, err := firstVM.manager.GetBlock(preferredID)
	require.NoError(err)
	preferredHeight := preferred.Height()

	statelessBlk, err := block.NewBanffStandardBlock(
		nextChainTime,
		preferredID,
		preferredHeight+1,
		[]*txs.Tx{tx},
	)
	require.NoError(err)

	firstAdvanceTimeBlk := firstVM.manager.NewBlock(statelessBlk)

	nextChainTime = nextChainTime.Add(2 * time.Second)
	firstVM.clock.Set(nextChainTime)
	require.NoError(firstAdvanceTimeBlk.Verify(context.Background()))
	require.NoError(firstAdvanceTimeBlk.Accept(context.Background()))

	require.NoError(firstVM.Shutdown(context.Background()))
	firstCtx.Lock.Unlock()

	secondVM := &VM{Config: config.Config{
		Chains:                 chains.TestManager,
		Validators:             validators.NewManager(),
		UptimeLockedCalculator: uptime.NewLockedCalculator(),
		MinStakeDuration:       defaultMinStakingDuration,
		MaxStakeDuration:       defaultMaxStakingDuration,
		RewardConfig:           defaultRewardConfig,
		UpgradeConfig:          upgradetest.GetConfigWithUpgradeTime(upgradetest.Durango, latestForkTime),
	}}

	secondCtx := snowtest.Context(t, snowtest.PChainID)
	secondCtx.SharedMemory = firstCtx.SharedMemory
	secondVM.clock.Set(initialClkTime)
	secondCtx.Lock.Lock()
	defer func() {
		require.NoError(secondVM.Shutdown(context.Background()))
		secondCtx.Lock.Unlock()
	}()

	secondDB := prefixdb.New([]byte{}, db)
	secondMsgChan := make(chan common.Message, 1)
	require.NoError(secondVM.Initialize(
		context.Background(),
		secondCtx,
		secondDB,
		genesisBytes,
		nil,
		nil,
		secondMsgChan,
		nil,
		nil,
	))

	lastAccepted, err := secondVM.LastAccepted(context.Background())
	require.NoError(err)
	require.Equal(genesisID, lastAccepted)
}

// test bootstrapping the node
func TestBootstrapPartiallyAccepted(t *testing.T) {
	require := require.New(t)

	baseDB := memdb.New()
	vmDB := prefixdb.New(chains.VMDBPrefix, baseDB)
	bootstrappingDB := prefixdb.New(chains.ChainBootstrappingDBPrefix, baseDB)

	vm := &VM{Config: config.Config{
		Chains:                 chains.TestManager,
		Validators:             validators.NewManager(),
		UptimeLockedCalculator: uptime.NewLockedCalculator(),
		MinStakeDuration:       defaultMinStakingDuration,
		MaxStakeDuration:       defaultMaxStakingDuration,
		RewardConfig:           defaultRewardConfig,
		UpgradeConfig:          upgradetest.GetConfigWithUpgradeTime(upgradetest.Durango, latestForkTime),
	}}

	initialClkTime := latestForkTime.Add(time.Second)
	vm.clock.Set(initialClkTime)
	ctx := snowtest.Context(t, snowtest.PChainID)

	atomicDB := prefixdb.New([]byte{1}, baseDB)
	m := atomic.NewMemory(atomicDB)
	ctx.SharedMemory = m.NewSharedMemory(ctx.ChainID)

	consensusCtx := snowtest.ConsensusContext(ctx)
	ctx.Lock.Lock()

	msgChan := make(chan common.Message, 1)
	require.NoError(vm.Initialize(
		context.Background(),
		ctx,
		vmDB,
		genesistest.NewBytes(t, genesistest.Config{}),
		nil,
		nil,
		msgChan,
		nil,
		nil,
	))

	// include a tx to make the block be accepted
	tx := &txs.Tx{Unsigned: &txs.ImportTx{
		BaseTx: txs.BaseTx{BaseTx: avax.BaseTx{
			NetworkID:    vm.ctx.NetworkID,
			BlockchainID: vm.ctx.ChainID,
		}},
		SourceChain: vm.ctx.XChainID,
		ImportedInputs: []*avax.TransferableInput{{
			UTXOID: avax.UTXOID{
				TxID:        ids.Empty.Prefix(1),
				OutputIndex: 1,
			},
			Asset: avax.Asset{ID: vm.ctx.AVAXAssetID},
			In: &secp256k1fx.TransferInput{
				Amt: 50000,
			},
		}},
	}}
	require.NoError(tx.Initialize(txs.Codec))

	nextChainTime := initialClkTime.Add(time.Second)

	preferredID := vm.manager.Preferred()
	preferred, err := vm.manager.GetBlock(preferredID)
	require.NoError(err)
	preferredHeight := preferred.Height()

	statelessBlk, err := block.NewBanffStandardBlock(
		nextChainTime,
		preferredID,
		preferredHeight+1,
		[]*txs.Tx{tx},
	)
	require.NoError(err)

	advanceTimeBlk := vm.manager.NewBlock(statelessBlk)
	require.NoError(err)

	advanceTimeBlkID := advanceTimeBlk.ID()
	advanceTimeBlkBytes := advanceTimeBlk.Bytes()

	peerID := ids.BuildTestNodeID([]byte{1, 2, 3, 4, 5, 4, 3, 2, 1})
	beacons := validators.NewManager()
	require.NoError(beacons.AddStaker(ctx.SubnetID, peerID, nil, ids.Empty, 1))

	benchlist := benchlist.NewNoBenchlist()
	timeoutManager, err := timeout.NewManager(
		&timer.AdaptiveTimeoutConfig{
			InitialTimeout:     time.Millisecond,
			MinimumTimeout:     time.Millisecond,
			MaximumTimeout:     10 * time.Second,
			TimeoutHalflife:    5 * time.Minute,
			TimeoutCoefficient: 1.25,
		},
		benchlist,
		prometheus.NewRegistry(),
		prometheus.NewRegistry(),
	)
	require.NoError(err)

	go timeoutManager.Dispatch()
	defer timeoutManager.Stop()

	chainRouter := &router.ChainRouter{}

	metrics := prometheus.NewRegistry()
	mc, err := message.NewCreator(logging.NoLog{}, metrics, constants.DefaultNetworkCompressionType, 10*time.Second)
	require.NoError(err)

	require.NoError(chainRouter.Initialize(
		ids.EmptyNodeID,
		logging.NoLog{},
		timeoutManager,
		time.Second,
		set.Set[ids.ID]{},
		true,
		set.Set[ids.ID]{},
		nil,
		router.HealthConfig{},
		prometheus.NewRegistry(),
	))

	externalSender := &sendertest.External{TB: t}
	externalSender.Default(true)

	// Passes messages from the consensus engine to the network
	sender, err := sender.New(
		consensusCtx,
		mc,
		externalSender,
		chainRouter,
		timeoutManager,
		p2ppb.EngineType_ENGINE_TYPE_SNOWMAN,
		subnets.New(consensusCtx.NodeID, subnets.Config{}),
		prometheus.NewRegistry(),
	)
	require.NoError(err)

	isBootstrapped := false
	bootstrapTracker := &enginetest.BootstrapTracker{
		T: t,
		IsBootstrappedF: func() bool {
			return isBootstrapped
		},
		BootstrappedF: func(ids.ID) {
			isBootstrapped = true
		},
	}

	peers := tracker.NewPeers()
	totalWeight, err := beacons.TotalWeight(ctx.SubnetID)
	require.NoError(err)
	startup := tracker.NewStartup(peers, (totalWeight+1)/2)
	beacons.RegisterSetCallbackListener(ctx.SubnetID, startup)

	// The engine handles consensus
	snowGetHandler, err := snowgetter.New(
		vm,
		sender,
		consensusCtx.Log,
		time.Second,
		2000,
		consensusCtx.Registerer,
	)
	require.NoError(err)

	peerTracker, err := p2p.NewPeerTracker(
		ctx.Log,
		"peer_tracker",
		consensusCtx.Registerer,
		set.Of(ctx.NodeID),
		nil,
	)
	require.NoError(err)

	bootstrapConfig := bootstrap.Config{
		NonVerifyingParse:              vm.ParseBlock,
		AllGetsServer:                  snowGetHandler,
		Ctx:                            consensusCtx,
		Beacons:                        beacons,
		SampleK:                        beacons.Count(ctx.SubnetID),
		StartupTracker:                 startup,
		PeerTracker:                    peerTracker,
		Sender:                         sender,
		BootstrapTracker:               bootstrapTracker,
		AncestorsMaxContainersReceived: 2000,
		DB:                             bootstrappingDB,
		VM:                             vm,
	}

	// Asynchronously passes messages from the network to the consensus engine
	cpuTracker, err := timetracker.NewResourceTracker(
		prometheus.NewRegistry(),
		resource.NoUsage,
		meter.ContinuousFactory{},
		time.Second,
	)
	require.NoError(err)

	h, err := handler.New(
		bootstrapConfig.Ctx,
		beacons,
		msgChan,
		time.Hour,
		2,
		cpuTracker,
		vm,
		subnets.New(ctx.NodeID, subnets.Config{}),
		tracker.NewPeers(),
		peerTracker,
		prometheus.NewRegistry(),
	)
	require.NoError(err)

	engineConfig := smeng.Config{
		Ctx:           bootstrapConfig.Ctx,
		AllGetsServer: snowGetHandler,
		VM:            bootstrapConfig.VM,
		Sender:        bootstrapConfig.Sender,
		Validators:    beacons,
		Params: snowball.Parameters{
			K:                     1,
			AlphaPreference:       1,
			AlphaConfidence:       1,
			Beta:                  20,
			ConcurrentRepolls:     1,
			OptimalProcessing:     1,
			MaxOutstandingItems:   1,
			MaxItemProcessingTime: 1,
		},
		Consensus: &smcon.Topological{},
	}
	engine, err := smeng.New(engineConfig)
	require.NoError(err)

	bootstrapper, err := bootstrap.New(
		bootstrapConfig,
		engine.Start,
	)
	require.NoError(err)

	h.SetEngineManager(&handler.EngineManager{
		Avalanche: &handler.Engine{
			StateSyncer:  nil,
			Bootstrapper: bootstrapper,
			Consensus:    engine,
		},
		Snowman: &handler.Engine{
			StateSyncer:  nil,
			Bootstrapper: bootstrapper,
			Consensus:    engine,
		},
	})

	consensusCtx.State.Set(snow.EngineState{
		Type:  p2ppb.EngineType_ENGINE_TYPE_SNOWMAN,
		State: snow.NormalOp,
	})

	// Allow incoming messages to be routed to the new chain
	chainRouter.AddChain(context.Background(), h)
	ctx.Lock.Unlock()

	h.Start(context.Background(), false)

	ctx.Lock.Lock()
	var reqID uint32
	externalSender.SendF = func(msg message.OutboundMessage, config common.SendConfig, _ ids.ID, _ subnets.Allower) set.Set[ids.NodeID] {
		inMsg, err := mc.Parse(msg.Bytes(), ctx.NodeID, func() {})
		require.NoError(err)
		require.Equal(message.GetAcceptedFrontierOp, inMsg.Op())

		requestID, ok := message.GetRequestID(inMsg.Message())
		require.True(ok)

		reqID = requestID
		return config.NodeIDs
	}

	peerTracker.Connected(peerID, version.CurrentApp)
	require.NoError(bootstrapper.Connected(context.Background(), peerID, version.CurrentApp))

	externalSender.SendF = func(msg message.OutboundMessage, config common.SendConfig, _ ids.ID, _ subnets.Allower) set.Set[ids.NodeID] {
		inMsgIntf, err := mc.Parse(msg.Bytes(), ctx.NodeID, func() {})
		require.NoError(err)
		require.Equal(message.GetAcceptedOp, inMsgIntf.Op())
		inMsg := inMsgIntf.Message().(*p2ppb.GetAccepted)

		reqID = inMsg.RequestId
		return config.NodeIDs
	}

	require.NoError(bootstrapper.AcceptedFrontier(context.Background(), peerID, reqID, advanceTimeBlkID))

	externalSender.SendF = func(msg message.OutboundMessage, config common.SendConfig, _ ids.ID, _ subnets.Allower) set.Set[ids.NodeID] {
		inMsgIntf, err := mc.Parse(msg.Bytes(), ctx.NodeID, func() {})
		require.NoError(err)
		require.Equal(message.GetAncestorsOp, inMsgIntf.Op())
		inMsg := inMsgIntf.Message().(*p2ppb.GetAncestors)

		reqID = inMsg.RequestId

		containerID, err := ids.ToID(inMsg.ContainerId)
		require.NoError(err)
		require.Equal(advanceTimeBlkID, containerID)
		return config.NodeIDs
	}

	frontier := set.Of(advanceTimeBlkID)
	require.NoError(bootstrapper.Accepted(context.Background(), peerID, reqID, frontier))

	externalSender.SendF = func(msg message.OutboundMessage, config common.SendConfig, _ ids.ID, _ subnets.Allower) set.Set[ids.NodeID] {
		inMsg, err := mc.Parse(msg.Bytes(), ctx.NodeID, func() {})
		require.NoError(err)
		require.Equal(message.GetAcceptedFrontierOp, inMsg.Op())

		requestID, ok := message.GetRequestID(inMsg.Message())
		require.True(ok)

		reqID = requestID
		return config.NodeIDs
	}

	require.NoError(bootstrapper.Ancestors(context.Background(), peerID, reqID, [][]byte{advanceTimeBlkBytes}))

	externalSender.SendF = func(msg message.OutboundMessage, config common.SendConfig, _ ids.ID, _ subnets.Allower) set.Set[ids.NodeID] {
		inMsgIntf, err := mc.Parse(msg.Bytes(), ctx.NodeID, func() {})
		require.NoError(err)
		require.Equal(message.GetAcceptedOp, inMsgIntf.Op())
		inMsg := inMsgIntf.Message().(*p2ppb.GetAccepted)

		reqID = inMsg.RequestId
		return config.NodeIDs
	}

	require.NoError(bootstrapper.AcceptedFrontier(context.Background(), peerID, reqID, advanceTimeBlkID))

	externalSender.SendF = nil
	externalSender.CantSend = false

	require.NoError(bootstrapper.Accepted(context.Background(), peerID, reqID, frontier))
	require.Equal(advanceTimeBlk.ID(), vm.manager.Preferred())

	ctx.Lock.Unlock()
	chainRouter.Shutdown(context.Background())
}

func TestUnverifiedParent(t *testing.T) {
	require := require.New(t)

	vm := &VM{Config: config.Config{
		Chains:                 chains.TestManager,
		Validators:             validators.NewManager(),
		UptimeLockedCalculator: uptime.NewLockedCalculator(),
		MinStakeDuration:       defaultMinStakingDuration,
		MaxStakeDuration:       defaultMaxStakingDuration,
		RewardConfig:           defaultRewardConfig,
		UpgradeConfig:          upgradetest.GetConfigWithUpgradeTime(upgradetest.Durango, latestForkTime),
	}}

	initialClkTime := latestForkTime.Add(time.Second)
	vm.clock.Set(initialClkTime)
	ctx := snowtest.Context(t, snowtest.PChainID)
	ctx.Lock.Lock()
	defer func() {
		require.NoError(vm.Shutdown(context.Background()))
		ctx.Lock.Unlock()
	}()

	msgChan := make(chan common.Message, 1)
	require.NoError(vm.Initialize(
		context.Background(),
		ctx,
		memdb.New(),
		genesistest.NewBytes(t, genesistest.Config{}),
		nil,
		nil,
		msgChan,
		nil,
		nil,
	))

	// include a tx1 to make the block be accepted
	tx1 := &txs.Tx{Unsigned: &txs.ImportTx{
		BaseTx: txs.BaseTx{BaseTx: avax.BaseTx{
			NetworkID:    vm.ctx.NetworkID,
			BlockchainID: vm.ctx.ChainID,
		}},
		SourceChain: vm.ctx.XChainID,
		ImportedInputs: []*avax.TransferableInput{{
			UTXOID: avax.UTXOID{
				TxID:        ids.Empty.Prefix(1),
				OutputIndex: 1,
			},
			Asset: avax.Asset{ID: vm.ctx.AVAXAssetID},
			In: &secp256k1fx.TransferInput{
				Amt: 50000,
			},
		}},
	}}
	require.NoError(tx1.Initialize(txs.Codec))

	nextChainTime := initialClkTime.Add(time.Second)

	preferredID := vm.manager.Preferred()
	preferred, err := vm.manager.GetBlock(preferredID)
	require.NoError(err)
	preferredHeight := preferred.Height()

	statelessBlk, err := block.NewBanffStandardBlock(
		nextChainTime,
		preferredID,
		preferredHeight+1,
		[]*txs.Tx{tx1},
	)
	require.NoError(err)
	firstAdvanceTimeBlk := vm.manager.NewBlock(statelessBlk)
	require.NoError(firstAdvanceTimeBlk.Verify(context.Background()))

	// include a tx2 to make the block be accepted
	tx2 := &txs.Tx{Unsigned: &txs.ImportTx{
		BaseTx: txs.BaseTx{BaseTx: avax.BaseTx{
			NetworkID:    vm.ctx.NetworkID,
			BlockchainID: vm.ctx.ChainID,
		}},
		SourceChain: vm.ctx.XChainID,
		ImportedInputs: []*avax.TransferableInput{{
			UTXOID: avax.UTXOID{
				TxID:        ids.Empty.Prefix(2),
				OutputIndex: 2,
			},
			Asset: avax.Asset{ID: vm.ctx.AVAXAssetID},
			In: &secp256k1fx.TransferInput{
				Amt: 50000,
			},
		}},
	}}
	require.NoError(tx2.Initialize(txs.Codec))
	nextChainTime = nextChainTime.Add(time.Second)
	vm.clock.Set(nextChainTime)
	statelessSecondAdvanceTimeBlk, err := block.NewBanffStandardBlock(
		nextChainTime,
		firstAdvanceTimeBlk.ID(),
		firstAdvanceTimeBlk.Height()+1,
		[]*txs.Tx{tx2},
	)
	require.NoError(err)
	secondAdvanceTimeBlk := vm.manager.NewBlock(statelessSecondAdvanceTimeBlk)

	require.Equal(secondAdvanceTimeBlk.Parent(), firstAdvanceTimeBlk.ID())
	require.NoError(secondAdvanceTimeBlk.Verify(context.Background()))
}

func TestMaxStakeAmount(t *testing.T) {
	vm, _, _ := defaultVM(t, upgradetest.Latest)
	vm.ctx.Lock.Lock()
	defer vm.ctx.Lock.Unlock()

	nodeID := genesistest.DefaultNodeIDs[0]

	tests := []struct {
		description string
		startTime   time.Time
		endTime     time.Time
	}{
		{
			description: "[validator.StartTime] == [startTime] < [endTime] == [validator.EndTime]",
			startTime:   genesistest.DefaultValidatorStartTime,
			endTime:     genesistest.DefaultValidatorEndTime,
		},
		{
			description: "[validator.StartTime] < [startTime] < [endTime] == [validator.EndTime]",
			startTime:   genesistest.DefaultValidatorStartTime.Add(time.Minute),
			endTime:     genesistest.DefaultValidatorEndTime,
		},
		{
			description: "[validator.StartTime] == [startTime] < [endTime] < [validator.EndTime]",
			startTime:   genesistest.DefaultValidatorStartTime,
			endTime:     genesistest.DefaultValidatorEndTime.Add(-time.Minute),
		},
		{
			description: "[validator.StartTime] < [startTime] < [endTime] < [validator.EndTime]",
			startTime:   genesistest.DefaultValidatorStartTime.Add(time.Minute),
			endTime:     genesistest.DefaultValidatorEndTime.Add(-time.Minute),
		},
	}

	for _, test := range tests {
		t.Run(test.description, func(t *testing.T) {
			require := require.New(t)
			staker, err := txexecutor.GetValidator(vm.state, constants.PrimaryNetworkID, nodeID)
			require.NoError(err)

			amount, err := txexecutor.GetMaxWeight(vm.state, staker, test.startTime, test.endTime)
			require.NoError(err)
			require.Equal(genesistest.DefaultValidatorWeight, amount)
		})
	}
}

func TestUptimeDisallowedWithRestart(t *testing.T) {
	require := require.New(t)
	latestForkTime = genesistest.DefaultValidatorStartTime.Add(defaultMinStakingDuration)
	db := memdb.New()

	firstDB := prefixdb.New([]byte{}, db)
	const firstUptimePercentage = 20 // 20%
	firstVM := &VM{Config: config.Config{
		Chains:                 chains.TestManager,
		UptimePercentage:       firstUptimePercentage / 100.,
		RewardConfig:           defaultRewardConfig,
		Validators:             validators.NewManager(),
		UptimeLockedCalculator: uptime.NewLockedCalculator(),
		UpgradeConfig:          upgradetest.GetConfigWithUpgradeTime(upgradetest.Durango, latestForkTime),
	}}

	firstCtx := snowtest.Context(t, snowtest.PChainID)
	firstCtx.Lock.Lock()

	genesisBytes := genesistest.NewBytes(t, genesistest.Config{})

	firstMsgChan := make(chan common.Message, 1)
	require.NoError(firstVM.Initialize(
		context.Background(),
		firstCtx,
		firstDB,
		genesisBytes,
		nil,
		nil,
		firstMsgChan,
		nil,
		nil,
	))

	initialClkTime := latestForkTime.Add(time.Second)
	firstVM.clock.Set(initialClkTime)

	// Set VM state to NormalOp, to start tracking validators' uptime
	require.NoError(firstVM.SetState(context.Background(), snow.Bootstrapping))
	require.NoError(firstVM.SetState(context.Background(), snow.NormalOp))

	// Fast forward clock so that validators meet 20% uptime required for reward
	durationForReward := genesistest.DefaultValidatorEndTime.Sub(genesistest.DefaultValidatorStartTime) * firstUptimePercentage / 100
	vmStopTime := genesistest.DefaultValidatorStartTime.Add(durationForReward)
	firstVM.clock.Set(vmStopTime)

	// Shutdown VM to stop all genesis validator uptime.
	// At this point they have been validating for the 20% uptime needed to be rewarded
	require.NoError(firstVM.Shutdown(context.Background()))
	firstCtx.Lock.Unlock()

	// Restart the VM with a larger uptime requirement
	secondDB := prefixdb.New([]byte{}, db)
	const secondUptimePercentage = 21 // 21% > firstUptimePercentage, so uptime for reward is not met now
	secondVM := &VM{Config: config.Config{
		Chains:                 chains.TestManager,
		UptimePercentage:       secondUptimePercentage / 100.,
		Validators:             validators.NewManager(),
		UptimeLockedCalculator: uptime.NewLockedCalculator(),
		UpgradeConfig:          upgradetest.GetConfigWithUpgradeTime(upgradetest.Durango, latestForkTime),
	}}

	secondCtx := snowtest.Context(t, snowtest.PChainID)
	secondCtx.Lock.Lock()
	defer func() {
		require.NoError(secondVM.Shutdown(context.Background()))
		secondCtx.Lock.Unlock()
	}()

	atomicDB := prefixdb.New([]byte{1}, db)
	m := atomic.NewMemory(atomicDB)
	secondCtx.SharedMemory = m.NewSharedMemory(secondCtx.ChainID)

	secondMsgChan := make(chan common.Message, 1)
	require.NoError(secondVM.Initialize(
		context.Background(),
		secondCtx,
		secondDB,
		genesisBytes,
		nil,
		nil,
		secondMsgChan,
		nil,
		nil,
	))

	secondVM.clock.Set(vmStopTime)

	// Set VM state to NormalOp, to start tracking validators' uptime
	require.NoError(secondVM.SetState(context.Background(), snow.Bootstrapping))
	require.NoError(secondVM.SetState(context.Background(), snow.NormalOp))

	// after restart and change of uptime required for reward, push validators to their end of life
	secondVM.clock.Set(genesistest.DefaultValidatorEndTime)

	// evaluate a genesis validator for reward
	blk, err := secondVM.Builder.BuildBlock(context.Background())
	require.NoError(err)
	require.NoError(blk.Verify(context.Background()))

	// Assert preferences are correct.
	// secondVM should prefer abort since uptime requirements are not met anymore
	oracleBlk := blk.(smcon.OracleBlock)
	options, err := oracleBlk.Options(context.Background())
	require.NoError(err)

	abort := options[0].(*blockexecutor.Block)
	require.IsType(&block.BanffAbortBlock{}, abort.Block)

	commit := options[1].(*blockexecutor.Block)
	require.IsType(&block.BanffCommitBlock{}, commit.Block)

	// Assert block tries to reward a genesis validator
	rewardTx := oracleBlk.(block.Block).Txs()[0].Unsigned
	require.IsType(&txs.RewardValidatorTx{}, rewardTx)
	txID := blk.(block.Block).Txs()[0].ID()

	// Verify options and accept abort block
	require.NoError(commit.Verify(context.Background()))
	require.NoError(abort.Verify(context.Background()))
	require.NoError(blk.Accept(context.Background()))
	require.NoError(abort.Accept(context.Background()))
	require.NoError(secondVM.SetPreference(context.Background(), secondVM.manager.LastAccepted()))

	// Verify that rewarded validator has been removed.
	// Note that test genesis has multiple validators
	// terminating at the same time. The rewarded validator
	// will the first by txID. To make the test more stable
	// (txID changes every time we change any parameter
	// of the tx creating the validator), we explicitly
	//  check that rewarded validator is removed from staker set.
	_, txStatus, err := secondVM.state.GetTx(txID)
	require.NoError(err)
	require.Equal(status.Aborted, txStatus)

	tx, _, err := secondVM.state.GetTx(rewardTx.(*txs.RewardValidatorTx).TxID)
	require.NoError(err)
	require.IsType(&txs.AddValidatorTx{}, tx.Unsigned)

	valTx, _ := tx.Unsigned.(*txs.AddValidatorTx)
	_, err = secondVM.state.GetCurrentValidator(constants.PrimaryNetworkID, valTx.NodeID())
	require.ErrorIs(err, database.ErrNotFound)
}

func TestUptimeDisallowedAfterNeverConnecting(t *testing.T) {
	require := require.New(t)
	latestForkTime = genesistest.DefaultValidatorStartTime.Add(defaultMinStakingDuration)

	db := memdb.New()

	vm := &VM{Config: config.Config{
		Chains:                 chains.TestManager,
		UptimePercentage:       .2,
		RewardConfig:           defaultRewardConfig,
		Validators:             validators.NewManager(),
		UptimeLockedCalculator: uptime.NewLockedCalculator(),
		UpgradeConfig:          upgradetest.GetConfigWithUpgradeTime(upgradetest.Durango, latestForkTime),
	}}

	ctx := snowtest.Context(t, snowtest.PChainID)
	ctx.Lock.Lock()

	atomicDB := prefixdb.New([]byte{1}, db)
	m := atomic.NewMemory(atomicDB)
	ctx.SharedMemory = m.NewSharedMemory(ctx.ChainID)

	msgChan := make(chan common.Message, 1)
	appSender := &enginetest.Sender{T: t}
	require.NoError(vm.Initialize(
		context.Background(),
		ctx,
		db,
		genesistest.NewBytes(t, genesistest.Config{}),
		nil,
		nil,
		msgChan,
		nil,
		appSender,
	))

	defer func() {
		require.NoError(vm.Shutdown(context.Background()))
		ctx.Lock.Unlock()
	}()

	initialClkTime := latestForkTime.Add(time.Second)
	vm.clock.Set(initialClkTime)

	// Set VM state to NormalOp, to start tracking validators' uptime
	require.NoError(vm.SetState(context.Background(), snow.Bootstrapping))
	require.NoError(vm.SetState(context.Background(), snow.NormalOp))

	// Fast forward clock to time for genesis validators to leave
	vm.clock.Set(genesistest.DefaultValidatorEndTime)

	// evaluate a genesis validator for reward
	blk, err := vm.Builder.BuildBlock(context.Background())
	require.NoError(err)
	require.NoError(blk.Verify(context.Background()))

	// Assert preferences are correct.
	// vm should prefer abort since uptime requirements are not met.
	oracleBlk := blk.(smcon.OracleBlock)
	options, err := oracleBlk.Options(context.Background())
	require.NoError(err)

	abort := options[0].(*blockexecutor.Block)
	require.IsType(&block.BanffAbortBlock{}, abort.Block)

	commit := options[1].(*blockexecutor.Block)
	require.IsType(&block.BanffCommitBlock{}, commit.Block)

	// Assert block tries to reward a genesis validator
	rewardTx := oracleBlk.(block.Block).Txs()[0].Unsigned
	require.IsType(&txs.RewardValidatorTx{}, rewardTx)
	txID := blk.(block.Block).Txs()[0].ID()

	// Verify options and accept abort block
	require.NoError(commit.Verify(context.Background()))
	require.NoError(abort.Verify(context.Background()))
	require.NoError(blk.Accept(context.Background()))
	require.NoError(abort.Accept(context.Background()))
	require.NoError(vm.SetPreference(context.Background(), vm.manager.LastAccepted()))

	// Verify that rewarded validator has been removed.
	// Note that test genesis has multiple validators
	// terminating at the same time. The rewarded validator
	// will the first by txID. To make the test more stable
	// (txID changes every time we change any parameter
	// of the tx creating the validator), we explicitly
	//  check that rewarded validator is removed from staker set.
	_, txStatus, err := vm.state.GetTx(txID)
	require.NoError(err)
	require.Equal(status.Aborted, txStatus)

	tx, _, err := vm.state.GetTx(rewardTx.(*txs.RewardValidatorTx).TxID)
	require.NoError(err)
	require.IsType(&txs.AddValidatorTx{}, tx.Unsigned)

	valTx, _ := tx.Unsigned.(*txs.AddValidatorTx)
	_, err = vm.state.GetCurrentValidator(constants.PrimaryNetworkID, valTx.NodeID())
	require.ErrorIs(err, database.ErrNotFound)
}

func TestRemovePermissionedValidatorDuringAddPending(t *testing.T) {
	require := require.New(t)

	validatorStartTime := latestForkTime.Add(txexecutor.SyncBound).Add(1 * time.Second)
	validatorEndTime := validatorStartTime.Add(360 * 24 * time.Hour)

	vm, _, _ := defaultVM(t, upgradetest.Latest)
	vm.ctx.Lock.Lock()
	defer vm.ctx.Lock.Unlock()

	wallet := newWallet(t, vm, walletConfig{})

	nodeID := ids.GenerateTestNodeID()
	sk, err := bls.NewSecretKey()
	require.NoError(err)
	rewardsOwner := &secp256k1fx.OutputOwners{
		Threshold: 1,
		Addrs:     []ids.ShortID{ids.GenerateTestShortID()},
	}

	addValidatorTx, err := wallet.IssueAddPermissionlessValidatorTx(
		&txs.SubnetValidator{
			Validator: txs.Validator{
				NodeID: nodeID,
				Start:  uint64(validatorStartTime.Unix()),
				End:    uint64(validatorEndTime.Unix()),
				Wght:   defaultMaxValidatorStake,
			},
			Subnet: constants.PrimaryNetworkID,
		},
		signer.NewProofOfPossession(sk),
		vm.ctx.AVAXAssetID,
		rewardsOwner,
		rewardsOwner,
		reward.PercentDenominator,
	)
	require.NoError(err)

	vm.ctx.Lock.Unlock()
	require.NoError(vm.issueTxFromRPC(addValidatorTx))
	vm.ctx.Lock.Lock()
	require.NoError(buildAndAcceptStandardBlock(vm))

	createSubnetTx, err := wallet.IssueCreateSubnetTx(
		&secp256k1fx.OutputOwners{
			Threshold: 1,
			Addrs:     []ids.ShortID{genesistest.DefaultFundedKeys[0].Address()},
		},
	)
	require.NoError(err)

	vm.ctx.Lock.Unlock()
	require.NoError(vm.issueTxFromRPC(createSubnetTx))
	vm.ctx.Lock.Lock()
	require.NoError(buildAndAcceptStandardBlock(vm))

	subnetID := createSubnetTx.ID()
	addSubnetValidatorTx, err := wallet.IssueAddSubnetValidatorTx(
		&txs.SubnetValidator{
			Validator: txs.Validator{
				NodeID: nodeID,
				Start:  uint64(validatorStartTime.Unix()),
				End:    uint64(validatorEndTime.Unix()),
				Wght:   defaultMaxValidatorStake,
			},
			Subnet: subnetID,
		},
	)
	require.NoError(err)

	removeSubnetValidatorTx, err := wallet.IssueRemoveSubnetValidatorTx(
		nodeID,
		subnetID,
	)
	require.NoError(err)

	lastAcceptedID := vm.state.GetLastAccepted()
	lastAcceptedHeight, err := vm.GetCurrentHeight(context.Background())
	require.NoError(err)
	statelessBlock, err := block.NewBanffStandardBlock(
		vm.state.GetTimestamp(),
		lastAcceptedID,
		lastAcceptedHeight+1,
		[]*txs.Tx{
			addSubnetValidatorTx,
			removeSubnetValidatorTx,
		},
	)
	require.NoError(err)

	blockBytes := statelessBlock.Bytes()
	block, err := vm.ParseBlock(context.Background(), blockBytes)
	require.NoError(err)
	require.NoError(block.Verify(context.Background()))
	require.NoError(block.Accept(context.Background()))
	require.NoError(vm.SetPreference(context.Background(), vm.manager.LastAccepted()))

	_, err = vm.state.GetPendingValidator(subnetID, nodeID)
	require.ErrorIs(err, database.ErrNotFound)
}

func TestTransferSubnetOwnershipTx(t *testing.T) {
	require := require.New(t)
	vm, _, _ := defaultVM(t, upgradetest.Latest)
	vm.ctx.Lock.Lock()
	defer vm.ctx.Lock.Unlock()

	wallet := newWallet(t, vm, walletConfig{})

	expectedSubnetOwner := &secp256k1fx.OutputOwners{
		Threshold: 1,
		Addrs:     []ids.ShortID{genesistest.DefaultFundedKeys[0].Address()},
	}
	createSubnetTx, err := wallet.IssueCreateSubnetTx(
		expectedSubnetOwner,
	)
	require.NoError(err)

	vm.ctx.Lock.Unlock()
	require.NoError(vm.issueTxFromRPC(createSubnetTx))
	vm.ctx.Lock.Lock()
	require.NoError(buildAndAcceptStandardBlock(vm))

	subnetID := createSubnetTx.ID()
	subnetOwner, err := vm.state.GetSubnetOwner(subnetID)
	require.NoError(err)
	require.Equal(expectedSubnetOwner, subnetOwner)

	expectedSubnetOwner = &secp256k1fx.OutputOwners{
		Threshold: 1,
		Addrs:     []ids.ShortID{ids.GenerateTestShortID()},
	}
	transferSubnetOwnershipTx, err := wallet.IssueTransferSubnetOwnershipTx(
		subnetID,
		expectedSubnetOwner,
	)
	require.NoError(err)

	vm.ctx.Lock.Unlock()
	require.NoError(vm.issueTxFromRPC(transferSubnetOwnershipTx))
	vm.ctx.Lock.Lock()
	require.NoError(buildAndAcceptStandardBlock(vm))

	subnetOwner, err = vm.state.GetSubnetOwner(subnetID)
	require.NoError(err)
	require.Equal(expectedSubnetOwner, subnetOwner)
}

func TestBaseTx(t *testing.T) {
	require := require.New(t)
<<<<<<< HEAD
	vm, factory, _, _ := defaultVM(t, upgradetest.Durango)
=======
	vm, _, _ := defaultVM(t, upgradetest.Latest)
>>>>>>> 946f5221
	vm.ctx.Lock.Lock()
	defer vm.ctx.Lock.Unlock()

	wallet := newWallet(t, vm, walletConfig{})

	baseTx, err := wallet.IssueBaseTx(
		[]*avax.TransferableOutput{
			{
				Asset: avax.Asset{ID: vm.ctx.AVAXAssetID},
				Out: &secp256k1fx.TransferOutput{
					Amt: 100 * units.MicroAvax,
					OutputOwners: secp256k1fx.OutputOwners{
						Threshold: 1,
						Addrs: []ids.ShortID{
							ids.GenerateTestShortID(),
						},
					},
				},
			},
		},
	)
	require.NoError(err)

	vm.ctx.Lock.Unlock()
	require.NoError(vm.issueTxFromRPC(baseTx))
	vm.ctx.Lock.Lock()
	require.NoError(buildAndAcceptStandardBlock(vm))

	_, txStatus, err := vm.state.GetTx(baseTx.ID())
	require.NoError(err)
	require.Equal(status.Committed, txStatus)
}

func TestPruneMempool(t *testing.T) {
	require := require.New(t)
	vm, _, _ := defaultVM(t, upgradetest.Latest)
	vm.ctx.Lock.Lock()
	defer vm.ctx.Lock.Unlock()

	wallet := newWallet(t, vm, walletConfig{})

	// Create a tx that will be valid regardless of timestamp.
	baseTx, err := wallet.IssueBaseTx(
		[]*avax.TransferableOutput{
			{
				Asset: avax.Asset{ID: vm.ctx.AVAXAssetID},
				Out: &secp256k1fx.TransferOutput{
					Amt: 100 * units.MicroAvax,
					OutputOwners: secp256k1fx.OutputOwners{
						Threshold: 1,
						Addrs: []ids.ShortID{
							genesistest.DefaultFundedKeys[0].Address(),
						},
					},
				},
			},
		},
		walletcommon.WithCustomAddresses(set.Of(
			genesistest.DefaultFundedKeys[0].Address(),
		)),
	)
	require.NoError(err)

	vm.ctx.Lock.Unlock()
	require.NoError(vm.issueTxFromRPC(baseTx))
	vm.ctx.Lock.Lock()

	// [baseTx] should be in the mempool.
	baseTxID := baseTx.ID()
	_, ok := vm.Builder.Get(baseTxID)
	require.True(ok)

	// Create a tx that will be invalid after time advancement.
	var (
		startTime = vm.clock.Time()
		endTime   = startTime.Add(vm.MinStakeDuration)
	)

	sk, err := bls.NewSecretKey()
	require.NoError(err)

	rewardsOwner := &secp256k1fx.OutputOwners{
		Threshold: 1,
		Addrs:     []ids.ShortID{ids.GenerateTestShortID()},
	}
	addValidatorTx, err := wallet.IssueAddPermissionlessValidatorTx(
		&txs.SubnetValidator{
			Validator: txs.Validator{
				NodeID: ids.GenerateTestNodeID(),
				Start:  uint64(startTime.Unix()),
				End:    uint64(endTime.Unix()),
				Wght:   defaultMinValidatorStake,
			},
			Subnet: constants.PrimaryNetworkID,
		},
		signer.NewProofOfPossession(sk),
		vm.ctx.AVAXAssetID,
		rewardsOwner,
		rewardsOwner,
		20000,
		walletcommon.WithCustomAddresses(set.Of(
			genesistest.DefaultFundedKeys[1].Address(),
		)),
	)
	require.NoError(err)

	vm.ctx.Lock.Unlock()
	require.NoError(vm.issueTxFromRPC(addValidatorTx))
	vm.ctx.Lock.Lock()

	// [addValidatorTx] and [baseTx] should be in the mempool.
	addValidatorTxID := addValidatorTx.ID()
	_, ok = vm.Builder.Get(addValidatorTxID)
	require.True(ok)
	_, ok = vm.Builder.Get(baseTxID)
	require.True(ok)

	// Advance clock to [endTime], making [addValidatorTx] invalid.
	vm.clock.Set(endTime)

	vm.ctx.Lock.Unlock()
	require.NoError(vm.pruneMempool())
	vm.ctx.Lock.Lock()

	// [addValidatorTx] should be ejected from the mempool.
	// [baseTx] should still be in the mempool.
	_, ok = vm.Builder.Get(addValidatorTxID)
	require.False(ok)
	_, ok = vm.Builder.Get(baseTxID)
	require.True(ok)
}<|MERGE_RESOLUTION|>--- conflicted
+++ resolved
@@ -185,7 +185,7 @@
 	// align chain time and local clock
 	vm.state.SetTimestamp(vm.clock.Time())
 	vm.state.SetFeeState(gas.State{
-		Capacity: defaultDynamicFeeConfig.MaxGasCapacity,
+		Capacity: defaultDynamicFeeConfig.MaxCapacity,
 	})
 
 	require.NoError(vm.SetState(context.Background(), snow.NormalOp))
@@ -248,11 +248,7 @@
 // Ensure genesis state is parsed from bytes and stored correctly
 func TestGenesis(t *testing.T) {
 	require := require.New(t)
-<<<<<<< HEAD
-	vm, _, _, _ := defaultVM(t, upgradetest.Durango)
-=======
-	vm, _, _ := defaultVM(t, upgradetest.Latest)
->>>>>>> 946f5221
+	vm, _, _ := defaultVM(t, upgradetest.Durango)
 	vm.ctx.Lock.Lock()
 	defer vm.ctx.Lock.Unlock()
 
@@ -2041,11 +2037,7 @@
 
 func TestBaseTx(t *testing.T) {
 	require := require.New(t)
-<<<<<<< HEAD
-	vm, factory, _, _ := defaultVM(t, upgradetest.Durango)
-=======
-	vm, _, _ := defaultVM(t, upgradetest.Latest)
->>>>>>> 946f5221
+	vm, _, _ := defaultVM(t, upgradetest.Durango)
 	vm.ctx.Lock.Lock()
 	defer vm.ctx.Lock.Unlock()
 
