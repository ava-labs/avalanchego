--- conflicted
+++ resolved
@@ -137,10 +137,6 @@
 // correctly uniquified when calling GetBlock and ParseBlock.
 func checkProcessingBlock(t *testing.T, s *State, blk snowman.Block) {
 	require := require.New(t)
-<<<<<<< HEAD
-=======
-
->>>>>>> b3a07d8b
 	require.IsType(&BlockWrapper{}, blk)
 
 	parsedBlk, err := s.ParseBlock(context.Background(), blk.Bytes())
@@ -159,10 +155,7 @@
 // and GetBlock.
 func checkDecidedBlock(t *testing.T, s *State, blk snowman.Block, expectedStatus choices.Status, cached bool) {
 	require := require.New(t)
-<<<<<<< HEAD
-=======
-
->>>>>>> b3a07d8b
+
 	require.IsType(&BlockWrapper{}, blk)
 
 	parsedBlk, err := s.ParseBlock(context.Background(), blk.Bytes())
@@ -431,10 +424,6 @@
 
 func TestGetBlockInternal(t *testing.T) {
 	require := require.New(t)
-<<<<<<< HEAD
-
-=======
->>>>>>> b3a07d8b
 	testBlks := NewTestBlocks(1)
 	genesisBlock := testBlks[0]
 	genesisBlock.SetStatus(choices.Accepted)
@@ -454,25 +443,13 @@
 
 	genesisBlockInternal := chainState.LastAcceptedBlockInternal()
 	require.IsType(&TestBlock{}, genesisBlockInternal)
-<<<<<<< HEAD
 	require.Equal(genesisBlock.ID(), genesisBlockInternal.ID())
-=======
-	if genesisBlockInternal.ID() != genesisBlock.ID() {
-		t.Fatalf("Expected LastAcceptedBlockInternal to be blk %s, but found %s", genesisBlock.ID(), genesisBlockInternal.ID())
-	}
->>>>>>> b3a07d8b
 
 	blk, err := chainState.GetBlockInternal(context.Background(), genesisBlock.ID())
 	require.NoError(err)
 
 	require.IsType(&TestBlock{}, blk)
-<<<<<<< HEAD
 	require.Equal(genesisBlock.ID(), blk.ID())
-=======
-	if blk.ID() != genesisBlock.ID() {
-		t.Fatalf("Expected GetBlock to be blk %s, but found %s", genesisBlock.ID(), blk.ID())
-	}
->>>>>>> b3a07d8b
 }
 
 func TestGetBlockError(t *testing.T) {
