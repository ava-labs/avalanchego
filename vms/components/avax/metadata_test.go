--- conflicted
+++ resolved
@@ -3,26 +3,18 @@
 
 package avax
 
-<<<<<<< HEAD
 import (
 	"testing"
 
 	"github.com/stretchr/testify/require"
 )
-=======
-import "testing"
->>>>>>> a16d9fb6
 
 func TestMetaDataVerifyNil(t *testing.T) {
-	require := require.New(t)
-
 	md := (*Metadata)(nil)
-	require.ErrorIs(md.Verify(), errNilMetadata)
+	require.ErrorIs(t, md.Verify(), errNilMetadata)
 }
 
 func TestMetaDataVerifyUninitialized(t *testing.T) {
-	require := require.New(t)
-
 	md := &Metadata{}
-	require.ErrorIs(md.Verify(), errMetadataNotInitialize)
+	require.ErrorIs(t, md.Verify(), errMetadataNotInitialize)
 }