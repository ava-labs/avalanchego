--- conflicted
+++ resolved
@@ -14,8 +14,7 @@
 func TestParseGibberish(t *testing.T) {
 	randomBytes := []byte{0, 1, 2, 3, 4, 5}
 	_, err := Parse(randomBytes)
-<<<<<<< HEAD
-	require.Error(t, err)
+	require.ErrorIs(t, err, codec.ErrUnknownVersion)
 }
 
 func TestBuildParseProto(t *testing.T) {
@@ -39,7 +38,4 @@
 	// Parse invalid message
 	_, err = Parse([]byte{1, 3, 3, 7})
 	require.Error(err)
-=======
-	require.ErrorIs(t, err, codec.ErrUnknownVersion)
->>>>>>> 732db544
 }