--- conflicted
+++ resolved
@@ -32,15 +32,9 @@
 }
 
 func TestNoopHandler(t *testing.T) {
-	require := require.New(t)
-
 	handler := NoopHandler{
 		Log: logging.NoLog{},
 	}
 
-<<<<<<< HEAD
-	require.NoError(handler.HandleTx(ids.EmptyNodeID, 0, nil))
-=======
 	require.NoError(t, handler.HandleTx(ids.EmptyNodeID, 0, nil))
->>>>>>> b30352c3
 }