--- conflicted
+++ resolved
@@ -4,12 +4,9 @@
 package fees
 
 import (
-<<<<<<< HEAD
 	"encoding/binary"
+	"errors"
 	"fmt"
-=======
-	"errors"
->>>>>>> 065ba42f
 	"math"
 
 	safemath "github.com/ava-labs/avalanchego/utils/math"
