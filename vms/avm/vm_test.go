// Copyright (C) 2019-2024, Ava Labs, Inc. All rights reserved.
// See the file LICENSE for licensing terms.

package avm

import (
	"context"
	"math"
	"testing"

	"github.com/stretchr/testify/require"

	"github.com/ava-labs/avalanchego/chains/atomic"
	"github.com/ava-labs/avalanchego/codec"
	"github.com/ava-labs/avalanchego/database"
	"github.com/ava-labs/avalanchego/database/memdb"
	"github.com/ava-labs/avalanchego/ids"
	"github.com/ava-labs/avalanchego/snow/engine/common"
	"github.com/ava-labs/avalanchego/snow/snowtest"
	"github.com/ava-labs/avalanchego/utils/constants"
	"github.com/ava-labs/avalanchego/utils/crypto/secp256k1"
<<<<<<< HEAD
	"github.com/ava-labs/avalanchego/utils/units"
=======
>>>>>>> 9351da12
	"github.com/ava-labs/avalanchego/vms/avm/txs"
	"github.com/ava-labs/avalanchego/vms/components/avax"
	"github.com/ava-labs/avalanchego/vms/components/verify"
	"github.com/ava-labs/avalanchego/vms/nftfx"
	"github.com/ava-labs/avalanchego/vms/propertyfx"
	"github.com/ava-labs/avalanchego/vms/secp256k1fx"
)

func TestInvalidGenesis(t *testing.T) {
	require := require.New(t)

	vm := &VM{}
	ctx := snowtest.Context(t, snowtest.XChainID)
	ctx.Lock.Lock()
	defer ctx.Lock.Unlock()

	err := vm.Initialize(
		context.Background(),
		ctx,                          // context
		memdb.New(),                  // database
		nil,                          // genesisState
		nil,                          // upgradeBytes
		nil,                          // configBytes
		make(chan common.Message, 1), // engineMessenger
		nil,                          // fxs
		nil,                          // AppSender
	)
	require.ErrorIs(err, codec.ErrCantUnpackVersion)
}

func TestInvalidFx(t *testing.T) {
	require := require.New(t)

	vm := &VM{}
	ctx := snowtest.Context(t, snowtest.XChainID)
	ctx.Lock.Lock()
	defer func() {
		require.NoError(vm.Shutdown(context.Background()))
		ctx.Lock.Unlock()
	}()

	genesisBytes := buildGenesisTest(t)
	err := vm.Initialize(
		context.Background(),
		ctx,                          // context
		memdb.New(),                  // database
		genesisBytes,                 // genesisState
		nil,                          // upgradeBytes
		nil,                          // configBytes
		make(chan common.Message, 1), // engineMessenger
		[]*common.Fx{ // fxs
			nil,
		},
		nil,
	)
	require.ErrorIs(err, errIncompatibleFx)
}

func TestFxInitializationFailure(t *testing.T) {
	require := require.New(t)

	vm := &VM{}
	ctx := snowtest.Context(t, snowtest.XChainID)
	ctx.Lock.Lock()
	defer func() {
		require.NoError(vm.Shutdown(context.Background()))
		ctx.Lock.Unlock()
	}()

	genesisBytes := buildGenesisTest(t)
	err := vm.Initialize(
		context.Background(),
		ctx,                          // context
		memdb.New(),                  // database
		genesisBytes,                 // genesisState
		nil,                          // upgradeBytes
		nil,                          // configBytes
		make(chan common.Message, 1), // engineMessenger
		[]*common.Fx{{ // fxs
			ID: ids.Empty,
			Fx: &FxTest{
				InitializeF: func(interface{}) error {
					return errUnknownFx
				},
			},
		}},
		nil,
	)
	require.ErrorIs(err, errUnknownFx)
}

func TestIssueTx(t *testing.T) {
	require := require.New(t)

	env := setup(t, &envConfig{fork: durango})
	env.vm.ctx.Lock.Unlock()
	defer func() {
		env.vm.ctx.Lock.Lock()
		require.NoError(env.vm.Shutdown(context.Background()))
		env.vm.ctx.Lock.Unlock()
	}()

	tx := newTx(t, env.genesisBytes, env.vm.ctx.ChainID, env.vm.parser, "AVAX")
	issueAndAccept(require, env.vm, env.issuer, tx)
}

// Test issuing a transaction that creates an NFT family
func TestIssueNFT(t *testing.T) {
	require := require.New(t)

	env := setup(t, &envConfig{fork: durango})
	env.vm.ctx.Lock.Unlock()
	defer func() {
		env.vm.ctx.Lock.Lock()
		require.NoError(env.vm.Shutdown(context.Background()))
		env.vm.ctx.Lock.Unlock()
	}()

	var (
		key = keys[0]
		kc  = secp256k1fx.NewKeychain()
	)
	kc.Add(key)

	// Create the asset
	initialStates := map[uint32][]verify.State{
		uint32(1): {
			&nftfx.MintOutput{
				GroupID: 1,
				OutputOwners: secp256k1fx.OutputOwners{
					Threshold: 1,
					Addrs:     []ids.ShortID{key.PublicKey().Address()},
				},
			},
		},
	}

	createAssetTx, _, err := buildCreateAssetTx(
		env.service.txBuilderBackend,
		"Team Rocket", // name
		"TR",          // symbol
		0,             // denomination
		initialStates,
		kc,
		key.Address(),
	)
	require.NoError(err)
	issueAndAccept(require, env.vm, env.issuer, createAssetTx)

	// Mint the NFT
	env.service.txBuilderBackend.ResetAddresses(kc.Addresses())
	mintNFTTx, err := mintNFT(
		env.service.txBuilderBackend,
		createAssetTx.ID(),
		[]byte{'h', 'e', 'l', 'l', 'o'}, // payload
		[]*secp256k1fx.OutputOwners{{
			Threshold: 1,
			Addrs:     []ids.ShortID{key.Address()},
		}},
		kc,
		key.Address(),
	)
	require.NoError(err)
	issueAndAccept(require, env.vm, env.issuer, mintNFTTx)

	// Move the NFT
	utxos, err := avax.GetAllUTXOs(env.vm.state, kc.Addresses())
	require.NoError(err)
	transferOp, _, err := env.vm.SpendNFT(
		utxos,
		kc,
		createAssetTx.ID(),
		1,
		keys[2].Address(),
	)
	require.NoError(err)

	env.service.txBuilderBackend.ResetAddresses(kc.Addresses())
	transferNFTTx, err := buildOperation(
		env.service.txBuilderBackend,
		transferOp,
		kc,
		key.Address(),
	)
	require.NoError(err)
	issueAndAccept(require, env.vm, env.issuer, transferNFTTx)
}

// Test issuing a transaction that creates an Property family
func TestIssueProperty(t *testing.T) {
	require := require.New(t)

	env := setup(t, &envConfig{
<<<<<<< HEAD
		vmStaticConfig: noFeesTestConfig,
=======
		fork: durango,
>>>>>>> 9351da12
		additionalFxs: []*common.Fx{{
			ID: propertyfx.ID,
			Fx: &propertyfx.Fx{},
		}},
	})
	env.vm.ctx.Lock.Unlock()
	defer func() {
		env.vm.ctx.Lock.Lock()
		require.NoError(env.vm.Shutdown(context.Background()))
		env.vm.ctx.Lock.Unlock()
	}()

	var (
		key = keys[0]
		kc  = secp256k1fx.NewKeychain()
	)
	kc.Add(key)

	// create the asset
	initialStates := map[uint32][]verify.State{
		uint32(2): {
			&propertyfx.MintOutput{
				OutputOwners: secp256k1fx.OutputOwners{
					Threshold: 1,
					Addrs:     []ids.ShortID{keys[0].PublicKey().Address()},
				},
			},
		},
	}

	createAssetTx, _, err := buildCreateAssetTx(
		env.service.txBuilderBackend,
		"Team Rocket", // name
		"TR",          // symbol
		0,             // denomination
		initialStates,
		kc,
		key.Address(),
	)
	require.NoError(err)
	issueAndAccept(require, env.vm, env.issuer, createAssetTx)

	// mint the property
	mintPropertyOp := &txs.Operation{
		Asset: avax.Asset{ID: createAssetTx.ID()},
		UTXOIDs: []*avax.UTXOID{{
			TxID:        createAssetTx.ID(),
<<<<<<< HEAD
			OutputIndex: 0,
=======
			OutputIndex: 1,
>>>>>>> 9351da12
		}},
		Op: &propertyfx.MintOperation{
			MintInput: secp256k1fx.Input{
				SigIndices: []uint32{0},
			},
			MintOutput: propertyfx.MintOutput{
				OutputOwners: secp256k1fx.OutputOwners{
					Threshold: 1,
					Addrs:     []ids.ShortID{keys[0].PublicKey().Address()},
				},
			},
			OwnedOutput: propertyfx.OwnedOutput{},
		},
	}

	env.service.txBuilderBackend.ResetAddresses(kc.Addresses())
	mintPropertyTx, err := buildOperation(
		env.service.txBuilderBackend,
		[]*txs.Operation{mintPropertyOp},
		kc,
		key.Address(),
	)
	require.NoError(err)
	issueAndAccept(require, env.vm, env.issuer, mintPropertyTx)

	// burn the property
	burnPropertyOp := &txs.Operation{
		Asset: avax.Asset{ID: createAssetTx.ID()},
		UTXOIDs: []*avax.UTXOID{{
			TxID:        mintPropertyTx.ID(),
<<<<<<< HEAD
			OutputIndex: 1,
=======
			OutputIndex: 2,
>>>>>>> 9351da12
		}},
		Op: &propertyfx.BurnOperation{Input: secp256k1fx.Input{}},
	}

	env.service.txBuilderBackend.ResetAddresses(kc.Addresses())
	burnPropertyTx, err := buildOperation(
		env.service.txBuilderBackend,
		[]*txs.Operation{burnPropertyOp},
		kc,
		key.Address(),
	)
	require.NoError(err)
	issueAndAccept(require, env.vm, env.issuer, burnPropertyTx)
}

func TestIssueTxWithFeeAsset(t *testing.T) {
	require := require.New(t)

	env := setup(t, &envConfig{
		fork:             durango,
		isCustomFeeAsset: true,
	})
	env.vm.ctx.Lock.Unlock()
	defer func() {
		env.vm.ctx.Lock.Lock()
		require.NoError(env.vm.Shutdown(context.Background()))
		env.vm.ctx.Lock.Unlock()
	}()

	// send first asset
	tx := newTx(t, env.genesisBytes, env.vm.ctx.ChainID, env.vm.parser, feeAssetName)
	issueAndAccept(require, env.vm, env.issuer, tx)
}

func TestIssueTxWithAnotherAsset(t *testing.T) {
	require := require.New(t)

	env := setup(t, &envConfig{
		fork:             durango,
		isCustomFeeAsset: true,
	})
	env.vm.ctx.Lock.Unlock()
	defer func() {
		env.vm.ctx.Lock.Lock()
		require.NoError(env.vm.Shutdown(context.Background()))
		env.vm.ctx.Lock.Unlock()
	}()

	// send second asset
	var (
		key = keys[0]
		kc  = secp256k1fx.NewKeychain()

		feeAssetCreateTx = getCreateTxFromGenesisTest(t, env.genesisBytes, feeAssetName)
		createTx         = getCreateTxFromGenesisTest(t, env.genesisBytes, otherAssetName)
	)
	kc.Add(key)

	env.service.txBuilderBackend.ResetAddresses(kc.Addresses())
<<<<<<< HEAD
	expectedFee := uint64(10256)
=======
>>>>>>> 9351da12
	tx, _, err := buildBaseTx(
		env.service.txBuilderBackend,
		[]*avax.TransferableOutput{
			{ // fee asset
				Asset: avax.Asset{ID: feeAssetCreateTx.ID()},
				Out: &secp256k1fx.TransferOutput{
<<<<<<< HEAD
					Amt: startBalance - expectedFee,
=======
					Amt: startBalance - env.vm.TxFee,
>>>>>>> 9351da12
					OutputOwners: secp256k1fx.OutputOwners{
						Threshold: 1,
						Addrs:     []ids.ShortID{key.PublicKey().Address()},
					},
				},
			},
			{ // issued asset
				Asset: avax.Asset{ID: createTx.ID()},
				Out: &secp256k1fx.TransferOutput{
<<<<<<< HEAD
					Amt: startBalance - expectedFee,
=======
					Amt: startBalance - env.vm.TxFee,
>>>>>>> 9351da12
					OutputOwners: secp256k1fx.OutputOwners{
						Threshold: 1,
						Addrs:     []ids.ShortID{key.PublicKey().Address()},
					},
				},
			},
		},
		nil, // memo
		kc,
		key.Address(),
	)
	require.NoError(err)
	issueAndAccept(require, env.vm, env.issuer, tx)
}

func TestVMFormat(t *testing.T) {
	env := setup(t, &envConfig{fork: durango})
	defer func() {
		require.NoError(t, env.vm.Shutdown(context.Background()))
		env.vm.ctx.Lock.Unlock()
	}()

	tests := []struct {
		in       ids.ShortID
		expected string
	}{
		{
			in:       ids.ShortEmpty,
			expected: "X-testing1qqqqqqqqqqqqqqqqqqqqqqqqqqqqqqqqtu2yas",
		},
	}
	for _, test := range tests {
		t.Run(test.in.String(), func(t *testing.T) {
			require := require.New(t)
			addrStr, err := env.vm.FormatLocalAddress(test.in)
			require.NoError(err)
			require.Equal(test.expected, addrStr)
		})
	}
}

func TestTxAcceptAfterParseTx(t *testing.T) {
	require := require.New(t)

	env := setup(t, &envConfig{
		fork:          durango,
		notLinearized: true,
	})
	defer func() {
		require.NoError(env.vm.Shutdown(context.Background()))
		env.vm.ctx.Lock.Unlock()
	}()

	var (
		key = keys[0]
		kc  = secp256k1fx.NewKeychain()
	)
	kc.Add(key)

	env.service.txBuilderBackend.ResetAddresses(kc.Addresses())
	firstTx, _, err := buildBaseTx(
		env.service.txBuilderBackend,
		[]*avax.TransferableOutput{{
			Asset: avax.Asset{ID: env.genesisTx.ID()},
			Out: &secp256k1fx.TransferOutput{
<<<<<<< HEAD
				Amt: startBalance / 2,
=======
				Amt: startBalance - env.vm.TxFee,
>>>>>>> 9351da12
				OutputOwners: secp256k1fx.OutputOwners{
					Threshold: 1,
					Addrs:     []ids.ShortID{key.PublicKey().Address()},
				},
			},
		}},
		nil, // memo
		kc,
		key.Address(),
	)
	require.NoError(err)

	// let secondTx spend firstTx outputs
	secondTx := &txs.Tx{Unsigned: &txs.BaseTx{
		BaseTx: avax.BaseTx{
			NetworkID:    constants.UnitTestID,
			BlockchainID: env.vm.ctx.XChainID,
			Ins: []*avax.TransferableInput{{
				UTXOID: avax.UTXOID{
					TxID:        firstTx.ID(),
					OutputIndex: 0,
				},
				Asset: avax.Asset{ID: env.genesisTx.ID()},
				In: &secp256k1fx.TransferInput{
					Amt: startBalance/2 - testTxFee,
					Input: secp256k1fx.Input{
						SigIndices: []uint32{
							0,
						},
					},
				},
			}},
		},
	}}
	require.NoError(secondTx.SignSECP256K1Fx(env.vm.parser.Codec(), [][]*secp256k1.PrivateKey{{key}}))

	parsedFirstTx, err := env.vm.ParseTx(context.Background(), firstTx.Bytes())
	require.NoError(err)

	require.NoError(parsedFirstTx.Verify(context.Background()))
	require.NoError(parsedFirstTx.Accept(context.Background()))

	parsedSecondTx, err := env.vm.ParseTx(context.Background(), secondTx.Bytes())
	require.NoError(err)

	require.NoError(parsedSecondTx.Verify(context.Background()))
	require.NoError(parsedSecondTx.Accept(context.Background()))

	_, err = env.vm.state.GetTx(firstTx.ID())
	require.NoError(err)

	_, err = env.vm.state.GetTx(secondTx.ID())
	require.NoError(err)
}

// Test issuing an import transaction.
func TestIssueImportTx(t *testing.T) {
	require := require.New(t)

	env := setup(t, &envConfig{fork: durango})
	defer func() {
		require.NoError(env.vm.Shutdown(context.Background()))
		env.vm.ctx.Lock.Unlock()
	}()

	peerSharedMemory := env.sharedMemory.NewSharedMemory(constants.PlatformChainID)

	genesisTx := getCreateTxFromGenesisTest(t, env.genesisBytes, "AVAX")

	var (
<<<<<<< HEAD
		key     = keys[0]
		keyAddr = key.PublicKey().Address()
		kc      = secp256k1fx.NewKeychain()
=======
		key = keys[0]
		kc  = secp256k1fx.NewKeychain()
>>>>>>> 9351da12

		utxoID = avax.UTXOID{
			TxID: ids.ID{
				0x0f, 0x2f, 0x4f, 0x6f, 0x8e, 0xae, 0xce, 0xee,
				0x0d, 0x2d, 0x4d, 0x6d, 0x8c, 0xac, 0xcc, 0xec,
				0x0b, 0x2b, 0x4b, 0x6b, 0x8a, 0xaa, 0xca, 0xea,
				0x09, 0x29, 0x49, 0x69, 0x88, 0xa8, 0xc8, 0xe8,
			},
		}
<<<<<<< HEAD
		avaxID       = genesisTx.ID()
=======
>>>>>>> 9351da12
		txAssetID    = avax.Asset{ID: avaxID}
		importedUtxo = &avax.UTXO{
			UTXOID: utxoID,
			Asset:  txAssetID,
			Out: &secp256k1fx.TransferOutput{
				Amt: 1010,
				OutputOwners: secp256k1fx.OutputOwners{
					Threshold: 1,
					Addrs:     []ids.ShortID{key.PublicKey().Address()},
				},
			},
		}
	)
	kc.Add(key)

	// Provide the platform UTXO:
	utxoBytes, err := env.vm.parser.Codec().Marshal(txs.CodecVersion, importedUtxo)
	require.NoError(err)

	inputID := importedUtxo.InputID()
	require.NoError(peerSharedMemory.Apply(map[ids.ID]*atomic.Requests{
		env.vm.ctx.ChainID: {
			PutRequests: []*atomic.Element{{
				Key:   inputID[:],
				Value: utxoBytes,
				Traits: [][]byte{
					keyAddr.Bytes(),
				},
			}},
		},
	}))

	env.service.txBuilderBackend.ResetAddresses(kc.Addresses())
	tx, err := buildImportTx(
		env.service.txBuilderBackend,
		constants.PlatformChainID, // source chain
		key.Address(),
		kc,
	)
	require.NoError(err)

	env.vm.ctx.Lock.Unlock()

	issueAndAccept(require, env.vm, env.issuer, tx)

	env.vm.ctx.Lock.Lock()

	assertIndexedTX(t, env.vm.db, 0, keyAddr, txAssetID.AssetID(), tx.ID())
	assertLatestIdx(t, env.vm.db, keyAddr, avaxID, 1)

	id := utxoID.InputID()
	_, err = env.vm.ctx.SharedMemory.Get(constants.PlatformChainID, [][]byte{id[:]})
	require.ErrorIs(err, database.ErrNotFound)
}

// Test force accepting an import transaction.
func TestForceAcceptImportTx(t *testing.T) {
	require := require.New(t)

	env := setup(t, &envConfig{
		fork:          durango,
		notLinearized: true,
	})
	defer func() {
		require.NoError(env.vm.Shutdown(context.Background()))
		env.vm.ctx.Lock.Unlock()
	}()

	genesisTx := getCreateTxFromGenesisTest(t, env.genesisBytes, "AVAX")
	avaxID := genesisTx.ID()

	key := keys[0]
	utxoID := avax.UTXOID{
		TxID: ids.ID{
			0x0f, 0x2f, 0x4f, 0x6f, 0x8e, 0xae, 0xce, 0xee,
			0x0d, 0x2d, 0x4d, 0x6d, 0x8c, 0xac, 0xcc, 0xec,
			0x0b, 0x2b, 0x4b, 0x6b, 0x8a, 0xaa, 0xca, 0xea,
			0x09, 0x29, 0x49, 0x69, 0x88, 0xa8, 0xc8, 0xe8,
		},
	}

	txAssetID := avax.Asset{ID: avaxID}
<<<<<<< HEAD
	tx := &txs.Tx{
		Unsigned: &txs.ImportTx{
			BaseTx: txs.BaseTx{BaseTx: avax.BaseTx{
				NetworkID:    constants.UnitTestID,
				BlockchainID: env.vm.ctx.XChainID,
				Outs: []*avax.TransferableOutput{{
					Asset: txAssetID,
					Out: &secp256k1fx.TransferOutput{
						Amt: 100 * units.NanoAvax,
						OutputOwners: secp256k1fx.OutputOwners{
							Threshold: 1,
							Addrs:     []ids.ShortID{keys[0].PublicKey().Address()},
						},
=======
	tx := &txs.Tx{Unsigned: &txs.ImportTx{
		BaseTx: txs.BaseTx{BaseTx: avax.BaseTx{
			NetworkID:    constants.UnitTestID,
			BlockchainID: env.vm.ctx.XChainID,
			Outs: []*avax.TransferableOutput{{
				Asset: txAssetID,
				Out: &secp256k1fx.TransferOutput{
					Amt: 10,
					OutputOwners: secp256k1fx.OutputOwners{
						Threshold: 1,
						Addrs:     []ids.ShortID{keys[0].PublicKey().Address()},
>>>>>>> 9351da12
					},
				}},
			}},
			SourceChain: constants.PlatformChainID,
			ImportedIns: []*avax.TransferableInput{{
				UTXOID: utxoID,
				Asset:  txAssetID,
				In: &secp256k1fx.TransferInput{
					Amt: 1455,
					Input: secp256k1fx.Input{
						SigIndices: []uint32{0},
					},
				},
			}},
		},
	}
	require.NoError(tx.SignSECP256K1Fx(env.vm.parser.Codec(), [][]*secp256k1.PrivateKey{{key}}))

	parsedTx, err := env.vm.ParseTx(context.Background(), tx.Bytes())
	require.NoError(err)

	require.NoError(parsedTx.Verify(context.Background()))
	require.NoError(parsedTx.Accept(context.Background()))

	assertIndexedTX(t, env.vm.db, 0, key.PublicKey().Address(), txAssetID.AssetID(), tx.ID())
	assertLatestIdx(t, env.vm.db, key.PublicKey().Address(), avaxID, 1)

	id := utxoID.InputID()
	_, err = env.vm.ctx.SharedMemory.Get(constants.PlatformChainID, [][]byte{id[:]})
	require.ErrorIs(err, database.ErrNotFound)
}

func TestImportTxNotState(t *testing.T) {
	require := require.New(t)

	intf := interface{}(&txs.ImportTx{})
	_, ok := intf.(verify.State)
	require.False(ok)
}

// Test issuing an export transaction.
func TestIssueExportTx(t *testing.T) {
	require := require.New(t)

	env := setup(t, &envConfig{fork: durango})
	defer func() {
		require.NoError(env.vm.Shutdown(context.Background()))
		env.vm.ctx.Lock.Unlock()
	}()

	genesisTx := getCreateTxFromGenesisTest(t, env.genesisBytes, "AVAX")

	var (
		avaxID     = genesisTx.ID()
		key        = keys[0]
		kc         = secp256k1fx.NewKeychain()
		to         = key.PublicKey().Address()
		changeAddr = to
	)

	kc.Add(key)

	env.service.txBuilderBackend.ResetAddresses(kc.Addresses())
	tx, _, err := buildExportTx(
		env.service.txBuilderBackend,
		constants.PlatformChainID,
		to, // to
		avaxID,
<<<<<<< HEAD
		5000,
=======
		startBalance-env.vm.TxFee,
>>>>>>> 9351da12
		kc,
		changeAddr,
	)
	require.NoError(err)

	peerSharedMemory := env.sharedMemory.NewSharedMemory(constants.PlatformChainID)
	utxoBytes, _, _, err := peerSharedMemory.Indexed(
		env.vm.ctx.ChainID,
		[][]byte{
			key.PublicKey().Address().Bytes(),
		},
		nil,
		nil,
		math.MaxInt32,
	)
	require.NoError(err)
	require.Empty(utxoBytes)

	env.vm.ctx.Lock.Unlock()

	issueAndAccept(require, env.vm, env.issuer, tx)

	env.vm.ctx.Lock.Lock()

	utxoBytes, _, _, err = peerSharedMemory.Indexed(
		env.vm.ctx.ChainID,
		[][]byte{
			key.PublicKey().Address().Bytes(),
		},
		nil,
		nil,
		math.MaxInt32,
	)
	require.NoError(err)
	require.Len(utxoBytes, 1)
}

func TestClearForceAcceptedExportTx(t *testing.T) {
	require := require.New(t)

	env := setup(t, &envConfig{fork: durango})
	defer func() {
		require.NoError(env.vm.Shutdown(context.Background()))
		env.vm.ctx.Lock.Unlock()
	}()

	genesisTx := getCreateTxFromGenesisTest(t, env.genesisBytes, "AVAX")

	var (
		avaxID     = genesisTx.ID()
		assetID    = avax.Asset{ID: avaxID}
		key        = keys[0]
		kc         = secp256k1fx.NewKeychain()
		to         = key.PublicKey().Address()
		changeAddr = to
	)

	kc.Add(key)

	env.service.txBuilderBackend.ResetAddresses(kc.Addresses())
<<<<<<< HEAD

	expectedFee := uint64(5355)
=======
>>>>>>> 9351da12
	tx, _, err := buildExportTx(
		env.service.txBuilderBackend,
		constants.PlatformChainID,
		to, // to
		avaxID,
<<<<<<< HEAD
		startBalance-expectedFee,
=======
		startBalance-env.vm.TxFee,
>>>>>>> 9351da12
		kc,
		changeAddr,
	)
	require.NoError(err)

	utxo := avax.UTXOID{
		TxID:        tx.ID(),
		OutputIndex: 0,
	}
	utxoID := utxo.InputID()

	peerSharedMemory := env.sharedMemory.NewSharedMemory(constants.PlatformChainID)
	require.NoError(peerSharedMemory.Apply(map[ids.ID]*atomic.Requests{
		env.vm.ctx.ChainID: {
			RemoveRequests: [][]byte{utxoID[:]},
		},
	}))

	_, err = peerSharedMemory.Get(env.vm.ctx.ChainID, [][]byte{utxoID[:]})
	require.ErrorIs(err, database.ErrNotFound)

	env.vm.ctx.Lock.Unlock()

	issueAndAccept(require, env.vm, env.issuer, tx)

	env.vm.ctx.Lock.Lock()

	_, err = peerSharedMemory.Get(env.vm.ctx.ChainID, [][]byte{utxoID[:]})
	require.ErrorIs(err, database.ErrNotFound)

	assertIndexedTX(t, env.vm.db, 0, key.PublicKey().Address(), assetID.AssetID(), tx.ID())
	assertLatestIdx(t, env.vm.db, key.PublicKey().Address(), assetID.AssetID(), 1)
}<|MERGE_RESOLUTION|>--- conflicted
+++ resolved
@@ -19,10 +19,7 @@
 	"github.com/ava-labs/avalanchego/snow/snowtest"
 	"github.com/ava-labs/avalanchego/utils/constants"
 	"github.com/ava-labs/avalanchego/utils/crypto/secp256k1"
-<<<<<<< HEAD
 	"github.com/ava-labs/avalanchego/utils/units"
-=======
->>>>>>> 9351da12
 	"github.com/ava-labs/avalanchego/vms/avm/txs"
 	"github.com/ava-labs/avalanchego/vms/components/avax"
 	"github.com/ava-labs/avalanchego/vms/components/verify"
@@ -216,11 +213,7 @@
 	require := require.New(t)
 
 	env := setup(t, &envConfig{
-<<<<<<< HEAD
-		vmStaticConfig: noFeesTestConfig,
-=======
 		fork: durango,
->>>>>>> 9351da12
 		additionalFxs: []*common.Fx{{
 			ID: propertyfx.ID,
 			Fx: &propertyfx.Fx{},
@@ -268,11 +261,7 @@
 		Asset: avax.Asset{ID: createAssetTx.ID()},
 		UTXOIDs: []*avax.UTXOID{{
 			TxID:        createAssetTx.ID(),
-<<<<<<< HEAD
-			OutputIndex: 0,
-=======
 			OutputIndex: 1,
->>>>>>> 9351da12
 		}},
 		Op: &propertyfx.MintOperation{
 			MintInput: secp256k1fx.Input{
@@ -303,11 +292,7 @@
 		Asset: avax.Asset{ID: createAssetTx.ID()},
 		UTXOIDs: []*avax.UTXOID{{
 			TxID:        mintPropertyTx.ID(),
-<<<<<<< HEAD
-			OutputIndex: 1,
-=======
 			OutputIndex: 2,
->>>>>>> 9351da12
 		}},
 		Op: &propertyfx.BurnOperation{Input: secp256k1fx.Input{}},
 	}
@@ -367,21 +352,14 @@
 	kc.Add(key)
 
 	env.service.txBuilderBackend.ResetAddresses(kc.Addresses())
-<<<<<<< HEAD
 	expectedFee := uint64(10256)
-=======
->>>>>>> 9351da12
 	tx, _, err := buildBaseTx(
 		env.service.txBuilderBackend,
 		[]*avax.TransferableOutput{
 			{ // fee asset
 				Asset: avax.Asset{ID: feeAssetCreateTx.ID()},
 				Out: &secp256k1fx.TransferOutput{
-<<<<<<< HEAD
 					Amt: startBalance - expectedFee,
-=======
-					Amt: startBalance - env.vm.TxFee,
->>>>>>> 9351da12
 					OutputOwners: secp256k1fx.OutputOwners{
 						Threshold: 1,
 						Addrs:     []ids.ShortID{key.PublicKey().Address()},
@@ -391,11 +369,7 @@
 			{ // issued asset
 				Asset: avax.Asset{ID: createTx.ID()},
 				Out: &secp256k1fx.TransferOutput{
-<<<<<<< HEAD
 					Amt: startBalance - expectedFee,
-=======
-					Amt: startBalance - env.vm.TxFee,
->>>>>>> 9351da12
 					OutputOwners: secp256k1fx.OutputOwners{
 						Threshold: 1,
 						Addrs:     []ids.ShortID{key.PublicKey().Address()},
@@ -461,11 +435,7 @@
 		[]*avax.TransferableOutput{{
 			Asset: avax.Asset{ID: env.genesisTx.ID()},
 			Out: &secp256k1fx.TransferOutput{
-<<<<<<< HEAD
 				Amt: startBalance / 2,
-=======
-				Amt: startBalance - env.vm.TxFee,
->>>>>>> 9351da12
 				OutputOwners: secp256k1fx.OutputOwners{
 					Threshold: 1,
 					Addrs:     []ids.ShortID{key.PublicKey().Address()},
@@ -536,14 +506,9 @@
 	genesisTx := getCreateTxFromGenesisTest(t, env.genesisBytes, "AVAX")
 
 	var (
-<<<<<<< HEAD
 		key     = keys[0]
 		keyAddr = key.PublicKey().Address()
 		kc      = secp256k1fx.NewKeychain()
-=======
-		key = keys[0]
-		kc  = secp256k1fx.NewKeychain()
->>>>>>> 9351da12
 
 		utxoID = avax.UTXOID{
 			TxID: ids.ID{
@@ -553,10 +518,7 @@
 				0x09, 0x29, 0x49, 0x69, 0x88, 0xa8, 0xc8, 0xe8,
 			},
 		}
-<<<<<<< HEAD
 		avaxID       = genesisTx.ID()
-=======
->>>>>>> 9351da12
 		txAssetID    = avax.Asset{ID: avaxID}
 		importedUtxo = &avax.UTXO{
 			UTXOID: utxoID,
@@ -639,7 +601,6 @@
 	}
 
 	txAssetID := avax.Asset{ID: avaxID}
-<<<<<<< HEAD
 	tx := &txs.Tx{
 		Unsigned: &txs.ImportTx{
 			BaseTx: txs.BaseTx{BaseTx: avax.BaseTx{
@@ -653,19 +614,6 @@
 							Threshold: 1,
 							Addrs:     []ids.ShortID{keys[0].PublicKey().Address()},
 						},
-=======
-	tx := &txs.Tx{Unsigned: &txs.ImportTx{
-		BaseTx: txs.BaseTx{BaseTx: avax.BaseTx{
-			NetworkID:    constants.UnitTestID,
-			BlockchainID: env.vm.ctx.XChainID,
-			Outs: []*avax.TransferableOutput{{
-				Asset: txAssetID,
-				Out: &secp256k1fx.TransferOutput{
-					Amt: 10,
-					OutputOwners: secp256k1fx.OutputOwners{
-						Threshold: 1,
-						Addrs:     []ids.ShortID{keys[0].PublicKey().Address()},
->>>>>>> 9351da12
 					},
 				}},
 			}},
@@ -734,11 +682,7 @@
 		constants.PlatformChainID,
 		to, // to
 		avaxID,
-<<<<<<< HEAD
 		5000,
-=======
-		startBalance-env.vm.TxFee,
->>>>>>> 9351da12
 		kc,
 		changeAddr,
 	)
@@ -799,21 +743,14 @@
 	kc.Add(key)
 
 	env.service.txBuilderBackend.ResetAddresses(kc.Addresses())
-<<<<<<< HEAD
 
 	expectedFee := uint64(5355)
-=======
->>>>>>> 9351da12
 	tx, _, err := buildExportTx(
 		env.service.txBuilderBackend,
 		constants.PlatformChainID,
 		to, // to
 		avaxID,
-<<<<<<< HEAD
 		startBalance-expectedFee,
-=======
-		startBalance-env.vm.TxFee,
->>>>>>> 9351da12
 		kc,
 		changeAddr,
 	)
