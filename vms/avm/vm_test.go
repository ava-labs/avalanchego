--- conflicted
+++ resolved
@@ -252,11 +252,7 @@
 	// The caller of this function is responsible for unlocking.
 	ctx.Lock.Lock()
 
-<<<<<<< HEAD
-	userKeystore, err := keystore.New(logging.NoLog{}, manager.NewDefaultMemDBManager())
-=======
 	userKeystore, _, err := keystore.CreateTestKeystore()
->>>>>>> 879c4911
 	if err != nil {
 		tb.Fatal(err)
 	}
