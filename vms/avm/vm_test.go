--- conflicted
+++ resolved
@@ -701,10 +701,6 @@
 // Test issuing a transaction that creates an Property family
 func TestIssueProperty(t *testing.T) {
 	require := require.New(t)
-<<<<<<< HEAD
-
-=======
->>>>>>> b30352c3
 	vm := &VM{}
 	ctx := NewContext(t)
 	ctx.Lock.Lock()
@@ -738,19 +734,10 @@
 			},
 		},
 		nil,
-<<<<<<< HEAD
-	)
-	require.NoError(err)
-	vm.batchTimeout = 0
-
-	require.NoError(vm.SetState(context.Background(), snow.Bootstrapping))
-
-=======
 	))
 	vm.batchTimeout = 0
 
 	require.NoError(vm.SetState(context.Background(), snow.Bootstrapping))
->>>>>>> b30352c3
 	require.NoError(vm.SetState(context.Background(), snow.NormalOp))
 
 	createAssetTx := &txs.Tx{Unsigned: &txs.CreateAssetTx{
@@ -775,11 +762,7 @@
 	}}
 	require.NoError(vm.parser.InitializeTx(createAssetTx))
 
-<<<<<<< HEAD
-	_, err = vm.IssueTx(createAssetTx.Bytes())
-=======
 	_, err := vm.IssueTx(createAssetTx.Bytes())
->>>>>>> b30352c3
 	require.NoError(err)
 
 	mintPropertyTx := &txs.Tx{Unsigned: &txs.OperationTx{
@@ -811,12 +794,7 @@
 	codec := vm.parser.Codec()
 	require.NoError(mintPropertyTx.SignPropertyFx(codec, [][]*secp256k1.PrivateKey{
 		{keys[0]},
-<<<<<<< HEAD
-	})
-	require.NoError(err)
-=======
 	}))
->>>>>>> b30352c3
 
 	_, err = vm.IssueTx(mintPropertyTx.Bytes())
 	require.NoError(err)
@@ -838,12 +816,7 @@
 
 	require.NoError(burnPropertyTx.SignPropertyFx(codec, [][]*secp256k1.PrivateKey{
 		{},
-<<<<<<< HEAD
-	})
-	require.NoError(err)
-=======
 	}))
->>>>>>> b30352c3
 
 	_, err = vm.IssueTx(burnPropertyTx.Bytes())
 	require.NoError(err)
@@ -914,11 +887,7 @@
 	genesisBytes, issuer, vm, _ := setupTxFeeAssets(t)
 	ctx := vm.ctx
 	defer func() {
-<<<<<<< HEAD
 		require.NoError(vm.Shutdown(context.Background()))
-=======
-		require.NoError(t, vm.Shutdown(context.Background()))
->>>>>>> b30352c3
 		ctx.Lock.Unlock()
 	}()
 	// send first asset
@@ -945,11 +914,7 @@
 	genesisBytes, issuer, vm, _ := setupTxFeeAssets(t)
 	ctx := vm.ctx
 	defer func() {
-<<<<<<< HEAD
 		require.NoError(vm.Shutdown(context.Background()))
-=======
-		require.NoError(t, vm.Shutdown(context.Background()))
->>>>>>> b30352c3
 		ctx.Lock.Unlock()
 	}()
 
@@ -1619,10 +1584,6 @@
 // Test issuing an import transaction.
 func TestIssueExportTx(t *testing.T) {
 	require := require.New(t)
-<<<<<<< HEAD
-
-=======
->>>>>>> b30352c3
 	genesisBytes := BuildGenesisTest(t)
 
 	issuer := make(chan common.Message, 1)
