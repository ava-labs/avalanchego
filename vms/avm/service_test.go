--- conflicted
+++ resolved
@@ -296,11 +296,7 @@
 		IncludePartial: true,
 	}
 	balanceReply := &GetBalanceReply{}
-<<<<<<< HEAD
 	require.NoError(s.GetBalance(nil, balanceArgs, balanceReply))
-=======
-	require.NoError(t, s.GetBalance(nil, balanceArgs, balanceReply))
->>>>>>> b30352c3
 	// The balance should include the UTXO since it is partly owned by [addr]
 	require.Equal(uint64(1337), uint64(balanceReply.Balance))
 	require.Len(balanceReply.UTXOIDs, 1)
@@ -311,17 +307,10 @@
 		AssetID: assetID.String(),
 	}
 	balanceReply = &GetBalanceReply{}
-<<<<<<< HEAD
 	require.NoError(s.GetBalance(nil, balanceArgs, balanceReply))
 	// The balance should not include the UTXO since it is only partly owned by [addr]
 	require.Zero(balanceReply.Balance)
 	require.Empty(balanceReply.UTXOIDs)
-=======
-	require.NoError(t, s.GetBalance(nil, balanceArgs, balanceReply))
-	// The balance should not include the UTXO since it is only partly owned by [addr]
-	require.Zero(t, balanceReply.Balance)
-	require.Empty(t, balanceReply.UTXOIDs, "should have returned 0 utxoIDs")
->>>>>>> b30352c3
 
 	// A UTXO with a 1 out of 2 multisig
 	// where one of the addresses is [addr]
@@ -350,11 +339,7 @@
 		IncludePartial: true,
 	}
 	balanceReply = &GetBalanceReply{}
-<<<<<<< HEAD
 	require.NoError(s.GetBalance(nil, balanceArgs, balanceReply))
-=======
-	require.NoError(t, s.GetBalance(nil, balanceArgs, balanceReply))
->>>>>>> b30352c3
 	// The balance should include the UTXO since it is partly owned by [addr]
 	require.Equal(uint64(1337+1337), uint64(balanceReply.Balance))
 	require.Len(balanceReply.UTXOIDs, 2)
@@ -365,17 +350,10 @@
 		AssetID: assetID.String(),
 	}
 	balanceReply = &GetBalanceReply{}
-<<<<<<< HEAD
 	require.NoError(s.GetBalance(nil, balanceArgs, balanceReply))
 	// The balance should not include the UTXO since it is only partly owned by [addr]
 	require.Zero(balanceReply.Balance)
 	require.Empty(balanceReply.UTXOIDs)
-=======
-	require.NoError(t, s.GetBalance(nil, balanceArgs, balanceReply))
-	// The balance should not include the UTXO since it is only partly owned by [addr]
-	require.Zero(t, balanceReply.Balance)
-	require.Empty(t, balanceReply.UTXOIDs, "should have returned 0 utxoIDs")
->>>>>>> b30352c3
 
 	// A UTXO with a 1 out of 1 multisig
 	// but with a locktime in the future
@@ -406,11 +384,7 @@
 		IncludePartial: true,
 	}
 	balanceReply = &GetBalanceReply{}
-<<<<<<< HEAD
 	require.NoError(s.GetBalance(nil, balanceArgs, balanceReply))
-=======
-	require.NoError(t, s.GetBalance(nil, balanceArgs, balanceReply))
->>>>>>> b30352c3
 	// The balance should include the UTXO since it is partly owned by [addr]
 	require.Equal(uint64(1337*3), uint64(balanceReply.Balance))
 	require.Len(balanceReply.UTXOIDs, 3)
@@ -421,17 +395,10 @@
 		AssetID: assetID.String(),
 	}
 	balanceReply = &GetBalanceReply{}
-<<<<<<< HEAD
 	require.NoError(s.GetBalance(nil, balanceArgs, balanceReply))
 	// The balance should not include the UTXO since it is only partly owned by [addr]
 	require.Zero(balanceReply.Balance)
 	require.Empty(balanceReply.UTXOIDs)
-=======
-	require.NoError(t, s.GetBalance(nil, balanceArgs, balanceReply))
-	// The balance should not include the UTXO since it is only partly owned by [addr]
-	require.Zero(t, balanceReply.Balance)
-	require.Empty(t, balanceReply.UTXOIDs, "should have returned 0 utxoIDs")
->>>>>>> b30352c3
 }
 
 func TestServiceGetTxs(t *testing.T) {
@@ -460,28 +427,16 @@
 		AssetID:     assetID.String(),
 	}
 	getTxsReply := &GetAddressTxsReply{}
-<<<<<<< HEAD
 	require.NoError(s.GetAddressTxs(nil, getTxsArgs, getTxsReply))
 	require.Len(getTxsReply.TxIDs, 10)
 	require.Equal(getTxsReply.TxIDs, testTxs[:10])
-=======
-	require.NoError(t, s.GetAddressTxs(nil, getTxsArgs, getTxsReply))
-	require.Len(t, getTxsReply.TxIDs, 10)
-	require.Equal(t, getTxsReply.TxIDs, testTxs[:10])
->>>>>>> b30352c3
 
 	// get the second page
 	getTxsArgs.Cursor = getTxsReply.Cursor
 	getTxsReply = &GetAddressTxsReply{}
-<<<<<<< HEAD
 	require.NoError(s.GetAddressTxs(nil, getTxsArgs, getTxsReply))
 	require.Len(getTxsReply.TxIDs, 10)
 	require.Equal(getTxsReply.TxIDs, testTxs[10:20])
-=======
-	require.NoError(t, s.GetAddressTxs(nil, getTxsArgs, getTxsReply))
-	require.Len(t, getTxsReply.TxIDs, 10)
-	require.Equal(t, getTxsReply.TxIDs, testTxs[10:20])
->>>>>>> b30352c3
 }
 
 func TestServiceGetAllBalances(t *testing.T) {
@@ -523,11 +478,7 @@
 		IncludePartial: true,
 	}
 	reply := &GetAllBalancesReply{}
-<<<<<<< HEAD
 	require.NoError(s.GetAllBalances(nil, balanceArgs, reply))
-=======
-	require.NoError(t, s.GetAllBalances(nil, balanceArgs, reply))
->>>>>>> b30352c3
 	// The balance should include the UTXO since it is partly owned by [addr]
 	require.Len(reply.Balances, 1)
 	require.Equal(assetID.String(), reply.Balances[0].AssetID)
@@ -538,13 +489,8 @@
 		JSONAddress: api.JSONAddress{Address: addrStr},
 	}
 	reply = &GetAllBalancesReply{}
-<<<<<<< HEAD
 	require.NoError(s.GetAllBalances(nil, balanceArgs, reply))
 	require.Empty(reply.Balances)
-=======
-	require.NoError(t, s.GetAllBalances(nil, balanceArgs, reply))
-	require.Empty(t, reply.Balances)
->>>>>>> b30352c3
 
 	// A UTXO with a 1 out of 2 multisig
 	// where one of the addresses is [addr]
@@ -572,11 +518,7 @@
 		IncludePartial: true,
 	}
 	reply = &GetAllBalancesReply{}
-<<<<<<< HEAD
 	require.NoError(s.GetAllBalances(nil, balanceArgs, reply))
-=======
-	require.NoError(t, s.GetAllBalances(nil, balanceArgs, reply))
->>>>>>> b30352c3
 	// The balance should include the UTXO since it is partly owned by [addr]
 	require.Len(reply.Balances, 1)
 	require.Equal(assetID.String(), reply.Balances[0].AssetID)
@@ -587,15 +529,9 @@
 		JSONAddress: api.JSONAddress{Address: addrStr},
 	}
 	reply = &GetAllBalancesReply{}
-<<<<<<< HEAD
 	require.NoError(s.GetAllBalances(nil, balanceArgs, reply))
 	// The balance should not include the UTXO since it is only partly owned by [addr]
 	require.Empty(reply.Balances)
-=======
-	require.NoError(t, s.GetAllBalances(nil, balanceArgs, reply))
-	// The balance should not include the UTXO since it is only partly owned by [addr]
-	require.Empty(t, reply.Balances)
->>>>>>> b30352c3
 
 	// A UTXO with a 1 out of 1 multisig
 	// but with a locktime in the future
@@ -625,11 +561,7 @@
 		IncludePartial: true,
 	}
 	reply = &GetAllBalancesReply{}
-<<<<<<< HEAD
 	require.NoError(s.GetAllBalances(nil, balanceArgs, reply))
-=======
-	require.NoError(t, s.GetAllBalances(nil, balanceArgs, reply))
->>>>>>> b30352c3
 	// The balance should include the UTXO since it is partly owned by [addr]
 	// The balance should include the UTXO since it is partly owned by [addr]
 	require.Len(reply.Balances, 1)
@@ -640,15 +572,9 @@
 		JSONAddress: api.JSONAddress{Address: addrStr},
 	}
 	reply = &GetAllBalancesReply{}
-<<<<<<< HEAD
 	require.NoError(s.GetAllBalances(nil, balanceArgs, reply))
 	// The balance should not include the UTXO since it is only partly owned by [addr]
 	require.Empty(reply.Balances)
-=======
-	require.NoError(t, s.GetAllBalances(nil, balanceArgs, reply))
-	// The balance should not include the UTXO since it is only partly owned by [addr]
-	require.Empty(t, reply.Balances)
->>>>>>> b30352c3
 
 	// A UTXO for a different asset
 	otherAssetID := ids.GenerateTestID()
@@ -676,11 +602,7 @@
 		IncludePartial: true,
 	}
 	reply = &GetAllBalancesReply{}
-<<<<<<< HEAD
 	require.NoError(s.GetAllBalances(nil, balanceArgs, reply))
-=======
-	require.NoError(t, s.GetAllBalances(nil, balanceArgs, reply))
->>>>>>> b30352c3
 	// The balance should include the UTXO since it is partly owned by [addr]
 	require.Len(reply.Balances, 2)
 	gotAssetIDs := []string{reply.Balances[0].AssetID, reply.Balances[1].AssetID}
@@ -695,23 +617,13 @@
 		JSONAddress: api.JSONAddress{Address: addrStr},
 	}
 	reply = &GetAllBalancesReply{}
-<<<<<<< HEAD
 	require.NoError(s.GetAllBalances(nil, balanceArgs, reply))
 	// The balance should include the UTXO since it is partly owned by [addr]
 	require.Empty(reply.Balances)
-=======
-	require.NoError(t, s.GetAllBalances(nil, balanceArgs, reply))
-	// The balance should include the UTXO since it is partly owned by [addr]
-	require.Empty(t, reply.Balances)
->>>>>>> b30352c3
 }
 
 func TestServiceGetTx(t *testing.T) {
 	require := require.New(t)
-<<<<<<< HEAD
-
-=======
->>>>>>> b30352c3
 	_, vm, s, _, genesisTx := setup(t, true)
 	defer func() {
 		require.NoError(vm.Shutdown(context.Background()))
@@ -723,12 +635,7 @@
 	reply := api.GetTxReply{}
 	require.NoError(s.GetTx(nil, &api.GetTxArgs{
 		TxID: txID,
-<<<<<<< HEAD
-	}, &reply)
-	require.NoError(err)
-=======
 	}, &reply))
->>>>>>> b30352c3
 	txBytes, err := formatting.Decode(reply.Encoding, reply.Tx.(string))
 	require.NoError(err)
 	require.Equal(genesisTx.Bytes(), txBytes)
