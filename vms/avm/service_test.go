// Copyright (C) 2019-2023, Ava Labs, Inc. All rights reserved.
// See the file LICENSE for licensing terms.

package avm

import (
	"context"
	"fmt"
	"strings"
	"testing"
	"time"

	stdjson "encoding/json"

	"github.com/btcsuite/btcd/btcutil/bech32"

	"github.com/prometheus/client_golang/prometheus"

	"github.com/stretchr/testify/require"

	"go.uber.org/mock/gomock"

	"github.com/ava-labs/avalanchego/api"
	"github.com/ava-labs/avalanchego/chains/atomic"
	"github.com/ava-labs/avalanchego/codec"
	"github.com/ava-labs/avalanchego/database"
	"github.com/ava-labs/avalanchego/ids"
	"github.com/ava-labs/avalanchego/snow"
	"github.com/ava-labs/avalanchego/snow/choices"
	"github.com/ava-labs/avalanchego/snow/engine/common"
	"github.com/ava-labs/avalanchego/utils/constants"
	"github.com/ava-labs/avalanchego/utils/crypto/secp256k1"
	"github.com/ava-labs/avalanchego/utils/formatting"
	"github.com/ava-labs/avalanchego/utils/formatting/address"
	"github.com/ava-labs/avalanchego/utils/json"
	"github.com/ava-labs/avalanchego/utils/logging"
	"github.com/ava-labs/avalanchego/vms/avm/block"
	"github.com/ava-labs/avalanchego/vms/avm/block/executor"
	"github.com/ava-labs/avalanchego/vms/avm/config"
	"github.com/ava-labs/avalanchego/vms/avm/state"
	"github.com/ava-labs/avalanchego/vms/avm/txs"
	"github.com/ava-labs/avalanchego/vms/components/avax"
	"github.com/ava-labs/avalanchego/vms/components/index"
	"github.com/ava-labs/avalanchego/vms/components/verify"
	"github.com/ava-labs/avalanchego/vms/nftfx"
	"github.com/ava-labs/avalanchego/vms/propertyfx"
	"github.com/ava-labs/avalanchego/vms/secp256k1fx"
)

func TestServiceIssueTx(t *testing.T) {
	require := require.New(t)

	env := setup(t, &envConfig{})
	env.vm.ctx.Lock.Unlock()

	defer func() {
		env.vm.ctx.Lock.Lock()
		require.NoError(env.vm.Shutdown(context.Background()))
		env.vm.ctx.Lock.Unlock()
	}()

	txArgs := &api.FormattedTx{}
	txReply := &api.JSONTxID{}
	err := env.service.IssueTx(nil, txArgs, txReply)
	require.ErrorIs(err, codec.ErrCantUnpackVersion)

	tx := newTx(t, env.genesisBytes, env.vm.parser, "AVAX")
	txArgs.Tx, err = formatting.Encode(formatting.Hex, tx.Bytes())
	require.NoError(err)
	txArgs.Encoding = formatting.Hex
	txReply = &api.JSONTxID{}
	require.NoError(env.service.IssueTx(nil, txArgs, txReply))
	require.Equal(tx.ID(), txReply.TxID)
}

func TestServiceGetTxStatus(t *testing.T) {
	require := require.New(t)

	env := setup(t, &envConfig{})
	env.vm.ctx.Lock.Unlock()

	defer func() {
		env.vm.ctx.Lock.Lock()
		require.NoError(env.vm.Shutdown(context.Background()))
		env.vm.ctx.Lock.Unlock()
	}()

	statusArgs := &api.JSONTxID{}
	statusReply := &GetTxStatusReply{}
	err := env.service.GetTxStatus(nil, statusArgs, statusReply)
	require.ErrorIs(err, errNilTxID)

	newTx := newAvaxBaseTxWithOutputs(t, env.genesisBytes, env.vm.TxFee, env.vm.parser)
	txID := newTx.ID()

	statusArgs = &api.JSONTxID{
		TxID: txID,
	}
	statusReply = &GetTxStatusReply{}
	require.NoError(env.service.GetTxStatus(nil, statusArgs, statusReply))
	require.Equal(choices.Unknown, statusReply.Status)

	issueAndAccept(require, env.vm, env.issuer, newTx)

	statusReply = &GetTxStatusReply{}
	require.NoError(env.service.GetTxStatus(nil, statusArgs, statusReply))
	require.Equal(choices.Accepted, statusReply.Status)
}

// Test the GetBalance method when argument Strict is true
func TestServiceGetBalanceStrict(t *testing.T) {
	require := require.New(t)

	env := setup(t, &envConfig{})
	defer func() {
		env.vm.ctx.Lock.Lock()
		require.NoError(env.vm.Shutdown(context.Background()))
		env.vm.ctx.Lock.Unlock()
	}()

	assetID := ids.GenerateTestID()
	addr := ids.GenerateTestShortID()
	addrStr, err := env.vm.FormatLocalAddress(addr)
	require.NoError(err)

	// A UTXO with a 2 out of 2 multisig
	// where one of the addresses is [addr]
	twoOfTwoUTXO := &avax.UTXO{
		UTXOID: avax.UTXOID{
			TxID:        ids.GenerateTestID(),
			OutputIndex: 0,
		},
		Asset: avax.Asset{ID: assetID},
		Out: &secp256k1fx.TransferOutput{
			Amt: 1337,
			OutputOwners: secp256k1fx.OutputOwners{
				Threshold: 2,
				Addrs:     []ids.ShortID{addr, ids.GenerateTestShortID()},
			},
		},
	}
	// Insert the UTXO
	env.vm.state.AddUTXO(twoOfTwoUTXO)
	require.NoError(env.vm.state.Commit())

	env.vm.ctx.Lock.Unlock()

	// Check the balance with IncludePartial set to true
	balanceArgs := &GetBalanceArgs{
		Address:        addrStr,
		AssetID:        assetID.String(),
		IncludePartial: true,
	}
	balanceReply := &GetBalanceReply{}
	require.NoError(env.service.GetBalance(nil, balanceArgs, balanceReply))
	// The balance should include the UTXO since it is partly owned by [addr]
	require.Equal(uint64(1337), uint64(balanceReply.Balance))
	require.Len(balanceReply.UTXOIDs, 1)

	// Check the balance with IncludePartial set to false
	balanceArgs = &GetBalanceArgs{
		Address: addrStr,
		AssetID: assetID.String(),
	}
	balanceReply = &GetBalanceReply{}
	require.NoError(env.service.GetBalance(nil, balanceArgs, balanceReply))
	// The balance should not include the UTXO since it is only partly owned by [addr]
	require.Zero(balanceReply.Balance)
	require.Empty(balanceReply.UTXOIDs)

	env.vm.ctx.Lock.Lock()

	// A UTXO with a 1 out of 2 multisig
	// where one of the addresses is [addr]
	oneOfTwoUTXO := &avax.UTXO{
		UTXOID: avax.UTXOID{
			TxID:        ids.GenerateTestID(),
			OutputIndex: 0,
		},
		Asset: avax.Asset{ID: assetID},
		Out: &secp256k1fx.TransferOutput{
			Amt: 1337,
			OutputOwners: secp256k1fx.OutputOwners{
				Threshold: 1,
				Addrs:     []ids.ShortID{addr, ids.GenerateTestShortID()},
			},
		},
	}
	// Insert the UTXO
	env.vm.state.AddUTXO(oneOfTwoUTXO)
	require.NoError(env.vm.state.Commit())

	env.vm.ctx.Lock.Unlock()

	// Check the balance with IncludePartial set to true
	balanceArgs = &GetBalanceArgs{
		Address:        addrStr,
		AssetID:        assetID.String(),
		IncludePartial: true,
	}
	balanceReply = &GetBalanceReply{}
	require.NoError(env.service.GetBalance(nil, balanceArgs, balanceReply))
	// The balance should include the UTXO since it is partly owned by [addr]
	require.Equal(uint64(1337+1337), uint64(balanceReply.Balance))
	require.Len(balanceReply.UTXOIDs, 2)

	// Check the balance with IncludePartial set to false
	balanceArgs = &GetBalanceArgs{
		Address: addrStr,
		AssetID: assetID.String(),
	}
	balanceReply = &GetBalanceReply{}
	require.NoError(env.service.GetBalance(nil, balanceArgs, balanceReply))
	// The balance should not include the UTXO since it is only partly owned by [addr]
	require.Zero(balanceReply.Balance)
	require.Empty(balanceReply.UTXOIDs)

	env.vm.ctx.Lock.Lock()

	// A UTXO with a 1 out of 1 multisig
	// but with a locktime in the future
	now := env.vm.clock.Time()
	futureUTXO := &avax.UTXO{
		UTXOID: avax.UTXOID{
			TxID:        ids.GenerateTestID(),
			OutputIndex: 0,
		},
		Asset: avax.Asset{ID: assetID},
		Out: &secp256k1fx.TransferOutput{
			Amt: 1337,
			OutputOwners: secp256k1fx.OutputOwners{
				Locktime:  uint64(now.Add(10 * time.Hour).Unix()),
				Threshold: 1,
				Addrs:     []ids.ShortID{addr},
			},
		},
	}
	// Insert the UTXO
	env.vm.state.AddUTXO(futureUTXO)
	require.NoError(env.vm.state.Commit())

	env.vm.ctx.Lock.Unlock()

	// Check the balance with IncludePartial set to true
	balanceArgs = &GetBalanceArgs{
		Address:        addrStr,
		AssetID:        assetID.String(),
		IncludePartial: true,
	}
	balanceReply = &GetBalanceReply{}
	require.NoError(env.service.GetBalance(nil, balanceArgs, balanceReply))
	// The balance should include the UTXO since it is partly owned by [addr]
	require.Equal(uint64(1337*3), uint64(balanceReply.Balance))
	require.Len(balanceReply.UTXOIDs, 3)

	// Check the balance with IncludePartial set to false
	balanceArgs = &GetBalanceArgs{
		Address: addrStr,
		AssetID: assetID.String(),
	}
	balanceReply = &GetBalanceReply{}
	require.NoError(env.service.GetBalance(nil, balanceArgs, balanceReply))
	// The balance should not include the UTXO since it is only partly owned by [addr]
	require.Zero(balanceReply.Balance)
	require.Empty(balanceReply.UTXOIDs)
}

func TestServiceGetTxs(t *testing.T) {
	require := require.New(t)
	env := setup(t, &envConfig{})
	var err error
	env.vm.addressTxsIndexer, err = index.NewIndexer(env.vm.db, env.vm.ctx.Log, "", prometheus.NewRegistry(), false)
	require.NoError(err)
	defer func() {
		env.vm.ctx.Lock.Lock()
		require.NoError(env.vm.Shutdown(context.Background()))
		env.vm.ctx.Lock.Unlock()
	}()

	assetID := ids.GenerateTestID()
	addr := ids.GenerateTestShortID()
	addrStr, err := env.vm.FormatLocalAddress(addr)
	require.NoError(err)

	testTxCount := 25
	testTxs := initTestTxIndex(t, env.vm.db, addr, assetID, testTxCount)

	env.vm.ctx.Lock.Unlock()

	// get the first page
	getTxsArgs := &GetAddressTxsArgs{
		PageSize:    10,
		JSONAddress: api.JSONAddress{Address: addrStr},
		AssetID:     assetID.String(),
	}
	getTxsReply := &GetAddressTxsReply{}
	require.NoError(env.service.GetAddressTxs(nil, getTxsArgs, getTxsReply))
	require.Len(getTxsReply.TxIDs, 10)
	require.Equal(getTxsReply.TxIDs, testTxs[:10])

	// get the second page
	getTxsArgs.Cursor = getTxsReply.Cursor
	getTxsReply = &GetAddressTxsReply{}
	require.NoError(env.service.GetAddressTxs(nil, getTxsArgs, getTxsReply))
	require.Len(getTxsReply.TxIDs, 10)
	require.Equal(getTxsReply.TxIDs, testTxs[10:20])
}

func TestServiceGetAllBalances(t *testing.T) {
	require := require.New(t)

	env := setup(t, &envConfig{})
	defer func() {
		env.vm.ctx.Lock.Lock()
		require.NoError(env.vm.Shutdown(context.Background()))
		env.vm.ctx.Lock.Unlock()
	}()

	assetID := ids.GenerateTestID()
	addr := ids.GenerateTestShortID()
	addrStr, err := env.vm.FormatLocalAddress(addr)
	require.NoError(err)
	// A UTXO with a 2 out of 2 multisig
	// where one of the addresses is [addr]
	twoOfTwoUTXO := &avax.UTXO{
		UTXOID: avax.UTXOID{
			TxID:        ids.GenerateTestID(),
			OutputIndex: 0,
		},
		Asset: avax.Asset{ID: assetID},
		Out: &secp256k1fx.TransferOutput{
			Amt: 1337,
			OutputOwners: secp256k1fx.OutputOwners{
				Threshold: 2,
				Addrs:     []ids.ShortID{addr, ids.GenerateTestShortID()},
			},
		},
	}
	// Insert the UTXO
	env.vm.state.AddUTXO(twoOfTwoUTXO)
	require.NoError(env.vm.state.Commit())

	env.vm.ctx.Lock.Unlock()

	// Check the balance with IncludePartial set to true
	balanceArgs := &GetAllBalancesArgs{
		JSONAddress:    api.JSONAddress{Address: addrStr},
		IncludePartial: true,
	}
	reply := &GetAllBalancesReply{}
	require.NoError(env.service.GetAllBalances(nil, balanceArgs, reply))
	// The balance should include the UTXO since it is partly owned by [addr]
	require.Len(reply.Balances, 1)
	require.Equal(assetID.String(), reply.Balances[0].AssetID)
	require.Equal(uint64(1337), uint64(reply.Balances[0].Balance))

	// Check the balance with IncludePartial set to false
	balanceArgs = &GetAllBalancesArgs{
		JSONAddress: api.JSONAddress{Address: addrStr},
	}
	reply = &GetAllBalancesReply{}
	require.NoError(env.service.GetAllBalances(nil, balanceArgs, reply))
	require.Empty(reply.Balances)

	env.vm.ctx.Lock.Lock()

	// A UTXO with a 1 out of 2 multisig
	// where one of the addresses is [addr]
	oneOfTwoUTXO := &avax.UTXO{
		UTXOID: avax.UTXOID{
			TxID:        ids.GenerateTestID(),
			OutputIndex: 0,
		},
		Asset: avax.Asset{ID: assetID},
		Out: &secp256k1fx.TransferOutput{
			Amt: 1337,
			OutputOwners: secp256k1fx.OutputOwners{
				Threshold: 1,
				Addrs:     []ids.ShortID{addr, ids.GenerateTestShortID()},
			},
		},
	}
	// Insert the UTXO
	env.vm.state.AddUTXO(oneOfTwoUTXO)
	require.NoError(env.vm.state.Commit())

	env.vm.ctx.Lock.Unlock()

	// Check the balance with IncludePartial set to true
	balanceArgs = &GetAllBalancesArgs{
		JSONAddress:    api.JSONAddress{Address: addrStr},
		IncludePartial: true,
	}
	reply = &GetAllBalancesReply{}
	require.NoError(env.service.GetAllBalances(nil, balanceArgs, reply))
	// The balance should include the UTXO since it is partly owned by [addr]
	require.Len(reply.Balances, 1)
	require.Equal(assetID.String(), reply.Balances[0].AssetID)
	require.Equal(uint64(1337*2), uint64(reply.Balances[0].Balance))

	// Check the balance with IncludePartial set to false
	balanceArgs = &GetAllBalancesArgs{
		JSONAddress: api.JSONAddress{Address: addrStr},
	}
	reply = &GetAllBalancesReply{}
	require.NoError(env.service.GetAllBalances(nil, balanceArgs, reply))
	// The balance should not include the UTXO since it is only partly owned by [addr]
	require.Empty(reply.Balances)

	env.vm.ctx.Lock.Lock()

	// A UTXO with a 1 out of 1 multisig
	// but with a locktime in the future
	now := env.vm.clock.Time()
	futureUTXO := &avax.UTXO{
		UTXOID: avax.UTXOID{
			TxID:        ids.GenerateTestID(),
			OutputIndex: 0,
		},
		Asset: avax.Asset{ID: assetID},
		Out: &secp256k1fx.TransferOutput{
			Amt: 1337,
			OutputOwners: secp256k1fx.OutputOwners{
				Locktime:  uint64(now.Add(10 * time.Hour).Unix()),
				Threshold: 1,
				Addrs:     []ids.ShortID{addr},
			},
		},
	}
	// Insert the UTXO
	env.vm.state.AddUTXO(futureUTXO)
	require.NoError(env.vm.state.Commit())

	env.vm.ctx.Lock.Unlock()

	// Check the balance with IncludePartial set to true
	balanceArgs = &GetAllBalancesArgs{
		JSONAddress:    api.JSONAddress{Address: addrStr},
		IncludePartial: true,
	}
	reply = &GetAllBalancesReply{}
	require.NoError(env.service.GetAllBalances(nil, balanceArgs, reply))
	// The balance should include the UTXO since it is partly owned by [addr]
	// The balance should include the UTXO since it is partly owned by [addr]
	require.Len(reply.Balances, 1)
	require.Equal(assetID.String(), reply.Balances[0].AssetID)
	require.Equal(uint64(1337*3), uint64(reply.Balances[0].Balance))
	// Check the balance with IncludePartial set to false
	balanceArgs = &GetAllBalancesArgs{
		JSONAddress: api.JSONAddress{Address: addrStr},
	}
	reply = &GetAllBalancesReply{}
	require.NoError(env.service.GetAllBalances(nil, balanceArgs, reply))
	// The balance should not include the UTXO since it is only partly owned by [addr]
	require.Empty(reply.Balances)

	env.vm.ctx.Lock.Lock()

	// A UTXO for a different asset
	otherAssetID := ids.GenerateTestID()
	otherAssetUTXO := &avax.UTXO{
		UTXOID: avax.UTXOID{
			TxID:        ids.GenerateTestID(),
			OutputIndex: 0,
		},
		Asset: avax.Asset{ID: otherAssetID},
		Out: &secp256k1fx.TransferOutput{
			Amt: 1337,
			OutputOwners: secp256k1fx.OutputOwners{
				Threshold: 2,
				Addrs:     []ids.ShortID{addr, ids.GenerateTestShortID()},
			},
		},
	}
	// Insert the UTXO
	env.vm.state.AddUTXO(otherAssetUTXO)
	require.NoError(env.vm.state.Commit())

	env.vm.ctx.Lock.Unlock()

	// Check the balance with IncludePartial set to true
	balanceArgs = &GetAllBalancesArgs{
		JSONAddress:    api.JSONAddress{Address: addrStr},
		IncludePartial: true,
	}
	reply = &GetAllBalancesReply{}
	require.NoError(env.service.GetAllBalances(nil, balanceArgs, reply))
	// The balance should include the UTXO since it is partly owned by [addr]
	require.Len(reply.Balances, 2)
	gotAssetIDs := []string{reply.Balances[0].AssetID, reply.Balances[1].AssetID}
	require.Contains(gotAssetIDs, assetID.String())
	require.Contains(gotAssetIDs, otherAssetID.String())
	gotBalances := []uint64{uint64(reply.Balances[0].Balance), uint64(reply.Balances[1].Balance)}
	require.Contains(gotBalances, uint64(1337))
	require.Contains(gotBalances, uint64(1337*3))

	// Check the balance with IncludePartial set to false
	balanceArgs = &GetAllBalancesArgs{
		JSONAddress: api.JSONAddress{Address: addrStr},
	}
	reply = &GetAllBalancesReply{}
	require.NoError(env.service.GetAllBalances(nil, balanceArgs, reply))
	// The balance should include the UTXO since it is partly owned by [addr]
	require.Empty(reply.Balances)
}

func TestServiceGetTx(t *testing.T) {
	require := require.New(t)

	env := setup(t, &envConfig{})
	env.vm.ctx.Lock.Unlock()

	defer func() {
		env.vm.ctx.Lock.Lock()
		require.NoError(env.vm.Shutdown(context.Background()))
		env.vm.ctx.Lock.Unlock()
	}()

	txID := env.genesisTx.ID()

	reply := api.GetTxReply{}
	require.NoError(env.service.GetTx(nil, &api.GetTxArgs{
		TxID:     txID,
		Encoding: formatting.Hex,
	}, &reply))

	var txStr string
	require.NoError(stdjson.Unmarshal(reply.Tx, &txStr))

	txBytes, err := formatting.Decode(reply.Encoding, txStr)
	require.NoError(err)
	require.Equal(env.genesisTx.Bytes(), txBytes)
}

func TestServiceGetTxJSON_BaseTx(t *testing.T) {
	require := require.New(t)

	env := setup(t, &envConfig{})
	env.vm.ctx.Lock.Unlock()
	defer func() {
		env.vm.ctx.Lock.Lock()
		require.NoError(env.vm.Shutdown(context.Background()))
		env.vm.ctx.Lock.Unlock()
	}()

	newTx := newAvaxBaseTxWithOutputs(t, env.genesisBytes, env.vm.TxFee, env.vm.parser)
	issueAndAccept(require, env.vm, env.issuer, newTx)

	reply := api.GetTxReply{}
	require.NoError(env.service.GetTx(nil, &api.GetTxArgs{
		TxID:     newTx.ID(),
		Encoding: formatting.JSON,
	}, &reply))

	require.Equal(reply.Encoding, formatting.JSON)

	replyTxBytes, err := stdjson.MarshalIndent(reply.Tx, "", "\t")
	require.NoError(err)

	expectedReplyTxString := `{
	"unsignedTx": {
		"networkID": 10,
		"blockchainID": "PLACEHOLDER_BLOCKCHAIN_ID",
		"outputs": [
			{
				"assetID": "2XGxUr7VF7j1iwUp2aiGe4b6Ue2yyNghNS1SuNTNmZ77dPpXFZ",
				"fxID": "spdxUxVJQbX85MGxMHbKw1sHxMnSqJ3QBzDyDYEP3h6TLuxqQ",
				"output": {
					"addresses": [
						"X-testing1lnk637g0edwnqc2tn8tel39652fswa3xk4r65e"
					],
					"amount": 49000,
					"locktime": 0,
					"threshold": 1
				}
			}
		],
		"inputs": [
			{
				"txID": "2XGxUr7VF7j1iwUp2aiGe4b6Ue2yyNghNS1SuNTNmZ77dPpXFZ",
				"outputIndex": 2,
				"assetID": "2XGxUr7VF7j1iwUp2aiGe4b6Ue2yyNghNS1SuNTNmZ77dPpXFZ",
				"fxID": "spdxUxVJQbX85MGxMHbKw1sHxMnSqJ3QBzDyDYEP3h6TLuxqQ",
				"input": {
					"amount": 50000,
					"signatureIndices": [
						0
					]
				}
			}
		],
		"memo": "0x0102030405060708"
	},
	"credentials": [
		{
			"fxID": "spdxUxVJQbX85MGxMHbKw1sHxMnSqJ3QBzDyDYEP3h6TLuxqQ",
			"credential": {
				"signatures": [
					"PLACEHOLDER_SIGNATURE"
				]
			}
		}
	],
	"id": "PLACEHOLDER_TX_ID"
}`

	expectedReplyTxString = strings.Replace(expectedReplyTxString, "PLACEHOLDER_TX_ID", newTx.ID().String(), 1)
	expectedReplyTxString = strings.Replace(expectedReplyTxString, "PLACEHOLDER_BLOCKCHAIN_ID", newTx.Unsigned.(*txs.BaseTx).BlockchainID.String(), 1)

	sigStr, err := formatting.Encode(formatting.HexNC, newTx.Creds[0].Credential.(*secp256k1fx.Credential).Sigs[0][:])
	require.NoError(err)

	expectedReplyTxString = strings.Replace(expectedReplyTxString, "PLACEHOLDER_SIGNATURE", sigStr, 1)

	require.Equal(expectedReplyTxString, string(replyTxBytes))
}

func TestServiceGetTxJSON_ExportTx(t *testing.T) {
	require := require.New(t)

	env := setup(t, &envConfig{})
	env.vm.ctx.Lock.Unlock()
	defer func() {
		env.vm.ctx.Lock.Lock()
		require.NoError(env.vm.Shutdown(context.Background()))
		env.vm.ctx.Lock.Unlock()
	}()

	newTx := newAvaxExportTxWithOutputs(t, env.genesisBytes, env.vm.TxFee, env.vm.parser)
	issueAndAccept(require, env.vm, env.issuer, newTx)

	reply := api.GetTxReply{}
	require.NoError(env.service.GetTx(nil, &api.GetTxArgs{
		TxID:     newTx.ID(),
		Encoding: formatting.JSON,
	}, &reply))

	require.Equal(reply.Encoding, formatting.JSON)
	replyTxBytes, err := stdjson.MarshalIndent(reply.Tx, "", "\t")
	require.NoError(err)

	expectedReplyTxString := `{
	"unsignedTx": {
		"networkID": 10,
		"blockchainID": "PLACEHOLDER_BLOCKCHAIN_ID",
		"outputs": null,
		"inputs": [
			{
				"txID": "2XGxUr7VF7j1iwUp2aiGe4b6Ue2yyNghNS1SuNTNmZ77dPpXFZ",
				"outputIndex": 2,
				"assetID": "2XGxUr7VF7j1iwUp2aiGe4b6Ue2yyNghNS1SuNTNmZ77dPpXFZ",
				"fxID": "spdxUxVJQbX85MGxMHbKw1sHxMnSqJ3QBzDyDYEP3h6TLuxqQ",
				"input": {
					"amount": 50000,
					"signatureIndices": [
						0
					]
				}
			}
		],
		"memo": "0x",
		"destinationChain": "11111111111111111111111111111111LpoYY",
		"exportedOutputs": [
			{
				"assetID": "2XGxUr7VF7j1iwUp2aiGe4b6Ue2yyNghNS1SuNTNmZ77dPpXFZ",
				"fxID": "spdxUxVJQbX85MGxMHbKw1sHxMnSqJ3QBzDyDYEP3h6TLuxqQ",
				"output": {
					"addresses": [
						"X-testing1lnk637g0edwnqc2tn8tel39652fswa3xk4r65e"
					],
					"amount": 49000,
					"locktime": 0,
					"threshold": 1
				}
			}
		]
	},
	"credentials": [
		{
			"fxID": "spdxUxVJQbX85MGxMHbKw1sHxMnSqJ3QBzDyDYEP3h6TLuxqQ",
			"credential": {
				"signatures": [
					"PLACEHOLDER_SIGNATURE"
				]
			}
		}
	],
	"id": "PLACEHOLDER_TX_ID"
}`

	expectedReplyTxString = strings.Replace(expectedReplyTxString, "PLACEHOLDER_TX_ID", newTx.ID().String(), 1)
	expectedReplyTxString = strings.Replace(expectedReplyTxString, "PLACEHOLDER_BLOCKCHAIN_ID", newTx.Unsigned.(*txs.ExportTx).BlockchainID.String(), 1)

	sigStr, err := formatting.Encode(formatting.HexNC, newTx.Creds[0].Credential.(*secp256k1fx.Credential).Sigs[0][:])
	require.NoError(err)

	expectedReplyTxString = strings.Replace(expectedReplyTxString, "PLACEHOLDER_SIGNATURE", sigStr, 1)

	require.Equal(expectedReplyTxString, string(replyTxBytes))
}

func TestServiceGetTxJSON_CreateAssetTx(t *testing.T) {
	require := require.New(t)

	env := setup(t, &envConfig{
		vmStaticConfig: &config.Config{},
		additionalFxs: []*common.Fx{{
			ID: propertyfx.ID,
			Fx: &propertyfx.Fx{},
		}},
	})
	env.vm.ctx.Lock.Unlock()
	defer func() {
		env.vm.ctx.Lock.Lock()
		require.NoError(env.vm.Shutdown(context.Background()))
		env.vm.ctx.Lock.Unlock()
	}()

	createAssetTx := newAvaxCreateAssetTxWithOutputs(t, env.vm.parser)
	issueAndAccept(require, env.vm, env.issuer, createAssetTx)

	reply := api.GetTxReply{}
	require.NoError(env.service.GetTx(nil, &api.GetTxArgs{
		TxID:     createAssetTx.ID(),
		Encoding: formatting.JSON,
	}, &reply))

	require.Equal(reply.Encoding, formatting.JSON)

	replyTxBytes, err := stdjson.MarshalIndent(reply.Tx, "", "\t")
	require.NoError(err)

	expectedReplyTxString := `{
	"unsignedTx": {
		"networkID": 10,
		"blockchainID": "PLACEHOLDER_BLOCKCHAIN_ID",
		"outputs": null,
		"inputs": null,
		"memo": "0x",
		"name": "Team Rocket",
		"symbol": "TR",
		"denomination": 0,
		"initialStates": [
			{
				"fxIndex": 0,
				"fxID": "spdxUxVJQbX85MGxMHbKw1sHxMnSqJ3QBzDyDYEP3h6TLuxqQ",
				"outputs": [
					{
						"addresses": [
							"X-testing1lnk637g0edwnqc2tn8tel39652fswa3xk4r65e"
						],
						"locktime": 0,
						"threshold": 1
					},
					{
						"addresses": [
							"X-testing1lnk637g0edwnqc2tn8tel39652fswa3xk4r65e"
						],
						"locktime": 0,
						"threshold": 1
					}
				]
			},
			{
				"fxIndex": 1,
				"fxID": "qd2U4HDWUvMrVUeTcCHp6xH3Qpnn1XbU5MDdnBoiifFqvgXwT",
				"outputs": [
					{
						"addresses": [
							"X-testing1lnk637g0edwnqc2tn8tel39652fswa3xk4r65e"
						],
						"groupID": 1,
						"locktime": 0,
						"threshold": 1
					},
					{
						"addresses": [
							"X-testing1lnk637g0edwnqc2tn8tel39652fswa3xk4r65e"
						],
						"groupID": 2,
						"locktime": 0,
						"threshold": 1
					}
				]
			},
			{
				"fxIndex": 2,
				"fxID": "rXJsCSEYXg2TehWxCEEGj6JU2PWKTkd6cBdNLjoe2SpsKD9cy",
				"outputs": [
					{
						"addresses": [
							"X-testing1lnk637g0edwnqc2tn8tel39652fswa3xk4r65e"
						],
						"locktime": 0,
						"threshold": 1
					},
					{
						"addresses": [
							"X-testing1lnk637g0edwnqc2tn8tel39652fswa3xk4r65e"
						],
						"locktime": 0,
						"threshold": 1
					}
				]
			}
		]
	},
	"credentials": null,
	"id": "PLACEHOLDER_TX_ID"
}`

	expectedReplyTxString = strings.Replace(expectedReplyTxString, "PLACEHOLDER_TX_ID", createAssetTx.ID().String(), 1)
	expectedReplyTxString = strings.Replace(expectedReplyTxString, "PLACEHOLDER_BLOCKCHAIN_ID", createAssetTx.Unsigned.(*txs.CreateAssetTx).BlockchainID.String(), 1)

	require.Equal(expectedReplyTxString, string(replyTxBytes))
}

func TestServiceGetTxJSON_OperationTxWithNftxMintOp(t *testing.T) {
	require := require.New(t)

	env := setup(t, &envConfig{
		vmStaticConfig: &config.Config{},
		additionalFxs: []*common.Fx{{
			ID: propertyfx.ID,
			Fx: &propertyfx.Fx{},
		}},
	})
	env.vm.ctx.Lock.Unlock()
	defer func() {
		env.vm.ctx.Lock.Lock()
		require.NoError(env.vm.Shutdown(context.Background()))
		env.vm.ctx.Lock.Unlock()
	}()

	key := keys[0]
	createAssetTx := newAvaxCreateAssetTxWithOutputs(t, env.vm.parser)
	issueAndAccept(require, env.vm, env.issuer, createAssetTx)

	mintNFTTx := buildOperationTxWithOp(buildNFTxMintOp(createAssetTx, key, 2, 1))
	require.NoError(mintNFTTx.SignNFTFx(env.vm.parser.Codec(), [][]*secp256k1.PrivateKey{{key}}))
	issueAndAccept(require, env.vm, env.issuer, mintNFTTx)

	reply := api.GetTxReply{}
	require.NoError(env.service.GetTx(nil, &api.GetTxArgs{
		TxID:     mintNFTTx.ID(),
		Encoding: formatting.JSON,
	}, &reply))

	require.Equal(reply.Encoding, formatting.JSON)

	replyTxBytes, err := stdjson.MarshalIndent(reply.Tx, "", "\t")
	require.NoError(err)

	expectedReplyTxString := `{
	"unsignedTx": {
		"networkID": 10,
		"blockchainID": "PLACEHOLDER_BLOCKCHAIN_ID",
		"outputs": null,
		"inputs": null,
		"memo": "0x",
		"operations": [
			{
				"assetID": "PLACEHOLDER_CREATE_ASSET_TX_ID",
				"inputIDs": [
					{
						"txID": "PLACEHOLDER_CREATE_ASSET_TX_ID",
						"outputIndex": 2
					}
				],
				"fxID": "qd2U4HDWUvMrVUeTcCHp6xH3Qpnn1XbU5MDdnBoiifFqvgXwT",
				"operation": {
					"mintInput": {
						"signatureIndices": [
							0
						]
					},
					"groupID": 1,
					"payload": "0x68656c6c6f",
					"outputs": [
						{
							"addresses": [
								"X-testing1lnk637g0edwnqc2tn8tel39652fswa3xk4r65e"
							],
							"locktime": 0,
							"threshold": 1
						}
					]
				}
			}
		]
	},
	"credentials": [
		{
			"fxID": "qd2U4HDWUvMrVUeTcCHp6xH3Qpnn1XbU5MDdnBoiifFqvgXwT",
			"credential": {
				"signatures": [
					"PLACEHOLDER_SIGNATURE"
				]
			}
		}
	],
	"id": "PLACEHOLDER_TX_ID"
}`

	expectedReplyTxString = strings.Replace(expectedReplyTxString, "PLACEHOLDER_CREATE_ASSET_TX_ID", createAssetTx.ID().String(), 2)
	expectedReplyTxString = strings.Replace(expectedReplyTxString, "PLACEHOLDER_TX_ID", mintNFTTx.ID().String(), 1)
	expectedReplyTxString = strings.Replace(expectedReplyTxString, "PLACEHOLDER_BLOCKCHAIN_ID", mintNFTTx.Unsigned.(*txs.OperationTx).BlockchainID.String(), 1)

	sigStr, err := formatting.Encode(formatting.HexNC, mintNFTTx.Creds[0].Credential.(*nftfx.Credential).Sigs[0][:])
	require.NoError(err)

	expectedReplyTxString = strings.Replace(expectedReplyTxString, "PLACEHOLDER_SIGNATURE", sigStr, 1)

	require.Equal(expectedReplyTxString, string(replyTxBytes))
}

func TestServiceGetTxJSON_OperationTxWithMultipleNftxMintOp(t *testing.T) {
	require := require.New(t)

	env := setup(t, &envConfig{
		vmStaticConfig: &config.Config{},
		additionalFxs: []*common.Fx{{
			ID: propertyfx.ID,
			Fx: &propertyfx.Fx{},
		}},
	})
	env.vm.ctx.Lock.Unlock()
	defer func() {
		env.vm.ctx.Lock.Lock()
		require.NoError(env.vm.Shutdown(context.Background()))
		env.vm.ctx.Lock.Unlock()
	}()

	key := keys[0]
	createAssetTx := newAvaxCreateAssetTxWithOutputs(t, env.vm.parser)
	issueAndAccept(require, env.vm, env.issuer, createAssetTx)

	mintOp1 := buildNFTxMintOp(createAssetTx, key, 2, 1)
	mintOp2 := buildNFTxMintOp(createAssetTx, key, 3, 2)
	mintNFTTx := buildOperationTxWithOp(mintOp1, mintOp2)

	require.NoError(mintNFTTx.SignNFTFx(env.vm.parser.Codec(), [][]*secp256k1.PrivateKey{{key}, {key}}))
	issueAndAccept(require, env.vm, env.issuer, mintNFTTx)

	reply := api.GetTxReply{}
	require.NoError(env.service.GetTx(nil, &api.GetTxArgs{
		TxID:     mintNFTTx.ID(),
		Encoding: formatting.JSON,
	}, &reply))

	require.Equal(reply.Encoding, formatting.JSON)

	replyTxBytes, err := stdjson.MarshalIndent(reply.Tx, "", "\t")
	require.NoError(err)

	expectedReplyTxString := `{
	"unsignedTx": {
		"networkID": 10,
		"blockchainID": "PLACEHOLDER_BLOCKCHAIN_ID",
		"outputs": null,
		"inputs": null,
		"memo": "0x",
		"operations": [
			{
				"assetID": "PLACEHOLDER_CREATE_ASSET_TX_ID",
				"inputIDs": [
					{
						"txID": "PLACEHOLDER_CREATE_ASSET_TX_ID",
						"outputIndex": 2
					}
				],
				"fxID": "qd2U4HDWUvMrVUeTcCHp6xH3Qpnn1XbU5MDdnBoiifFqvgXwT",
				"operation": {
					"mintInput": {
						"signatureIndices": [
							0
						]
					},
					"groupID": 1,
					"payload": "0x68656c6c6f",
					"outputs": [
						{
							"addresses": [
								"X-testing1lnk637g0edwnqc2tn8tel39652fswa3xk4r65e"
							],
							"locktime": 0,
							"threshold": 1
						}
					]
				}
			},
			{
				"assetID": "PLACEHOLDER_CREATE_ASSET_TX_ID",
				"inputIDs": [
					{
						"txID": "PLACEHOLDER_CREATE_ASSET_TX_ID",
						"outputIndex": 3
					}
				],
				"fxID": "qd2U4HDWUvMrVUeTcCHp6xH3Qpnn1XbU5MDdnBoiifFqvgXwT",
				"operation": {
					"mintInput": {
						"signatureIndices": [
							0
						]
					},
					"groupID": 2,
					"payload": "0x68656c6c6f",
					"outputs": [
						{
							"addresses": [
								"X-testing1lnk637g0edwnqc2tn8tel39652fswa3xk4r65e"
							],
							"locktime": 0,
							"threshold": 1
						}
					]
				}
			}
		]
	},
	"credentials": [
		{
			"fxID": "qd2U4HDWUvMrVUeTcCHp6xH3Qpnn1XbU5MDdnBoiifFqvgXwT",
			"credential": {
				"signatures": [
					"PLACEHOLDER_SIGNATURE"
				]
			}
		},
		{
			"fxID": "qd2U4HDWUvMrVUeTcCHp6xH3Qpnn1XbU5MDdnBoiifFqvgXwT",
			"credential": {
				"signatures": [
					"PLACEHOLDER_SIGNATURE"
				]
			}
		}
	],
	"id": "PLACEHOLDER_TX_ID"
}`

	expectedReplyTxString = strings.Replace(expectedReplyTxString, "PLACEHOLDER_CREATE_ASSET_TX_ID", createAssetTx.ID().String(), 4)
	expectedReplyTxString = strings.Replace(expectedReplyTxString, "PLACEHOLDER_TX_ID", mintNFTTx.ID().String(), 1)
	expectedReplyTxString = strings.Replace(expectedReplyTxString, "PLACEHOLDER_BLOCKCHAIN_ID", mintNFTTx.Unsigned.(*txs.OperationTx).BlockchainID.String(), 1)

	sigStr, err := formatting.Encode(formatting.HexNC, mintNFTTx.Creds[0].Credential.(*nftfx.Credential).Sigs[0][:])
	require.NoError(err)

	expectedReplyTxString = strings.Replace(expectedReplyTxString, "PLACEHOLDER_SIGNATURE", sigStr, 2)

	require.Equal(expectedReplyTxString, string(replyTxBytes))
}

func TestServiceGetTxJSON_OperationTxWithSecpMintOp(t *testing.T) {
	require := require.New(t)

	env := setup(t, &envConfig{
		vmStaticConfig: &config.Config{},
		additionalFxs: []*common.Fx{{
			ID: propertyfx.ID,
			Fx: &propertyfx.Fx{},
		}},
	})
	env.vm.ctx.Lock.Unlock()
	defer func() {
		env.vm.ctx.Lock.Lock()
		require.NoError(env.vm.Shutdown(context.Background()))
		env.vm.ctx.Lock.Unlock()
	}()

	key := keys[0]
	createAssetTx := newAvaxCreateAssetTxWithOutputs(t, env.vm.parser)
	issueAndAccept(require, env.vm, env.issuer, createAssetTx)

	mintSecpOpTx := buildOperationTxWithOp(buildSecpMintOp(createAssetTx, key, 0))
	require.NoError(mintSecpOpTx.SignSECP256K1Fx(env.vm.parser.Codec(), [][]*secp256k1.PrivateKey{{key}}))
	issueAndAccept(require, env.vm, env.issuer, mintSecpOpTx)

	reply := api.GetTxReply{}
	require.NoError(env.service.GetTx(nil, &api.GetTxArgs{
		TxID:     mintSecpOpTx.ID(),
		Encoding: formatting.JSON,
	}, &reply))

	require.Equal(reply.Encoding, formatting.JSON)

	replyTxBytes, err := stdjson.MarshalIndent(reply.Tx, "", "\t")
	require.NoError(err)

	expectedReplyTxString := `{
	"unsignedTx": {
		"networkID": 10,
		"blockchainID": "PLACEHOLDER_BLOCKCHAIN_ID",
		"outputs": null,
		"inputs": null,
		"memo": "0x",
		"operations": [
			{
				"assetID": "PLACEHOLDER_CREATE_ASSET_TX_ID",
				"inputIDs": [
					{
						"txID": "PLACEHOLDER_CREATE_ASSET_TX_ID",
						"outputIndex": 0
					}
				],
				"fxID": "spdxUxVJQbX85MGxMHbKw1sHxMnSqJ3QBzDyDYEP3h6TLuxqQ",
				"operation": {
					"mintInput": {
						"signatureIndices": [
							0
						]
					},
					"mintOutput": {
						"addresses": [
							"X-testing1lnk637g0edwnqc2tn8tel39652fswa3xk4r65e"
						],
						"locktime": 0,
						"threshold": 1
					},
					"transferOutput": {
						"addresses": [
							"X-testing1lnk637g0edwnqc2tn8tel39652fswa3xk4r65e"
						],
						"amount": 1,
						"locktime": 0,
						"threshold": 1
					}
				}
			}
		]
	},
	"credentials": [
		{
			"fxID": "spdxUxVJQbX85MGxMHbKw1sHxMnSqJ3QBzDyDYEP3h6TLuxqQ",
			"credential": {
				"signatures": [
					"PLACEHOLDER_SIGNATURE"
				]
			}
		}
	],
	"id": "PLACEHOLDER_TX_ID"
}`

	expectedReplyTxString = strings.Replace(expectedReplyTxString, "PLACEHOLDER_CREATE_ASSET_TX_ID", createAssetTx.ID().String(), 2)
	expectedReplyTxString = strings.Replace(expectedReplyTxString, "PLACEHOLDER_TX_ID", mintSecpOpTx.ID().String(), 1)
	expectedReplyTxString = strings.Replace(expectedReplyTxString, "PLACEHOLDER_BLOCKCHAIN_ID", mintSecpOpTx.Unsigned.(*txs.OperationTx).BlockchainID.String(), 1)

	sigStr, err := formatting.Encode(formatting.HexNC, mintSecpOpTx.Creds[0].Credential.(*secp256k1fx.Credential).Sigs[0][:])
	require.NoError(err)

	expectedReplyTxString = strings.Replace(expectedReplyTxString, "PLACEHOLDER_SIGNATURE", sigStr, 1)

	require.Equal(expectedReplyTxString, string(replyTxBytes))
}

func TestServiceGetTxJSON_OperationTxWithMultipleSecpMintOp(t *testing.T) {
	require := require.New(t)

	env := setup(t, &envConfig{
		vmStaticConfig: &config.Config{},
		additionalFxs: []*common.Fx{{
			ID: propertyfx.ID,
			Fx: &propertyfx.Fx{},
		}},
	})
	env.vm.ctx.Lock.Unlock()
	defer func() {
		env.vm.ctx.Lock.Lock()
		require.NoError(env.vm.Shutdown(context.Background()))
		env.vm.ctx.Lock.Unlock()
	}()

	key := keys[0]
	createAssetTx := newAvaxCreateAssetTxWithOutputs(t, env.vm.parser)
	issueAndAccept(require, env.vm, env.issuer, createAssetTx)

	op1 := buildSecpMintOp(createAssetTx, key, 0)
	op2 := buildSecpMintOp(createAssetTx, key, 1)
	mintSecpOpTx := buildOperationTxWithOp(op1, op2)

	require.NoError(mintSecpOpTx.SignSECP256K1Fx(env.vm.parser.Codec(), [][]*secp256k1.PrivateKey{{key}, {key}}))
	issueAndAccept(require, env.vm, env.issuer, mintSecpOpTx)

	reply := api.GetTxReply{}
	require.NoError(env.service.GetTx(nil, &api.GetTxArgs{
		TxID:     mintSecpOpTx.ID(),
		Encoding: formatting.JSON,
	}, &reply))

	require.Equal(reply.Encoding, formatting.JSON)

	replyTxBytes, err := stdjson.MarshalIndent(reply.Tx, "", "\t")
	require.NoError(err)

	expectedReplyTxString := `{
	"unsignedTx": {
		"networkID": 10,
		"blockchainID": "PLACEHOLDER_BLOCKCHAIN_ID",
		"outputs": null,
		"inputs": null,
		"memo": "0x",
		"operations": [
			{
				"assetID": "PLACEHOLDER_CREATE_ASSET_TX_ID",
				"inputIDs": [
					{
						"txID": "PLACEHOLDER_CREATE_ASSET_TX_ID",
						"outputIndex": 0
					}
				],
				"fxID": "spdxUxVJQbX85MGxMHbKw1sHxMnSqJ3QBzDyDYEP3h6TLuxqQ",
				"operation": {
					"mintInput": {
						"signatureIndices": [
							0
						]
					},
					"mintOutput": {
						"addresses": [
							"X-testing1lnk637g0edwnqc2tn8tel39652fswa3xk4r65e"
						],
						"locktime": 0,
						"threshold": 1
					},
					"transferOutput": {
						"addresses": [
							"X-testing1lnk637g0edwnqc2tn8tel39652fswa3xk4r65e"
						],
						"amount": 1,
						"locktime": 0,
						"threshold": 1
					}
				}
			},
			{
				"assetID": "PLACEHOLDER_CREATE_ASSET_TX_ID",
				"inputIDs": [
					{
						"txID": "PLACEHOLDER_CREATE_ASSET_TX_ID",
						"outputIndex": 1
					}
				],
				"fxID": "spdxUxVJQbX85MGxMHbKw1sHxMnSqJ3QBzDyDYEP3h6TLuxqQ",
				"operation": {
					"mintInput": {
						"signatureIndices": [
							0
						]
					},
					"mintOutput": {
						"addresses": [
							"X-testing1lnk637g0edwnqc2tn8tel39652fswa3xk4r65e"
						],
						"locktime": 0,
						"threshold": 1
					},
					"transferOutput": {
						"addresses": [
							"X-testing1lnk637g0edwnqc2tn8tel39652fswa3xk4r65e"
						],
						"amount": 1,
						"locktime": 0,
						"threshold": 1
					}
				}
			}
		]
	},
	"credentials": [
		{
			"fxID": "spdxUxVJQbX85MGxMHbKw1sHxMnSqJ3QBzDyDYEP3h6TLuxqQ",
			"credential": {
				"signatures": [
					"PLACEHOLDER_SIGNATURE"
				]
			}
		},
		{
			"fxID": "spdxUxVJQbX85MGxMHbKw1sHxMnSqJ3QBzDyDYEP3h6TLuxqQ",
			"credential": {
				"signatures": [
					"PLACEHOLDER_SIGNATURE"
				]
			}
		}
	],
	"id": "PLACEHOLDER_TX_ID"
}`

	expectedReplyTxString = strings.Replace(expectedReplyTxString, "PLACEHOLDER_CREATE_ASSET_TX_ID", createAssetTx.ID().String(), 4)
	expectedReplyTxString = strings.Replace(expectedReplyTxString, "PLACEHOLDER_TX_ID", mintSecpOpTx.ID().String(), 1)
	expectedReplyTxString = strings.Replace(expectedReplyTxString, "PLACEHOLDER_BLOCKCHAIN_ID", mintSecpOpTx.Unsigned.(*txs.OperationTx).BlockchainID.String(), 1)

	sigStr, err := formatting.Encode(formatting.HexNC, mintSecpOpTx.Creds[0].Credential.(*secp256k1fx.Credential).Sigs[0][:])
	require.NoError(err)

	expectedReplyTxString = strings.Replace(expectedReplyTxString, "PLACEHOLDER_SIGNATURE", sigStr, 2)

	require.Equal(expectedReplyTxString, string(replyTxBytes))
}

func TestServiceGetTxJSON_OperationTxWithPropertyFxMintOp(t *testing.T) {
	require := require.New(t)

	env := setup(t, &envConfig{
		vmStaticConfig: &config.Config{},
		additionalFxs: []*common.Fx{{
			ID: propertyfx.ID,
			Fx: &propertyfx.Fx{},
		}},
	})
	env.vm.ctx.Lock.Unlock()
	defer func() {
		env.vm.ctx.Lock.Lock()
		require.NoError(env.vm.Shutdown(context.Background()))
		env.vm.ctx.Lock.Unlock()
	}()

	key := keys[0]
	createAssetTx := newAvaxCreateAssetTxWithOutputs(t, env.vm.parser)
	issueAndAccept(require, env.vm, env.issuer, createAssetTx)

	mintPropertyFxOpTx := buildOperationTxWithOp(buildPropertyFxMintOp(createAssetTx, key, 4))
	require.NoError(mintPropertyFxOpTx.SignPropertyFx(env.vm.parser.Codec(), [][]*secp256k1.PrivateKey{{key}}))
	issueAndAccept(require, env.vm, env.issuer, mintPropertyFxOpTx)

	reply := api.GetTxReply{}
	require.NoError(env.service.GetTx(nil, &api.GetTxArgs{
		TxID:     mintPropertyFxOpTx.ID(),
		Encoding: formatting.JSON,
	}, &reply))

	require.Equal(reply.Encoding, formatting.JSON)

	replyTxBytes, err := stdjson.MarshalIndent(reply.Tx, "", "\t")
	require.NoError(err)

	expectedReplyTxString := `{
	"unsignedTx": {
		"networkID": 10,
		"blockchainID": "PLACEHOLDER_BLOCKCHAIN_ID",
		"outputs": null,
		"inputs": null,
		"memo": "0x",
		"operations": [
			{
				"assetID": "PLACEHOLDER_CREATE_ASSET_TX_ID",
				"inputIDs": [
					{
						"txID": "PLACEHOLDER_CREATE_ASSET_TX_ID",
						"outputIndex": 4
					}
				],
				"fxID": "rXJsCSEYXg2TehWxCEEGj6JU2PWKTkd6cBdNLjoe2SpsKD9cy",
				"operation": {
					"mintInput": {
						"signatureIndices": [
							0
						]
					},
					"mintOutput": {
						"addresses": [
							"X-testing1lnk637g0edwnqc2tn8tel39652fswa3xk4r65e"
						],
						"locktime": 0,
						"threshold": 1
					},
					"ownedOutput": {
						"addresses": [],
						"locktime": 0,
						"threshold": 0
					}
				}
			}
		]
	},
	"credentials": [
		{
			"fxID": "rXJsCSEYXg2TehWxCEEGj6JU2PWKTkd6cBdNLjoe2SpsKD9cy",
			"credential": {
				"signatures": [
					"PLACEHOLDER_SIGNATURE"
				]
			}
		}
	],
	"id": "PLACEHOLDER_TX_ID"
}`

	expectedReplyTxString = strings.Replace(expectedReplyTxString, "PLACEHOLDER_CREATE_ASSET_TX_ID", createAssetTx.ID().String(), 2)
	expectedReplyTxString = strings.Replace(expectedReplyTxString, "PLACEHOLDER_TX_ID", mintPropertyFxOpTx.ID().String(), 1)
	expectedReplyTxString = strings.Replace(expectedReplyTxString, "PLACEHOLDER_BLOCKCHAIN_ID", mintPropertyFxOpTx.Unsigned.(*txs.OperationTx).BlockchainID.String(), 1)

	sigStr, err := formatting.Encode(formatting.HexNC, mintPropertyFxOpTx.Creds[0].Credential.(*propertyfx.Credential).Sigs[0][:])
	require.NoError(err)

	expectedReplyTxString = strings.Replace(expectedReplyTxString, "PLACEHOLDER_SIGNATURE", sigStr, 1)

	require.Equal(expectedReplyTxString, string(replyTxBytes))
}

func TestServiceGetTxJSON_OperationTxWithPropertyFxMintOpMultiple(t *testing.T) {
	require := require.New(t)

	env := setup(t, &envConfig{
		vmStaticConfig: &config.Config{},
		additionalFxs: []*common.Fx{{
			ID: propertyfx.ID,
			Fx: &propertyfx.Fx{},
		}},
	})
	env.vm.ctx.Lock.Unlock()
	defer func() {
		env.vm.ctx.Lock.Lock()
		require.NoError(env.vm.Shutdown(context.Background()))
		env.vm.ctx.Lock.Unlock()
	}()

	key := keys[0]
	createAssetTx := newAvaxCreateAssetTxWithOutputs(t, env.vm.parser)
	issueAndAccept(require, env.vm, env.issuer, createAssetTx)

	op1 := buildPropertyFxMintOp(createAssetTx, key, 4)
	op2 := buildPropertyFxMintOp(createAssetTx, key, 5)
	mintPropertyFxOpTx := buildOperationTxWithOp(op1, op2)

	require.NoError(mintPropertyFxOpTx.SignPropertyFx(env.vm.parser.Codec(), [][]*secp256k1.PrivateKey{{key}, {key}}))
	issueAndAccept(require, env.vm, env.issuer, mintPropertyFxOpTx)

	reply := api.GetTxReply{}
	require.NoError(env.service.GetTx(nil, &api.GetTxArgs{
		TxID:     mintPropertyFxOpTx.ID(),
		Encoding: formatting.JSON,
	}, &reply))

	require.Equal(reply.Encoding, formatting.JSON)

	replyTxBytes, err := stdjson.MarshalIndent(reply.Tx, "", "\t")
	require.NoError(err)

	expectedReplyTxString := `{
	"unsignedTx": {
		"networkID": 10,
		"blockchainID": "PLACEHOLDER_BLOCKCHAIN_ID",
		"outputs": null,
		"inputs": null,
		"memo": "0x",
		"operations": [
			{
				"assetID": "PLACEHOLDER_CREATE_ASSET_TX_ID",
				"inputIDs": [
					{
						"txID": "PLACEHOLDER_CREATE_ASSET_TX_ID",
						"outputIndex": 4
					}
				],
				"fxID": "rXJsCSEYXg2TehWxCEEGj6JU2PWKTkd6cBdNLjoe2SpsKD9cy",
				"operation": {
					"mintInput": {
						"signatureIndices": [
							0
						]
					},
					"mintOutput": {
						"addresses": [
							"X-testing1lnk637g0edwnqc2tn8tel39652fswa3xk4r65e"
						],
						"locktime": 0,
						"threshold": 1
					},
					"ownedOutput": {
						"addresses": [],
						"locktime": 0,
						"threshold": 0
					}
				}
			},
			{
				"assetID": "PLACEHOLDER_CREATE_ASSET_TX_ID",
				"inputIDs": [
					{
						"txID": "PLACEHOLDER_CREATE_ASSET_TX_ID",
						"outputIndex": 5
					}
				],
				"fxID": "rXJsCSEYXg2TehWxCEEGj6JU2PWKTkd6cBdNLjoe2SpsKD9cy",
				"operation": {
					"mintInput": {
						"signatureIndices": [
							0
						]
					},
					"mintOutput": {
						"addresses": [
							"X-testing1lnk637g0edwnqc2tn8tel39652fswa3xk4r65e"
						],
						"locktime": 0,
						"threshold": 1
					},
					"ownedOutput": {
						"addresses": [],
						"locktime": 0,
						"threshold": 0
					}
				}
			}
		]
	},
	"credentials": [
		{
			"fxID": "rXJsCSEYXg2TehWxCEEGj6JU2PWKTkd6cBdNLjoe2SpsKD9cy",
			"credential": {
				"signatures": [
					"PLACEHOLDER_SIGNATURE"
				]
			}
		},
		{
			"fxID": "rXJsCSEYXg2TehWxCEEGj6JU2PWKTkd6cBdNLjoe2SpsKD9cy",
			"credential": {
				"signatures": [
					"PLACEHOLDER_SIGNATURE"
				]
			}
		}
	],
	"id": "PLACEHOLDER_TX_ID"
}`

	expectedReplyTxString = strings.Replace(expectedReplyTxString, "PLACEHOLDER_CREATE_ASSET_TX_ID", createAssetTx.ID().String(), 4)
	expectedReplyTxString = strings.Replace(expectedReplyTxString, "PLACEHOLDER_TX_ID", mintPropertyFxOpTx.ID().String(), 1)
	expectedReplyTxString = strings.Replace(expectedReplyTxString, "PLACEHOLDER_BLOCKCHAIN_ID", mintPropertyFxOpTx.Unsigned.(*txs.OperationTx).BlockchainID.String(), 1)

	sigStr, err := formatting.Encode(formatting.HexNC, mintPropertyFxOpTx.Creds[0].Credential.(*propertyfx.Credential).Sigs[0][:])
	require.NoError(err)

	expectedReplyTxString = strings.Replace(expectedReplyTxString, "PLACEHOLDER_SIGNATURE", sigStr, 2)

	require.Equal(expectedReplyTxString, string(replyTxBytes))
}

func newAvaxBaseTxWithOutputs(t *testing.T, genesisBytes []byte, fee uint64, parser txs.Parser) *txs.Tx {
	avaxTx := getCreateTxFromGenesisTest(t, genesisBytes, "AVAX")
	key := keys[0]
	tx := buildBaseTx(avaxTx, fee, key)
	require.NoError(t, tx.SignSECP256K1Fx(parser.Codec(), [][]*secp256k1.PrivateKey{{key}}))
	return tx
}

func newAvaxExportTxWithOutputs(t *testing.T, genesisBytes []byte, fee uint64, parser txs.Parser) *txs.Tx {
	avaxTx := getCreateTxFromGenesisTest(t, genesisBytes, "AVAX")
	key := keys[0]
	tx := buildExportTx(avaxTx, fee, key)
	require.NoError(t, tx.SignSECP256K1Fx(parser.Codec(), [][]*secp256k1.PrivateKey{{key}}))
	return tx
}

func newAvaxCreateAssetTxWithOutputs(t *testing.T, parser txs.Parser) *txs.Tx {
	key := keys[0]
	tx := buildCreateAssetTx(key)
<<<<<<< HEAD
	require.NoError(t, tx.Initialize(vm.parser.Codec()))
=======
	require.NoError(t, tx.Initialize(parser.Codec()))
>>>>>>> da814b3f
	return tx
}

func buildBaseTx(avaxTx *txs.Tx, fee uint64, key *secp256k1.PrivateKey) *txs.Tx {
	return &txs.Tx{Unsigned: &txs.BaseTx{
		BaseTx: avax.BaseTx{
			NetworkID:    constants.UnitTestID,
			BlockchainID: chainID,
			Memo:         []byte{1, 2, 3, 4, 5, 6, 7, 8},
			Ins: []*avax.TransferableInput{{
				UTXOID: avax.UTXOID{
					TxID:        avaxTx.ID(),
					OutputIndex: 2,
				},
				Asset: avax.Asset{ID: avaxTx.ID()},
				In: &secp256k1fx.TransferInput{
					Amt: startBalance,
					Input: secp256k1fx.Input{
						SigIndices: []uint32{
							0,
						},
					},
				},
			}},
			Outs: []*avax.TransferableOutput{{
				Asset: avax.Asset{ID: avaxTx.ID()},
				Out: &secp256k1fx.TransferOutput{
					Amt: startBalance - fee,
					OutputOwners: secp256k1fx.OutputOwners{
						Threshold: 1,
						Addrs:     []ids.ShortID{key.PublicKey().Address()},
					},
				},
			}},
		},
	}}
}

func buildExportTx(avaxTx *txs.Tx, fee uint64, key *secp256k1.PrivateKey) *txs.Tx {
	return &txs.Tx{Unsigned: &txs.ExportTx{
		BaseTx: txs.BaseTx{
			BaseTx: avax.BaseTx{
				NetworkID:    constants.UnitTestID,
				BlockchainID: chainID,
				Ins: []*avax.TransferableInput{{
					UTXOID: avax.UTXOID{
						TxID:        avaxTx.ID(),
						OutputIndex: 2,
					},
					Asset: avax.Asset{ID: avaxTx.ID()},
					In: &secp256k1fx.TransferInput{
						Amt:   startBalance,
						Input: secp256k1fx.Input{SigIndices: []uint32{0}},
					},
				}},
			},
		},
		DestinationChain: constants.PlatformChainID,
		ExportedOuts: []*avax.TransferableOutput{{
			Asset: avax.Asset{ID: avaxTx.ID()},
			Out: &secp256k1fx.TransferOutput{
				Amt: startBalance - fee,
				OutputOwners: secp256k1fx.OutputOwners{
					Threshold: 1,
					Addrs:     []ids.ShortID{key.PublicKey().Address()},
				},
			},
		}},
	}}
}

func buildCreateAssetTx(key *secp256k1.PrivateKey) *txs.Tx {
	return &txs.Tx{Unsigned: &txs.CreateAssetTx{
		BaseTx: txs.BaseTx{BaseTx: avax.BaseTx{
			NetworkID:    constants.UnitTestID,
			BlockchainID: chainID,
		}},
		Name:         "Team Rocket",
		Symbol:       "TR",
		Denomination: 0,
		States: []*txs.InitialState{
			{
				FxIndex: 0,
				Outs: []verify.State{
					&secp256k1fx.MintOutput{
						OutputOwners: secp256k1fx.OutputOwners{
							Threshold: 1,
							Addrs:     []ids.ShortID{key.PublicKey().Address()},
						},
					}, &secp256k1fx.MintOutput{
						OutputOwners: secp256k1fx.OutputOwners{
							Threshold: 1,
							Addrs:     []ids.ShortID{key.PublicKey().Address()},
						},
					},
				},
			},
			{
				FxIndex: 1,
				Outs: []verify.State{
					&nftfx.MintOutput{
						GroupID: 1,
						OutputOwners: secp256k1fx.OutputOwners{
							Threshold: 1,
							Addrs:     []ids.ShortID{key.PublicKey().Address()},
						},
					},
					&nftfx.MintOutput{
						GroupID: 2,
						OutputOwners: secp256k1fx.OutputOwners{
							Threshold: 1,
							Addrs:     []ids.ShortID{key.PublicKey().Address()},
						},
					},
				},
			},
			{
				FxIndex: 2,
				Outs: []verify.State{
					&propertyfx.MintOutput{
						OutputOwners: secp256k1fx.OutputOwners{
							Threshold: 1,
							Addrs:     []ids.ShortID{keys[0].PublicKey().Address()},
						},
					},
					&propertyfx.MintOutput{
						OutputOwners: secp256k1fx.OutputOwners{
							Threshold: 1,
							Addrs:     []ids.ShortID{keys[0].PublicKey().Address()},
						},
					},
				},
			},
		},
	}}
}

func buildNFTxMintOp(createAssetTx *txs.Tx, key *secp256k1.PrivateKey, outputIndex, groupID uint32) *txs.Operation {
	return &txs.Operation{
		Asset: avax.Asset{ID: createAssetTx.ID()},
		UTXOIDs: []*avax.UTXOID{{
			TxID:        createAssetTx.ID(),
			OutputIndex: outputIndex,
		}},
		Op: &nftfx.MintOperation{
			MintInput: secp256k1fx.Input{
				SigIndices: []uint32{0},
			},
			GroupID: groupID,
			Payload: []byte{'h', 'e', 'l', 'l', 'o'},
			Outputs: []*secp256k1fx.OutputOwners{{
				Threshold: 1,
				Addrs:     []ids.ShortID{key.PublicKey().Address()},
			}},
		},
	}
}

func buildPropertyFxMintOp(createAssetTx *txs.Tx, key *secp256k1.PrivateKey, outputIndex uint32) *txs.Operation {
	return &txs.Operation{
		Asset: avax.Asset{ID: createAssetTx.ID()},
		UTXOIDs: []*avax.UTXOID{{
			TxID:        createAssetTx.ID(),
			OutputIndex: outputIndex,
		}},
		Op: &propertyfx.MintOperation{
			MintInput: secp256k1fx.Input{
				SigIndices: []uint32{0},
			},
			MintOutput: propertyfx.MintOutput{OutputOwners: secp256k1fx.OutputOwners{
				Threshold: 1,
				Addrs: []ids.ShortID{
					key.PublicKey().Address(),
				},
			}},
		},
	}
}

func buildSecpMintOp(createAssetTx *txs.Tx, key *secp256k1.PrivateKey, outputIndex uint32) *txs.Operation {
	return &txs.Operation{
		Asset: avax.Asset{ID: createAssetTx.ID()},
		UTXOIDs: []*avax.UTXOID{{
			TxID:        createAssetTx.ID(),
			OutputIndex: outputIndex,
		}},
		Op: &secp256k1fx.MintOperation{
			MintInput: secp256k1fx.Input{
				SigIndices: []uint32{0},
			},
			MintOutput: secp256k1fx.MintOutput{
				OutputOwners: secp256k1fx.OutputOwners{
					Threshold: 1,
					Addrs: []ids.ShortID{
						key.PublicKey().Address(),
					},
				},
			},
			TransferOutput: secp256k1fx.TransferOutput{
				Amt: 1,
				OutputOwners: secp256k1fx.OutputOwners{
					Locktime:  0,
					Threshold: 1,
					Addrs:     []ids.ShortID{key.PublicKey().Address()},
				},
			},
		},
	}
}

func buildOperationTxWithOp(op ...*txs.Operation) *txs.Tx {
	return &txs.Tx{Unsigned: &txs.OperationTx{
		BaseTx: txs.BaseTx{BaseTx: avax.BaseTx{
			NetworkID:    constants.UnitTestID,
			BlockchainID: chainID,
		}},
		Ops: op,
	}}
}

func TestServiceGetNilTx(t *testing.T) {
	require := require.New(t)

	env := setup(t, &envConfig{})
	env.vm.ctx.Lock.Unlock()

	defer func() {
		env.vm.ctx.Lock.Lock()
		require.NoError(env.vm.Shutdown(context.Background()))
		env.vm.ctx.Lock.Unlock()
	}()

	reply := api.GetTxReply{}
	err := env.service.GetTx(nil, &api.GetTxArgs{}, &reply)
	require.ErrorIs(err, errNilTxID)
}

func TestServiceGetUnknownTx(t *testing.T) {
	require := require.New(t)

	env := setup(t, &envConfig{})
	env.vm.ctx.Lock.Unlock()

	defer func() {
		env.vm.ctx.Lock.Lock()
		require.NoError(env.vm.Shutdown(context.Background()))
		env.vm.ctx.Lock.Unlock()
	}()

	reply := api.GetTxReply{}
	err := env.service.GetTx(nil, &api.GetTxArgs{TxID: ids.GenerateTestID()}, &reply)
	require.ErrorIs(err, database.ErrNotFound)
}

func TestServiceGetUTXOs(t *testing.T) {
	env := setup(t, &envConfig{})
	defer func() {
		env.vm.ctx.Lock.Lock()
		require.NoError(t, env.vm.Shutdown(context.Background()))
		env.vm.ctx.Lock.Unlock()
	}()

	rawAddr := ids.GenerateTestShortID()
	rawEmptyAddr := ids.GenerateTestShortID()

	numUTXOs := 10
	// Put a bunch of UTXOs
	for i := 0; i < numUTXOs; i++ {
		utxo := &avax.UTXO{
			UTXOID: avax.UTXOID{
				TxID: ids.GenerateTestID(),
			},
			Asset: avax.Asset{ID: env.vm.ctx.AVAXAssetID},
			Out: &secp256k1fx.TransferOutput{
				Amt: 1,
				OutputOwners: secp256k1fx.OutputOwners{
					Threshold: 1,
					Addrs:     []ids.ShortID{rawAddr},
				},
			},
		}
		env.vm.state.AddUTXO(utxo)
	}
	require.NoError(t, env.vm.state.Commit())

	sm := env.sharedMemory.NewSharedMemory(constants.PlatformChainID)

	elems := make([]*atomic.Element, numUTXOs)
	codec := env.vm.parser.Codec()
	for i := range elems {
		utxo := &avax.UTXO{
			UTXOID: avax.UTXOID{
				TxID: ids.GenerateTestID(),
			},
			Asset: avax.Asset{ID: env.vm.ctx.AVAXAssetID},
			Out: &secp256k1fx.TransferOutput{
				Amt: 1,
				OutputOwners: secp256k1fx.OutputOwners{
					Threshold: 1,
					Addrs:     []ids.ShortID{rawAddr},
				},
			},
		}

		utxoBytes, err := codec.Marshal(txs.CodecVersion, utxo)
		require.NoError(t, err)
		utxoID := utxo.InputID()
		elems[i] = &atomic.Element{
			Key:   utxoID[:],
			Value: utxoBytes,
			Traits: [][]byte{
				rawAddr.Bytes(),
			},
		}
	}

	require.NoError(t, sm.Apply(map[ids.ID]*atomic.Requests{
		env.vm.ctx.ChainID: {
			PutRequests: elems,
		},
	}))

	hrp := constants.GetHRP(env.vm.ctx.NetworkID)
	xAddr, err := env.vm.FormatLocalAddress(rawAddr)
	require.NoError(t, err)
	pAddr, err := env.vm.FormatAddress(constants.PlatformChainID, rawAddr)
	require.NoError(t, err)
	unknownChainAddr, err := address.Format("R", hrp, rawAddr.Bytes())
	require.NoError(t, err)
	xEmptyAddr, err := env.vm.FormatLocalAddress(rawEmptyAddr)
	require.NoError(t, err)

	env.vm.ctx.Lock.Unlock()

	tests := []struct {
		label       string
		count       int
		expectedErr error
		args        *api.GetUTXOsArgs
	}{
		{
			label:       "invalid address: ''",
			expectedErr: address.ErrNoSeparator,
			args: &api.GetUTXOsArgs{
				Addresses: []string{""},
			},
		},
		{
			label:       "invalid address: '-'",
			expectedErr: bech32.ErrInvalidLength(0),
			args: &api.GetUTXOsArgs{
				Addresses: []string{"-"},
			},
		},
		{
			label:       "invalid address: 'foo'",
			expectedErr: address.ErrNoSeparator,
			args: &api.GetUTXOsArgs{
				Addresses: []string{"foo"},
			},
		},
		{
			label:       "invalid address: 'foo-bar'",
			expectedErr: bech32.ErrInvalidLength(3),
			args: &api.GetUTXOsArgs{
				Addresses: []string{"foo-bar"},
			},
		},
		{
			label:       "invalid address: '<ChainID>'",
			expectedErr: address.ErrNoSeparator,
			args: &api.GetUTXOsArgs{
				Addresses: []string{env.vm.ctx.ChainID.String()},
			},
		},
		{
			label:       "invalid address: '<ChainID>-'",
			expectedErr: bech32.ErrInvalidLength(0),
			args: &api.GetUTXOsArgs{
				Addresses: []string{fmt.Sprintf("%s-", env.vm.ctx.ChainID.String())},
			},
		},
		{
			label:       "invalid address: '<Unknown ID>-<addr>'",
			expectedErr: ids.ErrNoIDWithAlias,
			args: &api.GetUTXOsArgs{
				Addresses: []string{unknownChainAddr},
			},
		},
		{
			label:       "no addresses",
			expectedErr: errNoAddresses,
			args:        &api.GetUTXOsArgs{},
		},
		{
			label: "get all X-chain UTXOs",
			count: numUTXOs,
			args: &api.GetUTXOsArgs{
				Addresses: []string{
					xAddr,
				},
			},
		},
		{
			label: "get one X-chain UTXO",
			count: 1,
			args: &api.GetUTXOsArgs{
				Addresses: []string{
					xAddr,
				},
				Limit: 1,
			},
		},
		{
			label: "limit greater than number of UTXOs",
			count: numUTXOs,
			args: &api.GetUTXOsArgs{
				Addresses: []string{
					xAddr,
				},
				Limit: json.Uint32(numUTXOs + 1),
			},
		},
		{
			label: "no utxos to return",
			count: 0,
			args: &api.GetUTXOsArgs{
				Addresses: []string{
					xEmptyAddr,
				},
			},
		},
		{
			label: "multiple address with utxos",
			count: numUTXOs,
			args: &api.GetUTXOsArgs{
				Addresses: []string{
					xEmptyAddr,
					xAddr,
				},
			},
		},
		{
			label: "get all P-chain UTXOs",
			count: numUTXOs,
			args: &api.GetUTXOsArgs{
				Addresses: []string{
					xAddr,
				},
				SourceChain: "P",
			},
		},
		{
			label:       "invalid source chain ID",
			expectedErr: ids.ErrNoIDWithAlias,
			count:       numUTXOs,
			args: &api.GetUTXOsArgs{
				Addresses: []string{
					xAddr,
				},
				SourceChain: "HomeRunDerby",
			},
		},
		{
			label: "get all P-chain UTXOs",
			count: numUTXOs,
			args: &api.GetUTXOsArgs{
				Addresses: []string{
					xAddr,
				},
				SourceChain: "P",
			},
		},
		{
			label:       "get UTXOs from multiple chains",
			expectedErr: avax.ErrMismatchedChainIDs,
			args: &api.GetUTXOsArgs{
				Addresses: []string{
					xAddr,
					pAddr,
				},
			},
		},
		{
			label:       "get UTXOs for an address on a different chain",
			expectedErr: avax.ErrMismatchedChainIDs,
			args: &api.GetUTXOsArgs{
				Addresses: []string{
					pAddr,
				},
			},
		},
	}
	for _, test := range tests {
		t.Run(test.label, func(t *testing.T) {
			require := require.New(t)
			reply := &api.GetUTXOsReply{}
			err := env.service.GetUTXOs(nil, test.args, reply)
			require.ErrorIs(err, test.expectedErr)
			if test.expectedErr != nil {
				return
			}
			require.Len(reply.UTXOs, test.count)
		})
	}
}

func TestGetAssetDescription(t *testing.T) {
	require := require.New(t)

	env := setup(t, &envConfig{})
	env.vm.ctx.Lock.Unlock()

	defer func() {
		env.vm.ctx.Lock.Lock()
		require.NoError(env.vm.Shutdown(context.Background()))
		env.vm.ctx.Lock.Unlock()
	}()

	avaxAssetID := env.genesisTx.ID()

	reply := GetAssetDescriptionReply{}
	require.NoError(env.service.GetAssetDescription(nil, &GetAssetDescriptionArgs{
		AssetID: avaxAssetID.String(),
	}, &reply))

	require.Equal("AVAX", reply.Name)
	require.Equal("SYMB", reply.Symbol)
}

func TestGetBalance(t *testing.T) {
	require := require.New(t)

	env := setup(t, &envConfig{})
	env.vm.ctx.Lock.Unlock()

	defer func() {
		env.vm.ctx.Lock.Lock()
		require.NoError(env.vm.Shutdown(context.Background()))
		env.vm.ctx.Lock.Unlock()
	}()

	avaxAssetID := env.genesisTx.ID()

	reply := GetBalanceReply{}
	addrStr, err := env.vm.FormatLocalAddress(keys[0].PublicKey().Address())
	require.NoError(err)
	require.NoError(env.service.GetBalance(nil, &GetBalanceArgs{
		Address: addrStr,
		AssetID: avaxAssetID.String(),
	}, &reply))

	require.Equal(startBalance, uint64(reply.Balance))
}

func TestCreateFixedCapAsset(t *testing.T) {
	for _, tc := range testCases {
		t.Run(tc.name, func(t *testing.T) {
			require := require.New(t)

			env := setup(t, &envConfig{
				isCustomFeeAsset: !tc.avaxAsset,
				keystoreUsers: []*user{{
					username:    username,
					password:    password,
					initialKeys: keys,
				}},
			})
			env.vm.ctx.Lock.Unlock()

			defer func() {
				env.vm.ctx.Lock.Lock()
				require.NoError(env.vm.Shutdown(context.Background()))
				env.vm.ctx.Lock.Unlock()
			}()

			reply := AssetIDChangeAddr{}
			addrStr, err := env.vm.FormatLocalAddress(keys[0].PublicKey().Address())
			require.NoError(err)

			changeAddrStr, err := env.vm.FormatLocalAddress(testChangeAddr)
			require.NoError(err)
			_, fromAddrsStr := sampleAddrs(t, env.vm.AddressManager, addrs)

			require.NoError(env.service.CreateFixedCapAsset(nil, &CreateAssetArgs{
				JSONSpendHeader: api.JSONSpendHeader{
					UserPass: api.UserPass{
						Username: username,
						Password: password,
					},
					JSONFromAddrs:  api.JSONFromAddrs{From: fromAddrsStr},
					JSONChangeAddr: api.JSONChangeAddr{ChangeAddr: changeAddrStr},
				},
				Name:         "testAsset",
				Symbol:       "TEST",
				Denomination: 1,
				InitialHolders: []*Holder{{
					Amount:  123456789,
					Address: addrStr,
				}},
			}, &reply))
			require.Equal(changeAddrStr, reply.ChangeAddr)
		})
	}
}

func TestCreateVariableCapAsset(t *testing.T) {
	for _, tc := range testCases {
		t.Run(tc.name, func(t *testing.T) {
			require := require.New(t)

			env := setup(t, &envConfig{
				isCustomFeeAsset: !tc.avaxAsset,
				keystoreUsers: []*user{{
					username:    username,
					password:    password,
					initialKeys: keys,
				}},
			})
			env.vm.ctx.Lock.Unlock()

			defer func() {
				env.vm.ctx.Lock.Lock()
				require.NoError(env.vm.Shutdown(context.Background()))
				env.vm.ctx.Lock.Unlock()
			}()

			reply := AssetIDChangeAddr{}
			minterAddrStr, err := env.vm.FormatLocalAddress(keys[0].PublicKey().Address())
			require.NoError(err)
			_, fromAddrsStr := sampleAddrs(t, env.vm.AddressManager, addrs)
			changeAddrStr := fromAddrsStr[0]

			require.NoError(env.service.CreateVariableCapAsset(nil, &CreateAssetArgs{
				JSONSpendHeader: api.JSONSpendHeader{
					UserPass: api.UserPass{
						Username: username,
						Password: password,
					},
					JSONFromAddrs:  api.JSONFromAddrs{From: fromAddrsStr},
					JSONChangeAddr: api.JSONChangeAddr{ChangeAddr: changeAddrStr},
				},
				Name:   "test asset",
				Symbol: "TEST",
				MinterSets: []Owners{
					{
						Threshold: 1,
						Minters: []string{
							minterAddrStr,
						},
					},
				},
			}, &reply))
			require.Equal(changeAddrStr, reply.ChangeAddr)

			buildAndAccept(require, env.vm, env.issuer, reply.AssetID)

			createdAssetID := reply.AssetID.String()
			// Test minting of the created variable cap asset
			mintArgs := &MintArgs{
				JSONSpendHeader: api.JSONSpendHeader{
					UserPass: api.UserPass{
						Username: username,
						Password: password,
					},
					JSONChangeAddr: api.JSONChangeAddr{ChangeAddr: changeAddrStr},
				},
				Amount:  200,
				AssetID: createdAssetID,
				To:      minterAddrStr, // Send newly minted tokens to this address
			}
			mintReply := &api.JSONTxIDChangeAddr{}
			require.NoError(env.service.Mint(nil, mintArgs, mintReply))
			require.Equal(changeAddrStr, mintReply.ChangeAddr)

			buildAndAccept(require, env.vm, env.issuer, mintReply.TxID)

			sendArgs := &SendArgs{
				JSONSpendHeader: api.JSONSpendHeader{
					UserPass: api.UserPass{
						Username: username,
						Password: password,
					},
					JSONFromAddrs:  api.JSONFromAddrs{From: []string{minterAddrStr}},
					JSONChangeAddr: api.JSONChangeAddr{ChangeAddr: changeAddrStr},
				},
				SendOutput: SendOutput{
					Amount:  200,
					AssetID: createdAssetID,
					To:      fromAddrsStr[0],
				},
			}
			sendReply := &api.JSONTxIDChangeAddr{}
			require.NoError(env.service.Send(nil, sendArgs, sendReply))
			require.Equal(changeAddrStr, sendReply.ChangeAddr)
		})
	}
}

func TestNFTWorkflow(t *testing.T) {
	for _, tc := range testCases {
		t.Run(tc.name, func(t *testing.T) {
			require := require.New(t)

			env := setup(t, &envConfig{
				isCustomFeeAsset: !tc.avaxAsset,
				keystoreUsers: []*user{{
					username:    username,
					password:    password,
					initialKeys: keys,
				}},
			})
			env.vm.ctx.Lock.Unlock()

			defer func() {
				env.vm.ctx.Lock.Lock()
				require.NoError(env.vm.Shutdown(context.Background()))
				env.vm.ctx.Lock.Unlock()
			}()

			fromAddrs, fromAddrsStr := sampleAddrs(t, env.vm.AddressManager, addrs)

			// Test minting of the created variable cap asset
			addrStr, err := env.vm.FormatLocalAddress(keys[0].PublicKey().Address())
			require.NoError(err)

			createArgs := &CreateNFTAssetArgs{
				JSONSpendHeader: api.JSONSpendHeader{
					UserPass: api.UserPass{
						Username: username,
						Password: password,
					},
					JSONFromAddrs:  api.JSONFromAddrs{From: fromAddrsStr},
					JSONChangeAddr: api.JSONChangeAddr{ChangeAddr: fromAddrsStr[0]},
				},
				Name:   "BIG COIN",
				Symbol: "COIN",
				MinterSets: []Owners{
					{
						Threshold: 1,
						Minters: []string{
							addrStr,
						},
					},
				},
			}
			createReply := &AssetIDChangeAddr{}
			require.NoError(env.service.CreateNFTAsset(nil, createArgs, createReply))
			require.Equal(fromAddrsStr[0], createReply.ChangeAddr)

			buildAndAccept(require, env.vm, env.issuer, createReply.AssetID)

			// Key: Address
			// Value: AVAX balance
			balances := map[ids.ShortID]uint64{}
			for _, addr := range addrs { // get balances for all addresses
				addrStr, err := env.vm.FormatLocalAddress(addr)
				require.NoError(err)

				reply := &GetBalanceReply{}
				require.NoError(env.service.GetBalance(nil,
					&GetBalanceArgs{
						Address: addrStr,
						AssetID: env.vm.feeAssetID.String(),
					},
					reply,
				))

				balances[addr] = uint64(reply.Balance)
			}

			fromAddrsTotalBalance := uint64(0)
			for _, addr := range fromAddrs {
				fromAddrsTotalBalance += balances[addr]
			}

			fromAddrsStartBalance := startBalance * uint64(len(fromAddrs))
			require.Equal(fromAddrsStartBalance-env.vm.TxFee, fromAddrsTotalBalance)

			assetID := createReply.AssetID
			payload, err := formatting.Encode(formatting.Hex, []byte{1, 2, 3, 4, 5})
			require.NoError(err)
			mintArgs := &MintNFTArgs{
				JSONSpendHeader: api.JSONSpendHeader{
					UserPass: api.UserPass{
						Username: username,
						Password: password,
					},
					JSONFromAddrs:  api.JSONFromAddrs{},
					JSONChangeAddr: api.JSONChangeAddr{ChangeAddr: fromAddrsStr[0]},
				},
				AssetID:  assetID.String(),
				Payload:  payload,
				To:       addrStr,
				Encoding: formatting.Hex,
			}
			mintReply := &api.JSONTxIDChangeAddr{}

			require.NoError(env.service.MintNFT(nil, mintArgs, mintReply))
			require.Equal(fromAddrsStr[0], createReply.ChangeAddr)

			// Accept the transaction so that we can send the newly minted NFT
			buildAndAccept(require, env.vm, env.issuer, mintReply.TxID)

			sendArgs := &SendNFTArgs{
				JSONSpendHeader: api.JSONSpendHeader{
					UserPass: api.UserPass{
						Username: username,
						Password: password,
					},
					JSONFromAddrs:  api.JSONFromAddrs{},
					JSONChangeAddr: api.JSONChangeAddr{ChangeAddr: fromAddrsStr[0]},
				},
				AssetID: assetID.String(),
				GroupID: 0,
				To:      addrStr,
			}
			sendReply := &api.JSONTxIDChangeAddr{}
			require.NoError(env.service.SendNFT(nil, sendArgs, sendReply))
			require.Equal(fromAddrsStr[0], sendReply.ChangeAddr)
		})
	}
}

func TestImportExportKey(t *testing.T) {
	require := require.New(t)

	env := setup(t, &envConfig{
		keystoreUsers: []*user{{
			username: username,
			password: password,
		}},
	})
	env.vm.ctx.Lock.Unlock()

	defer func() {
		env.vm.ctx.Lock.Lock()
		require.NoError(env.vm.Shutdown(context.Background()))
		env.vm.ctx.Lock.Unlock()
	}()

	sk, err := secp256k1.NewPrivateKey()
	require.NoError(err)

	importArgs := &ImportKeyArgs{
		UserPass: api.UserPass{
			Username: username,
			Password: password,
		},
		PrivateKey: sk,
	}
	importReply := &api.JSONAddress{}
	require.NoError(env.service.ImportKey(nil, importArgs, importReply))

	addrStr, err := env.vm.FormatLocalAddress(sk.PublicKey().Address())
	require.NoError(err)
	exportArgs := &ExportKeyArgs{
		UserPass: api.UserPass{
			Username: username,
			Password: password,
		},
		Address: addrStr,
	}
	exportReply := &ExportKeyReply{}
	require.NoError(env.service.ExportKey(nil, exportArgs, exportReply))
	require.Equal(sk.Bytes(), exportReply.PrivateKey.Bytes())
}

func TestImportAVMKeyNoDuplicates(t *testing.T) {
	require := require.New(t)

	env := setup(t, &envConfig{
		keystoreUsers: []*user{{
			username: username,
			password: password,
		}},
	})
	env.vm.ctx.Lock.Unlock()

	defer func() {
		env.vm.ctx.Lock.Lock()
		require.NoError(env.vm.Shutdown(context.Background()))
		env.vm.ctx.Lock.Unlock()
	}()

	sk, err := secp256k1.NewPrivateKey()
	require.NoError(err)
	args := ImportKeyArgs{
		UserPass: api.UserPass{
			Username: username,
			Password: password,
		},
		PrivateKey: sk,
	}
	reply := api.JSONAddress{}
	require.NoError(env.service.ImportKey(nil, &args, &reply))

	expectedAddress, err := env.vm.FormatLocalAddress(sk.PublicKey().Address())
	require.NoError(err)

	require.Equal(expectedAddress, reply.Address)

	reply2 := api.JSONAddress{}
	require.NoError(env.service.ImportKey(nil, &args, &reply2))

	require.Equal(expectedAddress, reply2.Address)

	addrsArgs := api.UserPass{
		Username: username,
		Password: password,
	}
	addrsReply := api.JSONAddresses{}
	require.NoError(env.service.ListAddresses(nil, &addrsArgs, &addrsReply))

	require.Len(addrsReply.Addresses, 1)
	require.Equal(expectedAddress, addrsReply.Addresses[0])
}

func TestSend(t *testing.T) {
	require := require.New(t)

	env := setup(t, &envConfig{
		keystoreUsers: []*user{{
			username:    username,
			password:    password,
			initialKeys: keys,
		}},
	})
	env.vm.ctx.Lock.Unlock()

	defer func() {
		env.vm.ctx.Lock.Lock()
		require.NoError(env.vm.Shutdown(context.Background()))
		env.vm.ctx.Lock.Unlock()
	}()

	assetID := env.genesisTx.ID()
	addr := keys[0].PublicKey().Address()

	addrStr, err := env.vm.FormatLocalAddress(addr)
	require.NoError(err)
	changeAddrStr, err := env.vm.FormatLocalAddress(testChangeAddr)
	require.NoError(err)
	_, fromAddrsStr := sampleAddrs(t, env.vm.AddressManager, addrs)

	args := &SendArgs{
		JSONSpendHeader: api.JSONSpendHeader{
			UserPass: api.UserPass{
				Username: username,
				Password: password,
			},
			JSONFromAddrs:  api.JSONFromAddrs{From: fromAddrsStr},
			JSONChangeAddr: api.JSONChangeAddr{ChangeAddr: changeAddrStr},
		},
		SendOutput: SendOutput{
			Amount:  500,
			AssetID: assetID.String(),
			To:      addrStr,
		},
	}
	reply := &api.JSONTxIDChangeAddr{}
	require.NoError(env.service.Send(nil, args, reply))
	require.Equal(changeAddrStr, reply.ChangeAddr)

	buildAndAccept(require, env.vm, env.issuer, reply.TxID)
}

func TestSendMultiple(t *testing.T) {
	for _, tc := range testCases {
		t.Run(tc.name, func(t *testing.T) {
			require := require.New(t)

			env := setup(t, &envConfig{
				isCustomFeeAsset: !tc.avaxAsset,
				keystoreUsers: []*user{{
					username:    username,
					password:    password,
					initialKeys: keys,
				}},
			})
			env.vm.ctx.Lock.Unlock()

			defer func() {
				env.vm.ctx.Lock.Lock()
				require.NoError(env.vm.Shutdown(context.Background()))
				env.vm.ctx.Lock.Unlock()
			}()

			assetID := env.genesisTx.ID()
			addr := keys[0].PublicKey().Address()

			addrStr, err := env.vm.FormatLocalAddress(addr)
			require.NoError(err)
			changeAddrStr, err := env.vm.FormatLocalAddress(testChangeAddr)
			require.NoError(err)
			_, fromAddrsStr := sampleAddrs(t, env.vm.AddressManager, addrs)

			args := &SendMultipleArgs{
				JSONSpendHeader: api.JSONSpendHeader{
					UserPass: api.UserPass{
						Username: username,
						Password: password,
					},
					JSONFromAddrs:  api.JSONFromAddrs{From: fromAddrsStr},
					JSONChangeAddr: api.JSONChangeAddr{ChangeAddr: changeAddrStr},
				},
				Outputs: []SendOutput{
					{
						Amount:  500,
						AssetID: assetID.String(),
						To:      addrStr,
					},
					{
						Amount:  1000,
						AssetID: assetID.String(),
						To:      addrStr,
					},
				},
			}
			reply := &api.JSONTxIDChangeAddr{}
			require.NoError(env.service.SendMultiple(nil, args, reply))
			require.Equal(changeAddrStr, reply.ChangeAddr)

			buildAndAccept(require, env.vm, env.issuer, reply.TxID)
		})
	}
}

func TestCreateAndListAddresses(t *testing.T) {
	require := require.New(t)

	env := setup(t, &envConfig{
		keystoreUsers: []*user{{
			username: username,
			password: password,
		}},
	})
	env.vm.ctx.Lock.Unlock()

	defer func() {
		env.vm.ctx.Lock.Lock()
		require.NoError(env.vm.Shutdown(context.Background()))
		env.vm.ctx.Lock.Unlock()
	}()

	createArgs := &api.UserPass{
		Username: username,
		Password: password,
	}
	createReply := &api.JSONAddress{}

	require.NoError(env.service.CreateAddress(nil, createArgs, createReply))

	newAddr := createReply.Address

	listArgs := &api.UserPass{
		Username: username,
		Password: password,
	}
	listReply := &api.JSONAddresses{}

	require.NoError(env.service.ListAddresses(nil, listArgs, listReply))
	require.Contains(listReply.Addresses, newAddr)
}

func TestImport(t *testing.T) {
	for _, tc := range testCases {
		t.Run(tc.name, func(t *testing.T) {
			require := require.New(t)

			env := setup(t, &envConfig{
				isCustomFeeAsset: !tc.avaxAsset,
				keystoreUsers: []*user{{
					username:    username,
					password:    password,
					initialKeys: keys,
				}},
			})

			defer func() {
				env.vm.ctx.Lock.Lock()
				require.NoError(env.vm.Shutdown(context.Background()))
				env.vm.ctx.Lock.Unlock()
			}()
			assetID := env.genesisTx.ID()
			addr0 := keys[0].PublicKey().Address()

			utxo := &avax.UTXO{
				UTXOID: avax.UTXOID{TxID: ids.Empty},
				Asset:  avax.Asset{ID: assetID},
				Out: &secp256k1fx.TransferOutput{
					Amt: 7,
					OutputOwners: secp256k1fx.OutputOwners{
						Threshold: 1,
						Addrs:     []ids.ShortID{addr0},
					},
				},
			}
			utxoBytes, err := env.vm.parser.Codec().Marshal(txs.CodecVersion, utxo)
			require.NoError(err)

			peerSharedMemory := env.sharedMemory.NewSharedMemory(constants.PlatformChainID)
			utxoID := utxo.InputID()
			require.NoError(peerSharedMemory.Apply(map[ids.ID]*atomic.Requests{
				env.vm.ctx.ChainID: {
					PutRequests: []*atomic.Element{{
						Key:   utxoID[:],
						Value: utxoBytes,
						Traits: [][]byte{
							addr0.Bytes(),
						},
					}},
				},
			}))

			env.vm.ctx.Lock.Unlock()

			addrStr, err := env.vm.FormatLocalAddress(keys[0].PublicKey().Address())
			require.NoError(err)
			args := &ImportArgs{
				UserPass: api.UserPass{
					Username: username,
					Password: password,
				},
				SourceChain: "P",
				To:          addrStr,
			}
			reply := &api.JSONTxID{}
			require.NoError(env.service.Import(nil, args, reply))
		})
	}
}

func TestServiceGetBlock(t *testing.T) {
	ctrl := gomock.NewController(t)

	blockID := ids.GenerateTestID()

	type test struct {
		name                        string
		serviceAndExpectedBlockFunc func(t *testing.T, ctrl *gomock.Controller) (*Service, interface{})
		encoding                    formatting.Encoding
		expectedErr                 error
	}

	tests := []test{
		{
			name: "chain not linearized",
			serviceAndExpectedBlockFunc: func(_ *testing.T, ctrl *gomock.Controller) (*Service, interface{}) {
				return &Service{
					vm: &VM{
						ctx: &snow.Context{
							Log: logging.NoLog{},
						},
					},
				}, nil
			},
			encoding:    formatting.Hex,
			expectedErr: errNotLinearized,
		},
		{
			name: "block not found",
			serviceAndExpectedBlockFunc: func(_ *testing.T, ctrl *gomock.Controller) (*Service, interface{}) {
				manager := executor.NewMockManager(ctrl)
				manager.EXPECT().GetStatelessBlock(blockID).Return(nil, database.ErrNotFound)
				return &Service{
					vm: &VM{
						chainManager: manager,
						ctx: &snow.Context{
							Log: logging.NoLog{},
						},
					},
				}, nil
			},
			encoding:    formatting.Hex,
			expectedErr: database.ErrNotFound,
		},
		{
			name: "JSON format",
			serviceAndExpectedBlockFunc: func(_ *testing.T, ctrl *gomock.Controller) (*Service, interface{}) {
				block := block.NewMockBlock(ctrl)
				block.EXPECT().InitCtx(gomock.Any())
				block.EXPECT().Txs().Return(nil)

				manager := executor.NewMockManager(ctrl)
				manager.EXPECT().GetStatelessBlock(blockID).Return(block, nil)
				return &Service{
					vm: &VM{
						chainManager: manager,
						ctx: &snow.Context{
							Log: logging.NoLog{},
						},
					},
				}, block
			},
			encoding:    formatting.JSON,
			expectedErr: nil,
		},
		{
			name: "hex format",
			serviceAndExpectedBlockFunc: func(t *testing.T, ctrl *gomock.Controller) (*Service, interface{}) {
				block := block.NewMockBlock(ctrl)
				blockBytes := []byte("hi mom")
				block.EXPECT().Bytes().Return(blockBytes)

				expected, err := formatting.Encode(formatting.Hex, blockBytes)
				require.NoError(t, err)

				manager := executor.NewMockManager(ctrl)
				manager.EXPECT().GetStatelessBlock(blockID).Return(block, nil)
				return &Service{
					vm: &VM{
						chainManager: manager,
						ctx: &snow.Context{
							Log: logging.NoLog{},
						},
					},
				}, expected
			},
			encoding:    formatting.Hex,
			expectedErr: nil,
		},
		{
			name: "hexc format",
			serviceAndExpectedBlockFunc: func(t *testing.T, ctrl *gomock.Controller) (*Service, interface{}) {
				block := block.NewMockBlock(ctrl)
				blockBytes := []byte("hi mom")
				block.EXPECT().Bytes().Return(blockBytes)

				expected, err := formatting.Encode(formatting.HexC, blockBytes)
				require.NoError(t, err)

				manager := executor.NewMockManager(ctrl)
				manager.EXPECT().GetStatelessBlock(blockID).Return(block, nil)
				return &Service{
					vm: &VM{
						chainManager: manager,
						ctx: &snow.Context{
							Log: logging.NoLog{},
						},
					},
				}, expected
			},
			encoding:    formatting.HexC,
			expectedErr: nil,
		},
		{
			name: "hexnc format",
			serviceAndExpectedBlockFunc: func(t *testing.T, ctrl *gomock.Controller) (*Service, interface{}) {
				block := block.NewMockBlock(ctrl)
				blockBytes := []byte("hi mom")
				block.EXPECT().Bytes().Return(blockBytes)

				expected, err := formatting.Encode(formatting.HexNC, blockBytes)
				require.NoError(t, err)

				manager := executor.NewMockManager(ctrl)
				manager.EXPECT().GetStatelessBlock(blockID).Return(block, nil)
				return &Service{
					vm: &VM{
						chainManager: manager,
						ctx: &snow.Context{
							Log: logging.NoLog{},
						},
					},
				}, expected
			},
			encoding:    formatting.HexNC,
			expectedErr: nil,
		},
	}

	for _, tt := range tests {
		t.Run(tt.name, func(t *testing.T) {
			require := require.New(t)

			service, expected := tt.serviceAndExpectedBlockFunc(t, ctrl)

			args := &api.GetBlockArgs{
				BlockID:  blockID,
				Encoding: tt.encoding,
			}
			reply := &api.GetBlockResponse{}
			err := service.GetBlock(nil, args, reply)
			require.ErrorIs(err, tt.expectedErr)
			if tt.expectedErr != nil {
				return
			}
			require.Equal(tt.encoding, reply.Encoding)

			expectedJSON, err := stdjson.Marshal(expected)
			require.NoError(err)

			require.Equal(stdjson.RawMessage(expectedJSON), reply.Block)
		})
	}
}

func TestServiceGetBlockByHeight(t *testing.T) {
	ctrl := gomock.NewController(t)

	blockID := ids.GenerateTestID()
	blockHeight := uint64(1337)

	type test struct {
		name                        string
		serviceAndExpectedBlockFunc func(t *testing.T, ctrl *gomock.Controller) (*Service, interface{})
		encoding                    formatting.Encoding
		expectedErr                 error
	}

	tests := []test{
		{
			name: "chain not linearized",
			serviceAndExpectedBlockFunc: func(_ *testing.T, ctrl *gomock.Controller) (*Service, interface{}) {
				return &Service{
					vm: &VM{
						ctx: &snow.Context{
							Log: logging.NoLog{},
						},
					},
				}, nil
			},
			encoding:    formatting.Hex,
			expectedErr: errNotLinearized,
		},
		{
			name: "block height not found",
			serviceAndExpectedBlockFunc: func(_ *testing.T, ctrl *gomock.Controller) (*Service, interface{}) {
				state := state.NewMockState(ctrl)
				state.EXPECT().GetBlockIDAtHeight(blockHeight).Return(ids.Empty, database.ErrNotFound)

				manager := executor.NewMockManager(ctrl)
				return &Service{
					vm: &VM{
						state:        state,
						chainManager: manager,
						ctx: &snow.Context{
							Log: logging.NoLog{},
						},
					},
				}, nil
			},
			encoding:    formatting.Hex,
			expectedErr: database.ErrNotFound,
		},
		{
			name: "block not found",
			serviceAndExpectedBlockFunc: func(_ *testing.T, ctrl *gomock.Controller) (*Service, interface{}) {
				state := state.NewMockState(ctrl)
				state.EXPECT().GetBlockIDAtHeight(blockHeight).Return(blockID, nil)

				manager := executor.NewMockManager(ctrl)
				manager.EXPECT().GetStatelessBlock(blockID).Return(nil, database.ErrNotFound)
				return &Service{
					vm: &VM{
						state:        state,
						chainManager: manager,
						ctx: &snow.Context{
							Log: logging.NoLog{},
						},
					},
				}, nil
			},
			encoding:    formatting.Hex,
			expectedErr: database.ErrNotFound,
		},
		{
			name: "JSON format",
			serviceAndExpectedBlockFunc: func(_ *testing.T, ctrl *gomock.Controller) (*Service, interface{}) {
				block := block.NewMockBlock(ctrl)
				block.EXPECT().InitCtx(gomock.Any())
				block.EXPECT().Txs().Return(nil)

				state := state.NewMockState(ctrl)
				state.EXPECT().GetBlockIDAtHeight(blockHeight).Return(blockID, nil)

				manager := executor.NewMockManager(ctrl)
				manager.EXPECT().GetStatelessBlock(blockID).Return(block, nil)
				return &Service{
					vm: &VM{
						state:        state,
						chainManager: manager,
						ctx: &snow.Context{
							Log: logging.NoLog{},
						},
					},
				}, block
			},
			encoding:    formatting.JSON,
			expectedErr: nil,
		},
		{
			name: "hex format",
			serviceAndExpectedBlockFunc: func(t *testing.T, ctrl *gomock.Controller) (*Service, interface{}) {
				block := block.NewMockBlock(ctrl)
				blockBytes := []byte("hi mom")
				block.EXPECT().Bytes().Return(blockBytes)

				state := state.NewMockState(ctrl)
				state.EXPECT().GetBlockIDAtHeight(blockHeight).Return(blockID, nil)

				expected, err := formatting.Encode(formatting.Hex, blockBytes)
				require.NoError(t, err)

				manager := executor.NewMockManager(ctrl)
				manager.EXPECT().GetStatelessBlock(blockID).Return(block, nil)
				return &Service{
					vm: &VM{
						state:        state,
						chainManager: manager,
						ctx: &snow.Context{
							Log: logging.NoLog{},
						},
					},
				}, expected
			},
			encoding:    formatting.Hex,
			expectedErr: nil,
		},
		{
			name: "hexc format",
			serviceAndExpectedBlockFunc: func(t *testing.T, ctrl *gomock.Controller) (*Service, interface{}) {
				block := block.NewMockBlock(ctrl)
				blockBytes := []byte("hi mom")
				block.EXPECT().Bytes().Return(blockBytes)

				state := state.NewMockState(ctrl)
				state.EXPECT().GetBlockIDAtHeight(blockHeight).Return(blockID, nil)

				expected, err := formatting.Encode(formatting.HexC, blockBytes)
				require.NoError(t, err)

				manager := executor.NewMockManager(ctrl)
				manager.EXPECT().GetStatelessBlock(blockID).Return(block, nil)
				return &Service{
					vm: &VM{
						state:        state,
						chainManager: manager,
						ctx: &snow.Context{
							Log: logging.NoLog{},
						},
					},
				}, expected
			},
			encoding:    formatting.HexC,
			expectedErr: nil,
		},
		{
			name: "hexnc format",
			serviceAndExpectedBlockFunc: func(t *testing.T, ctrl *gomock.Controller) (*Service, interface{}) {
				block := block.NewMockBlock(ctrl)
				blockBytes := []byte("hi mom")
				block.EXPECT().Bytes().Return(blockBytes)

				state := state.NewMockState(ctrl)
				state.EXPECT().GetBlockIDAtHeight(blockHeight).Return(blockID, nil)

				expected, err := formatting.Encode(formatting.HexNC, blockBytes)
				require.NoError(t, err)

				manager := executor.NewMockManager(ctrl)
				manager.EXPECT().GetStatelessBlock(blockID).Return(block, nil)
				return &Service{
					vm: &VM{
						state:        state,
						chainManager: manager,
						ctx: &snow.Context{
							Log: logging.NoLog{},
						},
					},
				}, expected
			},
			encoding:    formatting.HexNC,
			expectedErr: nil,
		},
	}

	for _, tt := range tests {
		t.Run(tt.name, func(t *testing.T) {
			require := require.New(t)

			service, expected := tt.serviceAndExpectedBlockFunc(t, ctrl)

			args := &api.GetBlockByHeightArgs{
				Height:   json.Uint64(blockHeight),
				Encoding: tt.encoding,
			}
			reply := &api.GetBlockResponse{}
			err := service.GetBlockByHeight(nil, args, reply)
			require.ErrorIs(err, tt.expectedErr)
			if tt.expectedErr != nil {
				return
			}
			require.Equal(tt.encoding, reply.Encoding)

			expectedJSON, err := stdjson.Marshal(expected)
			require.NoError(err)

			require.Equal(stdjson.RawMessage(expectedJSON), reply.Block)
		})
	}
}

func TestServiceGetHeight(t *testing.T) {
	ctrl := gomock.NewController(t)

	blockID := ids.GenerateTestID()
	blockHeight := uint64(1337)

	type test struct {
		name        string
		serviceFunc func(ctrl *gomock.Controller) *Service
		expectedErr error
	}

	tests := []test{
		{
			name: "chain not linearized",
			serviceFunc: func(ctrl *gomock.Controller) *Service {
				return &Service{
					vm: &VM{
						ctx: &snow.Context{
							Log: logging.NoLog{},
						},
					},
				}
			},
			expectedErr: errNotLinearized,
		},
		{
			name: "block not found",
			serviceFunc: func(ctrl *gomock.Controller) *Service {
				state := state.NewMockState(ctrl)
				state.EXPECT().GetLastAccepted().Return(blockID)

				manager := executor.NewMockManager(ctrl)
				manager.EXPECT().GetStatelessBlock(blockID).Return(nil, database.ErrNotFound)
				return &Service{
					vm: &VM{
						state:        state,
						chainManager: manager,
						ctx: &snow.Context{
							Log: logging.NoLog{},
						},
					},
				}
			},
			expectedErr: database.ErrNotFound,
		},
		{
			name: "happy path",
			serviceFunc: func(ctrl *gomock.Controller) *Service {
				state := state.NewMockState(ctrl)
				state.EXPECT().GetLastAccepted().Return(blockID)

				block := block.NewMockBlock(ctrl)
				block.EXPECT().Height().Return(blockHeight)

				manager := executor.NewMockManager(ctrl)
				manager.EXPECT().GetStatelessBlock(blockID).Return(block, nil)
				return &Service{
					vm: &VM{
						state:        state,
						chainManager: manager,
						ctx: &snow.Context{
							Log: logging.NoLog{},
						},
					},
				}
			},
			expectedErr: nil,
		},
	}

	for _, tt := range tests {
		t.Run(tt.name, func(t *testing.T) {
			require := require.New(t)
			service := tt.serviceFunc(ctrl)

			reply := &api.GetHeightResponse{}
			err := service.GetHeight(nil, nil, reply)
			require.ErrorIs(err, tt.expectedErr)
			if tt.expectedErr != nil {
				return
			}
			require.Equal(json.Uint64(blockHeight), reply.Height)
		})
	}
}<|MERGE_RESOLUTION|>--- conflicted
+++ resolved
@@ -1560,11 +1560,7 @@
 func newAvaxCreateAssetTxWithOutputs(t *testing.T, parser txs.Parser) *txs.Tx {
 	key := keys[0]
 	tx := buildCreateAssetTx(key)
-<<<<<<< HEAD
-	require.NoError(t, tx.Initialize(vm.parser.Codec()))
-=======
 	require.NoError(t, tx.Initialize(parser.Codec()))
->>>>>>> da814b3f
 	return tx
 }
 
