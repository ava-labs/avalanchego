--- conflicted
+++ resolved
@@ -986,11 +986,7 @@
 					"addresses": [
 						"X-testing1lnk637g0edwnqc2tn8tel39652fswa3xk4r65e"
 					],
-<<<<<<< HEAD
 					"amount": 999988215,
-=======
-					"amount": 999983115,
->>>>>>> 6d9ac636
 					"locktime": 0,
 					"threshold": 1
 				}
@@ -1047,11 +1043,7 @@
 			"fxID": "spdxUxVJQbX85MGxMHbKw1sHxMnSqJ3QBzDyDYEP3h6TLuxqQ",
 			"credential": {
 				"signatures": [
-<<<<<<< HEAD
 					"0xf692f8fb45d54064f6453936f5bf636219e2ddf64b5b86ece204aa1527c6e60f10ecbfad2c4cf07b982ef611e791220ac9064035062ab5bf00ec983355437ef400"
-=======
-					"0xfb55fa51ca44aa974c03b5a612beba10e68ac01861f98dc31ff096013ba42dac05991bf05750ad38a283e3d5fbbbb4ac1efe4e9bc578272e5acf9a50927676ab00"
->>>>>>> 6d9ac636
 				]
 			}
 		},
@@ -1059,11 +1051,7 @@
 			"fxID": "qd2U4HDWUvMrVUeTcCHp6xH3Qpnn1XbU5MDdnBoiifFqvgXwT",
 			"credential": {
 				"signatures": [
-<<<<<<< HEAD
 					"0xf692f8fb45d54064f6453936f5bf636219e2ddf64b5b86ece204aa1527c6e60f10ecbfad2c4cf07b982ef611e791220ac9064035062ab5bf00ec983355437ef400"
-=======
-					"0xfb55fa51ca44aa974c03b5a612beba10e68ac01861f98dc31ff096013ba42dac05991bf05750ad38a283e3d5fbbbb4ac1efe4e9bc578272e5acf9a50927676ab00"
->>>>>>> 6d9ac636
 				]
 			}
 		}
@@ -1152,11 +1140,7 @@
 					"addresses": [
 						"X-testing1lnk637g0edwnqc2tn8tel39652fswa3xk4r65e"
 					],
-<<<<<<< HEAD
 					"amount": 999987901,
-=======
-					"amount": 999982390,
->>>>>>> 6d9ac636
 					"locktime": 0,
 					"threshold": 1
 				}
@@ -1249,11 +1233,7 @@
 			"fxID": "qd2U4HDWUvMrVUeTcCHp6xH3Qpnn1XbU5MDdnBoiifFqvgXwT",
 			"credential": {
 				"signatures": [
-<<<<<<< HEAD
 					"0x71861edb51241d98280409243382697667ec850852360ab6b72c7864d926ca6d08a0ef2d7a3a3c17e4c38693973ee6b22aeebccd46ae9aab2a038f3777bee18200"
-=======
-					"0x1bdb2512fa35d42023ac640f9e7f70d66f3a8262107fdbf9ef2c8d98a0f4444072f2be6bc7b8a2962c4cc9fe78b375ee9166f8c9410abc2318cbb55e7e97046500"
->>>>>>> 6d9ac636
 				]
 			}
 		},
@@ -1344,11 +1324,7 @@
 					"addresses": [
 						"X-testing1lnk637g0edwnqc2tn8tel39652fswa3xk4r65e"
 					],
-<<<<<<< HEAD
 					"amount": 999988181,
-=======
-					"amount": 999983000,
->>>>>>> 6d9ac636
 					"locktime": 0,
 					"threshold": 1
 				}
@@ -1417,11 +1393,7 @@
 			"fxID": "spdxUxVJQbX85MGxMHbKw1sHxMnSqJ3QBzDyDYEP3h6TLuxqQ",
 			"credential": {
 				"signatures": [
-<<<<<<< HEAD
 					"0xc7c6ee0541a7f9535aea63485698565004ba1904df15ae11a1f9320258b8a0910a7e67b3adecfb583b3c1aa169ce334b6599332a2edb0213438008ee6b8d6e9200"
-=======
-					"0x79237564e745b0c0ccefaaf50902a98badb144645fedd898f0b8d3a5dac73013305b7e9d26dcfed97c56b05bca850c4e5fbb829da42a07c0bc6fb294efaf8a7101"
->>>>>>> 6d9ac636
 				]
 			}
 		}
@@ -1508,11 +1480,7 @@
 					"addresses": [
 						"X-testing1lnk637g0edwnqc2tn8tel39652fswa3xk4r65e"
 					],
-<<<<<<< HEAD
 					"amount": 999987833,
-=======
-					"amount": 999982160,
->>>>>>> 6d9ac636
 					"locktime": 0,
 					"threshold": 1
 				}
@@ -1621,11 +1589,7 @@
 			"fxID": "spdxUxVJQbX85MGxMHbKw1sHxMnSqJ3QBzDyDYEP3h6TLuxqQ",
 			"credential": {
 				"signatures": [
-<<<<<<< HEAD
 					"0x475c5887edeade739aa756b41705b74cccd265044d62a5ddb927cb36b5325fca24b9e60c45b86c75983a2e0b088ca43423f61580526d27e079d4e0699696f16f00"
-=======
-					"0x06e33ad8322d6e670f8e923ace1a55606c5547527a1232d269f857a3388209a813c8aed7f87296ba04f033ed8e83a9dc4b7a3d9dd50c3b1d8b154e5bf34854b901"
->>>>>>> 6d9ac636
 				]
 			}
 		}
@@ -1703,11 +1667,7 @@
 					"addresses": [
 						"X-testing1lnk637g0edwnqc2tn8tel39652fswa3xk4r65e"
 					],
-<<<<<<< HEAD
 					"amount": 999988457,
-=======
-					"amount": 999983360,
->>>>>>> 6d9ac636
 					"locktime": 0,
 					"threshold": 1
 				}
@@ -1765,11 +1725,7 @@
 			"fxID": "spdxUxVJQbX85MGxMHbKw1sHxMnSqJ3QBzDyDYEP3h6TLuxqQ",
 			"credential": {
 				"signatures": [
-<<<<<<< HEAD
 					"0xb57f28c21f47bdcba299086d6f45c94b97f24d45a9c1c68d6c8b42be41ff3e130521dd297c9c9b4af66defde7a3e15538aefaee70211a0191d00e8f280afa5bb00"
-=======
-					"0xd9b773c483a938dd9bacffa82f5da5b17892d991189556b27665eb115989769a5fa8ae3eebe4fb463898ff4b1a0c536fc0f4b054e560d9cfde97b6e931e6099b00"
->>>>>>> 6d9ac636
 				]
 			}
 		},
@@ -1862,11 +1818,7 @@
 					"addresses": [
 						"X-testing1lnk637g0edwnqc2tn8tel39652fswa3xk4r65e"
 					],
-<<<<<<< HEAD
 					"amount": 999987985,
-=======
-					"amount": 999982480,
->>>>>>> 6d9ac636
 					"locktime": 0,
 					"threshold": 1
 				}
@@ -1953,11 +1905,7 @@
 			"fxID": "spdxUxVJQbX85MGxMHbKw1sHxMnSqJ3QBzDyDYEP3h6TLuxqQ",
 			"credential": {
 				"signatures": [
-<<<<<<< HEAD
 					"0xcd0efc04d93b862a2fd95c75ccb4b0a393632a2e57c7b68c8fa1821a93e16c83381940dcb52fb5349aa954d9323486ea1022b75d5d9feabd6bf8c9263488234d01"
-=======
-					"0x10bab49817c5bdd16927979ec334ee7f162f9a5795cb0b01a9e183f7323d411e044ff7155a37a54ce7d928e0c80a120ed04707b067297ef16e80d7b14b4f321101"
->>>>>>> 6d9ac636
 				]
 			}
 		},
