// Copyright (C) 2019-2023, Ava Labs, Inc. All rights reserved.
// See the file LICENSE for licensing terms.

package avm

import (
	"context"
	"fmt"
	"strings"
	"testing"
	"time"

	stdjson "encoding/json"

	"github.com/btcsuite/btcd/btcutil/bech32"

	"github.com/prometheus/client_golang/prometheus"

	"github.com/stretchr/testify/require"

	"go.uber.org/mock/gomock"

	"github.com/ava-labs/avalanchego/api"
	"github.com/ava-labs/avalanchego/chains/atomic"
	"github.com/ava-labs/avalanchego/codec"
	"github.com/ava-labs/avalanchego/database"
	"github.com/ava-labs/avalanchego/ids"
	"github.com/ava-labs/avalanchego/snow"
	"github.com/ava-labs/avalanchego/snow/choices"
	"github.com/ava-labs/avalanchego/snow/engine/common"
	"github.com/ava-labs/avalanchego/utils/constants"
	"github.com/ava-labs/avalanchego/utils/crypto/secp256k1"
	"github.com/ava-labs/avalanchego/utils/formatting"
	"github.com/ava-labs/avalanchego/utils/formatting/address"
	"github.com/ava-labs/avalanchego/utils/json"
	"github.com/ava-labs/avalanchego/utils/logging"
	"github.com/ava-labs/avalanchego/vms/avm/block"
	"github.com/ava-labs/avalanchego/vms/avm/block/executor"
	"github.com/ava-labs/avalanchego/vms/avm/config"
	"github.com/ava-labs/avalanchego/vms/avm/state"
	"github.com/ava-labs/avalanchego/vms/avm/txs"
	"github.com/ava-labs/avalanchego/vms/components/avax"
	"github.com/ava-labs/avalanchego/vms/components/index"
	"github.com/ava-labs/avalanchego/vms/components/verify"
	"github.com/ava-labs/avalanchego/vms/nftfx"
	"github.com/ava-labs/avalanchego/vms/propertyfx"
	"github.com/ava-labs/avalanchego/vms/secp256k1fx"
)

func TestServiceIssueTx(t *testing.T) {
	require := require.New(t)

	env := setup(t, &envConfig{})
	env.vm.ctx.Lock.Unlock()

	defer func() {
		env.vm.ctx.Lock.Lock()
		require.NoError(env.vm.Shutdown(context.Background()))
		env.vm.ctx.Lock.Unlock()
	}()

	txArgs := &api.FormattedTx{}
	txReply := &api.JSONTxID{}
	err := env.service.IssueTx(nil, txArgs, txReply)
	require.ErrorIs(err, codec.ErrCantUnpackVersion)

	tx := newTx(t, env.genesisBytes, env.vm, "AVAX")
	txArgs.Tx, err = formatting.Encode(formatting.Hex, tx.Bytes())
	require.NoError(err)
	txArgs.Encoding = formatting.Hex
	txReply = &api.JSONTxID{}
	require.NoError(env.service.IssueTx(nil, txArgs, txReply))
	require.Equal(tx.ID(), txReply.TxID)
}

func TestServiceGetTxStatus(t *testing.T) {
	require := require.New(t)

	env := setup(t, &envConfig{})
	env.vm.ctx.Lock.Unlock()

	defer func() {
		env.vm.ctx.Lock.Lock()
		require.NoError(env.vm.Shutdown(context.Background()))
		env.vm.ctx.Lock.Unlock()
	}()

	statusArgs := &api.JSONTxID{}
	statusReply := &GetTxStatusReply{}
	err := env.service.GetTxStatus(nil, statusArgs, statusReply)
	require.ErrorIs(err, errNilTxID)

	newTx := newAvaxBaseTxWithOutputs(t, env.genesisBytes, env.vm)
	txID := newTx.ID()

	statusArgs = &api.JSONTxID{
		TxID: txID,
	}
	statusReply = &GetTxStatusReply{}
	require.NoError(env.service.GetTxStatus(nil, statusArgs, statusReply))
	require.Equal(choices.Unknown, statusReply.Status)

	env.vm.ctx.Lock.Lock()

	issueAndAccept(require, env.vm, env.issuer, newTx)

	env.vm.ctx.Lock.Unlock()

	statusReply = &GetTxStatusReply{}
	require.NoError(env.service.GetTxStatus(nil, statusArgs, statusReply))
	require.Equal(choices.Accepted, statusReply.Status)
}

// Test the GetBalance method when argument Strict is true
func TestServiceGetBalanceStrict(t *testing.T) {
	require := require.New(t)

	env := setup(t, &envConfig{})
	defer func() {
		env.vm.ctx.Lock.Lock()
		require.NoError(env.vm.Shutdown(context.Background()))
		env.vm.ctx.Lock.Unlock()
	}()

	assetID := ids.GenerateTestID()
	addr := ids.GenerateTestShortID()
	addrStr, err := env.vm.FormatLocalAddress(addr)
	require.NoError(err)

	// A UTXO with a 2 out of 2 multisig
	// where one of the addresses is [addr]
	twoOfTwoUTXO := &avax.UTXO{
		UTXOID: avax.UTXOID{
			TxID:        ids.GenerateTestID(),
			OutputIndex: 0,
		},
		Asset: avax.Asset{ID: assetID},
		Out: &secp256k1fx.TransferOutput{
			Amt: 1337,
			OutputOwners: secp256k1fx.OutputOwners{
				Threshold: 2,
				Addrs:     []ids.ShortID{addr, ids.GenerateTestShortID()},
			},
		},
	}
	// Insert the UTXO
	env.vm.state.AddUTXO(twoOfTwoUTXO)
	require.NoError(env.vm.state.Commit())

	env.vm.ctx.Lock.Unlock()

	// Check the balance with IncludePartial set to true
	balanceArgs := &GetBalanceArgs{
		Address:        addrStr,
		AssetID:        assetID.String(),
		IncludePartial: true,
	}
	balanceReply := &GetBalanceReply{}
	require.NoError(env.service.GetBalance(nil, balanceArgs, balanceReply))
	// The balance should include the UTXO since it is partly owned by [addr]
	require.Equal(uint64(1337), uint64(balanceReply.Balance))
	require.Len(balanceReply.UTXOIDs, 1)

	// Check the balance with IncludePartial set to false
	balanceArgs = &GetBalanceArgs{
		Address: addrStr,
		AssetID: assetID.String(),
	}
	balanceReply = &GetBalanceReply{}
	require.NoError(env.service.GetBalance(nil, balanceArgs, balanceReply))
	// The balance should not include the UTXO since it is only partly owned by [addr]
	require.Zero(balanceReply.Balance)
	require.Empty(balanceReply.UTXOIDs)

	env.vm.ctx.Lock.Lock()

	// A UTXO with a 1 out of 2 multisig
	// where one of the addresses is [addr]
	oneOfTwoUTXO := &avax.UTXO{
		UTXOID: avax.UTXOID{
			TxID:        ids.GenerateTestID(),
			OutputIndex: 0,
		},
		Asset: avax.Asset{ID: assetID},
		Out: &secp256k1fx.TransferOutput{
			Amt: 1337,
			OutputOwners: secp256k1fx.OutputOwners{
				Threshold: 1,
				Addrs:     []ids.ShortID{addr, ids.GenerateTestShortID()},
			},
		},
	}
	// Insert the UTXO
	env.vm.state.AddUTXO(oneOfTwoUTXO)
	require.NoError(env.vm.state.Commit())

	env.vm.ctx.Lock.Unlock()

	// Check the balance with IncludePartial set to true
	balanceArgs = &GetBalanceArgs{
		Address:        addrStr,
		AssetID:        assetID.String(),
		IncludePartial: true,
	}
	balanceReply = &GetBalanceReply{}
	require.NoError(env.service.GetBalance(nil, balanceArgs, balanceReply))
	// The balance should include the UTXO since it is partly owned by [addr]
	require.Equal(uint64(1337+1337), uint64(balanceReply.Balance))
	require.Len(balanceReply.UTXOIDs, 2)

	// Check the balance with IncludePartial set to false
	balanceArgs = &GetBalanceArgs{
		Address: addrStr,
		AssetID: assetID.String(),
	}
	balanceReply = &GetBalanceReply{}
	require.NoError(env.service.GetBalance(nil, balanceArgs, balanceReply))
	// The balance should not include the UTXO since it is only partly owned by [addr]
	require.Zero(balanceReply.Balance)
	require.Empty(balanceReply.UTXOIDs)

	env.vm.ctx.Lock.Lock()

	// A UTXO with a 1 out of 1 multisig
	// but with a locktime in the future
	now := env.vm.clock.Time()
	futureUTXO := &avax.UTXO{
		UTXOID: avax.UTXOID{
			TxID:        ids.GenerateTestID(),
			OutputIndex: 0,
		},
		Asset: avax.Asset{ID: assetID},
		Out: &secp256k1fx.TransferOutput{
			Amt: 1337,
			OutputOwners: secp256k1fx.OutputOwners{
				Locktime:  uint64(now.Add(10 * time.Hour).Unix()),
				Threshold: 1,
				Addrs:     []ids.ShortID{addr},
			},
		},
	}
	// Insert the UTXO
	env.vm.state.AddUTXO(futureUTXO)
	require.NoError(env.vm.state.Commit())

	env.vm.ctx.Lock.Unlock()

	// Check the balance with IncludePartial set to true
	balanceArgs = &GetBalanceArgs{
		Address:        addrStr,
		AssetID:        assetID.String(),
		IncludePartial: true,
	}
	balanceReply = &GetBalanceReply{}
	require.NoError(env.service.GetBalance(nil, balanceArgs, balanceReply))
	// The balance should include the UTXO since it is partly owned by [addr]
	require.Equal(uint64(1337*3), uint64(balanceReply.Balance))
	require.Len(balanceReply.UTXOIDs, 3)

	// Check the balance with IncludePartial set to false
	balanceArgs = &GetBalanceArgs{
		Address: addrStr,
		AssetID: assetID.String(),
	}
	balanceReply = &GetBalanceReply{}
	require.NoError(env.service.GetBalance(nil, balanceArgs, balanceReply))
	// The balance should not include the UTXO since it is only partly owned by [addr]
	require.Zero(balanceReply.Balance)
	require.Empty(balanceReply.UTXOIDs)
}

func TestServiceGetTxs(t *testing.T) {
	require := require.New(t)
	env := setup(t, &envConfig{})
	var err error
	env.vm.addressTxsIndexer, err = index.NewIndexer(env.vm.db, env.vm.ctx.Log, "", prometheus.NewRegistry(), false)
	require.NoError(err)
	defer func() {
		env.vm.ctx.Lock.Lock()
		require.NoError(env.vm.Shutdown(context.Background()))
		env.vm.ctx.Lock.Unlock()
	}()

	assetID := ids.GenerateTestID()
	addr := ids.GenerateTestShortID()
	addrStr, err := env.vm.FormatLocalAddress(addr)
	require.NoError(err)

	testTxCount := 25
	testTxs := initTestTxIndex(t, env.vm.db, addr, assetID, testTxCount)

	env.vm.ctx.Lock.Unlock()

	// get the first page
	getTxsArgs := &GetAddressTxsArgs{
		PageSize:    10,
		JSONAddress: api.JSONAddress{Address: addrStr},
		AssetID:     assetID.String(),
	}
	getTxsReply := &GetAddressTxsReply{}
	require.NoError(env.service.GetAddressTxs(nil, getTxsArgs, getTxsReply))
	require.Len(getTxsReply.TxIDs, 10)
	require.Equal(getTxsReply.TxIDs, testTxs[:10])

	// get the second page
	getTxsArgs.Cursor = getTxsReply.Cursor
	getTxsReply = &GetAddressTxsReply{}
	require.NoError(env.service.GetAddressTxs(nil, getTxsArgs, getTxsReply))
	require.Len(getTxsReply.TxIDs, 10)
	require.Equal(getTxsReply.TxIDs, testTxs[10:20])
}

func TestServiceGetAllBalances(t *testing.T) {
	require := require.New(t)

	env := setup(t, &envConfig{})
	defer func() {
		env.vm.ctx.Lock.Lock()
		require.NoError(env.vm.Shutdown(context.Background()))
		env.vm.ctx.Lock.Unlock()
	}()

	assetID := ids.GenerateTestID()
	addr := ids.GenerateTestShortID()
	addrStr, err := env.vm.FormatLocalAddress(addr)
	require.NoError(err)
	// A UTXO with a 2 out of 2 multisig
	// where one of the addresses is [addr]
	twoOfTwoUTXO := &avax.UTXO{
		UTXOID: avax.UTXOID{
			TxID:        ids.GenerateTestID(),
			OutputIndex: 0,
		},
		Asset: avax.Asset{ID: assetID},
		Out: &secp256k1fx.TransferOutput{
			Amt: 1337,
			OutputOwners: secp256k1fx.OutputOwners{
				Threshold: 2,
				Addrs:     []ids.ShortID{addr, ids.GenerateTestShortID()},
			},
		},
	}
	// Insert the UTXO
	env.vm.state.AddUTXO(twoOfTwoUTXO)
	require.NoError(env.vm.state.Commit())

	env.vm.ctx.Lock.Unlock()

	// Check the balance with IncludePartial set to true
	balanceArgs := &GetAllBalancesArgs{
		JSONAddress:    api.JSONAddress{Address: addrStr},
		IncludePartial: true,
	}
	reply := &GetAllBalancesReply{}
	require.NoError(env.service.GetAllBalances(nil, balanceArgs, reply))
	// The balance should include the UTXO since it is partly owned by [addr]
	require.Len(reply.Balances, 1)
	require.Equal(assetID.String(), reply.Balances[0].AssetID)
	require.Equal(uint64(1337), uint64(reply.Balances[0].Balance))

	// Check the balance with IncludePartial set to false
	balanceArgs = &GetAllBalancesArgs{
		JSONAddress: api.JSONAddress{Address: addrStr},
	}
	reply = &GetAllBalancesReply{}
	require.NoError(env.service.GetAllBalances(nil, balanceArgs, reply))
	require.Empty(reply.Balances)

	env.vm.ctx.Lock.Lock()

	// A UTXO with a 1 out of 2 multisig
	// where one of the addresses is [addr]
	oneOfTwoUTXO := &avax.UTXO{
		UTXOID: avax.UTXOID{
			TxID:        ids.GenerateTestID(),
			OutputIndex: 0,
		},
		Asset: avax.Asset{ID: assetID},
		Out: &secp256k1fx.TransferOutput{
			Amt: 1337,
			OutputOwners: secp256k1fx.OutputOwners{
				Threshold: 1,
				Addrs:     []ids.ShortID{addr, ids.GenerateTestShortID()},
			},
		},
	}
	// Insert the UTXO
	env.vm.state.AddUTXO(oneOfTwoUTXO)
	require.NoError(env.vm.state.Commit())

	env.vm.ctx.Lock.Unlock()

	// Check the balance with IncludePartial set to true
	balanceArgs = &GetAllBalancesArgs{
		JSONAddress:    api.JSONAddress{Address: addrStr},
		IncludePartial: true,
	}
	reply = &GetAllBalancesReply{}
	require.NoError(env.service.GetAllBalances(nil, balanceArgs, reply))
	// The balance should include the UTXO since it is partly owned by [addr]
	require.Len(reply.Balances, 1)
	require.Equal(assetID.String(), reply.Balances[0].AssetID)
	require.Equal(uint64(1337*2), uint64(reply.Balances[0].Balance))

	// Check the balance with IncludePartial set to false
	balanceArgs = &GetAllBalancesArgs{
		JSONAddress: api.JSONAddress{Address: addrStr},
	}
	reply = &GetAllBalancesReply{}
	require.NoError(env.service.GetAllBalances(nil, balanceArgs, reply))
	// The balance should not include the UTXO since it is only partly owned by [addr]
	require.Empty(reply.Balances)

	env.vm.ctx.Lock.Lock()

	// A UTXO with a 1 out of 1 multisig
	// but with a locktime in the future
	now := env.vm.clock.Time()
	futureUTXO := &avax.UTXO{
		UTXOID: avax.UTXOID{
			TxID:        ids.GenerateTestID(),
			OutputIndex: 0,
		},
		Asset: avax.Asset{ID: assetID},
		Out: &secp256k1fx.TransferOutput{
			Amt: 1337,
			OutputOwners: secp256k1fx.OutputOwners{
				Locktime:  uint64(now.Add(10 * time.Hour).Unix()),
				Threshold: 1,
				Addrs:     []ids.ShortID{addr},
			},
		},
	}
	// Insert the UTXO
	env.vm.state.AddUTXO(futureUTXO)
	require.NoError(env.vm.state.Commit())

	env.vm.ctx.Lock.Unlock()

	// Check the balance with IncludePartial set to true
	balanceArgs = &GetAllBalancesArgs{
		JSONAddress:    api.JSONAddress{Address: addrStr},
		IncludePartial: true,
	}
	reply = &GetAllBalancesReply{}
	require.NoError(env.service.GetAllBalances(nil, balanceArgs, reply))
	// The balance should include the UTXO since it is partly owned by [addr]
	// The balance should include the UTXO since it is partly owned by [addr]
	require.Len(reply.Balances, 1)
	require.Equal(assetID.String(), reply.Balances[0].AssetID)
	require.Equal(uint64(1337*3), uint64(reply.Balances[0].Balance))
	// Check the balance with IncludePartial set to false
	balanceArgs = &GetAllBalancesArgs{
		JSONAddress: api.JSONAddress{Address: addrStr},
	}
	reply = &GetAllBalancesReply{}
	require.NoError(env.service.GetAllBalances(nil, balanceArgs, reply))
	// The balance should not include the UTXO since it is only partly owned by [addr]
	require.Empty(reply.Balances)

	env.vm.ctx.Lock.Lock()

	// A UTXO for a different asset
	otherAssetID := ids.GenerateTestID()
	otherAssetUTXO := &avax.UTXO{
		UTXOID: avax.UTXOID{
			TxID:        ids.GenerateTestID(),
			OutputIndex: 0,
		},
		Asset: avax.Asset{ID: otherAssetID},
		Out: &secp256k1fx.TransferOutput{
			Amt: 1337,
			OutputOwners: secp256k1fx.OutputOwners{
				Threshold: 2,
				Addrs:     []ids.ShortID{addr, ids.GenerateTestShortID()},
			},
		},
	}
	// Insert the UTXO
	env.vm.state.AddUTXO(otherAssetUTXO)
	require.NoError(env.vm.state.Commit())

	env.vm.ctx.Lock.Unlock()

	// Check the balance with IncludePartial set to true
	balanceArgs = &GetAllBalancesArgs{
		JSONAddress:    api.JSONAddress{Address: addrStr},
		IncludePartial: true,
	}
	reply = &GetAllBalancesReply{}
	require.NoError(env.service.GetAllBalances(nil, balanceArgs, reply))
	// The balance should include the UTXO since it is partly owned by [addr]
	require.Len(reply.Balances, 2)
	gotAssetIDs := []string{reply.Balances[0].AssetID, reply.Balances[1].AssetID}
	require.Contains(gotAssetIDs, assetID.String())
	require.Contains(gotAssetIDs, otherAssetID.String())
	gotBalances := []uint64{uint64(reply.Balances[0].Balance), uint64(reply.Balances[1].Balance)}
	require.Contains(gotBalances, uint64(1337))
	require.Contains(gotBalances, uint64(1337*3))

	// Check the balance with IncludePartial set to false
	balanceArgs = &GetAllBalancesArgs{
		JSONAddress: api.JSONAddress{Address: addrStr},
	}
	reply = &GetAllBalancesReply{}
	require.NoError(env.service.GetAllBalances(nil, balanceArgs, reply))
	// The balance should include the UTXO since it is partly owned by [addr]
	require.Empty(reply.Balances)
}

func TestServiceGetTx(t *testing.T) {
	require := require.New(t)

	env := setup(t, &envConfig{})
	env.vm.ctx.Lock.Unlock()

	defer func() {
		env.vm.ctx.Lock.Lock()
		require.NoError(env.vm.Shutdown(context.Background()))
		env.vm.ctx.Lock.Unlock()
	}()

	txID := env.genesisTx.ID()

	reply := api.GetTxReply{}
	require.NoError(env.service.GetTx(nil, &api.GetTxArgs{
		TxID:     txID,
		Encoding: formatting.Hex,
	}, &reply))

	var txStr string
	require.NoError(stdjson.Unmarshal(reply.Tx, &txStr))

	txBytes, err := formatting.Decode(reply.Encoding, txStr)
	require.NoError(err)
	require.Equal(env.genesisTx.Bytes(), txBytes)
}

func TestServiceGetTxJSON_BaseTx(t *testing.T) {
	require := require.New(t)

	env := setup(t, &envConfig{})
	defer func() {
		env.vm.ctx.Lock.Lock()
		require.NoError(env.vm.Shutdown(context.Background()))
		env.vm.ctx.Lock.Unlock()
	}()

	newTx := newAvaxBaseTxWithOutputs(t, env.genesisBytes, env.vm)
	issueAndAccept(require, env.vm, env.issuer, newTx)

	env.vm.ctx.Lock.Unlock()

	reply := api.GetTxReply{}
	require.NoError(env.service.GetTx(nil, &api.GetTxArgs{
		TxID:     newTx.ID(),
		Encoding: formatting.JSON,
	}, &reply))

	require.Equal(reply.Encoding, formatting.JSON)

	replyTxBytes, err := stdjson.MarshalIndent(reply.Tx, "", "\t")
	require.NoError(err)

	expectedReplyTxString := `{
	"unsignedTx": {
		"networkID": 10,
		"blockchainID": "PLACEHOLDER_BLOCKCHAIN_ID",
		"outputs": [
			{
				"assetID": "2XGxUr7VF7j1iwUp2aiGe4b6Ue2yyNghNS1SuNTNmZ77dPpXFZ",
				"fxID": "spdxUxVJQbX85MGxMHbKw1sHxMnSqJ3QBzDyDYEP3h6TLuxqQ",
				"output": {
					"addresses": [
						"X-testing1lnk637g0edwnqc2tn8tel39652fswa3xk4r65e"
					],
					"amount": 49000,
					"locktime": 0,
					"threshold": 1
				}
			}
		],
		"inputs": [
			{
				"txID": "2XGxUr7VF7j1iwUp2aiGe4b6Ue2yyNghNS1SuNTNmZ77dPpXFZ",
				"outputIndex": 2,
				"assetID": "2XGxUr7VF7j1iwUp2aiGe4b6Ue2yyNghNS1SuNTNmZ77dPpXFZ",
				"fxID": "spdxUxVJQbX85MGxMHbKw1sHxMnSqJ3QBzDyDYEP3h6TLuxqQ",
				"input": {
					"amount": 50000,
					"signatureIndices": [
						0
					]
				}
			}
		],
		"memo": "0x0102030405060708"
	},
	"credentials": [
		{
			"fxID": "spdxUxVJQbX85MGxMHbKw1sHxMnSqJ3QBzDyDYEP3h6TLuxqQ",
			"credential": {
				"signatures": [
					"PLACEHOLDER_SIGNATURE"
				]
			}
		}
	],
	"id": "PLACEHOLDER_TX_ID"
}`

	expectedReplyTxString = strings.Replace(expectedReplyTxString, "PLACEHOLDER_TX_ID", newTx.ID().String(), 1)
	expectedReplyTxString = strings.Replace(expectedReplyTxString, "PLACEHOLDER_BLOCKCHAIN_ID", newTx.Unsigned.(*txs.BaseTx).BlockchainID.String(), 1)

	sigStr, err := formatting.Encode(formatting.HexNC, newTx.Creds[0].Credential.(*secp256k1fx.Credential).Sigs[0][:])
	require.NoError(err)

	expectedReplyTxString = strings.Replace(expectedReplyTxString, "PLACEHOLDER_SIGNATURE", sigStr, 1)

	require.Equal(expectedReplyTxString, string(replyTxBytes))
}

func TestServiceGetTxJSON_ExportTx(t *testing.T) {
	require := require.New(t)

	env := setup(t, &envConfig{})
	defer func() {
		env.vm.ctx.Lock.Lock()
		require.NoError(env.vm.Shutdown(context.Background()))
		env.vm.ctx.Lock.Unlock()
	}()

	newTx := newAvaxExportTxWithOutputs(t, env.genesisBytes, env.vm)
	issueAndAccept(require, env.vm, env.issuer, newTx)

	env.vm.ctx.Lock.Unlock()

	reply := api.GetTxReply{}
	require.NoError(env.service.GetTx(nil, &api.GetTxArgs{
		TxID:     newTx.ID(),
		Encoding: formatting.JSON,
	}, &reply))

	require.Equal(reply.Encoding, formatting.JSON)
	replyTxBytes, err := stdjson.MarshalIndent(reply.Tx, "", "\t")
	require.NoError(err)

	expectedReplyTxString := `{
	"unsignedTx": {
		"networkID": 10,
		"blockchainID": "PLACEHOLDER_BLOCKCHAIN_ID",
		"outputs": [],
		"inputs": [
			{
				"txID": "2XGxUr7VF7j1iwUp2aiGe4b6Ue2yyNghNS1SuNTNmZ77dPpXFZ",
				"outputIndex": 2,
				"assetID": "2XGxUr7VF7j1iwUp2aiGe4b6Ue2yyNghNS1SuNTNmZ77dPpXFZ",
				"fxID": "spdxUxVJQbX85MGxMHbKw1sHxMnSqJ3QBzDyDYEP3h6TLuxqQ",
				"input": {
					"amount": 50000,
					"signatureIndices": [
						0
					]
				}
			}
		],
		"memo": "0x",
		"destinationChain": "11111111111111111111111111111111LpoYY",
		"exportedOutputs": [
			{
				"assetID": "2XGxUr7VF7j1iwUp2aiGe4b6Ue2yyNghNS1SuNTNmZ77dPpXFZ",
				"fxID": "spdxUxVJQbX85MGxMHbKw1sHxMnSqJ3QBzDyDYEP3h6TLuxqQ",
				"output": {
					"addresses": [
						"X-testing1lnk637g0edwnqc2tn8tel39652fswa3xk4r65e"
					],
					"amount": 49000,
					"locktime": 0,
					"threshold": 1
				}
			}
		]
	},
	"credentials": [
		{
			"fxID": "spdxUxVJQbX85MGxMHbKw1sHxMnSqJ3QBzDyDYEP3h6TLuxqQ",
			"credential": {
				"signatures": [
					"PLACEHOLDER_SIGNATURE"
				]
			}
		}
	],
	"id": "PLACEHOLDER_TX_ID"
}`

	expectedReplyTxString = strings.Replace(expectedReplyTxString, "PLACEHOLDER_TX_ID", newTx.ID().String(), 1)
	expectedReplyTxString = strings.Replace(expectedReplyTxString, "PLACEHOLDER_BLOCKCHAIN_ID", newTx.Unsigned.(*txs.ExportTx).BlockchainID.String(), 1)

	sigStr, err := formatting.Encode(formatting.HexNC, newTx.Creds[0].Credential.(*secp256k1fx.Credential).Sigs[0][:])
	require.NoError(err)

	expectedReplyTxString = strings.Replace(expectedReplyTxString, "PLACEHOLDER_SIGNATURE", sigStr, 1)

	require.Equal(expectedReplyTxString, string(replyTxBytes))
}

func TestServiceGetTxJSON_CreateAssetTx(t *testing.T) {
	require := require.New(t)

	env := setup(t, &envConfig{
		vmStaticConfig: &config.Config{},
		additionalFxs: []*common.Fx{{
			ID: propertyfx.ID,
			Fx: &propertyfx.Fx{},
		}},
	})
	defer func() {
		env.vm.ctx.Lock.Lock()
		require.NoError(env.vm.Shutdown(context.Background()))
		env.vm.ctx.Lock.Unlock()
	}()

	createAssetTx := newAvaxCreateAssetTxWithOutputs(t, env.vm)
	issueAndAccept(require, env.vm, env.issuer, createAssetTx)

	env.vm.ctx.Lock.Unlock()

	reply := api.GetTxReply{}
	require.NoError(env.service.GetTx(nil, &api.GetTxArgs{
		TxID:     createAssetTx.ID(),
		Encoding: formatting.JSON,
	}, &reply))

	require.Equal(reply.Encoding, formatting.JSON)

	replyTxBytes, err := stdjson.MarshalIndent(reply.Tx, "", "\t")
	require.NoError(err)

	expectedReplyTxString := `{
	"unsignedTx": {
		"networkID": 10,
		"blockchainID": "PLACEHOLDER_BLOCKCHAIN_ID",
		"outputs": [],
		"inputs": [],
		"memo": "0x",
		"name": "Team Rocket",
		"symbol": "TR",
		"denomination": 0,
		"initialStates": [
			{
				"fxIndex": 0,
				"fxID": "spdxUxVJQbX85MGxMHbKw1sHxMnSqJ3QBzDyDYEP3h6TLuxqQ",
				"outputs": [
					{
						"addresses": [
							"X-testing1lnk637g0edwnqc2tn8tel39652fswa3xk4r65e"
						],
						"locktime": 0,
						"threshold": 1
					},
					{
						"addresses": [
							"X-testing1lnk637g0edwnqc2tn8tel39652fswa3xk4r65e"
						],
						"locktime": 0,
						"threshold": 1
					}
				]
			},
			{
				"fxIndex": 1,
				"fxID": "qd2U4HDWUvMrVUeTcCHp6xH3Qpnn1XbU5MDdnBoiifFqvgXwT",
				"outputs": [
					{
						"addresses": [
							"X-testing1lnk637g0edwnqc2tn8tel39652fswa3xk4r65e"
						],
						"groupID": 1,
						"locktime": 0,
						"threshold": 1
					},
					{
						"addresses": [
							"X-testing1lnk637g0edwnqc2tn8tel39652fswa3xk4r65e"
						],
						"groupID": 2,
						"locktime": 0,
						"threshold": 1
					}
				]
			},
			{
				"fxIndex": 2,
				"fxID": "rXJsCSEYXg2TehWxCEEGj6JU2PWKTkd6cBdNLjoe2SpsKD9cy",
				"outputs": [
					{
						"addresses": [
							"X-testing1lnk637g0edwnqc2tn8tel39652fswa3xk4r65e"
						],
						"locktime": 0,
						"threshold": 1
					},
					{
						"addresses": [
							"X-testing1lnk637g0edwnqc2tn8tel39652fswa3xk4r65e"
						],
						"locktime": 0,
						"threshold": 1
					}
				]
			}
		]
	},
	"credentials": [],
	"id": "PLACEHOLDER_TX_ID"
}`

	expectedReplyTxString = strings.Replace(expectedReplyTxString, "PLACEHOLDER_TX_ID", createAssetTx.ID().String(), 1)
	expectedReplyTxString = strings.Replace(expectedReplyTxString, "PLACEHOLDER_BLOCKCHAIN_ID", createAssetTx.Unsigned.(*txs.CreateAssetTx).BlockchainID.String(), 1)

	require.Equal(expectedReplyTxString, string(replyTxBytes))
}

func TestServiceGetTxJSON_OperationTxWithNftxMintOp(t *testing.T) {
	require := require.New(t)

	env := setup(t, &envConfig{
		vmStaticConfig: &config.Config{},
		additionalFxs: []*common.Fx{{
			ID: propertyfx.ID,
			Fx: &propertyfx.Fx{},
		}},
	})
	defer func() {
		env.vm.ctx.Lock.Lock()
		require.NoError(env.vm.Shutdown(context.Background()))
		env.vm.ctx.Lock.Unlock()
	}()

	key := keys[0]
	createAssetTx := newAvaxCreateAssetTxWithOutputs(t, env.vm)
	issueAndAccept(require, env.vm, env.issuer, createAssetTx)

	mintNFTTx := buildOperationTxWithOp(env.vm.ctx.ChainID, buildNFTxMintOp(createAssetTx, key, 2, 1))
	require.NoError(mintNFTTx.SignNFTFx(env.vm.parser.Codec(), [][]*secp256k1.PrivateKey{{key}}))
	issueAndAccept(require, env.vm, env.issuer, mintNFTTx)

	env.vm.ctx.Lock.Unlock()

	reply := api.GetTxReply{}
	require.NoError(env.service.GetTx(nil, &api.GetTxArgs{
		TxID:     mintNFTTx.ID(),
		Encoding: formatting.JSON,
	}, &reply))

	require.Equal(reply.Encoding, formatting.JSON)

	replyTxBytes, err := stdjson.MarshalIndent(reply.Tx, "", "\t")
	require.NoError(err)

	expectedReplyTxString := `{
	"unsignedTx": {
		"networkID": 10,
		"blockchainID": "PLACEHOLDER_BLOCKCHAIN_ID",
		"outputs": [],
		"inputs": [],
		"memo": "0x",
		"operations": [
			{
				"assetID": "PLACEHOLDER_CREATE_ASSET_TX_ID",
				"inputIDs": [
					{
						"txID": "PLACEHOLDER_CREATE_ASSET_TX_ID",
						"outputIndex": 2
					}
				],
				"fxID": "qd2U4HDWUvMrVUeTcCHp6xH3Qpnn1XbU5MDdnBoiifFqvgXwT",
				"operation": {
					"mintInput": {
						"signatureIndices": [
							0
						]
					},
					"groupID": 1,
					"payload": "0x68656c6c6f",
					"outputs": [
						{
							"addresses": [
								"X-testing1lnk637g0edwnqc2tn8tel39652fswa3xk4r65e"
							],
							"locktime": 0,
							"threshold": 1
						}
					]
				}
			}
		]
	},
	"credentials": [
		{
			"fxID": "qd2U4HDWUvMrVUeTcCHp6xH3Qpnn1XbU5MDdnBoiifFqvgXwT",
			"credential": {
				"signatures": [
					"PLACEHOLDER_SIGNATURE"
				]
			}
		}
	],
	"id": "PLACEHOLDER_TX_ID"
}`

	expectedReplyTxString = strings.Replace(expectedReplyTxString, "PLACEHOLDER_CREATE_ASSET_TX_ID", createAssetTx.ID().String(), 2)
	expectedReplyTxString = strings.Replace(expectedReplyTxString, "PLACEHOLDER_TX_ID", mintNFTTx.ID().String(), 1)
	expectedReplyTxString = strings.Replace(expectedReplyTxString, "PLACEHOLDER_BLOCKCHAIN_ID", mintNFTTx.Unsigned.(*txs.OperationTx).BlockchainID.String(), 1)

	sigStr, err := formatting.Encode(formatting.HexNC, mintNFTTx.Creds[0].Credential.(*nftfx.Credential).Sigs[0][:])
	require.NoError(err)

	expectedReplyTxString = strings.Replace(expectedReplyTxString, "PLACEHOLDER_SIGNATURE", sigStr, 1)

	require.Equal(expectedReplyTxString, string(replyTxBytes))
}

func TestServiceGetTxJSON_OperationTxWithMultipleNftxMintOp(t *testing.T) {
	require := require.New(t)

	env := setup(t, &envConfig{
		vmStaticConfig: &config.Config{},
		additionalFxs: []*common.Fx{{
			ID: propertyfx.ID,
			Fx: &propertyfx.Fx{},
		}},
	})
	defer func() {
		env.vm.ctx.Lock.Lock()
		require.NoError(env.vm.Shutdown(context.Background()))
		env.vm.ctx.Lock.Unlock()
	}()

	key := keys[0]
	createAssetTx := newAvaxCreateAssetTxWithOutputs(t, env.vm)
	issueAndAccept(require, env.vm, env.issuer, createAssetTx)

	mintOp1 := buildNFTxMintOp(createAssetTx, key, 2, 1)
	mintOp2 := buildNFTxMintOp(createAssetTx, key, 3, 2)
	mintNFTTx := buildOperationTxWithOp(env.vm.ctx.ChainID, mintOp1, mintOp2)

	require.NoError(mintNFTTx.SignNFTFx(env.vm.parser.Codec(), [][]*secp256k1.PrivateKey{{key}, {key}}))
	issueAndAccept(require, env.vm, env.issuer, mintNFTTx)

	env.vm.ctx.Lock.Unlock()

	reply := api.GetTxReply{}
	require.NoError(env.service.GetTx(nil, &api.GetTxArgs{
		TxID:     mintNFTTx.ID(),
		Encoding: formatting.JSON,
	}, &reply))

	require.Equal(reply.Encoding, formatting.JSON)

	replyTxBytes, err := stdjson.MarshalIndent(reply.Tx, "", "\t")
	require.NoError(err)

	expectedReplyTxString := `{
	"unsignedTx": {
		"networkID": 10,
		"blockchainID": "PLACEHOLDER_BLOCKCHAIN_ID",
		"outputs": [],
		"inputs": [],
		"memo": "0x",
		"operations": [
			{
				"assetID": "PLACEHOLDER_CREATE_ASSET_TX_ID",
				"inputIDs": [
					{
						"txID": "PLACEHOLDER_CREATE_ASSET_TX_ID",
						"outputIndex": 2
					}
				],
				"fxID": "qd2U4HDWUvMrVUeTcCHp6xH3Qpnn1XbU5MDdnBoiifFqvgXwT",
				"operation": {
					"mintInput": {
						"signatureIndices": [
							0
						]
					},
					"groupID": 1,
					"payload": "0x68656c6c6f",
					"outputs": [
						{
							"addresses": [
								"X-testing1lnk637g0edwnqc2tn8tel39652fswa3xk4r65e"
							],
							"locktime": 0,
							"threshold": 1
						}
					]
				}
			},
			{
				"assetID": "PLACEHOLDER_CREATE_ASSET_TX_ID",
				"inputIDs": [
					{
						"txID": "PLACEHOLDER_CREATE_ASSET_TX_ID",
						"outputIndex": 3
					}
				],
				"fxID": "qd2U4HDWUvMrVUeTcCHp6xH3Qpnn1XbU5MDdnBoiifFqvgXwT",
				"operation": {
					"mintInput": {
						"signatureIndices": [
							0
						]
					},
					"groupID": 2,
					"payload": "0x68656c6c6f",
					"outputs": [
						{
							"addresses": [
								"X-testing1lnk637g0edwnqc2tn8tel39652fswa3xk4r65e"
							],
							"locktime": 0,
							"threshold": 1
						}
					]
				}
			}
		]
	},
	"credentials": [
		{
			"fxID": "qd2U4HDWUvMrVUeTcCHp6xH3Qpnn1XbU5MDdnBoiifFqvgXwT",
			"credential": {
				"signatures": [
					"PLACEHOLDER_SIGNATURE"
				]
			}
		},
		{
			"fxID": "qd2U4HDWUvMrVUeTcCHp6xH3Qpnn1XbU5MDdnBoiifFqvgXwT",
			"credential": {
				"signatures": [
					"PLACEHOLDER_SIGNATURE"
				]
			}
		}
	],
	"id": "PLACEHOLDER_TX_ID"
}`

	expectedReplyTxString = strings.Replace(expectedReplyTxString, "PLACEHOLDER_CREATE_ASSET_TX_ID", createAssetTx.ID().String(), 4)
	expectedReplyTxString = strings.Replace(expectedReplyTxString, "PLACEHOLDER_TX_ID", mintNFTTx.ID().String(), 1)
	expectedReplyTxString = strings.Replace(expectedReplyTxString, "PLACEHOLDER_BLOCKCHAIN_ID", mintNFTTx.Unsigned.(*txs.OperationTx).BlockchainID.String(), 1)

	sigStr, err := formatting.Encode(formatting.HexNC, mintNFTTx.Creds[0].Credential.(*nftfx.Credential).Sigs[0][:])
	require.NoError(err)

	expectedReplyTxString = strings.Replace(expectedReplyTxString, "PLACEHOLDER_SIGNATURE", sigStr, 2)

	require.Equal(expectedReplyTxString, string(replyTxBytes))
}

func TestServiceGetTxJSON_OperationTxWithSecpMintOp(t *testing.T) {
	require := require.New(t)

	env := setup(t, &envConfig{
		vmStaticConfig: &config.Config{},
		additionalFxs: []*common.Fx{{
			ID: propertyfx.ID,
			Fx: &propertyfx.Fx{},
		}},
	})
	defer func() {
		env.vm.ctx.Lock.Lock()
		require.NoError(env.vm.Shutdown(context.Background()))
		env.vm.ctx.Lock.Unlock()
	}()

	key := keys[0]
	createAssetTx := newAvaxCreateAssetTxWithOutputs(t, env.vm)
	issueAndAccept(require, env.vm, env.issuer, createAssetTx)

	mintSecpOpTx := buildOperationTxWithOp(env.vm.ctx.ChainID, buildSecpMintOp(createAssetTx, key, 0))
	require.NoError(mintSecpOpTx.SignSECP256K1Fx(env.vm.parser.Codec(), [][]*secp256k1.PrivateKey{{key}}))
	issueAndAccept(require, env.vm, env.issuer, mintSecpOpTx)

	env.vm.ctx.Lock.Unlock()

	reply := api.GetTxReply{}
	require.NoError(env.service.GetTx(nil, &api.GetTxArgs{
		TxID:     mintSecpOpTx.ID(),
		Encoding: formatting.JSON,
	}, &reply))

	require.Equal(reply.Encoding, formatting.JSON)

	replyTxBytes, err := stdjson.MarshalIndent(reply.Tx, "", "\t")
	require.NoError(err)

	expectedReplyTxString := `{
	"unsignedTx": {
		"networkID": 10,
		"blockchainID": "PLACEHOLDER_BLOCKCHAIN_ID",
		"outputs": [],
		"inputs": [],
		"memo": "0x",
		"operations": [
			{
				"assetID": "PLACEHOLDER_CREATE_ASSET_TX_ID",
				"inputIDs": [
					{
						"txID": "PLACEHOLDER_CREATE_ASSET_TX_ID",
						"outputIndex": 0
					}
				],
				"fxID": "spdxUxVJQbX85MGxMHbKw1sHxMnSqJ3QBzDyDYEP3h6TLuxqQ",
				"operation": {
					"mintInput": {
						"signatureIndices": [
							0
						]
					},
					"mintOutput": {
						"addresses": [
							"X-testing1lnk637g0edwnqc2tn8tel39652fswa3xk4r65e"
						],
						"locktime": 0,
						"threshold": 1
					},
					"transferOutput": {
						"addresses": [
							"X-testing1lnk637g0edwnqc2tn8tel39652fswa3xk4r65e"
						],
						"amount": 1,
						"locktime": 0,
						"threshold": 1
					}
				}
			}
		]
	},
	"credentials": [
		{
			"fxID": "spdxUxVJQbX85MGxMHbKw1sHxMnSqJ3QBzDyDYEP3h6TLuxqQ",
			"credential": {
				"signatures": [
					"PLACEHOLDER_SIGNATURE"
				]
			}
		}
	],
	"id": "PLACEHOLDER_TX_ID"
}`

	expectedReplyTxString = strings.Replace(expectedReplyTxString, "PLACEHOLDER_CREATE_ASSET_TX_ID", createAssetTx.ID().String(), 2)
	expectedReplyTxString = strings.Replace(expectedReplyTxString, "PLACEHOLDER_TX_ID", mintSecpOpTx.ID().String(), 1)
	expectedReplyTxString = strings.Replace(expectedReplyTxString, "PLACEHOLDER_BLOCKCHAIN_ID", mintSecpOpTx.Unsigned.(*txs.OperationTx).BlockchainID.String(), 1)

	sigStr, err := formatting.Encode(formatting.HexNC, mintSecpOpTx.Creds[0].Credential.(*secp256k1fx.Credential).Sigs[0][:])
	require.NoError(err)

	expectedReplyTxString = strings.Replace(expectedReplyTxString, "PLACEHOLDER_SIGNATURE", sigStr, 1)

	require.Equal(expectedReplyTxString, string(replyTxBytes))
}

func TestServiceGetTxJSON_OperationTxWithMultipleSecpMintOp(t *testing.T) {
	require := require.New(t)

	env := setup(t, &envConfig{
		vmStaticConfig: &config.Config{},
		additionalFxs: []*common.Fx{{
			ID: propertyfx.ID,
			Fx: &propertyfx.Fx{},
		}},
	})
	defer func() {
		env.vm.ctx.Lock.Lock()
		require.NoError(env.vm.Shutdown(context.Background()))
		env.vm.ctx.Lock.Unlock()
	}()

	key := keys[0]
	createAssetTx := newAvaxCreateAssetTxWithOutputs(t, env.vm)
	issueAndAccept(require, env.vm, env.issuer, createAssetTx)

	op1 := buildSecpMintOp(createAssetTx, key, 0)
	op2 := buildSecpMintOp(createAssetTx, key, 1)
	mintSecpOpTx := buildOperationTxWithOp(env.vm.ctx.ChainID, op1, op2)

	require.NoError(mintSecpOpTx.SignSECP256K1Fx(env.vm.parser.Codec(), [][]*secp256k1.PrivateKey{{key}, {key}}))
	issueAndAccept(require, env.vm, env.issuer, mintSecpOpTx)

	env.vm.ctx.Lock.Unlock()

	reply := api.GetTxReply{}
	require.NoError(env.service.GetTx(nil, &api.GetTxArgs{
		TxID:     mintSecpOpTx.ID(),
		Encoding: formatting.JSON,
	}, &reply))

	require.Equal(reply.Encoding, formatting.JSON)

	replyTxBytes, err := stdjson.MarshalIndent(reply.Tx, "", "\t")
	require.NoError(err)

	expectedReplyTxString := `{
	"unsignedTx": {
		"networkID": 10,
		"blockchainID": "PLACEHOLDER_BLOCKCHAIN_ID",
		"outputs": [],
		"inputs": [],
		"memo": "0x",
		"operations": [
			{
				"assetID": "PLACEHOLDER_CREATE_ASSET_TX_ID",
				"inputIDs": [
					{
						"txID": "PLACEHOLDER_CREATE_ASSET_TX_ID",
						"outputIndex": 0
					}
				],
				"fxID": "spdxUxVJQbX85MGxMHbKw1sHxMnSqJ3QBzDyDYEP3h6TLuxqQ",
				"operation": {
					"mintInput": {
						"signatureIndices": [
							0
						]
					},
					"mintOutput": {
						"addresses": [
							"X-testing1lnk637g0edwnqc2tn8tel39652fswa3xk4r65e"
						],
						"locktime": 0,
						"threshold": 1
					},
					"transferOutput": {
						"addresses": [
							"X-testing1lnk637g0edwnqc2tn8tel39652fswa3xk4r65e"
						],
						"amount": 1,
						"locktime": 0,
						"threshold": 1
					}
				}
			},
			{
				"assetID": "PLACEHOLDER_CREATE_ASSET_TX_ID",
				"inputIDs": [
					{
						"txID": "PLACEHOLDER_CREATE_ASSET_TX_ID",
						"outputIndex": 1
					}
				],
				"fxID": "spdxUxVJQbX85MGxMHbKw1sHxMnSqJ3QBzDyDYEP3h6TLuxqQ",
				"operation": {
					"mintInput": {
						"signatureIndices": [
							0
						]
					},
					"mintOutput": {
						"addresses": [
							"X-testing1lnk637g0edwnqc2tn8tel39652fswa3xk4r65e"
						],
						"locktime": 0,
						"threshold": 1
					},
					"transferOutput": {
						"addresses": [
							"X-testing1lnk637g0edwnqc2tn8tel39652fswa3xk4r65e"
						],
						"amount": 1,
						"locktime": 0,
						"threshold": 1
					}
				}
			}
		]
	},
	"credentials": [
		{
			"fxID": "spdxUxVJQbX85MGxMHbKw1sHxMnSqJ3QBzDyDYEP3h6TLuxqQ",
			"credential": {
				"signatures": [
					"PLACEHOLDER_SIGNATURE"
				]
			}
		},
		{
			"fxID": "spdxUxVJQbX85MGxMHbKw1sHxMnSqJ3QBzDyDYEP3h6TLuxqQ",
			"credential": {
				"signatures": [
					"PLACEHOLDER_SIGNATURE"
				]
			}
		}
	],
	"id": "PLACEHOLDER_TX_ID"
}`

	expectedReplyTxString = strings.Replace(expectedReplyTxString, "PLACEHOLDER_CREATE_ASSET_TX_ID", createAssetTx.ID().String(), 4)
	expectedReplyTxString = strings.Replace(expectedReplyTxString, "PLACEHOLDER_TX_ID", mintSecpOpTx.ID().String(), 1)
	expectedReplyTxString = strings.Replace(expectedReplyTxString, "PLACEHOLDER_BLOCKCHAIN_ID", mintSecpOpTx.Unsigned.(*txs.OperationTx).BlockchainID.String(), 1)

	sigStr, err := formatting.Encode(formatting.HexNC, mintSecpOpTx.Creds[0].Credential.(*secp256k1fx.Credential).Sigs[0][:])
	require.NoError(err)

	expectedReplyTxString = strings.Replace(expectedReplyTxString, "PLACEHOLDER_SIGNATURE", sigStr, 2)

	require.Equal(expectedReplyTxString, string(replyTxBytes))
}

func TestServiceGetTxJSON_OperationTxWithPropertyFxMintOp(t *testing.T) {
	require := require.New(t)

	env := setup(t, &envConfig{
		vmStaticConfig: &config.Config{},
		additionalFxs: []*common.Fx{{
			ID: propertyfx.ID,
			Fx: &propertyfx.Fx{},
		}},
	})
	defer func() {
		env.vm.ctx.Lock.Lock()
		require.NoError(env.vm.Shutdown(context.Background()))
		env.vm.ctx.Lock.Unlock()
	}()

	key := keys[0]
	createAssetTx := newAvaxCreateAssetTxWithOutputs(t, env.vm)
	issueAndAccept(require, env.vm, env.issuer, createAssetTx)

	mintPropertyFxOpTx := buildOperationTxWithOp(env.vm.ctx.ChainID, buildPropertyFxMintOp(createAssetTx, key, 4))
	require.NoError(mintPropertyFxOpTx.SignPropertyFx(env.vm.parser.Codec(), [][]*secp256k1.PrivateKey{{key}}))
	issueAndAccept(require, env.vm, env.issuer, mintPropertyFxOpTx)

	env.vm.ctx.Lock.Unlock()

	reply := api.GetTxReply{}
	require.NoError(env.service.GetTx(nil, &api.GetTxArgs{
		TxID:     mintPropertyFxOpTx.ID(),
		Encoding: formatting.JSON,
	}, &reply))

	require.Equal(reply.Encoding, formatting.JSON)

	replyTxBytes, err := stdjson.MarshalIndent(reply.Tx, "", "\t")
	require.NoError(err)

	expectedReplyTxString := `{
	"unsignedTx": {
		"networkID": 10,
		"blockchainID": "PLACEHOLDER_BLOCKCHAIN_ID",
		"outputs": [],
		"inputs": [],
		"memo": "0x",
		"operations": [
			{
				"assetID": "PLACEHOLDER_CREATE_ASSET_TX_ID",
				"inputIDs": [
					{
						"txID": "PLACEHOLDER_CREATE_ASSET_TX_ID",
						"outputIndex": 4
					}
				],
				"fxID": "rXJsCSEYXg2TehWxCEEGj6JU2PWKTkd6cBdNLjoe2SpsKD9cy",
				"operation": {
					"mintInput": {
						"signatureIndices": [
							0
						]
					},
					"mintOutput": {
						"addresses": [
							"X-testing1lnk637g0edwnqc2tn8tel39652fswa3xk4r65e"
						],
						"locktime": 0,
						"threshold": 1
					},
					"ownedOutput": {
						"addresses": [],
						"locktime": 0,
						"threshold": 0
					}
				}
			}
		]
	},
	"credentials": [
		{
			"fxID": "rXJsCSEYXg2TehWxCEEGj6JU2PWKTkd6cBdNLjoe2SpsKD9cy",
			"credential": {
				"signatures": [
					"PLACEHOLDER_SIGNATURE"
				]
			}
		}
	],
	"id": "PLACEHOLDER_TX_ID"
}`

	expectedReplyTxString = strings.Replace(expectedReplyTxString, "PLACEHOLDER_CREATE_ASSET_TX_ID", createAssetTx.ID().String(), 2)
	expectedReplyTxString = strings.Replace(expectedReplyTxString, "PLACEHOLDER_TX_ID", mintPropertyFxOpTx.ID().String(), 1)
	expectedReplyTxString = strings.Replace(expectedReplyTxString, "PLACEHOLDER_BLOCKCHAIN_ID", mintPropertyFxOpTx.Unsigned.(*txs.OperationTx).BlockchainID.String(), 1)

	sigStr, err := formatting.Encode(formatting.HexNC, mintPropertyFxOpTx.Creds[0].Credential.(*propertyfx.Credential).Sigs[0][:])
	require.NoError(err)

	expectedReplyTxString = strings.Replace(expectedReplyTxString, "PLACEHOLDER_SIGNATURE", sigStr, 1)

	require.Equal(expectedReplyTxString, string(replyTxBytes))
}

func TestServiceGetTxJSON_OperationTxWithPropertyFxMintOpMultiple(t *testing.T) {
	require := require.New(t)

	env := setup(t, &envConfig{
		vmStaticConfig: &config.Config{},
		additionalFxs: []*common.Fx{{
			ID: propertyfx.ID,
			Fx: &propertyfx.Fx{},
		}},
	})
	defer func() {
		env.vm.ctx.Lock.Lock()
		require.NoError(env.vm.Shutdown(context.Background()))
		env.vm.ctx.Lock.Unlock()
	}()

	key := keys[0]
	createAssetTx := newAvaxCreateAssetTxWithOutputs(t, env.vm)
	issueAndAccept(require, env.vm, env.issuer, createAssetTx)

	op1 := buildPropertyFxMintOp(createAssetTx, key, 4)
	op2 := buildPropertyFxMintOp(createAssetTx, key, 5)
	mintPropertyFxOpTx := buildOperationTxWithOp(env.vm.ctx.ChainID, op1, op2)

	require.NoError(mintPropertyFxOpTx.SignPropertyFx(env.vm.parser.Codec(), [][]*secp256k1.PrivateKey{{key}, {key}}))
	issueAndAccept(require, env.vm, env.issuer, mintPropertyFxOpTx)

	env.vm.ctx.Lock.Unlock()

	reply := api.GetTxReply{}
	require.NoError(env.service.GetTx(nil, &api.GetTxArgs{
		TxID:     mintPropertyFxOpTx.ID(),
		Encoding: formatting.JSON,
	}, &reply))

	require.Equal(reply.Encoding, formatting.JSON)

	replyTxBytes, err := stdjson.MarshalIndent(reply.Tx, "", "\t")
	require.NoError(err)

	expectedReplyTxString := `{
	"unsignedTx": {
		"networkID": 10,
		"blockchainID": "PLACEHOLDER_BLOCKCHAIN_ID",
		"outputs": [],
		"inputs": [],
		"memo": "0x",
		"operations": [
			{
				"assetID": "PLACEHOLDER_CREATE_ASSET_TX_ID",
				"inputIDs": [
					{
						"txID": "PLACEHOLDER_CREATE_ASSET_TX_ID",
						"outputIndex": 4
					}
				],
				"fxID": "rXJsCSEYXg2TehWxCEEGj6JU2PWKTkd6cBdNLjoe2SpsKD9cy",
				"operation": {
					"mintInput": {
						"signatureIndices": [
							0
						]
					},
					"mintOutput": {
						"addresses": [
							"X-testing1lnk637g0edwnqc2tn8tel39652fswa3xk4r65e"
						],
						"locktime": 0,
						"threshold": 1
					},
					"ownedOutput": {
						"addresses": [],
						"locktime": 0,
						"threshold": 0
					}
				}
			},
			{
				"assetID": "PLACEHOLDER_CREATE_ASSET_TX_ID",
				"inputIDs": [
					{
						"txID": "PLACEHOLDER_CREATE_ASSET_TX_ID",
						"outputIndex": 5
					}
				],
				"fxID": "rXJsCSEYXg2TehWxCEEGj6JU2PWKTkd6cBdNLjoe2SpsKD9cy",
				"operation": {
					"mintInput": {
						"signatureIndices": [
							0
						]
					},
					"mintOutput": {
						"addresses": [
							"X-testing1lnk637g0edwnqc2tn8tel39652fswa3xk4r65e"
						],
						"locktime": 0,
						"threshold": 1
					},
					"ownedOutput": {
						"addresses": [],
						"locktime": 0,
						"threshold": 0
					}
				}
			}
		]
	},
	"credentials": [
		{
			"fxID": "rXJsCSEYXg2TehWxCEEGj6JU2PWKTkd6cBdNLjoe2SpsKD9cy",
			"credential": {
				"signatures": [
					"PLACEHOLDER_SIGNATURE"
				]
			}
		},
		{
			"fxID": "rXJsCSEYXg2TehWxCEEGj6JU2PWKTkd6cBdNLjoe2SpsKD9cy",
			"credential": {
				"signatures": [
					"PLACEHOLDER_SIGNATURE"
				]
			}
		}
	],
	"id": "PLACEHOLDER_TX_ID"
}`

	expectedReplyTxString = strings.Replace(expectedReplyTxString, "PLACEHOLDER_CREATE_ASSET_TX_ID", createAssetTx.ID().String(), 4)
	expectedReplyTxString = strings.Replace(expectedReplyTxString, "PLACEHOLDER_TX_ID", mintPropertyFxOpTx.ID().String(), 1)
	expectedReplyTxString = strings.Replace(expectedReplyTxString, "PLACEHOLDER_BLOCKCHAIN_ID", mintPropertyFxOpTx.Unsigned.(*txs.OperationTx).BlockchainID.String(), 1)

	sigStr, err := formatting.Encode(formatting.HexNC, mintPropertyFxOpTx.Creds[0].Credential.(*propertyfx.Credential).Sigs[0][:])
	require.NoError(err)

	expectedReplyTxString = strings.Replace(expectedReplyTxString, "PLACEHOLDER_SIGNATURE", sigStr, 2)

	require.Equal(expectedReplyTxString, string(replyTxBytes))
}

func newAvaxBaseTxWithOutputs(t *testing.T, genesisBytes []byte, vm *VM) *txs.Tx {
	avaxTx := getCreateTxFromGenesisTest(t, genesisBytes, "AVAX")
	key := keys[0]
	tx := buildBaseTx(avaxTx, vm, key)
	require.NoError(t, tx.SignSECP256K1Fx(vm.parser.Codec(), [][]*secp256k1.PrivateKey{{key}}))
	return tx
}

func newAvaxExportTxWithOutputs(t *testing.T, genesisBytes []byte, vm *VM) *txs.Tx {
	avaxTx := getCreateTxFromGenesisTest(t, genesisBytes, "AVAX")
	key := keys[0]
	tx := buildExportTx(avaxTx, vm, key)
	require.NoError(t, tx.SignSECP256K1Fx(vm.parser.Codec(), [][]*secp256k1.PrivateKey{{key}}))
	return tx
}

func newAvaxCreateAssetTxWithOutputs(t *testing.T, vm *VM) *txs.Tx {
	key := keys[0]
<<<<<<< HEAD
	tx := buildCreateAssetTx(vm.ctx.ChainID, key)
	require.NoError(t, vm.parser.InitializeTx(tx))
=======
	tx := buildCreateAssetTx(key)
	require.NoError(t, tx.Initialize(vm.parser.Codec()))
>>>>>>> 835154fe
	return tx
}

func buildBaseTx(avaxTx *txs.Tx, vm *VM, key *secp256k1.PrivateKey) *txs.Tx {
	return &txs.Tx{Unsigned: &txs.BaseTx{
		BaseTx: avax.BaseTx{
			NetworkID:    constants.UnitTestID,
			BlockchainID: vm.ctx.ChainID,
			Memo:         []byte{1, 2, 3, 4, 5, 6, 7, 8},
			Ins: []*avax.TransferableInput{{
				UTXOID: avax.UTXOID{
					TxID:        avaxTx.ID(),
					OutputIndex: 2,
				},
				Asset: avax.Asset{ID: avaxTx.ID()},
				In: &secp256k1fx.TransferInput{
					Amt: startBalance,
					Input: secp256k1fx.Input{
						SigIndices: []uint32{
							0,
						},
					},
				},
			}},
			Outs: []*avax.TransferableOutput{{
				Asset: avax.Asset{ID: avaxTx.ID()},
				Out: &secp256k1fx.TransferOutput{
					Amt: startBalance - vm.TxFee,
					OutputOwners: secp256k1fx.OutputOwners{
						Threshold: 1,
						Addrs:     []ids.ShortID{key.PublicKey().Address()},
					},
				},
			}},
		},
	}}
}

func buildExportTx(avaxTx *txs.Tx, vm *VM, key *secp256k1.PrivateKey) *txs.Tx {
	return &txs.Tx{Unsigned: &txs.ExportTx{
		BaseTx: txs.BaseTx{
			BaseTx: avax.BaseTx{
				NetworkID:    constants.UnitTestID,
				BlockchainID: vm.ctx.ChainID,
				Ins: []*avax.TransferableInput{{
					UTXOID: avax.UTXOID{
						TxID:        avaxTx.ID(),
						OutputIndex: 2,
					},
					Asset: avax.Asset{ID: avaxTx.ID()},
					In: &secp256k1fx.TransferInput{
						Amt:   startBalance,
						Input: secp256k1fx.Input{SigIndices: []uint32{0}},
					},
				}},
			},
		},
		DestinationChain: constants.PlatformChainID,
		ExportedOuts: []*avax.TransferableOutput{{
			Asset: avax.Asset{ID: avaxTx.ID()},
			Out: &secp256k1fx.TransferOutput{
				Amt: startBalance - vm.TxFee,
				OutputOwners: secp256k1fx.OutputOwners{
					Threshold: 1,
					Addrs:     []ids.ShortID{key.PublicKey().Address()},
				},
			},
		}},
	}}
}

func buildCreateAssetTx(chainID ids.ID, key *secp256k1.PrivateKey) *txs.Tx {
	return &txs.Tx{Unsigned: &txs.CreateAssetTx{
		BaseTx: txs.BaseTx{BaseTx: avax.BaseTx{
			NetworkID:    constants.UnitTestID,
			BlockchainID: chainID,
		}},
		Name:         "Team Rocket",
		Symbol:       "TR",
		Denomination: 0,
		States: []*txs.InitialState{
			{
				FxIndex: 0,
				Outs: []verify.State{
					&secp256k1fx.MintOutput{
						OutputOwners: secp256k1fx.OutputOwners{
							Threshold: 1,
							Addrs:     []ids.ShortID{key.PublicKey().Address()},
						},
					}, &secp256k1fx.MintOutput{
						OutputOwners: secp256k1fx.OutputOwners{
							Threshold: 1,
							Addrs:     []ids.ShortID{key.PublicKey().Address()},
						},
					},
				},
			},
			{
				FxIndex: 1,
				Outs: []verify.State{
					&nftfx.MintOutput{
						GroupID: 1,
						OutputOwners: secp256k1fx.OutputOwners{
							Threshold: 1,
							Addrs:     []ids.ShortID{key.PublicKey().Address()},
						},
					},
					&nftfx.MintOutput{
						GroupID: 2,
						OutputOwners: secp256k1fx.OutputOwners{
							Threshold: 1,
							Addrs:     []ids.ShortID{key.PublicKey().Address()},
						},
					},
				},
			},
			{
				FxIndex: 2,
				Outs: []verify.State{
					&propertyfx.MintOutput{
						OutputOwners: secp256k1fx.OutputOwners{
							Threshold: 1,
							Addrs:     []ids.ShortID{keys[0].PublicKey().Address()},
						},
					},
					&propertyfx.MintOutput{
						OutputOwners: secp256k1fx.OutputOwners{
							Threshold: 1,
							Addrs:     []ids.ShortID{keys[0].PublicKey().Address()},
						},
					},
				},
			},
		},
	}}
}

func buildNFTxMintOp(createAssetTx *txs.Tx, key *secp256k1.PrivateKey, outputIndex, groupID uint32) *txs.Operation {
	return &txs.Operation{
		Asset: avax.Asset{ID: createAssetTx.ID()},
		UTXOIDs: []*avax.UTXOID{{
			TxID:        createAssetTx.ID(),
			OutputIndex: outputIndex,
		}},
		Op: &nftfx.MintOperation{
			MintInput: secp256k1fx.Input{
				SigIndices: []uint32{0},
			},
			GroupID: groupID,
			Payload: []byte{'h', 'e', 'l', 'l', 'o'},
			Outputs: []*secp256k1fx.OutputOwners{{
				Threshold: 1,
				Addrs:     []ids.ShortID{key.PublicKey().Address()},
			}},
		},
	}
}

func buildPropertyFxMintOp(createAssetTx *txs.Tx, key *secp256k1.PrivateKey, outputIndex uint32) *txs.Operation {
	return &txs.Operation{
		Asset: avax.Asset{ID: createAssetTx.ID()},
		UTXOIDs: []*avax.UTXOID{{
			TxID:        createAssetTx.ID(),
			OutputIndex: outputIndex,
		}},
		Op: &propertyfx.MintOperation{
			MintInput: secp256k1fx.Input{
				SigIndices: []uint32{0},
			},
			MintOutput: propertyfx.MintOutput{OutputOwners: secp256k1fx.OutputOwners{
				Threshold: 1,
				Addrs: []ids.ShortID{
					key.PublicKey().Address(),
				},
			}},
		},
	}
}

func buildSecpMintOp(createAssetTx *txs.Tx, key *secp256k1.PrivateKey, outputIndex uint32) *txs.Operation {
	return &txs.Operation{
		Asset: avax.Asset{ID: createAssetTx.ID()},
		UTXOIDs: []*avax.UTXOID{{
			TxID:        createAssetTx.ID(),
			OutputIndex: outputIndex,
		}},
		Op: &secp256k1fx.MintOperation{
			MintInput: secp256k1fx.Input{
				SigIndices: []uint32{0},
			},
			MintOutput: secp256k1fx.MintOutput{
				OutputOwners: secp256k1fx.OutputOwners{
					Threshold: 1,
					Addrs: []ids.ShortID{
						key.PublicKey().Address(),
					},
				},
			},
			TransferOutput: secp256k1fx.TransferOutput{
				Amt: 1,
				OutputOwners: secp256k1fx.OutputOwners{
					Locktime:  0,
					Threshold: 1,
					Addrs:     []ids.ShortID{key.PublicKey().Address()},
				},
			},
		},
	}
}

func buildOperationTxWithOp(chainID ids.ID, op ...*txs.Operation) *txs.Tx {
	return &txs.Tx{Unsigned: &txs.OperationTx{
		BaseTx: txs.BaseTx{BaseTx: avax.BaseTx{
			NetworkID:    constants.UnitTestID,
			BlockchainID: chainID,
		}},
		Ops: op,
	}}
}

func TestServiceGetNilTx(t *testing.T) {
	require := require.New(t)

	env := setup(t, &envConfig{})
	env.vm.ctx.Lock.Unlock()

	defer func() {
		env.vm.ctx.Lock.Lock()
		require.NoError(env.vm.Shutdown(context.Background()))
		env.vm.ctx.Lock.Unlock()
	}()

	reply := api.GetTxReply{}
	err := env.service.GetTx(nil, &api.GetTxArgs{}, &reply)
	require.ErrorIs(err, errNilTxID)
}

func TestServiceGetUnknownTx(t *testing.T) {
	require := require.New(t)

	env := setup(t, &envConfig{})
	env.vm.ctx.Lock.Unlock()

	defer func() {
		env.vm.ctx.Lock.Lock()
		require.NoError(env.vm.Shutdown(context.Background()))
		env.vm.ctx.Lock.Unlock()
	}()

	reply := api.GetTxReply{}
	err := env.service.GetTx(nil, &api.GetTxArgs{TxID: ids.GenerateTestID()}, &reply)
	require.ErrorIs(err, database.ErrNotFound)
}

func TestServiceGetUTXOs(t *testing.T) {
	env := setup(t, &envConfig{})
	defer func() {
		env.vm.ctx.Lock.Lock()
		require.NoError(t, env.vm.Shutdown(context.Background()))
		env.vm.ctx.Lock.Unlock()
	}()

	rawAddr := ids.GenerateTestShortID()
	rawEmptyAddr := ids.GenerateTestShortID()

	numUTXOs := 10
	// Put a bunch of UTXOs
	for i := 0; i < numUTXOs; i++ {
		utxo := &avax.UTXO{
			UTXOID: avax.UTXOID{
				TxID: ids.GenerateTestID(),
			},
			Asset: avax.Asset{ID: env.vm.ctx.AVAXAssetID},
			Out: &secp256k1fx.TransferOutput{
				Amt: 1,
				OutputOwners: secp256k1fx.OutputOwners{
					Threshold: 1,
					Addrs:     []ids.ShortID{rawAddr},
				},
			},
		}
		env.vm.state.AddUTXO(utxo)
	}
	require.NoError(t, env.vm.state.Commit())

	sm := env.sharedMemory.NewSharedMemory(constants.PlatformChainID)

	elems := make([]*atomic.Element, numUTXOs)
	codec := env.vm.parser.Codec()
	for i := range elems {
		utxo := &avax.UTXO{
			UTXOID: avax.UTXOID{
				TxID: ids.GenerateTestID(),
			},
			Asset: avax.Asset{ID: env.vm.ctx.AVAXAssetID},
			Out: &secp256k1fx.TransferOutput{
				Amt: 1,
				OutputOwners: secp256k1fx.OutputOwners{
					Threshold: 1,
					Addrs:     []ids.ShortID{rawAddr},
				},
			},
		}

		utxoBytes, err := codec.Marshal(txs.CodecVersion, utxo)
		require.NoError(t, err)
		utxoID := utxo.InputID()
		elems[i] = &atomic.Element{
			Key:   utxoID[:],
			Value: utxoBytes,
			Traits: [][]byte{
				rawAddr.Bytes(),
			},
		}
	}

	require.NoError(t, sm.Apply(map[ids.ID]*atomic.Requests{
		env.vm.ctx.ChainID: {
			PutRequests: elems,
		},
	}))

	hrp := constants.GetHRP(env.vm.ctx.NetworkID)
	xAddr, err := env.vm.FormatLocalAddress(rawAddr)
	require.NoError(t, err)
	pAddr, err := env.vm.FormatAddress(constants.PlatformChainID, rawAddr)
	require.NoError(t, err)
	unknownChainAddr, err := address.Format("R", hrp, rawAddr.Bytes())
	require.NoError(t, err)
	xEmptyAddr, err := env.vm.FormatLocalAddress(rawEmptyAddr)
	require.NoError(t, err)

	env.vm.ctx.Lock.Unlock()

	tests := []struct {
		label       string
		count       int
		expectedErr error
		args        *api.GetUTXOsArgs
	}{
		{
			label:       "invalid address: ''",
			expectedErr: address.ErrNoSeparator,
			args: &api.GetUTXOsArgs{
				Addresses: []string{""},
			},
		},
		{
			label:       "invalid address: '-'",
			expectedErr: bech32.ErrInvalidLength(0),
			args: &api.GetUTXOsArgs{
				Addresses: []string{"-"},
			},
		},
		{
			label:       "invalid address: 'foo'",
			expectedErr: address.ErrNoSeparator,
			args: &api.GetUTXOsArgs{
				Addresses: []string{"foo"},
			},
		},
		{
			label:       "invalid address: 'foo-bar'",
			expectedErr: bech32.ErrInvalidLength(3),
			args: &api.GetUTXOsArgs{
				Addresses: []string{"foo-bar"},
			},
		},
		{
			label:       "invalid address: '<ChainID>'",
			expectedErr: address.ErrNoSeparator,
			args: &api.GetUTXOsArgs{
				Addresses: []string{env.vm.ctx.ChainID.String()},
			},
		},
		{
			label:       "invalid address: '<ChainID>-'",
			expectedErr: bech32.ErrInvalidLength(0),
			args: &api.GetUTXOsArgs{
				Addresses: []string{fmt.Sprintf("%s-", env.vm.ctx.ChainID.String())},
			},
		},
		{
			label:       "invalid address: '<Unknown ID>-<addr>'",
			expectedErr: ids.ErrNoIDWithAlias,
			args: &api.GetUTXOsArgs{
				Addresses: []string{unknownChainAddr},
			},
		},
		{
			label:       "no addresses",
			expectedErr: errNoAddresses,
			args:        &api.GetUTXOsArgs{},
		},
		{
			label: "get all X-chain UTXOs",
			count: numUTXOs,
			args: &api.GetUTXOsArgs{
				Addresses: []string{
					xAddr,
				},
			},
		},
		{
			label: "get one X-chain UTXO",
			count: 1,
			args: &api.GetUTXOsArgs{
				Addresses: []string{
					xAddr,
				},
				Limit: 1,
			},
		},
		{
			label: "limit greater than number of UTXOs",
			count: numUTXOs,
			args: &api.GetUTXOsArgs{
				Addresses: []string{
					xAddr,
				},
				Limit: json.Uint32(numUTXOs + 1),
			},
		},
		{
			label: "no utxos to return",
			count: 0,
			args: &api.GetUTXOsArgs{
				Addresses: []string{
					xEmptyAddr,
				},
			},
		},
		{
			label: "multiple address with utxos",
			count: numUTXOs,
			args: &api.GetUTXOsArgs{
				Addresses: []string{
					xEmptyAddr,
					xAddr,
				},
			},
		},
		{
			label: "get all P-chain UTXOs",
			count: numUTXOs,
			args: &api.GetUTXOsArgs{
				Addresses: []string{
					xAddr,
				},
				SourceChain: "P",
			},
		},
		{
			label:       "invalid source chain ID",
			expectedErr: ids.ErrNoIDWithAlias,
			count:       numUTXOs,
			args: &api.GetUTXOsArgs{
				Addresses: []string{
					xAddr,
				},
				SourceChain: "HomeRunDerby",
			},
		},
		{
			label: "get all P-chain UTXOs",
			count: numUTXOs,
			args: &api.GetUTXOsArgs{
				Addresses: []string{
					xAddr,
				},
				SourceChain: "P",
			},
		},
		{
			label:       "get UTXOs from multiple chains",
			expectedErr: avax.ErrMismatchedChainIDs,
			args: &api.GetUTXOsArgs{
				Addresses: []string{
					xAddr,
					pAddr,
				},
			},
		},
		{
			label:       "get UTXOs for an address on a different chain",
			expectedErr: avax.ErrMismatchedChainIDs,
			args: &api.GetUTXOsArgs{
				Addresses: []string{
					pAddr,
				},
			},
		},
	}
	for _, test := range tests {
		t.Run(test.label, func(t *testing.T) {
			require := require.New(t)
			reply := &api.GetUTXOsReply{}
			err := env.service.GetUTXOs(nil, test.args, reply)
			require.ErrorIs(err, test.expectedErr)
			if test.expectedErr != nil {
				return
			}
			require.Len(reply.UTXOs, test.count)
		})
	}
}

func TestGetAssetDescription(t *testing.T) {
	require := require.New(t)

	env := setup(t, &envConfig{})
	env.vm.ctx.Lock.Unlock()

	defer func() {
		env.vm.ctx.Lock.Lock()
		require.NoError(env.vm.Shutdown(context.Background()))
		env.vm.ctx.Lock.Unlock()
	}()

	avaxAssetID := env.genesisTx.ID()

	reply := GetAssetDescriptionReply{}
	require.NoError(env.service.GetAssetDescription(nil, &GetAssetDescriptionArgs{
		AssetID: avaxAssetID.String(),
	}, &reply))

	require.Equal("AVAX", reply.Name)
	require.Equal("SYMB", reply.Symbol)
}

func TestGetBalance(t *testing.T) {
	require := require.New(t)

	env := setup(t, &envConfig{})
	env.vm.ctx.Lock.Unlock()

	defer func() {
		env.vm.ctx.Lock.Lock()
		require.NoError(env.vm.Shutdown(context.Background()))
		env.vm.ctx.Lock.Unlock()
	}()

	avaxAssetID := env.genesisTx.ID()

	reply := GetBalanceReply{}
	addrStr, err := env.vm.FormatLocalAddress(keys[0].PublicKey().Address())
	require.NoError(err)
	require.NoError(env.service.GetBalance(nil, &GetBalanceArgs{
		Address: addrStr,
		AssetID: avaxAssetID.String(),
	}, &reply))

	require.Equal(startBalance, uint64(reply.Balance))
}

func TestCreateFixedCapAsset(t *testing.T) {
	for _, tc := range testCases {
		t.Run(tc.name, func(t *testing.T) {
			require := require.New(t)

			env := setup(t, &envConfig{
				isCustomFeeAsset: !tc.avaxAsset,
				keystoreUsers: []*user{{
					username:    username,
					password:    password,
					initialKeys: keys,
				}},
			})
			env.vm.ctx.Lock.Unlock()

			defer func() {
				env.vm.ctx.Lock.Lock()
				require.NoError(env.vm.Shutdown(context.Background()))
				env.vm.ctx.Lock.Unlock()
			}()

			reply := AssetIDChangeAddr{}
			addrStr, err := env.vm.FormatLocalAddress(keys[0].PublicKey().Address())
			require.NoError(err)

			changeAddrStr, err := env.vm.FormatLocalAddress(testChangeAddr)
			require.NoError(err)
			_, fromAddrsStr := sampleAddrs(t, env.vm, addrs)

			require.NoError(env.service.CreateFixedCapAsset(nil, &CreateAssetArgs{
				JSONSpendHeader: api.JSONSpendHeader{
					UserPass: api.UserPass{
						Username: username,
						Password: password,
					},
					JSONFromAddrs:  api.JSONFromAddrs{From: fromAddrsStr},
					JSONChangeAddr: api.JSONChangeAddr{ChangeAddr: changeAddrStr},
				},
				Name:         "testAsset",
				Symbol:       "TEST",
				Denomination: 1,
				InitialHolders: []*Holder{{
					Amount:  123456789,
					Address: addrStr,
				}},
			}, &reply))
			require.Equal(changeAddrStr, reply.ChangeAddr)
		})
	}
}

func TestCreateVariableCapAsset(t *testing.T) {
	for _, tc := range testCases {
		t.Run(tc.name, func(t *testing.T) {
			require := require.New(t)

			env := setup(t, &envConfig{
				isCustomFeeAsset: !tc.avaxAsset,
				keystoreUsers: []*user{{
					username:    username,
					password:    password,
					initialKeys: keys,
				}},
			})
			env.vm.ctx.Lock.Unlock()

			defer func() {
				env.vm.ctx.Lock.Lock()
				require.NoError(env.vm.Shutdown(context.Background()))
				env.vm.ctx.Lock.Unlock()
			}()

			reply := AssetIDChangeAddr{}
			minterAddrStr, err := env.vm.FormatLocalAddress(keys[0].PublicKey().Address())
			require.NoError(err)
			_, fromAddrsStr := sampleAddrs(t, env.vm, addrs)
			changeAddrStr := fromAddrsStr[0]

			require.NoError(env.service.CreateVariableCapAsset(nil, &CreateAssetArgs{
				JSONSpendHeader: api.JSONSpendHeader{
					UserPass: api.UserPass{
						Username: username,
						Password: password,
					},
					JSONFromAddrs:  api.JSONFromAddrs{From: fromAddrsStr},
					JSONChangeAddr: api.JSONChangeAddr{ChangeAddr: changeAddrStr},
				},
				Name:   "test asset",
				Symbol: "TEST",
				MinterSets: []Owners{
					{
						Threshold: 1,
						Minters: []string{
							minterAddrStr,
						},
					},
				},
			}, &reply))
			require.Equal(changeAddrStr, reply.ChangeAddr)

			env.vm.ctx.Lock.Lock()

			buildAndAccept(require, env.vm, env.issuer, reply.AssetID)

			env.vm.ctx.Lock.Unlock()

			createdAssetID := reply.AssetID.String()
			// Test minting of the created variable cap asset
			mintArgs := &MintArgs{
				JSONSpendHeader: api.JSONSpendHeader{
					UserPass: api.UserPass{
						Username: username,
						Password: password,
					},
					JSONChangeAddr: api.JSONChangeAddr{ChangeAddr: changeAddrStr},
				},
				Amount:  200,
				AssetID: createdAssetID,
				To:      minterAddrStr, // Send newly minted tokens to this address
			}
			mintReply := &api.JSONTxIDChangeAddr{}
			require.NoError(env.service.Mint(nil, mintArgs, mintReply))
			require.Equal(changeAddrStr, mintReply.ChangeAddr)

			env.vm.ctx.Lock.Lock()

			buildAndAccept(require, env.vm, env.issuer, mintReply.TxID)

			env.vm.ctx.Lock.Unlock()

			sendArgs := &SendArgs{
				JSONSpendHeader: api.JSONSpendHeader{
					UserPass: api.UserPass{
						Username: username,
						Password: password,
					},
					JSONFromAddrs:  api.JSONFromAddrs{From: []string{minterAddrStr}},
					JSONChangeAddr: api.JSONChangeAddr{ChangeAddr: changeAddrStr},
				},
				SendOutput: SendOutput{
					Amount:  200,
					AssetID: createdAssetID,
					To:      fromAddrsStr[0],
				},
			}
			sendReply := &api.JSONTxIDChangeAddr{}
			require.NoError(env.service.Send(nil, sendArgs, sendReply))
			require.Equal(changeAddrStr, sendReply.ChangeAddr)
		})
	}
}

func TestNFTWorkflow(t *testing.T) {
	for _, tc := range testCases {
		t.Run(tc.name, func(t *testing.T) {
			require := require.New(t)

			env := setup(t, &envConfig{
				isCustomFeeAsset: !tc.avaxAsset,
				keystoreUsers: []*user{{
					username:    username,
					password:    password,
					initialKeys: keys,
				}},
			})
			env.vm.ctx.Lock.Unlock()

			defer func() {
				env.vm.ctx.Lock.Lock()
				require.NoError(env.vm.Shutdown(context.Background()))
				env.vm.ctx.Lock.Unlock()
			}()

			fromAddrs, fromAddrsStr := sampleAddrs(t, env.vm, addrs)

			// Test minting of the created variable cap asset
			addrStr, err := env.vm.FormatLocalAddress(keys[0].PublicKey().Address())
			require.NoError(err)

			createArgs := &CreateNFTAssetArgs{
				JSONSpendHeader: api.JSONSpendHeader{
					UserPass: api.UserPass{
						Username: username,
						Password: password,
					},
					JSONFromAddrs:  api.JSONFromAddrs{From: fromAddrsStr},
					JSONChangeAddr: api.JSONChangeAddr{ChangeAddr: fromAddrsStr[0]},
				},
				Name:   "BIG COIN",
				Symbol: "COIN",
				MinterSets: []Owners{
					{
						Threshold: 1,
						Minters: []string{
							addrStr,
						},
					},
				},
			}
			createReply := &AssetIDChangeAddr{}
			require.NoError(env.service.CreateNFTAsset(nil, createArgs, createReply))
			require.Equal(fromAddrsStr[0], createReply.ChangeAddr)

			env.vm.ctx.Lock.Lock()

			buildAndAccept(require, env.vm, env.issuer, createReply.AssetID)

			env.vm.ctx.Lock.Unlock()

			// Key: Address
			// Value: AVAX balance
			balances := map[ids.ShortID]uint64{}
			for _, addr := range addrs { // get balances for all addresses
				addrStr, err := env.vm.FormatLocalAddress(addr)
				require.NoError(err)

				reply := &GetBalanceReply{}
				require.NoError(env.service.GetBalance(nil,
					&GetBalanceArgs{
						Address: addrStr,
						AssetID: env.vm.feeAssetID.String(),
					},
					reply,
				))

				balances[addr] = uint64(reply.Balance)
			}

			fromAddrsTotalBalance := uint64(0)
			for _, addr := range fromAddrs {
				fromAddrsTotalBalance += balances[addr]
			}

			fromAddrsStartBalance := startBalance * uint64(len(fromAddrs))
			require.Equal(fromAddrsStartBalance-env.vm.TxFee, fromAddrsTotalBalance)

			assetID := createReply.AssetID
			payload, err := formatting.Encode(formatting.Hex, []byte{1, 2, 3, 4, 5})
			require.NoError(err)
			mintArgs := &MintNFTArgs{
				JSONSpendHeader: api.JSONSpendHeader{
					UserPass: api.UserPass{
						Username: username,
						Password: password,
					},
					JSONFromAddrs:  api.JSONFromAddrs{},
					JSONChangeAddr: api.JSONChangeAddr{ChangeAddr: fromAddrsStr[0]},
				},
				AssetID:  assetID.String(),
				Payload:  payload,
				To:       addrStr,
				Encoding: formatting.Hex,
			}
			mintReply := &api.JSONTxIDChangeAddr{}

			require.NoError(env.service.MintNFT(nil, mintArgs, mintReply))
			require.Equal(fromAddrsStr[0], createReply.ChangeAddr)

			env.vm.ctx.Lock.Lock()

			// Accept the transaction so that we can send the newly minted NFT
			buildAndAccept(require, env.vm, env.issuer, mintReply.TxID)

			env.vm.ctx.Lock.Unlock()

			sendArgs := &SendNFTArgs{
				JSONSpendHeader: api.JSONSpendHeader{
					UserPass: api.UserPass{
						Username: username,
						Password: password,
					},
					JSONFromAddrs:  api.JSONFromAddrs{},
					JSONChangeAddr: api.JSONChangeAddr{ChangeAddr: fromAddrsStr[0]},
				},
				AssetID: assetID.String(),
				GroupID: 0,
				To:      addrStr,
			}
			sendReply := &api.JSONTxIDChangeAddr{}
			require.NoError(env.service.SendNFT(nil, sendArgs, sendReply))
			require.Equal(fromAddrsStr[0], sendReply.ChangeAddr)
		})
	}
}

func TestImportExportKey(t *testing.T) {
	require := require.New(t)

	env := setup(t, &envConfig{
		keystoreUsers: []*user{{
			username: username,
			password: password,
		}},
	})
	env.vm.ctx.Lock.Unlock()

	defer func() {
		env.vm.ctx.Lock.Lock()
		require.NoError(env.vm.Shutdown(context.Background()))
		env.vm.ctx.Lock.Unlock()
	}()

	sk, err := secp256k1.NewPrivateKey()
	require.NoError(err)

	importArgs := &ImportKeyArgs{
		UserPass: api.UserPass{
			Username: username,
			Password: password,
		},
		PrivateKey: sk,
	}
	importReply := &api.JSONAddress{}
	require.NoError(env.service.ImportKey(nil, importArgs, importReply))

	addrStr, err := env.vm.FormatLocalAddress(sk.PublicKey().Address())
	require.NoError(err)
	exportArgs := &ExportKeyArgs{
		UserPass: api.UserPass{
			Username: username,
			Password: password,
		},
		Address: addrStr,
	}
	exportReply := &ExportKeyReply{}
	require.NoError(env.service.ExportKey(nil, exportArgs, exportReply))
	require.Equal(sk.Bytes(), exportReply.PrivateKey.Bytes())
}

func TestImportAVMKeyNoDuplicates(t *testing.T) {
	require := require.New(t)

	env := setup(t, &envConfig{
		keystoreUsers: []*user{{
			username: username,
			password: password,
		}},
	})
	env.vm.ctx.Lock.Unlock()

	defer func() {
		env.vm.ctx.Lock.Lock()
		require.NoError(env.vm.Shutdown(context.Background()))
		env.vm.ctx.Lock.Unlock()
	}()

	sk, err := secp256k1.NewPrivateKey()
	require.NoError(err)
	args := ImportKeyArgs{
		UserPass: api.UserPass{
			Username: username,
			Password: password,
		},
		PrivateKey: sk,
	}
	reply := api.JSONAddress{}
	require.NoError(env.service.ImportKey(nil, &args, &reply))

	expectedAddress, err := env.vm.FormatLocalAddress(sk.PublicKey().Address())
	require.NoError(err)

	require.Equal(expectedAddress, reply.Address)

	reply2 := api.JSONAddress{}
	require.NoError(env.service.ImportKey(nil, &args, &reply2))

	require.Equal(expectedAddress, reply2.Address)

	addrsArgs := api.UserPass{
		Username: username,
		Password: password,
	}
	addrsReply := api.JSONAddresses{}
	require.NoError(env.service.ListAddresses(nil, &addrsArgs, &addrsReply))

	require.Len(addrsReply.Addresses, 1)
	require.Equal(expectedAddress, addrsReply.Addresses[0])
}

func TestSend(t *testing.T) {
	require := require.New(t)

	env := setup(t, &envConfig{
		keystoreUsers: []*user{{
			username:    username,
			password:    password,
			initialKeys: keys,
		}},
	})
	env.vm.ctx.Lock.Unlock()

	defer func() {
		require.NoError(env.vm.Shutdown(context.Background()))
		env.vm.ctx.Lock.Unlock()
	}()

	assetID := env.genesisTx.ID()
	addr := keys[0].PublicKey().Address()

	addrStr, err := env.vm.FormatLocalAddress(addr)
	require.NoError(err)
	changeAddrStr, err := env.vm.FormatLocalAddress(testChangeAddr)
	require.NoError(err)
	_, fromAddrsStr := sampleAddrs(t, env.vm, addrs)

	args := &SendArgs{
		JSONSpendHeader: api.JSONSpendHeader{
			UserPass: api.UserPass{
				Username: username,
				Password: password,
			},
			JSONFromAddrs:  api.JSONFromAddrs{From: fromAddrsStr},
			JSONChangeAddr: api.JSONChangeAddr{ChangeAddr: changeAddrStr},
		},
		SendOutput: SendOutput{
			Amount:  500,
			AssetID: assetID.String(),
			To:      addrStr,
		},
	}
	reply := &api.JSONTxIDChangeAddr{}
	require.NoError(env.service.Send(nil, args, reply))
	require.Equal(changeAddrStr, reply.ChangeAddr)

	env.vm.ctx.Lock.Lock()

	buildAndAccept(require, env.vm, env.issuer, reply.TxID)
}

func TestSendMultiple(t *testing.T) {
	for _, tc := range testCases {
		t.Run(tc.name, func(t *testing.T) {
			require := require.New(t)

			env := setup(t, &envConfig{
				isCustomFeeAsset: !tc.avaxAsset,
				keystoreUsers: []*user{{
					username:    username,
					password:    password,
					initialKeys: keys,
				}},
			})
			env.vm.ctx.Lock.Unlock()

			defer func() {
				require.NoError(env.vm.Shutdown(context.Background()))
				env.vm.ctx.Lock.Unlock()
			}()

			assetID := env.genesisTx.ID()
			addr := keys[0].PublicKey().Address()

			addrStr, err := env.vm.FormatLocalAddress(addr)
			require.NoError(err)
			changeAddrStr, err := env.vm.FormatLocalAddress(testChangeAddr)
			require.NoError(err)
			_, fromAddrsStr := sampleAddrs(t, env.vm, addrs)

			args := &SendMultipleArgs{
				JSONSpendHeader: api.JSONSpendHeader{
					UserPass: api.UserPass{
						Username: username,
						Password: password,
					},
					JSONFromAddrs:  api.JSONFromAddrs{From: fromAddrsStr},
					JSONChangeAddr: api.JSONChangeAddr{ChangeAddr: changeAddrStr},
				},
				Outputs: []SendOutput{
					{
						Amount:  500,
						AssetID: assetID.String(),
						To:      addrStr,
					},
					{
						Amount:  1000,
						AssetID: assetID.String(),
						To:      addrStr,
					},
				},
			}
			reply := &api.JSONTxIDChangeAddr{}
			require.NoError(env.service.SendMultiple(nil, args, reply))
			require.Equal(changeAddrStr, reply.ChangeAddr)

			env.vm.ctx.Lock.Lock()

			buildAndAccept(require, env.vm, env.issuer, reply.TxID)
		})
	}
}

func TestCreateAndListAddresses(t *testing.T) {
	require := require.New(t)

	env := setup(t, &envConfig{
		keystoreUsers: []*user{{
			username: username,
			password: password,
		}},
	})
	env.vm.ctx.Lock.Unlock()

	defer func() {
		env.vm.ctx.Lock.Lock()
		require.NoError(env.vm.Shutdown(context.Background()))
		env.vm.ctx.Lock.Unlock()
	}()

	createArgs := &api.UserPass{
		Username: username,
		Password: password,
	}
	createReply := &api.JSONAddress{}

	require.NoError(env.service.CreateAddress(nil, createArgs, createReply))

	newAddr := createReply.Address

	listArgs := &api.UserPass{
		Username: username,
		Password: password,
	}
	listReply := &api.JSONAddresses{}

	require.NoError(env.service.ListAddresses(nil, listArgs, listReply))
	require.Contains(listReply.Addresses, newAddr)
}

func TestImport(t *testing.T) {
	for _, tc := range testCases {
		t.Run(tc.name, func(t *testing.T) {
			require := require.New(t)

			env := setup(t, &envConfig{
				isCustomFeeAsset: !tc.avaxAsset,
				keystoreUsers: []*user{{
					username:    username,
					password:    password,
					initialKeys: keys,
				}},
			})

			defer func() {
				env.vm.ctx.Lock.Lock()
				require.NoError(env.vm.Shutdown(context.Background()))
				env.vm.ctx.Lock.Unlock()
			}()
			assetID := env.genesisTx.ID()
			addr0 := keys[0].PublicKey().Address()

			utxo := &avax.UTXO{
				UTXOID: avax.UTXOID{TxID: ids.Empty},
				Asset:  avax.Asset{ID: assetID},
				Out: &secp256k1fx.TransferOutput{
					Amt: 7,
					OutputOwners: secp256k1fx.OutputOwners{
						Threshold: 1,
						Addrs:     []ids.ShortID{addr0},
					},
				},
			}
			utxoBytes, err := env.vm.parser.Codec().Marshal(txs.CodecVersion, utxo)
			require.NoError(err)

			peerSharedMemory := env.sharedMemory.NewSharedMemory(constants.PlatformChainID)
			utxoID := utxo.InputID()
			require.NoError(peerSharedMemory.Apply(map[ids.ID]*atomic.Requests{
				env.vm.ctx.ChainID: {
					PutRequests: []*atomic.Element{{
						Key:   utxoID[:],
						Value: utxoBytes,
						Traits: [][]byte{
							addr0.Bytes(),
						},
					}},
				},
			}))

			env.vm.ctx.Lock.Unlock()

			addrStr, err := env.vm.FormatLocalAddress(keys[0].PublicKey().Address())
			require.NoError(err)
			args := &ImportArgs{
				UserPass: api.UserPass{
					Username: username,
					Password: password,
				},
				SourceChain: "P",
				To:          addrStr,
			}
			reply := &api.JSONTxID{}
			require.NoError(env.service.Import(nil, args, reply))
		})
	}
}

func TestServiceGetBlock(t *testing.T) {
	ctrl := gomock.NewController(t)

	blockID := ids.GenerateTestID()

	type test struct {
		name                        string
		serviceAndExpectedBlockFunc func(t *testing.T, ctrl *gomock.Controller) (*Service, interface{})
		encoding                    formatting.Encoding
		expectedErr                 error
	}

	tests := []test{
		{
			name: "chain not linearized",
			serviceAndExpectedBlockFunc: func(_ *testing.T, ctrl *gomock.Controller) (*Service, interface{}) {
				return &Service{
					vm: &VM{
						ctx: &snow.Context{
							Log: logging.NoLog{},
						},
					},
				}, nil
			},
			encoding:    formatting.Hex,
			expectedErr: errNotLinearized,
		},
		{
			name: "block not found",
			serviceAndExpectedBlockFunc: func(_ *testing.T, ctrl *gomock.Controller) (*Service, interface{}) {
				manager := executor.NewMockManager(ctrl)
				manager.EXPECT().GetStatelessBlock(blockID).Return(nil, database.ErrNotFound)
				return &Service{
					vm: &VM{
						chainManager: manager,
						ctx: &snow.Context{
							Log: logging.NoLog{},
						},
					},
				}, nil
			},
			encoding:    formatting.Hex,
			expectedErr: database.ErrNotFound,
		},
		{
			name: "JSON format",
			serviceAndExpectedBlockFunc: func(_ *testing.T, ctrl *gomock.Controller) (*Service, interface{}) {
				block := block.NewMockBlock(ctrl)
				block.EXPECT().InitCtx(gomock.Any())
				block.EXPECT().Txs().Return(nil)

				manager := executor.NewMockManager(ctrl)
				manager.EXPECT().GetStatelessBlock(blockID).Return(block, nil)
				return &Service{
					vm: &VM{
						chainManager: manager,
						ctx: &snow.Context{
							Log: logging.NoLog{},
						},
					},
				}, block
			},
			encoding:    formatting.JSON,
			expectedErr: nil,
		},
		{
			name: "hex format",
			serviceAndExpectedBlockFunc: func(t *testing.T, ctrl *gomock.Controller) (*Service, interface{}) {
				block := block.NewMockBlock(ctrl)
				blockBytes := []byte("hi mom")
				block.EXPECT().Bytes().Return(blockBytes)

				expected, err := formatting.Encode(formatting.Hex, blockBytes)
				require.NoError(t, err)

				manager := executor.NewMockManager(ctrl)
				manager.EXPECT().GetStatelessBlock(blockID).Return(block, nil)
				return &Service{
					vm: &VM{
						chainManager: manager,
						ctx: &snow.Context{
							Log: logging.NoLog{},
						},
					},
				}, expected
			},
			encoding:    formatting.Hex,
			expectedErr: nil,
		},
		{
			name: "hexc format",
			serviceAndExpectedBlockFunc: func(t *testing.T, ctrl *gomock.Controller) (*Service, interface{}) {
				block := block.NewMockBlock(ctrl)
				blockBytes := []byte("hi mom")
				block.EXPECT().Bytes().Return(blockBytes)

				expected, err := formatting.Encode(formatting.HexC, blockBytes)
				require.NoError(t, err)

				manager := executor.NewMockManager(ctrl)
				manager.EXPECT().GetStatelessBlock(blockID).Return(block, nil)
				return &Service{
					vm: &VM{
						chainManager: manager,
						ctx: &snow.Context{
							Log: logging.NoLog{},
						},
					},
				}, expected
			},
			encoding:    formatting.HexC,
			expectedErr: nil,
		},
		{
			name: "hexnc format",
			serviceAndExpectedBlockFunc: func(t *testing.T, ctrl *gomock.Controller) (*Service, interface{}) {
				block := block.NewMockBlock(ctrl)
				blockBytes := []byte("hi mom")
				block.EXPECT().Bytes().Return(blockBytes)

				expected, err := formatting.Encode(formatting.HexNC, blockBytes)
				require.NoError(t, err)

				manager := executor.NewMockManager(ctrl)
				manager.EXPECT().GetStatelessBlock(blockID).Return(block, nil)
				return &Service{
					vm: &VM{
						chainManager: manager,
						ctx: &snow.Context{
							Log: logging.NoLog{},
						},
					},
				}, expected
			},
			encoding:    formatting.HexNC,
			expectedErr: nil,
		},
	}

	for _, tt := range tests {
		t.Run(tt.name, func(t *testing.T) {
			require := require.New(t)

			service, expected := tt.serviceAndExpectedBlockFunc(t, ctrl)

			args := &api.GetBlockArgs{
				BlockID:  blockID,
				Encoding: tt.encoding,
			}
			reply := &api.GetBlockResponse{}
			err := service.GetBlock(nil, args, reply)
			require.ErrorIs(err, tt.expectedErr)
			if tt.expectedErr != nil {
				return
			}
			require.Equal(tt.encoding, reply.Encoding)

			expectedJSON, err := stdjson.Marshal(expected)
			require.NoError(err)

			require.Equal(stdjson.RawMessage(expectedJSON), reply.Block)
		})
	}
}

func TestServiceGetBlockByHeight(t *testing.T) {
	ctrl := gomock.NewController(t)

	blockID := ids.GenerateTestID()
	blockHeight := uint64(1337)

	type test struct {
		name                        string
		serviceAndExpectedBlockFunc func(t *testing.T, ctrl *gomock.Controller) (*Service, interface{})
		encoding                    formatting.Encoding
		expectedErr                 error
	}

	tests := []test{
		{
			name: "chain not linearized",
			serviceAndExpectedBlockFunc: func(_ *testing.T, ctrl *gomock.Controller) (*Service, interface{}) {
				return &Service{
					vm: &VM{
						ctx: &snow.Context{
							Log: logging.NoLog{},
						},
					},
				}, nil
			},
			encoding:    formatting.Hex,
			expectedErr: errNotLinearized,
		},
		{
			name: "block height not found",
			serviceAndExpectedBlockFunc: func(_ *testing.T, ctrl *gomock.Controller) (*Service, interface{}) {
				state := state.NewMockState(ctrl)
				state.EXPECT().GetBlockIDAtHeight(blockHeight).Return(ids.Empty, database.ErrNotFound)

				manager := executor.NewMockManager(ctrl)
				return &Service{
					vm: &VM{
						state:        state,
						chainManager: manager,
						ctx: &snow.Context{
							Log: logging.NoLog{},
						},
					},
				}, nil
			},
			encoding:    formatting.Hex,
			expectedErr: database.ErrNotFound,
		},
		{
			name: "block not found",
			serviceAndExpectedBlockFunc: func(_ *testing.T, ctrl *gomock.Controller) (*Service, interface{}) {
				state := state.NewMockState(ctrl)
				state.EXPECT().GetBlockIDAtHeight(blockHeight).Return(blockID, nil)

				manager := executor.NewMockManager(ctrl)
				manager.EXPECT().GetStatelessBlock(blockID).Return(nil, database.ErrNotFound)
				return &Service{
					vm: &VM{
						state:        state,
						chainManager: manager,
						ctx: &snow.Context{
							Log: logging.NoLog{},
						},
					},
				}, nil
			},
			encoding:    formatting.Hex,
			expectedErr: database.ErrNotFound,
		},
		{
			name: "JSON format",
			serviceAndExpectedBlockFunc: func(_ *testing.T, ctrl *gomock.Controller) (*Service, interface{}) {
				block := block.NewMockBlock(ctrl)
				block.EXPECT().InitCtx(gomock.Any())
				block.EXPECT().Txs().Return(nil)

				state := state.NewMockState(ctrl)
				state.EXPECT().GetBlockIDAtHeight(blockHeight).Return(blockID, nil)

				manager := executor.NewMockManager(ctrl)
				manager.EXPECT().GetStatelessBlock(blockID).Return(block, nil)
				return &Service{
					vm: &VM{
						state:        state,
						chainManager: manager,
						ctx: &snow.Context{
							Log: logging.NoLog{},
						},
					},
				}, block
			},
			encoding:    formatting.JSON,
			expectedErr: nil,
		},
		{
			name: "hex format",
			serviceAndExpectedBlockFunc: func(t *testing.T, ctrl *gomock.Controller) (*Service, interface{}) {
				block := block.NewMockBlock(ctrl)
				blockBytes := []byte("hi mom")
				block.EXPECT().Bytes().Return(blockBytes)

				state := state.NewMockState(ctrl)
				state.EXPECT().GetBlockIDAtHeight(blockHeight).Return(blockID, nil)

				expected, err := formatting.Encode(formatting.Hex, blockBytes)
				require.NoError(t, err)

				manager := executor.NewMockManager(ctrl)
				manager.EXPECT().GetStatelessBlock(blockID).Return(block, nil)
				return &Service{
					vm: &VM{
						state:        state,
						chainManager: manager,
						ctx: &snow.Context{
							Log: logging.NoLog{},
						},
					},
				}, expected
			},
			encoding:    formatting.Hex,
			expectedErr: nil,
		},
		{
			name: "hexc format",
			serviceAndExpectedBlockFunc: func(t *testing.T, ctrl *gomock.Controller) (*Service, interface{}) {
				block := block.NewMockBlock(ctrl)
				blockBytes := []byte("hi mom")
				block.EXPECT().Bytes().Return(blockBytes)

				state := state.NewMockState(ctrl)
				state.EXPECT().GetBlockIDAtHeight(blockHeight).Return(blockID, nil)

				expected, err := formatting.Encode(formatting.HexC, blockBytes)
				require.NoError(t, err)

				manager := executor.NewMockManager(ctrl)
				manager.EXPECT().GetStatelessBlock(blockID).Return(block, nil)
				return &Service{
					vm: &VM{
						state:        state,
						chainManager: manager,
						ctx: &snow.Context{
							Log: logging.NoLog{},
						},
					},
				}, expected
			},
			encoding:    formatting.HexC,
			expectedErr: nil,
		},
		{
			name: "hexnc format",
			serviceAndExpectedBlockFunc: func(t *testing.T, ctrl *gomock.Controller) (*Service, interface{}) {
				block := block.NewMockBlock(ctrl)
				blockBytes := []byte("hi mom")
				block.EXPECT().Bytes().Return(blockBytes)

				state := state.NewMockState(ctrl)
				state.EXPECT().GetBlockIDAtHeight(blockHeight).Return(blockID, nil)

				expected, err := formatting.Encode(formatting.HexNC, blockBytes)
				require.NoError(t, err)

				manager := executor.NewMockManager(ctrl)
				manager.EXPECT().GetStatelessBlock(blockID).Return(block, nil)
				return &Service{
					vm: &VM{
						state:        state,
						chainManager: manager,
						ctx: &snow.Context{
							Log: logging.NoLog{},
						},
					},
				}, expected
			},
			encoding:    formatting.HexNC,
			expectedErr: nil,
		},
	}

	for _, tt := range tests {
		t.Run(tt.name, func(t *testing.T) {
			require := require.New(t)

			service, expected := tt.serviceAndExpectedBlockFunc(t, ctrl)

			args := &api.GetBlockByHeightArgs{
				Height:   json.Uint64(blockHeight),
				Encoding: tt.encoding,
			}
			reply := &api.GetBlockResponse{}
			err := service.GetBlockByHeight(nil, args, reply)
			require.ErrorIs(err, tt.expectedErr)
			if tt.expectedErr != nil {
				return
			}
			require.Equal(tt.encoding, reply.Encoding)

			expectedJSON, err := stdjson.Marshal(expected)
			require.NoError(err)

			require.Equal(stdjson.RawMessage(expectedJSON), reply.Block)
		})
	}
}

func TestServiceGetHeight(t *testing.T) {
	ctrl := gomock.NewController(t)

	blockID := ids.GenerateTestID()
	blockHeight := uint64(1337)

	type test struct {
		name        string
		serviceFunc func(ctrl *gomock.Controller) *Service
		expectedErr error
	}

	tests := []test{
		{
			name: "chain not linearized",
			serviceFunc: func(ctrl *gomock.Controller) *Service {
				return &Service{
					vm: &VM{
						ctx: &snow.Context{
							Log: logging.NoLog{},
						},
					},
				}
			},
			expectedErr: errNotLinearized,
		},
		{
			name: "block not found",
			serviceFunc: func(ctrl *gomock.Controller) *Service {
				state := state.NewMockState(ctrl)
				state.EXPECT().GetLastAccepted().Return(blockID)

				manager := executor.NewMockManager(ctrl)
				manager.EXPECT().GetStatelessBlock(blockID).Return(nil, database.ErrNotFound)
				return &Service{
					vm: &VM{
						state:        state,
						chainManager: manager,
						ctx: &snow.Context{
							Log: logging.NoLog{},
						},
					},
				}
			},
			expectedErr: database.ErrNotFound,
		},
		{
			name: "happy path",
			serviceFunc: func(ctrl *gomock.Controller) *Service {
				state := state.NewMockState(ctrl)
				state.EXPECT().GetLastAccepted().Return(blockID)

				block := block.NewMockBlock(ctrl)
				block.EXPECT().Height().Return(blockHeight)

				manager := executor.NewMockManager(ctrl)
				manager.EXPECT().GetStatelessBlock(blockID).Return(block, nil)
				return &Service{
					vm: &VM{
						state:        state,
						chainManager: manager,
						ctx: &snow.Context{
							Log: logging.NoLog{},
						},
					},
				}
			},
			expectedErr: nil,
		},
	}

	for _, tt := range tests {
		t.Run(tt.name, func(t *testing.T) {
			require := require.New(t)
			service := tt.serviceFunc(ctrl)

			reply := &api.GetHeightResponse{}
			err := service.GetHeight(nil, nil, reply)
			require.ErrorIs(err, tt.expectedErr)
			if tt.expectedErr != nil {
				return
			}
			require.Equal(json.Uint64(blockHeight), reply.Height)
		})
	}
}<|MERGE_RESOLUTION|>--- conflicted
+++ resolved
@@ -1572,13 +1572,8 @@
 
 func newAvaxCreateAssetTxWithOutputs(t *testing.T, vm *VM) *txs.Tx {
 	key := keys[0]
-<<<<<<< HEAD
 	tx := buildCreateAssetTx(vm.ctx.ChainID, key)
-	require.NoError(t, vm.parser.InitializeTx(tx))
-=======
-	tx := buildCreateAssetTx(key)
 	require.NoError(t, tx.Initialize(vm.parser.Codec()))
->>>>>>> 835154fe
 	return tx
 }
 
