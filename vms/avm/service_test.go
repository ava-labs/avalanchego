// Copyright (C) 2019-2024, Ava Labs, Inc. All rights reserved.
// See the file LICENSE for licensing terms.

package avm

import (
	"context"
	"encoding/json"
	"strings"
	"testing"
	"time"

	"github.com/btcsuite/btcd/btcutil/bech32"
	"github.com/prometheus/client_golang/prometheus"
	"github.com/stretchr/testify/require"
	"go.uber.org/mock/gomock"

	"github.com/ava-labs/avalanchego/api"
	"github.com/ava-labs/avalanchego/chains/atomic"
	"github.com/ava-labs/avalanchego/codec"
	"github.com/ava-labs/avalanchego/database"
	"github.com/ava-labs/avalanchego/ids"
	"github.com/ava-labs/avalanchego/snow"
	"github.com/ava-labs/avalanchego/snow/choices"
	"github.com/ava-labs/avalanchego/snow/engine/common"
	"github.com/ava-labs/avalanchego/utils/constants"
	"github.com/ava-labs/avalanchego/utils/crypto/secp256k1"
	"github.com/ava-labs/avalanchego/utils/formatting"
	"github.com/ava-labs/avalanchego/utils/formatting/address"
	"github.com/ava-labs/avalanchego/utils/logging"
	"github.com/ava-labs/avalanchego/utils/units"
	"github.com/ava-labs/avalanchego/vms/avm/block"
	"github.com/ava-labs/avalanchego/vms/avm/block/executor"
	"github.com/ava-labs/avalanchego/vms/avm/config"
	"github.com/ava-labs/avalanchego/vms/avm/state"
	"github.com/ava-labs/avalanchego/vms/avm/txs"
	"github.com/ava-labs/avalanchego/vms/avm/txs/fees"
	"github.com/ava-labs/avalanchego/vms/components/avax"
	"github.com/ava-labs/avalanchego/vms/components/index"
	"github.com/ava-labs/avalanchego/vms/components/verify"
	"github.com/ava-labs/avalanchego/vms/nftfx"
	"github.com/ava-labs/avalanchego/vms/propertyfx"
	"github.com/ava-labs/avalanchego/vms/secp256k1fx"

	avajson "github.com/ava-labs/avalanchego/utils/json"
	commonfees "github.com/ava-labs/avalanchego/vms/components/fees"
)

func TestServiceIssueTx(t *testing.T) {
	require := require.New(t)

	env := setup(t, &envConfig{
		fork: latest,
	})
	env.vm.ctx.Lock.Unlock()

	defer func() {
		env.vm.ctx.Lock.Lock()
		require.NoError(env.vm.Shutdown(context.Background()))
		env.vm.ctx.Lock.Unlock()
	}()

	txArgs := &api.FormattedTx{}
	txReply := &api.JSONTxID{}
	err := env.service.IssueTx(nil, txArgs, txReply)
	require.ErrorIs(err, codec.ErrCantUnpackVersion)

	tx := newTx(t, env.genesisBytes, env.vm.ctx.ChainID, env.vm.parser, "AVAX")
	txArgs.Tx, err = formatting.Encode(formatting.Hex, tx.Bytes())
	require.NoError(err)
	txArgs.Encoding = formatting.Hex
	txReply = &api.JSONTxID{}
	require.NoError(env.service.IssueTx(nil, txArgs, txReply))
	require.Equal(tx.ID(), txReply.TxID)
}

func TestServiceGetTxStatus(t *testing.T) {
	require := require.New(t)

	env := setup(t, &envConfig{
		fork: latest,
	})
	env.vm.ctx.Lock.Unlock()

	defer func() {
		env.vm.ctx.Lock.Lock()
		require.NoError(env.vm.Shutdown(context.Background()))
		env.vm.ctx.Lock.Unlock()
	}()

	statusArgs := &api.JSONTxID{}
	statusReply := &GetTxStatusReply{}
	err := env.service.GetTxStatus(nil, statusArgs, statusReply)
	require.ErrorIs(err, errNilTxID)

	newTx := newAvaxBaseTxWithOutputs(t, env)
	txID := newTx.ID()

	statusArgs = &api.JSONTxID{
		TxID: txID,
	}
	statusReply = &GetTxStatusReply{}
	require.NoError(env.service.GetTxStatus(nil, statusArgs, statusReply))
	require.Equal(choices.Unknown, statusReply.Status)

	issueAndAccept(require, env.vm, env.issuer, newTx)

	statusReply = &GetTxStatusReply{}
	require.NoError(env.service.GetTxStatus(nil, statusArgs, statusReply))
	require.Equal(choices.Accepted, statusReply.Status)
}

// Test the GetBalance method when argument Strict is true
func TestServiceGetBalanceStrict(t *testing.T) {
	require := require.New(t)

	env := setup(t, &envConfig{
		fork: latest,
	})
	defer func() {
		env.vm.ctx.Lock.Lock()
		require.NoError(env.vm.Shutdown(context.Background()))
		env.vm.ctx.Lock.Unlock()
	}()

	assetID := ids.GenerateTestID()
	addr := ids.GenerateTestShortID()
	addrStr, err := env.vm.FormatLocalAddress(addr)
	require.NoError(err)

	// A UTXO with a 2 out of 2 multisig
	// where one of the addresses is [addr]
	twoOfTwoUTXO := &avax.UTXO{
		UTXOID: avax.UTXOID{
			TxID:        ids.GenerateTestID(),
			OutputIndex: 0,
		},
		Asset: avax.Asset{ID: assetID},
		Out: &secp256k1fx.TransferOutput{
			Amt: 1337,
			OutputOwners: secp256k1fx.OutputOwners{
				Threshold: 2,
				Addrs:     []ids.ShortID{addr, ids.GenerateTestShortID()},
			},
		},
	}
	// Insert the UTXO
	env.vm.state.AddUTXO(twoOfTwoUTXO)
	require.NoError(env.vm.state.Commit())

	env.vm.ctx.Lock.Unlock()

	// Check the balance with IncludePartial set to true
	balanceArgs := &GetBalanceArgs{
		Address:        addrStr,
		AssetID:        assetID.String(),
		IncludePartial: true,
	}
	balanceReply := &GetBalanceReply{}
	require.NoError(env.service.GetBalance(nil, balanceArgs, balanceReply))
	// The balance should include the UTXO since it is partly owned by [addr]
	require.Equal(uint64(1337), uint64(balanceReply.Balance))
	require.Len(balanceReply.UTXOIDs, 1)

	// Check the balance with IncludePartial set to false
	balanceArgs = &GetBalanceArgs{
		Address: addrStr,
		AssetID: assetID.String(),
	}
	balanceReply = &GetBalanceReply{}
	require.NoError(env.service.GetBalance(nil, balanceArgs, balanceReply))
	// The balance should not include the UTXO since it is only partly owned by [addr]
	require.Zero(balanceReply.Balance)
	require.Empty(balanceReply.UTXOIDs)

	env.vm.ctx.Lock.Lock()

	// A UTXO with a 1 out of 2 multisig
	// where one of the addresses is [addr]
	oneOfTwoUTXO := &avax.UTXO{
		UTXOID: avax.UTXOID{
			TxID:        ids.GenerateTestID(),
			OutputIndex: 0,
		},
		Asset: avax.Asset{ID: assetID},
		Out: &secp256k1fx.TransferOutput{
			Amt: 1337,
			OutputOwners: secp256k1fx.OutputOwners{
				Threshold: 1,
				Addrs:     []ids.ShortID{addr, ids.GenerateTestShortID()},
			},
		},
	}
	// Insert the UTXO
	env.vm.state.AddUTXO(oneOfTwoUTXO)
	require.NoError(env.vm.state.Commit())

	env.vm.ctx.Lock.Unlock()

	// Check the balance with IncludePartial set to true
	balanceArgs = &GetBalanceArgs{
		Address:        addrStr,
		AssetID:        assetID.String(),
		IncludePartial: true,
	}
	balanceReply = &GetBalanceReply{}
	require.NoError(env.service.GetBalance(nil, balanceArgs, balanceReply))
	// The balance should include the UTXO since it is partly owned by [addr]
	require.Equal(uint64(1337+1337), uint64(balanceReply.Balance))
	require.Len(balanceReply.UTXOIDs, 2)

	// Check the balance with IncludePartial set to false
	balanceArgs = &GetBalanceArgs{
		Address: addrStr,
		AssetID: assetID.String(),
	}
	balanceReply = &GetBalanceReply{}
	require.NoError(env.service.GetBalance(nil, balanceArgs, balanceReply))
	// The balance should not include the UTXO since it is only partly owned by [addr]
	require.Zero(balanceReply.Balance)
	require.Empty(balanceReply.UTXOIDs)

	env.vm.ctx.Lock.Lock()

	// A UTXO with a 1 out of 1 multisig
	// but with a locktime in the future
	now := env.vm.clock.Time()
	futureUTXO := &avax.UTXO{
		UTXOID: avax.UTXOID{
			TxID:        ids.GenerateTestID(),
			OutputIndex: 0,
		},
		Asset: avax.Asset{ID: assetID},
		Out: &secp256k1fx.TransferOutput{
			Amt: 1337,
			OutputOwners: secp256k1fx.OutputOwners{
				Locktime:  uint64(now.Add(10 * time.Hour).Unix()),
				Threshold: 1,
				Addrs:     []ids.ShortID{addr},
			},
		},
	}
	// Insert the UTXO
	env.vm.state.AddUTXO(futureUTXO)
	require.NoError(env.vm.state.Commit())

	env.vm.ctx.Lock.Unlock()

	// Check the balance with IncludePartial set to true
	balanceArgs = &GetBalanceArgs{
		Address:        addrStr,
		AssetID:        assetID.String(),
		IncludePartial: true,
	}
	balanceReply = &GetBalanceReply{}
	require.NoError(env.service.GetBalance(nil, balanceArgs, balanceReply))
	// The balance should include the UTXO since it is partly owned by [addr]
	require.Equal(uint64(1337*3), uint64(balanceReply.Balance))
	require.Len(balanceReply.UTXOIDs, 3)

	// Check the balance with IncludePartial set to false
	balanceArgs = &GetBalanceArgs{
		Address: addrStr,
		AssetID: assetID.String(),
	}
	balanceReply = &GetBalanceReply{}
	require.NoError(env.service.GetBalance(nil, balanceArgs, balanceReply))
	// The balance should not include the UTXO since it is only partly owned by [addr]
	require.Zero(balanceReply.Balance)
	require.Empty(balanceReply.UTXOIDs)
}

func TestServiceGetTxs(t *testing.T) {
	require := require.New(t)
	env := setup(t, &envConfig{
		fork: latest,
	})
	var err error
	env.vm.addressTxsIndexer, err = index.NewIndexer(env.vm.db, env.vm.ctx.Log, "", prometheus.NewRegistry(), false)
	require.NoError(err)
	defer func() {
		env.vm.ctx.Lock.Lock()
		require.NoError(env.vm.Shutdown(context.Background()))
		env.vm.ctx.Lock.Unlock()
	}()

	assetID := ids.GenerateTestID()
	addr := ids.GenerateTestShortID()
	addrStr, err := env.vm.FormatLocalAddress(addr)
	require.NoError(err)

	testTxCount := 25
	testTxs := initTestTxIndex(t, env.vm.db, addr, assetID, testTxCount)

	env.vm.ctx.Lock.Unlock()

	// get the first page
	getTxsArgs := &GetAddressTxsArgs{
		PageSize:    10,
		JSONAddress: api.JSONAddress{Address: addrStr},
		AssetID:     assetID.String(),
	}
	getTxsReply := &GetAddressTxsReply{}
	require.NoError(env.service.GetAddressTxs(nil, getTxsArgs, getTxsReply))
	require.Len(getTxsReply.TxIDs, 10)
	require.Equal(getTxsReply.TxIDs, testTxs[:10])

	// get the second page
	getTxsArgs.Cursor = getTxsReply.Cursor
	getTxsReply = &GetAddressTxsReply{}
	require.NoError(env.service.GetAddressTxs(nil, getTxsArgs, getTxsReply))
	require.Len(getTxsReply.TxIDs, 10)
	require.Equal(getTxsReply.TxIDs, testTxs[10:20])
}

func TestServiceGetAllBalances(t *testing.T) {
	require := require.New(t)

	env := setup(t, &envConfig{
		fork: latest,
	})
	defer func() {
		env.vm.ctx.Lock.Lock()
		require.NoError(env.vm.Shutdown(context.Background()))
		env.vm.ctx.Lock.Unlock()
	}()

	assetID := ids.GenerateTestID()
	addr := ids.GenerateTestShortID()
	addrStr, err := env.vm.FormatLocalAddress(addr)
	require.NoError(err)
	// A UTXO with a 2 out of 2 multisig
	// where one of the addresses is [addr]
	twoOfTwoUTXO := &avax.UTXO{
		UTXOID: avax.UTXOID{
			TxID:        ids.GenerateTestID(),
			OutputIndex: 0,
		},
		Asset: avax.Asset{ID: assetID},
		Out: &secp256k1fx.TransferOutput{
			Amt: 1337,
			OutputOwners: secp256k1fx.OutputOwners{
				Threshold: 2,
				Addrs:     []ids.ShortID{addr, ids.GenerateTestShortID()},
			},
		},
	}
	// Insert the UTXO
	env.vm.state.AddUTXO(twoOfTwoUTXO)
	require.NoError(env.vm.state.Commit())

	env.vm.ctx.Lock.Unlock()

	// Check the balance with IncludePartial set to true
	balanceArgs := &GetAllBalancesArgs{
		JSONAddress:    api.JSONAddress{Address: addrStr},
		IncludePartial: true,
	}
	reply := &GetAllBalancesReply{}
	require.NoError(env.service.GetAllBalances(nil, balanceArgs, reply))
	// The balance should include the UTXO since it is partly owned by [addr]
	require.Len(reply.Balances, 1)
	require.Equal(assetID.String(), reply.Balances[0].AssetID)
	require.Equal(uint64(1337), uint64(reply.Balances[0].Balance))

	// Check the balance with IncludePartial set to false
	balanceArgs = &GetAllBalancesArgs{
		JSONAddress: api.JSONAddress{Address: addrStr},
	}
	reply = &GetAllBalancesReply{}
	require.NoError(env.service.GetAllBalances(nil, balanceArgs, reply))
	require.Empty(reply.Balances)

	env.vm.ctx.Lock.Lock()

	// A UTXO with a 1 out of 2 multisig
	// where one of the addresses is [addr]
	oneOfTwoUTXO := &avax.UTXO{
		UTXOID: avax.UTXOID{
			TxID:        ids.GenerateTestID(),
			OutputIndex: 0,
		},
		Asset: avax.Asset{ID: assetID},
		Out: &secp256k1fx.TransferOutput{
			Amt: 1337,
			OutputOwners: secp256k1fx.OutputOwners{
				Threshold: 1,
				Addrs:     []ids.ShortID{addr, ids.GenerateTestShortID()},
			},
		},
	}
	// Insert the UTXO
	env.vm.state.AddUTXO(oneOfTwoUTXO)
	require.NoError(env.vm.state.Commit())

	env.vm.ctx.Lock.Unlock()

	// Check the balance with IncludePartial set to true
	balanceArgs = &GetAllBalancesArgs{
		JSONAddress:    api.JSONAddress{Address: addrStr},
		IncludePartial: true,
	}
	reply = &GetAllBalancesReply{}
	require.NoError(env.service.GetAllBalances(nil, balanceArgs, reply))
	// The balance should include the UTXO since it is partly owned by [addr]
	require.Len(reply.Balances, 1)
	require.Equal(assetID.String(), reply.Balances[0].AssetID)
	require.Equal(uint64(1337*2), uint64(reply.Balances[0].Balance))

	// Check the balance with IncludePartial set to false
	balanceArgs = &GetAllBalancesArgs{
		JSONAddress: api.JSONAddress{Address: addrStr},
	}
	reply = &GetAllBalancesReply{}
	require.NoError(env.service.GetAllBalances(nil, balanceArgs, reply))
	// The balance should not include the UTXO since it is only partly owned by [addr]
	require.Empty(reply.Balances)

	env.vm.ctx.Lock.Lock()

	// A UTXO with a 1 out of 1 multisig
	// but with a locktime in the future
	now := env.vm.clock.Time()
	futureUTXO := &avax.UTXO{
		UTXOID: avax.UTXOID{
			TxID:        ids.GenerateTestID(),
			OutputIndex: 0,
		},
		Asset: avax.Asset{ID: assetID},
		Out: &secp256k1fx.TransferOutput{
			Amt: 1337,
			OutputOwners: secp256k1fx.OutputOwners{
				Locktime:  uint64(now.Add(10 * time.Hour).Unix()),
				Threshold: 1,
				Addrs:     []ids.ShortID{addr},
			},
		},
	}
	// Insert the UTXO
	env.vm.state.AddUTXO(futureUTXO)
	require.NoError(env.vm.state.Commit())

	env.vm.ctx.Lock.Unlock()

	// Check the balance with IncludePartial set to true
	balanceArgs = &GetAllBalancesArgs{
		JSONAddress:    api.JSONAddress{Address: addrStr},
		IncludePartial: true,
	}
	reply = &GetAllBalancesReply{}
	require.NoError(env.service.GetAllBalances(nil, balanceArgs, reply))
	// The balance should include the UTXO since it is partly owned by [addr]
	// The balance should include the UTXO since it is partly owned by [addr]
	require.Len(reply.Balances, 1)
	require.Equal(assetID.String(), reply.Balances[0].AssetID)
	require.Equal(uint64(1337*3), uint64(reply.Balances[0].Balance))
	// Check the balance with IncludePartial set to false
	balanceArgs = &GetAllBalancesArgs{
		JSONAddress: api.JSONAddress{Address: addrStr},
	}
	reply = &GetAllBalancesReply{}
	require.NoError(env.service.GetAllBalances(nil, balanceArgs, reply))
	// The balance should not include the UTXO since it is only partly owned by [addr]
	require.Empty(reply.Balances)

	env.vm.ctx.Lock.Lock()

	// A UTXO for a different asset
	otherAssetID := ids.GenerateTestID()
	otherAssetUTXO := &avax.UTXO{
		UTXOID: avax.UTXOID{
			TxID:        ids.GenerateTestID(),
			OutputIndex: 0,
		},
		Asset: avax.Asset{ID: otherAssetID},
		Out: &secp256k1fx.TransferOutput{
			Amt: 1337,
			OutputOwners: secp256k1fx.OutputOwners{
				Threshold: 2,
				Addrs:     []ids.ShortID{addr, ids.GenerateTestShortID()},
			},
		},
	}
	// Insert the UTXO
	env.vm.state.AddUTXO(otherAssetUTXO)
	require.NoError(env.vm.state.Commit())

	env.vm.ctx.Lock.Unlock()

	// Check the balance with IncludePartial set to true
	balanceArgs = &GetAllBalancesArgs{
		JSONAddress:    api.JSONAddress{Address: addrStr},
		IncludePartial: true,
	}
	reply = &GetAllBalancesReply{}
	require.NoError(env.service.GetAllBalances(nil, balanceArgs, reply))
	// The balance should include the UTXO since it is partly owned by [addr]
	require.Len(reply.Balances, 2)
	gotAssetIDs := []string{reply.Balances[0].AssetID, reply.Balances[1].AssetID}
	require.Contains(gotAssetIDs, assetID.String())
	require.Contains(gotAssetIDs, otherAssetID.String())
	gotBalances := []uint64{uint64(reply.Balances[0].Balance), uint64(reply.Balances[1].Balance)}
	require.Contains(gotBalances, uint64(1337))
	require.Contains(gotBalances, uint64(1337*3))

	// Check the balance with IncludePartial set to false
	balanceArgs = &GetAllBalancesArgs{
		JSONAddress: api.JSONAddress{Address: addrStr},
	}
	reply = &GetAllBalancesReply{}
	require.NoError(env.service.GetAllBalances(nil, balanceArgs, reply))
	// The balance should include the UTXO since it is partly owned by [addr]
	require.Empty(reply.Balances)
}

func TestServiceGetTx(t *testing.T) {
	require := require.New(t)

	env := setup(t, &envConfig{
		fork: latest,
	})
	env.vm.ctx.Lock.Unlock()

	defer func() {
		env.vm.ctx.Lock.Lock()
		require.NoError(env.vm.Shutdown(context.Background()))
		env.vm.ctx.Lock.Unlock()
	}()

	txID := env.genesisTx.ID()

	reply := api.GetTxReply{}
	require.NoError(env.service.GetTx(nil, &api.GetTxArgs{
		TxID:     txID,
		Encoding: formatting.Hex,
	}, &reply))

	var txStr string
	require.NoError(json.Unmarshal(reply.Tx, &txStr))

	txBytes, err := formatting.Decode(reply.Encoding, txStr)
	require.NoError(err)
	require.Equal(env.genesisTx.Bytes(), txBytes)
}

func TestServiceGetTxJSON_BaseTx(t *testing.T) {
	require := require.New(t)

	env := setup(t, &envConfig{
		fork: latest,
	})
	env.vm.ctx.Lock.Unlock()
	defer func() {
		env.vm.ctx.Lock.Lock()
		require.NoError(env.vm.Shutdown(context.Background()))
		env.vm.ctx.Lock.Unlock()
	}()

	newTx := newAvaxBaseTxWithOutputs(t, env)
	issueAndAccept(require, env.vm, env.issuer, newTx)

	reply := api.GetTxReply{}
	require.NoError(env.service.GetTx(nil, &api.GetTxArgs{
		TxID:     newTx.ID(),
		Encoding: formatting.JSON,
	}, &reply))

	require.Equal(formatting.JSON, reply.Encoding)

	replyTxBytes, err := json.MarshalIndent(reply.Tx, "", "\t")
	require.NoError(err)

	expectedReplyTxString := `{
	"unsignedTx": {
		"networkID": 10,
		"blockchainID": "PLACEHOLDER_BLOCKCHAIN_ID",
		"outputs": [
			{
				"assetID": "tvLKci3hNoCX4NijS6TfiT6XJJY3gGKd2git6SSVTG5J8Nfby",
				"fxID": "spdxUxVJQbX85MGxMHbKw1sHxMnSqJ3QBzDyDYEP3h6TLuxqQ",
				"output": {
					"addresses": [
						"X-testing1lnk637g0edwnqc2tn8tel39652fswa3xk4r65e"
					],
					"amount": 1000,
					"locktime": 0,
					"threshold": 1
				}
			},
			{
				"assetID": "tvLKci3hNoCX4NijS6TfiT6XJJY3gGKd2git6SSVTG5J8Nfby",
				"fxID": "spdxUxVJQbX85MGxMHbKw1sHxMnSqJ3QBzDyDYEP3h6TLuxqQ",
				"output": {
					"addresses": [
						"X-testing1d6kkj0qh4wcmus3tk59npwt3rluc6en72ngurd"
					],
					"amount": 999990355,
					"locktime": 0,
					"threshold": 1
				}
			}
		],
		"inputs": [
			{
				"txID": "tvLKci3hNoCX4NijS6TfiT6XJJY3gGKd2git6SSVTG5J8Nfby",
				"outputIndex": 2,
				"assetID": "tvLKci3hNoCX4NijS6TfiT6XJJY3gGKd2git6SSVTG5J8Nfby",
				"fxID": "spdxUxVJQbX85MGxMHbKw1sHxMnSqJ3QBzDyDYEP3h6TLuxqQ",
				"input": {
					"amount": 1000000000,
					"signatureIndices": [
						0
					]
				}
			}
		],
		"memo": "0x0102030405060708"
	},
	"credentials": [
		{
			"fxID": "spdxUxVJQbX85MGxMHbKw1sHxMnSqJ3QBzDyDYEP3h6TLuxqQ",
			"credential": {
				"signatures": [
					"PLACEHOLDER_SIGNATURE"
				]
			}
		}
	],
	"id": "PLACEHOLDER_TX_ID"
}`

	expectedReplyTxString = strings.Replace(expectedReplyTxString, "PLACEHOLDER_TX_ID", newTx.ID().String(), 1)
	expectedReplyTxString = strings.Replace(expectedReplyTxString, "PLACEHOLDER_BLOCKCHAIN_ID", newTx.Unsigned.(*txs.BaseTx).BlockchainID.String(), 1)

	sigStr, err := formatting.Encode(formatting.HexNC, newTx.Creds[0].Credential.(*secp256k1fx.Credential).Sigs[0][:])
	require.NoError(err)

	expectedReplyTxString = strings.Replace(expectedReplyTxString, "PLACEHOLDER_SIGNATURE", sigStr, 1)

	require.Equal(expectedReplyTxString, string(replyTxBytes))
}

func TestServiceGetTxJSON_ExportTx(t *testing.T) {
	require := require.New(t)

	env := setup(t, &envConfig{
		fork: latest,
	})
	env.vm.ctx.Lock.Unlock()
	defer func() {
		env.vm.ctx.Lock.Lock()
		require.NoError(env.vm.Shutdown(context.Background()))
		env.vm.ctx.Lock.Unlock()
	}()

	newTx := buildTestExportTx(t, env, env.vm.ctx.CChainID)
	issueAndAccept(require, env.vm, env.issuer, newTx)

	reply := api.GetTxReply{}
	require.NoError(env.service.GetTx(nil, &api.GetTxArgs{
		TxID:     newTx.ID(),
		Encoding: formatting.JSON,
	}, &reply))

	require.Equal(formatting.JSON, reply.Encoding)
	replyTxBytes, err := json.MarshalIndent(reply.Tx, "", "\t")
	require.NoError(err)

	expectedReplyTxString := `{
	"unsignedTx": {
		"networkID": 10,
		"blockchainID": "PLACEHOLDER_BLOCKCHAIN_ID",
		"outputs": [
			{
				"assetID": "tvLKci3hNoCX4NijS6TfiT6XJJY3gGKd2git6SSVTG5J8Nfby",
				"fxID": "spdxUxVJQbX85MGxMHbKw1sHxMnSqJ3QBzDyDYEP3h6TLuxqQ",
				"output": {
					"addresses": [
						"X-testing1lnk637g0edwnqc2tn8tel39652fswa3xk4r65e"
					],
					"amount": 999990215,
					"locktime": 0,
					"threshold": 1
				}
			}
		],
		"inputs": [
			{
				"txID": "tvLKci3hNoCX4NijS6TfiT6XJJY3gGKd2git6SSVTG5J8Nfby",
				"outputIndex": 2,
				"assetID": "tvLKci3hNoCX4NijS6TfiT6XJJY3gGKd2git6SSVTG5J8Nfby",
				"fxID": "spdxUxVJQbX85MGxMHbKw1sHxMnSqJ3QBzDyDYEP3h6TLuxqQ",
				"input": {
					"amount": 1000000000,
					"signatureIndices": [
						0
					]
				}
			}
		],
		"memo": "0x",
		"destinationChain": "2mcwQKiD8VEspmMJpL1dc7okQQ5dDVAWeCBZ7FWBFAbxpv3t7w",
		"exportedOutputs": [
			{
				"assetID": "tvLKci3hNoCX4NijS6TfiT6XJJY3gGKd2git6SSVTG5J8Nfby",
				"fxID": "spdxUxVJQbX85MGxMHbKw1sHxMnSqJ3QBzDyDYEP3h6TLuxqQ",
				"output": {
					"addresses": [
						"X-testing1lnk637g0edwnqc2tn8tel39652fswa3xk4r65e"
					],
					"amount": 1000,
					"locktime": 0,
					"threshold": 1
				}
			}
		]
	},
	"credentials": [
		{
			"fxID": "spdxUxVJQbX85MGxMHbKw1sHxMnSqJ3QBzDyDYEP3h6TLuxqQ",
			"credential": {
				"signatures": [
					"PLACEHOLDER_SIGNATURE"
				]
			}
		}
	],
	"id": "PLACEHOLDER_TX_ID"
}`

	expectedReplyTxString = strings.Replace(expectedReplyTxString, "PLACEHOLDER_TX_ID", newTx.ID().String(), 1)
	expectedReplyTxString = strings.Replace(expectedReplyTxString, "PLACEHOLDER_BLOCKCHAIN_ID", newTx.Unsigned.(*txs.ExportTx).BlockchainID.String(), 1)

	sigStr, err := formatting.Encode(formatting.HexNC, newTx.Creds[0].Credential.(*secp256k1fx.Credential).Sigs[0][:])
	require.NoError(err)

	expectedReplyTxString = strings.Replace(expectedReplyTxString, "PLACEHOLDER_SIGNATURE", sigStr, 1)

	require.Equal(expectedReplyTxString, string(replyTxBytes))
}

func TestServiceGetTxJSON_CreateAssetTx(t *testing.T) {
	require := require.New(t)

	env := setup(t, &envConfig{
		fork: latest,
		additionalFxs: []*common.Fx{{
			ID: propertyfx.ID,
			Fx: &propertyfx.Fx{},
		}},
	})
	env.vm.ctx.Lock.Unlock()
	defer func() {
		env.vm.ctx.Lock.Lock()
		require.NoError(env.vm.Shutdown(context.Background()))
		env.vm.ctx.Lock.Unlock()
	}()

	initialStates := map[uint32][]verify.State{
		uint32(0): {
			&nftfx.MintOutput{
				OutputOwners: secp256k1fx.OutputOwners{
					Threshold: 1,
					Addrs:     []ids.ShortID{keys[0].PublicKey().Address()},
				},
			}, &secp256k1fx.MintOutput{
				OutputOwners: secp256k1fx.OutputOwners{
					Threshold: 1,
					Addrs:     []ids.ShortID{keys[0].PublicKey().Address()},
				},
			},
		},
		uint32(1): {
			&nftfx.MintOutput{
				GroupID: 1,
				OutputOwners: secp256k1fx.OutputOwners{
					Threshold: 1,
					Addrs:     []ids.ShortID{keys[0].PublicKey().Address()},
				},
			},
			&nftfx.MintOutput{
				GroupID: 2,
				OutputOwners: secp256k1fx.OutputOwners{
					Threshold: 1,
					Addrs:     []ids.ShortID{keys[0].PublicKey().Address()},
				},
			},
		},
		uint32(2): {
			&propertyfx.MintOutput{
				OutputOwners: secp256k1fx.OutputOwners{
					Threshold: 1,
					Addrs:     []ids.ShortID{keys[0].PublicKey().Address()},
				},
			},
			&propertyfx.MintOutput{
				OutputOwners: secp256k1fx.OutputOwners{
					Threshold: 1,
					Addrs:     []ids.ShortID{keys[0].PublicKey().Address()},
				},
			},
		},
	}
	createAssetTx := newAvaxCreateAssetTxWithOutputs(t, env, initialStates)
	issueAndAccept(require, env.vm, env.issuer, createAssetTx)

	reply := api.GetTxReply{}
	require.NoError(env.service.GetTx(nil, &api.GetTxArgs{
		TxID:     createAssetTx.ID(),
		Encoding: formatting.JSON,
	}, &reply))

	require.Equal(formatting.JSON, reply.Encoding)

	replyTxBytes, err := json.MarshalIndent(reply.Tx, "", "\t")
	require.NoError(err)

	expectedReplyTxString := `{
	"unsignedTx": {
		"networkID": 10,
		"blockchainID": "PLACEHOLDER_BLOCKCHAIN_ID",
		"outputs": [
			{
				"assetID": "tvLKci3hNoCX4NijS6TfiT6XJJY3gGKd2git6SSVTG5J8Nfby",
				"fxID": "spdxUxVJQbX85MGxMHbKw1sHxMnSqJ3QBzDyDYEP3h6TLuxqQ",
				"output": {
					"addresses": [
						"X-testing1lnk637g0edwnqc2tn8tel39652fswa3xk4r65e"
					],
					"amount": 999990715,
					"locktime": 0,
					"threshold": 1
				}
			}
		],
		"inputs": [
			{
				"txID": "tvLKci3hNoCX4NijS6TfiT6XJJY3gGKd2git6SSVTG5J8Nfby",
				"outputIndex": 2,
				"assetID": "tvLKci3hNoCX4NijS6TfiT6XJJY3gGKd2git6SSVTG5J8Nfby",
				"fxID": "spdxUxVJQbX85MGxMHbKw1sHxMnSqJ3QBzDyDYEP3h6TLuxqQ",
				"input": {
					"amount": 1000000000,
					"signatureIndices": [
						0
					]
				}
			}
		],
		"memo": "0x",
		"name": "Team Rocket",
		"symbol": "TR",
		"denomination": 0,
		"initialStates": [
			{
				"fxIndex": 0,
				"fxID": "spdxUxVJQbX85MGxMHbKw1sHxMnSqJ3QBzDyDYEP3h6TLuxqQ",
				"outputs": [
					{
						"addresses": [
							"X-testing1lnk637g0edwnqc2tn8tel39652fswa3xk4r65e"
						],
						"locktime": 0,
						"threshold": 1
					},
					{
						"addresses": [
							"X-testing1lnk637g0edwnqc2tn8tel39652fswa3xk4r65e"
						],
						"groupID": 0,
						"locktime": 0,
						"threshold": 1
					}
				]
			},
			{
				"fxIndex": 1,
				"fxID": "qd2U4HDWUvMrVUeTcCHp6xH3Qpnn1XbU5MDdnBoiifFqvgXwT",
				"outputs": [
					{
						"addresses": [
							"X-testing1lnk637g0edwnqc2tn8tel39652fswa3xk4r65e"
						],
						"groupID": 1,
						"locktime": 0,
						"threshold": 1
					},
					{
						"addresses": [
							"X-testing1lnk637g0edwnqc2tn8tel39652fswa3xk4r65e"
						],
						"groupID": 2,
						"locktime": 0,
						"threshold": 1
					}
				]
			},
			{
				"fxIndex": 2,
				"fxID": "rXJsCSEYXg2TehWxCEEGj6JU2PWKTkd6cBdNLjoe2SpsKD9cy",
				"outputs": [
					{
						"addresses": [
							"X-testing1lnk637g0edwnqc2tn8tel39652fswa3xk4r65e"
						],
						"locktime": 0,
						"threshold": 1
					},
					{
						"addresses": [
							"X-testing1lnk637g0edwnqc2tn8tel39652fswa3xk4r65e"
						],
						"locktime": 0,
						"threshold": 1
					}
				]
			}
		]
	},
	"credentials": [
		{
			"fxID": "spdxUxVJQbX85MGxMHbKw1sHxMnSqJ3QBzDyDYEP3h6TLuxqQ",
			"credential": {
				"signatures": [
					"0x11df1cb82f9a5e3b3ced9167654330e7782832c1189a04bb6b6207f7a69b979d55e5e3819744e4a13255ca724697c6a4ecab8cc9e8464cd2ec574e5b4bda1e2701"
				]
			}
		}
	],
	"id": "PLACEHOLDER_TX_ID"
}`

	expectedReplyTxString = strings.Replace(expectedReplyTxString, "PLACEHOLDER_TX_ID", createAssetTx.ID().String(), 1)
	expectedReplyTxString = strings.Replace(expectedReplyTxString, "PLACEHOLDER_BLOCKCHAIN_ID", createAssetTx.Unsigned.(*txs.CreateAssetTx).BlockchainID.String(), 1)

	require.Equal(expectedReplyTxString, string(replyTxBytes))
}

func TestServiceGetTxJSON_OperationTxWithNftxMintOp(t *testing.T) {
	require := require.New(t)

	env := setup(t, &envConfig{
		fork: latest,
		additionalFxs: []*common.Fx{{
			ID: propertyfx.ID,
			Fx: &propertyfx.Fx{},
		}},
	})
	env.vm.ctx.Lock.Unlock()
	defer func() {
		env.vm.ctx.Lock.Lock()
		require.NoError(env.vm.Shutdown(context.Background()))
		env.vm.ctx.Lock.Unlock()
	}()

	key := keys[0]
	initialStates := map[uint32][]verify.State{
		uint32(1): {
			&nftfx.MintOutput{
				GroupID: 1,
				OutputOwners: secp256k1fx.OutputOwners{
					Threshold: 1,
					Addrs:     []ids.ShortID{keys[0].PublicKey().Address()},
				},
			},
			&nftfx.MintOutput{
				GroupID: 2,
				OutputOwners: secp256k1fx.OutputOwners{
					Threshold: 1,
					Addrs:     []ids.ShortID{keys[0].PublicKey().Address()},
				},
			},
		},
	}
	createAssetTx := newAvaxCreateAssetTxWithOutputs(t, env, initialStates)
	issueAndAccept(require, env.vm, env.issuer, createAssetTx)

	op := buildNFTxMintOp(createAssetTx, key, 1, 1)
	mintNFTTx := buildOperationTxWithOp(t, env, []*txs.Operation{op})
	issueAndAccept(require, env.vm, env.issuer, mintNFTTx)

	reply := api.GetTxReply{}
	require.NoError(env.service.GetTx(nil, &api.GetTxArgs{
		TxID:     mintNFTTx.ID(),
		Encoding: formatting.JSON,
	}, &reply))

	require.Equal(formatting.JSON, reply.Encoding)

	replyTxBytes, err := json.MarshalIndent(reply.Tx, "", "\t")
	require.NoError(err)

	expectedReplyTxString := `{
	"unsignedTx": {
		"networkID": 10,
		"blockchainID": "PLACEHOLDER_BLOCKCHAIN_ID",
		"outputs": [
			{
				"assetID": "tvLKci3hNoCX4NijS6TfiT6XJJY3gGKd2git6SSVTG5J8Nfby",
				"fxID": "spdxUxVJQbX85MGxMHbKw1sHxMnSqJ3QBzDyDYEP3h6TLuxqQ",
				"output": {
					"addresses": [
						"X-testing1lnk637g0edwnqc2tn8tel39652fswa3xk4r65e"
					],
					"amount": 999988215,
					"locktime": 0,
					"threshold": 1
				}
			}
		],
		"inputs": [
			{
				"txID": "KGWg2g81xZHm3Enyd16GKh79tRgRK1hcFDsJe5eY9RZQAv5QG",
				"outputIndex": 0,
				"assetID": "tvLKci3hNoCX4NijS6TfiT6XJJY3gGKd2git6SSVTG5J8Nfby",
				"fxID": "spdxUxVJQbX85MGxMHbKw1sHxMnSqJ3QBzDyDYEP3h6TLuxqQ",
				"input": {
					"amount": 999991615,
					"signatureIndices": [
						0
					]
				}
			}
		],
		"memo": "0x",
		"operations": [
			{
				"assetID": "PLACEHOLDER_CREATE_ASSET_TX_ID",
				"inputIDs": [
					{
						"txID": "PLACEHOLDER_CREATE_ASSET_TX_ID",
						"outputIndex": 1
					}
				],
				"fxID": "qd2U4HDWUvMrVUeTcCHp6xH3Qpnn1XbU5MDdnBoiifFqvgXwT",
				"operation": {
					"mintInput": {
						"signatureIndices": [
							0
						]
					},
					"groupID": 1,
					"payload": "0x68656c6c6f",
					"outputs": [
						{
							"addresses": [
								"X-testing1lnk637g0edwnqc2tn8tel39652fswa3xk4r65e"
							],
							"locktime": 0,
							"threshold": 1
						}
					]
				}
			}
		]
	},
	"credentials": [
		{
			"fxID": "spdxUxVJQbX85MGxMHbKw1sHxMnSqJ3QBzDyDYEP3h6TLuxqQ",
			"credential": {
				"signatures": [
					"0xf692f8fb45d54064f6453936f5bf636219e2ddf64b5b86ece204aa1527c6e60f10ecbfad2c4cf07b982ef611e791220ac9064035062ab5bf00ec983355437ef400"
				]
			}
		},
		{
			"fxID": "qd2U4HDWUvMrVUeTcCHp6xH3Qpnn1XbU5MDdnBoiifFqvgXwT",
			"credential": {
				"signatures": [
					"0xf692f8fb45d54064f6453936f5bf636219e2ddf64b5b86ece204aa1527c6e60f10ecbfad2c4cf07b982ef611e791220ac9064035062ab5bf00ec983355437ef400"
				]
			}
		}
	],
	"id": "PLACEHOLDER_TX_ID"
}`

	expectedReplyTxString = strings.Replace(expectedReplyTxString, "PLACEHOLDER_CREATE_ASSET_TX_ID", createAssetTx.ID().String(), 2)
	expectedReplyTxString = strings.Replace(expectedReplyTxString, "PLACEHOLDER_TX_ID", mintNFTTx.ID().String(), 1)
	expectedReplyTxString = strings.Replace(expectedReplyTxString, "PLACEHOLDER_BLOCKCHAIN_ID", mintNFTTx.Unsigned.(*txs.OperationTx).BlockchainID.String(), 1)

	sigStr, err := formatting.Encode(formatting.HexNC, mintNFTTx.Creds[1].Credential.(*nftfx.Credential).Sigs[0][:])
	require.NoError(err)

	expectedReplyTxString = strings.Replace(expectedReplyTxString, "PLACEHOLDER_SIGNATURE", sigStr, 1)

	require.Equal(expectedReplyTxString, string(replyTxBytes))
}

func TestServiceGetTxJSON_OperationTxWithMultipleNftxMintOp(t *testing.T) {
	require := require.New(t)

	env := setup(t, &envConfig{
		fork: latest,
		additionalFxs: []*common.Fx{{
			ID: propertyfx.ID,
			Fx: &propertyfx.Fx{},
		}},
	})
	env.vm.ctx.Lock.Unlock()
	defer func() {
		env.vm.ctx.Lock.Lock()
		require.NoError(env.vm.Shutdown(context.Background()))
		env.vm.ctx.Lock.Unlock()
	}()

	key := keys[0]
	initialStates := map[uint32][]verify.State{
		uint32(0): {
			&nftfx.MintOutput{
				GroupID: 0,
				OutputOwners: secp256k1fx.OutputOwners{
					Threshold: 1,
					Addrs:     []ids.ShortID{keys[0].PublicKey().Address()},
				},
			},
		},
		uint32(1): {
			&nftfx.MintOutput{
				GroupID: 1,
				OutputOwners: secp256k1fx.OutputOwners{
					Threshold: 1,
					Addrs:     []ids.ShortID{keys[0].PublicKey().Address()},
				},
			},
		},
	}
	createAssetTx := newAvaxCreateAssetTxWithOutputs(t, env, initialStates)
	issueAndAccept(require, env.vm, env.issuer, createAssetTx)

	mintOp1 := buildNFTxMintOp(createAssetTx, key, 1, 0)
	mintOp2 := buildNFTxMintOp(createAssetTx, key, 2, 1)
	mintNFTTx := buildOperationTxWithOp(t, env, []*txs.Operation{mintOp1, mintOp2})
	issueAndAccept(require, env.vm, env.issuer, mintNFTTx)

	reply := api.GetTxReply{}
	require.NoError(env.service.GetTx(nil, &api.GetTxArgs{
		TxID:     mintNFTTx.ID(),
		Encoding: formatting.JSON,
	}, &reply))

	require.Equal(formatting.JSON, reply.Encoding)

	replyTxBytes, err := json.MarshalIndent(reply.Tx, "", "\t")
	require.NoError(err)

	expectedReplyTxString := `{
	"unsignedTx": {
		"networkID": 10,
		"blockchainID": "PLACEHOLDER_BLOCKCHAIN_ID",
		"outputs": [
			{
				"assetID": "tvLKci3hNoCX4NijS6TfiT6XJJY3gGKd2git6SSVTG5J8Nfby",
				"fxID": "spdxUxVJQbX85MGxMHbKw1sHxMnSqJ3QBzDyDYEP3h6TLuxqQ",
				"output": {
					"addresses": [
						"X-testing1lnk637g0edwnqc2tn8tel39652fswa3xk4r65e"
					],
					"amount": 999987901,
					"locktime": 0,
					"threshold": 1
				}
			}
		],
		"inputs": [
			{
				"txID": "Pbg8AVMJUZUzPiFnnBvNKvW6Ljjobr43udPirFbfEYuW7t49z",
				"outputIndex": 0,
				"assetID": "tvLKci3hNoCX4NijS6TfiT6XJJY3gGKd2git6SSVTG5J8Nfby",
				"fxID": "spdxUxVJQbX85MGxMHbKw1sHxMnSqJ3QBzDyDYEP3h6TLuxqQ",
				"input": {
					"amount": 999991575,
					"signatureIndices": [
						0
					]
				}
			}
		],
		"memo": "0x",
		"operations": [
			{
				"assetID": "PLACEHOLDER_CREATE_ASSET_TX_ID",
				"inputIDs": [
					{
						"txID": "PLACEHOLDER_CREATE_ASSET_TX_ID",
						"outputIndex": 1
					}
				],
				"fxID": "qd2U4HDWUvMrVUeTcCHp6xH3Qpnn1XbU5MDdnBoiifFqvgXwT",
				"operation": {
					"mintInput": {
						"signatureIndices": [
							0
						]
					},
					"groupID": 0,
					"payload": "0x68656c6c6f",
					"outputs": [
						{
							"addresses": [
								"X-testing1lnk637g0edwnqc2tn8tel39652fswa3xk4r65e"
							],
							"locktime": 0,
							"threshold": 1
						}
					]
				}
			},
			{
				"assetID": "PLACEHOLDER_CREATE_ASSET_TX_ID",
				"inputIDs": [
					{
						"txID": "PLACEHOLDER_CREATE_ASSET_TX_ID",
						"outputIndex": 2
					}
				],
				"fxID": "qd2U4HDWUvMrVUeTcCHp6xH3Qpnn1XbU5MDdnBoiifFqvgXwT",
				"operation": {
					"mintInput": {
						"signatureIndices": [
							0
						]
					},
					"groupID": 1,
					"payload": "0x68656c6c6f",
					"outputs": [
						{
							"addresses": [
								"X-testing1lnk637g0edwnqc2tn8tel39652fswa3xk4r65e"
							],
							"locktime": 0,
							"threshold": 1
						}
					]
				}
			}
		]
	},
	"credentials": [
		{
			"fxID": "spdxUxVJQbX85MGxMHbKw1sHxMnSqJ3QBzDyDYEP3h6TLuxqQ",
			"credential": {
				"signatures": [
					"0x71861edb51241d98280409243382697667ec850852360ab6b72c7864d926ca6d08a0ef2d7a3a3c17e4c38693973ee6b22aeebccd46ae9aab2a038f3777bee18200"
				]
			}
		},
		{
			"fxID": "qd2U4HDWUvMrVUeTcCHp6xH3Qpnn1XbU5MDdnBoiifFqvgXwT",
			"credential": {
				"signatures": [
					"0x71861edb51241d98280409243382697667ec850852360ab6b72c7864d926ca6d08a0ef2d7a3a3c17e4c38693973ee6b22aeebccd46ae9aab2a038f3777bee18200"
				]
			}
		},
		{
			"fxID": "qd2U4HDWUvMrVUeTcCHp6xH3Qpnn1XbU5MDdnBoiifFqvgXwT",
			"credential": {
				"signatures": [
					"PLACEHOLDER_SIGNATURE"
				]
			}
		}
	],
	"id": "PLACEHOLDER_TX_ID"
}`

	expectedReplyTxString = strings.Replace(expectedReplyTxString, "PLACEHOLDER_CREATE_ASSET_TX_ID", createAssetTx.ID().String(), 4)
	expectedReplyTxString = strings.Replace(expectedReplyTxString, "PLACEHOLDER_TX_ID", mintNFTTx.ID().String(), 1)
	expectedReplyTxString = strings.Replace(expectedReplyTxString, "PLACEHOLDER_BLOCKCHAIN_ID", mintNFTTx.Unsigned.(*txs.OperationTx).BlockchainID.String(), 1)

	sigStr, err := formatting.Encode(formatting.HexNC, mintNFTTx.Creds[1].Credential.(*nftfx.Credential).Sigs[0][:])
	require.NoError(err)

	expectedReplyTxString = strings.Replace(expectedReplyTxString, "PLACEHOLDER_SIGNATURE", sigStr, 2)

	require.Equal(expectedReplyTxString, string(replyTxBytes))
}

func TestServiceGetTxJSON_OperationTxWithSecpMintOp(t *testing.T) {
	require := require.New(t)

	env := setup(t, &envConfig{
		fork: latest,
		additionalFxs: []*common.Fx{{
			ID: propertyfx.ID,
			Fx: &propertyfx.Fx{},
		}},
	})
	env.vm.ctx.Lock.Unlock()
	defer func() {
		env.vm.ctx.Lock.Lock()
		require.NoError(env.vm.Shutdown(context.Background()))
		env.vm.ctx.Lock.Unlock()
	}()

	key := keys[0]
	initialStates := map[uint32][]verify.State{
		uint32(0): {
			&nftfx.MintOutput{
				OutputOwners: secp256k1fx.OutputOwners{
					Threshold: 1,
					Addrs:     []ids.ShortID{keys[0].PublicKey().Address()},
				},
			}, &secp256k1fx.MintOutput{
				OutputOwners: secp256k1fx.OutputOwners{
					Threshold: 1,
					Addrs:     []ids.ShortID{keys[0].PublicKey().Address()},
				},
			},
		},
	}
	createAssetTx := newAvaxCreateAssetTxWithOutputs(t, env, initialStates)
	issueAndAccept(require, env.vm, env.issuer, createAssetTx)

	op := buildSecpMintOp(createAssetTx, key, 1)
	mintSecpOpTx := buildOperationTxWithOp(t, env, []*txs.Operation{op})
	issueAndAccept(require, env.vm, env.issuer, mintSecpOpTx)

	reply := api.GetTxReply{}
	require.NoError(env.service.GetTx(nil, &api.GetTxArgs{
		TxID:     mintSecpOpTx.ID(),
		Encoding: formatting.JSON,
	}, &reply))

	require.Equal(formatting.JSON, reply.Encoding)

	replyTxBytes, err := json.MarshalIndent(reply.Tx, "", "\t")
	require.NoError(err)

	expectedReplyTxString := `{
	"unsignedTx": {
		"networkID": 10,
		"blockchainID": "PLACEHOLDER_BLOCKCHAIN_ID",
		"outputs": [
			{
				"assetID": "tvLKci3hNoCX4NijS6TfiT6XJJY3gGKd2git6SSVTG5J8Nfby",
				"fxID": "spdxUxVJQbX85MGxMHbKw1sHxMnSqJ3QBzDyDYEP3h6TLuxqQ",
				"output": {
					"addresses": [
						"X-testing1lnk637g0edwnqc2tn8tel39652fswa3xk4r65e"
					],
					"amount": 999988181,
					"locktime": 0,
					"threshold": 1
				}
			}
		],
		"inputs": [
			{
				"txID": "2MBRmBRnKGXkCe7Byc5g9xArAW24qjpKL9fDVNEWJht156xYKp",
				"outputIndex": 0,
				"assetID": "tvLKci3hNoCX4NijS6TfiT6XJJY3gGKd2git6SSVTG5J8Nfby",
				"fxID": "spdxUxVJQbX85MGxMHbKw1sHxMnSqJ3QBzDyDYEP3h6TLuxqQ",
				"input": {
					"amount": 999991635,
					"signatureIndices": [
						0
					]
				}
			}
		],
		"memo": "0x",
		"operations": [
			{
				"assetID": "PLACEHOLDER_CREATE_ASSET_TX_ID",
				"inputIDs": [
					{
						"txID": "PLACEHOLDER_CREATE_ASSET_TX_ID",
						"outputIndex": 1
					}
				],
				"fxID": "spdxUxVJQbX85MGxMHbKw1sHxMnSqJ3QBzDyDYEP3h6TLuxqQ",
				"operation": {
					"mintInput": {
						"signatureIndices": [
							0
						]
					},
					"mintOutput": {
						"addresses": [
							"X-testing1lnk637g0edwnqc2tn8tel39652fswa3xk4r65e"
						],
						"locktime": 0,
						"threshold": 1
					},
					"transferOutput": {
						"addresses": [
							"X-testing1lnk637g0edwnqc2tn8tel39652fswa3xk4r65e"
						],
						"amount": 1,
						"locktime": 0,
						"threshold": 1
					}
				}
			}
		]
	},
	"credentials": [
		{
			"fxID": "spdxUxVJQbX85MGxMHbKw1sHxMnSqJ3QBzDyDYEP3h6TLuxqQ",
			"credential": {
				"signatures": [
					"0xc7c6ee0541a7f9535aea63485698565004ba1904df15ae11a1f9320258b8a0910a7e67b3adecfb583b3c1aa169ce334b6599332a2edb0213438008ee6b8d6e9200"
				]
			}
		},
		{
			"fxID": "spdxUxVJQbX85MGxMHbKw1sHxMnSqJ3QBzDyDYEP3h6TLuxqQ",
			"credential": {
				"signatures": [
					"0xc7c6ee0541a7f9535aea63485698565004ba1904df15ae11a1f9320258b8a0910a7e67b3adecfb583b3c1aa169ce334b6599332a2edb0213438008ee6b8d6e9200"
				]
			}
		}
	],
	"id": "PLACEHOLDER_TX_ID"
}`

	expectedReplyTxString = strings.Replace(expectedReplyTxString, "PLACEHOLDER_CREATE_ASSET_TX_ID", createAssetTx.ID().String(), 2)
	expectedReplyTxString = strings.Replace(expectedReplyTxString, "PLACEHOLDER_TX_ID", mintSecpOpTx.ID().String(), 1)
	expectedReplyTxString = strings.Replace(expectedReplyTxString, "PLACEHOLDER_BLOCKCHAIN_ID", mintSecpOpTx.Unsigned.(*txs.OperationTx).BlockchainID.String(), 1)

	sigStr, err := formatting.Encode(formatting.HexNC, mintSecpOpTx.Creds[0].Credential.(*secp256k1fx.Credential).Sigs[0][:])
	require.NoError(err)

	expectedReplyTxString = strings.Replace(expectedReplyTxString, "PLACEHOLDER_SIGNATURE", sigStr, 1)

	require.Equal(expectedReplyTxString, string(replyTxBytes))
}

func TestServiceGetTxJSON_OperationTxWithMultipleSecpMintOp(t *testing.T) {
	require := require.New(t)

	env := setup(t, &envConfig{
		fork: eUpgrade,
		additionalFxs: []*common.Fx{{
			ID: propertyfx.ID,
			Fx: &propertyfx.Fx{},
		}},
	})
	env.vm.ctx.Lock.Unlock()
	defer func() {
		env.vm.ctx.Lock.Lock()
		require.NoError(env.vm.Shutdown(context.Background()))
		env.vm.ctx.Lock.Unlock()
	}()

	key := keys[0]
	initialStates := map[uint32][]verify.State{
		uint32(0): {
			&secp256k1fx.MintOutput{
				OutputOwners: secp256k1fx.OutputOwners{
					Threshold: 1,
					Addrs:     []ids.ShortID{key.PublicKey().Address()},
				},
			},
		},
		uint32(1): {
			&secp256k1fx.MintOutput{
				OutputOwners: secp256k1fx.OutputOwners{
					Threshold: 1,
					Addrs:     []ids.ShortID{key.PublicKey().Address()},
				},
			},
		},
	}
	createAssetTx := newAvaxCreateAssetTxWithOutputs(t, env, initialStates)
	issueAndAccept(require, env.vm, env.issuer, createAssetTx)

	op1 := buildSecpMintOp(createAssetTx, key, 1)
	op2 := buildSecpMintOp(createAssetTx, key, 2)
	mintSecpOpTx := buildOperationTxWithOp(t, env, []*txs.Operation{op1, op2})
	issueAndAccept(require, env.vm, env.issuer, mintSecpOpTx)

	reply := api.GetTxReply{}
	require.NoError(env.service.GetTx(nil, &api.GetTxArgs{
		TxID:     mintSecpOpTx.ID(),
		Encoding: formatting.JSON,
	}, &reply))

	require.Equal(formatting.JSON, reply.Encoding)

	replyTxBytes, err := json.MarshalIndent(reply.Tx, "", "\t")
	require.NoError(err)

	expectedReplyTxString := `{
	"unsignedTx": {
		"networkID": 10,
		"blockchainID": "PLACEHOLDER_BLOCKCHAIN_ID",
		"outputs": [
			{
				"assetID": "tvLKci3hNoCX4NijS6TfiT6XJJY3gGKd2git6SSVTG5J8Nfby",
				"fxID": "spdxUxVJQbX85MGxMHbKw1sHxMnSqJ3QBzDyDYEP3h6TLuxqQ",
				"output": {
					"addresses": [
						"X-testing1lnk637g0edwnqc2tn8tel39652fswa3xk4r65e"
					],
					"amount": 999987833,
					"locktime": 0,
					"threshold": 1
				}
			}
		],
		"inputs": [
			{
				"txID": "rS3zk6KTARY8H6njFhYbMs2tdCqgCnyRXBUUu1ta5jyqfXVq",
				"outputIndex": 0,
				"assetID": "tvLKci3hNoCX4NijS6TfiT6XJJY3gGKd2git6SSVTG5J8Nfby",
				"fxID": "spdxUxVJQbX85MGxMHbKw1sHxMnSqJ3QBzDyDYEP3h6TLuxqQ",
				"input": {
					"amount": 999991615,
					"signatureIndices": [
						0
					]
				}
			}
		],
		"memo": "0x",
		"operations": [
			{
				"assetID": "PLACEHOLDER_CREATE_ASSET_TX_ID",
				"inputIDs": [
					{
						"txID": "PLACEHOLDER_CREATE_ASSET_TX_ID",
						"outputIndex": 1
					}
				],
				"fxID": "spdxUxVJQbX85MGxMHbKw1sHxMnSqJ3QBzDyDYEP3h6TLuxqQ",
				"operation": {
					"mintInput": {
						"signatureIndices": [
							0
						]
					},
					"mintOutput": {
						"addresses": [
							"X-testing1lnk637g0edwnqc2tn8tel39652fswa3xk4r65e"
						],
						"locktime": 0,
						"threshold": 1
					},
					"transferOutput": {
						"addresses": [
							"X-testing1lnk637g0edwnqc2tn8tel39652fswa3xk4r65e"
						],
						"amount": 1,
						"locktime": 0,
						"threshold": 1
					}
				}
			},
			{
				"assetID": "PLACEHOLDER_CREATE_ASSET_TX_ID",
				"inputIDs": [
					{
						"txID": "PLACEHOLDER_CREATE_ASSET_TX_ID",
						"outputIndex": 2
					}
				],
				"fxID": "spdxUxVJQbX85MGxMHbKw1sHxMnSqJ3QBzDyDYEP3h6TLuxqQ",
				"operation": {
					"mintInput": {
						"signatureIndices": [
							0
						]
					},
					"mintOutput": {
						"addresses": [
							"X-testing1lnk637g0edwnqc2tn8tel39652fswa3xk4r65e"
						],
						"locktime": 0,
						"threshold": 1
					},
					"transferOutput": {
						"addresses": [
							"X-testing1lnk637g0edwnqc2tn8tel39652fswa3xk4r65e"
						],
						"amount": 1,
						"locktime": 0,
						"threshold": 1
					}
				}
			}
		]
	},
	"credentials": [
		{
			"fxID": "spdxUxVJQbX85MGxMHbKw1sHxMnSqJ3QBzDyDYEP3h6TLuxqQ",
			"credential": {
				"signatures": [
					"PLACEHOLDER_SIGNATURE"
				]
			}
		},
		{
			"fxID": "spdxUxVJQbX85MGxMHbKw1sHxMnSqJ3QBzDyDYEP3h6TLuxqQ",
			"credential": {
				"signatures": [
					"0x475c5887edeade739aa756b41705b74cccd265044d62a5ddb927cb36b5325fca24b9e60c45b86c75983a2e0b088ca43423f61580526d27e079d4e0699696f16f00"
				]
			}
		},
		{
			"fxID": "spdxUxVJQbX85MGxMHbKw1sHxMnSqJ3QBzDyDYEP3h6TLuxqQ",
			"credential": {
				"signatures": [
					"0x475c5887edeade739aa756b41705b74cccd265044d62a5ddb927cb36b5325fca24b9e60c45b86c75983a2e0b088ca43423f61580526d27e079d4e0699696f16f00"
				]
			}
		}
	],
	"id": "PLACEHOLDER_TX_ID"
}`

	expectedReplyTxString = strings.Replace(expectedReplyTxString, "PLACEHOLDER_CREATE_ASSET_TX_ID", createAssetTx.ID().String(), 4)
	expectedReplyTxString = strings.Replace(expectedReplyTxString, "PLACEHOLDER_TX_ID", mintSecpOpTx.ID().String(), 1)
	expectedReplyTxString = strings.Replace(expectedReplyTxString, "PLACEHOLDER_BLOCKCHAIN_ID", mintSecpOpTx.Unsigned.(*txs.OperationTx).BlockchainID.String(), 1)

	sigStr, err := formatting.Encode(formatting.HexNC, mintSecpOpTx.Creds[0].Credential.(*secp256k1fx.Credential).Sigs[0][:])
	require.NoError(err)

	expectedReplyTxString = strings.Replace(expectedReplyTxString, "PLACEHOLDER_SIGNATURE", sigStr, 2)

	require.Equal(expectedReplyTxString, string(replyTxBytes))
}

func TestServiceGetTxJSON_OperationTxWithPropertyFxMintOp(t *testing.T) {
	require := require.New(t)

	env := setup(t, &envConfig{
		fork: latest,
		additionalFxs: []*common.Fx{{
			ID: propertyfx.ID,
			Fx: &propertyfx.Fx{},
		}},
	})
	env.vm.ctx.Lock.Unlock()
	defer func() {
		env.vm.ctx.Lock.Lock()
		require.NoError(env.vm.Shutdown(context.Background()))
		env.vm.ctx.Lock.Unlock()
	}()

	key := keys[0]
	initialStates := map[uint32][]verify.State{
		uint32(2): {
			&propertyfx.MintOutput{
				OutputOwners: secp256k1fx.OutputOwners{
					Threshold: 1,
					Addrs:     []ids.ShortID{keys[0].PublicKey().Address()},
				},
			},
		},
	}
	createAssetTx := newAvaxCreateAssetTxWithOutputs(t, env, initialStates)
	issueAndAccept(require, env.vm, env.issuer, createAssetTx)

	op := buildPropertyFxMintOp(createAssetTx, key, 1)
	mintPropertyFxOpTx := buildOperationTxWithOp(t, env, []*txs.Operation{op})
	issueAndAccept(require, env.vm, env.issuer, mintPropertyFxOpTx)

	reply := api.GetTxReply{}
	require.NoError(env.service.GetTx(nil, &api.GetTxArgs{
		TxID:     mintPropertyFxOpTx.ID(),
		Encoding: formatting.JSON,
	}, &reply))

	require.Equal(formatting.JSON, reply.Encoding)

	replyTxBytes, err := json.MarshalIndent(reply.Tx, "", "\t")
	require.NoError(err)

	expectedReplyTxString := `{
	"unsignedTx": {
		"networkID": 10,
		"blockchainID": "PLACEHOLDER_BLOCKCHAIN_ID",
		"outputs": [
			{
				"assetID": "tvLKci3hNoCX4NijS6TfiT6XJJY3gGKd2git6SSVTG5J8Nfby",
				"fxID": "spdxUxVJQbX85MGxMHbKw1sHxMnSqJ3QBzDyDYEP3h6TLuxqQ",
				"output": {
					"addresses": [
						"X-testing1lnk637g0edwnqc2tn8tel39652fswa3xk4r65e"
					],
					"amount": 999988457,
					"locktime": 0,
					"threshold": 1
				}
			}
		],
		"inputs": [
			{
				"txID": "2JE2HjEceadRG2nPvZP3iaPdcG9N9zLhXy3t7RpDqNKFYitJuE",
				"outputIndex": 0,
				"assetID": "tvLKci3hNoCX4NijS6TfiT6XJJY3gGKd2git6SSVTG5J8Nfby",
				"fxID": "spdxUxVJQbX85MGxMHbKw1sHxMnSqJ3QBzDyDYEP3h6TLuxqQ",
				"input": {
					"amount": 999991855,
					"signatureIndices": [
						0
					]
				}
			}
		],
		"memo": "0x",
		"operations": [
			{
				"assetID": "PLACEHOLDER_CREATE_ASSET_TX_ID",
				"inputIDs": [
					{
						"txID": "PLACEHOLDER_CREATE_ASSET_TX_ID",
						"outputIndex": 1
					}
				],
				"fxID": "rXJsCSEYXg2TehWxCEEGj6JU2PWKTkd6cBdNLjoe2SpsKD9cy",
				"operation": {
					"mintInput": {
						"signatureIndices": [
							0
						]
					},
					"mintOutput": {
						"addresses": [
							"X-testing1lnk637g0edwnqc2tn8tel39652fswa3xk4r65e"
						],
						"locktime": 0,
						"threshold": 1
					},
					"ownedOutput": {
						"addresses": [],
						"locktime": 0,
						"threshold": 0
					}
				}
			}
		]
	},
	"credentials": [
		{
			"fxID": "spdxUxVJQbX85MGxMHbKw1sHxMnSqJ3QBzDyDYEP3h6TLuxqQ",
			"credential": {
				"signatures": [
					"0xb57f28c21f47bdcba299086d6f45c94b97f24d45a9c1c68d6c8b42be41ff3e130521dd297c9c9b4af66defde7a3e15538aefaee70211a0191d00e8f280afa5bb00"
				]
			}
		},
		{
			"fxID": "rXJsCSEYXg2TehWxCEEGj6JU2PWKTkd6cBdNLjoe2SpsKD9cy",
			"credential": {
				"signatures": [
					"PLACEHOLDER_SIGNATURE"
				]
			}
		}
	],
	"id": "PLACEHOLDER_TX_ID"
}`

	expectedReplyTxString = strings.Replace(expectedReplyTxString, "PLACEHOLDER_CREATE_ASSET_TX_ID", createAssetTx.ID().String(), 2)
	expectedReplyTxString = strings.Replace(expectedReplyTxString, "PLACEHOLDER_TX_ID", mintPropertyFxOpTx.ID().String(), 1)
	expectedReplyTxString = strings.Replace(expectedReplyTxString, "PLACEHOLDER_BLOCKCHAIN_ID", mintPropertyFxOpTx.Unsigned.(*txs.OperationTx).BlockchainID.String(), 1)

	sigStr, err := formatting.Encode(formatting.HexNC, mintPropertyFxOpTx.Creds[1].Credential.(*propertyfx.Credential).Sigs[0][:])
	require.NoError(err)

	expectedReplyTxString = strings.Replace(expectedReplyTxString, "PLACEHOLDER_SIGNATURE", sigStr, 1)

	require.Equal(expectedReplyTxString, string(replyTxBytes))
}

func TestServiceGetTxJSON_OperationTxWithPropertyFxMintOpMultiple(t *testing.T) {
	require := require.New(t)

	env := setup(t, &envConfig{
		fork: latest,
		additionalFxs: []*common.Fx{{
			ID: propertyfx.ID,
			Fx: &propertyfx.Fx{},
		}},
	})
	env.vm.ctx.Lock.Unlock()
	defer func() {
		env.vm.ctx.Lock.Lock()
		require.NoError(env.vm.Shutdown(context.Background()))
		env.vm.ctx.Lock.Unlock()
	}()

	key := keys[0]
	initialStates := map[uint32][]verify.State{
		uint32(2): {
			&propertyfx.MintOutput{
				OutputOwners: secp256k1fx.OutputOwners{
					Threshold: 1,
					Addrs:     []ids.ShortID{keys[0].PublicKey().Address()},
				},
			},
			&propertyfx.MintOutput{
				OutputOwners: secp256k1fx.OutputOwners{
					Threshold: 1,
					Addrs:     []ids.ShortID{keys[0].PublicKey().Address()},
				},
			},
		},
	}
	createAssetTx := newAvaxCreateAssetTxWithOutputs(t, env, initialStates)
	issueAndAccept(require, env.vm, env.issuer, createAssetTx)

	op1 := buildPropertyFxMintOp(createAssetTx, key, 1)
	op2 := buildPropertyFxMintOp(createAssetTx, key, 2)
	mintPropertyFxOpTx := buildOperationTxWithOp(t, env, []*txs.Operation{op1, op2})
	issueAndAccept(require, env.vm, env.issuer, mintPropertyFxOpTx)

	reply := api.GetTxReply{}
	require.NoError(env.service.GetTx(nil, &api.GetTxArgs{
		TxID:     mintPropertyFxOpTx.ID(),
		Encoding: formatting.JSON,
	}, &reply))

	require.Equal(formatting.JSON, reply.Encoding)

	replyTxBytes, err := json.MarshalIndent(reply.Tx, "", "\t")
	require.NoError(err)

	expectedReplyTxString := `{
	"unsignedTx": {
		"networkID": 10,
		"blockchainID": "PLACEHOLDER_BLOCKCHAIN_ID",
		"outputs": [
			{
				"assetID": "tvLKci3hNoCX4NijS6TfiT6XJJY3gGKd2git6SSVTG5J8Nfby",
				"fxID": "spdxUxVJQbX85MGxMHbKw1sHxMnSqJ3QBzDyDYEP3h6TLuxqQ",
				"output": {
					"addresses": [
						"X-testing1lnk637g0edwnqc2tn8tel39652fswa3xk4r65e"
					],
					"amount": 999987985,
					"locktime": 0,
					"threshold": 1
				}
			}
		],
		"inputs": [
			{
				"txID": "2nDskbBWwToZFJ4F2PaTds76ET7UkNuhsmAsmtPpVyodWBZXS7",
				"outputIndex": 0,
				"assetID": "tvLKci3hNoCX4NijS6TfiT6XJJY3gGKd2git6SSVTG5J8Nfby",
				"fxID": "spdxUxVJQbX85MGxMHbKw1sHxMnSqJ3QBzDyDYEP3h6TLuxqQ",
				"input": {
					"amount": 999991655,
					"signatureIndices": [
						0
					]
				}
			}
		],
		"memo": "0x",
		"operations": [
			{
				"assetID": "PLACEHOLDER_CREATE_ASSET_TX_ID",
				"inputIDs": [
					{
						"txID": "PLACEHOLDER_CREATE_ASSET_TX_ID",
						"outputIndex": 1
					}
				],
				"fxID": "rXJsCSEYXg2TehWxCEEGj6JU2PWKTkd6cBdNLjoe2SpsKD9cy",
				"operation": {
					"mintInput": {
						"signatureIndices": [
							0
						]
					},
					"mintOutput": {
						"addresses": [
							"X-testing1lnk637g0edwnqc2tn8tel39652fswa3xk4r65e"
						],
						"locktime": 0,
						"threshold": 1
					},
					"ownedOutput": {
						"addresses": [],
						"locktime": 0,
						"threshold": 0
					}
				}
			},
			{
				"assetID": "PLACEHOLDER_CREATE_ASSET_TX_ID",
				"inputIDs": [
					{
						"txID": "PLACEHOLDER_CREATE_ASSET_TX_ID",
						"outputIndex": 2
					}
				],
				"fxID": "rXJsCSEYXg2TehWxCEEGj6JU2PWKTkd6cBdNLjoe2SpsKD9cy",
				"operation": {
					"mintInput": {
						"signatureIndices": [
							0
						]
					},
					"mintOutput": {
						"addresses": [
							"X-testing1lnk637g0edwnqc2tn8tel39652fswa3xk4r65e"
						],
						"locktime": 0,
						"threshold": 1
					},
					"ownedOutput": {
						"addresses": [],
						"locktime": 0,
						"threshold": 0
					}
				}
			}
		]
	},
	"credentials": [
		{
			"fxID": "spdxUxVJQbX85MGxMHbKw1sHxMnSqJ3QBzDyDYEP3h6TLuxqQ",
			"credential": {
				"signatures": [
					"0xcd0efc04d93b862a2fd95c75ccb4b0a393632a2e57c7b68c8fa1821a93e16c83381940dcb52fb5349aa954d9323486ea1022b75d5d9feabd6bf8c9263488234d01"
				]
			}
		},
		{
			"fxID": "rXJsCSEYXg2TehWxCEEGj6JU2PWKTkd6cBdNLjoe2SpsKD9cy",
			"credential": {
				"signatures": [
					"PLACEHOLDER_SIGNATURE"
				]
			}
		},
		{
			"fxID": "rXJsCSEYXg2TehWxCEEGj6JU2PWKTkd6cBdNLjoe2SpsKD9cy",
			"credential": {
				"signatures": [
					"PLACEHOLDER_SIGNATURE"
				]
			}
		}
	],
	"id": "PLACEHOLDER_TX_ID"
}`

	expectedReplyTxString = strings.Replace(expectedReplyTxString, "PLACEHOLDER_CREATE_ASSET_TX_ID", createAssetTx.ID().String(), 4)
	expectedReplyTxString = strings.Replace(expectedReplyTxString, "PLACEHOLDER_TX_ID", mintPropertyFxOpTx.ID().String(), 1)
	expectedReplyTxString = strings.Replace(expectedReplyTxString, "PLACEHOLDER_BLOCKCHAIN_ID", mintPropertyFxOpTx.Unsigned.(*txs.OperationTx).BlockchainID.String(), 1)

	sigStr, err := formatting.Encode(formatting.HexNC, mintPropertyFxOpTx.Creds[1].Credential.(*propertyfx.Credential).Sigs[0][:])
	require.NoError(err)

	expectedReplyTxString = strings.Replace(expectedReplyTxString, "PLACEHOLDER_SIGNATURE", sigStr, 2)

	require.Equal(expectedReplyTxString, string(replyTxBytes))
}

func newAvaxBaseTxWithOutputs(t *testing.T, env *environment) *txs.Tx {
	var (
		memo      = []byte{1, 2, 3, 4, 5, 6, 7, 8}
		key       = keys[0]
		changeKey = keys[1]
		kc        = secp256k1fx.NewKeychain()
	)
	kc.Add(key)

	env.service.txBuilderBackend.ResetAddresses(kc.Addresses())
	tx, _, err := buildBaseTx(
		env.service.txBuilderBackend,
		[]*avax.TransferableOutput{{
			Asset: avax.Asset{ID: env.vm.feeAssetID},
			Out: &secp256k1fx.TransferOutput{
				Amt: units.MicroAvax,
				OutputOwners: secp256k1fx.OutputOwners{
					Threshold: 1,
					Addrs:     []ids.ShortID{key.PublicKey().Address()},
				},
			},
		}},
		memo,
		kc,
		changeKey.PublicKey().Address(),
	)
	require.NoError(t, err)
	return tx
}

func newAvaxCreateAssetTxWithOutputs(t *testing.T, env *environment, initialStates map[uint32][]verify.State) *txs.Tx {
	var (
		key = keys[0]
		kc  = secp256k1fx.NewKeychain()
	)
	kc.Add(key)

	tx, _, err := buildCreateAssetTx(
		env.service.txBuilderBackend,
		"Team Rocket", // name
		"TR",          // symbol
		0,             // denomination
		initialStates,
		kc,
		key.Address(),
	)
	require.NoError(t, err)
	return tx
}

func buildTestExportTx(t *testing.T, env *environment, chainID ids.ID) *txs.Tx {
	var (
		key = keys[0]
		kc  = secp256k1fx.NewKeychain()
		to  = key.PublicKey().Address()
	)
	kc.Add(key)

	env.service.txBuilderBackend.ResetAddresses(kc.Addresses())
	tx, _, err := buildExportTx(
		env.service.txBuilderBackend,
		chainID,
		to,
		env.vm.feeAssetID,
		units.MicroAvax,
		kc,
		key.Address(),
	)
	require.NoError(t, err)
	return tx
}

func buildNFTxMintOp(createAssetTx *txs.Tx, key *secp256k1.PrivateKey, outputIndex, groupID uint32) *txs.Operation {
	return &txs.Operation{
		Asset: avax.Asset{ID: createAssetTx.ID()},
		UTXOIDs: []*avax.UTXOID{{
			TxID:        createAssetTx.ID(),
			OutputIndex: outputIndex,
		}},
		Op: &nftfx.MintOperation{
			MintInput: secp256k1fx.Input{
				SigIndices: []uint32{0},
			},
			GroupID: groupID,
			Payload: []byte{'h', 'e', 'l', 'l', 'o'},
			Outputs: []*secp256k1fx.OutputOwners{{
				Threshold: 1,
				Addrs:     []ids.ShortID{key.PublicKey().Address()},
			}},
		},
	}
}

func buildPropertyFxMintOp(createAssetTx *txs.Tx, key *secp256k1.PrivateKey, outputIndex uint32) *txs.Operation {
	return &txs.Operation{
		Asset: avax.Asset{ID: createAssetTx.ID()},
		UTXOIDs: []*avax.UTXOID{{
			TxID:        createAssetTx.ID(),
			OutputIndex: outputIndex,
		}},
		Op: &propertyfx.MintOperation{
			MintInput: secp256k1fx.Input{
				SigIndices: []uint32{0},
			},
			MintOutput: propertyfx.MintOutput{OutputOwners: secp256k1fx.OutputOwners{
				Threshold: 1,
				Addrs: []ids.ShortID{
					key.PublicKey().Address(),
				},
			}},
		},
	}
}

func buildSecpMintOp(createAssetTx *txs.Tx, key *secp256k1.PrivateKey, outputIndex uint32) *txs.Operation {
	return &txs.Operation{
		Asset: avax.Asset{ID: createAssetTx.ID()},
		UTXOIDs: []*avax.UTXOID{{
			TxID:        createAssetTx.ID(),
			OutputIndex: outputIndex,
		}},
		Op: &secp256k1fx.MintOperation{
			MintInput: secp256k1fx.Input{
				SigIndices: []uint32{0},
			},
			MintOutput: secp256k1fx.MintOutput{
				OutputOwners: secp256k1fx.OutputOwners{
					Threshold: 1,
					Addrs: []ids.ShortID{
						key.PublicKey().Address(),
					},
				},
			},
			TransferOutput: secp256k1fx.TransferOutput{
				Amt: 1,
				OutputOwners: secp256k1fx.OutputOwners{
					Locktime:  0,
					Threshold: 1,
					Addrs:     []ids.ShortID{key.PublicKey().Address()},
				},
			},
		},
	}
}

func buildOperationTxWithOp(t *testing.T, env *environment, ops []*txs.Operation) *txs.Tx {
	var (
		key = keys[0]
		kc  = secp256k1fx.NewKeychain()
	)
	kc.Add(key)

	env.service.txBuilderBackend.ResetAddresses(kc.Addresses())
	tx, err := buildOperation(
		env.service.txBuilderBackend,
		ops,
		kc,
		key.Address(),
	)
	require.NoError(t, err)
	return tx
}

func TestServiceGetNilTx(t *testing.T) {
	require := require.New(t)

	env := setup(t, &envConfig{
		fork: latest,
	})
	env.vm.ctx.Lock.Unlock()

	defer func() {
		env.vm.ctx.Lock.Lock()
		require.NoError(env.vm.Shutdown(context.Background()))
		env.vm.ctx.Lock.Unlock()
	}()

	reply := api.GetTxReply{}
	err := env.service.GetTx(nil, &api.GetTxArgs{}, &reply)
	require.ErrorIs(err, errNilTxID)
}

func TestServiceGetUnknownTx(t *testing.T) {
	require := require.New(t)

	env := setup(t, &envConfig{
		fork: latest,
	})
	env.vm.ctx.Lock.Unlock()

	defer func() {
		env.vm.ctx.Lock.Lock()
		require.NoError(env.vm.Shutdown(context.Background()))
		env.vm.ctx.Lock.Unlock()
	}()

	reply := api.GetTxReply{}
	err := env.service.GetTx(nil, &api.GetTxArgs{TxID: ids.GenerateTestID()}, &reply)
	require.ErrorIs(err, database.ErrNotFound)
}

func TestServiceGetUTXOs(t *testing.T) {
	env := setup(t, &envConfig{
		fork: latest,
	})
	defer func() {
		env.vm.ctx.Lock.Lock()
		require.NoError(t, env.vm.Shutdown(context.Background()))
		env.vm.ctx.Lock.Unlock()
	}()

	rawAddr := ids.GenerateTestShortID()
	rawEmptyAddr := ids.GenerateTestShortID()

	numUTXOs := 10
	// Put a bunch of UTXOs
	for i := 0; i < numUTXOs; i++ {
		utxo := &avax.UTXO{
			UTXOID: avax.UTXOID{
				TxID: ids.GenerateTestID(),
			},
			Asset: avax.Asset{ID: env.vm.ctx.AVAXAssetID},
			Out: &secp256k1fx.TransferOutput{
				Amt: 1,
				OutputOwners: secp256k1fx.OutputOwners{
					Threshold: 1,
					Addrs:     []ids.ShortID{rawAddr},
				},
			},
		}
		env.vm.state.AddUTXO(utxo)
	}
	require.NoError(t, env.vm.state.Commit())

	sm := env.sharedMemory.NewSharedMemory(constants.PlatformChainID)

	elems := make([]*atomic.Element, numUTXOs)
	codec := env.vm.parser.Codec()
	for i := range elems {
		utxo := &avax.UTXO{
			UTXOID: avax.UTXOID{
				TxID: ids.GenerateTestID(),
			},
			Asset: avax.Asset{ID: env.vm.ctx.AVAXAssetID},
			Out: &secp256k1fx.TransferOutput{
				Amt: 1,
				OutputOwners: secp256k1fx.OutputOwners{
					Threshold: 1,
					Addrs:     []ids.ShortID{rawAddr},
				},
			},
		}

		utxoBytes, err := codec.Marshal(txs.CodecVersion, utxo)
		require.NoError(t, err)
		utxoID := utxo.InputID()
		elems[i] = &atomic.Element{
			Key:   utxoID[:],
			Value: utxoBytes,
			Traits: [][]byte{
				rawAddr.Bytes(),
			},
		}
	}

	require.NoError(t, sm.Apply(map[ids.ID]*atomic.Requests{
		env.vm.ctx.ChainID: {
			PutRequests: elems,
		},
	}))

	hrp := constants.GetHRP(env.vm.ctx.NetworkID)
	xAddr, err := env.vm.FormatLocalAddress(rawAddr)
	require.NoError(t, err)
	pAddr, err := env.vm.FormatAddress(constants.PlatformChainID, rawAddr)
	require.NoError(t, err)
	unknownChainAddr, err := address.Format("R", hrp, rawAddr.Bytes())
	require.NoError(t, err)
	xEmptyAddr, err := env.vm.FormatLocalAddress(rawEmptyAddr)
	require.NoError(t, err)

	env.vm.ctx.Lock.Unlock()

	tests := []struct {
		label       string
		count       int
		expectedErr error
		args        *api.GetUTXOsArgs
	}{
		{
			label:       "invalid address: ''",
			expectedErr: address.ErrNoSeparator,
			args: &api.GetUTXOsArgs{
				Addresses: []string{""},
			},
		},
		{
			label:       "invalid address: '-'",
			expectedErr: bech32.ErrInvalidLength(0),
			args: &api.GetUTXOsArgs{
				Addresses: []string{"-"},
			},
		},
		{
			label:       "invalid address: 'foo'",
			expectedErr: address.ErrNoSeparator,
			args: &api.GetUTXOsArgs{
				Addresses: []string{"foo"},
			},
		},
		{
			label:       "invalid address: 'foo-bar'",
			expectedErr: bech32.ErrInvalidLength(3),
			args: &api.GetUTXOsArgs{
				Addresses: []string{"foo-bar"},
			},
		},
		{
			label:       "invalid address: '<ChainID>'",
			expectedErr: address.ErrNoSeparator,
			args: &api.GetUTXOsArgs{
				Addresses: []string{env.vm.ctx.ChainID.String()},
			},
		},
		{
			label:       "invalid address: '<ChainID>-'",
			expectedErr: bech32.ErrInvalidLength(0),
			args: &api.GetUTXOsArgs{
				Addresses: []string{env.vm.ctx.ChainID.String() + "-"},
			},
		},
		{
			label:       "invalid address: '<Unknown ID>-<addr>'",
			expectedErr: ids.ErrNoIDWithAlias,
			args: &api.GetUTXOsArgs{
				Addresses: []string{unknownChainAddr},
			},
		},
		{
			label:       "no addresses",
			expectedErr: errNoAddresses,
			args:        &api.GetUTXOsArgs{},
		},
		{
			label: "get all X-chain UTXOs",
			count: numUTXOs,
			args: &api.GetUTXOsArgs{
				Addresses: []string{
					xAddr,
				},
			},
		},
		{
			label: "get one X-chain UTXO",
			count: 1,
			args: &api.GetUTXOsArgs{
				Addresses: []string{
					xAddr,
				},
				Limit: 1,
			},
		},
		{
			label: "limit greater than number of UTXOs",
			count: numUTXOs,
			args: &api.GetUTXOsArgs{
				Addresses: []string{
					xAddr,
				},
				Limit: avajson.Uint32(numUTXOs + 1),
			},
		},
		{
			label: "no utxos to return",
			count: 0,
			args: &api.GetUTXOsArgs{
				Addresses: []string{
					xEmptyAddr,
				},
			},
		},
		{
			label: "multiple address with utxos",
			count: numUTXOs,
			args: &api.GetUTXOsArgs{
				Addresses: []string{
					xEmptyAddr,
					xAddr,
				},
			},
		},
		{
			label: "get all P-chain UTXOs",
			count: numUTXOs,
			args: &api.GetUTXOsArgs{
				Addresses: []string{
					xAddr,
				},
				SourceChain: "P",
			},
		},
		{
			label:       "invalid source chain ID",
			expectedErr: ids.ErrNoIDWithAlias,
			count:       numUTXOs,
			args: &api.GetUTXOsArgs{
				Addresses: []string{
					xAddr,
				},
				SourceChain: "HomeRunDerby",
			},
		},
		{
			label: "get all P-chain UTXOs",
			count: numUTXOs,
			args: &api.GetUTXOsArgs{
				Addresses: []string{
					xAddr,
				},
				SourceChain: "P",
			},
		},
		{
			label:       "get UTXOs from multiple chains",
			expectedErr: avax.ErrMismatchedChainIDs,
			args: &api.GetUTXOsArgs{
				Addresses: []string{
					xAddr,
					pAddr,
				},
			},
		},
		{
			label:       "get UTXOs for an address on a different chain",
			expectedErr: avax.ErrMismatchedChainIDs,
			args: &api.GetUTXOsArgs{
				Addresses: []string{
					pAddr,
				},
			},
		},
	}
	for _, test := range tests {
		t.Run(test.label, func(t *testing.T) {
			require := require.New(t)
			reply := &api.GetUTXOsReply{}
			err := env.service.GetUTXOs(nil, test.args, reply)
			require.ErrorIs(err, test.expectedErr)
			if test.expectedErr != nil {
				return
			}
			require.Len(reply.UTXOs, test.count)
		})
	}
}

func TestGetAssetDescription(t *testing.T) {
	require := require.New(t)

	env := setup(t, &envConfig{
		fork: latest,
	})
	env.vm.ctx.Lock.Unlock()

	defer func() {
		env.vm.ctx.Lock.Lock()
		require.NoError(env.vm.Shutdown(context.Background()))
		env.vm.ctx.Lock.Unlock()
	}()

	avaxAssetID := env.genesisTx.ID()

	reply := GetAssetDescriptionReply{}
	require.NoError(env.service.GetAssetDescription(nil, &GetAssetDescriptionArgs{
		AssetID: avaxAssetID.String(),
	}, &reply))

	require.Equal("AVAX", reply.Name)
	require.Equal("SYMB", reply.Symbol)
}

func TestGetBalance(t *testing.T) {
	require := require.New(t)

	env := setup(t, &envConfig{
		fork: latest,
	})
	env.vm.ctx.Lock.Unlock()

	defer func() {
		env.vm.ctx.Lock.Lock()
		require.NoError(env.vm.Shutdown(context.Background()))
		env.vm.ctx.Lock.Unlock()
	}()

	avaxAssetID := env.genesisTx.ID()

	reply := GetBalanceReply{}
	addrStr, err := env.vm.FormatLocalAddress(keys[0].PublicKey().Address())
	require.NoError(err)
	require.NoError(env.service.GetBalance(nil, &GetBalanceArgs{
		Address: addrStr,
		AssetID: avaxAssetID.String(),
	}, &reply))

	require.Equal(startBalance, uint64(reply.Balance))
}

func TestCreateFixedCapAsset(t *testing.T) {
	for _, tc := range testCases {
		t.Run(tc.name, func(t *testing.T) {
			require := require.New(t)

			env := setup(t, &envConfig{
				isCustomFeeAsset: !tc.avaxAsset,
				keystoreUsers: []*user{{
					username:    username,
					password:    password,
					initialKeys: keys,
				}},
			})
			env.vm.ctx.Lock.Unlock()

			defer func() {
				env.vm.ctx.Lock.Lock()
				require.NoError(env.vm.Shutdown(context.Background()))
				env.vm.ctx.Lock.Unlock()
			}()

			reply := AssetIDChangeAddr{}
			addrStr, err := env.vm.FormatLocalAddress(keys[0].PublicKey().Address())
			require.NoError(err)

			changeAddrStr, err := env.vm.FormatLocalAddress(testChangeAddr)
			require.NoError(err)
			_, fromAddrsStr := sampleAddrs(t, env.vm.AddressManager, addrs)

			require.NoError(env.service.CreateFixedCapAsset(nil, &CreateAssetArgs{
				JSONSpendHeader: api.JSONSpendHeader{
					UserPass: api.UserPass{
						Username: username,
						Password: password,
					},
					JSONFromAddrs:  api.JSONFromAddrs{From: fromAddrsStr},
					JSONChangeAddr: api.JSONChangeAddr{ChangeAddr: changeAddrStr},
				},
				Name:         "testAsset",
				Symbol:       "TEST",
				Denomination: 1,
				InitialHolders: []*Holder{{
					Amount:  123456789,
					Address: addrStr,
				}},
			}, &reply))
			require.Equal(changeAddrStr, reply.ChangeAddr)
		})
	}
}

func TestCreateVariableCapAsset(t *testing.T) {
	for _, tc := range testCases {
		t.Run(tc.name, func(t *testing.T) {
			require := require.New(t)

			env := setup(t, &envConfig{
				isCustomFeeAsset: !tc.avaxAsset,
				keystoreUsers: []*user{{
					username:    username,
					password:    password,
					initialKeys: keys,
				}},
			})
			env.vm.ctx.Lock.Unlock()

			defer func() {
				env.vm.ctx.Lock.Lock()
				require.NoError(env.vm.Shutdown(context.Background()))
				env.vm.ctx.Lock.Unlock()
			}()

			reply := AssetIDChangeAddr{}
			minterAddrStr, err := env.vm.FormatLocalAddress(keys[0].PublicKey().Address())
			require.NoError(err)
			_, fromAddrsStr := sampleAddrs(t, env.vm.AddressManager, addrs)
			changeAddrStr := fromAddrsStr[0]

			require.NoError(env.service.CreateVariableCapAsset(nil, &CreateAssetArgs{
				JSONSpendHeader: api.JSONSpendHeader{
					UserPass: api.UserPass{
						Username: username,
						Password: password,
					},
					JSONFromAddrs:  api.JSONFromAddrs{From: fromAddrsStr},
					JSONChangeAddr: api.JSONChangeAddr{ChangeAddr: changeAddrStr},
				},
				Name:   "test asset",
				Symbol: "TEST",
				MinterSets: []Owners{
					{
						Threshold: 1,
						Minters: []string{
							minterAddrStr,
						},
					},
				},
			}, &reply))
			require.Equal(changeAddrStr, reply.ChangeAddr)

			buildAndAccept(require, env.vm, env.issuer, reply.AssetID)

			createdAssetID := reply.AssetID.String()
			// Test minting of the created variable cap asset
			mintArgs := &MintArgs{
				JSONSpendHeader: api.JSONSpendHeader{
					UserPass: api.UserPass{
						Username: username,
						Password: password,
					},
					JSONChangeAddr: api.JSONChangeAddr{ChangeAddr: changeAddrStr},
				},
				Amount:  200,
				AssetID: createdAssetID,
				To:      minterAddrStr, // Send newly minted tokens to this address
			}
			mintReply := &api.JSONTxIDChangeAddr{}
			require.NoError(env.service.Mint(nil, mintArgs, mintReply))
			require.Equal(changeAddrStr, mintReply.ChangeAddr)

			buildAndAccept(require, env.vm, env.issuer, mintReply.TxID)

			sendArgs := &SendArgs{
				JSONSpendHeader: api.JSONSpendHeader{
					UserPass: api.UserPass{
						Username: username,
						Password: password,
					},
					JSONFromAddrs:  api.JSONFromAddrs{From: []string{minterAddrStr}},
					JSONChangeAddr: api.JSONChangeAddr{ChangeAddr: changeAddrStr},
				},
				SendOutput: SendOutput{
					Amount:  200,
					AssetID: createdAssetID,
					To:      fromAddrsStr[0],
				},
			}
			sendReply := &api.JSONTxIDChangeAddr{}
			require.NoError(env.service.Send(nil, sendArgs, sendReply))
			require.Equal(changeAddrStr, sendReply.ChangeAddr)
		})
	}
}

func TestNFTWorkflow(t *testing.T) {
	for _, tc := range testCases {
		t.Run(tc.name, func(t *testing.T) {
			require := require.New(t)

			env := setup(t, &envConfig{
				fork:             eUpgrade,
				isCustomFeeAsset: !tc.avaxAsset,
				keystoreUsers: []*user{{
					username:    username,
					password:    password,
					initialKeys: keys,
				}},
			})
			env.vm.ctx.Lock.Unlock()

			defer func() {
				env.vm.ctx.Lock.Lock()
				require.NoError(env.vm.Shutdown(context.Background()))
				env.vm.ctx.Lock.Unlock()
			}()

			fromAddrs, fromAddrsStr := sampleAddrs(t, env.vm.AddressManager, addrs)

			// Test minting of the created variable cap asset
			addrStr, err := env.vm.FormatLocalAddress(keys[0].PublicKey().Address())
			require.NoError(err)

			createArgs := &CreateNFTAssetArgs{
				JSONSpendHeader: api.JSONSpendHeader{
					UserPass: api.UserPass{
						Username: username,
						Password: password,
					},
					JSONFromAddrs:  api.JSONFromAddrs{From: fromAddrsStr},
					JSONChangeAddr: api.JSONChangeAddr{ChangeAddr: fromAddrsStr[0]},
				},
				Name:   "BIG COIN",
				Symbol: "COIN",
				MinterSets: []Owners{
					{
						Threshold: 1,
						Minters: []string{
							addrStr,
						},
					},
				},
			}
			createReply := &AssetIDChangeAddr{}
			require.NoError(env.service.CreateNFTAsset(nil, createArgs, createReply))
			require.Equal(fromAddrsStr[0], createReply.ChangeAddr)

			buildAndAccept(require, env.vm, env.issuer, createReply.AssetID)

			// Key: Address
			// Value: AVAX balance
			balances := map[ids.ShortID]uint64{}
			for _, addr := range addrs { // get balances for all addresses
				addrStr, err := env.vm.FormatLocalAddress(addr)
				require.NoError(err)

				reply := &GetBalanceReply{}
				require.NoError(env.service.GetBalance(nil,
					&GetBalanceArgs{
						Address: addrStr,
						AssetID: env.vm.feeAssetID.String(),
					},
					reply,
				))

				balances[addr] = uint64(reply.Balance)
			}

			fromAddrsTotalBalance := uint64(0)
			for _, addr := range fromAddrs {
				fromAddrsTotalBalance += balances[addr]
			}

			// retrieve tx fee
			lastAcceptedBlkID := env.vm.chainManager.LastAccepted()
			lastAcceptedBlk, err := env.vm.chainManager.GetStatelessBlock(lastAcceptedBlkID)
			require.NoError(err)
			txs := lastAcceptedBlk.Txs()
			require.Len(txs, 1)
			createAssetTx := txs[0]

			isEActivated := env.vm.Config.IsEActivated(env.vm.state.GetTimestamp())
			feesCfg := config.GetDynamicFeesConfig(isEActivated)
			feeCalc := &fees.Calculator{
<<<<<<< HEAD
				IsEUpgradeActive:   true,
				Config:             &env.vm.Config,
				FeeManager:         commonfees.NewManager(feesCfg.InitialFeeRate),
=======
				IsEActive:          true,
				Config:             &env.vm.Config,
				FeeManager:         commonfees.NewManager(feesCfg.FeeRate),
>>>>>>> 7972d926
				BlockMaxComplexity: feesCfg.BlockMaxComplexity,
				Codec:              env.service.txBuilderBackend.codec,
				Credentials:        createAssetTx.Creds,
			}

			require.NoError(createAssetTx.Unsigned.Visit(feeCalc))
			expectedFee := feeCalc.Fee

			fromAddrsStartBalance := startBalance * uint64(len(fromAddrs))
			require.Equal(fromAddrsStartBalance-expectedFee, fromAddrsTotalBalance)

			assetID := createReply.AssetID
			payload, err := formatting.Encode(formatting.Hex, []byte{1, 2, 3, 4, 5})
			require.NoError(err)
			mintArgs := &MintNFTArgs{
				JSONSpendHeader: api.JSONSpendHeader{
					UserPass: api.UserPass{
						Username: username,
						Password: password,
					},
					JSONFromAddrs:  api.JSONFromAddrs{},
					JSONChangeAddr: api.JSONChangeAddr{ChangeAddr: fromAddrsStr[0]},
				},
				AssetID:  assetID.String(),
				Payload:  payload,
				To:       addrStr,
				Encoding: formatting.Hex,
			}
			mintReply := &api.JSONTxIDChangeAddr{}

			require.NoError(env.service.MintNFT(nil, mintArgs, mintReply))
			require.Equal(fromAddrsStr[0], createReply.ChangeAddr)

			// Accept the transaction so that we can send the newly minted NFT
			buildAndAccept(require, env.vm, env.issuer, mintReply.TxID)

			sendArgs := &SendNFTArgs{
				JSONSpendHeader: api.JSONSpendHeader{
					UserPass: api.UserPass{
						Username: username,
						Password: password,
					},
					JSONFromAddrs:  api.JSONFromAddrs{},
					JSONChangeAddr: api.JSONChangeAddr{ChangeAddr: fromAddrsStr[0]},
				},
				AssetID: assetID.String(),
				GroupID: 0,
				To:      addrStr,
			}
			sendReply := &api.JSONTxIDChangeAddr{}
			require.NoError(env.service.SendNFT(nil, sendArgs, sendReply))
			require.Equal(fromAddrsStr[0], sendReply.ChangeAddr)
		})
	}
}

func TestImportExportKey(t *testing.T) {
	require := require.New(t)

	env := setup(t, &envConfig{
		keystoreUsers: []*user{{
			username: username,
			password: password,
		}},
	})
	env.vm.ctx.Lock.Unlock()

	defer func() {
		env.vm.ctx.Lock.Lock()
		require.NoError(env.vm.Shutdown(context.Background()))
		env.vm.ctx.Lock.Unlock()
	}()

	sk, err := secp256k1.NewPrivateKey()
	require.NoError(err)

	importArgs := &ImportKeyArgs{
		UserPass: api.UserPass{
			Username: username,
			Password: password,
		},
		PrivateKey: sk,
	}
	importReply := &api.JSONAddress{}
	require.NoError(env.service.ImportKey(nil, importArgs, importReply))

	addrStr, err := env.vm.FormatLocalAddress(sk.PublicKey().Address())
	require.NoError(err)
	exportArgs := &ExportKeyArgs{
		UserPass: api.UserPass{
			Username: username,
			Password: password,
		},
		Address: addrStr,
	}
	exportReply := &ExportKeyReply{}
	require.NoError(env.service.ExportKey(nil, exportArgs, exportReply))
	require.Equal(sk.Bytes(), exportReply.PrivateKey.Bytes())
}

func TestImportAVMKeyNoDuplicates(t *testing.T) {
	require := require.New(t)

	env := setup(t, &envConfig{
		keystoreUsers: []*user{{
			username: username,
			password: password,
		}},
	})
	env.vm.ctx.Lock.Unlock()

	defer func() {
		env.vm.ctx.Lock.Lock()
		require.NoError(env.vm.Shutdown(context.Background()))
		env.vm.ctx.Lock.Unlock()
	}()

	sk, err := secp256k1.NewPrivateKey()
	require.NoError(err)
	args := ImportKeyArgs{
		UserPass: api.UserPass{
			Username: username,
			Password: password,
		},
		PrivateKey: sk,
	}
	reply := api.JSONAddress{}
	require.NoError(env.service.ImportKey(nil, &args, &reply))

	expectedAddress, err := env.vm.FormatLocalAddress(sk.PublicKey().Address())
	require.NoError(err)

	require.Equal(expectedAddress, reply.Address)

	reply2 := api.JSONAddress{}
	require.NoError(env.service.ImportKey(nil, &args, &reply2))

	require.Equal(expectedAddress, reply2.Address)

	addrsArgs := api.UserPass{
		Username: username,
		Password: password,
	}
	addrsReply := api.JSONAddresses{}
	require.NoError(env.service.ListAddresses(nil, &addrsArgs, &addrsReply))

	require.Len(addrsReply.Addresses, 1)
	require.Equal(expectedAddress, addrsReply.Addresses[0])
}

func TestSend(t *testing.T) {
	require := require.New(t)

	env := setup(t, &envConfig{
		keystoreUsers: []*user{{
			username:    username,
			password:    password,
			initialKeys: keys,
		}},
	})
	env.vm.ctx.Lock.Unlock()

	defer func() {
		env.vm.ctx.Lock.Lock()
		require.NoError(env.vm.Shutdown(context.Background()))
		env.vm.ctx.Lock.Unlock()
	}()

	assetID := env.genesisTx.ID()
	addr := keys[0].PublicKey().Address()

	addrStr, err := env.vm.FormatLocalAddress(addr)
	require.NoError(err)
	changeAddrStr, err := env.vm.FormatLocalAddress(testChangeAddr)
	require.NoError(err)
	_, fromAddrsStr := sampleAddrs(t, env.vm.AddressManager, addrs)

	args := &SendArgs{
		JSONSpendHeader: api.JSONSpendHeader{
			UserPass: api.UserPass{
				Username: username,
				Password: password,
			},
			JSONFromAddrs:  api.JSONFromAddrs{From: fromAddrsStr},
			JSONChangeAddr: api.JSONChangeAddr{ChangeAddr: changeAddrStr},
		},
		SendOutput: SendOutput{
			Amount:  500,
			AssetID: assetID.String(),
			To:      addrStr,
		},
	}
	reply := &api.JSONTxIDChangeAddr{}
	require.NoError(env.service.Send(nil, args, reply))
	require.Equal(changeAddrStr, reply.ChangeAddr)

	buildAndAccept(require, env.vm, env.issuer, reply.TxID)
}

func TestSendMultiple(t *testing.T) {
	for _, tc := range testCases {
		t.Run(tc.name, func(t *testing.T) {
			require := require.New(t)

			env := setup(t, &envConfig{
				isCustomFeeAsset: !tc.avaxAsset,
				keystoreUsers: []*user{{
					username:    username,
					password:    password,
					initialKeys: keys,
				}},
				vmStaticConfig: &config.Config{
					EUpgradeTime: time.Time{},
				},
			})
			env.vm.ctx.Lock.Unlock()

			defer func() {
				env.vm.ctx.Lock.Lock()
				require.NoError(env.vm.Shutdown(context.Background()))
				env.vm.ctx.Lock.Unlock()
			}()

			assetID := env.genesisTx.ID()
			addr := keys[0].PublicKey().Address()

			addrStr, err := env.vm.FormatLocalAddress(addr)
			require.NoError(err)
			changeAddrStr, err := env.vm.FormatLocalAddress(testChangeAddr)
			require.NoError(err)
			_, fromAddrsStr := sampleAddrs(t, env.vm.AddressManager, addrs)

			args := &SendMultipleArgs{
				JSONSpendHeader: api.JSONSpendHeader{
					UserPass: api.UserPass{
						Username: username,
						Password: password,
					},
					JSONFromAddrs:  api.JSONFromAddrs{From: fromAddrsStr},
					JSONChangeAddr: api.JSONChangeAddr{ChangeAddr: changeAddrStr},
				},
				Outputs: []SendOutput{
					{
						Amount:  500,
						AssetID: assetID.String(),
						To:      addrStr,
					},
					{
						Amount:  1000,
						AssetID: assetID.String(),
						To:      addrStr,
					},
				},
			}
			reply := &api.JSONTxIDChangeAddr{}
			require.NoError(env.service.SendMultiple(nil, args, reply))
			require.Equal(changeAddrStr, reply.ChangeAddr)

			buildAndAccept(require, env.vm, env.issuer, reply.TxID)
		})
	}
}

func TestCreateAndListAddresses(t *testing.T) {
	require := require.New(t)

	env := setup(t, &envConfig{
		keystoreUsers: []*user{{
			username: username,
			password: password,
		}},
	})
	env.vm.ctx.Lock.Unlock()

	defer func() {
		env.vm.ctx.Lock.Lock()
		require.NoError(env.vm.Shutdown(context.Background()))
		env.vm.ctx.Lock.Unlock()
	}()

	createArgs := &api.UserPass{
		Username: username,
		Password: password,
	}
	createReply := &api.JSONAddress{}

	require.NoError(env.service.CreateAddress(nil, createArgs, createReply))

	newAddr := createReply.Address

	listArgs := &api.UserPass{
		Username: username,
		Password: password,
	}
	listReply := &api.JSONAddresses{}

	require.NoError(env.service.ListAddresses(nil, listArgs, listReply))
	require.Contains(listReply.Addresses, newAddr)
}

func TestImport(t *testing.T) {
	for _, tc := range testCases {
		t.Run(tc.name, func(t *testing.T) {
			require := require.New(t)

			env := setup(t, &envConfig{
				isCustomFeeAsset: !tc.avaxAsset,
				keystoreUsers: []*user{{
					username:    username,
					password:    password,
					initialKeys: keys,
				}},
			})

			defer func() {
				env.vm.ctx.Lock.Lock()
				require.NoError(env.vm.Shutdown(context.Background()))
				env.vm.ctx.Lock.Unlock()
			}()
			assetID := env.genesisTx.ID()
			addr0 := keys[0].PublicKey().Address()

			utxo := &avax.UTXO{
				UTXOID: avax.UTXOID{TxID: ids.Empty},
				Asset:  avax.Asset{ID: assetID},
				Out: &secp256k1fx.TransferOutput{
					Amt: 7,
					OutputOwners: secp256k1fx.OutputOwners{
						Threshold: 1,
						Addrs:     []ids.ShortID{addr0},
					},
				},
			}
			utxoBytes, err := env.vm.parser.Codec().Marshal(txs.CodecVersion, utxo)
			require.NoError(err)

			peerSharedMemory := env.sharedMemory.NewSharedMemory(constants.PlatformChainID)
			utxoID := utxo.InputID()
			require.NoError(peerSharedMemory.Apply(map[ids.ID]*atomic.Requests{
				env.vm.ctx.ChainID: {
					PutRequests: []*atomic.Element{{
						Key:   utxoID[:],
						Value: utxoBytes,
						Traits: [][]byte{
							addr0.Bytes(),
						},
					}},
				},
			}))

			env.vm.ctx.Lock.Unlock()

			addrStr, err := env.vm.FormatLocalAddress(keys[0].PublicKey().Address())
			require.NoError(err)
			args := &ImportArgs{
				UserPass: api.UserPass{
					Username: username,
					Password: password,
				},
				SourceChain: "P",
				To:          addrStr,
			}
			reply := &api.JSONTxID{}
			require.NoError(env.service.Import(nil, args, reply))
		})
	}
}

func TestServiceGetBlock(t *testing.T) {
	ctrl := gomock.NewController(t)

	blockID := ids.GenerateTestID()

	type test struct {
		name                        string
		serviceAndExpectedBlockFunc func(t *testing.T, ctrl *gomock.Controller) (*Service, interface{})
		encoding                    formatting.Encoding
		expectedErr                 error
	}

	tests := []test{
		{
			name: "chain not linearized",
			serviceAndExpectedBlockFunc: func(*testing.T, *gomock.Controller) (*Service, interface{}) {
				return &Service{
					vm: &VM{
						ctx: &snow.Context{
							Log: logging.NoLog{},
						},
					},
				}, nil
			},
			encoding:    formatting.Hex,
			expectedErr: errNotLinearized,
		},
		{
			name: "block not found",
			serviceAndExpectedBlockFunc: func(_ *testing.T, ctrl *gomock.Controller) (*Service, interface{}) {
				manager := executor.NewMockManager(ctrl)
				manager.EXPECT().GetStatelessBlock(blockID).Return(nil, database.ErrNotFound)
				return &Service{
					vm: &VM{
						chainManager: manager,
						ctx: &snow.Context{
							Log: logging.NoLog{},
						},
					},
				}, nil
			},
			encoding:    formatting.Hex,
			expectedErr: database.ErrNotFound,
		},
		{
			name: "JSON format",
			serviceAndExpectedBlockFunc: func(_ *testing.T, ctrl *gomock.Controller) (*Service, interface{}) {
				block := block.NewMockBlock(ctrl)
				block.EXPECT().InitCtx(gomock.Any())
				block.EXPECT().Txs().Return(nil)

				manager := executor.NewMockManager(ctrl)
				manager.EXPECT().GetStatelessBlock(blockID).Return(block, nil)
				return &Service{
					vm: &VM{
						chainManager: manager,
						ctx: &snow.Context{
							Log: logging.NoLog{},
						},
					},
				}, block
			},
			encoding:    formatting.JSON,
			expectedErr: nil,
		},
		{
			name: "hex format",
			serviceAndExpectedBlockFunc: func(t *testing.T, ctrl *gomock.Controller) (*Service, interface{}) {
				block := block.NewMockBlock(ctrl)
				blockBytes := []byte("hi mom")
				block.EXPECT().Bytes().Return(blockBytes)

				expected, err := formatting.Encode(formatting.Hex, blockBytes)
				require.NoError(t, err)

				manager := executor.NewMockManager(ctrl)
				manager.EXPECT().GetStatelessBlock(blockID).Return(block, nil)
				return &Service{
					vm: &VM{
						chainManager: manager,
						ctx: &snow.Context{
							Log: logging.NoLog{},
						},
					},
				}, expected
			},
			encoding:    formatting.Hex,
			expectedErr: nil,
		},
		{
			name: "hexc format",
			serviceAndExpectedBlockFunc: func(t *testing.T, ctrl *gomock.Controller) (*Service, interface{}) {
				block := block.NewMockBlock(ctrl)
				blockBytes := []byte("hi mom")
				block.EXPECT().Bytes().Return(blockBytes)

				expected, err := formatting.Encode(formatting.HexC, blockBytes)
				require.NoError(t, err)

				manager := executor.NewMockManager(ctrl)
				manager.EXPECT().GetStatelessBlock(blockID).Return(block, nil)
				return &Service{
					vm: &VM{
						chainManager: manager,
						ctx: &snow.Context{
							Log: logging.NoLog{},
						},
					},
				}, expected
			},
			encoding:    formatting.HexC,
			expectedErr: nil,
		},
		{
			name: "hexnc format",
			serviceAndExpectedBlockFunc: func(t *testing.T, ctrl *gomock.Controller) (*Service, interface{}) {
				block := block.NewMockBlock(ctrl)
				blockBytes := []byte("hi mom")
				block.EXPECT().Bytes().Return(blockBytes)

				expected, err := formatting.Encode(formatting.HexNC, blockBytes)
				require.NoError(t, err)

				manager := executor.NewMockManager(ctrl)
				manager.EXPECT().GetStatelessBlock(blockID).Return(block, nil)
				return &Service{
					vm: &VM{
						chainManager: manager,
						ctx: &snow.Context{
							Log: logging.NoLog{},
						},
					},
				}, expected
			},
			encoding:    formatting.HexNC,
			expectedErr: nil,
		},
	}

	for _, tt := range tests {
		t.Run(tt.name, func(t *testing.T) {
			require := require.New(t)

			service, expected := tt.serviceAndExpectedBlockFunc(t, ctrl)

			args := &api.GetBlockArgs{
				BlockID:  blockID,
				Encoding: tt.encoding,
			}
			reply := &api.GetBlockResponse{}
			err := service.GetBlock(nil, args, reply)
			require.ErrorIs(err, tt.expectedErr)
			if tt.expectedErr != nil {
				return
			}
			require.Equal(tt.encoding, reply.Encoding)

			expectedJSON, err := json.Marshal(expected)
			require.NoError(err)

			require.Equal(json.RawMessage(expectedJSON), reply.Block)
		})
	}
}

func TestServiceGetBlockByHeight(t *testing.T) {
	ctrl := gomock.NewController(t)

	blockID := ids.GenerateTestID()
	blockHeight := uint64(1337)

	type test struct {
		name                        string
		serviceAndExpectedBlockFunc func(t *testing.T, ctrl *gomock.Controller) (*Service, interface{})
		encoding                    formatting.Encoding
		expectedErr                 error
	}

	tests := []test{
		{
			name: "chain not linearized",
			serviceAndExpectedBlockFunc: func(*testing.T, *gomock.Controller) (*Service, interface{}) {
				return &Service{
					vm: &VM{
						ctx: &snow.Context{
							Log: logging.NoLog{},
						},
					},
				}, nil
			},
			encoding:    formatting.Hex,
			expectedErr: errNotLinearized,
		},
		{
			name: "block height not found",
			serviceAndExpectedBlockFunc: func(_ *testing.T, ctrl *gomock.Controller) (*Service, interface{}) {
				state := state.NewMockState(ctrl)
				state.EXPECT().GetBlockIDAtHeight(blockHeight).Return(ids.Empty, database.ErrNotFound)

				manager := executor.NewMockManager(ctrl)
				return &Service{
					vm: &VM{
						state:        state,
						chainManager: manager,
						ctx: &snow.Context{
							Log: logging.NoLog{},
						},
					},
				}, nil
			},
			encoding:    formatting.Hex,
			expectedErr: database.ErrNotFound,
		},
		{
			name: "block not found",
			serviceAndExpectedBlockFunc: func(_ *testing.T, ctrl *gomock.Controller) (*Service, interface{}) {
				state := state.NewMockState(ctrl)
				state.EXPECT().GetBlockIDAtHeight(blockHeight).Return(blockID, nil)

				manager := executor.NewMockManager(ctrl)
				manager.EXPECT().GetStatelessBlock(blockID).Return(nil, database.ErrNotFound)
				return &Service{
					vm: &VM{
						state:        state,
						chainManager: manager,
						ctx: &snow.Context{
							Log: logging.NoLog{},
						},
					},
				}, nil
			},
			encoding:    formatting.Hex,
			expectedErr: database.ErrNotFound,
		},
		{
			name: "JSON format",
			serviceAndExpectedBlockFunc: func(_ *testing.T, ctrl *gomock.Controller) (*Service, interface{}) {
				block := block.NewMockBlock(ctrl)
				block.EXPECT().InitCtx(gomock.Any())
				block.EXPECT().Txs().Return(nil)

				state := state.NewMockState(ctrl)
				state.EXPECT().GetBlockIDAtHeight(blockHeight).Return(blockID, nil)

				manager := executor.NewMockManager(ctrl)
				manager.EXPECT().GetStatelessBlock(blockID).Return(block, nil)
				return &Service{
					vm: &VM{
						state:        state,
						chainManager: manager,
						ctx: &snow.Context{
							Log: logging.NoLog{},
						},
					},
				}, block
			},
			encoding:    formatting.JSON,
			expectedErr: nil,
		},
		{
			name: "hex format",
			serviceAndExpectedBlockFunc: func(t *testing.T, ctrl *gomock.Controller) (*Service, interface{}) {
				block := block.NewMockBlock(ctrl)
				blockBytes := []byte("hi mom")
				block.EXPECT().Bytes().Return(blockBytes)

				state := state.NewMockState(ctrl)
				state.EXPECT().GetBlockIDAtHeight(blockHeight).Return(blockID, nil)

				expected, err := formatting.Encode(formatting.Hex, blockBytes)
				require.NoError(t, err)

				manager := executor.NewMockManager(ctrl)
				manager.EXPECT().GetStatelessBlock(blockID).Return(block, nil)
				return &Service{
					vm: &VM{
						state:        state,
						chainManager: manager,
						ctx: &snow.Context{
							Log: logging.NoLog{},
						},
					},
				}, expected
			},
			encoding:    formatting.Hex,
			expectedErr: nil,
		},
		{
			name: "hexc format",
			serviceAndExpectedBlockFunc: func(t *testing.T, ctrl *gomock.Controller) (*Service, interface{}) {
				block := block.NewMockBlock(ctrl)
				blockBytes := []byte("hi mom")
				block.EXPECT().Bytes().Return(blockBytes)

				state := state.NewMockState(ctrl)
				state.EXPECT().GetBlockIDAtHeight(blockHeight).Return(blockID, nil)

				expected, err := formatting.Encode(formatting.HexC, blockBytes)
				require.NoError(t, err)

				manager := executor.NewMockManager(ctrl)
				manager.EXPECT().GetStatelessBlock(blockID).Return(block, nil)
				return &Service{
					vm: &VM{
						state:        state,
						chainManager: manager,
						ctx: &snow.Context{
							Log: logging.NoLog{},
						},
					},
				}, expected
			},
			encoding:    formatting.HexC,
			expectedErr: nil,
		},
		{
			name: "hexnc format",
			serviceAndExpectedBlockFunc: func(t *testing.T, ctrl *gomock.Controller) (*Service, interface{}) {
				block := block.NewMockBlock(ctrl)
				blockBytes := []byte("hi mom")
				block.EXPECT().Bytes().Return(blockBytes)

				state := state.NewMockState(ctrl)
				state.EXPECT().GetBlockIDAtHeight(blockHeight).Return(blockID, nil)

				expected, err := formatting.Encode(formatting.HexNC, blockBytes)
				require.NoError(t, err)

				manager := executor.NewMockManager(ctrl)
				manager.EXPECT().GetStatelessBlock(blockID).Return(block, nil)
				return &Service{
					vm: &VM{
						state:        state,
						chainManager: manager,
						ctx: &snow.Context{
							Log: logging.NoLog{},
						},
					},
				}, expected
			},
			encoding:    formatting.HexNC,
			expectedErr: nil,
		},
	}

	for _, tt := range tests {
		t.Run(tt.name, func(t *testing.T) {
			require := require.New(t)

			service, expected := tt.serviceAndExpectedBlockFunc(t, ctrl)

			args := &api.GetBlockByHeightArgs{
				Height:   avajson.Uint64(blockHeight),
				Encoding: tt.encoding,
			}
			reply := &api.GetBlockResponse{}
			err := service.GetBlockByHeight(nil, args, reply)
			require.ErrorIs(err, tt.expectedErr)
			if tt.expectedErr != nil {
				return
			}
			require.Equal(tt.encoding, reply.Encoding)

			expectedJSON, err := json.Marshal(expected)
			require.NoError(err)

			require.Equal(json.RawMessage(expectedJSON), reply.Block)
		})
	}
}

func TestServiceGetHeight(t *testing.T) {
	ctrl := gomock.NewController(t)

	blockID := ids.GenerateTestID()
	blockHeight := uint64(1337)

	type test struct {
		name        string
		serviceFunc func(ctrl *gomock.Controller) *Service
		expectedErr error
	}

	tests := []test{
		{
			name: "chain not linearized",
			serviceFunc: func(*gomock.Controller) *Service {
				return &Service{
					vm: &VM{
						ctx: &snow.Context{
							Log: logging.NoLog{},
						},
					},
				}
			},
			expectedErr: errNotLinearized,
		},
		{
			name: "block not found",
			serviceFunc: func(ctrl *gomock.Controller) *Service {
				state := state.NewMockState(ctrl)
				state.EXPECT().GetLastAccepted().Return(blockID)

				manager := executor.NewMockManager(ctrl)
				manager.EXPECT().GetStatelessBlock(blockID).Return(nil, database.ErrNotFound)
				return &Service{
					vm: &VM{
						state:        state,
						chainManager: manager,
						ctx: &snow.Context{
							Log: logging.NoLog{},
						},
					},
				}
			},
			expectedErr: database.ErrNotFound,
		},
		{
			name: "happy path",
			serviceFunc: func(ctrl *gomock.Controller) *Service {
				state := state.NewMockState(ctrl)
				state.EXPECT().GetLastAccepted().Return(blockID)

				block := block.NewMockBlock(ctrl)
				block.EXPECT().Height().Return(blockHeight)

				manager := executor.NewMockManager(ctrl)
				manager.EXPECT().GetStatelessBlock(blockID).Return(block, nil)
				return &Service{
					vm: &VM{
						state:        state,
						chainManager: manager,
						ctx: &snow.Context{
							Log: logging.NoLog{},
						},
					},
				}
			},
			expectedErr: nil,
		},
	}

	for _, tt := range tests {
		t.Run(tt.name, func(t *testing.T) {
			require := require.New(t)
			service := tt.serviceFunc(ctrl)

			reply := &api.GetHeightResponse{}
			err := service.GetHeight(nil, nil, reply)
			require.ErrorIs(err, tt.expectedErr)
			if tt.expectedErr != nil {
				return
			}
			require.Equal(avajson.Uint64(blockHeight), reply.Height)
		})
	}
}<|MERGE_RESOLUTION|>--- conflicted
+++ resolved
@@ -2698,15 +2698,9 @@
 			isEActivated := env.vm.Config.IsEActivated(env.vm.state.GetTimestamp())
 			feesCfg := config.GetDynamicFeesConfig(isEActivated)
 			feeCalc := &fees.Calculator{
-<<<<<<< HEAD
-				IsEUpgradeActive:   true,
+				IsEActive:          true,
 				Config:             &env.vm.Config,
 				FeeManager:         commonfees.NewManager(feesCfg.InitialFeeRate),
-=======
-				IsEActive:          true,
-				Config:             &env.vm.Config,
-				FeeManager:         commonfees.NewManager(feesCfg.FeeRate),
->>>>>>> 7972d926
 				BlockMaxComplexity: feesCfg.BlockMaxComplexity,
 				Codec:              env.service.txBuilderBackend.codec,
 				Credentials:        createAssetTx.Creds,
