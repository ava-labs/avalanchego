// Copyright (C) 2019-2024, Ava Labs, Inc. All rights reserved.
// See the file LICENSE for licensing terms.

package avm

import (
	"context"
	"encoding/json"
	"fmt"
	"math/rand"
	"testing"
	"time"

	"github.com/stretchr/testify/require"

	"github.com/ava-labs/avalanchego/api/keystore"
	"github.com/ava-labs/avalanchego/chains/atomic"
	"github.com/ava-labs/avalanchego/database/memdb"
	"github.com/ava-labs/avalanchego/database/prefixdb"
	"github.com/ava-labs/avalanchego/ids"
	"github.com/ava-labs/avalanchego/snow"
	"github.com/ava-labs/avalanchego/snow/engine/common"
	"github.com/ava-labs/avalanchego/snow/snowtest"
	"github.com/ava-labs/avalanchego/utils/constants"
	"github.com/ava-labs/avalanchego/utils/crypto/secp256k1"
	"github.com/ava-labs/avalanchego/utils/formatting"
	"github.com/ava-labs/avalanchego/utils/formatting/address"
	"github.com/ava-labs/avalanchego/utils/linkedhashmap"
	"github.com/ava-labs/avalanchego/utils/logging"
	"github.com/ava-labs/avalanchego/utils/sampler"
	"github.com/ava-labs/avalanchego/utils/timer/mockable"
	"github.com/ava-labs/avalanchego/vms/avm/block/executor"
	"github.com/ava-labs/avalanchego/vms/avm/config"
	"github.com/ava-labs/avalanchego/vms/avm/fxs"
	"github.com/ava-labs/avalanchego/vms/avm/txs"
	"github.com/ava-labs/avalanchego/vms/components/avax"
	"github.com/ava-labs/avalanchego/vms/nftfx"
	"github.com/ava-labs/avalanchego/vms/secp256k1fx"

	avajson "github.com/ava-labs/avalanchego/utils/json"
	keystoreutils "github.com/ava-labs/avalanchego/vms/components/keystore"
)

type fork uint8

const (
	durango fork = iota
	eUpgrade

	testTxFee    uint64 = 1000
	startBalance uint64 = 50000

	username       = "bobby"
	password       = "StrnasfqewiurPasswdn56d" //#nosec G101
	feeAssetName   = "TEST"
	otherAssetName = "OTHER"
)

var (
	testChangeAddr = ids.GenerateTestShortID()
	testCases      = []struct {
		name      string
		avaxAsset bool
	}{
		{
			name:      "genesis asset is AVAX",
			avaxAsset: true,
		},
		{
			name:      "genesis asset is TEST",
			avaxAsset: false,
		},
	}

	assetID = ids.ID{1, 2, 3}

	keys  = secp256k1.TestKeys()[:3] // TODO: Remove [:3]
	addrs []ids.ShortID              // addrs[i] corresponds to keys[i]

	noFeesTestConfig = &config.Config{
		DurangoTime:      time.Time{},
		EUpgradeTime:     mockable.MaxTime,
		TxFee:            0,
		CreateAssetTxFee: 0,
	}
)

func init() {
	addrs = make([]ids.ShortID, len(keys))
	for i, key := range keys {
		addrs[i] = key.Address()
	}
}

type user struct {
	username    string
	password    string
	initialKeys []*secp256k1.PrivateKey
}

type envConfig struct {
	fork             fork
	isCustomFeeAsset bool
	keystoreUsers    []*user
	vmStaticConfig   *config.Config
	vmDynamicConfig  *Config
	additionalFxs    []*common.Fx
	notLinearized    bool
	notBootstrapped  bool
}

type environment struct {
	genesisBytes  []byte
	genesisTx     *txs.Tx
	sharedMemory  *atomic.Memory
	issuer        chan common.Message
	vm            *VM
	service       *Service
	walletService *WalletService
}

// setup the testing environment
func setup(tb testing.TB, c *envConfig) *environment {
	require := require.New(tb)

	var (
		genesisArgs *BuildGenesisArgs
		assetName   = "AVAX"
	)
	if c.isCustomFeeAsset {
		genesisArgs = makeCustomAssetGenesis(tb)
		assetName = feeAssetName
	} else {
		genesisArgs = makeDefaultGenesis(tb)
	}

	genesisBytes := buildGenesisTestWithArgs(tb, genesisArgs)

	ctx := snowtest.Context(tb, snowtest.XChainID)

	baseDB := memdb.New()
	m := atomic.NewMemory(prefixdb.New([]byte{0}, baseDB))
	ctx.SharedMemory = m.NewSharedMemory(ctx.ChainID)

	// NB: this lock is intentionally left locked when this function returns.
	// The caller of this function is responsible for unlocking.
	ctx.Lock.Lock()

	userKeystore := keystore.New(logging.NoLog{}, memdb.New())
	ctx.Keystore = userKeystore.NewBlockchainKeyStore(ctx.ChainID)

	for _, user := range c.keystoreUsers {
		require.NoError(userKeystore.CreateUser(user.username, user.password))

		// Import the initially funded private keys
		keystoreUser, err := keystoreutils.NewUserFromKeystore(ctx.Keystore, user.username, user.password)
		require.NoError(err)

		require.NoError(keystoreUser.PutKeys(user.initialKeys...))
		require.NoError(keystoreUser.Close())
	}

<<<<<<< HEAD
	vmStaticConfig := config.Config{
		TxFee:            testTxFee,
		CreateAssetTxFee: testTxFee,
		DurangoTime:      time.Time{},
		EUpgradeTime:     mockable.MaxTime,
	}
=======
	vmStaticConfig := staticConfig(tb, c.fork)
>>>>>>> 3bcb51ad
	if c.vmStaticConfig != nil {
		vmStaticConfig = *c.vmStaticConfig
	}

	vm := &VM{
		Config: vmStaticConfig,
	}

	vmDynamicConfig := DefaultConfig
	vmDynamicConfig.IndexTransactions = true
	if c.vmDynamicConfig != nil {
		vmDynamicConfig = *c.vmDynamicConfig
	}
	configBytes, err := json.Marshal(vmDynamicConfig)
	require.NoError(err)

	require.NoError(vm.Initialize(
		context.Background(),
		ctx,
		prefixdb.New([]byte{1}, baseDB),
		genesisBytes,
		nil,
		configBytes,
		nil,
		append(
			[]*common.Fx{
				{
					ID: secp256k1fx.ID,
					Fx: &secp256k1fx.Fx{},
				},
				{
					ID: nftfx.ID,
					Fx: &nftfx.Fx{},
				},
			},
			c.additionalFxs...,
		),
		&common.SenderTest{},
	))

	stopVertexID := ids.GenerateTestID()
	issuer := make(chan common.Message, 1)

	env := &environment{
		genesisBytes: genesisBytes,
		genesisTx:    getCreateTxFromGenesisTest(tb, genesisBytes, assetName),
		sharedMemory: m,
		issuer:       issuer,
		vm:           vm,
		service: &Service{
			vm: vm,
		},
		walletService: &WalletService{
			vm:         vm,
			pendingTxs: linkedhashmap.New[ids.ID, *txs.Tx](),
		},
	}

	require.NoError(vm.SetState(context.Background(), snow.Bootstrapping))
	if c.notLinearized {
		return env
	}

	require.NoError(vm.Linearize(context.Background(), stopVertexID, issuer))
	if c.notBootstrapped {
		return env
	}

	require.NoError(vm.SetState(context.Background(), snow.NormalOp))
	return env
}

func staticConfig(tb testing.TB, f fork) config.Config {
	var (
		durangoTime  = mockable.MaxTime
		eUpgradeTime = mockable.MaxTime
	)

	switch f {
	case eUpgrade:
		eUpgradeTime = time.Time{}
		fallthrough
	case durango:
		durangoTime = time.Time{}
	default:
		require.FailNow(tb, fmt.Sprintf("unhandled fork %d", f))
	}

	return config.Config{
		TxFee:            testTxFee,
		CreateAssetTxFee: testTxFee,
		DurangoTime:      durangoTime,
		EUpgradeTime:     eUpgradeTime,
	}
}

// Returns:
//
//  1. tx in genesis that creates asset
//  2. the index of the output
func getCreateTxFromGenesisTest(tb testing.TB, genesisBytes []byte, assetName string) *txs.Tx {
	require := require.New(tb)

	parser, err := txs.NewParser(
		time.Time{},
		[]fxs.Fx{
			&secp256k1fx.Fx{},
		},
	)
	require.NoError(err)

	cm := parser.GenesisCodec()
	genesis := Genesis{}
	_, err = cm.Unmarshal(genesisBytes, &genesis)
	require.NoError(err)
	require.NotEmpty(genesis.Txs)

	var assetTx *GenesisAsset
	for _, tx := range genesis.Txs {
		if tx.Name == assetName {
			assetTx = tx
			break
		}
	}
	require.NotNil(assetTx)

	tx := &txs.Tx{
		Unsigned: &assetTx.CreateAssetTx,
	}
	require.NoError(tx.Initialize(parser.GenesisCodec()))
	return tx
}

// buildGenesisTest is the common Genesis builder for most tests
func buildGenesisTest(tb testing.TB) []byte {
	defaultArgs := makeDefaultGenesis(tb)
	return buildGenesisTestWithArgs(tb, defaultArgs)
}

// buildGenesisTestWithArgs allows building the genesis while injecting different starting points (args)
func buildGenesisTestWithArgs(tb testing.TB, args *BuildGenesisArgs) []byte {
	require := require.New(tb)

	ss := CreateStaticService()

	reply := BuildGenesisReply{}
	require.NoError(ss.BuildGenesis(nil, args, &reply))

	b, err := formatting.Decode(reply.Encoding, reply.Bytes)
	require.NoError(err)
	return b
}

func newTx(tb testing.TB, genesisBytes []byte, chainID ids.ID, parser txs.Parser, assetName string) *txs.Tx {
	require := require.New(tb)

	createTx := getCreateTxFromGenesisTest(tb, genesisBytes, assetName)
	tx := &txs.Tx{Unsigned: &txs.BaseTx{
		BaseTx: avax.BaseTx{
			NetworkID:    constants.UnitTestID,
			BlockchainID: chainID,
			Ins: []*avax.TransferableInput{{
				UTXOID: avax.UTXOID{
					TxID:        createTx.ID(),
					OutputIndex: 2,
				},
				Asset: avax.Asset{ID: createTx.ID()},
				In: &secp256k1fx.TransferInput{
					Amt: startBalance,
					Input: secp256k1fx.Input{
						SigIndices: []uint32{
							0,
						},
					},
				},
			}},
		},
	}}
	require.NoError(tx.SignSECP256K1Fx(parser.Codec(), [][]*secp256k1.PrivateKey{{keys[0]}}))
	return tx
}

// Sample from a set of addresses and return them raw and formatted as strings.
// The size of the sample is between 1 and len(addrs)
// If len(addrs) == 0, returns nil
func sampleAddrs(tb testing.TB, addressFormatter avax.AddressManager, addrs []ids.ShortID) ([]ids.ShortID, []string) {
	require := require.New(tb)

	sampledAddrs := []ids.ShortID{}
	sampledAddrsStr := []string{}

	sampler := sampler.NewUniform()
	sampler.Initialize(uint64(len(addrs)))

	numAddrs := 1 + rand.Intn(len(addrs)) // #nosec G404
	indices, err := sampler.Sample(numAddrs)
	require.NoError(err)
	for _, index := range indices {
		addr := addrs[index]
		addrStr, err := addressFormatter.FormatLocalAddress(addr)
		require.NoError(err)

		sampledAddrs = append(sampledAddrs, addr)
		sampledAddrsStr = append(sampledAddrsStr, addrStr)
	}
	return sampledAddrs, sampledAddrsStr
}

func makeDefaultGenesis(tb testing.TB) *BuildGenesisArgs {
	require := require.New(tb)

	addr0Str, err := address.FormatBech32(constants.UnitTestHRP, addrs[0].Bytes())
	require.NoError(err)

	addr1Str, err := address.FormatBech32(constants.UnitTestHRP, addrs[1].Bytes())
	require.NoError(err)

	addr2Str, err := address.FormatBech32(constants.UnitTestHRP, addrs[2].Bytes())
	require.NoError(err)

	return &BuildGenesisArgs{
		Encoding: formatting.Hex,
		GenesisData: map[string]AssetDefinition{
			"asset1": {
				Name:   "AVAX",
				Symbol: "SYMB",
				InitialState: map[string][]interface{}{
					"fixedCap": {
						Holder{
							Amount:  avajson.Uint64(startBalance),
							Address: addr0Str,
						},
						Holder{
							Amount:  avajson.Uint64(startBalance),
							Address: addr1Str,
						},
						Holder{
							Amount:  avajson.Uint64(startBalance),
							Address: addr2Str,
						},
					},
				},
			},
			"asset2": {
				Name:   "myVarCapAsset",
				Symbol: "MVCA",
				InitialState: map[string][]interface{}{
					"variableCap": {
						Owners{
							Threshold: 1,
							Minters: []string{
								addr0Str,
								addr1Str,
							},
						},
						Owners{
							Threshold: 2,
							Minters: []string{
								addr0Str,
								addr1Str,
								addr2Str,
							},
						},
					},
				},
			},
			"asset3": {
				Name: "myOtherVarCapAsset",
				InitialState: map[string][]interface{}{
					"variableCap": {
						Owners{
							Threshold: 1,
							Minters: []string{
								addr0Str,
							},
						},
					},
				},
			},
			"asset4": {
				Name: "myFixedCapAsset",
				InitialState: map[string][]interface{}{
					"fixedCap": {
						Holder{
							Amount:  avajson.Uint64(startBalance),
							Address: addr0Str,
						},
						Holder{
							Amount:  avajson.Uint64(startBalance),
							Address: addr1Str,
						},
					},
				},
			},
		},
	}
}

func makeCustomAssetGenesis(tb testing.TB) *BuildGenesisArgs {
	require := require.New(tb)

	addr0Str, err := address.FormatBech32(constants.UnitTestHRP, addrs[0].Bytes())
	require.NoError(err)

	addr1Str, err := address.FormatBech32(constants.UnitTestHRP, addrs[1].Bytes())
	require.NoError(err)

	addr2Str, err := address.FormatBech32(constants.UnitTestHRP, addrs[2].Bytes())
	require.NoError(err)

	return &BuildGenesisArgs{
		Encoding: formatting.Hex,
		GenesisData: map[string]AssetDefinition{
			"asset1": {
				Name:   feeAssetName,
				Symbol: "TST",
				InitialState: map[string][]interface{}{
					"fixedCap": {
						Holder{
							Amount:  avajson.Uint64(startBalance),
							Address: addr0Str,
						},
						Holder{
							Amount:  avajson.Uint64(startBalance),
							Address: addr1Str,
						},
						Holder{
							Amount:  avajson.Uint64(startBalance),
							Address: addr2Str,
						},
					},
				},
			},
			"asset2": {
				Name:   otherAssetName,
				Symbol: "OTH",
				InitialState: map[string][]interface{}{
					"fixedCap": {
						Holder{
							Amount:  avajson.Uint64(startBalance),
							Address: addr0Str,
						},
						Holder{
							Amount:  avajson.Uint64(startBalance),
							Address: addr1Str,
						},
						Holder{
							Amount:  avajson.Uint64(startBalance),
							Address: addr2Str,
						},
					},
				},
			},
		},
	}
}

// issueAndAccept expects the context lock not to be held
func issueAndAccept(
	require *require.Assertions,
	vm *VM,
	issuer <-chan common.Message,
	tx *txs.Tx,
) {
	txID, err := vm.issueTx(tx)
	require.NoError(err)
	require.Equal(tx.ID(), txID)

	buildAndAccept(require, vm, issuer, txID)
}

// buildAndAccept expects the context lock not to be held
func buildAndAccept(
	require *require.Assertions,
	vm *VM,
	issuer <-chan common.Message,
	txID ids.ID,
) {
	require.Equal(common.PendingTxs, <-issuer)

	vm.ctx.Lock.Lock()
	defer vm.ctx.Lock.Unlock()

	blkIntf, err := vm.BuildBlock(context.Background())
	require.NoError(err)
	require.IsType(&executor.Block{}, blkIntf)

	blk := blkIntf.(*executor.Block)
	txs := blk.Txs()
	require.Len(txs, 1)

	issuedTx := txs[0]
	require.Equal(txID, issuedTx.ID())
	require.NoError(blk.Verify(context.Background()))
	require.NoError(vm.SetPreference(context.Background(), blk.ID()))
	require.NoError(blk.Accept(context.Background()))
}<|MERGE_RESOLUTION|>--- conflicted
+++ resolved
@@ -160,16 +160,7 @@
 		require.NoError(keystoreUser.Close())
 	}
 
-<<<<<<< HEAD
-	vmStaticConfig := config.Config{
-		TxFee:            testTxFee,
-		CreateAssetTxFee: testTxFee,
-		DurangoTime:      time.Time{},
-		EUpgradeTime:     mockable.MaxTime,
-	}
-=======
 	vmStaticConfig := staticConfig(tb, c.fork)
->>>>>>> 3bcb51ad
 	if c.vmStaticConfig != nil {
 		vmStaticConfig = *c.vmStaticConfig
 	}
