// Copyright (C) 2019-2023, Ava Labs, Inc. All rights reserved.
// See the file LICENSE for licensing terms.

package avm

import (
	"context"
	"math/rand"
	"testing"

	stdjson "encoding/json"

	"github.com/stretchr/testify/require"

	"github.com/ava-labs/avalanchego/api/keystore"
	"github.com/ava-labs/avalanchego/chains/atomic"
	"github.com/ava-labs/avalanchego/database/memdb"
	"github.com/ava-labs/avalanchego/database/prefixdb"
	"github.com/ava-labs/avalanchego/ids"
	"github.com/ava-labs/avalanchego/snow"
	"github.com/ava-labs/avalanchego/snow/engine/common"
<<<<<<< HEAD
	"github.com/ava-labs/avalanchego/snow/snowtest"
	"github.com/ava-labs/avalanchego/utils/cb58"
=======
	"github.com/ava-labs/avalanchego/snow/validators"
>>>>>>> 0867efd3
	"github.com/ava-labs/avalanchego/utils/constants"
	"github.com/ava-labs/avalanchego/utils/crypto/secp256k1"
	"github.com/ava-labs/avalanchego/utils/formatting"
	"github.com/ava-labs/avalanchego/utils/formatting/address"
	"github.com/ava-labs/avalanchego/utils/json"
	"github.com/ava-labs/avalanchego/utils/linkedhashmap"
	"github.com/ava-labs/avalanchego/utils/logging"
	"github.com/ava-labs/avalanchego/utils/sampler"
	"github.com/ava-labs/avalanchego/vms/avm/block/executor"
	"github.com/ava-labs/avalanchego/vms/avm/config"
	"github.com/ava-labs/avalanchego/vms/avm/fxs"
	"github.com/ava-labs/avalanchego/vms/avm/txs"
	"github.com/ava-labs/avalanchego/vms/components/avax"
	"github.com/ava-labs/avalanchego/vms/nftfx"
	"github.com/ava-labs/avalanchego/vms/secp256k1fx"

	keystoreutils "github.com/ava-labs/avalanchego/vms/components/keystore"
)

const (
	testTxFee    uint64 = 1000
	startBalance uint64 = 50000

	username       = "bobby"
	password       = "StrnasfqewiurPasswdn56d" //#nosec G101
	feeAssetName   = "TEST"
	otherAssetName = "OTHER"
)

var (
	testChangeAddr = ids.GenerateTestShortID()
	testCases      = []struct {
		name      string
		avaxAsset bool
	}{
		{
			name:      "genesis asset is AVAX",
			avaxAsset: true,
		},
		{
			name:      "genesis asset is TEST",
			avaxAsset: false,
		},
	}

	chainID = ids.ID{5, 4, 3, 2, 1}
	assetID = ids.ID{1, 2, 3}

<<<<<<< HEAD
	keys  []*secp256k1.PrivateKey
	addrs []ids.ShortID // addrs[i] corresponds to keys[i]
=======
	keys  = secp256k1.TestKeys()[:3] // TODO: Remove [:3]
	addrs []ids.ShortID              // addrs[i] corresponds to keys[i]

	errMissing = errors.New("missing")
>>>>>>> 0867efd3
)

func init() {
	addrs = make([]ids.ShortID, len(keys))
	for i, key := range keys {
		addrs[i] = key.Address()
	}
}

type user struct {
	username    string
	password    string
	initialKeys []*secp256k1.PrivateKey
}

type envConfig struct {
	isCustomFeeAsset bool
	keystoreUsers    []*user
	vmStaticConfig   *config.Config
	vmDynamicConfig  *Config
	additionalFxs    []*common.Fx
	notLinearized    bool
	notBootstrapped  bool
}

type environment struct {
	genesisBytes  []byte
	genesisTx     *txs.Tx
	sharedMemory  *atomic.Memory
	issuer        chan common.Message
	vm            *VM
	service       *Service
	walletService *WalletService
}

// setup the testing environment
func setup(tb testing.TB, c *envConfig) *environment {
	require := require.New(tb)

	var (
		genesisArgs *BuildGenesisArgs
		assetName   = "AVAX"
	)
	if c.isCustomFeeAsset {
		genesisArgs = makeCustomAssetGenesis(tb)
		assetName = feeAssetName
	} else {
		genesisArgs = makeDefaultGenesis(tb)
	}

	genesisBytes := buildGenesisTestWithArgs(tb, genesisArgs)

	ctx := snowtest.NewContext(tb)

	baseDB := memdb.New()
	m := atomic.NewMemory(prefixdb.New([]byte{0}, baseDB))
	ctx.SharedMemory = m.NewSharedMemory(ctx.ChainID)

	// NB: this lock is intentionally left locked when this function returns.
	// The caller of this function is responsible for unlocking.
	ctx.Lock.Lock()

	userKeystore := keystore.New(logging.NoLog{}, memdb.New())
	ctx.Keystore = userKeystore.NewBlockchainKeyStore(ctx.ChainID)

	for _, user := range c.keystoreUsers {
		require.NoError(userKeystore.CreateUser(user.username, user.password))

		// Import the initially funded private keys
		keystoreUser, err := keystoreutils.NewUserFromKeystore(ctx.Keystore, user.username, user.password)
		require.NoError(err)

		require.NoError(keystoreUser.PutKeys(user.initialKeys...))
		require.NoError(keystoreUser.Close())
	}

	vmStaticConfig := config.Config{
		TxFee:            testTxFee,
		CreateAssetTxFee: testTxFee,
	}
	if c.vmStaticConfig != nil {
		vmStaticConfig = *c.vmStaticConfig
	}

	vm := &VM{
		Config: vmStaticConfig,
	}

	vmDynamicConfig := Config{
		IndexTransactions: true,
	}
	if c.vmDynamicConfig != nil {
		vmDynamicConfig = *c.vmDynamicConfig
	}
	configBytes, err := stdjson.Marshal(vmDynamicConfig)
	require.NoError(err)

	require.NoError(vm.Initialize(
		context.Background(),
		ctx,
		prefixdb.New([]byte{1}, baseDB),
		genesisBytes,
		nil,
		configBytes,
		nil,
		append(
			[]*common.Fx{
				{
					ID: secp256k1fx.ID,
					Fx: &secp256k1fx.Fx{},
				},
				{
					ID: nftfx.ID,
					Fx: &nftfx.Fx{},
				},
			},
			c.additionalFxs...,
		),
		&common.SenderTest{},
	))

	stopVertexID := ids.GenerateTestID()
	issuer := make(chan common.Message, 1)

	env := &environment{
		genesisBytes: genesisBytes,
		genesisTx:    getCreateTxFromGenesisTest(tb, genesisBytes, assetName),
		sharedMemory: m,
		issuer:       issuer,
		vm:           vm,
		service: &Service{
			vm: vm,
		},
		walletService: &WalletService{
			vm:         vm,
			pendingTxs: linkedhashmap.New[ids.ID, *txs.Tx](),
		},
	}

	require.NoError(vm.SetState(context.Background(), snow.Bootstrapping))
	if c.notLinearized {
		return env
	}

	require.NoError(vm.Linearize(context.Background(), stopVertexID, issuer))
	if c.notBootstrapped {
		return env
	}

	require.NoError(vm.SetState(context.Background(), snow.NormalOp))
	return env
}

// Returns:
//
//  1. tx in genesis that creates asset
//  2. the index of the output
func getCreateTxFromGenesisTest(tb testing.TB, genesisBytes []byte, assetName string) *txs.Tx {
	require := require.New(tb)

	parser, err := txs.NewParser([]fxs.Fx{
		&secp256k1fx.Fx{},
	})
	require.NoError(err)

	cm := parser.GenesisCodec()
	genesis := Genesis{}
	_, err = cm.Unmarshal(genesisBytes, &genesis)
	require.NoError(err)
	require.NotEmpty(genesis.Txs)

	var assetTx *GenesisAsset
	for _, tx := range genesis.Txs {
		if tx.Name == assetName {
			assetTx = tx
			break
		}
	}
	require.NotNil(assetTx)

	tx := &txs.Tx{
		Unsigned: &assetTx.CreateAssetTx,
	}
	require.NoError(parser.InitializeGenesisTx(tx))
	return tx
}

// buildGenesisTest is the common Genesis builder for most tests
func buildGenesisTest(tb testing.TB) []byte {
	defaultArgs := makeDefaultGenesis(tb)
	return buildGenesisTestWithArgs(tb, defaultArgs)
}

// buildGenesisTestWithArgs allows building the genesis while injecting different starting points (args)
func buildGenesisTestWithArgs(tb testing.TB, args *BuildGenesisArgs) []byte {
	require := require.New(tb)

	ss := CreateStaticService()

	reply := BuildGenesisReply{}
	require.NoError(ss.BuildGenesis(nil, args, &reply))

	b, err := formatting.Decode(reply.Encoding, reply.Bytes)
	require.NoError(err)
	return b
}

func newTx(tb testing.TB, genesisBytes []byte, vm *VM, assetName string) *txs.Tx {
	require := require.New(tb)

	createTx := getCreateTxFromGenesisTest(tb, genesisBytes, assetName)
	tx := &txs.Tx{Unsigned: &txs.BaseTx{
		BaseTx: avax.BaseTx{
			NetworkID:    constants.UnitTestID,
			BlockchainID: chainID,
			Ins: []*avax.TransferableInput{{
				UTXOID: avax.UTXOID{
					TxID:        createTx.ID(),
					OutputIndex: 2,
				},
				Asset: avax.Asset{ID: createTx.ID()},
				In: &secp256k1fx.TransferInput{
					Amt: startBalance,
					Input: secp256k1fx.Input{
						SigIndices: []uint32{
							0,
						},
					},
				},
			}},
		},
	}}
	require.NoError(tx.SignSECP256K1Fx(vm.parser.Codec(), [][]*secp256k1.PrivateKey{{keys[0]}}))
	return tx
}

// Sample from a set of addresses and return them raw and formatted as strings.
// The size of the sample is between 1 and len(addrs)
// If len(addrs) == 0, returns nil
func sampleAddrs(tb testing.TB, vm *VM, addrs []ids.ShortID) ([]ids.ShortID, []string) {
	require := require.New(tb)

	sampledAddrs := []ids.ShortID{}
	sampledAddrsStr := []string{}

	sampler := sampler.NewUniform()
	sampler.Initialize(uint64(len(addrs)))

	numAddrs := 1 + rand.Intn(len(addrs)) // #nosec G404
	indices, err := sampler.Sample(numAddrs)
	require.NoError(err)
	for _, index := range indices {
		addr := addrs[index]
		addrStr, err := vm.FormatLocalAddress(addr)
		require.NoError(err)

		sampledAddrs = append(sampledAddrs, addr)
		sampledAddrsStr = append(sampledAddrsStr, addrStr)
	}
	return sampledAddrs, sampledAddrsStr
}

func makeDefaultGenesis(tb testing.TB) *BuildGenesisArgs {
	require := require.New(tb)

	addr0Str, err := address.FormatBech32(constants.UnitTestHRP, addrs[0].Bytes())
	require.NoError(err)

	addr1Str, err := address.FormatBech32(constants.UnitTestHRP, addrs[1].Bytes())
	require.NoError(err)

	addr2Str, err := address.FormatBech32(constants.UnitTestHRP, addrs[2].Bytes())
	require.NoError(err)

	return &BuildGenesisArgs{
		Encoding: formatting.Hex,
		GenesisData: map[string]AssetDefinition{
			"asset1": {
				Name:   "AVAX",
				Symbol: "SYMB",
				InitialState: map[string][]interface{}{
					"fixedCap": {
						Holder{
							Amount:  json.Uint64(startBalance),
							Address: addr0Str,
						},
						Holder{
							Amount:  json.Uint64(startBalance),
							Address: addr1Str,
						},
						Holder{
							Amount:  json.Uint64(startBalance),
							Address: addr2Str,
						},
					},
				},
			},
			"asset2": {
				Name:   "myVarCapAsset",
				Symbol: "MVCA",
				InitialState: map[string][]interface{}{
					"variableCap": {
						Owners{
							Threshold: 1,
							Minters: []string{
								addr0Str,
								addr1Str,
							},
						},
						Owners{
							Threshold: 2,
							Minters: []string{
								addr0Str,
								addr1Str,
								addr2Str,
							},
						},
					},
				},
			},
			"asset3": {
				Name: "myOtherVarCapAsset",
				InitialState: map[string][]interface{}{
					"variableCap": {
						Owners{
							Threshold: 1,
							Minters: []string{
								addr0Str,
							},
						},
					},
				},
			},
			"asset4": {
				Name: "myFixedCapAsset",
				InitialState: map[string][]interface{}{
					"fixedCap": {
						Holder{
							Amount:  json.Uint64(startBalance),
							Address: addr0Str,
						},
						Holder{
							Amount:  json.Uint64(startBalance),
							Address: addr1Str,
						},
					},
				},
			},
		},
	}
}

func makeCustomAssetGenesis(tb testing.TB) *BuildGenesisArgs {
	require := require.New(tb)

	addr0Str, err := address.FormatBech32(constants.UnitTestHRP, addrs[0].Bytes())
	require.NoError(err)

	addr1Str, err := address.FormatBech32(constants.UnitTestHRP, addrs[1].Bytes())
	require.NoError(err)

	addr2Str, err := address.FormatBech32(constants.UnitTestHRP, addrs[2].Bytes())
	require.NoError(err)

	return &BuildGenesisArgs{
		Encoding: formatting.Hex,
		GenesisData: map[string]AssetDefinition{
			"asset1": {
				Name:   feeAssetName,
				Symbol: "TST",
				InitialState: map[string][]interface{}{
					"fixedCap": {
						Holder{
							Amount:  json.Uint64(startBalance),
							Address: addr0Str,
						},
						Holder{
							Amount:  json.Uint64(startBalance),
							Address: addr1Str,
						},
						Holder{
							Amount:  json.Uint64(startBalance),
							Address: addr2Str,
						},
					},
				},
			},
			"asset2": {
				Name:   otherAssetName,
				Symbol: "OTH",
				InitialState: map[string][]interface{}{
					"fixedCap": {
						Holder{
							Amount:  json.Uint64(startBalance),
							Address: addr0Str,
						},
						Holder{
							Amount:  json.Uint64(startBalance),
							Address: addr1Str,
						},
						Holder{
							Amount:  json.Uint64(startBalance),
							Address: addr2Str,
						},
					},
				},
			},
		},
	}
}

// issueAndAccept expects the context lock to be held
func issueAndAccept(
	require *require.Assertions,
	vm *VM,
	issuer <-chan common.Message,
	tx *txs.Tx,
) {
	txID, err := vm.IssueTx(tx.Bytes())
	require.NoError(err)
	require.Equal(tx.ID(), txID)

	buildAndAccept(require, vm, issuer, txID)
}

// buildAndAccept expects the context lock to be held
func buildAndAccept(
	require *require.Assertions,
	vm *VM,
	issuer <-chan common.Message,
	txID ids.ID,
) {
	vm.ctx.Lock.Unlock()
	require.Equal(common.PendingTxs, <-issuer)
	vm.ctx.Lock.Lock()

	blkIntf, err := vm.BuildBlock(context.Background())
	require.NoError(err)
	require.IsType(&executor.Block{}, blkIntf)

	blk := blkIntf.(*executor.Block)
	txs := blk.Txs()
	require.Len(txs, 1)

	issuedTx := txs[0]
	require.Equal(txID, issuedTx.ID())
	require.NoError(blk.Verify(context.Background()))
	require.NoError(vm.SetPreference(context.Background(), blk.ID()))
	require.NoError(blk.Accept(context.Background()))
}<|MERGE_RESOLUTION|>--- conflicted
+++ resolved
@@ -19,12 +19,7 @@
 	"github.com/ava-labs/avalanchego/ids"
 	"github.com/ava-labs/avalanchego/snow"
 	"github.com/ava-labs/avalanchego/snow/engine/common"
-<<<<<<< HEAD
 	"github.com/ava-labs/avalanchego/snow/snowtest"
-	"github.com/ava-labs/avalanchego/utils/cb58"
-=======
-	"github.com/ava-labs/avalanchego/snow/validators"
->>>>>>> 0867efd3
 	"github.com/ava-labs/avalanchego/utils/constants"
 	"github.com/ava-labs/avalanchego/utils/crypto/secp256k1"
 	"github.com/ava-labs/avalanchego/utils/formatting"
@@ -73,15 +68,8 @@
 	chainID = ids.ID{5, 4, 3, 2, 1}
 	assetID = ids.ID{1, 2, 3}
 
-<<<<<<< HEAD
-	keys  []*secp256k1.PrivateKey
-	addrs []ids.ShortID // addrs[i] corresponds to keys[i]
-=======
 	keys  = secp256k1.TestKeys()[:3] // TODO: Remove [:3]
 	addrs []ids.ShortID              // addrs[i] corresponds to keys[i]
-
-	errMissing = errors.New("missing")
->>>>>>> 0867efd3
 )
 
 func init() {
