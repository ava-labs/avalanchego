// Copyright (C) 2019-2023, Ava Labs, Inc. All rights reserved.
// See the file LICENSE for licensing terms.

package avm

import (
	"context"
	"math/rand"
	"testing"

	stdjson "encoding/json"

	"github.com/stretchr/testify/require"

	"github.com/ava-labs/avalanchego/api/keystore"
	"github.com/ava-labs/avalanchego/chains/atomic"
	"github.com/ava-labs/avalanchego/database/memdb"
	"github.com/ava-labs/avalanchego/database/prefixdb"
	"github.com/ava-labs/avalanchego/ids"
	"github.com/ava-labs/avalanchego/snow"
	"github.com/ava-labs/avalanchego/snow/engine/common"
	"github.com/ava-labs/avalanchego/snow/snowtest"
<<<<<<< HEAD
	"github.com/ava-labs/avalanchego/snow/validators"
=======
>>>>>>> d5bbe8d3
	"github.com/ava-labs/avalanchego/utils/constants"
	"github.com/ava-labs/avalanchego/utils/crypto/secp256k1"
	"github.com/ava-labs/avalanchego/utils/formatting"
	"github.com/ava-labs/avalanchego/utils/formatting/address"
	"github.com/ava-labs/avalanchego/utils/json"
	"github.com/ava-labs/avalanchego/utils/linkedhashmap"
	"github.com/ava-labs/avalanchego/utils/logging"
	"github.com/ava-labs/avalanchego/utils/sampler"
	"github.com/ava-labs/avalanchego/vms/avm/block/executor"
	"github.com/ava-labs/avalanchego/vms/avm/config"
	"github.com/ava-labs/avalanchego/vms/avm/fxs"
	"github.com/ava-labs/avalanchego/vms/avm/txs"
	"github.com/ava-labs/avalanchego/vms/components/avax"
	"github.com/ava-labs/avalanchego/vms/nftfx"
	"github.com/ava-labs/avalanchego/vms/secp256k1fx"

	keystoreutils "github.com/ava-labs/avalanchego/vms/components/keystore"
)

const (
	testTxFee    uint64 = 1000
	startBalance uint64 = 50000

	username       = "bobby"
	password       = "StrnasfqewiurPasswdn56d" //#nosec G101
	feeAssetName   = "TEST"
	otherAssetName = "OTHER"
)

var (
	testChangeAddr = ids.GenerateTestShortID()
	testCases      = []struct {
		name      string
		avaxAsset bool
	}{
		{
			name:      "genesis asset is AVAX",
			avaxAsset: true,
		},
		{
			name:      "genesis asset is TEST",
			avaxAsset: false,
		},
	}

	assetID = ids.ID{1, 2, 3}

	keys  = secp256k1.TestKeys()[:3] // TODO: Remove [:3]
	addrs []ids.ShortID              // addrs[i] corresponds to keys[i]
)

func init() {
	addrs = make([]ids.ShortID, len(keys))
	for i, key := range keys {
		addrs[i] = key.Address()
	}
}

type user struct {
	username    string
	password    string
	initialKeys []*secp256k1.PrivateKey
}

type envConfig struct {
	isCustomFeeAsset bool
	keystoreUsers    []*user
	vmStaticConfig   *config.Config
	vmDynamicConfig  *Config
	additionalFxs    []*common.Fx
	notLinearized    bool
	notBootstrapped  bool
}

type environment struct {
	genesisBytes  []byte
	genesisTx     *txs.Tx
	sharedMemory  *atomic.Memory
	issuer        chan common.Message
	vm            *VM
	service       *Service
	walletService *WalletService
}

// setup the testing environment
func setup(tb testing.TB, c *envConfig) *environment {
	require := require.New(tb)

	var (
		genesisArgs *BuildGenesisArgs
		assetName   = "AVAX"
	)
	if c.isCustomFeeAsset {
		genesisArgs = makeCustomAssetGenesis(tb)
		assetName = feeAssetName
	} else {
		genesisArgs = makeDefaultGenesis(tb)
	}

	genesisBytes := buildGenesisTestWithArgs(tb, genesisArgs)

	ctx := snowtest.Context(tb, snowtest.XChainID)

	baseDB := memdb.New()
	m := atomic.NewMemory(prefixdb.New([]byte{0}, baseDB))
	ctx.SharedMemory = m.NewSharedMemory(ctx.ChainID)

	// NB: this lock is intentionally left locked when this function returns.
	// The caller of this function is responsible for unlocking.
	ctx.Lock.Lock()

	userKeystore := keystore.New(logging.NoLog{}, memdb.New())
	ctx.Keystore = userKeystore.NewBlockchainKeyStore(ctx.ChainID)

	for _, user := range c.keystoreUsers {
		require.NoError(userKeystore.CreateUser(user.username, user.password))

		// Import the initially funded private keys
		keystoreUser, err := keystoreutils.NewUserFromKeystore(ctx.Keystore, user.username, user.password)
		require.NoError(err)

		require.NoError(keystoreUser.PutKeys(user.initialKeys...))
		require.NoError(keystoreUser.Close())
	}

	vmStaticConfig := config.Config{
		TxFee:            testTxFee,
		CreateAssetTxFee: testTxFee,
	}
	if c.vmStaticConfig != nil {
		vmStaticConfig = *c.vmStaticConfig
	}

	vm := &VM{
		Config: vmStaticConfig,
	}

	vmDynamicConfig := Config{
		IndexTransactions: true,
	}
	if c.vmDynamicConfig != nil {
		vmDynamicConfig = *c.vmDynamicConfig
	}
	configBytes, err := stdjson.Marshal(vmDynamicConfig)
	require.NoError(err)

	require.NoError(vm.Initialize(
		context.Background(),
		ctx,
		prefixdb.New([]byte{1}, baseDB),
		genesisBytes,
		nil,
		configBytes,
		nil,
		append(
			[]*common.Fx{
				{
					ID: secp256k1fx.ID,
					Fx: &secp256k1fx.Fx{},
				},
				{
					ID: nftfx.ID,
					Fx: &nftfx.Fx{},
				},
			},
			c.additionalFxs...,
		),
		&common.SenderTest{},
	))

	stopVertexID := ids.GenerateTestID()
	issuer := make(chan common.Message, 1)

	env := &environment{
		genesisBytes: genesisBytes,
		genesisTx:    getCreateTxFromGenesisTest(tb, genesisBytes, assetName),
		sharedMemory: m,
		issuer:       issuer,
		vm:           vm,
		service: &Service{
			vm: vm,
		},
		walletService: &WalletService{
			vm:         vm,
			pendingTxs: linkedhashmap.New[ids.ID, *txs.Tx](),
		},
	}

	require.NoError(vm.SetState(context.Background(), snow.Bootstrapping))
	if c.notLinearized {
		return env
	}

	require.NoError(vm.Linearize(context.Background(), stopVertexID, issuer))
	if c.notBootstrapped {
		return env
	}

	require.NoError(vm.SetState(context.Background(), snow.NormalOp))
	return env
}

<<<<<<< HEAD
func newContext(tb testing.TB) *snow.Context {
	require := require.New(tb)

	genesisBytes := buildGenesisTest(tb)
	tx := getCreateTxFromGenesisTest(tb, genesisBytes, "AVAX")

	ctx := snowtest.EmptyContext()
	ctx.NetworkID = constants.UnitTestID
	ctx.ChainID = chainID
	ctx.AVAXAssetID = tx.ID()
	ctx.XChainID = ids.Empty.Prefix(0)
	ctx.CChainID = ids.Empty.Prefix(1)
	aliaser := ctx.BCLookup.(ids.Aliaser)

	require.NoError(aliaser.Alias(chainID, "X"))
	require.NoError(aliaser.Alias(chainID, chainID.String()))
	require.NoError(aliaser.Alias(constants.PlatformChainID, "P"))
	require.NoError(aliaser.Alias(constants.PlatformChainID, constants.PlatformChainID.String()))

	ctx.ValidatorState = &validators.TestState{
		GetSubnetIDF: func(_ context.Context, chainID ids.ID) (ids.ID, error) {
			subnetID, ok := map[ids.ID]ids.ID{
				constants.PlatformChainID: ctx.SubnetID,
				chainID:                   ctx.SubnetID,
			}[chainID]
			if !ok {
				return ids.Empty, errMissing
			}
			return subnetID, nil
		},
	}
	return ctx
}

=======
>>>>>>> d5bbe8d3
// Returns:
//
//  1. tx in genesis that creates asset
//  2. the index of the output
func getCreateTxFromGenesisTest(tb testing.TB, genesisBytes []byte, assetName string) *txs.Tx {
	require := require.New(tb)

	parser, err := txs.NewParser([]fxs.Fx{
		&secp256k1fx.Fx{},
	})
	require.NoError(err)

	cm := parser.GenesisCodec()
	genesis := Genesis{}
	_, err = cm.Unmarshal(genesisBytes, &genesis)
	require.NoError(err)
	require.NotEmpty(genesis.Txs)

	var assetTx *GenesisAsset
	for _, tx := range genesis.Txs {
		if tx.Name == assetName {
			assetTx = tx
			break
		}
	}
	require.NotNil(assetTx)

	tx := &txs.Tx{
		Unsigned: &assetTx.CreateAssetTx,
	}
	require.NoError(tx.Initialize(parser.GenesisCodec()))
	return tx
}

// buildGenesisTest is the common Genesis builder for most tests
func buildGenesisTest(tb testing.TB) []byte {
	defaultArgs := makeDefaultGenesis(tb)
	return buildGenesisTestWithArgs(tb, defaultArgs)
}

// buildGenesisTestWithArgs allows building the genesis while injecting different starting points (args)
func buildGenesisTestWithArgs(tb testing.TB, args *BuildGenesisArgs) []byte {
	require := require.New(tb)

	ss := CreateStaticService()

	reply := BuildGenesisReply{}
	require.NoError(ss.BuildGenesis(nil, args, &reply))

	b, err := formatting.Decode(reply.Encoding, reply.Bytes)
	require.NoError(err)
	return b
}

func newTx(tb testing.TB, genesisBytes []byte, chainID ids.ID, parser txs.Parser, assetName string) *txs.Tx {
	require := require.New(tb)

	createTx := getCreateTxFromGenesisTest(tb, genesisBytes, assetName)
	tx := &txs.Tx{Unsigned: &txs.BaseTx{
		BaseTx: avax.BaseTx{
			NetworkID:    constants.UnitTestID,
			BlockchainID: chainID,
			Ins: []*avax.TransferableInput{{
				UTXOID: avax.UTXOID{
					TxID:        createTx.ID(),
					OutputIndex: 2,
				},
				Asset: avax.Asset{ID: createTx.ID()},
				In: &secp256k1fx.TransferInput{
					Amt: startBalance,
					Input: secp256k1fx.Input{
						SigIndices: []uint32{
							0,
						},
					},
				},
			}},
		},
	}}
	require.NoError(tx.SignSECP256K1Fx(parser.Codec(), [][]*secp256k1.PrivateKey{{keys[0]}}))
	return tx
}

// Sample from a set of addresses and return them raw and formatted as strings.
// The size of the sample is between 1 and len(addrs)
// If len(addrs) == 0, returns nil
func sampleAddrs(tb testing.TB, addressFormatter avax.AddressManager, addrs []ids.ShortID) ([]ids.ShortID, []string) {
	require := require.New(tb)

	sampledAddrs := []ids.ShortID{}
	sampledAddrsStr := []string{}

	sampler := sampler.NewUniform()
	sampler.Initialize(uint64(len(addrs)))

	numAddrs := 1 + rand.Intn(len(addrs)) // #nosec G404
	indices, err := sampler.Sample(numAddrs)
	require.NoError(err)
	for _, index := range indices {
		addr := addrs[index]
		addrStr, err := addressFormatter.FormatLocalAddress(addr)
		require.NoError(err)

		sampledAddrs = append(sampledAddrs, addr)
		sampledAddrsStr = append(sampledAddrsStr, addrStr)
	}
	return sampledAddrs, sampledAddrsStr
}

func makeDefaultGenesis(tb testing.TB) *BuildGenesisArgs {
	require := require.New(tb)

	addr0Str, err := address.FormatBech32(constants.UnitTestHRP, addrs[0].Bytes())
	require.NoError(err)

	addr1Str, err := address.FormatBech32(constants.UnitTestHRP, addrs[1].Bytes())
	require.NoError(err)

	addr2Str, err := address.FormatBech32(constants.UnitTestHRP, addrs[2].Bytes())
	require.NoError(err)

	return &BuildGenesisArgs{
		Encoding: formatting.Hex,
		GenesisData: map[string]AssetDefinition{
			"asset1": {
				Name:   "AVAX",
				Symbol: "SYMB",
				InitialState: map[string][]interface{}{
					"fixedCap": {
						Holder{
							Amount:  json.Uint64(startBalance),
							Address: addr0Str,
						},
						Holder{
							Amount:  json.Uint64(startBalance),
							Address: addr1Str,
						},
						Holder{
							Amount:  json.Uint64(startBalance),
							Address: addr2Str,
						},
					},
				},
			},
			"asset2": {
				Name:   "myVarCapAsset",
				Symbol: "MVCA",
				InitialState: map[string][]interface{}{
					"variableCap": {
						Owners{
							Threshold: 1,
							Minters: []string{
								addr0Str,
								addr1Str,
							},
						},
						Owners{
							Threshold: 2,
							Minters: []string{
								addr0Str,
								addr1Str,
								addr2Str,
							},
						},
					},
				},
			},
			"asset3": {
				Name: "myOtherVarCapAsset",
				InitialState: map[string][]interface{}{
					"variableCap": {
						Owners{
							Threshold: 1,
							Minters: []string{
								addr0Str,
							},
						},
					},
				},
			},
			"asset4": {
				Name: "myFixedCapAsset",
				InitialState: map[string][]interface{}{
					"fixedCap": {
						Holder{
							Amount:  json.Uint64(startBalance),
							Address: addr0Str,
						},
						Holder{
							Amount:  json.Uint64(startBalance),
							Address: addr1Str,
						},
					},
				},
			},
		},
	}
}

func makeCustomAssetGenesis(tb testing.TB) *BuildGenesisArgs {
	require := require.New(tb)

	addr0Str, err := address.FormatBech32(constants.UnitTestHRP, addrs[0].Bytes())
	require.NoError(err)

	addr1Str, err := address.FormatBech32(constants.UnitTestHRP, addrs[1].Bytes())
	require.NoError(err)

	addr2Str, err := address.FormatBech32(constants.UnitTestHRP, addrs[2].Bytes())
	require.NoError(err)

	return &BuildGenesisArgs{
		Encoding: formatting.Hex,
		GenesisData: map[string]AssetDefinition{
			"asset1": {
				Name:   feeAssetName,
				Symbol: "TST",
				InitialState: map[string][]interface{}{
					"fixedCap": {
						Holder{
							Amount:  json.Uint64(startBalance),
							Address: addr0Str,
						},
						Holder{
							Amount:  json.Uint64(startBalance),
							Address: addr1Str,
						},
						Holder{
							Amount:  json.Uint64(startBalance),
							Address: addr2Str,
						},
					},
				},
			},
			"asset2": {
				Name:   otherAssetName,
				Symbol: "OTH",
				InitialState: map[string][]interface{}{
					"fixedCap": {
						Holder{
							Amount:  json.Uint64(startBalance),
							Address: addr0Str,
						},
						Holder{
							Amount:  json.Uint64(startBalance),
							Address: addr1Str,
						},
						Holder{
							Amount:  json.Uint64(startBalance),
							Address: addr2Str,
						},
					},
				},
			},
		},
	}
}

// issueAndAccept expects the context lock not to be held
func issueAndAccept(
	require *require.Assertions,
	vm *VM,
	issuer <-chan common.Message,
	tx *txs.Tx,
) {
	txID, err := vm.issueTx(tx)
	require.NoError(err)
	require.Equal(tx.ID(), txID)

	buildAndAccept(require, vm, issuer, txID)
}

// buildAndAccept expects the context lock not to be held
func buildAndAccept(
	require *require.Assertions,
	vm *VM,
	issuer <-chan common.Message,
	txID ids.ID,
) {
	require.Equal(common.PendingTxs, <-issuer)

	vm.ctx.Lock.Lock()
	defer vm.ctx.Lock.Unlock()

	blkIntf, err := vm.BuildBlock(context.Background())
	require.NoError(err)
	require.IsType(&executor.Block{}, blkIntf)

	blk := blkIntf.(*executor.Block)
	txs := blk.Txs()
	require.Len(txs, 1)

	issuedTx := txs[0]
	require.Equal(txID, issuedTx.ID())
	require.NoError(blk.Verify(context.Background()))
	require.NoError(vm.SetPreference(context.Background(), blk.ID()))
	require.NoError(blk.Accept(context.Background()))
}<|MERGE_RESOLUTION|>--- conflicted
+++ resolved
@@ -20,10 +20,6 @@
 	"github.com/ava-labs/avalanchego/snow"
 	"github.com/ava-labs/avalanchego/snow/engine/common"
 	"github.com/ava-labs/avalanchego/snow/snowtest"
-<<<<<<< HEAD
-	"github.com/ava-labs/avalanchego/snow/validators"
-=======
->>>>>>> d5bbe8d3
 	"github.com/ava-labs/avalanchego/utils/constants"
 	"github.com/ava-labs/avalanchego/utils/crypto/secp256k1"
 	"github.com/ava-labs/avalanchego/utils/formatting"
@@ -226,47 +222,6 @@
 	return env
 }
 
-<<<<<<< HEAD
-func newContext(tb testing.TB) *snow.Context {
-	require := require.New(tb)
-
-	genesisBytes := buildGenesisTest(tb)
-	tx := getCreateTxFromGenesisTest(tb, genesisBytes, "AVAX")
-
-	ctx := snowtest.EmptyContext()
-	ctx.NetworkID = constants.UnitTestID
-	ctx.ChainID = chainID
-	ctx.AVAXAssetID = tx.ID()
-	ctx.XChainID = ids.Empty.Prefix(0)
-	ctx.CChainID = ids.Empty.Prefix(1)
-	aliaser := ctx.BCLookup.(ids.Aliaser)
-
-	require.NoError(aliaser.Alias(chainID, "X"))
-	require.NoError(aliaser.Alias(chainID, chainID.String()))
-	require.NoError(aliaser.Alias(constants.PlatformChainID, "P"))
-	require.NoError(aliaser.Alias(constants.PlatformChainID, constants.PlatformChainID.String()))
-
-	ctx.ValidatorState = &validators.TestState{
-		GetSubnetIDF: func(_ context.Context, chainID ids.ID) (ids.ID, error) {
-			subnetID, ok := map[ids.ID]ids.ID{
-				constants.PlatformChainID: ctx.SubnetID,
-				chainID:                   ctx.SubnetID,
-			}[chainID]
-			if !ok {
-				return ids.Empty, errMissing
-			}
-			return subnetID, nil
-		},
-	}
-	return ctx
-}
-
-=======
->>>>>>> d5bbe8d3
-// Returns:
-//
-//  1. tx in genesis that creates asset
-//  2. the index of the output
 func getCreateTxFromGenesisTest(tb testing.TB, genesisBytes []byte, assetName string) *txs.Tx {
 	require := require.New(tb)
 
