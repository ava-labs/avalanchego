// Copyright (C) 2019-2024, Ava Labs, Inc. All rights reserved.
// See the file LICENSE for licensing terms.

package avm

import (
	"context"
	"encoding/json"
	"fmt"
	"math/rand"
	"testing"
	"time"

	"github.com/stretchr/testify/require"

	"github.com/ava-labs/avalanchego/api/keystore"
	"github.com/ava-labs/avalanchego/chains/atomic"
	"github.com/ava-labs/avalanchego/database/memdb"
	"github.com/ava-labs/avalanchego/database/prefixdb"
	"github.com/ava-labs/avalanchego/ids"
	"github.com/ava-labs/avalanchego/snow"
	"github.com/ava-labs/avalanchego/snow/engine/common"
	"github.com/ava-labs/avalanchego/snow/snowtest"
	"github.com/ava-labs/avalanchego/utils/constants"
	"github.com/ava-labs/avalanchego/utils/crypto/secp256k1"
	"github.com/ava-labs/avalanchego/utils/formatting"
	"github.com/ava-labs/avalanchego/utils/formatting/address"
	"github.com/ava-labs/avalanchego/utils/logging"
	"github.com/ava-labs/avalanchego/utils/sampler"
	"github.com/ava-labs/avalanchego/utils/timer/mockable"
	"github.com/ava-labs/avalanchego/vms/avm/block/executor"
	"github.com/ava-labs/avalanchego/vms/avm/config"
	"github.com/ava-labs/avalanchego/vms/avm/fxs"
	"github.com/ava-labs/avalanchego/vms/avm/txs"
	"github.com/ava-labs/avalanchego/vms/components/avax"
	"github.com/ava-labs/avalanchego/vms/nftfx"
	"github.com/ava-labs/avalanchego/vms/secp256k1fx"

	avajson "github.com/ava-labs/avalanchego/utils/json"
	keystoreutils "github.com/ava-labs/avalanchego/vms/components/keystore"
)

type fork uint8

const (
	durango fork = iota
	eUpgrade

<<<<<<< HEAD
=======
	latest = durango

>>>>>>> 0cd1353e
	testTxFee    uint64 = 1000
	startBalance uint64 = 50000

	username       = "bobby"
	password       = "StrnasfqewiurPasswdn56d" //#nosec G101
	feeAssetName   = "TEST"
	otherAssetName = "OTHER"
)

var (
	testChangeAddr = ids.GenerateTestShortID()
	testCases      = []struct {
		name      string
		avaxAsset bool
	}{
		{
			name:      "genesis asset is AVAX",
			avaxAsset: true,
		},
		{
			name:      "genesis asset is TEST",
			avaxAsset: false,
		},
	}

	assetID = ids.ID{1, 2, 3}

	keys  = secp256k1.TestKeys()[:3] // TODO: Remove [:3]
	addrs []ids.ShortID              // addrs[i] corresponds to keys[i]

	noFeesTestConfig = &config.Config{
		EUpgradeTime:     mockable.MaxTime,
		TxFee:            0,
		CreateAssetTxFee: 0,
	}
)

func init() {
	addrs = make([]ids.ShortID, len(keys))
	for i, key := range keys {
		addrs[i] = key.Address()
	}
}

type user struct {
	username    string
	password    string
	initialKeys []*secp256k1.PrivateKey
}

type envConfig struct {
	fork             fork
	isCustomFeeAsset bool
	keystoreUsers    []*user
	vmStaticConfig   *config.Config
	vmDynamicConfig  *Config
	additionalFxs    []*common.Fx
	notLinearized    bool
	notBootstrapped  bool
}

type environment struct {
	genesisBytes  []byte
	genesisTx     *txs.Tx
	sharedMemory  *atomic.Memory
	issuer        chan common.Message
	vm            *VM
	service       *Service
	walletService *WalletService
}

// setup the testing environment
func setup(tb testing.TB, c *envConfig) *environment {
	require := require.New(tb)

	var (
		genesisArgs *BuildGenesisArgs
		assetName   = "AVAX"
	)
	if c.isCustomFeeAsset {
		genesisArgs = makeCustomAssetGenesis(tb)
		assetName = feeAssetName
	} else {
		genesisArgs = makeDefaultGenesis(tb)
	}

	genesisBytes := buildGenesisTestWithArgs(tb, genesisArgs)

	ctx := snowtest.Context(tb, snowtest.XChainID)

	baseDB := memdb.New()
	m := atomic.NewMemory(prefixdb.New([]byte{0}, baseDB))
	ctx.SharedMemory = m.NewSharedMemory(ctx.ChainID)

	// NB: this lock is intentionally left locked when this function returns.
	// The caller of this function is responsible for unlocking.
	ctx.Lock.Lock()

	userKeystore := keystore.New(logging.NoLog{}, memdb.New())
	ctx.Keystore = userKeystore.NewBlockchainKeyStore(ctx.ChainID)

	for _, user := range c.keystoreUsers {
		require.NoError(userKeystore.CreateUser(user.username, user.password))

		// Import the initially funded private keys
		keystoreUser, err := keystoreutils.NewUserFromKeystore(ctx.Keystore, user.username, user.password)
		require.NoError(err)

		require.NoError(keystoreUser.PutKeys(user.initialKeys...))
		require.NoError(keystoreUser.Close())
	}

	vmStaticConfig := staticConfig(tb, c.fork)
	if c.vmStaticConfig != nil {
		vmStaticConfig = *c.vmStaticConfig
	}

	vm := &VM{
		Config: vmStaticConfig,
	}

	vmDynamicConfig := DefaultConfig
	vmDynamicConfig.IndexTransactions = true
	if c.vmDynamicConfig != nil {
		vmDynamicConfig = *c.vmDynamicConfig
	}
	configBytes, err := json.Marshal(vmDynamicConfig)
	require.NoError(err)

	require.NoError(vm.Initialize(
		context.Background(),
		ctx,
		prefixdb.New([]byte{1}, baseDB),
		genesisBytes,
		nil,
		configBytes,
		nil,
		append(
			[]*common.Fx{
				{
					ID: secp256k1fx.ID,
					Fx: &secp256k1fx.Fx{},
				},
				{
					ID: nftfx.ID,
					Fx: &nftfx.Fx{},
				},
			},
			c.additionalFxs...,
		),
		&common.SenderTest{},
	))

	stopVertexID := ids.GenerateTestID()
	issuer := make(chan common.Message, 1)

	env := &environment{
		genesisBytes: genesisBytes,
		genesisTx:    getCreateTxFromGenesisTest(tb, genesisBytes, assetName),
		sharedMemory: m,
		issuer:       issuer,
		vm:           vm,
		service: &Service{
			vm:               vm,
			txBuilderBackend: newServiceBackend(vm.feeAssetID, vm.ctx, &vm.Config, vm.state, vm.AtomicUTXOManager),
		},
		walletService: &WalletService{
			walletServiceBackend: NewWalletServiceBackend(vm),
		},
	}

	require.NoError(vm.SetState(context.Background(), snow.Bootstrapping))
	if c.notLinearized {
		return env
	}

	require.NoError(vm.Linearize(context.Background(), stopVertexID, issuer))
	if c.notBootstrapped {
		return env
	}

	require.NoError(vm.SetState(context.Background(), snow.NormalOp))
	return env
}

func staticConfig(tb testing.TB, f fork) config.Config {
<<<<<<< HEAD
	var (
		durangoTime  = mockable.MaxTime
		eUpgradeTime = mockable.MaxTime
	)

	switch f {
	case eUpgrade:
		eUpgradeTime = time.Time{}
		fallthrough
	case durango:
		durangoTime = time.Time{}
	default:
		require.FailNow(tb, fmt.Sprintf("unhandled fork %d", f))
	}

	return config.Config{
		TxFee:            testTxFee,
		CreateAssetTxFee: testTxFee,
		DurangoTime:      durangoTime,
		EUpgradeTime:     eUpgradeTime,
	}
=======
	c := config.Config{
		TxFee:            testTxFee,
		CreateAssetTxFee: testTxFee,
		EUpgradeTime:     mockable.MaxTime,
	}

	switch f {
	case eUpgrade:
		c.EUpgradeTime = time.Time{}
	case durango:
	default:
		require.FailNow(tb, "unhandled fork", f)
	}

	return c
>>>>>>> 0cd1353e
}

// Returns:
//
//  1. tx in genesis that creates asset
//  2. the index of the output
func getCreateTxFromGenesisTest(tb testing.TB, genesisBytes []byte, assetName string) *txs.Tx {
	require := require.New(tb)

	parser, err := txs.NewParser(
		[]fxs.Fx{
			&secp256k1fx.Fx{},
		},
	)
	require.NoError(err)

	cm := parser.GenesisCodec()
	genesis := Genesis{}
	_, err = cm.Unmarshal(genesisBytes, &genesis)
	require.NoError(err)
	require.NotEmpty(genesis.Txs)

	var assetTx *GenesisAsset
	for _, tx := range genesis.Txs {
		if tx.Name == assetName {
			assetTx = tx
			break
		}
	}
	require.NotNil(assetTx)

	tx := &txs.Tx{
		Unsigned: &assetTx.CreateAssetTx,
	}
	require.NoError(tx.Initialize(parser.GenesisCodec()))
	return tx
}

// buildGenesisTest is the common Genesis builder for most tests
func buildGenesisTest(tb testing.TB) []byte {
	defaultArgs := makeDefaultGenesis(tb)
	return buildGenesisTestWithArgs(tb, defaultArgs)
}

// buildGenesisTestWithArgs allows building the genesis while injecting different starting points (args)
func buildGenesisTestWithArgs(tb testing.TB, args *BuildGenesisArgs) []byte {
	require := require.New(tb)

	ss := CreateStaticService()

	reply := BuildGenesisReply{}
	require.NoError(ss.BuildGenesis(nil, args, &reply))

	b, err := formatting.Decode(reply.Encoding, reply.Bytes)
	require.NoError(err)
	return b
}

func newTx(tb testing.TB, genesisBytes []byte, chainID ids.ID, parser txs.Parser, assetName string) *txs.Tx {
	require := require.New(tb)

	createTx := getCreateTxFromGenesisTest(tb, genesisBytes, assetName)
	tx := &txs.Tx{Unsigned: &txs.BaseTx{
		BaseTx: avax.BaseTx{
			NetworkID:    constants.UnitTestID,
			BlockchainID: chainID,
			Ins: []*avax.TransferableInput{{
				UTXOID: avax.UTXOID{
					TxID:        createTx.ID(),
					OutputIndex: 2,
				},
				Asset: avax.Asset{ID: createTx.ID()},
				In: &secp256k1fx.TransferInput{
					Amt: startBalance,
					Input: secp256k1fx.Input{
						SigIndices: []uint32{
							0,
						},
					},
				},
			}},
		},
	}}
	require.NoError(tx.SignSECP256K1Fx(parser.Codec(), [][]*secp256k1.PrivateKey{{keys[0]}}))
	return tx
}

// Sample from a set of addresses and return them raw and formatted as strings.
// The size of the sample is between 1 and len(addrs)
// If len(addrs) == 0, returns nil
func sampleAddrs(tb testing.TB, addressFormatter avax.AddressManager, addrs []ids.ShortID) ([]ids.ShortID, []string) {
	require := require.New(tb)

	sampledAddrs := []ids.ShortID{}
	sampledAddrsStr := []string{}

	sampler := sampler.NewUniform()
	sampler.Initialize(uint64(len(addrs)))

	numAddrs := 1 + rand.Intn(len(addrs)) // #nosec G404
	indices, err := sampler.Sample(numAddrs)
	require.NoError(err)
	for _, index := range indices {
		addr := addrs[index]
		addrStr, err := addressFormatter.FormatLocalAddress(addr)
		require.NoError(err)

		sampledAddrs = append(sampledAddrs, addr)
		sampledAddrsStr = append(sampledAddrsStr, addrStr)
	}
	return sampledAddrs, sampledAddrsStr
}

func makeDefaultGenesis(tb testing.TB) *BuildGenesisArgs {
	require := require.New(tb)

	addr0Str, err := address.FormatBech32(constants.UnitTestHRP, addrs[0].Bytes())
	require.NoError(err)

	addr1Str, err := address.FormatBech32(constants.UnitTestHRP, addrs[1].Bytes())
	require.NoError(err)

	addr2Str, err := address.FormatBech32(constants.UnitTestHRP, addrs[2].Bytes())
	require.NoError(err)

	return &BuildGenesisArgs{
		Encoding: formatting.Hex,
		GenesisData: map[string]AssetDefinition{
			"asset1": {
				Name:   "AVAX",
				Symbol: "SYMB",
				InitialState: map[string][]interface{}{
					"fixedCap": {
						Holder{
							Amount:  avajson.Uint64(startBalance),
							Address: addr0Str,
						},
						Holder{
							Amount:  avajson.Uint64(startBalance),
							Address: addr1Str,
						},
						Holder{
							Amount:  avajson.Uint64(startBalance),
							Address: addr2Str,
						},
					},
				},
			},
			"asset2": {
				Name:   "myVarCapAsset",
				Symbol: "MVCA",
				InitialState: map[string][]interface{}{
					"variableCap": {
						Owners{
							Threshold: 1,
							Minters: []string{
								addr0Str,
								addr1Str,
							},
						},
						Owners{
							Threshold: 2,
							Minters: []string{
								addr0Str,
								addr1Str,
								addr2Str,
							},
						},
					},
				},
			},
			"asset3": {
				Name: "myOtherVarCapAsset",
				InitialState: map[string][]interface{}{
					"variableCap": {
						Owners{
							Threshold: 1,
							Minters: []string{
								addr0Str,
							},
						},
					},
				},
			},
			"asset4": {
				Name: "myFixedCapAsset",
				InitialState: map[string][]interface{}{
					"fixedCap": {
						Holder{
							Amount:  avajson.Uint64(startBalance),
							Address: addr0Str,
						},
						Holder{
							Amount:  avajson.Uint64(startBalance),
							Address: addr1Str,
						},
					},
				},
			},
		},
	}
}

func makeCustomAssetGenesis(tb testing.TB) *BuildGenesisArgs {
	require := require.New(tb)

	addr0Str, err := address.FormatBech32(constants.UnitTestHRP, addrs[0].Bytes())
	require.NoError(err)

	addr1Str, err := address.FormatBech32(constants.UnitTestHRP, addrs[1].Bytes())
	require.NoError(err)

	addr2Str, err := address.FormatBech32(constants.UnitTestHRP, addrs[2].Bytes())
	require.NoError(err)

	return &BuildGenesisArgs{
		Encoding: formatting.Hex,
		GenesisData: map[string]AssetDefinition{
			"asset1": {
				Name:   feeAssetName,
				Symbol: "TST",
				InitialState: map[string][]interface{}{
					"fixedCap": {
						Holder{
							Amount:  avajson.Uint64(startBalance),
							Address: addr0Str,
						},
						Holder{
							Amount:  avajson.Uint64(startBalance),
							Address: addr1Str,
						},
						Holder{
							Amount:  avajson.Uint64(startBalance),
							Address: addr2Str,
						},
					},
				},
			},
			"asset2": {
				Name:   otherAssetName,
				Symbol: "OTH",
				InitialState: map[string][]interface{}{
					"fixedCap": {
						Holder{
							Amount:  avajson.Uint64(startBalance),
							Address: addr0Str,
						},
						Holder{
							Amount:  avajson.Uint64(startBalance),
							Address: addr1Str,
						},
						Holder{
							Amount:  avajson.Uint64(startBalance),
							Address: addr2Str,
						},
					},
				},
			},
		},
	}
}

// issueAndAccept expects the context lock not to be held
func issueAndAccept(
	require *require.Assertions,
	vm *VM,
	issuer <-chan common.Message,
	tx *txs.Tx,
) {
	txID, err := vm.issueTxFromRPC(tx)
	require.NoError(err)
	require.Equal(tx.ID(), txID)

	buildAndAccept(require, vm, issuer, txID)
}

// buildAndAccept expects the context lock not to be held
func buildAndAccept(
	require *require.Assertions,
	vm *VM,
	issuer <-chan common.Message,
	txID ids.ID,
) {
	require.Equal(common.PendingTxs, <-issuer)

	vm.ctx.Lock.Lock()
	defer vm.ctx.Lock.Unlock()

	blkIntf, err := vm.BuildBlock(context.Background())
	require.NoError(err)
	require.IsType(&executor.Block{}, blkIntf)

	blk := blkIntf.(*executor.Block)
	txs := blk.Txs()
	require.Len(txs, 1)

	issuedTx := txs[0]
	require.Equal(txID, issuedTx.ID())
	require.NoError(blk.Verify(context.Background()))
	require.NoError(vm.SetPreference(context.Background(), blk.ID()))
	require.NoError(blk.Accept(context.Background()))
}<|MERGE_RESOLUTION|>--- conflicted
+++ resolved
@@ -6,7 +6,6 @@
 import (
 	"context"
 	"encoding/json"
-	"fmt"
 	"math/rand"
 	"testing"
 	"time"
@@ -46,11 +45,8 @@
 	durango fork = iota
 	eUpgrade
 
-<<<<<<< HEAD
-=======
 	latest = durango
 
->>>>>>> 0cd1353e
 	testTxFee    uint64 = 1000
 	startBalance uint64 = 50000
 
@@ -80,12 +76,6 @@
 
 	keys  = secp256k1.TestKeys()[:3] // TODO: Remove [:3]
 	addrs []ids.ShortID              // addrs[i] corresponds to keys[i]
-
-	noFeesTestConfig = &config.Config{
-		EUpgradeTime:     mockable.MaxTime,
-		TxFee:            0,
-		CreateAssetTxFee: 0,
-	}
 )
 
 func init() {
@@ -237,29 +227,6 @@
 }
 
 func staticConfig(tb testing.TB, f fork) config.Config {
-<<<<<<< HEAD
-	var (
-		durangoTime  = mockable.MaxTime
-		eUpgradeTime = mockable.MaxTime
-	)
-
-	switch f {
-	case eUpgrade:
-		eUpgradeTime = time.Time{}
-		fallthrough
-	case durango:
-		durangoTime = time.Time{}
-	default:
-		require.FailNow(tb, fmt.Sprintf("unhandled fork %d", f))
-	}
-
-	return config.Config{
-		TxFee:            testTxFee,
-		CreateAssetTxFee: testTxFee,
-		DurangoTime:      durangoTime,
-		EUpgradeTime:     eUpgradeTime,
-	}
-=======
 	c := config.Config{
 		TxFee:            testTxFee,
 		CreateAssetTxFee: testTxFee,
@@ -275,7 +242,6 @@
 	}
 
 	return c
->>>>>>> 0cd1353e
 }
 
 // Returns:
