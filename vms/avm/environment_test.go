// Copyright (C) 2019-2024, Ava Labs, Inc. All rights reserved.
// See the file LICENSE for licensing terms.

package avm

import (
	"context"
	"encoding/json"
	"fmt"
	"math/rand"
	"testing"
	"time"

	"github.com/stretchr/testify/require"

	"github.com/ava-labs/avalanchego/api/keystore"
	"github.com/ava-labs/avalanchego/chains/atomic"
	"github.com/ava-labs/avalanchego/database/memdb"
	"github.com/ava-labs/avalanchego/database/prefixdb"
	"github.com/ava-labs/avalanchego/ids"
	"github.com/ava-labs/avalanchego/snow"
	"github.com/ava-labs/avalanchego/snow/engine/common"
	"github.com/ava-labs/avalanchego/snow/snowtest"
	"github.com/ava-labs/avalanchego/utils/constants"
	"github.com/ava-labs/avalanchego/utils/crypto/secp256k1"
	"github.com/ava-labs/avalanchego/utils/formatting"
	"github.com/ava-labs/avalanchego/utils/formatting/address"
	"github.com/ava-labs/avalanchego/utils/logging"
	"github.com/ava-labs/avalanchego/utils/sampler"
	"github.com/ava-labs/avalanchego/utils/timer/mockable"
<<<<<<< HEAD
	"github.com/ava-labs/avalanchego/utils/units"
=======
>>>>>>> 9351da12
	"github.com/ava-labs/avalanchego/vms/avm/block/executor"
	"github.com/ava-labs/avalanchego/vms/avm/config"
	"github.com/ava-labs/avalanchego/vms/avm/fxs"
	"github.com/ava-labs/avalanchego/vms/avm/txs"
	"github.com/ava-labs/avalanchego/vms/components/avax"
	"github.com/ava-labs/avalanchego/vms/nftfx"
	"github.com/ava-labs/avalanchego/vms/secp256k1fx"

	avajson "github.com/ava-labs/avalanchego/utils/json"
	keystoreutils "github.com/ava-labs/avalanchego/vms/components/keystore"
)

type fork uint8

const (
	durango fork = iota
	eUpgrade

<<<<<<< HEAD
	testTxFee    uint64 = units.MicroAvax
	startBalance uint64 = 1000 * units.MicroAvax
=======
	testTxFee    uint64 = 1000
	startBalance uint64 = 50000
>>>>>>> 9351da12

	username       = "bobby"
	password       = "StrnasfqewiurPasswdn56d" //#nosec G101
	feeAssetName   = "TEST"
	otherAssetName = "OTHER"
)

var (
	testChangeAddr = ids.GenerateTestShortID()
	testCases      = []struct {
		name      string
		avaxAsset bool
	}{
		{
			name:      "genesis asset is AVAX",
			avaxAsset: true,
		},
		{
			name:      "genesis asset is TEST",
			avaxAsset: false,
		},
	}

	assetID = ids.ID{1, 2, 3}

	keys  = secp256k1.TestKeys()[:3] // TODO: Remove [:3]
	addrs []ids.ShortID              // addrs[i] corresponds to keys[i]

	noFeesTestConfig = &config.Config{
		DurangoTime:      time.Time{},
		EUpgradeTime:     mockable.MaxTime,
		TxFee:            0,
		CreateAssetTxFee: 0,
	}
)

func init() {
	addrs = make([]ids.ShortID, len(keys))
	for i, key := range keys {
		addrs[i] = key.Address()
	}
}

type user struct {
	username    string
	password    string
	initialKeys []*secp256k1.PrivateKey
}

type envConfig struct {
	fork             fork
	isCustomFeeAsset bool
	keystoreUsers    []*user
	vmStaticConfig   *config.Config
	vmDynamicConfig  *Config
	additionalFxs    []*common.Fx
	notLinearized    bool
	notBootstrapped  bool
}

type environment struct {
	genesisBytes  []byte
	genesisTx     *txs.Tx
	sharedMemory  *atomic.Memory
	issuer        chan common.Message
	vm            *VM
	service       *Service
	walletService *WalletService
}

// setup the testing environment
func setup(tb testing.TB, c *envConfig) *environment {
	require := require.New(tb)

	var (
		genesisArgs *BuildGenesisArgs
		assetName   = "AVAX"
	)
	if c.isCustomFeeAsset {
		genesisArgs = makeCustomAssetGenesis(tb)
		assetName = feeAssetName
	} else {
		genesisArgs = makeDefaultGenesis(tb)
	}

	genesisBytes := buildGenesisTestWithArgs(tb, genesisArgs)

	ctx := snowtest.Context(tb, snowtest.XChainID)

	baseDB := memdb.New()
	m := atomic.NewMemory(prefixdb.New([]byte{0}, baseDB))
	ctx.SharedMemory = m.NewSharedMemory(ctx.ChainID)

	// NB: this lock is intentionally left locked when this function returns.
	// The caller of this function is responsible for unlocking.
	ctx.Lock.Lock()

	userKeystore := keystore.New(logging.NoLog{}, memdb.New())
	ctx.Keystore = userKeystore.NewBlockchainKeyStore(ctx.ChainID)

	for _, user := range c.keystoreUsers {
		require.NoError(userKeystore.CreateUser(user.username, user.password))

		// Import the initially funded private keys
		keystoreUser, err := keystoreutils.NewUserFromKeystore(ctx.Keystore, user.username, user.password)
		require.NoError(err)

		require.NoError(keystoreUser.PutKeys(user.initialKeys...))
		require.NoError(keystoreUser.Close())
	}

	vmStaticConfig := staticConfig(tb, c.fork)
	if c.vmStaticConfig != nil {
		vmStaticConfig = *c.vmStaticConfig
	}

	vm := &VM{
		Config: vmStaticConfig,
	}

	vmDynamicConfig := DefaultConfig
	vmDynamicConfig.IndexTransactions = true
	if c.vmDynamicConfig != nil {
		vmDynamicConfig = *c.vmDynamicConfig
	}
	configBytes, err := json.Marshal(vmDynamicConfig)
	require.NoError(err)

	require.NoError(vm.Initialize(
		context.Background(),
		ctx,
		prefixdb.New([]byte{1}, baseDB),
		genesisBytes,
		nil,
		configBytes,
		nil,
		append(
			[]*common.Fx{
				{
					ID: secp256k1fx.ID,
					Fx: &secp256k1fx.Fx{},
				},
				{
					ID: nftfx.ID,
					Fx: &nftfx.Fx{},
				},
			},
			c.additionalFxs...,
		),
		&common.SenderTest{},
	))

	stopVertexID := ids.GenerateTestID()
	issuer := make(chan common.Message, 1)

	env := &environment{
		genesisBytes: genesisBytes,
		genesisTx:    getCreateTxFromGenesisTest(tb, genesisBytes, assetName),
		sharedMemory: m,
		issuer:       issuer,
		vm:           vm,
		service: &Service{
<<<<<<< HEAD
			vm: vm,
			txBuilderBackend: newServiceBackend(
				vm.feeAssetID,
				vm.parser.Codec(),
				vm.ctx,
				&vm.Config,
				vm.state,
				vm.AtomicUTXOManager,
			),
=======
			vm:               vm,
			txBuilderBackend: newServiceBackend(vm.feeAssetID, vm.ctx, &vm.Config, vm.state, vm.AtomicUTXOManager),
>>>>>>> 9351da12
		},
		walletService: &WalletService{
			walletServiceBackend: NewWalletServiceBackend(vm),
		},
	}

	require.NoError(vm.SetState(context.Background(), snow.Bootstrapping))
	if c.notLinearized {
		return env
	}

	require.NoError(vm.Linearize(context.Background(), stopVertexID, issuer))
	if c.notBootstrapped {
		return env
	}

	require.NoError(vm.SetState(context.Background(), snow.NormalOp))
	return env
}

func staticConfig(tb testing.TB, f fork) config.Config {
	var (
		durangoTime  = mockable.MaxTime
		eUpgradeTime = mockable.MaxTime
	)

	switch f {
	case eUpgrade:
		eUpgradeTime = time.Time{}
		fallthrough
	case durango:
		durangoTime = time.Time{}
	default:
		require.FailNow(tb, fmt.Sprintf("unhandled fork %d", f))
	}

	return config.Config{
		TxFee:            testTxFee,
		CreateAssetTxFee: testTxFee,
		DurangoTime:      durangoTime,
		EUpgradeTime:     eUpgradeTime,
	}
}

// Returns:
//
//  1. tx in genesis that creates asset
//  2. the index of the output
func getCreateTxFromGenesisTest(tb testing.TB, genesisBytes []byte, assetName string) *txs.Tx {
	require := require.New(tb)

	parser, err := txs.NewParser(
		time.Time{},
		[]fxs.Fx{
			&secp256k1fx.Fx{},
		},
	)
	require.NoError(err)

	cm := parser.GenesisCodec()
	genesis := Genesis{}
	_, err = cm.Unmarshal(genesisBytes, &genesis)
	require.NoError(err)
	require.NotEmpty(genesis.Txs)

	var assetTx *GenesisAsset
	for _, tx := range genesis.Txs {
		if tx.Name == assetName {
			assetTx = tx
			break
		}
	}
	require.NotNil(assetTx)

	tx := &txs.Tx{
		Unsigned: &assetTx.CreateAssetTx,
	}
	require.NoError(tx.Initialize(parser.GenesisCodec()))
	return tx
}

// buildGenesisTest is the common Genesis builder for most tests
func buildGenesisTest(tb testing.TB) []byte {
	defaultArgs := makeDefaultGenesis(tb)
	return buildGenesisTestWithArgs(tb, defaultArgs)
}

// buildGenesisTestWithArgs allows building the genesis while injecting different starting points (args)
func buildGenesisTestWithArgs(tb testing.TB, args *BuildGenesisArgs) []byte {
	require := require.New(tb)

	ss := CreateStaticService()

	reply := BuildGenesisReply{}
	require.NoError(ss.BuildGenesis(nil, args, &reply))

	b, err := formatting.Decode(reply.Encoding, reply.Bytes)
	require.NoError(err)
	return b
}

func newTx(tb testing.TB, genesisBytes []byte, chainID ids.ID, parser txs.Parser, assetName string) *txs.Tx {
	require := require.New(tb)

	createTx := getCreateTxFromGenesisTest(tb, genesisBytes, assetName)
	tx := &txs.Tx{Unsigned: &txs.BaseTx{
		BaseTx: avax.BaseTx{
			NetworkID:    constants.UnitTestID,
			BlockchainID: chainID,
			Ins: []*avax.TransferableInput{{
				UTXOID: avax.UTXOID{
					TxID:        createTx.ID(),
					OutputIndex: 2,
				},
				Asset: avax.Asset{ID: createTx.ID()},
				In: &secp256k1fx.TransferInput{
					Amt: startBalance,
					Input: secp256k1fx.Input{
						SigIndices: []uint32{
							0,
						},
					},
				},
			}},
		},
	}}
	require.NoError(tx.SignSECP256K1Fx(parser.Codec(), [][]*secp256k1.PrivateKey{{keys[0]}}))
	return tx
}

// Sample from a set of addresses and return them raw and formatted as strings.
// The size of the sample is between 1 and len(addrs)
// If len(addrs) == 0, returns nil
func sampleAddrs(tb testing.TB, addressFormatter avax.AddressManager, addrs []ids.ShortID) ([]ids.ShortID, []string) {
	require := require.New(tb)

	sampledAddrs := []ids.ShortID{}
	sampledAddrsStr := []string{}

	sampler := sampler.NewUniform()
	sampler.Initialize(uint64(len(addrs)))

	numAddrs := 1 + rand.Intn(len(addrs)) // #nosec G404
	indices, err := sampler.Sample(numAddrs)
	require.NoError(err)
	for _, index := range indices {
		addr := addrs[index]
		addrStr, err := addressFormatter.FormatLocalAddress(addr)
		require.NoError(err)

		sampledAddrs = append(sampledAddrs, addr)
		sampledAddrsStr = append(sampledAddrsStr, addrStr)
	}
	return sampledAddrs, sampledAddrsStr
}

func makeDefaultGenesis(tb testing.TB) *BuildGenesisArgs {
	require := require.New(tb)

	addr0Str, err := address.FormatBech32(constants.UnitTestHRP, addrs[0].Bytes())
	require.NoError(err)

	addr1Str, err := address.FormatBech32(constants.UnitTestHRP, addrs[1].Bytes())
	require.NoError(err)

	addr2Str, err := address.FormatBech32(constants.UnitTestHRP, addrs[2].Bytes())
	require.NoError(err)

	return &BuildGenesisArgs{
		Encoding: formatting.Hex,
		GenesisData: map[string]AssetDefinition{
			"asset1": {
				Name:   "AVAX",
				Symbol: "SYMB",
				InitialState: map[string][]interface{}{
					"fixedCap": {
						Holder{
							Amount:  avajson.Uint64(startBalance),
							Address: addr0Str,
						},
						Holder{
							Amount:  avajson.Uint64(startBalance),
							Address: addr1Str,
						},
						Holder{
							Amount:  avajson.Uint64(startBalance),
							Address: addr2Str,
						},
					},
				},
			},
			"asset2": {
				Name:   "myVarCapAsset",
				Symbol: "MVCA",
				InitialState: map[string][]interface{}{
					"variableCap": {
						Owners{
							Threshold: 1,
							Minters: []string{
								addr0Str,
								addr1Str,
							},
						},
						Owners{
							Threshold: 2,
							Minters: []string{
								addr0Str,
								addr1Str,
								addr2Str,
							},
						},
					},
				},
			},
			"asset3": {
				Name: "myOtherVarCapAsset",
				InitialState: map[string][]interface{}{
					"variableCap": {
						Owners{
							Threshold: 1,
							Minters: []string{
								addr0Str,
							},
						},
					},
				},
			},
			"asset4": {
				Name: "myFixedCapAsset",
				InitialState: map[string][]interface{}{
					"fixedCap": {
						Holder{
							Amount:  avajson.Uint64(startBalance),
							Address: addr0Str,
						},
						Holder{
							Amount:  avajson.Uint64(startBalance),
							Address: addr1Str,
						},
					},
				},
			},
		},
	}
}

func makeCustomAssetGenesis(tb testing.TB) *BuildGenesisArgs {
	require := require.New(tb)

	addr0Str, err := address.FormatBech32(constants.UnitTestHRP, addrs[0].Bytes())
	require.NoError(err)

	addr1Str, err := address.FormatBech32(constants.UnitTestHRP, addrs[1].Bytes())
	require.NoError(err)

	addr2Str, err := address.FormatBech32(constants.UnitTestHRP, addrs[2].Bytes())
	require.NoError(err)

	return &BuildGenesisArgs{
		Encoding: formatting.Hex,
		GenesisData: map[string]AssetDefinition{
			"asset1": {
				Name:   feeAssetName,
				Symbol: "TST",
				InitialState: map[string][]interface{}{
					"fixedCap": {
						Holder{
							Amount:  avajson.Uint64(startBalance),
							Address: addr0Str,
						},
						Holder{
							Amount:  avajson.Uint64(startBalance),
							Address: addr1Str,
						},
						Holder{
							Amount:  avajson.Uint64(startBalance),
							Address: addr2Str,
						},
					},
				},
			},
			"asset2": {
				Name:   otherAssetName,
				Symbol: "OTH",
				InitialState: map[string][]interface{}{
					"fixedCap": {
						Holder{
							Amount:  avajson.Uint64(startBalance),
							Address: addr0Str,
						},
						Holder{
							Amount:  avajson.Uint64(startBalance),
							Address: addr1Str,
						},
						Holder{
							Amount:  avajson.Uint64(startBalance),
							Address: addr2Str,
						},
					},
				},
			},
		},
	}
}

// issueAndAccept expects the context lock not to be held
func issueAndAccept(
	require *require.Assertions,
	vm *VM,
	issuer <-chan common.Message,
	tx *txs.Tx,
) {
	txID, err := vm.issueTx(tx)
	require.NoError(err)
	require.Equal(tx.ID(), txID)

	buildAndAccept(require, vm, issuer, txID)
}

// buildAndAccept expects the context lock not to be held
func buildAndAccept(
	require *require.Assertions,
	vm *VM,
	issuer <-chan common.Message,
	txID ids.ID,
) {
	require.Equal(common.PendingTxs, <-issuer)

	vm.ctx.Lock.Lock()
	defer vm.ctx.Lock.Unlock()

	blkIntf, err := vm.BuildBlock(context.Background())
	require.NoError(err)
	require.IsType(&executor.Block{}, blkIntf)

	blk := blkIntf.(*executor.Block)
	txs := blk.Txs()
	require.Len(txs, 1)

	issuedTx := txs[0]
	require.Equal(txID, issuedTx.ID())
	require.NoError(blk.Verify(context.Background()))
	require.NoError(vm.SetPreference(context.Background(), blk.ID()))
	require.NoError(blk.Accept(context.Background()))
}<|MERGE_RESOLUTION|>--- conflicted
+++ resolved
@@ -28,10 +28,7 @@
 	"github.com/ava-labs/avalanchego/utils/logging"
 	"github.com/ava-labs/avalanchego/utils/sampler"
 	"github.com/ava-labs/avalanchego/utils/timer/mockable"
-<<<<<<< HEAD
 	"github.com/ava-labs/avalanchego/utils/units"
-=======
->>>>>>> 9351da12
 	"github.com/ava-labs/avalanchego/vms/avm/block/executor"
 	"github.com/ava-labs/avalanchego/vms/avm/config"
 	"github.com/ava-labs/avalanchego/vms/avm/fxs"
@@ -50,13 +47,8 @@
 	durango fork = iota
 	eUpgrade
 
-<<<<<<< HEAD
 	testTxFee    uint64 = units.MicroAvax
 	startBalance uint64 = 1000 * units.MicroAvax
-=======
-	testTxFee    uint64 = 1000
-	startBalance uint64 = 50000
->>>>>>> 9351da12
 
 	username       = "bobby"
 	password       = "StrnasfqewiurPasswdn56d" //#nosec G101
@@ -84,13 +76,6 @@
 
 	keys  = secp256k1.TestKeys()[:3] // TODO: Remove [:3]
 	addrs []ids.ShortID              // addrs[i] corresponds to keys[i]
-
-	noFeesTestConfig = &config.Config{
-		DurangoTime:      time.Time{},
-		EUpgradeTime:     mockable.MaxTime,
-		TxFee:            0,
-		CreateAssetTxFee: 0,
-	}
 )
 
 func init() {
@@ -219,7 +204,6 @@
 		issuer:       issuer,
 		vm:           vm,
 		service: &Service{
-<<<<<<< HEAD
 			vm: vm,
 			txBuilderBackend: newServiceBackend(
 				vm.feeAssetID,
@@ -229,10 +213,6 @@
 				vm.state,
 				vm.AtomicUTXOManager,
 			),
-=======
-			vm:               vm,
-			txBuilderBackend: newServiceBackend(vm.feeAssetID, vm.ctx, &vm.Config, vm.state, vm.AtomicUTXOManager),
->>>>>>> 9351da12
 		},
 		walletService: &WalletService{
 			walletServiceBackend: NewWalletServiceBackend(vm),
