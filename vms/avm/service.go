--- conflicted
+++ resolved
@@ -1,4 +1,3 @@
-<<<<<<< HEAD
 // Copyright (C) 2022, Chain4Travel AG. All rights reserved.
 //
 // This file is a derived work, based on ava-labs code whose
@@ -9,10 +8,7 @@
 //
 // Much love to the original authors for their work.
 // **********************************************************
-// Copyright (C) 2019-2022, Ava Labs, Inc. All rights reserved.
-=======
 // Copyright (C) 2019-2023, Ava Labs, Inc. All rights reserved.
->>>>>>> 7d73b59c
 // See the file LICENSE for licensing terms.
 
 package avm
