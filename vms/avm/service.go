// Copyright (C) 2019-2024, Ava Labs, Inc. All rights reserved.
// See the file LICENSE for licensing terms.

package avm

import (
	"encoding/json"
	"errors"
	"fmt"
	"math"
	"net/http"

	"go.uber.org/zap"

	"github.com/ava-labs/avalanchego/api"
	"github.com/ava-labs/avalanchego/database"
	"github.com/ava-labs/avalanchego/ids"
	"github.com/ava-labs/avalanchego/snow/choices"
	"github.com/ava-labs/avalanchego/utils"
	"github.com/ava-labs/avalanchego/utils/crypto/secp256k1"
	"github.com/ava-labs/avalanchego/utils/formatting"
	"github.com/ava-labs/avalanchego/utils/logging"
	"github.com/ava-labs/avalanchego/utils/set"
	"github.com/ava-labs/avalanchego/vms/avm/txs"
	"github.com/ava-labs/avalanchego/vms/avm/txs/fees"
	"github.com/ava-labs/avalanchego/vms/components/avax"
	"github.com/ava-labs/avalanchego/vms/components/keystore"
	"github.com/ava-labs/avalanchego/vms/components/verify"
	"github.com/ava-labs/avalanchego/vms/nftfx"
	"github.com/ava-labs/avalanchego/vms/secp256k1fx"

	avajson "github.com/ava-labs/avalanchego/utils/json"
	safemath "github.com/ava-labs/avalanchego/utils/math"
	commonfees "github.com/ava-labs/avalanchego/vms/components/fees"
)

const (
	// Max number of addresses that can be passed in as argument to GetUTXOs
	maxGetUTXOsAddrs = 1024

	// Max number of items allowed in a page
	maxPageSize uint64 = 1024
)

var (
	errTxNotCreateAsset   = errors.New("transaction doesn't create an asset")
	errNoMinters          = errors.New("no minters provided")
	errNoHoldersOrMinters = errors.New("no minters or initialHolders provided")
	errZeroAmount         = errors.New("amount must be positive")
	errNoOutputs          = errors.New("no outputs to send")
	errInvalidMintAmount  = errors.New("amount minted must be positive")
	errNilTxID            = errors.New("nil transaction ID")
	errNoAddresses        = errors.New("no addresses provided")
	errNoKeys             = errors.New("from addresses have no keys or funds")
	errMissingPrivateKey  = errors.New("argument 'privateKey' not given")
	errNotLinearized      = errors.New("chain is not linearized")
)

// FormattedAssetID defines a JSON formatted struct containing an assetID as a string
type FormattedAssetID struct {
	AssetID ids.ID `json:"assetID"`
}

// Service defines the base service for the asset vm
type Service struct{ vm *VM }

// GetBlock returns the requested block.
func (s *Service) GetBlock(_ *http.Request, args *api.GetBlockArgs, reply *api.GetBlockResponse) error {
	s.vm.ctx.Log.Debug("API called",
		zap.String("service", "avm"),
		zap.String("method", "getBlock"),
		zap.Stringer("blkID", args.BlockID),
		zap.Stringer("encoding", args.Encoding),
	)

	s.vm.ctx.Lock.Lock()
	defer s.vm.ctx.Lock.Unlock()

	if s.vm.chainManager == nil {
		return errNotLinearized
	}
	block, err := s.vm.chainManager.GetStatelessBlock(args.BlockID)
	if err != nil {
		return fmt.Errorf("couldn't get block with id %s: %w", args.BlockID, err)
	}
	reply.Encoding = args.Encoding

	var result any
	if args.Encoding == formatting.JSON {
		block.InitCtx(s.vm.ctx)
		for _, tx := range block.Txs() {
			err := tx.Unsigned.Visit(&txInit{
				tx:            tx,
				ctx:           s.vm.ctx,
				typeToFxIndex: s.vm.typeToFxIndex,
				fxs:           s.vm.fxs,
			})
			if err != nil {
				return err
			}
		}
		result = block
	} else {
		result, err = formatting.Encode(args.Encoding, block.Bytes())
		if err != nil {
			return fmt.Errorf("couldn't encode block %s as string: %w", args.BlockID, err)
		}
	}

	reply.Block, err = json.Marshal(result)
	return err
}

// GetBlockByHeight returns the block at the given height.
func (s *Service) GetBlockByHeight(_ *http.Request, args *api.GetBlockByHeightArgs, reply *api.GetBlockResponse) error {
	s.vm.ctx.Log.Debug("API called",
		zap.String("service", "avm"),
		zap.String("method", "getBlockByHeight"),
		zap.Uint64("height", uint64(args.Height)),
	)

	s.vm.ctx.Lock.Lock()
	defer s.vm.ctx.Lock.Unlock()

	if s.vm.chainManager == nil {
		return errNotLinearized
	}
	reply.Encoding = args.Encoding

	blockID, err := s.vm.state.GetBlockIDAtHeight(uint64(args.Height))
	if err != nil {
		return fmt.Errorf("couldn't get block at height %d: %w", args.Height, err)
	}
	block, err := s.vm.chainManager.GetStatelessBlock(blockID)
	if err != nil {
		s.vm.ctx.Log.Error("couldn't get accepted block",
			zap.Stringer("blkID", blockID),
			zap.Error(err),
		)
		return fmt.Errorf("couldn't get block with id %s: %w", blockID, err)
	}

	var result any
	if args.Encoding == formatting.JSON {
		block.InitCtx(s.vm.ctx)
		for _, tx := range block.Txs() {
			err := tx.Unsigned.Visit(&txInit{
				tx:            tx,
				ctx:           s.vm.ctx,
				typeToFxIndex: s.vm.typeToFxIndex,
				fxs:           s.vm.fxs,
			})
			if err != nil {
				return err
			}
		}
		result = block
	} else {
		result, err = formatting.Encode(args.Encoding, block.Bytes())
		if err != nil {
			return fmt.Errorf("couldn't encode block %s as string: %w", blockID, err)
		}
	}

	reply.Block, err = json.Marshal(result)
	return err
}

// GetHeight returns the height of the last accepted block.
func (s *Service) GetHeight(_ *http.Request, _ *struct{}, reply *api.GetHeightResponse) error {
	s.vm.ctx.Log.Debug("API called",
		zap.String("service", "avm"),
		zap.String("method", "getHeight"),
	)

	s.vm.ctx.Lock.Lock()
	defer s.vm.ctx.Lock.Unlock()

	if s.vm.chainManager == nil {
		return errNotLinearized
	}

	blockID := s.vm.state.GetLastAccepted()
	block, err := s.vm.chainManager.GetStatelessBlock(blockID)
	if err != nil {
		s.vm.ctx.Log.Error("couldn't get last accepted block",
			zap.Stringer("blkID", blockID),
			zap.Error(err),
		)
		return fmt.Errorf("couldn't get block with id %s: %w", blockID, err)
	}

	reply.Height = avajson.Uint64(block.Height())
	return nil
}

// IssueTx attempts to issue a transaction into consensus
func (s *Service) IssueTx(_ *http.Request, args *api.FormattedTx, reply *api.JSONTxID) error {
	s.vm.ctx.Log.Debug("API called",
		zap.String("service", "avm"),
		zap.String("method", "issueTx"),
		logging.UserString("tx", args.Tx),
	)

	txBytes, err := formatting.Decode(args.Encoding, args.Tx)
	if err != nil {
		return fmt.Errorf("problem decoding transaction: %w", err)
	}

	tx, err := s.vm.parser.ParseTx(txBytes)
	if err != nil {
		s.vm.ctx.Log.Debug("failed to parse tx",
			zap.Error(err),
		)
		return err
	}

	reply.TxID, err = s.vm.issueTx(tx)
	return err
}

// GetTxStatusReply defines the GetTxStatus replies returned from the API
type GetTxStatusReply struct {
	Status choices.Status `json:"status"`
}

type GetAddressTxsArgs struct {
	api.JSONAddress
	// Cursor used as a page index / offset
	Cursor avajson.Uint64 `json:"cursor"`
	// PageSize num of items per page
	PageSize avajson.Uint64 `json:"pageSize"`
	// AssetID defaulted to AVAX if omitted or left blank
	AssetID string `json:"assetID"`
}

type GetAddressTxsReply struct {
	TxIDs []ids.ID `json:"txIDs"`
	// Cursor used as a page index / offset
	Cursor avajson.Uint64 `json:"cursor"`
}

// GetAddressTxs returns list of transactions for a given address
func (s *Service) GetAddressTxs(_ *http.Request, args *GetAddressTxsArgs, reply *GetAddressTxsReply) error {
	cursor := uint64(args.Cursor)
	pageSize := uint64(args.PageSize)
	s.vm.ctx.Log.Warn("deprecated API called",
		zap.String("service", "avm"),
		zap.String("method", "getAddressTxs"),
		logging.UserString("address", args.Address),
		logging.UserString("assetID", args.AssetID),
		zap.Uint64("cursor", cursor),
		zap.Uint64("pageSize", pageSize),
	)
	if pageSize > maxPageSize {
		return fmt.Errorf("pageSize > maximum allowed (%d)", maxPageSize)
	} else if pageSize == 0 {
		pageSize = maxPageSize
	}

	// Parse to address
	address, err := avax.ParseServiceAddress(s.vm, args.Address)
	if err != nil {
		return fmt.Errorf("couldn't parse argument 'address' to address: %w", err)
	}

	// Lookup assetID
	assetID, err := s.vm.lookupAssetID(args.AssetID)
	if err != nil {
		return fmt.Errorf("specified `assetID` is invalid: %w", err)
	}

	s.vm.ctx.Log.Debug("fetching transactions",
		logging.UserString("address", args.Address),
		logging.UserString("assetID", args.AssetID),
		zap.Uint64("cursor", cursor),
		zap.Uint64("pageSize", pageSize),
	)

	s.vm.ctx.Lock.Lock()
	defer s.vm.ctx.Lock.Unlock()

	// Read transactions from the indexer
	reply.TxIDs, err = s.vm.addressTxsIndexer.Read(address[:], assetID, cursor, pageSize)
	if err != nil {
		return err
	}
	s.vm.ctx.Log.Debug("fetched transactions",
		logging.UserString("address", args.Address),
		logging.UserString("assetID", args.AssetID),
		zap.Int("numTxs", len(reply.TxIDs)),
	)

	// To get the next set of tx IDs, the user should provide this cursor.
	// e.g. if they provided cursor 5, and read 6 tx IDs, they should start
	// next time from index (cursor) 11.
	reply.Cursor = avajson.Uint64(cursor + uint64(len(reply.TxIDs)))
	return nil
}

// GetTxStatus returns the status of the specified transaction
//
// Deprecated: GetTxStatus only returns Accepted or Unknown, GetTx should be
// used instead to determine if the tx was accepted.
func (s *Service) GetTxStatus(_ *http.Request, args *api.JSONTxID, reply *GetTxStatusReply) error {
	s.vm.ctx.Log.Debug("deprecated API called",
		zap.String("service", "avm"),
		zap.String("method", "getTxStatus"),
		zap.Stringer("txID", args.TxID),
	)

	if args.TxID == ids.Empty {
		return errNilTxID
	}

	s.vm.ctx.Lock.Lock()
	defer s.vm.ctx.Lock.Unlock()

	_, err := s.vm.state.GetTx(args.TxID)
	switch err {
	case nil:
		reply.Status = choices.Accepted
	case database.ErrNotFound:
		reply.Status = choices.Unknown
	default:
		return err
	}
	return nil
}

// GetTx returns the specified transaction
func (s *Service) GetTx(_ *http.Request, args *api.GetTxArgs, reply *api.GetTxReply) error {
	s.vm.ctx.Log.Debug("API called",
		zap.String("service", "avm"),
		zap.String("method", "getTx"),
		zap.Stringer("txID", args.TxID),
	)

	if args.TxID == ids.Empty {
		return errNilTxID
	}

	s.vm.ctx.Lock.Lock()
	defer s.vm.ctx.Lock.Unlock()

	tx, err := s.vm.state.GetTx(args.TxID)
	if err != nil {
		return err
	}
	reply.Encoding = args.Encoding

	var result any
	if args.Encoding == formatting.JSON {
		err = tx.Unsigned.Visit(&txInit{
			tx:            tx,
			ctx:           s.vm.ctx,
			typeToFxIndex: s.vm.typeToFxIndex,
			fxs:           s.vm.fxs,
		})
		result = tx
	} else {
		result, err = formatting.Encode(args.Encoding, tx.Bytes())
	}
	if err != nil {
		return err
	}

	reply.Tx, err = json.Marshal(result)
	return err
}

// GetUTXOs gets all utxos for passed in addresses
func (s *Service) GetUTXOs(_ *http.Request, args *api.GetUTXOsArgs, reply *api.GetUTXOsReply) error {
	s.vm.ctx.Log.Debug("API called",
		zap.String("service", "avm"),
		zap.String("method", "getUTXOs"),
		logging.UserStrings("addresses", args.Addresses),
	)

	if len(args.Addresses) == 0 {
		return errNoAddresses
	}
	if len(args.Addresses) > maxGetUTXOsAddrs {
		return fmt.Errorf("number of addresses given, %d, exceeds maximum, %d", len(args.Addresses), maxGetUTXOsAddrs)
	}

	var sourceChain ids.ID
	if args.SourceChain == "" {
		sourceChain = s.vm.ctx.ChainID
	} else {
		chainID, err := s.vm.ctx.BCLookup.Lookup(args.SourceChain)
		if err != nil {
			return fmt.Errorf("problem parsing source chainID %q: %w", args.SourceChain, err)
		}
		sourceChain = chainID
	}

	addrSet, err := avax.ParseServiceAddresses(s.vm, args.Addresses)
	if err != nil {
		return err
	}

	startAddr := ids.ShortEmpty
	startUTXO := ids.Empty
	if args.StartIndex.Address != "" || args.StartIndex.UTXO != "" {
		startAddr, err = avax.ParseServiceAddress(s.vm, args.StartIndex.Address)
		if err != nil {
			return fmt.Errorf("couldn't parse start index address %q: %w", args.StartIndex.Address, err)
		}
		startUTXO, err = ids.FromString(args.StartIndex.UTXO)
		if err != nil {
			return fmt.Errorf("couldn't parse start index utxo: %w", err)
		}
	}

	var (
		utxos     []*avax.UTXO
		endAddr   ids.ShortID
		endUTXOID ids.ID
	)
	limit := int(args.Limit)
	if limit <= 0 || int(maxPageSize) < limit {
		limit = int(maxPageSize)
	}

	s.vm.ctx.Lock.Lock()
	defer s.vm.ctx.Lock.Unlock()

	if sourceChain == s.vm.ctx.ChainID {
		utxos, endAddr, endUTXOID, err = avax.GetPaginatedUTXOs(
			s.vm.state,
			addrSet,
			startAddr,
			startUTXO,
			limit,
		)
	} else {
		utxos, endAddr, endUTXOID, err = s.vm.GetAtomicUTXOs(
			sourceChain,
			addrSet,
			startAddr,
			startUTXO,
			limit,
		)
	}
	if err != nil {
		return fmt.Errorf("problem retrieving UTXOs: %w", err)
	}

	reply.UTXOs = make([]string, len(utxos))
	codec := s.vm.parser.Codec()
	for i, utxo := range utxos {
		b, err := codec.Marshal(txs.CodecVersion, utxo)
		if err != nil {
			return fmt.Errorf("problem marshalling UTXO: %w", err)
		}
		reply.UTXOs[i], err = formatting.Encode(args.Encoding, b)
		if err != nil {
			return fmt.Errorf("couldn't encode UTXO %s as string: %w", utxo.InputID(), err)
		}
	}

	endAddress, err := s.vm.FormatLocalAddress(endAddr)
	if err != nil {
		return fmt.Errorf("problem formatting address: %w", err)
	}

	reply.EndIndex.Address = endAddress
	reply.EndIndex.UTXO = endUTXOID.String()
	reply.NumFetched = avajson.Uint64(len(utxos))
	reply.Encoding = args.Encoding
	return nil
}

// GetAssetDescriptionArgs are arguments for passing into GetAssetDescription requests
type GetAssetDescriptionArgs struct {
	AssetID string `json:"assetID"`
}

// GetAssetDescriptionReply defines the GetAssetDescription replies returned from the API
type GetAssetDescriptionReply struct {
	FormattedAssetID
	Name         string        `json:"name"`
	Symbol       string        `json:"symbol"`
	Denomination avajson.Uint8 `json:"denomination"`
}

// GetAssetDescription creates an empty account with the name passed in
func (s *Service) GetAssetDescription(_ *http.Request, args *GetAssetDescriptionArgs, reply *GetAssetDescriptionReply) error {
	s.vm.ctx.Log.Debug("API called",
		zap.String("service", "avm"),
		zap.String("method", "getAssetDescription"),
		logging.UserString("assetID", args.AssetID),
	)

	assetID, err := s.vm.lookupAssetID(args.AssetID)
	if err != nil {
		return err
	}

	s.vm.ctx.Lock.Lock()
	defer s.vm.ctx.Lock.Unlock()

	tx, err := s.vm.state.GetTx(assetID)
	if err != nil {
		return err
	}
	createAssetTx, ok := tx.Unsigned.(*txs.CreateAssetTx)
	if !ok {
		return errTxNotCreateAsset
	}

	reply.AssetID = assetID
	reply.Name = createAssetTx.Name
	reply.Symbol = createAssetTx.Symbol
	reply.Denomination = avajson.Uint8(createAssetTx.Denomination)

	return nil
}

// GetBalanceArgs are arguments for passing into GetBalance requests
type GetBalanceArgs struct {
	Address        string `json:"address"`
	AssetID        string `json:"assetID"`
	IncludePartial bool   `json:"includePartial"`
}

// GetBalanceReply defines the GetBalance replies returned from the API
type GetBalanceReply struct {
	Balance avajson.Uint64 `json:"balance"`
	UTXOIDs []avax.UTXOID  `json:"utxoIDs"`
}

// GetBalance returns the balance of an asset held by an address.
// If ![args.IncludePartial], returns only the balance held solely
// (1 out of 1 multisig) by the address and with a locktime in the past.
// Otherwise, returned balance includes assets held only partially by the
// address, and includes balances with locktime in the future.
func (s *Service) GetBalance(_ *http.Request, args *GetBalanceArgs, reply *GetBalanceReply) error {
	s.vm.ctx.Log.Debug("deprecated API called",
		zap.String("service", "avm"),
		zap.String("method", "getBalance"),
		logging.UserString("address", args.Address),
		logging.UserString("assetID", args.AssetID),
	)

	addr, err := avax.ParseServiceAddress(s.vm, args.Address)
	if err != nil {
		return fmt.Errorf("problem parsing address '%s': %w", args.Address, err)
	}

	assetID, err := s.vm.lookupAssetID(args.AssetID)
	if err != nil {
		return err
	}

	addrSet := set.Of(addr)

	s.vm.ctx.Lock.Lock()
	defer s.vm.ctx.Lock.Unlock()

	utxos, err := avax.GetAllUTXOs(s.vm.state, addrSet)
	if err != nil {
		return fmt.Errorf("problem retrieving UTXOs: %w", err)
	}

	now := s.vm.clock.Unix()
	reply.UTXOIDs = make([]avax.UTXOID, 0, len(utxos))
	for _, utxo := range utxos {
		if utxo.AssetID() != assetID {
			continue
		}
		// TODO make this not specific to *secp256k1fx.TransferOutput
		transferable, ok := utxo.Out.(*secp256k1fx.TransferOutput)
		if !ok {
			continue
		}
		owners := transferable.OutputOwners
		if !args.IncludePartial && (len(owners.Addrs) != 1 || owners.Locktime > now) {
			continue
		}
		amt, err := safemath.Add64(transferable.Amount(), uint64(reply.Balance))
		if err != nil {
			return err
		}
		reply.Balance = avajson.Uint64(amt)
		reply.UTXOIDs = append(reply.UTXOIDs, utxo.UTXOID)
	}

	return nil
}

type Balance struct {
	AssetID string         `json:"asset"`
	Balance avajson.Uint64 `json:"balance"`
}

type GetAllBalancesArgs struct {
	api.JSONAddress
	IncludePartial bool `json:"includePartial"`
}

// GetAllBalancesReply is the response from a call to GetAllBalances
type GetAllBalancesReply struct {
	Balances []Balance `json:"balances"`
}

// GetAllBalances returns a map where:
//
// Key: ID of an asset such that [args.Address] has a non-zero balance of the asset
// Value: The balance of the asset held by the address
//
// If ![args.IncludePartial], returns only unlocked balance/UTXOs with a 1-out-of-1 multisig.
// Otherwise, returned balance/UTXOs includes assets held only partially by the
// address, and includes balances with locktime in the future.
func (s *Service) GetAllBalances(_ *http.Request, args *GetAllBalancesArgs, reply *GetAllBalancesReply) error {
	s.vm.ctx.Log.Debug("deprecated API called",
		zap.String("service", "avm"),
		zap.String("method", "getAllBalances"),
		logging.UserString("address", args.Address),
	)

	address, err := avax.ParseServiceAddress(s.vm, args.Address)
	if err != nil {
		return fmt.Errorf("problem parsing address '%s': %w", args.Address, err)
	}
	addrSet := set.Of(address)

	s.vm.ctx.Lock.Lock()
	defer s.vm.ctx.Lock.Unlock()

	utxos, err := avax.GetAllUTXOs(s.vm.state, addrSet)
	if err != nil {
		return fmt.Errorf("couldn't get address's UTXOs: %w", err)
	}

	now := s.vm.clock.Unix()
	assetIDs := set.Set[ids.ID]{}       // IDs of assets the address has a non-zero balance of
	balances := make(map[ids.ID]uint64) // key: ID (as bytes). value: balance of that asset
	for _, utxo := range utxos {
		// TODO make this not specific to *secp256k1fx.TransferOutput
		transferable, ok := utxo.Out.(*secp256k1fx.TransferOutput)
		if !ok {
			continue
		}
		owners := transferable.OutputOwners
		if !args.IncludePartial && (len(owners.Addrs) != 1 || owners.Locktime > now) {
			continue
		}
		assetID := utxo.AssetID()
		assetIDs.Add(assetID)
		balance := balances[assetID] // 0 if key doesn't exist
		balance, err := safemath.Add64(transferable.Amount(), balance)
		if err != nil {
			balances[assetID] = math.MaxUint64
		} else {
			balances[assetID] = balance
		}
	}

	reply.Balances = make([]Balance, assetIDs.Len())
	i := 0
	for assetID := range assetIDs {
		alias := s.vm.PrimaryAliasOrDefault(assetID)
		reply.Balances[i] = Balance{
			AssetID: alias,
			Balance: avajson.Uint64(balances[assetID]),
		}
		i++
	}

	return nil
}

// Holder describes how much an address owns of an asset
type Holder struct {
	Amount  avajson.Uint64 `json:"amount"`
	Address string         `json:"address"`
}

// Owners describes who can perform an action
type Owners struct {
	Threshold avajson.Uint32 `json:"threshold"`
	Minters   []string       `json:"minters"`
}

// CreateAssetArgs are arguments for passing into CreateAsset
type CreateAssetArgs struct {
	api.JSONSpendHeader           // User, password, from addrs, change addr
	Name                string    `json:"name"`
	Symbol              string    `json:"symbol"`
	Denomination        byte      `json:"denomination"`
	InitialHolders      []*Holder `json:"initialHolders"`
	MinterSets          []Owners  `json:"minterSets"`
}

// AssetIDChangeAddr is an asset ID and a change address
type AssetIDChangeAddr struct {
	FormattedAssetID
	api.JSONChangeAddr
}

// CreateAsset returns ID of the newly created asset
func (s *Service) CreateAsset(_ *http.Request, args *CreateAssetArgs, reply *AssetIDChangeAddr) error {
	s.vm.ctx.Log.Warn("deprecated API called",
		zap.String("service", "avm"),
		zap.String("method", "createAsset"),
		logging.UserString("name", args.Name),
		logging.UserString("symbol", args.Symbol),
		zap.Int("numInitialHolders", len(args.InitialHolders)),
		zap.Int("numMinters", len(args.MinterSets)),
	)

	tx, changeAddr, err := s.buildCreateAssetTx(args)
	if err != nil {
		return err
	}

	assetID, err := s.vm.issueTx(tx)
	if err != nil {
		return fmt.Errorf("problem issuing transaction: %w", err)
	}

	reply.AssetID = assetID
	reply.ChangeAddr, err = s.vm.FormatLocalAddress(changeAddr)
	return err
}

func (s *Service) buildCreateAssetTx(args *CreateAssetArgs) (*txs.Tx, ids.ShortID, error) {
	if len(args.InitialHolders) == 0 && len(args.MinterSets) == 0 {
		return nil, ids.ShortEmpty, errNoHoldersOrMinters
	}

	// Parse the from addresses
	fromAddrs, err := avax.ParseServiceAddresses(s.vm, args.From)
	if err != nil {
		return nil, ids.ShortEmpty, err
	}

	s.vm.ctx.Lock.Lock()
	defer s.vm.ctx.Lock.Unlock()

	// Get the UTXOs/keys for the from addresses
	utxos, kc, err := s.vm.LoadUser(args.Username, args.Password, fromAddrs)
	if err != nil {
		return nil, ids.ShortEmpty, err
	}

	// Parse the change address.
	if len(kc.Keys) == 0 {
		return nil, ids.ShortEmpty, errNoKeys
	}
	changeAddr, err := s.vm.selectChangeAddr(kc.Keys[0].PublicKey().Address(), args.ChangeAddr)
	if err != nil {
		return nil, ids.ShortEmpty, err
	}

	initialState := &txs.InitialState{
		FxIndex: 0, // TODO: Should lookup secp256k1fx FxID
		Outs:    make([]verify.State, 0, len(args.InitialHolders)+len(args.MinterSets)),
	}
	for _, holder := range args.InitialHolders {
		addr, err := avax.ParseServiceAddress(s.vm, holder.Address)
		if err != nil {
			return nil, ids.ShortEmpty, err
		}
		initialState.Outs = append(initialState.Outs, &secp256k1fx.TransferOutput{
			Amt: uint64(holder.Amount),
			OutputOwners: secp256k1fx.OutputOwners{
				Threshold: 1,
				Addrs:     []ids.ShortID{addr},
			},
		})
	}
	for _, owner := range args.MinterSets {
		minter := &secp256k1fx.MintOutput{
			OutputOwners: secp256k1fx.OutputOwners{
				Threshold: uint32(owner.Threshold),
				Addrs:     make([]ids.ShortID, 0, len(owner.Minters)),
			},
		}
		minterAddrsSet, err := avax.ParseServiceAddresses(s.vm, owner.Minters)
		if err != nil {
			return nil, ids.ShortEmpty, err
		}
		minter.Addrs = minterAddrsSet.List()
		utils.Sort(minter.Addrs)
		initialState.Outs = append(initialState.Outs, minter)
	}

	codec := s.vm.parser.Codec()
	initialState.Sort(codec)

	return buildCreateAssetTx(
		s.vm,
		args.Name,
		args.Symbol,
		args.Denomination,
		[]*txs.InitialState{initialState},
		utxos,
		kc,
		changeAddr,
	)
}

func buildCreateAssetTx(
	vm *VM,
	name, symbol string,
	denomination byte,
	initialStates []*txs.InitialState,
	utxos []*avax.UTXO,
	kc *secp256k1fx.Keychain,
	changeAddr ids.ShortID,
) (*txs.Tx, ids.ShortID, error) {
	var (
<<<<<<< HEAD
		chainTime  = s.vm.state.GetTimestamp()
		feeCfg     = s.vm.GetDynamicFeesConfig(chainTime)
		unitFees   = s.vm.state.GetUnitFees()
		feeWindows = s.vm.state.GetFeeWindows()
		feeMan     = commonfees.NewManager(unitFees, feeWindows)
		feeCalc    = &fees.Calculator{
			IsEUpgradeActive: s.vm.IsEUpgradeActivated(chainTime),
			Config:           &s.vm.Config,
=======
		chainTime = vm.state.GetTimestamp()
		feeCfg    = vm.GetDynamicFeesConfig(chainTime)
		feeMan    = commonfees.NewManager(feeCfg.UnitFees)
		feeCalc   = &fees.Calculator{
			IsEUpgradeActive: vm.IsEUpgradeActivated(chainTime),
			Config:           &vm.Config,
>>>>>>> 386b17be
			FeeManager:       feeMan,
			ConsumedUnitsCap: feeCfg.BlockUnitsCap,
			Codec:            vm.parser.Codec(),
		}
	)

	uTx := &txs.CreateAssetTx{
		BaseTx: txs.BaseTx{BaseTx: avax.BaseTx{
			NetworkID:    vm.ctx.NetworkID,
			BlockchainID: vm.ctx.ChainID,
		}},
		Name:         name,
		Symbol:       symbol,
		Denomination: denomination,
		States:       initialStates,
	}
	if err := uTx.Visit(feeCalc); err != nil {
		return nil, ids.ShortEmpty, err
	}

	toBurn := make(map[ids.ID]uint64)
	ins, outs, keys, err := vm.FinanceTx(
		utxos,
		vm.feeAssetID,
		kc,
		toBurn,
		feeCalc,
		changeAddr,
	)
	if err != nil {
		return nil, ids.ShortEmpty, err
	}

	uTx.Ins = ins
	uTx.Outs = outs
	tx := &txs.Tx{Unsigned: uTx}
	return tx, changeAddr, tx.SignSECP256K1Fx(vm.parser.Codec(), keys)
}

// CreateFixedCapAsset returns ID of the newly created asset
func (s *Service) CreateFixedCapAsset(r *http.Request, args *CreateAssetArgs, reply *AssetIDChangeAddr) error {
	s.vm.ctx.Log.Warn("deprecated API called",
		zap.String("service", "avm"),
		zap.String("method", "createFixedCapAsset"),
		logging.UserString("name", args.Name),
		logging.UserString("symbol", args.Symbol),
		zap.Int("numInitialHolders", len(args.InitialHolders)),
	)

	return s.CreateAsset(r, args, reply)
}

// CreateVariableCapAsset returns ID of the newly created asset
func (s *Service) CreateVariableCapAsset(r *http.Request, args *CreateAssetArgs, reply *AssetIDChangeAddr) error {
	s.vm.ctx.Log.Warn("deprecated API called",
		zap.String("service", "avm"),
		zap.String("method", "createVariableCapAsset"),
		logging.UserString("name", args.Name),
		logging.UserString("symbol", args.Symbol),
		zap.Int("numMinters", len(args.MinterSets)),
	)

	return s.CreateAsset(r, args, reply)
}

// CreateNFTAssetArgs are arguments for passing into CreateNFTAsset requests
type CreateNFTAssetArgs struct {
	api.JSONSpendHeader          // User, password, from addrs, change addr
	Name                string   `json:"name"`
	Symbol              string   `json:"symbol"`
	MinterSets          []Owners `json:"minterSets"`
}

// CreateNFTAsset returns ID of the newly created asset
func (s *Service) CreateNFTAsset(_ *http.Request, args *CreateNFTAssetArgs, reply *AssetIDChangeAddr) error {
	s.vm.ctx.Log.Warn("deprecated API called",
		zap.String("service", "avm"),
		zap.String("method", "createNFTAsset"),
		logging.UserString("name", args.Name),
		logging.UserString("symbol", args.Symbol),
		zap.Int("numMinters", len(args.MinterSets)),
	)

	tx, changeAddr, err := s.buildCreateNFTAsset(args)
	if err != nil {
		return err
	}

	assetID, err := s.vm.issueTx(tx)
	if err != nil {
		return fmt.Errorf("problem issuing transaction: %w", err)
	}

	reply.AssetID = assetID
	reply.ChangeAddr, err = s.vm.FormatLocalAddress(changeAddr)
	return err
}

func (s *Service) buildCreateNFTAsset(args *CreateNFTAssetArgs) (*txs.Tx, ids.ShortID, error) {
	if len(args.MinterSets) == 0 {
		return nil, ids.ShortEmpty, errNoMinters
	}

	// Parse the from addresses
	fromAddrs, err := avax.ParseServiceAddresses(s.vm, args.From)
	if err != nil {
		return nil, ids.ShortEmpty, err
	}

	s.vm.ctx.Lock.Lock()
	defer s.vm.ctx.Lock.Unlock()

	// Get the UTXOs/keys for the from addresses
	utxos, kc, err := s.vm.LoadUser(args.Username, args.Password, fromAddrs)
	if err != nil {
		return nil, ids.ShortEmpty, err
	}

	// Parse the change address.
	if len(kc.Keys) == 0 {
		return nil, ids.ShortEmpty, errNoKeys
	}
	changeAddr, err := s.vm.selectChangeAddr(kc.Keys[0].PublicKey().Address(), args.ChangeAddr)
	if err != nil {
		return nil, ids.ShortEmpty, err
	}

<<<<<<< HEAD
	var (
		chainTime  = s.vm.state.GetTimestamp()
		feeCfg     = s.vm.GetDynamicFeesConfig(chainTime)
		unitFees   = s.vm.state.GetUnitFees()
		feeWindows = s.vm.state.GetFeeWindows()
		feeMan     = commonfees.NewManager(unitFees, feeWindows)
		feeCalc    = &fees.Calculator{
			IsEUpgradeActive: s.vm.IsEUpgradeActivated(chainTime),
			Config:           &s.vm.Config,
			FeeManager:       feeMan,
			ConsumedUnitsCap: feeCfg.BlockUnitsCap,
			Codec:            s.vm.parser.Codec(),
		}
	)

=======
>>>>>>> 386b17be
	initialState := &txs.InitialState{
		FxIndex: 1, // TODO: Should lookup nftfx FxID
		Outs:    make([]verify.State, 0, len(args.MinterSets)),
	}
	for i, owner := range args.MinterSets {
		minter := &nftfx.MintOutput{
			GroupID: uint32(i),
			OutputOwners: secp256k1fx.OutputOwners{
				Threshold: uint32(owner.Threshold),
			},
		}
		minterAddrsSet, err := avax.ParseServiceAddresses(s.vm, owner.Minters)
		if err != nil {
			return nil, ids.ShortEmpty, err
		}
		minter.Addrs = minterAddrsSet.List()
		utils.Sort(minter.Addrs)
		initialState.Outs = append(initialState.Outs, minter)
	}

	codec := s.vm.parser.Codec()
	initialState.Sort(codec)
	return buildCreateAssetTx(
		s.vm,
		args.Name,
		args.Symbol,
		0, // NFTs are non-fungible
		[]*txs.InitialState{initialState},
		utxos,
		kc,
		changeAddr,
	)
}

// CreateAddress creates an address for the user [args.Username]
func (s *Service) CreateAddress(_ *http.Request, args *api.UserPass, reply *api.JSONAddress) error {
	s.vm.ctx.Log.Warn("deprecated API called",
		zap.String("service", "avm"),
		zap.String("method", "createAddress"),
		logging.UserString("username", args.Username),
	)

	s.vm.ctx.Lock.Lock()
	defer s.vm.ctx.Lock.Unlock()

	user, err := keystore.NewUserFromKeystore(s.vm.ctx.Keystore, args.Username, args.Password)
	if err != nil {
		return err
	}
	defer user.Close()

	sk, err := keystore.NewKey(user)
	if err != nil {
		return err
	}

	reply.Address, err = s.vm.FormatLocalAddress(sk.PublicKey().Address())
	if err != nil {
		return fmt.Errorf("problem formatting address: %w", err)
	}

	// Return an error if the DB can't close, this will execute before the above
	// db close.
	return user.Close()
}

// ListAddresses returns all of the addresses controlled by user [args.Username]
func (s *Service) ListAddresses(_ *http.Request, args *api.UserPass, response *api.JSONAddresses) error {
	s.vm.ctx.Log.Warn("deprecated API called",
		zap.String("service", "avm"),
		zap.String("method", "listAddresses"),
		logging.UserString("username", args.Username),
	)

	s.vm.ctx.Lock.Lock()
	defer s.vm.ctx.Lock.Unlock()

	user, err := keystore.NewUserFromKeystore(s.vm.ctx.Keystore, args.Username, args.Password)
	if err != nil {
		return err
	}

	response.Addresses = []string{}

	addresses, err := user.GetAddresses()
	if err != nil {
		// An error fetching the addresses may just mean that the user has no
		// addresses.
		return user.Close()
	}

	for _, address := range addresses {
		addr, err := s.vm.FormatLocalAddress(address)
		if err != nil {
			// Drop any potential error closing the database to report the
			// original error
			_ = user.Close()
			return fmt.Errorf("problem formatting address: %w", err)
		}
		response.Addresses = append(response.Addresses, addr)
	}
	return user.Close()
}

// ExportKeyArgs are arguments for ExportKey
type ExportKeyArgs struct {
	api.UserPass
	Address string `json:"address"`
}

// ExportKeyReply is the response for ExportKey
type ExportKeyReply struct {
	// The decrypted PrivateKey for the Address provided in the arguments
	PrivateKey *secp256k1.PrivateKey `json:"privateKey"`
}

// ExportKey returns a private key from the provided user
func (s *Service) ExportKey(_ *http.Request, args *ExportKeyArgs, reply *ExportKeyReply) error {
	s.vm.ctx.Log.Warn("deprecated API called",
		zap.String("service", "avm"),
		zap.String("method", "exportKey"),
		logging.UserString("username", args.Username),
	)

	addr, err := avax.ParseServiceAddress(s.vm, args.Address)
	if err != nil {
		return fmt.Errorf("problem parsing address %q: %w", args.Address, err)
	}

	s.vm.ctx.Lock.Lock()
	defer s.vm.ctx.Lock.Unlock()

	user, err := keystore.NewUserFromKeystore(s.vm.ctx.Keystore, args.Username, args.Password)
	if err != nil {
		return err
	}

	reply.PrivateKey, err = user.GetKey(addr)
	if err != nil {
		// Drop any potential error closing the database to report the original
		// error
		_ = user.Close()
		return fmt.Errorf("problem retrieving private key: %w", err)
	}
	return user.Close()
}

// ImportKeyArgs are arguments for ImportKey
type ImportKeyArgs struct {
	api.UserPass
	PrivateKey *secp256k1.PrivateKey `json:"privateKey"`
}

// ImportKeyReply is the response for ImportKey
type ImportKeyReply struct {
	// The address controlled by the PrivateKey provided in the arguments
	Address string `json:"address"`
}

// ImportKey adds a private key to the provided user
func (s *Service) ImportKey(_ *http.Request, args *ImportKeyArgs, reply *api.JSONAddress) error {
	s.vm.ctx.Log.Warn("deprecated API called",
		zap.String("service", "avm"),
		zap.String("method", "importKey"),
		logging.UserString("username", args.Username),
	)

	if args.PrivateKey == nil {
		return errMissingPrivateKey
	}

	s.vm.ctx.Lock.Lock()
	defer s.vm.ctx.Lock.Unlock()

	user, err := keystore.NewUserFromKeystore(s.vm.ctx.Keystore, args.Username, args.Password)
	if err != nil {
		return err
	}
	defer user.Close()

	if err := user.PutKeys(args.PrivateKey); err != nil {
		return fmt.Errorf("problem saving key %w", err)
	}

	newAddress := args.PrivateKey.PublicKey().Address()
	reply.Address, err = s.vm.FormatLocalAddress(newAddress)
	if err != nil {
		return fmt.Errorf("problem formatting address: %w", err)
	}

	return user.Close()
}

// SendOutput specifies that [Amount] of asset [AssetID] be sent to [To]
type SendOutput struct {
	// The amount of funds to send
	Amount avajson.Uint64 `json:"amount"`

	// ID of the asset being sent
	AssetID string `json:"assetID"`

	// Address of the recipient
	To string `json:"to"`
}

// SendArgs are arguments for passing into Send requests
type SendArgs struct {
	// User, password, from addrs, change addr
	api.JSONSpendHeader

	// The amount, assetID, and destination to send funds to
	SendOutput

	// Memo field
	Memo string `json:"memo"`
}

// SendMultipleArgs are arguments for passing into SendMultiple requests
type SendMultipleArgs struct {
	// User, password, from addrs, change addr
	api.JSONSpendHeader

	// The outputs of the transaction
	Outputs []SendOutput `json:"outputs"`

	// Memo field
	Memo string `json:"memo"`
}

// Send returns the ID of the newly created transaction
func (s *Service) Send(r *http.Request, args *SendArgs, reply *api.JSONTxIDChangeAddr) error {
	return s.SendMultiple(r, &SendMultipleArgs{
		JSONSpendHeader: args.JSONSpendHeader,
		Outputs:         []SendOutput{args.SendOutput},
		Memo:            args.Memo,
	}, reply)
}

// SendMultiple sends a transaction with multiple outputs.
func (s *Service) SendMultiple(_ *http.Request, args *SendMultipleArgs, reply *api.JSONTxIDChangeAddr) error {
	s.vm.ctx.Log.Warn("deprecated API called",
		zap.String("service", "avm"),
		zap.String("method", "sendMultiple"),
		logging.UserString("username", args.Username),
	)

	tx, changeAddr, err := s.buildSendMultiple(args)
	if err != nil {
		return err
	}

	txID, err := s.vm.issueTx(tx)
	if err != nil {
		return fmt.Errorf("problem issuing transaction: %w", err)
	}

	reply.TxID = txID
	reply.ChangeAddr, err = s.vm.FormatLocalAddress(changeAddr)
	return err
}

func (s *Service) buildSendMultiple(args *SendMultipleArgs) (*txs.Tx, ids.ShortID, error) {
	// Validate the memo field
	memoBytes := []byte(args.Memo)
	if l := len(memoBytes); l > avax.MaxMemoSize {
		return nil, ids.ShortEmpty, fmt.Errorf("max memo length is %d but provided memo field is length %d", avax.MaxMemoSize, l)
	} else if len(args.Outputs) == 0 {
		return nil, ids.ShortEmpty, errNoOutputs
	}

	// Parse the from addresses
	fromAddrs, err := avax.ParseServiceAddresses(s.vm, args.From)
	if err != nil {
		return nil, ids.ShortEmpty, err
	}

	s.vm.ctx.Lock.Lock()
	defer s.vm.ctx.Lock.Unlock()

	// Load user's UTXOs/keys
	utxos, kc, err := s.vm.LoadUser(args.Username, args.Password, fromAddrs)
	if err != nil {
		return nil, ids.ShortEmpty, err
	}

	// Parse the change address.
	if len(kc.Keys) == 0 {
		return nil, ids.ShortEmpty, errNoKeys
	}
	changeAddr, err := s.vm.selectChangeAddr(kc.Keys[0].PublicKey().Address(), args.ChangeAddr)
	if err != nil {
		return nil, ids.ShortEmpty, err
	}

	// Calculate required input amounts and create the desired outputs
	// String repr. of asset ID --> asset ID
	assetIDs := make(map[string]ids.ID)
	// Asset ID --> amount of that asset being sent
	amounts := make(map[ids.ID]uint64)
	// Outputs of our tx
	outs := []*avax.TransferableOutput{}
	for _, output := range args.Outputs {
		if output.Amount == 0 {
			return nil, ids.ShortEmpty, errZeroAmount
		}
		assetID, ok := assetIDs[output.AssetID] // Asset ID of next output
		if !ok {
			assetID, err = s.vm.lookupAssetID(output.AssetID)
			if err != nil {
				return nil, ids.ShortEmpty, fmt.Errorf("couldn't find asset %s", output.AssetID)
			}
			assetIDs[output.AssetID] = assetID
		}
		currentAmount := amounts[assetID]
		newAmount, err := safemath.Add64(currentAmount, uint64(output.Amount))
		if err != nil {
			return nil, ids.ShortEmpty, fmt.Errorf("problem calculating required spend amount: %w", err)
		}
		amounts[assetID] = newAmount

		// Parse the to address
		to, err := avax.ParseServiceAddress(s.vm, output.To)
		if err != nil {
			return nil, ids.ShortEmpty, fmt.Errorf("problem parsing to address %q: %w", output.To, err)
		}

		// Create the Output
		outs = append(outs, &avax.TransferableOutput{
			Asset: avax.Asset{ID: assetID},
			Out: &secp256k1fx.TransferOutput{
				Amt: uint64(output.Amount),
				OutputOwners: secp256k1fx.OutputOwners{
					Locktime:  0,
					Threshold: 1,
					Addrs:     []ids.ShortID{to},
				},
			},
		})
	}

	return buildBaseTx(s.vm, outs, memoBytes, utxos, kc, changeAddr)
}

func buildBaseTx(
	vm *VM,
	outs []*avax.TransferableOutput,
	memo []byte,
	utxos []*avax.UTXO,
	kc *secp256k1fx.Keychain,
	changeAddr ids.ShortID,
) (*txs.Tx, ids.ShortID, error) {
	var (
<<<<<<< HEAD
		chainTime  = s.vm.state.GetTimestamp()
		feeCfg     = s.vm.GetDynamicFeesConfig(chainTime)
		unitFees   = s.vm.state.GetUnitFees()
		feeWindows = s.vm.state.GetFeeWindows()
		feeMan     = commonfees.NewManager(unitFees, feeWindows)
		feeCalc    = &fees.Calculator{
			IsEUpgradeActive: s.vm.IsEUpgradeActivated(chainTime),
			Config:           &s.vm.Config,
=======
		chainTime = vm.state.GetTimestamp()
		feeCfg    = vm.GetDynamicFeesConfig(chainTime)
		feeMan    = commonfees.NewManager(feeCfg.UnitFees)
		feeCalc   = &fees.Calculator{
			IsEUpgradeActive: vm.IsEUpgradeActivated(chainTime),
			Config:           &vm.Config,
>>>>>>> 386b17be
			FeeManager:       feeMan,
			ConsumedUnitsCap: feeCfg.BlockUnitsCap,
			Codec:            vm.parser.Codec(),
		}
	)
	uTx := &txs.BaseTx{
		BaseTx: avax.BaseTx{
			NetworkID:    vm.ctx.NetworkID,
			BlockchainID: vm.ctx.ChainID,
			Memo:         memo,
			Outs:         outs,
		},
	}
	if err := uTx.Visit(feeCalc); err != nil {
		return nil, ids.ShortEmpty, err
	}

	toBurn := make(map[ids.ID]uint64)
	for _, out := range outs {
		toBurn[out.AssetID()] += out.Out.Amount()
	}
	ins, feeOuts, keys, err := vm.FinanceTx(
		utxos,
		vm.feeAssetID,
		kc,
		toBurn,
		feeCalc,
		changeAddr,
	)
	if err != nil {
		return nil, ids.ShortEmpty, err
	}

	uTx.Ins = ins
	uTx.Outs = append(uTx.Outs, feeOuts...)
	codec := vm.parser.Codec()
	avax.SortTransferableOutputs(uTx.Outs, codec)

	tx := &txs.Tx{Unsigned: uTx}
	return tx, changeAddr, tx.SignSECP256K1Fx(codec, keys)
}

// MintArgs are arguments for passing into Mint requests
type MintArgs struct {
	api.JSONSpendHeader                // User, password, from addrs, change addr
	Amount              avajson.Uint64 `json:"amount"`
	AssetID             string         `json:"assetID"`
	To                  string         `json:"to"`
}

// Mint issues a transaction that mints more of the asset
func (s *Service) Mint(_ *http.Request, args *MintArgs, reply *api.JSONTxIDChangeAddr) error {
	s.vm.ctx.Log.Warn("deprecated API called",
		zap.String("service", "avm"),
		zap.String("method", "mint"),
		logging.UserString("username", args.Username),
	)

	tx, changeAddr, err := s.buildMint(args)
	if err != nil {
		return err
	}

	txID, err := s.vm.issueTx(tx)
	if err != nil {
		return fmt.Errorf("problem issuing transaction: %w", err)
	}

	reply.TxID = txID
	reply.ChangeAddr, err = s.vm.FormatLocalAddress(changeAddr)
	return err
}

func (s *Service) buildMint(args *MintArgs) (*txs.Tx, ids.ShortID, error) {
	s.vm.ctx.Log.Warn("deprecated API called",
		zap.String("service", "avm"),
		zap.String("method", "mint"),
		logging.UserString("username", args.Username),
	)

	if args.Amount == 0 {
		return nil, ids.ShortEmpty, errInvalidMintAmount
	}

	assetID, err := s.vm.lookupAssetID(args.AssetID)
	if err != nil {
		return nil, ids.ShortEmpty, err
	}

	to, err := avax.ParseServiceAddress(s.vm, args.To)
	if err != nil {
		return nil, ids.ShortEmpty, fmt.Errorf("problem parsing to address %q: %w", args.To, err)
	}

	// Parse the from addresses
	fromAddrs, err := avax.ParseServiceAddresses(s.vm, args.From)
	if err != nil {
		return nil, ids.ShortEmpty, err
	}

	s.vm.ctx.Lock.Lock()
	defer s.vm.ctx.Lock.Unlock()

	// Get the UTXOs/keys for the from addresses
	feeUTXOs, feeKc, err := s.vm.LoadUser(args.Username, args.Password, fromAddrs)
	if err != nil {
		return nil, ids.ShortEmpty, err
	}

	// Parse the change address.
	if len(feeKc.Keys) == 0 {
		return nil, ids.ShortEmpty, errNoKeys
	}
	changeAddr, err := s.vm.selectChangeAddr(feeKc.Keys[0].PublicKey().Address(), args.ChangeAddr)
	if err != nil {
		return nil, ids.ShortEmpty, err
	}

	// Get all UTXOs/keys for the user
	utxos, kc, err := s.vm.LoadUser(args.Username, args.Password, nil)
	if err != nil {
		return nil, ids.ShortEmpty, err
	}

	ops, opKeys, err := s.vm.Mint(
		utxos,
		kc,
		map[ids.ID]uint64{
			assetID: uint64(args.Amount),
		},
		to,
	)
	if err != nil {
		return nil, ids.ShortEmpty, err
	}

	tx, err := buildOperation(s.vm, ops, feeUTXOs, feeKc, changeAddr)
	if err != nil {
		return nil, ids.ShortEmpty, err
	}
	return tx, changeAddr, tx.SignSECP256K1Fx(s.vm.parser.Codec(), opKeys)
}

func buildOperation(
	vm *VM,
	ops []*txs.Operation,
	utxos []*avax.UTXO,
	kc *secp256k1fx.Keychain,
	changeAddr ids.ShortID,
) (*txs.Tx, error) {
	var (
<<<<<<< HEAD
		chainTime  = s.vm.state.GetTimestamp()
		feeCfg     = s.vm.GetDynamicFeesConfig(chainTime)
		unitFees   = s.vm.state.GetUnitFees()
		feeWindows = s.vm.state.GetFeeWindows()
		feeMan     = commonfees.NewManager(unitFees, feeWindows)
		feeCalc    = &fees.Calculator{
			IsEUpgradeActive: s.vm.IsEUpgradeActivated(chainTime),
			Config:           &s.vm.Config,
=======
		chainTime = vm.state.GetTimestamp()
		feeCfg    = vm.GetDynamicFeesConfig(chainTime)
		feeMan    = commonfees.NewManager(feeCfg.UnitFees)
		feeCalc   = &fees.Calculator{
			IsEUpgradeActive: vm.IsEUpgradeActivated(chainTime),
			Config:           &vm.Config,
>>>>>>> 386b17be
			FeeManager:       feeMan,
			ConsumedUnitsCap: feeCfg.BlockUnitsCap,
			Codec:            vm.parser.Codec(),
		}
	)

	uTx := &txs.OperationTx{
		BaseTx: txs.BaseTx{BaseTx: avax.BaseTx{
			NetworkID:    vm.ctx.NetworkID,
			BlockchainID: vm.ctx.ChainID,
		}},
		Ops: ops,
	}
	if err := uTx.Visit(feeCalc); err != nil {
		return nil, err
	}

	toBurn := make(map[ids.ID]uint64)
	ins, outs, keys, err := vm.FinanceTx(
		utxos,
		vm.feeAssetID,
		kc,
		toBurn,
		feeCalc,
		changeAddr,
	)
	if err != nil {
		return nil, err
	}

	uTx.Ins = ins
	uTx.Outs = outs
	tx := &txs.Tx{Unsigned: uTx}
	return tx, tx.SignSECP256K1Fx(vm.parser.Codec(), keys)
}

// SendNFTArgs are arguments for passing into SendNFT requests
type SendNFTArgs struct {
	api.JSONSpendHeader                // User, password, from addrs, change addr
	AssetID             string         `json:"assetID"`
	GroupID             avajson.Uint32 `json:"groupID"`
	To                  string         `json:"to"`
}

// SendNFT sends an NFT
func (s *Service) SendNFT(_ *http.Request, args *SendNFTArgs, reply *api.JSONTxIDChangeAddr) error {
	s.vm.ctx.Log.Warn("deprecated API called",
		zap.String("service", "avm"),
		zap.String("method", "sendNFT"),
		logging.UserString("username", args.Username),
	)

	tx, changeAddr, err := s.buildSendNFT(args)
	if err != nil {
		return err
	}

	txID, err := s.vm.issueTx(tx)
	if err != nil {
		return fmt.Errorf("problem issuing transaction: %w", err)
	}

	reply.TxID = txID
	reply.ChangeAddr, err = s.vm.FormatLocalAddress(changeAddr)
	return err
}

func (s *Service) buildSendNFT(args *SendNFTArgs) (*txs.Tx, ids.ShortID, error) {
	// Parse the asset ID
	assetID, err := s.vm.lookupAssetID(args.AssetID)
	if err != nil {
		return nil, ids.ShortEmpty, err
	}

	// Parse the to address
	to, err := avax.ParseServiceAddress(s.vm, args.To)
	if err != nil {
		return nil, ids.ShortEmpty, fmt.Errorf("problem parsing to address %q: %w", args.To, err)
	}

	// Parse the from addresses
	fromAddrs, err := avax.ParseServiceAddresses(s.vm, args.From)
	if err != nil {
		return nil, ids.ShortEmpty, err
	}

	s.vm.ctx.Lock.Lock()
	defer s.vm.ctx.Lock.Unlock()

	// Get the UTXOs/keys for the from addresses
	utxos, kc, err := s.vm.LoadUser(args.Username, args.Password, fromAddrs)
	if err != nil {
		return nil, ids.ShortEmpty, err
	}

	// Parse the change address.
	if len(kc.Keys) == 0 {
		return nil, ids.ShortEmpty, errNoKeys
	}
	changeAddr, err := s.vm.selectChangeAddr(kc.Keys[0].PublicKey().Address(), args.ChangeAddr)
	if err != nil {
		return nil, ids.ShortEmpty, err
	}

	ops, nftKeys, err := s.vm.SpendNFT(
		utxos,
		kc,
		assetID,
		uint32(args.GroupID),
		to,
	)
	if err != nil {
		return nil, ids.ShortEmpty, err
	}

<<<<<<< HEAD
	var (
		chainTime  = s.vm.state.GetTimestamp()
		feeCfg     = s.vm.GetDynamicFeesConfig(chainTime)
		unitFees   = s.vm.state.GetUnitFees()
		feeWindows = s.vm.state.GetFeeWindows()
		feeMan     = commonfees.NewManager(unitFees, feeWindows)
		feeCalc    = &fees.Calculator{
			IsEUpgradeActive: s.vm.IsEUpgradeActivated(chainTime),
			Config:           &s.vm.Config,
			FeeManager:       feeMan,
			ConsumedUnitsCap: feeCfg.BlockUnitsCap,
			Codec:            s.vm.parser.Codec(),
		}
	)

	uTx := &txs.OperationTx{
		BaseTx: txs.BaseTx{BaseTx: avax.BaseTx{
			NetworkID:    s.vm.ctx.NetworkID,
			BlockchainID: s.vm.ctx.ChainID,
		}},
		Ops: ops,
	}
	if err := uTx.Visit(feeCalc); err != nil {
		return nil, ids.ShortEmpty, err
	}

	toSpend := make(map[ids.ID]uint64)
	ins, outs, secpKeys, err := s.vm.FinanceTx(
		utxos,
		s.vm.feeAssetID,
		kc,
		toSpend,
		feeCalc,
		changeAddr,
	)
=======
	tx, err := buildOperation(s.vm, ops, utxos, kc, changeAddr)
>>>>>>> 386b17be
	if err != nil {
		return nil, ids.ShortEmpty, err
	}

	return tx, changeAddr, tx.SignNFTFx(s.vm.parser.Codec(), nftKeys)
}

// MintNFTArgs are arguments for passing into MintNFT requests
type MintNFTArgs struct {
	api.JSONSpendHeader                     // User, password, from addrs, change addr
	AssetID             string              `json:"assetID"`
	Payload             string              `json:"payload"`
	To                  string              `json:"to"`
	Encoding            formatting.Encoding `json:"encoding"`
}

// MintNFT issues a MintNFT transaction and returns the ID of the newly created transaction
func (s *Service) MintNFT(_ *http.Request, args *MintNFTArgs, reply *api.JSONTxIDChangeAddr) error {
	s.vm.ctx.Log.Warn("deprecated API called",
		zap.String("service", "avm"),
		zap.String("method", "mintNFT"),
		logging.UserString("username", args.Username),
	)

	tx, changeAddr, err := s.buildMintNFT(args)
	if err != nil {
		return err
	}

	txID, err := s.vm.issueTx(tx)
	if err != nil {
		return fmt.Errorf("problem issuing transaction: %w", err)
	}

	reply.TxID = txID
	reply.ChangeAddr, err = s.vm.FormatLocalAddress(changeAddr)
	return err
}

func (s *Service) buildMintNFT(args *MintNFTArgs) (*txs.Tx, ids.ShortID, error) {
	assetID, err := s.vm.lookupAssetID(args.AssetID)
	if err != nil {
		return nil, ids.ShortEmpty, err
	}

	to, err := avax.ParseServiceAddress(s.vm, args.To)
	if err != nil {
		return nil, ids.ShortEmpty, fmt.Errorf("problem parsing to address %q: %w", args.To, err)
	}

	payloadBytes, err := formatting.Decode(args.Encoding, args.Payload)
	if err != nil {
		return nil, ids.ShortEmpty, fmt.Errorf("problem decoding payload bytes: %w", err)
	}

	// Parse the from addresses
	fromAddrs, err := avax.ParseServiceAddresses(s.vm, args.From)
	if err != nil {
		return nil, ids.ShortEmpty, err
	}

	s.vm.ctx.Lock.Lock()
	defer s.vm.ctx.Lock.Unlock()

	// Get the UTXOs/keys for the from addresses
	feeUTXOs, feeKc, err := s.vm.LoadUser(args.Username, args.Password, fromAddrs)
	if err != nil {
		return nil, ids.ShortEmpty, err
	}

	// Parse the change address.
	if len(feeKc.Keys) == 0 {
		return nil, ids.ShortEmpty, errNoKeys
	}
	changeAddr, err := s.vm.selectChangeAddr(feeKc.Keys[0].PublicKey().Address(), args.ChangeAddr)
	if err != nil {
		return nil, ids.ShortEmpty, err
	}

	// Get all UTXOs/keys
	utxos, kc, err := s.vm.LoadUser(args.Username, args.Password, nil)
	if err != nil {
		return nil, ids.ShortEmpty, err
	}
	ops, nftKeys, err := s.vm.MintNFT(
		utxos,
		kc,
		assetID,
		payloadBytes,
		to,
	)
	if err != nil {
		return nil, ids.ShortEmpty, err
	}

<<<<<<< HEAD
	var (
		chainTime  = s.vm.state.GetTimestamp()
		feeCfg     = s.vm.GetDynamicFeesConfig(chainTime)
		unitFees   = s.vm.state.GetUnitFees()
		feeWindows = s.vm.state.GetFeeWindows()
		feeMan     = commonfees.NewManager(unitFees, feeWindows)
		feeCalc    = &fees.Calculator{
			IsEUpgradeActive: s.vm.IsEUpgradeActivated(chainTime),
			Config:           &s.vm.Config,
			FeeManager:       feeMan,
			ConsumedUnitsCap: feeCfg.BlockUnitsCap,
			Codec:            s.vm.parser.Codec(),
		}
	)

	uTx := &txs.OperationTx{
		BaseTx: txs.BaseTx{BaseTx: avax.BaseTx{
			NetworkID:    s.vm.ctx.NetworkID,
			BlockchainID: s.vm.ctx.ChainID,
		}},
		Ops: ops,
	}
	if err := uTx.Visit(feeCalc); err != nil {
		return nil, ids.ShortEmpty, err
	}

	toSpend := make(map[ids.ID]uint64)
	ins, outs, secpKeys, err := s.vm.FinanceTx(
		feeUTXOs,
		s.vm.feeAssetID,
		feeKc,
		toSpend,
		feeCalc,
		changeAddr,
	)
=======
	tx, err := buildOperation(s.vm, ops, feeUTXOs, feeKc, changeAddr)
>>>>>>> 386b17be
	if err != nil {
		return nil, ids.ShortEmpty, err
	}
	return tx, changeAddr, tx.SignNFTFx(s.vm.parser.Codec(), nftKeys)
}

// ImportArgs are arguments for passing into Import requests
type ImportArgs struct {
	// User that controls To
	api.UserPass

	// Chain the funds are coming from
	SourceChain string `json:"sourceChain"`

	// Address receiving the imported AVAX
	To string `json:"to"`
}

// Import imports an asset to this chain from the P/C-Chain.
// The AVAX must have already been exported from the P/C-Chain.
// Returns the ID of the newly created atomic transaction
func (s *Service) Import(_ *http.Request, args *ImportArgs, reply *api.JSONTxID) error {
	s.vm.ctx.Log.Warn("deprecated API called",
		zap.String("service", "avm"),
		zap.String("method", "import"),
		logging.UserString("username", args.Username),
	)

	tx, err := s.buildImport(args)
	if err != nil {
		return err
	}

	txID, err := s.vm.issueTx(tx)
	if err != nil {
		return fmt.Errorf("problem issuing transaction: %w", err)
	}

	reply.TxID = txID
	return nil
}

func (s *Service) buildImport(args *ImportArgs) (*txs.Tx, error) {
	chainID, err := s.vm.ctx.BCLookup.Lookup(args.SourceChain)
	if err != nil {
		return nil, fmt.Errorf("problem parsing chainID %q: %w", args.SourceChain, err)
	}

	to, err := avax.ParseServiceAddress(s.vm, args.To)
	if err != nil {
		return nil, fmt.Errorf("problem parsing to address %q: %w", args.To, err)
	}

	s.vm.ctx.Lock.Lock()
	defer s.vm.ctx.Lock.Unlock()

	utxos, kc, err := s.vm.LoadUser(args.Username, args.Password, nil)
	if err != nil {
		return nil, err
	}

	atomicUTXOs, _, _, err := s.vm.GetAtomicUTXOs(chainID, kc.Addrs, ids.ShortEmpty, ids.Empty, int(maxPageSize))
	if err != nil {
		return nil, fmt.Errorf("problem retrieving user's atomic UTXOs: %w", err)
	}

	return buildImportTx(s.vm, chainID, atomicUTXOs, to, utxos, kc)
}

func buildImportTx(
	vm *VM,
	sourceChain ids.ID,
	atomicUTXOs []*avax.UTXO,
	to ids.ShortID,
	utxos []*avax.UTXO,
	kc *secp256k1fx.Keychain,
) (*txs.Tx, error) {
	toBurn, importInputs, importKeys, err := vm.SpendAll(atomicUTXOs, kc)
	if err != nil {
		return nil, err
	}

	var (
<<<<<<< HEAD
		chainTime  = s.vm.state.GetTimestamp()
		feeCfg     = s.vm.GetDynamicFeesConfig(chainTime)
		unitFees   = s.vm.state.GetUnitFees()
		feeWindows = s.vm.state.GetFeeWindows()
		feeMan     = commonfees.NewManager(unitFees, feeWindows)
		feeCalc    = &fees.Calculator{
			IsEUpgradeActive: s.vm.IsEUpgradeActivated(chainTime),
			Config:           &s.vm.Config,
=======
		chainTime = vm.state.GetTimestamp()
		feeCfg    = vm.GetDynamicFeesConfig(chainTime)
		feeMan    = commonfees.NewManager(feeCfg.UnitFees)
		feeCalc   = &fees.Calculator{
			IsEUpgradeActive: vm.IsEUpgradeActivated(chainTime),
			Config:           &vm.Config,
>>>>>>> 386b17be
			FeeManager:       feeMan,
			ConsumedUnitsCap: feeCfg.BlockUnitsCap,
			Codec:            vm.parser.Codec(),
		}
	)

	uTx := &txs.ImportTx{
		BaseTx: txs.BaseTx{BaseTx: avax.BaseTx{
			NetworkID:    vm.ctx.NetworkID,
			BlockchainID: vm.ctx.ChainID,
		}},
		SourceChain: sourceChain,
		ImportedIns: importInputs,
	}
	if err := uTx.Visit(feeCalc); err != nil {
		return nil, err
	}

	if importedAmt := toBurn[vm.feeAssetID]; importedAmt < feeCalc.Fee {
		feeCalc.Fee -= importedAmt
		toBurn[vm.feeAssetID] = 0
	} else {
		feeCalc.Fee = 0
		toBurn[vm.feeAssetID] -= feeCalc.Fee
	}
	ins, outs, keys, err := vm.FinanceTx(
		utxos,
		vm.feeAssetID,
		kc,
		toBurn,
		feeCalc,
		to,
	)
	if err != nil {
		return nil, err
	}
	keys = append(keys, importKeys...)

	uTx.Ins = ins
	uTx.Outs = outs
	tx := &txs.Tx{Unsigned: uTx}
	return tx, tx.SignSECP256K1Fx(vm.parser.Codec(), keys)
}

// ExportArgs are arguments for passing into ExportAVA requests
type ExportArgs struct {
	// User, password, from addrs, change addr
	api.JSONSpendHeader
	// Amount of nAVAX to send
	Amount avajson.Uint64 `json:"amount"`

	// Chain the funds are going to. Optional. Used if To address does not include the chainID.
	TargetChain string `json:"targetChain"`

	// ID of the address that will receive the AVAX. This address may include the
	// chainID, which is used to determine what the destination chain is.
	To string `json:"to"`

	AssetID string `json:"assetID"`
}

// Export sends an asset from this chain to the P/C-Chain.
// After this tx is accepted, the AVAX must be imported to the P/C-chain with an importTx.
// Returns the ID of the newly created atomic transaction
func (s *Service) Export(_ *http.Request, args *ExportArgs, reply *api.JSONTxIDChangeAddr) error {
	s.vm.ctx.Log.Warn("deprecated API called",
		zap.String("service", "avm"),
		zap.String("method", "export"),
		logging.UserString("username", args.Username),
	)

	tx, changeAddr, err := s.buildExport(args)
	if err != nil {
		return err
	}

	txID, err := s.vm.issueTx(tx)
	if err != nil {
		return fmt.Errorf("problem issuing transaction: %w", err)
	}

	reply.TxID = txID
	reply.ChangeAddr, err = s.vm.FormatLocalAddress(changeAddr)
	return err
}

func (s *Service) buildExport(args *ExportArgs) (*txs.Tx, ids.ShortID, error) {
	// Parse the asset ID
	assetID, err := s.vm.lookupAssetID(args.AssetID)
	if err != nil {
		return nil, ids.ShortEmpty, err
	}

	// Get the chainID and parse the to address
	chainID, to, err := s.vm.ParseAddress(args.To)
	if err != nil {
		chainID, err = s.vm.ctx.BCLookup.Lookup(args.TargetChain)
		if err != nil {
			return nil, ids.ShortEmpty, err
		}
		to, err = ids.ShortFromString(args.To)
		if err != nil {
			return nil, ids.ShortEmpty, err
		}
	}

	if args.Amount == 0 {
		return nil, ids.ShortEmpty, errZeroAmount
	}

	// Parse the from addresses
	fromAddrs, err := avax.ParseServiceAddresses(s.vm, args.From)
	if err != nil {
		return nil, ids.ShortEmpty, err
	}

	s.vm.ctx.Lock.Lock()
	defer s.vm.ctx.Lock.Unlock()

	// Get the UTXOs/keys for the from addresses
	utxos, kc, err := s.vm.LoadUser(args.Username, args.Password, fromAddrs)
	if err != nil {
		return nil, ids.ShortEmpty, err
	}

	// Parse the change address.
	if len(kc.Keys) == 0 {
		return nil, ids.ShortEmpty, errNoKeys
	}
	changeAddr, err := s.vm.selectChangeAddr(kc.Keys[0].PublicKey().Address(), args.ChangeAddr)
	if err != nil {
		return nil, ids.ShortEmpty, err
	}

	return buildExportTx(s.vm, chainID, to, assetID, uint64(args.Amount), utxos, kc, changeAddr)
}

func buildExportTx(
	vm *VM,
	destinationChain ids.ID,
	to ids.ShortID,
	exportedAssetID ids.ID,
	exportedAmt uint64,
	utxos []*avax.UTXO,
	kc *secp256k1fx.Keychain,
	changeAddr ids.ShortID,
) (*txs.Tx, ids.ShortID, error) {
	var (
<<<<<<< HEAD
		chainTime  = s.vm.state.GetTimestamp()
		feeCfg     = s.vm.GetDynamicFeesConfig(chainTime)
		unitFees   = s.vm.state.GetUnitFees()
		feeWindows = s.vm.state.GetFeeWindows()
		feeMan     = commonfees.NewManager(unitFees, feeWindows)
		feeCalc    = &fees.Calculator{
			IsEUpgradeActive: s.vm.IsEUpgradeActivated(chainTime),
			Config:           &s.vm.Config,
=======
		chainTime = vm.state.GetTimestamp()
		feeCfg    = vm.GetDynamicFeesConfig(chainTime)
		feeMan    = commonfees.NewManager(feeCfg.UnitFees)
		feeCalc   = &fees.Calculator{
			IsEUpgradeActive: vm.IsEUpgradeActivated(chainTime),
			Config:           &vm.Config,
>>>>>>> 386b17be
			FeeManager:       feeMan,
			ConsumedUnitsCap: feeCfg.BlockUnitsCap,
			Codec:            vm.parser.Codec(),
		}
	)

	uTx := &txs.ExportTx{
		BaseTx: txs.BaseTx{BaseTx: avax.BaseTx{
			NetworkID:    vm.ctx.NetworkID,
			BlockchainID: vm.ctx.ChainID,
		}},
		DestinationChain: destinationChain,
		ExportedOuts: []*avax.TransferableOutput{{
			Asset: avax.Asset{ID: exportedAssetID},
			Out: &secp256k1fx.TransferOutput{
				Amt: exportedAmt,
				OutputOwners: secp256k1fx.OutputOwners{
					Locktime:  0,
					Threshold: 1,
					Addrs:     []ids.ShortID{to},
				},
			},
		}},
	}
	if err := uTx.Visit(feeCalc); err != nil {
		return nil, ids.ShortEmpty, err
	}

	toBurn := map[ids.ID]uint64{
		exportedAssetID: exportedAmt,
	}
	ins, outs, keys, err := vm.FinanceTx(
		utxos,
		vm.feeAssetID,
		kc,
		toBurn,
		feeCalc,
		changeAddr,
	)
	if err != nil {
		return nil, ids.ShortEmpty, err
	}

	codec := vm.parser.Codec()

	uTx.Ins = ins
	uTx.Outs = outs
	tx := &txs.Tx{Unsigned: uTx}
	return tx, changeAddr, tx.SignSECP256K1Fx(codec, keys)
}<|MERGE_RESOLUTION|>--- conflicted
+++ resolved
@@ -812,24 +812,22 @@
 	kc *secp256k1fx.Keychain,
 	changeAddr ids.ShortID,
 ) (*txs.Tx, ids.ShortID, error) {
+	unitFees, err := vm.state.GetUnitFees()
+	if err != nil {
+		return nil, ids.ShortEmpty, fmt.Errorf("failed retrieving unit fees: %w", err)
+	}
+	feeWindows, err := vm.state.GetFeeWindows()
+	if err != nil {
+		return nil, ids.ShortEmpty, fmt.Errorf("failed retrieving fee windows: %w", err)
+	}
+
 	var (
-<<<<<<< HEAD
-		chainTime  = s.vm.state.GetTimestamp()
-		feeCfg     = s.vm.GetDynamicFeesConfig(chainTime)
-		unitFees   = s.vm.state.GetUnitFees()
-		feeWindows = s.vm.state.GetFeeWindows()
-		feeMan     = commonfees.NewManager(unitFees, feeWindows)
-		feeCalc    = &fees.Calculator{
-			IsEUpgradeActive: s.vm.IsEUpgradeActivated(chainTime),
-			Config:           &s.vm.Config,
-=======
 		chainTime = vm.state.GetTimestamp()
 		feeCfg    = vm.GetDynamicFeesConfig(chainTime)
-		feeMan    = commonfees.NewManager(feeCfg.UnitFees)
+		feeMan    = commonfees.NewManager(unitFees, feeWindows)
 		feeCalc   = &fees.Calculator{
 			IsEUpgradeActive: vm.IsEUpgradeActivated(chainTime),
 			Config:           &vm.Config,
->>>>>>> 386b17be
 			FeeManager:       feeMan,
 			ConsumedUnitsCap: feeCfg.BlockUnitsCap,
 			Codec:            vm.parser.Codec(),
@@ -957,24 +955,6 @@
 		return nil, ids.ShortEmpty, err
 	}
 
-<<<<<<< HEAD
-	var (
-		chainTime  = s.vm.state.GetTimestamp()
-		feeCfg     = s.vm.GetDynamicFeesConfig(chainTime)
-		unitFees   = s.vm.state.GetUnitFees()
-		feeWindows = s.vm.state.GetFeeWindows()
-		feeMan     = commonfees.NewManager(unitFees, feeWindows)
-		feeCalc    = &fees.Calculator{
-			IsEUpgradeActive: s.vm.IsEUpgradeActivated(chainTime),
-			Config:           &s.vm.Config,
-			FeeManager:       feeMan,
-			ConsumedUnitsCap: feeCfg.BlockUnitsCap,
-			Codec:            s.vm.parser.Codec(),
-		}
-	)
-
-=======
->>>>>>> 386b17be
 	initialState := &txs.InitialState{
 		FxIndex: 1, // TODO: Should lookup nftfx FxID
 		Outs:    make([]verify.State, 0, len(args.MinterSets)),
@@ -1326,24 +1306,22 @@
 	kc *secp256k1fx.Keychain,
 	changeAddr ids.ShortID,
 ) (*txs.Tx, ids.ShortID, error) {
+	unitFees, err := vm.state.GetUnitFees()
+	if err != nil {
+		return nil, ids.ShortEmpty, fmt.Errorf("failed retrieving unit fees: %w", err)
+	}
+	feeWindows, err := vm.state.GetFeeWindows()
+	if err != nil {
+		return nil, ids.ShortEmpty, fmt.Errorf("failed retrieving fee windows: %w", err)
+	}
+
 	var (
-<<<<<<< HEAD
-		chainTime  = s.vm.state.GetTimestamp()
-		feeCfg     = s.vm.GetDynamicFeesConfig(chainTime)
-		unitFees   = s.vm.state.GetUnitFees()
-		feeWindows = s.vm.state.GetFeeWindows()
-		feeMan     = commonfees.NewManager(unitFees, feeWindows)
-		feeCalc    = &fees.Calculator{
-			IsEUpgradeActive: s.vm.IsEUpgradeActivated(chainTime),
-			Config:           &s.vm.Config,
-=======
 		chainTime = vm.state.GetTimestamp()
 		feeCfg    = vm.GetDynamicFeesConfig(chainTime)
-		feeMan    = commonfees.NewManager(feeCfg.UnitFees)
+		feeMan    = commonfees.NewManager(unitFees, feeWindows)
 		feeCalc   = &fees.Calculator{
 			IsEUpgradeActive: vm.IsEUpgradeActivated(chainTime),
 			Config:           &vm.Config,
->>>>>>> 386b17be
 			FeeManager:       feeMan,
 			ConsumedUnitsCap: feeCfg.BlockUnitsCap,
 			Codec:            vm.parser.Codec(),
@@ -1494,24 +1472,22 @@
 	kc *secp256k1fx.Keychain,
 	changeAddr ids.ShortID,
 ) (*txs.Tx, error) {
+	unitFees, err := vm.state.GetUnitFees()
+	if err != nil {
+		return nil, fmt.Errorf("failed retrieving unit fees: %w", err)
+	}
+	feeWindows, err := vm.state.GetFeeWindows()
+	if err != nil {
+		return nil, fmt.Errorf("failed retrieving fee windows: %w", err)
+	}
+
 	var (
-<<<<<<< HEAD
-		chainTime  = s.vm.state.GetTimestamp()
-		feeCfg     = s.vm.GetDynamicFeesConfig(chainTime)
-		unitFees   = s.vm.state.GetUnitFees()
-		feeWindows = s.vm.state.GetFeeWindows()
-		feeMan     = commonfees.NewManager(unitFees, feeWindows)
-		feeCalc    = &fees.Calculator{
-			IsEUpgradeActive: s.vm.IsEUpgradeActivated(chainTime),
-			Config:           &s.vm.Config,
-=======
 		chainTime = vm.state.GetTimestamp()
 		feeCfg    = vm.GetDynamicFeesConfig(chainTime)
-		feeMan    = commonfees.NewManager(feeCfg.UnitFees)
+		feeMan    = commonfees.NewManager(unitFees, feeWindows)
 		feeCalc   = &fees.Calculator{
 			IsEUpgradeActive: vm.IsEUpgradeActivated(chainTime),
 			Config:           &vm.Config,
->>>>>>> 386b17be
 			FeeManager:       feeMan,
 			ConsumedUnitsCap: feeCfg.BlockUnitsCap,
 			Codec:            vm.parser.Codec(),
@@ -1627,45 +1603,7 @@
 		return nil, ids.ShortEmpty, err
 	}
 
-<<<<<<< HEAD
-	var (
-		chainTime  = s.vm.state.GetTimestamp()
-		feeCfg     = s.vm.GetDynamicFeesConfig(chainTime)
-		unitFees   = s.vm.state.GetUnitFees()
-		feeWindows = s.vm.state.GetFeeWindows()
-		feeMan     = commonfees.NewManager(unitFees, feeWindows)
-		feeCalc    = &fees.Calculator{
-			IsEUpgradeActive: s.vm.IsEUpgradeActivated(chainTime),
-			Config:           &s.vm.Config,
-			FeeManager:       feeMan,
-			ConsumedUnitsCap: feeCfg.BlockUnitsCap,
-			Codec:            s.vm.parser.Codec(),
-		}
-	)
-
-	uTx := &txs.OperationTx{
-		BaseTx: txs.BaseTx{BaseTx: avax.BaseTx{
-			NetworkID:    s.vm.ctx.NetworkID,
-			BlockchainID: s.vm.ctx.ChainID,
-		}},
-		Ops: ops,
-	}
-	if err := uTx.Visit(feeCalc); err != nil {
-		return nil, ids.ShortEmpty, err
-	}
-
-	toSpend := make(map[ids.ID]uint64)
-	ins, outs, secpKeys, err := s.vm.FinanceTx(
-		utxos,
-		s.vm.feeAssetID,
-		kc,
-		toSpend,
-		feeCalc,
-		changeAddr,
-	)
-=======
 	tx, err := buildOperation(s.vm, ops, utxos, kc, changeAddr)
->>>>>>> 386b17be
 	if err != nil {
 		return nil, ids.ShortEmpty, err
 	}
@@ -1761,45 +1699,7 @@
 		return nil, ids.ShortEmpty, err
 	}
 
-<<<<<<< HEAD
-	var (
-		chainTime  = s.vm.state.GetTimestamp()
-		feeCfg     = s.vm.GetDynamicFeesConfig(chainTime)
-		unitFees   = s.vm.state.GetUnitFees()
-		feeWindows = s.vm.state.GetFeeWindows()
-		feeMan     = commonfees.NewManager(unitFees, feeWindows)
-		feeCalc    = &fees.Calculator{
-			IsEUpgradeActive: s.vm.IsEUpgradeActivated(chainTime),
-			Config:           &s.vm.Config,
-			FeeManager:       feeMan,
-			ConsumedUnitsCap: feeCfg.BlockUnitsCap,
-			Codec:            s.vm.parser.Codec(),
-		}
-	)
-
-	uTx := &txs.OperationTx{
-		BaseTx: txs.BaseTx{BaseTx: avax.BaseTx{
-			NetworkID:    s.vm.ctx.NetworkID,
-			BlockchainID: s.vm.ctx.ChainID,
-		}},
-		Ops: ops,
-	}
-	if err := uTx.Visit(feeCalc); err != nil {
-		return nil, ids.ShortEmpty, err
-	}
-
-	toSpend := make(map[ids.ID]uint64)
-	ins, outs, secpKeys, err := s.vm.FinanceTx(
-		feeUTXOs,
-		s.vm.feeAssetID,
-		feeKc,
-		toSpend,
-		feeCalc,
-		changeAddr,
-	)
-=======
 	tx, err := buildOperation(s.vm, ops, feeUTXOs, feeKc, changeAddr)
->>>>>>> 386b17be
 	if err != nil {
 		return nil, ids.ShortEmpty, err
 	}
@@ -1882,24 +1782,22 @@
 		return nil, err
 	}
 
+	unitFees, err := vm.state.GetUnitFees()
+	if err != nil {
+		return nil, fmt.Errorf("failed retrieving unit fees: %w", err)
+	}
+	feeWindows, err := vm.state.GetFeeWindows()
+	if err != nil {
+		return nil, fmt.Errorf("failed retrieving fee windows: %w", err)
+	}
+
 	var (
-<<<<<<< HEAD
-		chainTime  = s.vm.state.GetTimestamp()
-		feeCfg     = s.vm.GetDynamicFeesConfig(chainTime)
-		unitFees   = s.vm.state.GetUnitFees()
-		feeWindows = s.vm.state.GetFeeWindows()
-		feeMan     = commonfees.NewManager(unitFees, feeWindows)
-		feeCalc    = &fees.Calculator{
-			IsEUpgradeActive: s.vm.IsEUpgradeActivated(chainTime),
-			Config:           &s.vm.Config,
-=======
 		chainTime = vm.state.GetTimestamp()
 		feeCfg    = vm.GetDynamicFeesConfig(chainTime)
-		feeMan    = commonfees.NewManager(feeCfg.UnitFees)
+		feeMan    = commonfees.NewManager(unitFees, feeWindows)
 		feeCalc   = &fees.Calculator{
 			IsEUpgradeActive: vm.IsEUpgradeActivated(chainTime),
 			Config:           &vm.Config,
->>>>>>> 386b17be
 			FeeManager:       feeMan,
 			ConsumedUnitsCap: feeCfg.BlockUnitsCap,
 			Codec:            vm.parser.Codec(),
@@ -2047,24 +1945,22 @@
 	kc *secp256k1fx.Keychain,
 	changeAddr ids.ShortID,
 ) (*txs.Tx, ids.ShortID, error) {
+	unitFees, err := vm.state.GetUnitFees()
+	if err != nil {
+		return nil, ids.ShortEmpty, fmt.Errorf("failed retrieving unit fees: %w", err)
+	}
+	feeWindows, err := vm.state.GetFeeWindows()
+	if err != nil {
+		return nil, ids.ShortEmpty, fmt.Errorf("failed retrieving fee windows: %w", err)
+	}
+
 	var (
-<<<<<<< HEAD
-		chainTime  = s.vm.state.GetTimestamp()
-		feeCfg     = s.vm.GetDynamicFeesConfig(chainTime)
-		unitFees   = s.vm.state.GetUnitFees()
-		feeWindows = s.vm.state.GetFeeWindows()
-		feeMan     = commonfees.NewManager(unitFees, feeWindows)
-		feeCalc    = &fees.Calculator{
-			IsEUpgradeActive: s.vm.IsEUpgradeActivated(chainTime),
-			Config:           &s.vm.Config,
-=======
 		chainTime = vm.state.GetTimestamp()
 		feeCfg    = vm.GetDynamicFeesConfig(chainTime)
-		feeMan    = commonfees.NewManager(feeCfg.UnitFees)
+		feeMan    = commonfees.NewManager(unitFees, feeWindows)
 		feeCalc   = &fees.Calculator{
 			IsEUpgradeActive: vm.IsEUpgradeActivated(chainTime),
 			Config:           &vm.Config,
->>>>>>> 386b17be
 			FeeManager:       feeMan,
 			ConsumedUnitsCap: feeCfg.BlockUnitsCap,
 			Codec:            vm.parser.Codec(),
