--- conflicted
+++ resolved
@@ -138,14 +138,8 @@
 				return &Block{
 					Block: mockBlock,
 					manager: &manager{
-<<<<<<< HEAD
-						backend: &executor.Backend{
-							Config: noFeesTestConfig,
-						},
+						backend:      defaultTestBackend(false, nil),
 						state:        mockState,
-=======
-						backend:      defaultTestBackend(false, nil),
->>>>>>> f1156878
 						mempool:      mempool,
 						metrics:      metrics.NewMockMetrics(ctrl),
 						blkIDToState: map[ids.ID]*blockState{},
@@ -265,14 +259,8 @@
 				return &Block{
 					Block: mockBlock,
 					manager: &manager{
-<<<<<<< HEAD
-						backend: &executor.Backend{
-							Config: noFeesTestConfig,
-						},
-						state: mockState,
-=======
 						backend: defaultTestBackend(false, nil),
->>>>>>> f1156878
+						state:   mockState,
 						blkIDToState: map[ids.ID]*blockState{
 							parentID: {
 								onAcceptState:  mockParentState,
@@ -326,14 +314,8 @@
 				return &Block{
 					Block: mockBlock,
 					manager: &manager{
-<<<<<<< HEAD
-						backend: &executor.Backend{
-							Config: noFeesTestConfig,
-						},
+						backend: defaultTestBackend(false, nil),
 						state:   mockState,
-=======
-						backend: defaultTestBackend(false, nil),
->>>>>>> f1156878
 						mempool: mempool,
 						metrics: metrics.NewMockMetrics(ctrl),
 						blkIDToState: map[ids.ID]*blockState{
@@ -392,14 +374,8 @@
 					manager: &manager{
 						mempool: mempool,
 						metrics: metrics.NewMockMetrics(ctrl),
-<<<<<<< HEAD
-						backend: &executor.Backend{
-							Config: noFeesTestConfig,
-						},
-						state: mockState,
-=======
 						backend: defaultTestBackend(false, nil),
->>>>>>> f1156878
+						state:   mockState,
 						blkIDToState: map[ids.ID]*blockState{
 							parentID: {
 								onAcceptState:  mockParentState,
@@ -483,14 +459,8 @@
 					manager: &manager{
 						mempool: mempool,
 						metrics: metrics.NewMockMetrics(ctrl),
-<<<<<<< HEAD
-						backend: &executor.Backend{
-							Config: noFeesTestConfig,
-						},
-						state: mockState,
-=======
 						backend: defaultTestBackend(false, nil),
->>>>>>> f1156878
+						state:   mockState,
 						blkIDToState: map[ids.ID]*blockState{
 							parentID: {
 								onAcceptState:  mockParentState,
@@ -554,14 +524,8 @@
 				return &Block{
 					Block: mockBlock,
 					manager: &manager{
-<<<<<<< HEAD
-						backend: &executor.Backend{
-							Config: noFeesTestConfig,
-						},
-						state: mockState,
-=======
 						backend: defaultTestBackend(false, nil),
->>>>>>> f1156878
+						state:   mockState,
 						blkIDToState: map[ids.ID]*blockState{
 							parentID: {
 								onAcceptState:  mockParentState,
@@ -619,14 +583,8 @@
 					manager: &manager{
 						mempool: mockMempool,
 						metrics: metrics.NewMockMetrics(ctrl),
-<<<<<<< HEAD
-						backend: &executor.Backend{
-							Config: noFeesTestConfig,
-						},
-						state: mockState,
-=======
 						backend: defaultTestBackend(false, nil),
->>>>>>> f1156878
+						state:   mockState,
 						blkIDToState: map[ids.ID]*blockState{
 							parentID: {
 								onAcceptState:  mockParentState,
