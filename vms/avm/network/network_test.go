// Copyright (C) 2019-2024, Ava Labs, Inc. All rights reserved.
// See the file LICENSE for licensing terms.

package network

import (
	"context"
	"errors"
	"testing"
	"time"

	"github.com/prometheus/client_golang/prometheus"
	"github.com/stretchr/testify/require"
	"go.uber.org/mock/gomock"

	"github.com/ava-labs/avalanchego/ids"
	"github.com/ava-labs/avalanchego/snow/engine/common"
	"github.com/ava-labs/avalanchego/snow/snowtest"
	"github.com/ava-labs/avalanchego/utils/logging"
	"github.com/ava-labs/avalanchego/vms/avm/block/executor"
	"github.com/ava-labs/avalanchego/vms/avm/fxs"
	"github.com/ava-labs/avalanchego/vms/avm/txs"
	"github.com/ava-labs/avalanchego/vms/avm/txs/mempool"
	"github.com/ava-labs/avalanchego/vms/nftfx"
	"github.com/ava-labs/avalanchego/vms/propertyfx"
	"github.com/ava-labs/avalanchego/vms/secp256k1fx"
)

var (
	testConfig = Config{
		MaxValidatorSetStaleness:                    time.Second,
		TargetGossipSize:                            1,
		PushGossipNumValidators:                     1,
		PushGossipNumPeers:                          0,
		PushRegossipNumValidators:                   1,
		PushRegossipNumPeers:                        0,
		PushGossipDiscardedCacheSize:                1,
		PushGossipMaxRegossipFrequency:              time.Second,
		PushGossipFrequency:                         time.Second,
		PullGossipPollSize:                          1,
		PullGossipFrequency:                         time.Second,
		PullGossipThrottlingPeriod:                  time.Second,
		PullGossipThrottlingLimit:                   1,
		ExpectedBloomFilterElements:                 10,
		ExpectedBloomFilterFalsePositiveProbability: .1,
		MaxBloomFilterFalsePositiveProbability:      .5,
	}

	errTest = errors.New("test error")
)

<<<<<<< HEAD
func TestNetworkAppGossip(t *testing.T) {
	testTx := &txs.Tx{
		Unsigned: &txs.BaseTx{
			BaseTx: avax.BaseTx{
				NetworkID:    1,
				BlockchainID: ids.GenerateTestID(),
				Ins:          []*avax.TransferableInput{},
				Outs:         []*avax.TransferableOutput{},
			},
		},
	}

	parser, err := txs.NewParser(
		[]fxs.Fx{
			&secp256k1fx.Fx{},
		},
	)
	require.NoError(t, err)
	require.NoError(t, testTx.Initialize(parser.Codec()))

	type test struct {
		name           string
		msgBytesFunc   func() []byte
		mempoolFunc    func(*gomock.Controller) mempool.Mempool
		txVerifierFunc func(*gomock.Controller) TxVerifier
	}

	tests := []test{
		{
			name: "invalid message bytes",
			msgBytesFunc: func() []byte {
				return []byte{0x00}
			},
		},
		{
			name: "invalid tx bytes",
			msgBytesFunc: func() []byte {
				msg := message.Tx{
					Tx: []byte{0x00},
				}
				msgBytes, err := message.Build(&msg)
				require.NoError(t, err)
				return msgBytes
			},
		},
		{
			name: "tx already in mempool",
			msgBytesFunc: func() []byte {
				msg := message.Tx{
					Tx: testTx.Bytes(),
				}
				msgBytes, err := message.Build(&msg)
				require.NoError(t, err)
				return msgBytes
			},
			mempoolFunc: func(ctrl *gomock.Controller) mempool.Mempool {
				mempool := mempool.NewMockMempool(ctrl)
				mempool.EXPECT().Get(gomock.Any()).Return(testTx, true)
				return mempool
			},
		},
		{
			name: "tx previously dropped",
			msgBytesFunc: func() []byte {
				msg := message.Tx{
					Tx: testTx.Bytes(),
				}
				msgBytes, err := message.Build(&msg)
				require.NoError(t, err)
				return msgBytes
			},
			mempoolFunc: func(ctrl *gomock.Controller) mempool.Mempool {
				mempool := mempool.NewMockMempool(ctrl)
				mempool.EXPECT().Get(gomock.Any()).Return(nil, false)
				mempool.EXPECT().GetDropReason(gomock.Any()).Return(errTest)
				return mempool
			},
		},
		{
			name: "transaction invalid",
			msgBytesFunc: func() []byte {
				msg := message.Tx{
					Tx: testTx.Bytes(),
				}
				msgBytes, err := message.Build(&msg)
				require.NoError(t, err)
				return msgBytes
			},
			mempoolFunc: func(ctrl *gomock.Controller) mempool.Mempool {
				mempool := mempool.NewMockMempool(ctrl)
				mempool.EXPECT().Get(gomock.Any()).Return(nil, false)
				mempool.EXPECT().GetDropReason(gomock.Any()).Return(nil)
				mempool.EXPECT().MarkDropped(gomock.Any(), gomock.Any())
				return mempool
			},
			txVerifierFunc: func(ctrl *gomock.Controller) TxVerifier {
				txVerifier := executor.NewMockManager(ctrl)
				txVerifier.EXPECT().VerifyTx(gomock.Any()).Return(errTest)
				return txVerifier
			},
		},
		{
			name: "happy path",
			msgBytesFunc: func() []byte {
				msg := message.Tx{
					Tx: testTx.Bytes(),
				}
				msgBytes, err := message.Build(&msg)
				require.NoError(t, err)
				return msgBytes
			},
			mempoolFunc: func(ctrl *gomock.Controller) mempool.Mempool {
				mempool := mempool.NewMockMempool(ctrl)
				mempool.EXPECT().Get(gomock.Any()).Return(nil, false)
				mempool.EXPECT().GetDropReason(gomock.Any()).Return(nil)
				mempool.EXPECT().Add(gomock.Any()).Return(nil)
				mempool.EXPECT().Len().Return(0)
				mempool.EXPECT().RequestBuildBlock()
				return mempool
			},
			txVerifierFunc: func(ctrl *gomock.Controller) TxVerifier {
				txVerifier := executor.NewMockManager(ctrl)
				txVerifier.EXPECT().VerifyTx(gomock.Any()).Return(nil)
				return txVerifier
			},
		},
	}

	for _, tt := range tests {
		t.Run(tt.name, func(t *testing.T) {
			require := require.New(t)
			ctrl := gomock.NewController(t)

			parser, err := txs.NewParser(
				[]fxs.Fx{
					&secp256k1fx.Fx{},
					&nftfx.Fx{},
					&propertyfx.Fx{},
				},
			)
			require.NoError(err)

			mempoolFunc := func(ctrl *gomock.Controller) mempool.Mempool {
				return mempool.NewMockMempool(ctrl)
			}
			if tt.mempoolFunc != nil {
				mempoolFunc = tt.mempoolFunc
			}

			txVerifierFunc := func(ctrl *gomock.Controller) TxVerifier {
				return executor.NewMockManager(ctrl)
			}
			if tt.txVerifierFunc != nil {
				txVerifierFunc = tt.txVerifierFunc
			}

			snowCtx := snowtest.Context(t, ids.Empty)
			n, err := New(
				logging.NoLog{},
				ids.EmptyNodeID,
				ids.Empty,
				snowCtx.ValidatorState,
				parser,
				txVerifierFunc(ctrl),
				mempoolFunc(ctrl),
				common.NewMockSender(ctrl),
				prometheus.NewRegistry(),
				testConfig,
			)
			require.NoError(err)
			require.NoError(n.AppGossip(context.Background(), ids.GenerateTestNodeID(), tt.msgBytesFunc()))
		})
	}
}

=======
>>>>>>> d003d29d
func TestNetworkIssueTxFromRPC(t *testing.T) {
	type test struct {
		name           string
		mempoolFunc    func(*gomock.Controller) mempool.Mempool
		txVerifierFunc func(*gomock.Controller) TxVerifier
		appSenderFunc  func(*gomock.Controller) common.AppSender
		expectedErr    error
	}

	tests := []test{
		{
			name: "mempool has transaction",
			mempoolFunc: func(ctrl *gomock.Controller) mempool.Mempool {
				mempool := mempool.NewMockMempool(ctrl)
				mempool.EXPECT().Get(gomock.Any()).Return(nil, true)
				return mempool
			},
			expectedErr: mempool.ErrDuplicateTx,
		},
		{
			name: "transaction marked as dropped in mempool",
			mempoolFunc: func(ctrl *gomock.Controller) mempool.Mempool {
				mempool := mempool.NewMockMempool(ctrl)
				mempool.EXPECT().Get(gomock.Any()).Return(nil, false)
				mempool.EXPECT().GetDropReason(gomock.Any()).Return(errTest)
				return mempool
			},
			expectedErr: errTest,
		},
		{
			name: "transaction invalid",
			mempoolFunc: func(ctrl *gomock.Controller) mempool.Mempool {
				mempool := mempool.NewMockMempool(ctrl)
				mempool.EXPECT().Get(gomock.Any()).Return(nil, false)
				mempool.EXPECT().GetDropReason(gomock.Any()).Return(nil)
				mempool.EXPECT().MarkDropped(gomock.Any(), gomock.Any())
				return mempool
			},
			txVerifierFunc: func(ctrl *gomock.Controller) TxVerifier {
				txVerifier := executor.NewMockManager(ctrl)
				txVerifier.EXPECT().VerifyTx(gomock.Any()).Return(errTest)
				return txVerifier
			},
			expectedErr: errTest,
		},
		{
			name: "can't add transaction to mempool",
			mempoolFunc: func(ctrl *gomock.Controller) mempool.Mempool {
				mempool := mempool.NewMockMempool(ctrl)
				mempool.EXPECT().Get(gomock.Any()).Return(nil, false)
				mempool.EXPECT().GetDropReason(gomock.Any()).Return(nil)
				mempool.EXPECT().Add(gomock.Any()).Return(errTest)
				mempool.EXPECT().MarkDropped(gomock.Any(), gomock.Any())
				return mempool
			},
			txVerifierFunc: func(ctrl *gomock.Controller) TxVerifier {
				txVerifier := executor.NewMockManager(ctrl)
				txVerifier.EXPECT().VerifyTx(gomock.Any()).Return(nil)
				return txVerifier
			},
			expectedErr: errTest,
		},
		{
			name: "happy path",
			mempoolFunc: func(ctrl *gomock.Controller) mempool.Mempool {
				mempool := mempool.NewMockMempool(ctrl)
				mempool.EXPECT().Get(gomock.Any()).Return(nil, false)
				mempool.EXPECT().GetDropReason(gomock.Any()).Return(nil)
				mempool.EXPECT().Add(gomock.Any()).Return(nil)
				mempool.EXPECT().Len().Return(0)
				mempool.EXPECT().RequestBuildBlock()
				mempool.EXPECT().Get(gomock.Any()).Return(nil, true).Times(2)
				return mempool
			},
			txVerifierFunc: func(ctrl *gomock.Controller) TxVerifier {
				txVerifier := executor.NewMockManager(ctrl)
				txVerifier.EXPECT().VerifyTx(gomock.Any()).Return(nil)
				return txVerifier
			},
			appSenderFunc: func(ctrl *gomock.Controller) common.AppSender {
				appSender := common.NewMockSender(ctrl)
				appSender.EXPECT().SendAppGossip(gomock.Any(), gomock.Any(), gomock.Any()).Return(nil)
				return appSender
			},
			expectedErr: nil,
		},
	}

	for _, tt := range tests {
		t.Run(tt.name, func(t *testing.T) {
			require := require.New(t)
			ctrl := gomock.NewController(t)

			parser, err := txs.NewParser(
				[]fxs.Fx{
					&secp256k1fx.Fx{},
					&nftfx.Fx{},
					&propertyfx.Fx{},
				},
			)
			require.NoError(err)

			mempoolFunc := func(ctrl *gomock.Controller) mempool.Mempool {
				return mempool.NewMockMempool(ctrl)
			}
			if tt.mempoolFunc != nil {
				mempoolFunc = tt.mempoolFunc
			}

			txVerifierFunc := func(ctrl *gomock.Controller) TxVerifier {
				return executor.NewMockManager(ctrl)
			}
			if tt.txVerifierFunc != nil {
				txVerifierFunc = tt.txVerifierFunc
			}

			appSenderFunc := func(ctrl *gomock.Controller) common.AppSender {
				return common.NewMockSender(ctrl)
			}
			if tt.appSenderFunc != nil {
				appSenderFunc = tt.appSenderFunc
			}

			snowCtx := snowtest.Context(t, ids.Empty)
			n, err := New(
				logging.NoLog{},
				ids.EmptyNodeID,
				ids.Empty,
				snowCtx.ValidatorState,
				parser,
				txVerifierFunc(ctrl),
				mempoolFunc(ctrl),
				appSenderFunc(ctrl),
				prometheus.NewRegistry(),
				testConfig,
			)
			require.NoError(err)
			err = n.IssueTxFromRPC(&txs.Tx{})
			require.ErrorIs(err, tt.expectedErr)

			require.NoError(n.txPushGossiper.Gossip(context.Background()))
		})
	}
}

func TestNetworkIssueTxFromRPCWithoutVerification(t *testing.T) {
	type test struct {
		name          string
		mempoolFunc   func(*gomock.Controller) mempool.Mempool
		appSenderFunc func(*gomock.Controller) common.AppSender
		expectedErr   error
	}

	tests := []test{
		{
			name: "can't add transaction to mempool",
			mempoolFunc: func(ctrl *gomock.Controller) mempool.Mempool {
				mempool := mempool.NewMockMempool(ctrl)
				mempool.EXPECT().Add(gomock.Any()).Return(errTest)
				mempool.EXPECT().MarkDropped(gomock.Any(), gomock.Any())
				return mempool
			},
			expectedErr: errTest,
		},
		{
			name: "happy path",
			mempoolFunc: func(ctrl *gomock.Controller) mempool.Mempool {
				mempool := mempool.NewMockMempool(ctrl)
				mempool.EXPECT().Get(gomock.Any()).Return(nil, true).Times(2)
				mempool.EXPECT().Add(gomock.Any()).Return(nil)
				mempool.EXPECT().Len().Return(0)
				mempool.EXPECT().RequestBuildBlock()
				return mempool
			},
			appSenderFunc: func(ctrl *gomock.Controller) common.AppSender {
				appSender := common.NewMockSender(ctrl)
				appSender.EXPECT().SendAppGossip(gomock.Any(), gomock.Any(), gomock.Any()).Return(nil)
				return appSender
			},
			expectedErr: nil,
		},
	}

	for _, tt := range tests {
		t.Run(tt.name, func(t *testing.T) {
			require := require.New(t)
			ctrl := gomock.NewController(t)

			parser, err := txs.NewParser(
				[]fxs.Fx{
					&secp256k1fx.Fx{},
					&nftfx.Fx{},
					&propertyfx.Fx{},
				},
			)
			require.NoError(err)

			mempoolFunc := func(ctrl *gomock.Controller) mempool.Mempool {
				return mempool.NewMockMempool(ctrl)
			}
			if tt.mempoolFunc != nil {
				mempoolFunc = tt.mempoolFunc
			}

			appSenderFunc := func(ctrl *gomock.Controller) common.AppSender {
				return common.NewMockSender(ctrl)
			}
			if tt.appSenderFunc != nil {
				appSenderFunc = tt.appSenderFunc
			}

			snowCtx := snowtest.Context(t, ids.Empty)
			n, err := New(
				logging.NoLog{},
				ids.EmptyNodeID,
				ids.Empty,
				snowCtx.ValidatorState,
				parser,
				executor.NewMockManager(ctrl), // Should never verify a tx
				mempoolFunc(ctrl),
				appSenderFunc(ctrl),
				prometheus.NewRegistry(),
				testConfig,
			)
			require.NoError(err)
			err = n.IssueTxFromRPCWithoutVerification(&txs.Tx{})
			require.ErrorIs(err, tt.expectedErr)

			require.NoError(n.txPushGossiper.Gossip(context.Background()))
		})
	}
}<|MERGE_RESOLUTION|>--- conflicted
+++ resolved
@@ -49,184 +49,6 @@
 	errTest = errors.New("test error")
 )
 
-<<<<<<< HEAD
-func TestNetworkAppGossip(t *testing.T) {
-	testTx := &txs.Tx{
-		Unsigned: &txs.BaseTx{
-			BaseTx: avax.BaseTx{
-				NetworkID:    1,
-				BlockchainID: ids.GenerateTestID(),
-				Ins:          []*avax.TransferableInput{},
-				Outs:         []*avax.TransferableOutput{},
-			},
-		},
-	}
-
-	parser, err := txs.NewParser(
-		[]fxs.Fx{
-			&secp256k1fx.Fx{},
-		},
-	)
-	require.NoError(t, err)
-	require.NoError(t, testTx.Initialize(parser.Codec()))
-
-	type test struct {
-		name           string
-		msgBytesFunc   func() []byte
-		mempoolFunc    func(*gomock.Controller) mempool.Mempool
-		txVerifierFunc func(*gomock.Controller) TxVerifier
-	}
-
-	tests := []test{
-		{
-			name: "invalid message bytes",
-			msgBytesFunc: func() []byte {
-				return []byte{0x00}
-			},
-		},
-		{
-			name: "invalid tx bytes",
-			msgBytesFunc: func() []byte {
-				msg := message.Tx{
-					Tx: []byte{0x00},
-				}
-				msgBytes, err := message.Build(&msg)
-				require.NoError(t, err)
-				return msgBytes
-			},
-		},
-		{
-			name: "tx already in mempool",
-			msgBytesFunc: func() []byte {
-				msg := message.Tx{
-					Tx: testTx.Bytes(),
-				}
-				msgBytes, err := message.Build(&msg)
-				require.NoError(t, err)
-				return msgBytes
-			},
-			mempoolFunc: func(ctrl *gomock.Controller) mempool.Mempool {
-				mempool := mempool.NewMockMempool(ctrl)
-				mempool.EXPECT().Get(gomock.Any()).Return(testTx, true)
-				return mempool
-			},
-		},
-		{
-			name: "tx previously dropped",
-			msgBytesFunc: func() []byte {
-				msg := message.Tx{
-					Tx: testTx.Bytes(),
-				}
-				msgBytes, err := message.Build(&msg)
-				require.NoError(t, err)
-				return msgBytes
-			},
-			mempoolFunc: func(ctrl *gomock.Controller) mempool.Mempool {
-				mempool := mempool.NewMockMempool(ctrl)
-				mempool.EXPECT().Get(gomock.Any()).Return(nil, false)
-				mempool.EXPECT().GetDropReason(gomock.Any()).Return(errTest)
-				return mempool
-			},
-		},
-		{
-			name: "transaction invalid",
-			msgBytesFunc: func() []byte {
-				msg := message.Tx{
-					Tx: testTx.Bytes(),
-				}
-				msgBytes, err := message.Build(&msg)
-				require.NoError(t, err)
-				return msgBytes
-			},
-			mempoolFunc: func(ctrl *gomock.Controller) mempool.Mempool {
-				mempool := mempool.NewMockMempool(ctrl)
-				mempool.EXPECT().Get(gomock.Any()).Return(nil, false)
-				mempool.EXPECT().GetDropReason(gomock.Any()).Return(nil)
-				mempool.EXPECT().MarkDropped(gomock.Any(), gomock.Any())
-				return mempool
-			},
-			txVerifierFunc: func(ctrl *gomock.Controller) TxVerifier {
-				txVerifier := executor.NewMockManager(ctrl)
-				txVerifier.EXPECT().VerifyTx(gomock.Any()).Return(errTest)
-				return txVerifier
-			},
-		},
-		{
-			name: "happy path",
-			msgBytesFunc: func() []byte {
-				msg := message.Tx{
-					Tx: testTx.Bytes(),
-				}
-				msgBytes, err := message.Build(&msg)
-				require.NoError(t, err)
-				return msgBytes
-			},
-			mempoolFunc: func(ctrl *gomock.Controller) mempool.Mempool {
-				mempool := mempool.NewMockMempool(ctrl)
-				mempool.EXPECT().Get(gomock.Any()).Return(nil, false)
-				mempool.EXPECT().GetDropReason(gomock.Any()).Return(nil)
-				mempool.EXPECT().Add(gomock.Any()).Return(nil)
-				mempool.EXPECT().Len().Return(0)
-				mempool.EXPECT().RequestBuildBlock()
-				return mempool
-			},
-			txVerifierFunc: func(ctrl *gomock.Controller) TxVerifier {
-				txVerifier := executor.NewMockManager(ctrl)
-				txVerifier.EXPECT().VerifyTx(gomock.Any()).Return(nil)
-				return txVerifier
-			},
-		},
-	}
-
-	for _, tt := range tests {
-		t.Run(tt.name, func(t *testing.T) {
-			require := require.New(t)
-			ctrl := gomock.NewController(t)
-
-			parser, err := txs.NewParser(
-				[]fxs.Fx{
-					&secp256k1fx.Fx{},
-					&nftfx.Fx{},
-					&propertyfx.Fx{},
-				},
-			)
-			require.NoError(err)
-
-			mempoolFunc := func(ctrl *gomock.Controller) mempool.Mempool {
-				return mempool.NewMockMempool(ctrl)
-			}
-			if tt.mempoolFunc != nil {
-				mempoolFunc = tt.mempoolFunc
-			}
-
-			txVerifierFunc := func(ctrl *gomock.Controller) TxVerifier {
-				return executor.NewMockManager(ctrl)
-			}
-			if tt.txVerifierFunc != nil {
-				txVerifierFunc = tt.txVerifierFunc
-			}
-
-			snowCtx := snowtest.Context(t, ids.Empty)
-			n, err := New(
-				logging.NoLog{},
-				ids.EmptyNodeID,
-				ids.Empty,
-				snowCtx.ValidatorState,
-				parser,
-				txVerifierFunc(ctrl),
-				mempoolFunc(ctrl),
-				common.NewMockSender(ctrl),
-				prometheus.NewRegistry(),
-				testConfig,
-			)
-			require.NoError(err)
-			require.NoError(n.AppGossip(context.Background(), ids.GenerateTestNodeID(), tt.msgBytesFunc()))
-		})
-	}
-}
-
-=======
->>>>>>> d003d29d
 func TestNetworkIssueTxFromRPC(t *testing.T) {
 	type test struct {
 		name           string
