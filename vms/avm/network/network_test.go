// Copyright (C) 2019-2023, Ava Labs, Inc. All rights reserved.
// See the file LICENSE for licensing terms.

package network

import (
	"context"
	"errors"
	"testing"
	"time"

	"github.com/prometheus/client_golang/prometheus"

	"github.com/stretchr/testify/require"

	"go.uber.org/mock/gomock"

	"github.com/ava-labs/avalanchego/ids"
	"github.com/ava-labs/avalanchego/snow"
	"github.com/ava-labs/avalanchego/snow/engine/common"
	"github.com/ava-labs/avalanchego/utils/logging"
	"github.com/ava-labs/avalanchego/vms/avm/block/executor"
	"github.com/ava-labs/avalanchego/vms/avm/fxs"
	"github.com/ava-labs/avalanchego/vms/avm/txs"
	"github.com/ava-labs/avalanchego/vms/avm/txs/mempool"
	"github.com/ava-labs/avalanchego/vms/components/avax"
	"github.com/ava-labs/avalanchego/vms/components/message"
	"github.com/ava-labs/avalanchego/vms/nftfx"
	"github.com/ava-labs/avalanchego/vms/propertyfx"
	"github.com/ava-labs/avalanchego/vms/secp256k1fx"
)

var (
	testConfig = Config{
		MaxValidatorSetStaleness:                    time.Second,
		TargetGossipSize:                            1,
		PullGossipPollSize:                          1,
		PullGossipFrequency:                         time.Second,
		PullGossipThrottlingPeriod:                  time.Second,
		PullGossipThrottlingLimit:                   1,
		ExpectedBloomFilterElements:                 10,
		ExpectedBloomFilterFalsePositiveProbability: .1,
		MaxBloomFilterFalsePositiveProbability:      .5,
		LegacyPushGossipCacheSize:                   512,
	}

	errTest = errors.New("test error")
)

func TestNetworkAppGossip(t *testing.T) {
	testTx := &txs.Tx{
		Unsigned: &txs.BaseTx{
			BaseTx: avax.BaseTx{
				NetworkID:    1,
				BlockchainID: ids.GenerateTestID(),
				Ins:          []*avax.TransferableInput{},
				Outs:         []*avax.TransferableOutput{},
			},
		},
	}

	parser, err := txs.NewParser([]fxs.Fx{
		&secp256k1fx.Fx{},
	})
	require.NoError(t, err)
	require.NoError(t, testTx.Initialize(parser.Codec()))

	type test struct {
		name           string
		msgBytesFunc   func() []byte
		mempoolFunc    func(*gomock.Controller) mempool.Mempool
		txVerifierFunc func(*gomock.Controller) TxVerifier
		appSenderFunc  func(*gomock.Controller) common.AppSender
	}

	tests := []test{
		{
			name: "invalid message bytes",
			msgBytesFunc: func() []byte {
				return []byte{0x00}
			},
		},
		{
			name: "invalid tx bytes",
			msgBytesFunc: func() []byte {
				msg := message.Tx{
					Tx: []byte{0x00},
				}
				msgBytes, err := message.Build(&msg)
				require.NoError(t, err)
				return msgBytes
			},
		},
		{
			name: "tx already in mempool",
			msgBytesFunc: func() []byte {
				msg := message.Tx{
					Tx: testTx.Bytes(),
				}
				msgBytes, err := message.Build(&msg)
				require.NoError(t, err)
				return msgBytes
			},
			mempoolFunc: func(ctrl *gomock.Controller) mempool.Mempool {
				mempool := mempool.NewMockMempool(ctrl)
				mempool.EXPECT().Get(gomock.Any()).Return(testTx, true)
				return mempool
			},
		},
		{
			name: "tx previously dropped",
			msgBytesFunc: func() []byte {
				msg := message.Tx{
					Tx: testTx.Bytes(),
				}
				msgBytes, err := message.Build(&msg)
				require.NoError(t, err)
				return msgBytes
			},
			mempoolFunc: func(ctrl *gomock.Controller) mempool.Mempool {
				mempool := mempool.NewMockMempool(ctrl)
				mempool.EXPECT().Get(gomock.Any()).Return(nil, false)
				mempool.EXPECT().GetDropReason(gomock.Any()).Return(errTest)
				return mempool
			},
		},
		{
			name: "transaction invalid",
			msgBytesFunc: func() []byte {
				msg := message.Tx{
					Tx: testTx.Bytes(),
				}
				msgBytes, err := message.Build(&msg)
				require.NoError(t, err)
				return msgBytes
			},
			mempoolFunc: func(ctrl *gomock.Controller) mempool.Mempool {
				mempool := mempool.NewMockMempool(ctrl)
				mempool.EXPECT().Get(gomock.Any()).Return(nil, false)
				mempool.EXPECT().GetDropReason(gomock.Any()).Return(nil)
				mempool.EXPECT().MarkDropped(gomock.Any(), gomock.Any())
				return mempool
			},
			txVerifierFunc: func(ctrl *gomock.Controller) TxVerifier {
				txVerifier := executor.NewMockManager(ctrl)
				txVerifier.EXPECT().VerifyTx(gomock.Any()).Return(errTest)
				return txVerifier
			},
		},
		{
			name: "happy path",
			msgBytesFunc: func() []byte {
				msg := message.Tx{
					Tx: testTx.Bytes(),
				}
				msgBytes, err := message.Build(&msg)
				require.NoError(t, err)
				return msgBytes
			},
			mempoolFunc: func(ctrl *gomock.Controller) mempool.Mempool {
				mempool := mempool.NewMockMempool(ctrl)
				mempool.EXPECT().Get(gomock.Any()).Return(nil, false)
				mempool.EXPECT().GetDropReason(gomock.Any()).Return(nil)
				mempool.EXPECT().Add(gomock.Any()).Return(nil)
				mempool.EXPECT().RequestBuildBlock()
				return mempool
			},
			txVerifierFunc: func(ctrl *gomock.Controller) TxVerifier {
				txVerifier := executor.NewMockManager(ctrl)
				txVerifier.EXPECT().VerifyTx(gomock.Any()).Return(nil)
				return txVerifier
			},
			appSenderFunc: func(ctrl *gomock.Controller) common.AppSender {
				appSender := common.NewMockSender(ctrl)
				appSender.EXPECT().SendAppGossip(gomock.Any(), gomock.Any()).Return(nil).Times(2)
				return appSender
			},
		},
	}

	for _, tt := range tests {
		t.Run(tt.name, func(t *testing.T) {
			require := require.New(t)
			ctrl := gomock.NewController(t)

			parser, err := txs.NewParser([]fxs.Fx{
				&secp256k1fx.Fx{},
				&nftfx.Fx{},
				&propertyfx.Fx{},
			})
			require.NoError(err)

<<<<<<< HEAD
			n, err := New(
=======
			mempoolFunc := func(ctrl *gomock.Controller) mempool.Mempool {
				return mempool.NewMockMempool(ctrl)
			}
			if tt.mempoolFunc != nil {
				mempoolFunc = tt.mempoolFunc
			}

			txVerifierFunc := func(ctrl *gomock.Controller) TxVerifier {
				return executor.NewMockManager(ctrl)
			}
			if tt.txVerifierFunc != nil {
				txVerifierFunc = tt.txVerifierFunc
			}

			appSenderFunc := func(ctrl *gomock.Controller) common.AppSender {
				return common.NewMockSender(ctrl)
			}
			if tt.appSenderFunc != nil {
				appSenderFunc = tt.appSenderFunc
			}

			n := New(
>>>>>>> 4ae04a8e
				&snow.Context{
					Log: logging.NoLog{},
				},
				parser,
<<<<<<< HEAD
				tt.txVerifierFunc(ctrl),
				tt.mempoolFunc(ctrl),
				tt.appSenderFunc(ctrl),
				prometheus.NewRegistry(),
				testConfig,
=======
				txVerifierFunc(ctrl),
				mempoolFunc(ctrl),
				appSenderFunc(ctrl),
>>>>>>> 4ae04a8e
			)
			require.NoError(err)
			require.NoError(n.AppGossip(context.Background(), ids.GenerateTestNodeID(), tt.msgBytesFunc()))
		})
	}
}

func TestNetworkIssueTx(t *testing.T) {
	type test struct {
		name           string
		mempoolFunc    func(*gomock.Controller) mempool.Mempool
		txVerifierFunc func(*gomock.Controller) TxVerifier
		appSenderFunc  func(*gomock.Controller) common.AppSender
		expectedErr    error
	}

	tests := []test{
		{
			name: "mempool has transaction",
			mempoolFunc: func(ctrl *gomock.Controller) mempool.Mempool {
				mempool := mempool.NewMockMempool(ctrl)
				mempool.EXPECT().Get(gomock.Any()).Return(nil, true)
				return mempool
			},
			expectedErr: mempool.ErrDuplicateTx,
		},
		{
			name: "transaction marked as dropped in mempool",
			mempoolFunc: func(ctrl *gomock.Controller) mempool.Mempool {
				mempool := mempool.NewMockMempool(ctrl)
				mempool.EXPECT().Get(gomock.Any()).Return(nil, false)
				mempool.EXPECT().GetDropReason(gomock.Any()).Return(errTest)
				return mempool
			},
			expectedErr: errTest,
		},
		{
			name: "transaction invalid",
			mempoolFunc: func(ctrl *gomock.Controller) mempool.Mempool {
				mempool := mempool.NewMockMempool(ctrl)
				mempool.EXPECT().Get(gomock.Any()).Return(nil, false)
				mempool.EXPECT().GetDropReason(gomock.Any()).Return(nil)
				mempool.EXPECT().MarkDropped(gomock.Any(), gomock.Any())
				return mempool
			},
			txVerifierFunc: func(ctrl *gomock.Controller) TxVerifier {
				txVerifier := executor.NewMockManager(ctrl)
				txVerifier.EXPECT().VerifyTx(gomock.Any()).Return(errTest)
				return txVerifier
			},
			expectedErr: errTest,
		},
		{
			name: "can't add transaction to mempool",
			mempoolFunc: func(ctrl *gomock.Controller) mempool.Mempool {
				mempool := mempool.NewMockMempool(ctrl)
				mempool.EXPECT().Get(gomock.Any()).Return(nil, false)
				mempool.EXPECT().GetDropReason(gomock.Any()).Return(nil)
				mempool.EXPECT().Add(gomock.Any()).Return(errTest)
				mempool.EXPECT().MarkDropped(gomock.Any(), gomock.Any())
				return mempool
			},
			txVerifierFunc: func(ctrl *gomock.Controller) TxVerifier {
				txVerifier := executor.NewMockManager(ctrl)
				txVerifier.EXPECT().VerifyTx(gomock.Any()).Return(nil)
				return txVerifier
			},
			expectedErr: errTest,
		},
		{
			name: "happy path",
			mempoolFunc: func(ctrl *gomock.Controller) mempool.Mempool {
				mempool := mempool.NewMockMempool(ctrl)
				mempool.EXPECT().Get(gomock.Any()).Return(nil, false)
				mempool.EXPECT().GetDropReason(gomock.Any()).Return(nil)
				mempool.EXPECT().Add(gomock.Any()).Return(nil)
				mempool.EXPECT().RequestBuildBlock()
				return mempool
			},
			txVerifierFunc: func(ctrl *gomock.Controller) TxVerifier {
				txVerifier := executor.NewMockManager(ctrl)
				txVerifier.EXPECT().VerifyTx(gomock.Any()).Return(nil)
				return txVerifier
			},
			appSenderFunc: func(ctrl *gomock.Controller) common.AppSender {
				appSender := common.NewMockSender(ctrl)
				appSender.EXPECT().SendAppGossip(gomock.Any(), gomock.Any()).Return(nil).Times(2)
				return appSender
			},
			expectedErr: nil,
		},
	}

	for _, tt := range tests {
		t.Run(tt.name, func(t *testing.T) {
			require := require.New(t)
			ctrl := gomock.NewController(t)

			parser, err := txs.NewParser([]fxs.Fx{
				&secp256k1fx.Fx{},
				&nftfx.Fx{},
				&propertyfx.Fx{},
			})
			require.NoError(err)

<<<<<<< HEAD
			n, err := New(
=======
			mempoolFunc := func(ctrl *gomock.Controller) mempool.Mempool {
				return mempool.NewMockMempool(ctrl)
			}
			if tt.mempoolFunc != nil {
				mempoolFunc = tt.mempoolFunc
			}

			txVerifierFunc := func(ctrl *gomock.Controller) TxVerifier {
				return executor.NewMockManager(ctrl)
			}
			if tt.txVerifierFunc != nil {
				txVerifierFunc = tt.txVerifierFunc
			}

			appSenderFunc := func(ctrl *gomock.Controller) common.AppSender {
				return common.NewMockSender(ctrl)
			}
			if tt.appSenderFunc != nil {
				appSenderFunc = tt.appSenderFunc
			}

			n := New(
>>>>>>> 4ae04a8e
				&snow.Context{
					Log: logging.NoLog{},
				},
				parser,
<<<<<<< HEAD
				tt.txVerifierFunc(ctrl),
				tt.mempoolFunc(ctrl),
				tt.appSenderFunc(ctrl),
				prometheus.NewRegistry(),
				testConfig,
=======
				txVerifierFunc(ctrl),
				mempoolFunc(ctrl),
				appSenderFunc(ctrl),
>>>>>>> 4ae04a8e
			)
			require.NoError(err)
			err = n.IssueTx(context.Background(), &txs.Tx{})
			require.ErrorIs(err, tt.expectedErr)
		})
	}
}

func TestNetworkIssueVerifiedTx(t *testing.T) {
	type test struct {
		name          string
		mempoolFunc   func(*gomock.Controller) mempool.Mempool
		appSenderFunc func(*gomock.Controller) common.AppSender
		expectedErr   error
	}

	tests := []test{
		{
			name: "can't add transaction to mempool",
			mempoolFunc: func(ctrl *gomock.Controller) mempool.Mempool {
				mempool := mempool.NewMockMempool(ctrl)
				mempool.EXPECT().Add(gomock.Any()).Return(errTest)
				mempool.EXPECT().MarkDropped(gomock.Any(), gomock.Any())
				return mempool
			},
			expectedErr: errTest,
		},
		{
			name: "happy path",
			mempoolFunc: func(ctrl *gomock.Controller) mempool.Mempool {
				mempool := mempool.NewMockMempool(ctrl)
				mempool.EXPECT().Add(gomock.Any()).Return(nil)
				mempool.EXPECT().RequestBuildBlock()
				return mempool
			},
			appSenderFunc: func(ctrl *gomock.Controller) common.AppSender {
				appSender := common.NewMockSender(ctrl)
				appSender.EXPECT().SendAppGossip(gomock.Any(), gomock.Any()).Return(nil).Times(2)
				return appSender
			},
			expectedErr: nil,
		},
	}

	for _, tt := range tests {
		t.Run(tt.name, func(t *testing.T) {
			require := require.New(t)
			ctrl := gomock.NewController(t)

			parser, err := txs.NewParser([]fxs.Fx{
				&secp256k1fx.Fx{},
				&nftfx.Fx{},
				&propertyfx.Fx{},
			})
			require.NoError(err)

<<<<<<< HEAD
			n, err := New(
=======
			mempoolFunc := func(ctrl *gomock.Controller) mempool.Mempool {
				return mempool.NewMockMempool(ctrl)
			}
			if tt.mempoolFunc != nil {
				mempoolFunc = tt.mempoolFunc
			}

			appSenderFunc := func(ctrl *gomock.Controller) common.AppSender {
				return common.NewMockSender(ctrl)
			}
			if tt.appSenderFunc != nil {
				appSenderFunc = tt.appSenderFunc
			}

			n := New(
>>>>>>> 4ae04a8e
				&snow.Context{
					Log: logging.NoLog{},
				},
				parser,
				executor.NewMockManager(ctrl), // Should never verify a tx
<<<<<<< HEAD
				tt.mempoolFunc(ctrl),
				tt.appSenderFunc(ctrl),
				prometheus.NewRegistry(),
				testConfig,
=======
				mempoolFunc(ctrl),
				appSenderFunc(ctrl),
>>>>>>> 4ae04a8e
			)
			require.NoError(err)
			err = n.IssueVerifiedTx(context.Background(), &txs.Tx{})
			require.ErrorIs(err, tt.expectedErr)
		})
	}
}

func TestNetworkGossipTx(t *testing.T) {
	require := require.New(t)
	ctrl := gomock.NewController(t)

	parser, err := txs.NewParser([]fxs.Fx{
		&secp256k1fx.Fx{},
	})
	require.NoError(err)

	appSender := common.NewMockSender(ctrl)

	n, err := New(
		&snow.Context{
			Log: logging.NoLog{},
		},
		parser,
		executor.NewMockManager(ctrl),
		mempool.NewMockMempool(ctrl),
		appSender,
		prometheus.NewRegistry(),
		testConfig,
	)
	require.NoError(err)

	// Case: Tx was recently gossiped
	txID := ids.GenerateTestID()
	n.recentTxs.Put(txID, struct{}{})
	n.gossipTxMessage(context.Background(), txID, []byte{})
	// Didn't make a call to SendAppGossip

	// Case: Tx was not recently gossiped
	msgBytes := []byte{1, 2, 3}
	appSender.EXPECT().SendAppGossip(gomock.Any(), msgBytes).Return(nil)
	n.gossipTxMessage(context.Background(), ids.GenerateTestID(), msgBytes)
	// Did make a call to SendAppGossip
}<|MERGE_RESOLUTION|>--- conflicted
+++ resolved
@@ -190,9 +190,6 @@
 			})
 			require.NoError(err)
 
-<<<<<<< HEAD
-			n, err := New(
-=======
 			mempoolFunc := func(ctrl *gomock.Controller) mempool.Mempool {
 				return mempool.NewMockMempool(ctrl)
 			}
@@ -214,23 +211,16 @@
 				appSenderFunc = tt.appSenderFunc
 			}
 
-			n := New(
->>>>>>> 4ae04a8e
+			n, err := New(
 				&snow.Context{
 					Log: logging.NoLog{},
 				},
 				parser,
-<<<<<<< HEAD
-				tt.txVerifierFunc(ctrl),
-				tt.mempoolFunc(ctrl),
-				tt.appSenderFunc(ctrl),
-				prometheus.NewRegistry(),
-				testConfig,
-=======
 				txVerifierFunc(ctrl),
 				mempoolFunc(ctrl),
 				appSenderFunc(ctrl),
->>>>>>> 4ae04a8e
+				prometheus.NewRegistry(),
+				testConfig,
 			)
 			require.NoError(err)
 			require.NoError(n.AppGossip(context.Background(), ids.GenerateTestNodeID(), tt.msgBytesFunc()))
@@ -336,9 +326,6 @@
 			})
 			require.NoError(err)
 
-<<<<<<< HEAD
-			n, err := New(
-=======
 			mempoolFunc := func(ctrl *gomock.Controller) mempool.Mempool {
 				return mempool.NewMockMempool(ctrl)
 			}
@@ -360,23 +347,16 @@
 				appSenderFunc = tt.appSenderFunc
 			}
 
-			n := New(
->>>>>>> 4ae04a8e
+			n, err := New(
 				&snow.Context{
 					Log: logging.NoLog{},
 				},
 				parser,
-<<<<<<< HEAD
-				tt.txVerifierFunc(ctrl),
-				tt.mempoolFunc(ctrl),
-				tt.appSenderFunc(ctrl),
-				prometheus.NewRegistry(),
-				testConfig,
-=======
 				txVerifierFunc(ctrl),
 				mempoolFunc(ctrl),
 				appSenderFunc(ctrl),
->>>>>>> 4ae04a8e
+				prometheus.NewRegistry(),
+				testConfig,
 			)
 			require.NoError(err)
 			err = n.IssueTx(context.Background(), &txs.Tx{})
@@ -433,9 +413,6 @@
 			})
 			require.NoError(err)
 
-<<<<<<< HEAD
-			n, err := New(
-=======
 			mempoolFunc := func(ctrl *gomock.Controller) mempool.Mempool {
 				return mempool.NewMockMempool(ctrl)
 			}
@@ -450,22 +427,16 @@
 				appSenderFunc = tt.appSenderFunc
 			}
 
-			n := New(
->>>>>>> 4ae04a8e
+			n, err := New(
 				&snow.Context{
 					Log: logging.NoLog{},
 				},
 				parser,
 				executor.NewMockManager(ctrl), // Should never verify a tx
-<<<<<<< HEAD
-				tt.mempoolFunc(ctrl),
-				tt.appSenderFunc(ctrl),
+				mempoolFunc(ctrl),
+				appSenderFunc(ctrl),
 				prometheus.NewRegistry(),
 				testConfig,
-=======
-				mempoolFunc(ctrl),
-				appSenderFunc(ctrl),
->>>>>>> 4ae04a8e
 			)
 			require.NoError(err)
 			err = n.IssueVerifiedTx(context.Background(), &txs.Tx{})
