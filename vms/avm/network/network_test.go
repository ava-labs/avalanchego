--- conflicted
+++ resolved
@@ -63,19 +63,11 @@
 	require.NoError(t, testTx.Initialize(parser.Codec()))
 
 	type test struct {
-<<<<<<< HEAD
-		name          string
-		msgBytesFunc  func() []byte
-		mempoolFunc   func(*gomock.Controller) mempool.Mempool
-		verifierFunc  func(*gomock.Controller) TxVerifier
-		appSenderFunc func(*gomock.Controller) common.AppSender
-=======
 		name           string
 		msgBytesFunc   func() []byte
 		mempoolFunc    func(*gomock.Controller) mempool.Mempool
 		txVerifierFunc func(*gomock.Controller) TxVerifier
 		appSenderFunc  func(*gomock.Controller) common.AppSender
->>>>>>> 705cfd12
 	}
 
 	tests := []test{
@@ -84,16 +76,6 @@
 			msgBytesFunc: func() []byte {
 				return []byte{0x00}
 			},
-<<<<<<< HEAD
-			mempoolFunc: func(*gomock.Controller) mempool.Mempool {
-				return nil // Unused in this test
-			},
-			verifierFunc: func(*gomock.Controller) TxVerifier {
-				return nil // Unused in this test
-			},
-			appSenderFunc: func(*gomock.Controller) common.AppSender {
-				return nil // Unused in this test
-=======
 			mempoolFunc: func(ctrl *gomock.Controller) mempool.Mempool {
 				return mempool.NewMockMempool(ctrl)
 			},
@@ -102,7 +84,6 @@
 			},
 			appSenderFunc: func(ctrl *gomock.Controller) common.AppSender {
 				return common.NewMockSender(ctrl)
->>>>>>> 705cfd12
 			},
 		},
 		{
@@ -115,22 +96,6 @@
 				require.NoError(t, err)
 				return msgBytes
 			},
-<<<<<<< HEAD
-			mempoolFunc: func(*gomock.Controller) mempool.Mempool {
-				return nil // Unused in this test
-			},
-			verifierFunc: func(*gomock.Controller) TxVerifier {
-				return nil // Unused in this test
-			},
-			appSenderFunc: func(*gomock.Controller) common.AppSender {
-				return nil // Unused in this test
-			},
-		},
-		{
-			// The tx is added to the mempool and hasn't previously been
-			// gossipped, so we gossip it both from the legacy and p2p SDK.
-			name: "issuance succeeds",
-=======
 			mempoolFunc: func(ctrl *gomock.Controller) mempool.Mempool {
 				return mempool.NewMockMempool(ctrl)
 			},
@@ -143,7 +108,6 @@
 		},
 		{
 			name: "tx already in mempool",
->>>>>>> 705cfd12
 			msgBytesFunc: func() []byte {
 				msg := message.Tx{
 					Tx: testTx.Bytes(),
@@ -160,23 +124,11 @@
 				mempool.EXPECT().RequestBuildBlock()
 				return mempool
 			},
-<<<<<<< HEAD
-			verifierFunc: func(ctrl *gomock.Controller) TxVerifier {
-				txVerifier := executor.NewMockManager(ctrl)
-				txVerifier.EXPECT().VerifyTx(gomock.Any()).Return(nil).Times(1)
-				return txVerifier
-			},
-			appSenderFunc: func(ctrl *gomock.Controller) common.AppSender {
-				appSender := common.NewMockSender(ctrl)
-				appSender.EXPECT().SendAppGossip(gomock.Any(), gomock.Any()).Times(2)
-				return appSender
-=======
 			txVerifierFunc: func(ctrl *gomock.Controller) TxVerifier {
 				return executor.NewMockManager(ctrl)
 			},
 			appSenderFunc: func(ctrl *gomock.Controller) common.AppSender {
 				return common.NewMockSender(ctrl)
->>>>>>> 705cfd12
 			},
 		},
 		{
@@ -195,13 +147,6 @@
 				mempool.EXPECT().GetDropReason(gomock.Any()).Return(errTest)
 				return mempool
 			},
-<<<<<<< HEAD
-			verifierFunc: func(*gomock.Controller) TxVerifier {
-				return nil // Unused in this test
-			},
-			appSenderFunc: func(*gomock.Controller) common.AppSender {
-				return nil // Unused in this test
-=======
 			txVerifierFunc: func(ctrl *gomock.Controller) TxVerifier {
 				return executor.NewMockManager(ctrl)
 			},
@@ -233,7 +178,6 @@
 			},
 			appSenderFunc: func(ctrl *gomock.Controller) common.AppSender {
 				return common.NewMockSender(ctrl)
->>>>>>> 705cfd12
 			},
 		},
 		{
@@ -284,11 +228,7 @@
 					Log: logging.NoLog{},
 				},
 				parser,
-<<<<<<< HEAD
-				tt.verifierFunc(ctrl),
-=======
 				tt.txVerifierFunc(ctrl),
->>>>>>> 705cfd12
 				tt.mempoolFunc(ctrl),
 				tt.appSenderFunc(ctrl),
 				prometheus.NewRegistry(),
@@ -310,19 +250,11 @@
 
 func TestNetworkIssueTx(t *testing.T) {
 	type test struct {
-<<<<<<< HEAD
-		name          string
-		mempoolFunc   func(*gomock.Controller) mempool.Mempool
-		txVerifier    func(*gomock.Controller) TxVerifier
-		appSenderFunc func(*gomock.Controller) common.AppSender
-		expectedErr   error
-=======
 		name           string
 		mempoolFunc    func(*gomock.Controller) mempool.Mempool
 		txVerifierFunc func(*gomock.Controller) TxVerifier
 		appSenderFunc  func(*gomock.Controller) common.AppSender
 		expectedErr    error
->>>>>>> 705cfd12
 	}
 
 	tests := []test{
@@ -333,19 +265,11 @@
 				mempool.EXPECT().Get(gomock.Any()).Return(nil, true)
 				return mempool
 			},
-<<<<<<< HEAD
-			txVerifier: func(*gomock.Controller) TxVerifier {
-				return nil // Unused in this test
-			},
-			appSenderFunc: func(*gomock.Controller) common.AppSender {
-				return nil // Unused in this test
-=======
 			txVerifierFunc: func(ctrl *gomock.Controller) TxVerifier {
 				return executor.NewMockManager(ctrl)
 			},
 			appSenderFunc: func(ctrl *gomock.Controller) common.AppSender {
 				return common.NewMockSender(ctrl)
->>>>>>> 705cfd12
 			},
 			expectedErr: mempool.ErrDuplicateTx,
 		},
@@ -357,19 +281,11 @@
 				mempool.EXPECT().GetDropReason(gomock.Any()).Return(errTest)
 				return mempool
 			},
-<<<<<<< HEAD
-			txVerifier: func(*gomock.Controller) TxVerifier {
-				return nil // Unused in this test
-			},
-			appSenderFunc: func(*gomock.Controller) common.AppSender {
-				return nil // Unused in this test
-=======
 			txVerifierFunc: func(ctrl *gomock.Controller) TxVerifier {
 				return executor.NewMockManager(ctrl)
 			},
 			appSenderFunc: func(ctrl *gomock.Controller) common.AppSender {
 				return common.NewMockSender(ctrl)
->>>>>>> 705cfd12
 			},
 			expectedErr: errTest,
 		},
@@ -382,11 +298,7 @@
 				mempool.EXPECT().MarkDropped(gomock.Any(), gomock.Any())
 				return mempool
 			},
-<<<<<<< HEAD
-			txVerifier: func(ctrl *gomock.Controller) TxVerifier {
-=======
-			txVerifierFunc: func(ctrl *gomock.Controller) TxVerifier {
->>>>>>> 705cfd12
+			txVerifierFunc: func(ctrl *gomock.Controller) TxVerifier {
 				txVerifier := executor.NewMockManager(ctrl)
 				txVerifier.EXPECT().VerifyTx(gomock.Any()).Return(errTest)
 				return txVerifier
@@ -406,11 +318,7 @@
 				mempool.EXPECT().MarkDropped(gomock.Any(), gomock.Any())
 				return mempool
 			},
-<<<<<<< HEAD
-			txVerifier: func(ctrl *gomock.Controller) TxVerifier {
-=======
-			txVerifierFunc: func(ctrl *gomock.Controller) TxVerifier {
->>>>>>> 705cfd12
+			txVerifierFunc: func(ctrl *gomock.Controller) TxVerifier {
 				txVerifier := executor.NewMockManager(ctrl)
 				txVerifier.EXPECT().VerifyTx(gomock.Any()).Return(nil)
 				return txVerifier
@@ -430,11 +338,7 @@
 				mempool.EXPECT().RequestBuildBlock()
 				return mempool
 			},
-<<<<<<< HEAD
-			txVerifier: func(ctrl *gomock.Controller) TxVerifier {
-=======
-			txVerifierFunc: func(ctrl *gomock.Controller) TxVerifier {
->>>>>>> 705cfd12
+			txVerifierFunc: func(ctrl *gomock.Controller) TxVerifier {
 				txVerifier := executor.NewMockManager(ctrl)
 				txVerifier.EXPECT().VerifyTx(gomock.Any()).Return(nil)
 				return txVerifier
@@ -465,11 +369,7 @@
 					Log: logging.NoLog{},
 				},
 				parser,
-<<<<<<< HEAD
-				tt.txVerifier(ctrl),
-=======
 				tt.txVerifierFunc(ctrl),
->>>>>>> 705cfd12
 				tt.mempoolFunc(ctrl),
 				tt.appSenderFunc(ctrl),
 				prometheus.NewRegistry(),
@@ -541,7 +441,7 @@
 			})
 			require.NoError(err)
 
-			n := New(
+			n, err := New(
 				&snow.Context{
 					Log: logging.NoLog{},
 				},
@@ -549,7 +449,18 @@
 				executor.NewMockManager(ctrl), // Should never verify a tx
 				tt.mempoolFunc(ctrl),
 				tt.appSenderFunc(ctrl),
+				prometheus.NewRegistry(),
+				txGossipHandlerID,
+				maxValidatorSetStaleness,
+				txGossipMaxGossipSize,
+				txGossipPollSize,
+				txGossipThrottlingPeriod,
+				txGossipThrottlingLimit,
+				txGossipBloomMaxElements,
+				txGossipBloomFalsePositiveProbability,
+				txGossipBloomMaxFalsePositiveProbability,
 			)
+			require.NoError(err)
 			err = n.IssueVerifiedTx(context.Background(), &txs.Tx{})
 			require.ErrorIs(err, tt.expectedErr)
 		})
