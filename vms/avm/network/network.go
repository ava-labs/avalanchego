// Copyright (C) 2019-2024, Ava Labs, Inc. All rights reserved.
// See the file LICENSE for licensing terms.

package network

import (
	"context"
	"errors"
	"time"

	"github.com/prometheus/client_golang/prometheus"
	"go.uber.org/zap"

	"github.com/ava-labs/avalanchego/ids"
	"github.com/ava-labs/avalanchego/network/p2p"
	"github.com/ava-labs/avalanchego/network/p2p/gossip"
	"github.com/ava-labs/avalanchego/snow/engine/common"
	"github.com/ava-labs/avalanchego/snow/validators"
	"github.com/ava-labs/avalanchego/utils/logging"
	"github.com/ava-labs/avalanchego/vms/avm/txs"
	"github.com/ava-labs/avalanchego/vms/avm/txs/mempool"
	"github.com/ava-labs/avalanchego/vms/components/message"
)

const txGossipHandlerID = 0

var (
	_ common.AppHandler    = (*Network)(nil)
	_ validators.Connector = (*Network)(nil)
)

type Network struct {
	*p2p.Network

	log       logging.Logger
	parser    txs.Parser
	mempool   *gossipMempool
	appSender common.AppSender

	txPushGossiper        *gossip.PushGossiper[*txs.Tx]
	txPushGossipFrequency time.Duration
	txPullGossiper        gossip.Gossiper
	txPullGossipFrequency time.Duration
}

func New(
	log logging.Logger,
	nodeID ids.NodeID,
	subnetID ids.ID,
	vdrs validators.State,
	parser txs.Parser,
	txVerifier TxVerifier,
	mempool mempool.Mempool,
	appSender common.AppSender,
	registerer prometheus.Registerer,
	config Config,
) (*Network, error) {
	p2pNetwork, err := p2p.NewNetwork(log, appSender, registerer, "p2p")
	if err != nil {
		return nil, err
	}

	marshaller := &txParser{
		parser: parser,
	}
	validators := p2p.NewValidators(
		p2pNetwork.Peers,
		log,
		subnetID,
		vdrs,
		config.MaxValidatorSetStaleness,
	)
	txGossipClient := p2pNetwork.NewClient(
		txGossipHandlerID,
		p2p.WithValidatorSampling(validators),
	)
	txGossipMetrics, err := gossip.NewMetrics(registerer, "tx")
	if err != nil {
		return nil, err
	}

	gossipMempool, err := newGossipMempool(
		mempool,
		registerer,
		log,
		txVerifier,
		parser,
		config.ExpectedBloomFilterElements,
		config.ExpectedBloomFilterFalsePositiveProbability,
		config.MaxBloomFilterFalsePositiveProbability,
	)
	if err != nil {
		return nil, err
	}

	txPushGossiper, err := gossip.NewPushGossiper[*txs.Tx](
		marshaller,
		gossipMempool,
		txGossipClient,
		txGossipMetrics,
		gossip.BranchingFactor{
			Validators: config.PushGossipNumValidators,
			Peers:      config.PushGossipNumPeers,
		},
		gossip.BranchingFactor{
			Validators: config.PushRegossipNumValidators,
			Peers:      config.PushRegossipNumPeers,
		},
		config.PushGossipDiscardedCacheSize,
		config.TargetGossipSize,
		config.PushGossipMaxRegossipFrequency,
	)
	if err != nil {
		return nil, err
	}

	var txPullGossiper gossip.Gossiper = gossip.NewPullGossiper[*txs.Tx](
		log,
		marshaller,
		gossipMempool,
		txGossipClient,
		txGossipMetrics,
		config.PullGossipPollSize,
	)

	// Gossip requests are only served if a node is a validator
	txPullGossiper = gossip.ValidatorGossiper{
		Gossiper:   txPullGossiper,
		NodeID:     nodeID,
		Validators: validators,
	}

	handler := gossip.NewHandler[*txs.Tx](
		log,
		marshaller,
		gossipMempool,
		txGossipMetrics,
		config.TargetGossipSize,
	)

	validatorHandler := p2p.NewValidatorHandler(
		p2p.NewThrottlerHandler(
			handler,
			p2p.NewSlidingWindowThrottler(
				config.PullGossipThrottlingPeriod,
				config.PullGossipThrottlingLimit,
			),
			log,
		),
		validators,
		log,
	)

	// We allow pushing txs between all peers, but only serve gossip requests
	// from validators
	txGossipHandler := txGossipHandler{
		appGossipHandler:  handler,
		appRequestHandler: validatorHandler,
	}

	if err := p2pNetwork.AddHandler(txGossipHandlerID, txGossipHandler); err != nil {
		return nil, err
	}

	return &Network{
		Network:               p2pNetwork,
		log:                   log,
		parser:                parser,
		mempool:               gossipMempool,
		appSender:             appSender,
		txPushGossiper:        txPushGossiper,
		txPushGossipFrequency: config.PushGossipFrequency,
		txPullGossiper:        txPullGossiper,
		txPullGossipFrequency: config.PullGossipFrequency,
	}, nil
}

func (n *Network) PushGossip(ctx context.Context) {
	gossip.Every(ctx, n.log, n.txPushGossiper, n.txPushGossipFrequency)
}

func (n *Network) PullGossip(ctx context.Context) {
	gossip.Every(ctx, n.log, n.txPullGossiper, n.txPullGossipFrequency)
}

func (n *Network) AppGossip(ctx context.Context, nodeID ids.NodeID, msgBytes []byte) error {
	n.log.Debug("called AppGossip message handler",
		zap.Stringer("nodeID", nodeID),
		zap.Int("messageLen", len(msgBytes)),
	)

	txBytes, err := message.ParseTx(msgBytes)
	if err != nil {
<<<<<<< HEAD
		if errors.Is(err, message.ErrUnknownMessageType) {
			n.ctx.Log.Debug("forwarding AppGossip message to SDK network",
				zap.String("reason", "failed to parse message"),
			)
=======
		n.log.Debug("forwarding AppGossip message to SDK network",
			zap.String("reason", "failed to parse message"),
		)
>>>>>>> d2d09c2b

			return n.Network.AppGossip(ctx, nodeID, msgBytes)
		}

<<<<<<< HEAD
		n.ctx.Log.Debug("dropping unexpected message",
=======
	msg, ok := msgIntf.(*message.Tx)
	if !ok {
		n.log.Debug("dropping unexpected message",
>>>>>>> d2d09c2b
			zap.Stringer("nodeID", nodeID),
		)
		return nil
	}

	tx, err := n.parser.ParseTx(txBytes)
	if err != nil {
		n.log.Verbo("received invalid tx",
			zap.Stringer("nodeID", nodeID),
			zap.Binary("tx", txBytes),
			zap.Error(err),
		)
		return nil
	}

	if err := n.mempool.Add(tx); err != nil {
		n.log.Debug("tx failed to be added to the mempool",
			zap.Stringer("txID", tx.ID()),
			zap.Error(err),
		)
	}
	return nil
}

// IssueTxFromRPC attempts to add a tx to the mempool, after verifying it. If
// the tx is added to the mempool, it will attempt to push gossip the tx to
// random peers in the network.
//
// If the tx is already in the mempool, mempool.ErrDuplicateTx will be
// returned.
// If the tx is not added to the mempool, an error will be returned.
func (n *Network) IssueTxFromRPC(tx *txs.Tx) error {
	if err := n.mempool.Add(tx); err != nil {
		return err
	}
	n.txPushGossiper.Add(tx)
	return nil
}

// IssueTxFromRPCWithoutVerification attempts to add a tx to the mempool,
// without first verifying it. If the tx is added to the mempool, it will
// attempt to push gossip the tx to random peers in the network.
//
// If the tx is already in the mempool, mempool.ErrDuplicateTx will be
// returned.
// If the tx is not added to the mempool, an error will be returned.
func (n *Network) IssueTxFromRPCWithoutVerification(tx *txs.Tx) error {
	if err := n.mempool.AddWithoutVerification(tx); err != nil {
		return err
	}
	n.txPushGossiper.Add(tx)
	return nil
}<|MERGE_RESOLUTION|>--- conflicted
+++ resolved
@@ -191,27 +191,15 @@
 
 	txBytes, err := message.ParseTx(msgBytes)
 	if err != nil {
-<<<<<<< HEAD
 		if errors.Is(err, message.ErrUnknownMessageType) {
-			n.ctx.Log.Debug("forwarding AppGossip message to SDK network",
+			n.log.Debug("forwarding AppGossip message to SDK network",
 				zap.String("reason", "failed to parse message"),
 			)
-=======
-		n.log.Debug("forwarding AppGossip message to SDK network",
-			zap.String("reason", "failed to parse message"),
-		)
->>>>>>> d2d09c2b
 
 			return n.Network.AppGossip(ctx, nodeID, msgBytes)
 		}
 
-<<<<<<< HEAD
-		n.ctx.Log.Debug("dropping unexpected message",
-=======
-	msg, ok := msgIntf.(*message.Tx)
-	if !ok {
 		n.log.Debug("dropping unexpected message",
->>>>>>> d2d09c2b
 			zap.Stringer("nodeID", nodeID),
 		)
 		return nil
