--- conflicted
+++ resolved
@@ -132,7 +132,6 @@
 	blockbuilder.Builder
 	chainManager blockexecutor.Manager
 	network      *network.Network
-	mempool      mempool.Mempool
 }
 
 func (vm *VM) Connected(ctx context.Context, nodeID ids.NodeID, version *version.Application) error {
@@ -446,14 +445,6 @@
 		return err
 	}
 
-<<<<<<< HEAD
-=======
-	vm.mempool, err = mempool.New("mempool", vm.registerer, toEngine)
-	if err != nil {
-		return fmt.Errorf("failed to create mempool: %w", err)
-	}
-
->>>>>>> da814b3f
 	vm.chainManager = blockexecutor.NewManager(
 		vm.mempool,
 		vm.metrics,
@@ -468,17 +459,6 @@
 		vm.chainManager,
 		&vm.clock,
 		vm.mempool,
-<<<<<<< HEAD
-=======
-	)
-
-	vm.network = network.New(
-		vm.ctx,
-		vm.parser,
-		vm.chainManager,
-		vm.mempool,
-		vm.appSender,
->>>>>>> da814b3f
 	)
 
 	// Note: It's important only to switch the networking stack after the full
