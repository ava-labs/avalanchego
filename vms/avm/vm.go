// Copyright (C) 2019-2023, Ava Labs, Inc. All rights reserved.
// See the file LICENSE for licensing terms.

package avm

import (
	"context"
	"errors"
	"fmt"
	"net/http"
	"reflect"
	"sync"
	"time"

	stdjson "encoding/json"

	"github.com/gorilla/rpc/v2"

	"github.com/prometheus/client_golang/prometheus"

	"go.uber.org/zap"

	"github.com/ava-labs/avalanchego/cache"
	"github.com/ava-labs/avalanchego/database"
	"github.com/ava-labs/avalanchego/database/versiondb"
	"github.com/ava-labs/avalanchego/ids"
	"github.com/ava-labs/avalanchego/pubsub"
	"github.com/ava-labs/avalanchego/snow"
	"github.com/ava-labs/avalanchego/snow/consensus/snowman"
	"github.com/ava-labs/avalanchego/snow/consensus/snowstorm"
	"github.com/ava-labs/avalanchego/snow/engine/avalanche/vertex"
	"github.com/ava-labs/avalanchego/snow/engine/common"
	"github.com/ava-labs/avalanchego/utils"
	"github.com/ava-labs/avalanchego/utils/json"
	"github.com/ava-labs/avalanchego/utils/linkedhashmap"
	"github.com/ava-labs/avalanchego/utils/set"
	"github.com/ava-labs/avalanchego/utils/timer/mockable"
	"github.com/ava-labs/avalanchego/utils/units"
	"github.com/ava-labs/avalanchego/version"
	"github.com/ava-labs/avalanchego/vms/avm/block"
	"github.com/ava-labs/avalanchego/vms/avm/config"
	"github.com/ava-labs/avalanchego/vms/avm/metrics"
	"github.com/ava-labs/avalanchego/vms/avm/network"
	"github.com/ava-labs/avalanchego/vms/avm/state"
	"github.com/ava-labs/avalanchego/vms/avm/txs"
	"github.com/ava-labs/avalanchego/vms/avm/txs/mempool"
	"github.com/ava-labs/avalanchego/vms/avm/utxo"
	"github.com/ava-labs/avalanchego/vms/components/avax"
	"github.com/ava-labs/avalanchego/vms/components/index"
	"github.com/ava-labs/avalanchego/vms/components/keystore"
	"github.com/ava-labs/avalanchego/vms/secp256k1fx"

	blockbuilder "github.com/ava-labs/avalanchego/vms/avm/block/builder"
	blockexecutor "github.com/ava-labs/avalanchego/vms/avm/block/executor"
	extensions "github.com/ava-labs/avalanchego/vms/avm/fxs"
	txexecutor "github.com/ava-labs/avalanchego/vms/avm/txs/executor"
)

const (
	assetToFxCacheSize = 1024

	txGossipHandlerID = 0

	maxValidatorSetStaleness                 = time.Minute
	txGossipMaxGossipSize                    = 20 * units.KiB
	txGossipPollSize                         = 10
	txGossipFrequency                        = 15 * time.Second
	txGossipThrottlingPeriod                 = 10 * time.Second
	txGossipThrottlingLimit                  = 2
	txGossipBloomMaxExpectedElements         = 8 * 1024
	txGossipBloomFalsePositiveProbability    = 0.01
	txGossipBloomMaxFalsePositiveProbability = 0.05
)

var (
	errIncompatibleFx            = errors.New("incompatible feature extension")
	errUnknownFx                 = errors.New("unknown feature extension")
	errGenesisAssetMustHaveState = errors.New("genesis asset must have non-empty state")

	_ vertex.LinearizableVMWithEngine = (*VM)(nil)
)

type VM struct {
	network.Atomic

	config.Config

	metrics metrics.Metrics

	avax.AddressManager
	avax.AtomicUTXOManager
	ids.Aliaser
	utxo.Spender

	// Contains information of where this VM is executing
	ctx *snow.Context

	// Used to check local time
	clock mockable.Clock

	registerer prometheus.Registerer

	connectedPeers map[ids.NodeID]*version.Application

	parser block.Parser

	pubsub *pubsub.Server

	appSender common.AppSender

	// State management
	state state.State

	// Set to true once this VM is marked as `Bootstrapped` by the engine
	bootstrapped bool

	// asset id that will be used for fees
	feeAssetID ids.ID

	// Asset ID --> Bit set with fx IDs the asset supports
	assetToFxCache *cache.LRU[ids.ID, set.Bits64]

	baseDB database.Database
	db     *versiondb.Database

	typeToFxIndex map[reflect.Type]int
	fxs           []*extensions.ParsedFx

	walletService WalletService

	addressTxsIndexer index.AddressTxsIndexer

	txBackend *txexecutor.Backend

	context       context.Context
	startShutdown context.CancelFunc
	awaitShutdown sync.WaitGroup

	// These values are only initialized after the chain has been linearized.
	blockbuilder.Builder
	chainManager blockexecutor.Manager
	network      *network.Network
}

func (vm *VM) Connected(ctx context.Context, nodeID ids.NodeID, version *version.Application) error {
	// If the chain isn't linearized yet, we must track the peers externally
	// until the network is initialized.
	if vm.network == nil {
		vm.connectedPeers[nodeID] = version
		return nil
	}
	return vm.network.Connected(ctx, nodeID, version)
}

func (vm *VM) Disconnected(ctx context.Context, nodeID ids.NodeID) error {
	// If the chain isn't linearized yet, we must track the peers externally
	// until the network is initialized.
	if vm.network == nil {
		delete(vm.connectedPeers, nodeID)
		return nil
	}
	return vm.network.Disconnected(ctx, nodeID)
}

/*
 ******************************************************************************
 ********************************* Common VM **********************************
 ******************************************************************************
 */

type Config struct {
	IndexTransactions    bool `json:"index-transactions"`
	IndexAllowIncomplete bool `json:"index-allow-incomplete"`
	ChecksumsEnabled     bool `json:"checksums-enabled"`
}

func (vm *VM) Initialize(
	_ context.Context,
	ctx *snow.Context,
	db database.Database,
	genesisBytes []byte,
	_ []byte,
	configBytes []byte,
	_ chan<- common.Message,
	fxs []*common.Fx,
	appSender common.AppSender,
) error {
	noopMessageHandler := common.NewNoOpAppHandler(ctx.Log)
	vm.Atomic = network.NewAtomic(noopMessageHandler)

	avmConfig := Config{}
	if len(configBytes) > 0 {
		if err := stdjson.Unmarshal(configBytes, &avmConfig); err != nil {
			return err
		}
		ctx.Log.Info("VM config initialized",
			zap.Reflect("config", avmConfig),
		)
	}

	registerer := prometheus.NewRegistry()
	if err := ctx.Metrics.Register(registerer); err != nil {
		return err
	}
	vm.registerer = registerer

	vm.connectedPeers = make(map[ids.NodeID]*version.Application)

	// Initialize metrics as soon as possible
	var err error
	vm.metrics, err = metrics.New("", registerer)
	if err != nil {
		return fmt.Errorf("failed to initialize metrics: %w", err)
	}

	vm.AddressManager = avax.NewAddressManager(ctx)
	vm.Aliaser = ids.NewAliaser()

	vm.ctx = ctx
	vm.appSender = appSender
	vm.baseDB = db
	vm.db = versiondb.New(db)
	vm.assetToFxCache = &cache.LRU[ids.ID, set.Bits64]{Size: assetToFxCacheSize}

	vm.pubsub = pubsub.New(ctx.Log)

	typedFxs := make([]extensions.Fx, len(fxs))
	vm.fxs = make([]*extensions.ParsedFx, len(fxs))
	for i, fxContainer := range fxs {
		if fxContainer == nil {
			return errIncompatibleFx
		}
		fx, ok := fxContainer.Fx.(extensions.Fx)
		if !ok {
			return errIncompatibleFx
		}
		typedFxs[i] = fx
		vm.fxs[i] = &extensions.ParsedFx{
			ID: fxContainer.ID,
			Fx: fx,
		}
	}

	vm.typeToFxIndex = map[reflect.Type]int{}
	vm.parser, err = block.NewCustomParser(
		vm.typeToFxIndex,
		&vm.clock,
		ctx.Log,
		typedFxs,
	)
	if err != nil {
		return err
	}

	codec := vm.parser.Codec()
	vm.AtomicUTXOManager = avax.NewAtomicUTXOManager(ctx.SharedMemory, codec)
	vm.Spender = utxo.NewSpender(&vm.clock, codec)

	state, err := state.New(
		vm.db,
		vm.parser,
		vm.registerer,
		avmConfig.ChecksumsEnabled,
	)
	if err != nil {
		return err
	}

	vm.state = state

	if err := vm.initGenesis(genesisBytes); err != nil {
		return err
	}

	vm.walletService.vm = vm
	vm.walletService.pendingTxs = linkedhashmap.New[ids.ID, *txs.Tx]()

	// use no op impl when disabled in config
	if avmConfig.IndexTransactions {
		vm.ctx.Log.Warn("deprecated address transaction indexing is enabled")
		vm.addressTxsIndexer, err = index.NewIndexer(vm.db, vm.ctx.Log, "", vm.registerer, avmConfig.IndexAllowIncomplete)
		if err != nil {
			return fmt.Errorf("failed to initialize address transaction indexer: %w", err)
		}
	} else {
		vm.ctx.Log.Info("address transaction indexing is disabled")
		vm.addressTxsIndexer, err = index.NewNoIndexer(vm.db, avmConfig.IndexAllowIncomplete)
		if err != nil {
			return fmt.Errorf("failed to initialize disabled indexer: %w", err)
		}
	}

	vm.txBackend = &txexecutor.Backend{
		Ctx:           ctx,
		Config:        &vm.Config,
		Fxs:           vm.fxs,
		TypeToFxIndex: vm.typeToFxIndex,
		Codec:         vm.parser.Codec(),
		FeeAssetID:    vm.feeAssetID,
		Bootstrapped:  false,
	}

	vm.context, vm.startShutdown = context.WithCancel(context.Background())
	return vm.state.Commit()
}

// onBootstrapStarted is called by the consensus engine when it starts bootstrapping this chain
func (vm *VM) onBootstrapStarted() error {
	vm.txBackend.Bootstrapped = false
	for _, fx := range vm.fxs {
		if err := fx.Fx.Bootstrapping(); err != nil {
			return err
		}
	}
	return nil
}

func (vm *VM) onNormalOperationsStarted() error {
	vm.txBackend.Bootstrapped = true
	for _, fx := range vm.fxs {
		if err := fx.Fx.Bootstrapped(); err != nil {
			return err
		}
	}

	vm.bootstrapped = true
	return nil
}

func (vm *VM) SetState(_ context.Context, state snow.State) error {
	switch state {
	case snow.Bootstrapping:
		return vm.onBootstrapStarted()
	case snow.NormalOp:
		return vm.onNormalOperationsStarted()
	default:
		return snow.ErrUnknownState
	}
}

func (vm *VM) Shutdown(context.Context) error {
	if vm.state == nil {
		return nil
	}

	vm.startShutdown()
	vm.awaitShutdown.Wait()

	return utils.Err(
		vm.state.Close(),
		vm.baseDB.Close(),
	)
}

func (*VM) Version(context.Context) (string, error) {
	return version.Current.String(), nil
}

func (vm *VM) CreateHandlers(context.Context) (map[string]http.Handler, error) {
	codec := json.NewCodec()

	rpcServer := rpc.NewServer()
	rpcServer.RegisterCodec(codec, "application/json")
	rpcServer.RegisterCodec(codec, "application/json;charset=UTF-8")
	rpcServer.RegisterInterceptFunc(vm.metrics.InterceptRequest)
	rpcServer.RegisterAfterFunc(vm.metrics.AfterRequest)
	// name this service "avm"
	if err := rpcServer.RegisterService(&Service{vm: vm}, "avm"); err != nil {
		return nil, err
	}

	walletServer := rpc.NewServer()
	walletServer.RegisterCodec(codec, "application/json")
	walletServer.RegisterCodec(codec, "application/json;charset=UTF-8")
	walletServer.RegisterInterceptFunc(vm.metrics.InterceptRequest)
	walletServer.RegisterAfterFunc(vm.metrics.AfterRequest)
	// name this service "wallet"
	err := walletServer.RegisterService(&vm.walletService, "wallet")

	return map[string]http.Handler{
		"":        rpcServer,
		"/wallet": walletServer,
		"/events": vm.pubsub,
	}, err
}

func (*VM) CreateStaticHandlers(context.Context) (map[string]http.Handler, error) {
	server := rpc.NewServer()
	codec := json.NewCodec()
	server.RegisterCodec(codec, "application/json")
	server.RegisterCodec(codec, "application/json;charset=UTF-8")
	staticService := CreateStaticService()
	return map[string]http.Handler{
		"": server,
	}, server.RegisterService(staticService, "avm")
}

/*
 ******************************************************************************
 ********************************** Chain VM **********************************
 ******************************************************************************
 */

func (vm *VM) GetBlock(_ context.Context, blkID ids.ID) (snowman.Block, error) {
	return vm.chainManager.GetBlock(blkID)
}

func (vm *VM) ParseBlock(_ context.Context, blkBytes []byte) (snowman.Block, error) {
	blk, err := vm.parser.ParseBlock(blkBytes)
	if err != nil {
		return nil, err
	}
	return vm.chainManager.NewBlock(blk), nil
}

func (vm *VM) SetPreference(_ context.Context, blkID ids.ID) error {
	vm.chainManager.SetPreference(blkID)
	return nil
}

func (vm *VM) LastAccepted(context.Context) (ids.ID, error) {
	return vm.chainManager.LastAccepted(), nil
}

func (vm *VM) GetBlockIDAtHeight(_ context.Context, height uint64) (ids.ID, error) {
	return vm.state.GetBlockIDAtHeight(height)
}

func (*VM) VerifyHeightIndex(context.Context) error {
	return nil
}

/*
 ******************************************************************************
 *********************************** DAG VM ***********************************
 ******************************************************************************
 */

func (vm *VM) Linearize(ctx context.Context, stopVertexID ids.ID, toEngine chan<- common.Message) error {
	time := version.GetCortinaTime(vm.ctx.NetworkID)
	err := vm.state.InitializeChainState(stopVertexID, time)
	if err != nil {
		return err
	}

	mempool, err := mempool.New("mempool", vm.registerer, toEngine)
	if err != nil {
		return fmt.Errorf("failed to create mempool: %w", err)
	}

	vm.chainManager = blockexecutor.NewManager(
		mempool,
		vm.metrics,
		vm.state,
		vm.txBackend,
		&vm.clock,
		vm.onAccept,
	)

	vm.Builder = blockbuilder.New(
		vm.txBackend,
		vm.chainManager,
		&vm.clock,
		mempool,
	)

<<<<<<< HEAD
	vm.network, err = network.New(
=======
	// Invariant: The context lock is not held when calling network.IssueTx.
	vm.network = network.New(
>>>>>>> 705cfd12
		vm.ctx,
		vm.parser,
		network.NewLockedTxVerifier(
			&vm.ctx.Lock,
			vm.chainManager,
		),
<<<<<<< HEAD
		mempool,
=======
		vm.mempool,
>>>>>>> 705cfd12
		vm.appSender,
		vm.registerer,
		txGossipHandlerID,
		maxValidatorSetStaleness,
		txGossipMaxGossipSize,
		txGossipPollSize,
		txGossipThrottlingPeriod,
		txGossipThrottlingLimit,
		txGossipBloomMaxExpectedElements,
		txGossipBloomFalsePositiveProbability,
		txGossipBloomMaxFalsePositiveProbability,
	)
	if err != nil {
		return fmt.Errorf("failed to initialize network: %w", err)
	}

	// Notify the network of our current peers
	for nodeID, version := range vm.connectedPeers {
		if err := vm.network.Connected(ctx, nodeID, version); err != nil {
			return err
		}
	}
	vm.connectedPeers = nil

	// Note: It's important only to switch the networking stack after the full
	// chainVM has been initialized. Traffic will immediately start being
	// handled asynchronously.
	vm.Atomic.Set(vm.network)

	vm.awaitShutdown.Add(1)
	go func() {
		defer vm.awaitShutdown.Done()

		// Invariant: Gossip must never grab the context lock.
		vm.network.Gossip(vm.context, txGossipFrequency)
	}()

	go func() {
		err := vm.state.Prune(&vm.ctx.Lock, vm.ctx.Log)
		if err != nil {
			vm.ctx.Log.Warn("state pruning failed",
				zap.Error(err),
			)
			return
		}
		vm.ctx.Log.Info("state pruning finished")
	}()

	return nil
}

func (vm *VM) ParseTx(_ context.Context, bytes []byte) (snowstorm.Tx, error) {
	tx, err := vm.parser.ParseTx(bytes)
	if err != nil {
		return nil, err
	}

	err = tx.Unsigned.Visit(&txexecutor.SyntacticVerifier{
		Backend: vm.txBackend,
		Tx:      tx,
	})
	if err != nil {
		return nil, err
	}

	return &Tx{
		vm: vm,
		tx: tx,
	}, nil
}

/*
 ******************************************************************************
 ********************************** JSON API **********************************
 ******************************************************************************
 */

// issueTx attempts to send a transaction to consensus.
//
// Invariant: The context lock is not held
// Invariant: This function is only called after Linearize has been called.
func (vm *VM) issueTx(tx *txs.Tx) (ids.ID, error) {
<<<<<<< HEAD
	err := vm.network.IssueTx(context.TODO(), tx)
	if err == nil || errors.Is(err, mempool.ErrDuplicateTx) {
		return tx.ID(), nil
	}

	vm.ctx.Log.Debug("failed to add tx to mempool",
		zap.Error(err),
	)
	return ids.Empty, err
=======
	txID := tx.ID()
	err := vm.network.IssueTx(context.TODO(), tx)
	if err != nil && !errors.Is(err, mempool.ErrDuplicateTx) {
		vm.ctx.Log.Debug("failed to add tx to mempool",
			zap.Stringer("txID", txID),
			zap.Error(err),
		)
		return txID, err
	}
	return txID, nil
>>>>>>> 705cfd12
}

/*
 ******************************************************************************
 ********************************** Helpers ***********************************
 ******************************************************************************
 */

func (vm *VM) initGenesis(genesisBytes []byte) error {
	genesisCodec := vm.parser.GenesisCodec()
	genesis := Genesis{}
	if _, err := genesisCodec.Unmarshal(genesisBytes, &genesis); err != nil {
		return err
	}

	stateInitialized, err := vm.state.IsInitialized()
	if err != nil {
		return err
	}

	// secure this by defaulting to avaxAsset
	vm.feeAssetID = vm.ctx.AVAXAssetID

	for index, genesisTx := range genesis.Txs {
		if len(genesisTx.Outs) != 0 {
			return errGenesisAssetMustHaveState
		}

		tx := &txs.Tx{
			Unsigned: &genesisTx.CreateAssetTx,
		}
		if err := tx.Initialize(genesisCodec); err != nil {
			return err
		}

		txID := tx.ID()
		if err := vm.Alias(txID, genesisTx.Alias); err != nil {
			return err
		}

		if !stateInitialized {
			vm.initState(tx)
		}
		if index == 0 {
			vm.ctx.Log.Info("fee asset is established",
				zap.String("alias", genesisTx.Alias),
				zap.Stringer("assetID", txID),
			)
			vm.feeAssetID = txID
		}
	}

	if !stateInitialized {
		return vm.state.SetInitialized()
	}

	return nil
}

func (vm *VM) initState(tx *txs.Tx) {
	txID := tx.ID()
	vm.ctx.Log.Info("initializing genesis asset",
		zap.Stringer("txID", txID),
	)
	vm.state.AddTx(tx)
	for _, utxo := range tx.UTXOs() {
		vm.state.AddUTXO(utxo)
	}
}

// LoadUser returns:
// 1) The UTXOs that reference one or more addresses controlled by the given user
// 2) A keychain that contains this user's keys
// If [addrsToUse] has positive length, returns UTXOs that reference one or more
// addresses controlled by the given user that are also in [addrsToUse].
func (vm *VM) LoadUser(
	username string,
	password string,
	addrsToUse set.Set[ids.ShortID],
) (
	[]*avax.UTXO,
	*secp256k1fx.Keychain,
	error,
) {
	user, err := keystore.NewUserFromKeystore(vm.ctx.Keystore, username, password)
	if err != nil {
		return nil, nil, err
	}
	// Drop any potential error closing the database to report the original
	// error
	defer user.Close()

	kc, err := keystore.GetKeychain(user, addrsToUse)
	if err != nil {
		return nil, nil, err
	}

	utxos, err := avax.GetAllUTXOs(vm.state, kc.Addresses())
	if err != nil {
		return nil, nil, fmt.Errorf("problem retrieving user's UTXOs: %w", err)
	}

	return utxos, kc, user.Close()
}

// selectChangeAddr returns the change address to be used for [kc] when [changeAddr] is given
// as the optional change address argument
func (vm *VM) selectChangeAddr(defaultAddr ids.ShortID, changeAddr string) (ids.ShortID, error) {
	if changeAddr == "" {
		return defaultAddr, nil
	}
	addr, err := avax.ParseServiceAddress(vm, changeAddr)
	if err != nil {
		return ids.ShortID{}, fmt.Errorf("couldn't parse changeAddr: %w", err)
	}
	return addr, nil
}

// lookupAssetID looks for an ID aliased by [asset] and if it fails
// attempts to parse [asset] into an ID
func (vm *VM) lookupAssetID(asset string) (ids.ID, error) {
	if assetID, err := vm.Lookup(asset); err == nil {
		return assetID, nil
	}
	if assetID, err := ids.FromString(asset); err == nil {
		return assetID, nil
	}
	return ids.ID{}, fmt.Errorf("asset '%s' not found", asset)
}

// Invariant: onAccept is called when [tx] is being marked as accepted, but
// before its state changes are applied.
// Invariant: any error returned by onAccept should be considered fatal.
// TODO: Remove [onAccept] once the deprecated APIs this powers are removed.
func (vm *VM) onAccept(tx *txs.Tx) error {
	// Fetch the input UTXOs
	txID := tx.ID()
	inputUTXOIDs := tx.Unsigned.InputUTXOs()
	inputUTXOs := make([]*avax.UTXO, 0, len(inputUTXOIDs))
	for _, utxoID := range inputUTXOIDs {
		// Don't bother fetching the input UTXO if its symbolic
		if utxoID.Symbolic() {
			continue
		}

		utxo, err := vm.state.GetUTXO(utxoID.InputID())
		if err == database.ErrNotFound {
			vm.ctx.Log.Debug("dropping utxo from index",
				zap.Stringer("txID", txID),
				zap.Stringer("utxoTxID", utxoID.TxID),
				zap.Uint32("utxoOutputIndex", utxoID.OutputIndex),
			)
			continue
		}
		if err != nil {
			// should never happen because the UTXO was previously verified to
			// exist
			return fmt.Errorf("error finding UTXO %s: %w", utxoID, err)
		}
		inputUTXOs = append(inputUTXOs, utxo)
	}

	outputUTXOs := tx.UTXOs()
	// index input and output UTXOs
	if err := vm.addressTxsIndexer.Accept(txID, inputUTXOs, outputUTXOs); err != nil {
		return fmt.Errorf("error indexing tx: %w", err)
	}

	vm.pubsub.Publish(NewPubSubFilterer(tx))
	vm.walletService.decided(txID)
	return nil
}<|MERGE_RESOLUTION|>--- conflicted
+++ resolved
@@ -464,23 +464,15 @@
 		mempool,
 	)
 
-<<<<<<< HEAD
+	// Invariant: The context lock is not held when calling network.IssueTx.
 	vm.network, err = network.New(
-=======
-	// Invariant: The context lock is not held when calling network.IssueTx.
-	vm.network = network.New(
->>>>>>> 705cfd12
 		vm.ctx,
 		vm.parser,
 		network.NewLockedTxVerifier(
 			&vm.ctx.Lock,
 			vm.chainManager,
 		),
-<<<<<<< HEAD
 		mempool,
-=======
-		vm.mempool,
->>>>>>> 705cfd12
 		vm.appSender,
 		vm.registerer,
 		txGossipHandlerID,
@@ -563,17 +555,6 @@
 // Invariant: The context lock is not held
 // Invariant: This function is only called after Linearize has been called.
 func (vm *VM) issueTx(tx *txs.Tx) (ids.ID, error) {
-<<<<<<< HEAD
-	err := vm.network.IssueTx(context.TODO(), tx)
-	if err == nil || errors.Is(err, mempool.ErrDuplicateTx) {
-		return tx.ID(), nil
-	}
-
-	vm.ctx.Log.Debug("failed to add tx to mempool",
-		zap.Error(err),
-	)
-	return ids.Empty, err
-=======
 	txID := tx.ID()
 	err := vm.network.IssueTx(context.TODO(), tx)
 	if err != nil && !errors.Is(err, mempool.ErrDuplicateTx) {
@@ -584,7 +565,6 @@
 		return txID, err
 	}
 	return txID, nil
->>>>>>> 705cfd12
 }
 
 /*
