--- conflicted
+++ resolved
@@ -361,15 +361,9 @@
 	}
 }
 
-<<<<<<< HEAD
-// PendingTxs implements the avalanche.DAGVM interface
-func (vm *VM) PendingTxs() []conflicts.Tx {
-	vm.metrics.numPendingTxsCalls.Inc()
-=======
 // Pending implements the avalanche.DAGVM interface
-func (vm *VM) Pending() []snowstorm.Tx {
+func (vm *VM) Pending() []conflicts.Tx {
 	vm.metrics.numPendingCalls.Inc()
->>>>>>> fdc2746e
 
 	vm.timer.Cancel()
 
@@ -378,28 +372,16 @@
 	return txs
 }
 
-<<<<<<< HEAD
-// ParseTx implements the avalanche.DAGVM interface
-func (vm *VM) ParseTx(b []byte) (conflicts.Tx, error) {
-	vm.metrics.numParseTxCalls.Inc()
-=======
 // Parse implements the avalanche.DAGVM interface
-func (vm *VM) Parse(b []byte) (snowstorm.Tx, error) {
+func (vm *VM) Parse(b []byte) (conflicts.Tx, error) {
 	vm.metrics.numParseCalls.Inc()
->>>>>>> fdc2746e
 
 	return vm.parseTx(b)
 }
 
-<<<<<<< HEAD
-// GetTx implements the avalanche.DAGVM interface
-func (vm *VM) GetTx(txID ids.ID) (conflicts.Tx, error) {
-	vm.metrics.numGetTxCalls.Inc()
-=======
 // Get implements the avalanche.DAGVM interface
-func (vm *VM) Get(txID ids.ID) (snowstorm.Tx, error) {
+func (vm *VM) Get(txID ids.ID) (conflicts.Tx, error) {
 	vm.metrics.numGetCalls.Inc()
->>>>>>> fdc2746e
 
 	tx := &UniqueTx{
 		vm:   vm,
