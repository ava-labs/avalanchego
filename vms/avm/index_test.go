--- conflicted
+++ resolved
@@ -584,15 +584,6 @@
 	}
 }
 
-<<<<<<< HEAD
-// Sets up test tx IDs in DB in the following structure for the indexer to pick them up:
-// [address] prefix DB
-//
-//	[assetID] prefix DB
-//		- "idx": 2
-//		- 0: txID1
-//		- 1: txID1
-=======
 // Sets up test tx IDs in DB in the following structure for the indexer to pick
 // them up:
 //
@@ -601,7 +592,6 @@
 //	    - "idx": 2
 //	    - 0: txID1
 //	    - 1: txID1
->>>>>>> 1a2dca18
 func setupTestTxsInDB(t *testing.T, db *versiondb.Database, address ids.ShortID, assetID ids.ID, txCount int) []ids.ID {
 	var testTxs []ids.ID
 	for i := 0; i < txCount; i++ {
