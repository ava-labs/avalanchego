// Copyright (C) 2019-2024, Ava Labs, Inc. All rights reserved.
// See the file LICENSE for licensing terms.

package fees

import (
	"errors"
	"fmt"

	"github.com/ava-labs/avalanchego/codec"
	"github.com/ava-labs/avalanchego/utils/wrappers"
	"github.com/ava-labs/avalanchego/vms/avm/config"
	"github.com/ava-labs/avalanchego/vms/avm/fxs"
	"github.com/ava-labs/avalanchego/vms/avm/txs"
	"github.com/ava-labs/avalanchego/vms/components/avax"
	"github.com/ava-labs/avalanchego/vms/components/fees"
	"github.com/ava-labs/avalanchego/vms/nftfx"
	"github.com/ava-labs/avalanchego/vms/propertyfx"
	"github.com/ava-labs/avalanchego/vms/secp256k1fx"
)

var (
	_ txs.Visitor = (*Calculator)(nil)

	errFailedFeeCalculation       = errors.New("failed fee calculation")
	errFailedComplexityCumulation = errors.New("failed cumulating complexity")
)

type Calculator struct {
	// setup, to be filled before visitor methods are called
	IsEActive bool

	// Pre E-Upgrade inputs
	config *config.Config

	// Post E-Upgrade inputs
<<<<<<< HEAD
	FeeManager         *fees.Manager
	BlockMaxComplexity fees.Dimensions
	Codec              codec.Manager

	// TipPercentage can either be an input (e.g. when building a transaction)
	// or an output (once a transaction is verified)
	TipPercentage fees.TipPercentage

	// common inputs
	Credentials []*fxs.FxCredential
=======
	feeManager         *fees.Manager
	blockMaxComplexity fees.Dimensions
	codec              codec.Manager
	credentials        []*fxs.FxCredential
>>>>>>> 3d315aad

	// outputs of visitor execution
	Fee uint64
}

// NewStaticCalculator must be used pre E upgrade activation
func NewStaticCalculator(cfg *config.Config) *Calculator {
	return &Calculator{
		config: cfg,
	}
}

// NewDynamicCalculator must be used post E upgrade activation
func NewDynamicCalculator(
	codec codec.Manager,
	feeManager *fees.Manager,
	blockMaxComplexity fees.Dimensions,
	creds []*fxs.FxCredential,
) *Calculator {
	return &Calculator{
		IsEActive:          true,
		feeManager:         feeManager,
		blockMaxComplexity: blockMaxComplexity,
		codec:              codec,
		credentials:        creds,
	}
}

func (fc *Calculator) BaseTx(tx *txs.BaseTx) error {
	if !fc.IsEActive {
		fc.Fee = fc.config.TxFee
		return nil
	}

	complexity, err := fc.meterTx(tx, tx.Outs, tx.Ins)
	if err != nil {
		return err
	}

	_, err = fc.AddFeesFor(complexity, fc.TipPercentage)
	return err
}

func (fc *Calculator) CreateAssetTx(tx *txs.CreateAssetTx) error {
	if !fc.IsEActive {
		fc.Fee = fc.config.CreateAssetTxFee
		return nil
	}

	complexity, err := fc.meterTx(tx, tx.Outs, tx.Ins)
	if err != nil {
		return err
	}

	_, err = fc.AddFeesFor(complexity, fc.TipPercentage)
	return err
}

func (fc *Calculator) OperationTx(tx *txs.OperationTx) error {
	if !fc.IsEActive {
		fc.Fee = fc.config.TxFee
		return nil
	}

	complexity, err := fc.meterTx(tx, tx.Outs, tx.Ins)
	if err != nil {
		return err
	}

	_, err = fc.AddFeesFor(complexity, fc.TipPercentage)
	return err
}

func (fc *Calculator) ImportTx(tx *txs.ImportTx) error {
	if !fc.IsEActive {
		fc.Fee = fc.config.TxFee
		return nil
	}

	ins := make([]*avax.TransferableInput, len(tx.Ins)+len(tx.ImportedIns))
	copy(ins, tx.Ins)
	copy(ins[len(tx.Ins):], tx.ImportedIns)

	complexity, err := fc.meterTx(tx, tx.Outs, ins)
	if err != nil {
		return err
	}

	_, err = fc.AddFeesFor(complexity, fc.TipPercentage)
	return err
}

func (fc *Calculator) ExportTx(tx *txs.ExportTx) error {
	if !fc.IsEActive {
		fc.Fee = fc.config.TxFee
		return nil
	}

	outs := make([]*avax.TransferableOutput, len(tx.Outs)+len(tx.ExportedOuts))
	copy(outs, tx.Outs)
	copy(outs[len(tx.Outs):], tx.ExportedOuts)

	complexity, err := fc.meterTx(tx, outs, tx.Ins)
	if err != nil {
		return err
	}

	_, err = fc.AddFeesFor(complexity, fc.TipPercentage)
	return err
}

func (fc *Calculator) meterTx(
	uTx txs.UnsignedTx,
	allOuts []*avax.TransferableOutput,
	allIns []*avax.TransferableInput,
) (fees.Dimensions, error) {
	var complexity fees.Dimensions

	uTxSize, err := fc.codec.Size(txs.CodecVersion, uTx)
	if err != nil {
		return complexity, fmt.Errorf("couldn't calculate UnsignedTx marshal length: %w", err)
	}
	complexity[fees.Bandwidth] = uint64(uTxSize)

	// meter credentials, one by one. Then account for the extra bytes needed to
	// serialize a slice of credentials (codec version bytes + slice size bytes)
	for i, cred := range fc.credentials {
		var keysCount int
		switch c := cred.Credential.(type) {
		case *secp256k1fx.Credential:
			keysCount = len(c.Sigs)
		case *propertyfx.Credential:
			keysCount = len(c.Sigs)
		case *nftfx.Credential:
			keysCount = len(c.Sigs)
		default:
			return complexity, fmt.Errorf("don't know how to calculate complexity of %T", cred)
		}
		credDimensions, err := fees.MeterCredential(fc.codec, txs.CodecVersion, keysCount)
		if err != nil {
			return complexity, fmt.Errorf("failed adding credential %d: %w", i, err)
		}
		complexity, err = fees.Add(complexity, credDimensions)
		if err != nil {
			return complexity, fmt.Errorf("failed adding credentials: %w", err)
		}
	}
	complexity[fees.Bandwidth] += wrappers.IntLen // length of the credentials slice
	complexity[fees.Bandwidth] += codec.VersionSize

	for _, in := range allIns {
		inputDimensions, err := fees.MeterInput(fc.codec, txs.CodecVersion, in)
		if err != nil {
			return complexity, fmt.Errorf("failed retrieving size of inputs: %w", err)
		}
		inputDimensions[fees.Bandwidth] = 0 // inputs bandwidth is already accounted for above, so we zero it
		complexity, err = fees.Add(complexity, inputDimensions)
		if err != nil {
			return complexity, fmt.Errorf("failed adding inputs: %w", err)
		}
	}

	for _, out := range allOuts {
		outputDimensions, err := fees.MeterOutput(fc.codec, txs.CodecVersion, out)
		if err != nil {
			return complexity, fmt.Errorf("failed retrieving size of outputs: %w", err)
		}
		outputDimensions[fees.Bandwidth] = 0 // outputs bandwidth is already accounted for above, so we zero it
		complexity, err = fees.Add(complexity, outputDimensions)
		if err != nil {
			return complexity, fmt.Errorf("failed adding outputs: %w", err)
		}
	}

	return complexity, nil
}

<<<<<<< HEAD
func (fc *Calculator) AddFeesFor(complexity fees.Dimensions, tipPercentage fees.TipPercentage) (uint64, error) {
	boundBreached, dimension := fc.FeeManager.CumulateComplexity(complexity, fc.BlockMaxComplexity)
=======
func (fc *Calculator) AddFeesFor(complexity fees.Dimensions) (uint64, error) {
	if fc.feeManager == nil || complexity == fees.Empty {
		return 0, nil
	}

	boundBreached, dimension := fc.feeManager.CumulateComplexity(complexity, fc.blockMaxComplexity)
>>>>>>> 3d315aad
	if boundBreached {
		return 0, fmt.Errorf("%w: breached dimension %d", errFailedComplexityCumulation, dimension)
	}

<<<<<<< HEAD
	fee, err := fc.FeeManager.CalculateFee(complexity, tipPercentage)
=======
	fee, err := fc.feeManager.CalculateFee(complexity)
>>>>>>> 3d315aad
	if err != nil {
		return 0, fmt.Errorf("%w: %w", errFailedFeeCalculation, err)
	}
	fc.Fee += fee
	return fee, nil
}

<<<<<<< HEAD
func (fc *Calculator) RemoveFeesFor(unitsToRm fees.Dimensions, tipPercentage fees.TipPercentage) (uint64, error) {
	if err := fc.FeeManager.RemoveComplexity(unitsToRm); err != nil {
		return 0, fmt.Errorf("failed removing units: %w", err)
	}

	fee, err := fc.FeeManager.CalculateFee(unitsToRm, tipPercentage)
=======
func (fc *Calculator) RemoveFeesFor(unitsToRm fees.Dimensions) (uint64, error) {
	if fc.feeManager == nil || unitsToRm == fees.Empty {
		return 0, nil
	}

	if err := fc.feeManager.RemoveComplexity(unitsToRm); err != nil {
		return 0, fmt.Errorf("failed removing units: %w", err)
	}

	fee, err := fc.feeManager.CalculateFee(unitsToRm)
>>>>>>> 3d315aad
	if err != nil {
		return 0, fmt.Errorf("%w: %w", errFailedFeeCalculation, err)
	}

	fc.Fee -= fee
	return fee, nil
}

// CalculateTipPercentage calculates and sets the tip percentage, given the fees actually paid
// and the fees required to accept the target transaction.
// [CalculateTipPercentage] requires that fc.Visit has been called for the target transaction.
func (fc *Calculator) CalculateTipPercentage(feesPaid uint64) error {
	if feesPaid < fc.Fee {
		return fmt.Errorf("fees paid are less the required fees: fees paid %v, fees required %v",
			feesPaid,
			fc.Fee,
		)
	}

	if fc.Fee == 0 {
		return nil
	}

	tip := feesPaid - fc.Fee
	fc.TipPercentage = fees.TipPercentage(tip * fees.TipDenonimator / fc.Fee)
	return fc.TipPercentage.Validate()
}<|MERGE_RESOLUTION|>--- conflicted
+++ resolved
@@ -34,23 +34,14 @@
 	config *config.Config
 
 	// Post E-Upgrade inputs
-<<<<<<< HEAD
-	FeeManager         *fees.Manager
-	BlockMaxComplexity fees.Dimensions
-	Codec              codec.Manager
-
-	// TipPercentage can either be an input (e.g. when building a transaction)
-	// or an output (once a transaction is verified)
-	TipPercentage fees.TipPercentage
-
-	// common inputs
-	Credentials []*fxs.FxCredential
-=======
 	feeManager         *fees.Manager
 	blockMaxComplexity fees.Dimensions
 	codec              codec.Manager
 	credentials        []*fxs.FxCredential
->>>>>>> 3d315aad
+
+	// TipPercentage can either be an input (e.g. when building a transaction)
+	// or an output (once a transaction is verified)
+	TipPercentage fees.TipPercentage
 
 	// outputs of visitor execution
 	Fee uint64
@@ -228,26 +219,17 @@
 	return complexity, nil
 }
 
-<<<<<<< HEAD
 func (fc *Calculator) AddFeesFor(complexity fees.Dimensions, tipPercentage fees.TipPercentage) (uint64, error) {
-	boundBreached, dimension := fc.FeeManager.CumulateComplexity(complexity, fc.BlockMaxComplexity)
-=======
-func (fc *Calculator) AddFeesFor(complexity fees.Dimensions) (uint64, error) {
 	if fc.feeManager == nil || complexity == fees.Empty {
 		return 0, nil
 	}
 
 	boundBreached, dimension := fc.feeManager.CumulateComplexity(complexity, fc.blockMaxComplexity)
->>>>>>> 3d315aad
 	if boundBreached {
 		return 0, fmt.Errorf("%w: breached dimension %d", errFailedComplexityCumulation, dimension)
 	}
 
-<<<<<<< HEAD
-	fee, err := fc.FeeManager.CalculateFee(complexity, tipPercentage)
-=======
-	fee, err := fc.feeManager.CalculateFee(complexity)
->>>>>>> 3d315aad
+	fee, err := fc.feeManager.CalculateFee(complexity, tipPercentage)
 	if err != nil {
 		return 0, fmt.Errorf("%w: %w", errFailedFeeCalculation, err)
 	}
@@ -255,15 +237,7 @@
 	return fee, nil
 }
 
-<<<<<<< HEAD
 func (fc *Calculator) RemoveFeesFor(unitsToRm fees.Dimensions, tipPercentage fees.TipPercentage) (uint64, error) {
-	if err := fc.FeeManager.RemoveComplexity(unitsToRm); err != nil {
-		return 0, fmt.Errorf("failed removing units: %w", err)
-	}
-
-	fee, err := fc.FeeManager.CalculateFee(unitsToRm, tipPercentage)
-=======
-func (fc *Calculator) RemoveFeesFor(unitsToRm fees.Dimensions) (uint64, error) {
 	if fc.feeManager == nil || unitsToRm == fees.Empty {
 		return 0, nil
 	}
@@ -272,8 +246,7 @@
 		return 0, fmt.Errorf("failed removing units: %w", err)
 	}
 
-	fee, err := fc.feeManager.CalculateFee(unitsToRm)
->>>>>>> 3d315aad
+	fee, err := fc.feeManager.CalculateFee(unitsToRm, tipPercentage)
 	if err != nil {
 		return 0, fmt.Errorf("%w: %w", errFailedFeeCalculation, err)
 	}
