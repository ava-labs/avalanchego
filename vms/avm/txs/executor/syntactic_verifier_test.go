// Copyright (C) 2019-2024, Ava Labs, Inc. All rights reserved.
// See the file LICENSE for licensing terms.

package executor

import (
	"strings"
	"testing"

	"github.com/stretchr/testify/require"

	"github.com/ava-labs/avalanchego/ids"
	"github.com/ava-labs/avalanchego/snow/snowtest"
	"github.com/ava-labs/avalanchego/utils/constants"
	"github.com/ava-labs/avalanchego/utils/crypto/secp256k1"
	"github.com/ava-labs/avalanchego/vms/avm/fxs"
	"github.com/ava-labs/avalanchego/vms/avm/txs"
	"github.com/ava-labs/avalanchego/vms/components/avax"
	"github.com/ava-labs/avalanchego/vms/components/verify"
	"github.com/ava-labs/avalanchego/vms/secp256k1fx"
)

var keys = secp256k1.TestKeys()

func TestSyntacticVerifierBaseTx(t *testing.T) {
	ctx := snowtest.Context(t, snowtest.XChainID)

	fx := &secp256k1fx.Fx{}
	parser, err := txs.NewParser(
		[]fxs.Fx{
			fx,
		},
	)
	require.NoError(t, err)

	feeAssetID := ids.GenerateTestID()
	asset := avax.Asset{
		ID: feeAssetID,
	}
	outputOwners := secp256k1fx.OutputOwners{
		Threshold: 1,
		Addrs:     []ids.ShortID{keys[0].PublicKey().Address()},
	}
	fxOutput := secp256k1fx.TransferOutput{
		Amt:          12345,
		OutputOwners: outputOwners,
	}
	output := avax.TransferableOutput{
		Asset: asset,
		Out:   &fxOutput,
	}
	inputTxID := ids.GenerateTestID()
	utxoID := avax.UTXOID{
		TxID:        inputTxID,
		OutputIndex: 0,
	}
	inputSigners := secp256k1fx.Input{
		SigIndices: []uint32{2},
	}
	fxInput := secp256k1fx.TransferInput{
		Amt:   54321,
		Input: inputSigners,
	}
	input := avax.TransferableInput{
		UTXOID: utxoID,
		Asset:  asset,
		In:     &fxInput,
	}
	baseTx := avax.BaseTx{
		NetworkID:    constants.UnitTestID,
		BlockchainID: ctx.ChainID,
		Outs: []*avax.TransferableOutput{
			&output,
		},
		Ins: []*avax.TransferableInput{
			&input,
		},
	}
	cred := fxs.FxCredential{
		Credential: &secp256k1fx.Credential{},
	}
	creds := []*fxs.FxCredential{
		&cred,
	}

	codec := parser.Codec()
	backend := &Backend{
		Ctx:    ctx,
		Config: &feeConfig,
		Fxs: []*fxs.ParsedFx{
			{
				ID: secp256k1fx.ID,
				Fx: fx,
			},
		},
		Codec:      codec,
		FeeAssetID: feeAssetID,
	}

	tests := []struct {
		name   string
		txFunc func() *txs.Tx
		err    error
	}{
		{
			name: "valid",
			txFunc: func() *txs.Tx {
				return &txs.Tx{
					Unsigned: &txs.BaseTx{BaseTx: baseTx},
					Creds:    creds,
				}
			},
			err: nil,
		},
		{
			name: "wrong networkID",
			txFunc: func() *txs.Tx {
				baseTx := baseTx
				baseTx.NetworkID++
				return &txs.Tx{
					Unsigned: &txs.BaseTx{BaseTx: baseTx},
					Creds:    creds,
				}
			},
			err: avax.ErrWrongNetworkID,
		},
		{
			name: "wrong chainID",
			txFunc: func() *txs.Tx {
				baseTx := baseTx
				baseTx.BlockchainID = ids.GenerateTestID()
				return &txs.Tx{
					Unsigned: &txs.BaseTx{BaseTx: baseTx},
					Creds:    creds,
				}
			},
			err: avax.ErrWrongChainID,
		},
		{
			name: "memo too large",
			txFunc: func() *txs.Tx {
				baseTx := baseTx
				baseTx.Memo = make([]byte, avax.MaxMemoSize+1)
				return &txs.Tx{
					Unsigned: &txs.BaseTx{BaseTx: baseTx},
					Creds:    creds,
				}
			},
			err: avax.ErrMemoTooLarge,
		},
		{
			name: "invalid credential",
			txFunc: func() *txs.Tx {
				return &txs.Tx{
					Unsigned: &txs.BaseTx{BaseTx: baseTx},
					Creds: []*fxs.FxCredential{{
						Credential: (*secp256k1fx.Credential)(nil),
					}},
				}
			},
			err: secp256k1fx.ErrNilCredential,
		},
		{
			name: "wrong number of credentials",
			txFunc: func() *txs.Tx {
				return &txs.Tx{
					Unsigned: &txs.BaseTx{BaseTx: baseTx},
				}
			},
			err: errWrongNumberOfCredentials,
		},
	}
	for _, test := range tests {
		t.Run(test.name, func(t *testing.T) {
			tx := test.txFunc()
			verifier := &SyntacticVerifier{
				Backend: backend,
				Tx:      tx,
			}
			err := tx.Unsigned.Visit(verifier)
			require.ErrorIs(t, err, test.err)
		})
	}
}

func TestSyntacticVerifierCreateAssetTx(t *testing.T) {
	ctx := snowtest.Context(t, snowtest.XChainID)

	fx := &secp256k1fx.Fx{}
	parser, err := txs.NewParser(
		[]fxs.Fx{
			fx,
		},
	)
	require.NoError(t, err)

	feeAssetID := ids.GenerateTestID()
	asset := avax.Asset{
		ID: feeAssetID,
	}
	outputOwners := secp256k1fx.OutputOwners{
		Threshold: 1,
		Addrs:     []ids.ShortID{keys[0].PublicKey().Address()},
	}
	fxOutput := secp256k1fx.TransferOutput{
		Amt:          12345,
		OutputOwners: outputOwners,
	}
	output := avax.TransferableOutput{
		Asset: asset,
		Out:   &fxOutput,
	}
	inputTxID := ids.GenerateTestID()
	utxoID := avax.UTXOID{
		TxID:        inputTxID,
		OutputIndex: 0,
	}
	inputSigners := secp256k1fx.Input{
		SigIndices: []uint32{2},
	}
	fxInput := secp256k1fx.TransferInput{
		Amt:   54321,
		Input: inputSigners,
	}
	input := avax.TransferableInput{
		UTXOID: utxoID,
		Asset:  asset,
		In:     &fxInput,
	}
	baseTx := avax.BaseTx{
		NetworkID:    constants.UnitTestID,
		BlockchainID: ctx.ChainID,
		Outs: []*avax.TransferableOutput{
			&output,
		},
		Ins: []*avax.TransferableInput{
			&input,
		},
	}
	initialState := txs.InitialState{
		FxIndex: 0,
		Outs: []verify.State{
			&fxOutput,
		},
	}
	tx := txs.CreateAssetTx{
		BaseTx:       txs.BaseTx{BaseTx: baseTx},
		Name:         "NormalName",
		Symbol:       "TICK",
		Denomination: byte(2),
		States: []*txs.InitialState{
			&initialState,
		},
	}
	cred := fxs.FxCredential{
		Credential: &secp256k1fx.Credential{},
	}
	creds := []*fxs.FxCredential{
		&cred,
	}

	codec := parser.Codec()
	backend := &Backend{
		Ctx:    ctx,
		Config: &feeConfig,
		Fxs: []*fxs.ParsedFx{
			{
				ID: secp256k1fx.ID,
				Fx: fx,
			},
		},
		Codec:      codec,
		FeeAssetID: feeAssetID,
	}

	tests := []struct {
		name   string
		txFunc func() *txs.Tx
		err    error
	}{
		{
			name: "valid",
			txFunc: func() *txs.Tx {
				return &txs.Tx{
					Unsigned: &tx,
					Creds:    creds,
				}
			},
			err: nil,
		},
		{
			name: "name too short",
			txFunc: func() *txs.Tx {
				tx := tx
				tx.Name = ""
				return &txs.Tx{
					Unsigned: &tx,
					Creds:    creds,
				}
			},
			err: errNameTooShort,
		},
		{
			name: "name too long",
			txFunc: func() *txs.Tx {
				tx := tx
				tx.Name = strings.Repeat("X", maxNameLen+1)
				return &txs.Tx{
					Unsigned: &tx,
					Creds:    creds,
				}
			},
			err: errNameTooLong,
		},
		{
			name: "symbol too short",
			txFunc: func() *txs.Tx {
				tx := tx
				tx.Symbol = ""
				return &txs.Tx{
					Unsigned: &tx,
					Creds:    creds,
				}
			},
			err: errSymbolTooShort,
		},
		{
			name: "symbol too long",
			txFunc: func() *txs.Tx {
				tx := tx
				tx.Symbol = strings.Repeat("X", maxSymbolLen+1)
				return &txs.Tx{
					Unsigned: &tx,
					Creds:    creds,
				}
			},
			err: errSymbolTooLong,
		},
		{
			name: "no feature extensions",
			txFunc: func() *txs.Tx {
				tx := tx
				tx.States = nil
				return &txs.Tx{
					Unsigned: &tx,
					Creds:    creds,
				}
			},
			err: errNoFxs,
		},
		{
			name: "denomination too large",
			txFunc: func() *txs.Tx {
				tx := tx
				tx.Denomination = maxDenomination + 1
				return &txs.Tx{
					Unsigned: &tx,
					Creds:    creds,
				}
			},
			err: errDenominationTooLarge,
		},
		{
			name: "bounding whitespace in name",
			txFunc: func() *txs.Tx {
				tx := tx
				tx.Name = " AVAX"
				return &txs.Tx{
					Unsigned: &tx,
					Creds:    creds,
				}
			},
			err: errUnexpectedWhitespace,
		},
		{
			name: "illegal character in name",
			txFunc: func() *txs.Tx {
				tx := tx
				tx.Name = "h8*32"
				return &txs.Tx{
					Unsigned: &tx,
					Creds:    creds,
				}
			},
			err: errIllegalNameCharacter,
		},
		{
			name: "illegal character in ticker",
			txFunc: func() *txs.Tx {
				tx := tx
				tx.Symbol = "H I"
				return &txs.Tx{
					Unsigned: &tx,
					Creds:    creds,
				}
			},
			err: errIllegalSymbolCharacter,
		},
		{
			name: "wrong networkID",
			txFunc: func() *txs.Tx {
				tx := tx
				tx.NetworkID++
				return &txs.Tx{
					Unsigned: &tx,
					Creds:    creds,
				}
			},
			err: avax.ErrWrongNetworkID,
		},
		{
			name: "wrong chainID",
			txFunc: func() *txs.Tx {
				tx := tx
				tx.BlockchainID = ids.GenerateTestID()
				return &txs.Tx{
					Unsigned: &tx,
					Creds:    creds,
				}
			},
			err: avax.ErrWrongChainID,
		},
		{
			name: "memo too large",
			txFunc: func() *txs.Tx {
				tx := tx
				tx.Memo = make([]byte, avax.MaxMemoSize+1)
				return &txs.Tx{
					Unsigned: &tx,
					Creds:    creds,
				}
			},
			err: avax.ErrMemoTooLarge,
		},
		{
			name: "invalid nil state",
			txFunc: func() *txs.Tx {
				tx := tx
				tx.States = []*txs.InitialState{
					nil,
				}
				return &txs.Tx{
					Unsigned: &tx,
					Creds:    creds,
				}
			},
			err: txs.ErrNilInitialState,
		},
		{
			name: "invalid fx",
			txFunc: func() *txs.Tx {
				initialState := initialState
				initialState.FxIndex = 1

				tx := tx
				tx.States = []*txs.InitialState{
					&initialState,
				}
				return &txs.Tx{
					Unsigned: &tx,
					Creds:    creds,
				}
			},
			err: txs.ErrUnknownFx,
		},
		{
			name: "invalid nil state output",
			txFunc: func() *txs.Tx {
				initialState := initialState
				initialState.Outs = []verify.State{
					nil,
				}

				tx := tx
				tx.States = []*txs.InitialState{
					&initialState,
				}
				return &txs.Tx{
					Unsigned: &tx,
					Creds:    creds,
				}
			},
			err: txs.ErrNilFxOutput,
		},
		{
			name: "invalid state output",
			txFunc: func() *txs.Tx {
				fxOutput := fxOutput
				fxOutput.Amt = 0

				initialState := initialState
				initialState.Outs = []verify.State{
					&fxOutput,
				}

				tx := tx
				tx.States = []*txs.InitialState{
					&initialState,
				}
				return &txs.Tx{
					Unsigned: &tx,
					Creds:    creds,
				}
			},
			err: secp256k1fx.ErrNoValueOutput,
		},
		{
			name: "unsorted initial state",
			txFunc: func() *txs.Tx {
				fxOutput0 := fxOutput

				fxOutput1 := fxOutput
				fxOutput1.Amt++

				initialState := initialState
				initialState.Outs = []verify.State{
					&fxOutput0,
					&fxOutput1,
				}
				initialState.Sort(codec)
				initialState.Outs[0], initialState.Outs[1] = initialState.Outs[1], initialState.Outs[0]

				tx := tx
				tx.States = []*txs.InitialState{
					&initialState,
				}
				return &txs.Tx{
					Unsigned: &tx,
					Creds:    creds,
				}
			},
			err: txs.ErrOutputsNotSorted,
		},
		{
			name: "non-unique initial states",
			txFunc: func() *txs.Tx {
				tx := tx
				tx.States = []*txs.InitialState{
					&initialState,
					&initialState,
				}
				return &txs.Tx{
					Unsigned: &tx,
					Creds:    creds,
				}
			},
			err: errInitialStatesNotSortedUnique,
		},
		{
			name: "invalid credential",
			txFunc: func() *txs.Tx {
				return &txs.Tx{
					Unsigned: &tx,
					Creds: []*fxs.FxCredential{{
						Credential: (*secp256k1fx.Credential)(nil),
					}},
				}
			},
			err: secp256k1fx.ErrNilCredential,
		},
		{
			name: "wrong number of credentials",
			txFunc: func() *txs.Tx {
				return &txs.Tx{
					Unsigned: &tx,
				}
			},
			err: errWrongNumberOfCredentials,
		},
	}
	for _, test := range tests {
		t.Run(test.name, func(t *testing.T) {
			tx := test.txFunc()
			verifier := &SyntacticVerifier{
				Backend: backend,
				Tx:      tx,
			}
			err := tx.Unsigned.Visit(verifier)
			require.ErrorIs(t, err, test.err)
		})
	}
}

func TestSyntacticVerifierOperationTx(t *testing.T) {
	ctx := snowtest.Context(t, snowtest.XChainID)

	fx := &secp256k1fx.Fx{}
	parser, err := txs.NewParser(
		[]fxs.Fx{
			fx,
		},
	)
	require.NoError(t, err)

	feeAssetID := ids.GenerateTestID()
	asset := avax.Asset{
		ID: feeAssetID,
	}
	outputOwners := secp256k1fx.OutputOwners{
		Threshold: 1,
		Addrs:     []ids.ShortID{keys[0].PublicKey().Address()},
	}
	fxOutput := secp256k1fx.TransferOutput{
		Amt:          12345,
		OutputOwners: outputOwners,
	}
	output := avax.TransferableOutput{
		Asset: asset,
		Out:   &fxOutput,
	}
	inputTxID := ids.GenerateTestID()
	utxoID := avax.UTXOID{
		TxID:        inputTxID,
		OutputIndex: 0,
	}
	inputSigners := secp256k1fx.Input{
		SigIndices: []uint32{2},
	}
	fxInput := secp256k1fx.TransferInput{
		Amt:   54321,
		Input: inputSigners,
	}
	input := avax.TransferableInput{
		UTXOID: utxoID,
		Asset:  asset,
		In:     &fxInput,
	}
	baseTx := avax.BaseTx{
		NetworkID:    constants.UnitTestID,
		BlockchainID: ctx.ChainID,
		Ins: []*avax.TransferableInput{
			&input,
		},
		Outs: []*avax.TransferableOutput{
			&output,
		},
	}
	opUTXOID := utxoID
	opUTXOID.OutputIndex++
	fxOp := secp256k1fx.MintOperation{
		MintInput: inputSigners,
		MintOutput: secp256k1fx.MintOutput{
			OutputOwners: outputOwners,
		},
		TransferOutput: fxOutput,
	}
	op := txs.Operation{
		Asset: asset,
		UTXOIDs: []*avax.UTXOID{
			&opUTXOID,
		},
		Op: &fxOp,
	}
	tx := txs.OperationTx{
		BaseTx: txs.BaseTx{BaseTx: baseTx},
		Ops: []*txs.Operation{
			&op,
		},
	}
	cred := fxs.FxCredential{
		Credential: &secp256k1fx.Credential{},
	}
	creds := []*fxs.FxCredential{
		&cred,
		&cred,
	}

	codec := parser.Codec()
	backend := &Backend{
		Ctx:    ctx,
		Config: &feeConfig,
		Fxs: []*fxs.ParsedFx{
			{
				ID: secp256k1fx.ID,
				Fx: fx,
			},
		},
		Codec:      codec,
		FeeAssetID: feeAssetID,
	}

	tests := []struct {
		name   string
		txFunc func() *txs.Tx
		err    error
	}{
		{
			name: "valid",
			txFunc: func() *txs.Tx {
				return &txs.Tx{
					Unsigned: &tx,
					Creds:    creds,
				}
			},
			err: nil,
		},
		{
			name: "no operation",
			txFunc: func() *txs.Tx {
				tx := tx
				tx.Ops = nil
				return &txs.Tx{
					Unsigned: &tx,
					Creds:    creds,
				}
			},
			err: errNoOperations,
		},
		{
			name: "wrong networkID",
			txFunc: func() *txs.Tx {
				tx := tx
				tx.NetworkID++
				return &txs.Tx{
					Unsigned: &tx,
					Creds:    creds,
				}
			},
			err: avax.ErrWrongNetworkID,
		},
		{
			name: "wrong chainID",
			txFunc: func() *txs.Tx {
				tx := tx
				tx.BlockchainID = ids.GenerateTestID()
				return &txs.Tx{
					Unsigned: &tx,
					Creds:    creds,
				}
			},
			err: avax.ErrWrongChainID,
		},
		{
			name: "memo too large",
			txFunc: func() *txs.Tx {
				tx := tx
				tx.Memo = make([]byte, avax.MaxMemoSize+1)
				return &txs.Tx{
					Unsigned: &tx,
					Creds:    creds,
				}
			},
			err: avax.ErrMemoTooLarge,
		},
		// {
		// 	name: "invalid output",
		// 	txFunc: func() *txs.Tx {
		// 		output := output
		// 		output.Out = &secp256k1fx.TransferOutput{
		// 			Amt:          0,
		// 			OutputOwners: outputOwners,
		// 		}

		// 		tx := tx
		// 		tx.Outs = []*avax.TransferableOutput{
		// 			&output,
		// 		}
		// 		return &txs.Tx{
		// 			Unsigned: &tx,
		// 			Creds:    creds,
		// 		}
		// 	},
		// 	err: secp256k1fx.ErrNoValueOutput,
		// },
		// {
		// 	name: "unsorted outputs",
		// 	txFunc: func() *txs.Tx {
		// 		output0 := output
		// 		output0.Out = &secp256k1fx.TransferOutput{
		// 			Amt:          1,
		// 			OutputOwners: outputOwners,
		// 		}

		// 		output1 := output
		// 		output1.Out = &secp256k1fx.TransferOutput{
		// 			Amt:          2,
		// 			OutputOwners: outputOwners,
		// 		}

		// 		outputs := []*avax.TransferableOutput{
		// 			&output0,
		// 			&output1,
		// 		}
		// 		avax.SortTransferableOutputs(outputs, codec)
		// 		outputs[0], outputs[1] = outputs[1], outputs[0]

		// 		tx := tx
		// 		tx.Outs = outputs
		// 		return &txs.Tx{
		// 			Unsigned: &tx,
		// 			Creds:    creds,
		// 		}
		// 	},
		// 	err: avax.ErrOutputsNotSorted,
		// },
		// {
		// 	name: "invalid input",
		// 	txFunc: func() *txs.Tx {
		// 		input := input
		// 		input.In = &secp256k1fx.TransferInput{
		// 			Amt:   0,
		// 			Input: inputSigners,
		// 		}

		// 		tx := tx
		// 		tx.Ins = []*avax.TransferableInput{
		// 			&input,
		// 		}
		// 		return &txs.Tx{
		// 			Unsigned: &tx,
		// 			Creds:    creds,
		// 		}
		// 	},
		// 	err: secp256k1fx.ErrNoValueInput,
		// },
		// {
		// 	name: "duplicate inputs",
		// 	txFunc: func() *txs.Tx {
		// 		tx := tx
		// 		tx.Ins = []*avax.TransferableInput{
		// 			&input,
		// 			&input,
		// 		}
		// 		return &txs.Tx{
		// 			Unsigned: &tx,
		// 			Creds: []*fxs.FxCredential{
		// 				&cred,
		// 				&cred,
		// 			},
		// 		}
		// 	},
		// 	err: avax.ErrInputsNotSortedUnique,
		// },
		// {
		// 	name: "input overflow",
		// 	txFunc: func() *txs.Tx {
		// 		input0 := input
		// 		input0.In = &secp256k1fx.TransferInput{
		// 			Amt:   1,
		// 			Input: inputSigners,
		// 		}

		// 		input1 := input
		// 		input1.UTXOID.OutputIndex++
		// 		input1.In = &secp256k1fx.TransferInput{
		// 			Amt:   math.MaxUint64,
		// 			Input: inputSigners,
		// 		}

		// 		tx := tx
		// 		tx.Ins = []*avax.TransferableInput{
		// 			&input0,
		// 			&input1,
		// 		}
		// 		avax.SortTransferableInputsWithSigners(tx.Ins, make([][]*secp256k1.PrivateKey, 2))
		// 		return &txs.Tx{
		// 			Unsigned: &tx,
		// 			Creds: []*fxs.FxCredential{
		// 				&cred,
		// 				&cred,
		// 			},
		// 		}
		// 	},
		// 	err: safemath.ErrOverflow,
		// },
		// {
		// 	name: "output overflow",
		// 	txFunc: func() *txs.Tx {
		// 		output := output
		// 		output.Out = &secp256k1fx.TransferOutput{
		// 			Amt:          math.MaxUint64,
		// 			OutputOwners: outputOwners,
		// 		}

		// 		outputs := []*avax.TransferableOutput{
		// 			&output,
		// 		}
		// 		avax.SortTransferableOutputs(outputs, codec)

		// 		tx := tx
		// 		tx.Outs = outputs
		// 		return &txs.Tx{
		// 			Unsigned: &tx,
		// 			Creds:    creds,
		// 		}
		// 	},
		// 	err: safemath.ErrOverflow,
		// },
		// {
		// 	name: "insufficient funds",
		// 	txFunc: func() *txs.Tx {
		// 		input := input
		// 		input.In = &secp256k1fx.TransferInput{
		// 			Amt:   1,
		// 			Input: inputSigners,
		// 		}

		// 		tx := tx
		// 		tx.Ins = []*avax.TransferableInput{
		// 			&input,
		// 		}
		// 		return &txs.Tx{
		// 			Unsigned: &tx,
		// 			Creds:    creds,
		// 		}
		// 	},
		// 	err: avax.ErrInsufficientFunds,
		// },
		{
			name: "invalid nil op",
			txFunc: func() *txs.Tx {
				tx := tx
				tx.Ops = []*txs.Operation{
					nil,
				}
				return &txs.Tx{
					Unsigned: &tx,
					Creds:    creds,
				}
			},
			err: txs.ErrNilOperation,
		},
		{
			name: "invalid nil fx op",
			txFunc: func() *txs.Tx {
				op := op
				op.Op = nil

				tx := tx
				tx.Ops = []*txs.Operation{
					&op,
				}
				return &txs.Tx{
					Unsigned: &tx,
					Creds:    creds,
				}
			},
			err: txs.ErrNilFxOperation,
		},
		{
			name: "invalid duplicated op UTXOs",
			txFunc: func() *txs.Tx {
				op := op
				op.UTXOIDs = []*avax.UTXOID{
					&opUTXOID,
					&opUTXOID,
				}

				tx := tx
				tx.Ops = []*txs.Operation{
					&op,
				}
				return &txs.Tx{
					Unsigned: &tx,
					Creds:    creds,
				}
			},
			err: txs.ErrNotSortedAndUniqueUTXOIDs,
		},
		{
			name: "invalid duplicated UTXOs across ops",
			txFunc: func() *txs.Tx {
				newOp := op
				op.Asset.ID = ids.GenerateTestID()

				tx := tx
				tx.Ops = []*txs.Operation{
					&op,
					&newOp,
				}
				txs.SortOperations(tx.Ops, codec)
				return &txs.Tx{
					Unsigned: &tx,
					Creds:    creds,
				}
			},
			err: errDoubleSpend,
		},
		{
			name: "invalid duplicated op",
			txFunc: func() *txs.Tx {
				op := op
				op.UTXOIDs = nil

				tx := tx
				tx.Ops = []*txs.Operation{
					&op,
					&op,
				}
				txs.SortOperations(tx.Ops, codec)
				return &txs.Tx{
					Unsigned: &tx,
					Creds:    creds,
				}
			},
			err: errOperationsNotSortedUnique,
		},
		{
			name: "invalid credential",
			txFunc: func() *txs.Tx {
				return &txs.Tx{
					Unsigned: &tx,
					Creds: []*fxs.FxCredential{{
						Credential: (*secp256k1fx.Credential)(nil),
					}},
				}
			},
			err: secp256k1fx.ErrNilCredential,
		},
		{
			name: "wrong number of credentials",
			txFunc: func() *txs.Tx {
				return &txs.Tx{
					Unsigned: &tx,
				}
			},
			err: errWrongNumberOfCredentials,
		},
<<<<<<< HEAD
		// {
		// 	name: "barely sufficient funds",
		// 	txFunc: func() *txs.Tx {
		// 		input := input
		// 		input.In = &secp256k1fx.TransferInput{
		// 			Amt:   fxOutput.Amt + feeConfig.TxFee,
		// 			Input: inputSigners,
		// 		}

		// 		tx := tx
		// 		tx.Ins = []*avax.TransferableInput{
		// 			&input,
		// 		}
		// 		return &txs.Tx{
		// 			Unsigned: &tx,
		// 			Creds:    creds,
		// 		}
		// 	},
		// 	err: nil,
		// },
		// {
		// 	name: "barely insufficient funds",
		// 	txFunc: func() *txs.Tx {
		// 		input := input
		// 		input.In = &secp256k1fx.TransferInput{
		// 			Amt:   fxOutput.Amt + feeConfig.TxFee - 1,
		// 			Input: inputSigners,
		// 		}

		// 		tx := tx
		// 		tx.Ins = []*avax.TransferableInput{
		// 			&input,
		// 		}
		// 		return &txs.Tx{
		// 			Unsigned: &tx,
		// 			Creds:    creds,
		// 		}
		// 	},
		// 	err: avax.ErrInsufficientFunds,
		// },
=======
>>>>>>> 0cbf3cd8
	}
	for _, test := range tests {
		t.Run(test.name, func(t *testing.T) {
			tx := test.txFunc()
			verifier := &SyntacticVerifier{
				Backend: backend,
				Tx:      tx,
			}
			err := tx.Unsigned.Visit(verifier)
			require.ErrorIs(t, err, test.err)
		})
	}
}

func TestSyntacticVerifierImportTx(t *testing.T) {
	ctx := snowtest.Context(t, snowtest.XChainID)

	fx := &secp256k1fx.Fx{}
	parser, err := txs.NewParser(
		[]fxs.Fx{
			fx,
		},
	)
	require.NoError(t, err)

	feeAssetID := ids.GenerateTestID()
	asset := avax.Asset{
		ID: feeAssetID,
	}
	outputOwners := secp256k1fx.OutputOwners{
		Threshold: 1,
		Addrs:     []ids.ShortID{keys[0].PublicKey().Address()},
	}
	fxOutput := secp256k1fx.TransferOutput{
		Amt:          12345,
		OutputOwners: outputOwners,
	}
	output := avax.TransferableOutput{
		Asset: asset,
		Out:   &fxOutput,
	}
	inputTxID := ids.GenerateTestID()
	utxoID := avax.UTXOID{
		TxID:        inputTxID,
		OutputIndex: 0,
	}
	inputSigners := secp256k1fx.Input{
		SigIndices: []uint32{2},
	}
	fxInput := secp256k1fx.TransferInput{
		Amt:   54321,
		Input: inputSigners,
	}
	input := avax.TransferableInput{
		UTXOID: utxoID,
		Asset:  asset,
		In:     &fxInput,
	}
	baseTx := avax.BaseTx{
		NetworkID:    constants.UnitTestID,
		BlockchainID: ctx.ChainID,
		Outs: []*avax.TransferableOutput{
			&output,
		},
	}
	tx := txs.ImportTx{
		BaseTx:      txs.BaseTx{BaseTx: baseTx},
		SourceChain: ctx.CChainID,
		ImportedIns: []*avax.TransferableInput{
			&input,
		},
	}
	cred := fxs.FxCredential{
		Credential: &secp256k1fx.Credential{},
	}
	creds := []*fxs.FxCredential{
		&cred,
	}

	codec := parser.Codec()
	backend := &Backend{
		Ctx:    ctx,
		Config: &feeConfig,
		Fxs: []*fxs.ParsedFx{
			{
				ID: secp256k1fx.ID,
				Fx: fx,
			},
		},
		Codec:      codec,
		FeeAssetID: feeAssetID,
	}

	tests := []struct {
		name   string
		txFunc func() *txs.Tx
		err    error
	}{
		{
			name: "valid",
			txFunc: func() *txs.Tx {
				return &txs.Tx{
					Unsigned: &tx,
					Creds:    creds,
				}
			},
			err: nil,
		},
		{
			name: "no imported inputs",
			txFunc: func() *txs.Tx {
				tx := tx
				tx.ImportedIns = nil
				return &txs.Tx{
					Unsigned: &tx,
					Creds:    creds,
				}
			},
			err: errNoImportInputs,
		},
		{
			name: "wrong networkID",
			txFunc: func() *txs.Tx {
				tx := tx
				tx.NetworkID++
				return &txs.Tx{
					Unsigned: &tx,
					Creds:    creds,
				}
			},
			err: avax.ErrWrongNetworkID,
		},
		{
			name: "wrong chainID",
			txFunc: func() *txs.Tx {
				tx := tx
				tx.BlockchainID = ids.GenerateTestID()
				return &txs.Tx{
					Unsigned: &tx,
					Creds:    creds,
				}
			},
			err: avax.ErrWrongChainID,
		},
		{
			name: "memo too large",
			txFunc: func() *txs.Tx {
				tx := tx
				tx.Memo = make([]byte, avax.MaxMemoSize+1)
				return &txs.Tx{
					Unsigned: &tx,
					Creds:    creds,
				}
			},
			err: avax.ErrMemoTooLarge,
		},
		{
			name: "invalid credential",
			txFunc: func() *txs.Tx {
				return &txs.Tx{
					Unsigned: &tx,
					Creds: []*fxs.FxCredential{{
						Credential: (*secp256k1fx.Credential)(nil),
					}},
				}
			},
			err: secp256k1fx.ErrNilCredential,
		},
		{
			name: "wrong number of credentials",
			txFunc: func() *txs.Tx {
				return &txs.Tx{
					Unsigned: &tx,
				}
			},
			err: errWrongNumberOfCredentials,
		},
	}
	for _, test := range tests {
		t.Run(test.name, func(t *testing.T) {
			tx := test.txFunc()
			verifier := &SyntacticVerifier{
				Backend: backend,
				Tx:      tx,
			}
			err := tx.Unsigned.Visit(verifier)
			require.ErrorIs(t, err, test.err)
		})
	}
}

func TestSyntacticVerifierExportTx(t *testing.T) {
	ctx := snowtest.Context(t, snowtest.XChainID)

	fx := &secp256k1fx.Fx{}
	parser, err := txs.NewParser(
		[]fxs.Fx{
			fx,
		},
	)
	require.NoError(t, err)

	feeAssetID := ids.GenerateTestID()
	asset := avax.Asset{
		ID: feeAssetID,
	}
	outputOwners := secp256k1fx.OutputOwners{
		Threshold: 1,
		Addrs:     []ids.ShortID{keys[0].PublicKey().Address()},
	}
	fxOutput := secp256k1fx.TransferOutput{
		Amt:          12345,
		OutputOwners: outputOwners,
	}
	output := avax.TransferableOutput{
		Asset: asset,
		Out:   &fxOutput,
	}
	inputTxID := ids.GenerateTestID()
	utxoID := avax.UTXOID{
		TxID:        inputTxID,
		OutputIndex: 0,
	}
	inputSigners := secp256k1fx.Input{
		SigIndices: []uint32{2},
	}
	fxInput := secp256k1fx.TransferInput{
		Amt:   54321,
		Input: inputSigners,
	}
	input := avax.TransferableInput{
		UTXOID: utxoID,
		Asset:  asset,
		In:     &fxInput,
	}
	baseTx := avax.BaseTx{
		NetworkID:    constants.UnitTestID,
		BlockchainID: ctx.ChainID,
		Ins: []*avax.TransferableInput{
			&input,
		},
	}
	tx := txs.ExportTx{
		BaseTx:           txs.BaseTx{BaseTx: baseTx},
		DestinationChain: ctx.CChainID,
		ExportedOuts: []*avax.TransferableOutput{
			&output,
		},
	}
	cred := fxs.FxCredential{
		Credential: &secp256k1fx.Credential{},
	}
	creds := []*fxs.FxCredential{
		&cred,
	}

	codec := parser.Codec()
	backend := &Backend{
		Ctx:    ctx,
		Config: &feeConfig,
		Fxs: []*fxs.ParsedFx{
			{
				ID: secp256k1fx.ID,
				Fx: fx,
			},
		},
		Codec:      codec,
		FeeAssetID: feeAssetID,
	}

	tests := []struct {
		name   string
		txFunc func() *txs.Tx
		err    error
	}{
		{
			name: "valid",
			txFunc: func() *txs.Tx {
				return &txs.Tx{
					Unsigned: &tx,
					Creds:    creds,
				}
			},
			err: nil,
		},
		{
			name: "no exported outputs",
			txFunc: func() *txs.Tx {
				tx := tx
				tx.ExportedOuts = nil
				return &txs.Tx{
					Unsigned: &tx,
					Creds:    creds,
				}
			},
			err: errNoExportOutputs,
		},
		{
			name: "wrong networkID",
			txFunc: func() *txs.Tx {
				tx := tx
				tx.NetworkID++
				return &txs.Tx{
					Unsigned: &tx,
					Creds:    creds,
				}
			},
			err: avax.ErrWrongNetworkID,
		},
		{
			name: "wrong chainID",
			txFunc: func() *txs.Tx {
				tx := tx
				tx.BlockchainID = ids.GenerateTestID()
				return &txs.Tx{
					Unsigned: &tx,
					Creds:    creds,
				}
			},
			err: avax.ErrWrongChainID,
		},
		{
			name: "memo too large",
			txFunc: func() *txs.Tx {
				tx := tx
				tx.Memo = make([]byte, avax.MaxMemoSize+1)
				return &txs.Tx{
					Unsigned: &tx,
					Creds:    creds,
				}
			},
			err: avax.ErrMemoTooLarge,
		},
		{
			name: "invalid credential",
			txFunc: func() *txs.Tx {
				return &txs.Tx{
					Unsigned: &tx,
					Creds: []*fxs.FxCredential{{
						Credential: (*secp256k1fx.Credential)(nil),
					}},
				}
			},
			err: secp256k1fx.ErrNilCredential,
		},
		{
			name: "wrong number of credentials",
			txFunc: func() *txs.Tx {
				return &txs.Tx{
					Unsigned: &tx,
				}
			},
			err: errWrongNumberOfCredentials,
		},
	}
	for _, test := range tests {
		t.Run(test.name, func(t *testing.T) {
			tx := test.txFunc()
			verifier := &SyntacticVerifier{
				Backend: backend,
				Tx:      tx,
			}
			err := tx.Unsigned.Visit(verifier)
			require.ErrorIs(t, err, test.err)
		})
	}
}<|MERGE_RESOLUTION|>--- conflicted
+++ resolved
@@ -742,170 +742,6 @@
 			},
 			err: avax.ErrMemoTooLarge,
 		},
-		// {
-		// 	name: "invalid output",
-		// 	txFunc: func() *txs.Tx {
-		// 		output := output
-		// 		output.Out = &secp256k1fx.TransferOutput{
-		// 			Amt:          0,
-		// 			OutputOwners: outputOwners,
-		// 		}
-
-		// 		tx := tx
-		// 		tx.Outs = []*avax.TransferableOutput{
-		// 			&output,
-		// 		}
-		// 		return &txs.Tx{
-		// 			Unsigned: &tx,
-		// 			Creds:    creds,
-		// 		}
-		// 	},
-		// 	err: secp256k1fx.ErrNoValueOutput,
-		// },
-		// {
-		// 	name: "unsorted outputs",
-		// 	txFunc: func() *txs.Tx {
-		// 		output0 := output
-		// 		output0.Out = &secp256k1fx.TransferOutput{
-		// 			Amt:          1,
-		// 			OutputOwners: outputOwners,
-		// 		}
-
-		// 		output1 := output
-		// 		output1.Out = &secp256k1fx.TransferOutput{
-		// 			Amt:          2,
-		// 			OutputOwners: outputOwners,
-		// 		}
-
-		// 		outputs := []*avax.TransferableOutput{
-		// 			&output0,
-		// 			&output1,
-		// 		}
-		// 		avax.SortTransferableOutputs(outputs, codec)
-		// 		outputs[0], outputs[1] = outputs[1], outputs[0]
-
-		// 		tx := tx
-		// 		tx.Outs = outputs
-		// 		return &txs.Tx{
-		// 			Unsigned: &tx,
-		// 			Creds:    creds,
-		// 		}
-		// 	},
-		// 	err: avax.ErrOutputsNotSorted,
-		// },
-		// {
-		// 	name: "invalid input",
-		// 	txFunc: func() *txs.Tx {
-		// 		input := input
-		// 		input.In = &secp256k1fx.TransferInput{
-		// 			Amt:   0,
-		// 			Input: inputSigners,
-		// 		}
-
-		// 		tx := tx
-		// 		tx.Ins = []*avax.TransferableInput{
-		// 			&input,
-		// 		}
-		// 		return &txs.Tx{
-		// 			Unsigned: &tx,
-		// 			Creds:    creds,
-		// 		}
-		// 	},
-		// 	err: secp256k1fx.ErrNoValueInput,
-		// },
-		// {
-		// 	name: "duplicate inputs",
-		// 	txFunc: func() *txs.Tx {
-		// 		tx := tx
-		// 		tx.Ins = []*avax.TransferableInput{
-		// 			&input,
-		// 			&input,
-		// 		}
-		// 		return &txs.Tx{
-		// 			Unsigned: &tx,
-		// 			Creds: []*fxs.FxCredential{
-		// 				&cred,
-		// 				&cred,
-		// 			},
-		// 		}
-		// 	},
-		// 	err: avax.ErrInputsNotSortedUnique,
-		// },
-		// {
-		// 	name: "input overflow",
-		// 	txFunc: func() *txs.Tx {
-		// 		input0 := input
-		// 		input0.In = &secp256k1fx.TransferInput{
-		// 			Amt:   1,
-		// 			Input: inputSigners,
-		// 		}
-
-		// 		input1 := input
-		// 		input1.UTXOID.OutputIndex++
-		// 		input1.In = &secp256k1fx.TransferInput{
-		// 			Amt:   math.MaxUint64,
-		// 			Input: inputSigners,
-		// 		}
-
-		// 		tx := tx
-		// 		tx.Ins = []*avax.TransferableInput{
-		// 			&input0,
-		// 			&input1,
-		// 		}
-		// 		avax.SortTransferableInputsWithSigners(tx.Ins, make([][]*secp256k1.PrivateKey, 2))
-		// 		return &txs.Tx{
-		// 			Unsigned: &tx,
-		// 			Creds: []*fxs.FxCredential{
-		// 				&cred,
-		// 				&cred,
-		// 			},
-		// 		}
-		// 	},
-		// 	err: safemath.ErrOverflow,
-		// },
-		// {
-		// 	name: "output overflow",
-		// 	txFunc: func() *txs.Tx {
-		// 		output := output
-		// 		output.Out = &secp256k1fx.TransferOutput{
-		// 			Amt:          math.MaxUint64,
-		// 			OutputOwners: outputOwners,
-		// 		}
-
-		// 		outputs := []*avax.TransferableOutput{
-		// 			&output,
-		// 		}
-		// 		avax.SortTransferableOutputs(outputs, codec)
-
-		// 		tx := tx
-		// 		tx.Outs = outputs
-		// 		return &txs.Tx{
-		// 			Unsigned: &tx,
-		// 			Creds:    creds,
-		// 		}
-		// 	},
-		// 	err: safemath.ErrOverflow,
-		// },
-		// {
-		// 	name: "insufficient funds",
-		// 	txFunc: func() *txs.Tx {
-		// 		input := input
-		// 		input.In = &secp256k1fx.TransferInput{
-		// 			Amt:   1,
-		// 			Input: inputSigners,
-		// 		}
-
-		// 		tx := tx
-		// 		tx.Ins = []*avax.TransferableInput{
-		// 			&input,
-		// 		}
-		// 		return &txs.Tx{
-		// 			Unsigned: &tx,
-		// 			Creds:    creds,
-		// 		}
-		// 	},
-		// 	err: avax.ErrInsufficientFunds,
-		// },
 		{
 			name: "invalid nil op",
 			txFunc: func() *txs.Tx {
@@ -1016,49 +852,6 @@
 			},
 			err: errWrongNumberOfCredentials,
 		},
-<<<<<<< HEAD
-		// {
-		// 	name: "barely sufficient funds",
-		// 	txFunc: func() *txs.Tx {
-		// 		input := input
-		// 		input.In = &secp256k1fx.TransferInput{
-		// 			Amt:   fxOutput.Amt + feeConfig.TxFee,
-		// 			Input: inputSigners,
-		// 		}
-
-		// 		tx := tx
-		// 		tx.Ins = []*avax.TransferableInput{
-		// 			&input,
-		// 		}
-		// 		return &txs.Tx{
-		// 			Unsigned: &tx,
-		// 			Creds:    creds,
-		// 		}
-		// 	},
-		// 	err: nil,
-		// },
-		// {
-		// 	name: "barely insufficient funds",
-		// 	txFunc: func() *txs.Tx {
-		// 		input := input
-		// 		input.In = &secp256k1fx.TransferInput{
-		// 			Amt:   fxOutput.Amt + feeConfig.TxFee - 1,
-		// 			Input: inputSigners,
-		// 		}
-
-		// 		tx := tx
-		// 		tx.Ins = []*avax.TransferableInput{
-		// 			&input,
-		// 		}
-		// 		return &txs.Tx{
-		// 			Unsigned: &tx,
-		// 			Creds:    creds,
-		// 		}
-		// 	},
-		// 	err: avax.ErrInsufficientFunds,
-		// },
-=======
->>>>>>> 0cbf3cd8
 	}
 	for _, test := range tests {
 		t.Run(test.name, func(t *testing.T) {
