--- conflicted
+++ resolved
@@ -30,19 +30,13 @@
 var (
 	keys      = secp256k1.TestKeys()
 	feeConfig = config.Config{
-<<<<<<< HEAD
 		StaticConfig: fee.StaticConfig{
 			TxFee:            2,
 			CreateAssetTxFee: 3,
 		},
-		EUpgradeTime: mockable.MaxTime,
-=======
 		Upgrades: upgrade.Config{
 			EtnaTime: mockable.MaxTime,
 		},
-		TxFee:            2,
-		CreateAssetTxFee: 3,
->>>>>>> 479145a6
 	}
 )
 
