// Copyright (C) 2019-2023, Ava Labs, Inc. All rights reserved.
// See the file LICENSE for licensing terms.

package mempool

import (
	"errors"
	"fmt"

	"github.com/prometheus/client_golang/prometheus"

	"github.com/ava-labs/avalanchego/cache"
	"github.com/ava-labs/avalanchego/ids"
	"github.com/ava-labs/avalanchego/snow/engine/common"
	"github.com/ava-labs/avalanchego/utils/linkedhashmap"
	"github.com/ava-labs/avalanchego/utils/set"
	"github.com/ava-labs/avalanchego/utils/units"
	"github.com/ava-labs/avalanchego/vms/avm/txs"
)

const (
	// MaxTxSize is the maximum number of bytes a transaction can use to be
	// allowed into the mempool.
	MaxTxSize = 64 * units.KiB

	// droppedTxIDsCacheSize is the maximum number of dropped txIDs to cache
	droppedTxIDsCacheSize = 64

	initialConsumedUTXOsSize = 512

	// maxMempoolSize is the maximum number of bytes allowed in the mempool
	maxMempoolSize = 64 * units.MiB
)

var (
	_ Mempool = (*mempool)(nil)

	errDuplicateTx          = errors.New("duplicate tx")
	errTxTooLarge           = errors.New("tx too large")
	errMempoolFull          = errors.New("mempool is full")
	errConflictsWithOtherTx = errors.New("tx conflicts with other tx")
)

// Mempool contains transactions that have not yet been put into a block.
type Mempool interface {
	Add(tx *txs.Tx) error
	Has(txID ids.ID) bool
	Get(txID ids.ID) *txs.Tx
	Remove(txs []*txs.Tx)

<<<<<<< HEAD
	// Peek returns the first tx in the mempool whose size is <= [MaxTxSize].
=======
	// Peek returns the first tx in the mempool whose size is <= [maxTxSize].
>>>>>>> 93d88c04
	Peek(maxTxSize int) *txs.Tx

	// RequestBuildBlock notifies the consensus engine that a block should be
	// built if there is at least one transaction in the mempool.
	RequestBuildBlock()

	// Note: Dropped txs are added to droppedTxIDs but not evicted from
	// unissued. This allows previously dropped txs to be possibly reissued.
	MarkDropped(txID ids.ID, reason error)
	GetDropReason(txID ids.ID) error
}

type mempool struct {
	bytesAvailableMetric prometheus.Gauge
	bytesAvailable       int

	unissuedTxs linkedhashmap.LinkedHashmap[ids.ID, *txs.Tx]
	numTxs      prometheus.Gauge

	toEngine chan<- common.Message

	// Key: Tx ID
	// Value: Verification error
	droppedTxIDs *cache.LRU[ids.ID, error]

	consumedUTXOs set.Set[ids.ID]
}

func New(
	namespace string,
	registerer prometheus.Registerer,
	toEngine chan<- common.Message,
) (Mempool, error) {
	bytesAvailableMetric := prometheus.NewGauge(prometheus.GaugeOpts{
		Namespace: namespace,
		Name:      "bytes_available",
		Help:      "Number of bytes of space currently available in the mempool",
	})
	if err := registerer.Register(bytesAvailableMetric); err != nil {
		return nil, err
	}

	numTxsMetric := prometheus.NewGauge(prometheus.GaugeOpts{
		Namespace: namespace,
		Name:      "count",
		Help:      "Number of transactions in the mempool",
	})
	if err := registerer.Register(numTxsMetric); err != nil {
		return nil, err
	}

	bytesAvailableMetric.Set(maxMempoolSize)
	return &mempool{
		bytesAvailableMetric: bytesAvailableMetric,
		bytesAvailable:       maxMempoolSize,
		unissuedTxs:          linkedhashmap.New[ids.ID, *txs.Tx](),
		numTxs:               numTxsMetric,
		toEngine:             toEngine,
		droppedTxIDs:         &cache.LRU[ids.ID, error]{Size: droppedTxIDsCacheSize},
		consumedUTXOs:        set.NewSet[ids.ID](initialConsumedUTXOsSize),
	}, nil
}

func (m *mempool) Add(tx *txs.Tx) error {
	// Note: a previously dropped tx can be re-added
	txID := tx.ID()
	if m.Has(txID) {
		return fmt.Errorf("%w: %s", errDuplicateTx, txID)
	}

	txSize := len(tx.Bytes())
	if txSize > MaxTxSize {
		return fmt.Errorf("%w: %s size (%d) > max size (%d)",
			errTxTooLarge,
			txID,
			txSize,
			MaxTxSize,
		)
	}
	if txSize > m.bytesAvailable {
		return fmt.Errorf("%w: %s size (%d) > available space (%d)",
			errMempoolFull,
			txID,
			txSize,
			m.bytesAvailable,
		)
	}

	inputs := tx.Unsigned.InputIDs()
	if m.consumedUTXOs.Overlaps(inputs) {
		return fmt.Errorf("%w: %s", errConflictsWithOtherTx, txID)
	}

	m.bytesAvailable -= txSize
	m.bytesAvailableMetric.Set(float64(m.bytesAvailable))

	m.unissuedTxs.Put(txID, tx)
	m.numTxs.Inc()

	// Mark these UTXOs as consumed in the mempool
	m.consumedUTXOs.Union(inputs)

	// An explicitly added tx must not be marked as dropped.
	m.droppedTxIDs.Evict(txID)
	return nil
}

func (m *mempool) Has(txID ids.ID) bool {
	return m.Get(txID) != nil
}

func (m *mempool) Get(txID ids.ID) *txs.Tx {
	tx, _ := m.unissuedTxs.Get(txID)
	return tx
}

func (m *mempool) Remove(txsToRemove []*txs.Tx) {
	for _, tx := range txsToRemove {
		txID := tx.ID()
<<<<<<< HEAD
		if m.unissuedTxs.Delete(txID) {
			txBytes := tx.Bytes()
			m.bytesAvailable += len(txBytes)
			m.bytesAvailableMetric.Set(float64(m.bytesAvailable))

			m.numTxs.Dec()
=======
		if !m.unissuedTxs.Delete(txID) {
			continue
		}

		m.bytesAvailable += len(tx.Bytes())
		m.bytesAvailableMetric.Set(float64(m.bytesAvailable))

		m.numTxs.Dec()
>>>>>>> 93d88c04

			inputs := tx.Unsigned.InputIDs()
			m.consumedUTXOs.Difference(inputs)
		}
	}
}

func (m *mempool) Peek(maxTxSize int) *txs.Tx {
	txIter := m.unissuedTxs.NewIterator()
	for txIter.Next() {
		tx := txIter.Value()
		txSize := len(tx.Bytes())
		if txSize <= maxTxSize {
			return tx
		}
	}
	return nil
}

func (m *mempool) RequestBuildBlock() {
	if m.unissuedTxs.Len() == 0 {
		return
	}

	select {
	case m.toEngine <- common.PendingTxs:
	default:
	}
}

func (m *mempool) MarkDropped(txID ids.ID, reason error) {
	m.droppedTxIDs.Put(txID, reason)
}

func (m *mempool) GetDropReason(txID ids.ID) error {
	err, _ := m.droppedTxIDs.Get(txID)
	return err
}<|MERGE_RESOLUTION|>--- conflicted
+++ resolved
@@ -48,11 +48,7 @@
 	Get(txID ids.ID) *txs.Tx
 	Remove(txs []*txs.Tx)
 
-<<<<<<< HEAD
-	// Peek returns the first tx in the mempool whose size is <= [MaxTxSize].
-=======
 	// Peek returns the first tx in the mempool whose size is <= [maxTxSize].
->>>>>>> 93d88c04
 	Peek(maxTxSize int) *txs.Tx
 
 	// RequestBuildBlock notifies the consensus engine that a block should be
@@ -172,14 +168,6 @@
 func (m *mempool) Remove(txsToRemove []*txs.Tx) {
 	for _, tx := range txsToRemove {
 		txID := tx.ID()
-<<<<<<< HEAD
-		if m.unissuedTxs.Delete(txID) {
-			txBytes := tx.Bytes()
-			m.bytesAvailable += len(txBytes)
-			m.bytesAvailableMetric.Set(float64(m.bytesAvailable))
-
-			m.numTxs.Dec()
-=======
 		if !m.unissuedTxs.Delete(txID) {
 			continue
 		}
@@ -188,11 +176,9 @@
 		m.bytesAvailableMetric.Set(float64(m.bytesAvailable))
 
 		m.numTxs.Dec()
->>>>>>> 93d88c04
-
-			inputs := tx.Unsigned.InputIDs()
-			m.consumedUTXOs.Difference(inputs)
-		}
+
+		inputs := tx.Unsigned.InputIDs()
+		m.consumedUTXOs.Difference(inputs)
 	}
 }
 
