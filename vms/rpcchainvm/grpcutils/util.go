// Copyright (C) 2022, Chain4Travel AG. All rights reserved.
//
// This file is a derived work, based on ava-labs code whose
// original notices appear below.
//
// It is distributed under the same license conditions as the
// original code from which it is derived.
//
// Much love to the original authors for their work.
// **********************************************************

// Copyright (C) 2019-2021, Ava Labs, Inc. All rights reserved.
// See the file LICENSE for licensing terms.

package grpcutils

import (
	"fmt"
	"math"
	"net"
	"net/http"
	"time"

	"google.golang.org/grpc"
	"google.golang.org/grpc/credentials/insecure"
	"google.golang.org/grpc/keepalive"
	"google.golang.org/grpc/status"
	"google.golang.org/protobuf/proto"
	"google.golang.org/protobuf/types/known/anypb"

	spb "google.golang.org/genproto/googleapis/rpc/status"

<<<<<<< HEAD
	"github.com/chain4travel/caminogo/api/proto/ghttpproto"
=======
	httppb "github.com/ava-labs/avalanchego/proto/pb/http"
)

const (
	// Server:

	// MinTime is the minimum amount of time a client should wait before sending
	// a keepalive ping. grpc-go default 5 mins
	defaultServerKeepAliveMinTime = 5 * time.Second
	// After a duration of this time if the server doesn't see any activity it
	// pings the client to see if the transport is still alive.
	// If set below 1s, a minimum value of 1s will be used instead.
	// grpc-go default 2h
	defaultServerKeepAliveInterval = 2 * time.Hour
	// After having pinged for keepalive check, the server waits for a duration
	// of Timeout and if no activity is seen even after that the connection is
	// closed. grpc-go default 20s
	defaultServerKeepAliveTimeout = 20 * time.Second

	// Client:

	// After a duration of this time if the client doesn't see any activity it
	// pings the server to see if the transport is still alive.
	// If set below 10s, a minimum value of 10s will be used instead.
	// grpc-go default infinity
	defaultClientKeepAliveTime = 30 * time.Second
	// After having pinged for keepalive check, the client waits for a duration
	// of Timeout and if no activity is seen even after that the connection is
	// closed. grpc-go default 20s
	defaultClientKeepAliveTimeOut = 10 * time.Second
	// If true, client sends keepalive pings even with no active RPCs. If false,
	// when there are no active RPCs, Time and Timeout will be ignored and no
	// keepalive pings will be sent. grpc-go default false
	defaultPermitWithoutStream = true
)

var (
	DefaultDialOptions = []grpc.DialOption{
		grpc.WithDefaultCallOptions(grpc.MaxCallRecvMsgSize(math.MaxInt)),
		grpc.WithDefaultCallOptions(grpc.MaxCallSendMsgSize(math.MaxInt)),
		grpc.WithKeepaliveParams(keepalive.ClientParameters{
			Time:                defaultClientKeepAliveTime,
			Timeout:             defaultClientKeepAliveTimeOut,
			PermitWithoutStream: defaultPermitWithoutStream,
		}),
	}

	DefaultServerOptions = []grpc.ServerOption{
		grpc.MaxRecvMsgSize(math.MaxInt),
		grpc.MaxSendMsgSize(math.MaxInt),
		grpc.MaxConcurrentStreams(math.MaxUint32),
		grpc.KeepaliveEnforcementPolicy(keepalive.EnforcementPolicy{
			MinTime:             defaultServerKeepAliveMinTime,
			PermitWithoutStream: defaultPermitWithoutStream,
		}),
		grpc.KeepaliveParams(keepalive.ServerParameters{
			Time:    defaultServerKeepAliveInterval,
			Timeout: defaultServerKeepAliveTimeout,
		}),
	}
>>>>>>> fc49c60e
)

func Errorf(code int, tmpl string, args ...interface{}) error {
	return GetGRPCErrorFromHTTPResponse(&httppb.HandleSimpleHTTPResponse{
		Code: int32(code),
		Body: []byte(fmt.Sprintf(tmpl, args...)),
	})
}

// GetGRPCErrorFromHTTPRespone takes an HandleSimpleHTTPResponse as input and returns a gRPC error.
func GetGRPCErrorFromHTTPResponse(resp *httppb.HandleSimpleHTTPResponse) error {
	a, err := anypb.New(resp)
	if err != nil {
		return err
	}

	return status.ErrorProto(&spb.Status{
		Code:    resp.Code,
		Message: string(resp.Body),
		Details: []*anypb.Any{a},
	})
}

// GetHTTPResponseFromError takes an gRPC error as input and returns a gRPC
// HandleSimpleHTTPResponse.
func GetHTTPResponseFromError(err error) (*httppb.HandleSimpleHTTPResponse, bool) {
	s, ok := status.FromError(err)
	if !ok {
		return nil, false
	}

	status := s.Proto()
	if len(status.Details) != 1 {
		return nil, false
	}

	var resp httppb.HandleSimpleHTTPResponse
	if err := anypb.UnmarshalTo(status.Details[0], &resp, proto.UnmarshalOptions{}); err != nil {
		return nil, false
	}

	return &resp, true
}

// GetHTTPHeader takes an http.Header as input and returns a slice of Header.
func GetHTTPHeader(hs http.Header) []*httppb.Element {
	result := make([]*httppb.Element, 0, len(hs))
	for k, vs := range hs {
		result = append(result, &httppb.Element{
			Key:    k,
			Values: vs,
		})
	}
	return result
}

// MergeHTTPHeader takes a slice of Header and merges with http.Header map.
func MergeHTTPHeader(hs []*httppb.Element, header http.Header) {
	for _, h := range hs {
		header[h.Key] = h.Values
	}
}

func Serve(listener net.Listener, grpcServerFunc func([]grpc.ServerOption) *grpc.Server) {
	var opts []grpc.ServerOption
	grpcServer := grpcServerFunc(opts)

	// TODO: While errors will be reported later, it could be useful to somehow
	//       log this if it is the primary error.
	//
	// There is nothing to with the error returned by serve here. Later requests
	// will propegate their error if they occur.
	_ = grpcServer.Serve(listener)

	// Similarly, there is nothing to with an error when the listener is closed.
	_ = listener.Close()
}

func createClientConn(addr string, opts ...grpc.DialOption) (*grpc.ClientConn, error) {
	opts = append(opts, grpc.WithTransportCredentials(insecure.NewCredentials()))
	return grpc.Dial(addr, opts...)
}

// NewDefaultServer ensures the plugin service is served with proper
// defaults. This should always be passed to GRPCServer field of
// plugin.ServeConfig.
func NewDefaultServer(opts []grpc.ServerOption) *grpc.Server {
	if len(opts) == 0 {
		opts = append(opts, DefaultServerOptions...)
	}
	return grpc.NewServer(opts...)
}<|MERGE_RESOLUTION|>--- conflicted
+++ resolved
@@ -30,10 +30,7 @@
 
 	spb "google.golang.org/genproto/googleapis/rpc/status"
 
-<<<<<<< HEAD
-	"github.com/chain4travel/caminogo/api/proto/ghttpproto"
-=======
-	httppb "github.com/ava-labs/avalanchego/proto/pb/http"
+	httppb "github.com/chain4travel/caminogo/proto/pb/http"
 )
 
 const (
@@ -93,7 +90,6 @@
 			Timeout: defaultServerKeepAliveTimeout,
 		}),
 	}
->>>>>>> fc49c60e
 )
 
 func Errorf(code int, tmpl string, args ...interface{}) error {
