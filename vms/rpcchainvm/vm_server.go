--- conflicted
+++ resolved
@@ -476,9 +476,6 @@
 	}, err
 }
 
-<<<<<<< HEAD
-func (vm *VMServer) AppRequest(ctx context.Context, req *vmpb.AppRequestMsg) (*emptypb.Empty, error) {
-=======
 func (vm *VMServer) CrossChainAppRequest(ctx context.Context, msg *vmpb.CrossChainAppRequestMsg) (*emptypb.Empty, error) {
 	chainID, err := ids.ToID(msg.ChainId)
 	if err != nil {
@@ -488,7 +485,7 @@
 	if err != nil {
 		return nil, err
 	}
-	return &emptypb.Empty{}, vm.vm.CrossChainAppRequest(chainID, msg.RequestId, deadline, msg.Request)
+	return &emptypb.Empty{}, vm.vm.CrossChainAppRequest(ctx, chainID, msg.RequestId, deadline, msg.Request)
 }
 
 func (vm *VMServer) CrossChainAppRequestFailed(ctx context.Context, msg *vmpb.CrossChainAppRequestFailedMsg) (*emptypb.Empty, error) {
@@ -496,7 +493,7 @@
 	if err != nil {
 		return nil, err
 	}
-	return &emptypb.Empty{}, vm.vm.CrossChainAppRequestFailed(chainID, msg.RequestId)
+	return &emptypb.Empty{}, vm.vm.CrossChainAppRequestFailed(ctx, chainID, msg.RequestId)
 }
 
 func (vm *VMServer) CrossChainAppResponse(ctx context.Context, msg *vmpb.CrossChainAppResponseMsg) (*emptypb.Empty, error) {
@@ -504,11 +501,10 @@
 	if err != nil {
 		return nil, err
 	}
-	return &emptypb.Empty{}, vm.vm.CrossChainAppResponse(chainID, msg.RequestId, msg.Response)
-}
-
-func (vm *VMServer) AppRequest(_ context.Context, req *vmpb.AppRequestMsg) (*emptypb.Empty, error) {
->>>>>>> 600c2cfc
+	return &emptypb.Empty{}, vm.vm.CrossChainAppResponse(ctx, chainID, msg.RequestId, msg.Response)
+}
+
+func (vm *VMServer) AppRequest(ctx context.Context, req *vmpb.AppRequestMsg) (*emptypb.Empty, error) {
 	nodeID, err := ids.ToNodeID(req.NodeId)
 	if err != nil {
 		return nil, err
