// Copyright (C) 2019-2025, Ava Labs, Inc. All rights reserved.
// See the file LICENSE for licensing terms.

package block

import (
	"errors"
	"fmt"
	"time"

	"github.com/ava-labs/avalanchego/ids"
	"github.com/ava-labs/avalanchego/staking"
	"github.com/ava-labs/avalanchego/utils/hashing"
	"github.com/ava-labs/avalanchego/utils/wrappers"
)

var (
	_ SignedBlock = (*statelessBlock)(nil)

	errUnexpectedSignature = errors.New("signature provided when none was expected")
	errInvalidCertificate  = errors.New("invalid certificate")
)

type Block interface {
	ID() ids.ID
	ParentID() ids.ID
	Block() []byte
	Bytes() []byte

	initialize(bytes []byte) error
	verify(chainID ids.ID) error
}

type SignedBlock interface {
	Block

	PChainHeight() uint64
	PChainEpochHeight() uint64
	EpochNumber() uint64
	EpochStartTime() time.Time
	Timestamp() time.Time

	// Proposer returns the ID of the node that proposed this block. If no node
	// signed this block, [ids.EmptyNodeID] will be returned.
	Proposer() ids.NodeID
}

type statelessUnsignedBlock struct {
<<<<<<< HEAD
	ParentID     ids.ID `serialize:"true" json:"parentID"`
	Timestamp    int64  `serialize:"true" json:"timestamp"`
	PChainHeight uint64 `serialize:"true" json:"pChainHeight"`
	Certificate  []byte `serialize:"true" json:"certificate"`
	Block        []byte `serialize:"true" json:"block"`
=======
	ParentID          ids.ID `serialize:"true"`
	Timestamp         int64  `serialize:"true"`
	PChainHeight      uint64 `serialize:"true"`
	PChainEpochHeight uint64 `serialize:"true"`
	EpochNumber       uint64 `serialize:"true"`
	EpochStartTime    int64  `serialize:"true"`
	Certificate       []byte `serialize:"true"`
	Block             []byte `serialize:"true"`
>>>>>>> d1b1e5bb
}

type statelessBlock struct {
	StatelessBlock statelessUnsignedBlock `serialize:"true" json:"statelessBlock"`
	Signature      []byte                 `serialize:"true" json:"signature"`

	id        ids.ID
	timestamp time.Time
	cert      *staking.Certificate
	proposer  ids.NodeID
	bytes     []byte
}

func (b *statelessBlock) ID() ids.ID {
	return b.id
}

func (b *statelessBlock) ParentID() ids.ID {
	return b.StatelessBlock.ParentID
}

func (b *statelessBlock) Block() []byte {
	return b.StatelessBlock.Block
}

func (b *statelessBlock) Bytes() []byte {
	return b.bytes
}

func (b *statelessBlock) initialize(bytes []byte) error {
	b.bytes = bytes

	// The serialized form of the block is the unsignedBytes followed by the
	// signature, which is prefixed by a uint32. So, we need to strip off the
	// signature as well as it's length prefix to get the unsigned bytes.
	lenUnsignedBytes := len(bytes) - wrappers.IntLen - len(b.Signature)
	unsignedBytes := bytes[:lenUnsignedBytes]
	b.id = hashing.ComputeHash256Array(unsignedBytes)

	b.timestamp = time.Unix(b.StatelessBlock.Timestamp, 0)
	if len(b.StatelessBlock.Certificate) == 0 {
		return nil
	}

	var err error
	b.cert, err = staking.ParseCertificate(b.StatelessBlock.Certificate)
	if err != nil {
		return fmt.Errorf("%w: %w", errInvalidCertificate, err)
	}

	b.proposer = ids.NodeIDFromCert(b.cert)
	return nil
}

func (b *statelessBlock) verify(chainID ids.ID) error {
	if len(b.StatelessBlock.Certificate) == 0 {
		if len(b.Signature) > 0 {
			return errUnexpectedSignature
		}
		return nil
	}

	header, err := BuildHeader(chainID, b.StatelessBlock.ParentID, b.id)
	if err != nil {
		return err
	}

	headerBytes := header.Bytes()
	return staking.CheckSignature(
		b.cert,
		headerBytes,
		b.Signature,
	)
}

func (b *statelessBlock) PChainHeight() uint64 {
	return b.StatelessBlock.PChainHeight
}

func (b *statelessBlock) PChainEpochHeight() uint64 {
	return b.StatelessBlock.PChainEpochHeight
}

func (b *statelessBlock) EpochNumber() uint64 {
	return b.StatelessBlock.EpochNumber
}

func (b *statelessBlock) EpochStartTime() time.Time {
	return time.Unix(b.StatelessBlock.EpochStartTime, 0)
}

func (b *statelessBlock) Timestamp() time.Time {
	return b.timestamp
}

func (b *statelessBlock) Proposer() ids.NodeID {
	return b.proposer
}<|MERGE_RESOLUTION|>--- conflicted
+++ resolved
@@ -46,13 +46,6 @@
 }
 
 type statelessUnsignedBlock struct {
-<<<<<<< HEAD
-	ParentID     ids.ID `serialize:"true" json:"parentID"`
-	Timestamp    int64  `serialize:"true" json:"timestamp"`
-	PChainHeight uint64 `serialize:"true" json:"pChainHeight"`
-	Certificate  []byte `serialize:"true" json:"certificate"`
-	Block        []byte `serialize:"true" json:"block"`
-=======
 	ParentID          ids.ID `serialize:"true"`
 	Timestamp         int64  `serialize:"true"`
 	PChainHeight      uint64 `serialize:"true"`
@@ -61,7 +54,6 @@
 	EpochStartTime    int64  `serialize:"true"`
 	Certificate       []byte `serialize:"true"`
 	Block             []byte `serialize:"true"`
->>>>>>> d1b1e5bb
 }
 
 type statelessBlock struct {
