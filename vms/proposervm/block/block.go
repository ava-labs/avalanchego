--- conflicted
+++ resolved
@@ -186,23 +186,6 @@
 
 func (b *statelessGraniteBlock) Block() []byte {
 	return b.StatelessGraniteBlock.StatelessBlock.Block
-<<<<<<< HEAD
-}
-
-func (b *statelessGraniteBlock) PChainHeight() uint64 {
-	return b.StatelessGraniteBlock.StatelessBlock.PChainHeight
-}
-
-func (b *statelessGraniteBlock) PChainEpoch() Epoch {
-	return b.StatelessGraniteBlock.Epoch
-}
-
-func (b *statelessGraniteBlock) initialize(bytes []byte) error {
-	return b.statelessBlockMetadata.initialize(&b.StatelessGraniteBlock.StatelessBlock, b.Signature, bytes)
-}
-
-func (b *statelessGraniteBlock) verify(chainID ids.ID) error {
-=======
 }
 
 func (b *statelessGraniteBlock) PChainHeight() uint64 {
@@ -221,6 +204,5 @@
 	if b.StatelessGraniteBlock.Epoch == (Epoch{}) {
 		return errZeroEpoch
 	}
->>>>>>> cfdfbea6
 	return b.statelessBlockMetadata.verify(&b.StatelessGraniteBlock.StatelessBlock, b.Signature, chainID)
 }