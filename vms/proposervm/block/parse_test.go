<<<<<<< HEAD
// Copyright (C) 2022, Chain4Travel AG. All rights reserved.
//
// This file is a derived work, based on ava-labs code whose
// original notices appear below.
//
// It is distributed under the same license conditions as the
// original code from which it is derived.
//
// Much love to the original authors for their work.
// **********************************************************
// Copyright (C) 2019-2022, Ava Labs, Inc. All rights reserved.
=======
// Copyright (C) 2019-2023, Ava Labs, Inc. All rights reserved.
>>>>>>> 7d73b59c
// See the file LICENSE for licensing terms.

package block

import (
	"crypto"
	"encoding/hex"
	"testing"
	"time"

	crypto2 "github.com/ava-labs/avalanchego/utils/crypto"

	"github.com/stretchr/testify/require"

	"github.com/ava-labs/avalanchego/ids"
	"github.com/ava-labs/avalanchego/staking"
)

func TestParse(t *testing.T) {
	require := require.New(t)

	parentID := ids.ID{1}
	timestamp := time.Unix(123, 0)
	pChainHeight := uint64(2)
	innerBlockBytes := []byte{3}
	chainID := ids.ID{4}

	tlsCert, err := staking.NewTLSCert()
	require.NoError(err)

	cert := tlsCert.Leaf
	key := tlsCert.PrivateKey.(crypto.Signer)

	nodeIDBytes, err := crypto2.RecoverSecp256PublicKey(cert)
	require.NoError(err)

	nodeID, err := ids.ToNodeID(nodeIDBytes)
	require.NoError(err)

	builtBlock, err := Build(
		parentID,
		timestamp,
		pChainHeight,
		nodeID,
		cert,
		innerBlockBytes,
		chainID,
		key,
	)
	require.NoError(err)

	builtBlockBytes := builtBlock.Bytes()

	parsedBlockIntf, err := Parse(builtBlockBytes)
	require.NoError(err)

	parsedBlock, ok := parsedBlockIntf.(SignedBlock)
	require.True(ok)

	equal(require, chainID, builtBlock, parsedBlock)
}

func TestParseDuplicateExtension(t *testing.T) {
	require := require.New(t)

	blockHex := "0000000000000100000000000000000000000000000000000000000000000000000000000000000000000000007b0000000000000002000004bd308204b9308202a1a003020102020100300d06092a864886f70d01010b050030003020170d3939313233313030303030305a180f32313232303830333233323835335a300030820222300d06092a864886f70d01010105000382020f003082020a0282020100c2b2de1c16924d9b9254a0d5b80a4bc5f9beaa4f4f40a0e4efb69eb9b55d7d37f8c82328c237d7c5b451f5427b487284fa3f365f9caa53c7fcfef8d7a461d743bd7d88129f2da62b877ebe9d6feabf1bd12923e6c12321382c782fc3bb6b6cb4986a937a1edc3814f4e621e1a62053deea8c7649e43edd97ab6b56315b00d9ab5026bb9c31fb042dc574ba83c54e720e0120fcba2e8a66b77839be3ece0d4a6383ef3f76aac952b49a15b65e18674cd1340c32cecbcbaf80ae45be001366cb56836575fb0ab51ea44bf7278817e99b6b180fdd110a49831a132968489822c56692161bbd372cf89d9b8ee5a734cff15303b3a960ee78d79e76662a701941d9ec084429f26707f767e9b1d43241c0e4f96655d95c1f4f4aa00add78eff6bf0a6982766a035bf0b465786632c5bb240788ca0fdf032d8815899353ea4bec5848fd30118711e5b356bde8a0da074cc25709623225e734ff5bd0cf65c40d9fd8fccf746d8f8f35145bcebcf378d2b086e57d78b11e84f47fa467c4d037f92bff6dd4e934e0189b58193f24c4222ffb72b5c06361cf68ca64345bc3e230cc0f40063ad5f45b1659c643662996328c2eeddcd760d6f7c9cbae081ccc065844f7ea78c858564a408979764de882793706acc67d88092790dff567ed914b03355330932616a0f26f994b963791f0b1dbd8df979db86d1ea490700a3120293c3c2b10bef10203010001a33c303a300e0603551d0f0101ff0404030204b030130603551d25040c300a06082b0601050507030230130603551d25040c300a06082b06010505070302300d06092a864886f70d01010b05000382020100a21a0d73ec9ef4eb39f810557ac70b0b775772b8bae5f42c98565bc50b5b2c57317aa9cb1da12f55d0aac7bb36a00cd4fd0d7384c4efa284b53520c5a3c4b8a65240b393eeab02c802ea146c0728c3481c9e8d3aaad9d4dd7607103dcfaa96da83460adbe18174ed5b71bde7b0a93d4fb52234a9ff54e3fd25c5b74790dfb090f2e59dc5907357f510cc3a0b70ccdb87aee214def794b316224f318b471ffa13b66e44b467670e881cb1628c99c048a503376d9b6d7b8eef2e7be47ff7d5c1d56221f4cf7fa2519b594cb5917815c64dc75d8d281bcc99b5a12899b08f2ca0f189857b64a1afc5963337f3dd6e79390e85221569f6dbbb13aadce06a3dfb5032f0cc454809627872cd7cd0cea5eba187723f07652c8abc3fc42bd62136fc66287f2cc19a7cb416923ad1862d7f820b55cacb65e43731cb6df780e2651e457a3438456aeeeb278ad9c0ad2e760f6c1cbe276eeb621c8a4e609b5f2d902beb3212e3e45df99497021ff536d0b56390c5d785a8bf7909f6b61bdc705d7d92ae22f58e7b075f164a0450d82d8286bf449072751636ab5185f59f518b845a75d112d6f7b65223479202cff67635e2ad88106bc8a0cc9352d87c5b182ac19a4680a958d814a093acf46730f87da0df6926291d02590f215041b44a0a1a32eeb3a52cddabc3d256689bace18a8d85e644cf9137cce3718f7caac1cb16ae06e874f4c701000000010300000200b8e3a4d9a4394bac714cb597f5ba1a81865185e35c782d0317e7abc0b52d49ff8e10f787bedf86f08148e3dbd2d2d478caa2a2893d31db7d5ee51339883fe84d3004440f16cb3797a7fab0f627d3ebd79217e995488e785cd6bb7b96b9d306f8109daa9cfc4162f9839f60fb965bcb3b56a5fa787549c153a4c80027398f73a617b90b7f24f437b140cd3ac832c0b75ec98b9423b275782988a9fd426937b8f82fbb0e88a622934643fb6335c1a080a4d13125544b04585d5f5295be7cd2c8be364246ea3d5df3e837b39a85074575a1fa2f4799050460110bdfb20795c8a9172a20f61b95e1c5c43eccd0c2c155b67385366142c63409cb3fb488e7aba6c8930f7f151abf1c24a54bd21c3f7a06856ea9db35beddecb30d2c61f533a3d0590bdbb438c6f2a2286dfc3c71b383354f0abad72771c2cc3687b50c2298783e53857cf26058ed78d0c1cf53786eb8d006a058ee3c85a7b2b836b5d03ef782709ce8f2725548e557b3de45a395a669a15f1d910e97015d22ac70020cab7e2531e8b1f739b023b49e742203e9e19a7fe0053826a9a2fe2e118d3b83498c2cb308573202ad41aa4a390aee4b6b5dd2164e5c5cd1b5f68b7d5632cf7dbb9a9139663c9aac53a74b2c6fc73cad80e228a186ba027f6f32f0182d62503e04fcced385f2e7d2e11c00940622ebd533b4d144689082f9777e5b16c36f9af9066e0ad6564d43"
	blockBytes, err := hex.DecodeString(blockHex)
	require.NoError(err)

	_, err = Parse(blockBytes)
	require.Error(err) // Do not check for errDuplicateExtension to support g1.19
}

func TestParseHeader(t *testing.T) {
	require := require.New(t)

	chainID := ids.ID{1}
	parentID := ids.ID{2}
	bodyID := ids.ID{3}

	builtHeader, err := BuildHeader(
		chainID,
		parentID,
		bodyID,
	)
	require.NoError(err)

	builtHeaderBytes := builtHeader.Bytes()

	parsedHeader, err := ParseHeader(builtHeaderBytes)
	require.NoError(err)

	equalHeader(require, builtHeader, parsedHeader)
}

func TestParseOption(t *testing.T) {
	require := require.New(t)

	parentID := ids.ID{1}
	innerBlockBytes := []byte{3}

	builtOption, err := BuildOption(parentID, innerBlockBytes)
	require.NoError(err)

	builtOptionBytes := builtOption.Bytes()

	parsedOption, err := Parse(builtOptionBytes)
	require.NoError(err)

	equalOption(require, builtOption, parsedOption)
}

func TestParseUnsigned(t *testing.T) {
	require := require.New(t)

	parentID := ids.ID{1}
	timestamp := time.Unix(123, 0)
	pChainHeight := uint64(2)
	innerBlockBytes := []byte{3}

	builtBlock, err := BuildUnsigned(parentID, timestamp, pChainHeight, innerBlockBytes)
	require.NoError(err)

	builtBlockBytes := builtBlock.Bytes()

	parsedBlockIntf, err := Parse(builtBlockBytes)
	require.NoError(err)

	parsedBlock, ok := parsedBlockIntf.(SignedBlock)
	require.True(ok)

	equal(require, ids.Empty, builtBlock, parsedBlock)
}

func TestParseGibberish(t *testing.T) {
	require := require.New(t)

	bytes := []byte{0, 1, 2, 3, 4, 5}

	_, err := Parse(bytes)
	require.Error(err)
}<|MERGE_RESOLUTION|>--- conflicted
+++ resolved
@@ -1,4 +1,3 @@
-<<<<<<< HEAD
 // Copyright (C) 2022, Chain4Travel AG. All rights reserved.
 //
 // This file is a derived work, based on ava-labs code whose
@@ -9,10 +8,7 @@
 //
 // Much love to the original authors for their work.
 // **********************************************************
-// Copyright (C) 2019-2022, Ava Labs, Inc. All rights reserved.
-=======
 // Copyright (C) 2019-2023, Ava Labs, Inc. All rights reserved.
->>>>>>> 7d73b59c
 // See the file LICENSE for licensing terms.
 
 package block
@@ -23,7 +19,7 @@
 	"testing"
 	"time"
 
-	crypto2 "github.com/ava-labs/avalanchego/utils/crypto"
+	"github.com/ava-labs/avalanchego/utils/crypto/secp256k1"
 
 	"github.com/stretchr/testify/require"
 
@@ -46,7 +42,7 @@
 	cert := tlsCert.Leaf
 	key := tlsCert.PrivateKey.(crypto.Signer)
 
-	nodeIDBytes, err := crypto2.RecoverSecp256PublicKey(cert)
+	nodeIDBytes, err := secp256k1.RecoverSecp256PublicKey(cert)
 	require.NoError(err)
 
 	nodeID, err := ids.ToNodeID(nodeIDBytes)
