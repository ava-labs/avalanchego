// Copyright (C) 2019-2025, Ava Labs, Inc. All rights reserved.
// See the file LICENSE for licensing terms.

package block

import (
	"crypto"
	"crypto/rand"
	"time"

	"github.com/ava-labs/avalanchego/ids"
	"github.com/ava-labs/avalanchego/staking"
	"github.com/ava-labs/avalanchego/utils/hashing"
	"github.com/ava-labs/avalanchego/utils/wrappers"
)

func BuildUnsigned(
	parentID ids.ID,
	timestamp time.Time,
	pChainHeight uint64,
	epoch Epoch,
	blockBytes []byte,
) (SignedBlock, error) {
	var (
		statelessUnsignedBlock = statelessUnsignedBlock{
			ParentID:     parentID,
			Timestamp:    timestamp.Unix(),
			PChainHeight: pChainHeight,
			Certificate:  nil,
			Block:        blockBytes,
		}
		block SignedBlock
	)
<<<<<<< HEAD
	if epoch.Number == 0 {
=======
	if epoch == (Epoch{}) {
>>>>>>> cfdfbea6
		block = &statelessBlock{
			StatelessBlock: statelessUnsignedBlock,
		}
	} else {
		block = &statelessGraniteBlock{
			StatelessGraniteBlock: statelessUnsignedGraniteBlock{
				StatelessBlock: statelessUnsignedBlock,
				Epoch:          epoch,
			},
		}
	}

	bytes, err := Codec.Marshal(CodecVersion, &block)
	if err != nil {
		return nil, err
	}

	return block, block.initialize(bytes)
}

func Build(
	parentID ids.ID,
	timestamp time.Time,
	pChainHeight uint64,
	epoch Epoch,
	cert *staking.Certificate,
	blockBytes []byte,
	chainID ids.ID,
	key crypto.Signer,
) (SignedBlock, error) {
	var (
		statelessUnsignedBlock = statelessUnsignedBlock{
			ParentID:     parentID,
			Timestamp:    timestamp.Unix(),
			PChainHeight: pChainHeight,
			Certificate:  cert.Raw,
			Block:        blockBytes,
		}
		metadata  *statelessBlockMetadata
		signature *[]byte
		block     SignedBlock
	)
<<<<<<< HEAD
	if epoch.Number == 0 {
=======
	if epoch == (Epoch{}) {
>>>>>>> cfdfbea6
		b := &statelessBlock{
			StatelessBlock: statelessUnsignedBlock,
		}
		metadata = &b.statelessBlockMetadata
		signature = &b.Signature
		block = b
	} else {
		b := &statelessGraniteBlock{
			StatelessGraniteBlock: statelessUnsignedGraniteBlock{
				StatelessBlock: statelessUnsignedBlock,
				Epoch:          epoch,
			},
		}
		metadata = &b.statelessBlockMetadata
		signature = &b.Signature
		block = b
	}

	unsignedBytesWithEmptySignature, err := Codec.Marshal(CodecVersion, &block)
	if err != nil {
		return nil, err
	}

	// The serialized form of the block is the unsignedBytes followed by the
	// signature, which is prefixed by a uint32. Because we are marshalling the
	// block with an empty signature, we only need to strip off the length
	// prefix to get the unsigned bytes.
	lenUnsignedBytes := len(unsignedBytesWithEmptySignature) - wrappers.IntLen
	unsignedBytes := unsignedBytesWithEmptySignature[:lenUnsignedBytes]

	id := hashing.ComputeHash256Array(unsignedBytes)
	header, err := BuildHeader(chainID, parentID, id)
	if err != nil {
		return nil, err
	}

	headerHash := hashing.ComputeHash256(header.Bytes())
	*signature, err = key.Sign(rand.Reader, headerHash, crypto.SHA256)
	if err != nil {
		return nil, err
	}

	// Marshal the final block with signature
	finalBytes, err := Codec.Marshal(CodecVersion, &block)
	if err != nil {
		return nil, err
	}

	// Set the metadata
	*metadata = statelessBlockMetadata{
		id:        id,
		timestamp: timestamp,
		cert:      cert,
		proposer:  ids.NodeIDFromCert(cert),
		bytes:     finalBytes,
	}
	return block, nil
}

func BuildHeader(
	chainID ids.ID,
	parentID ids.ID,
	bodyID ids.ID,
) (Header, error) {
	header := statelessHeader{
		Chain:  chainID,
		Parent: parentID,
		Body:   bodyID,
	}

	bytes, err := Codec.Marshal(CodecVersion, &header)
	header.bytes = bytes
	return &header, err
}

// BuildOption the option block
// [parentID] is the ID of this option's wrapper parent block
// [innerBytes] is the byte representation of a child option block
func BuildOption(
	parentID ids.ID,
	innerBytes []byte,
) (Block, error) {
	var block Block = &option{
		PrntID:     parentID,
		InnerBytes: innerBytes,
	}

	bytes, err := Codec.Marshal(CodecVersion, &block)
	if err != nil {
		return nil, err
	}

	return block, block.initialize(bytes)
}<|MERGE_RESOLUTION|>--- conflicted
+++ resolved
@@ -31,11 +31,7 @@
 		}
 		block SignedBlock
 	)
-<<<<<<< HEAD
-	if epoch.Number == 0 {
-=======
 	if epoch == (Epoch{}) {
->>>>>>> cfdfbea6
 		block = &statelessBlock{
 			StatelessBlock: statelessUnsignedBlock,
 		}
@@ -78,11 +74,7 @@
 		signature *[]byte
 		block     SignedBlock
 	)
-<<<<<<< HEAD
-	if epoch.Number == 0 {
-=======
 	if epoch == (Epoch{}) {
->>>>>>> cfdfbea6
 		b := &statelessBlock{
 			StatelessBlock: statelessUnsignedBlock,
 		}
