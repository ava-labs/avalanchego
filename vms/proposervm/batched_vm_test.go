--- conflicted
+++ resolved
@@ -68,14 +68,9 @@
 func TestGetAncestorsPreForkOnly(t *testing.T) {
 	require := require.New(t)
 	var (
-<<<<<<< HEAD
-		activationTime = mockable.MaxTime
-		durangoTime    = activationTime
-		graniteTime    = activationTime
-=======
 		activationTime = upgrade.UnscheduledActivationTime
 		durangoTime    = upgrade.UnscheduledActivationTime
->>>>>>> d0bcd731
+		graniteTime    = upgrade.UnscheduledActivationTime
 	)
 	coreVM, proRemoteVM := initTestRemoteProposerVM(t, activationTime, durangoTime, graniteTime)
 	defer func() {
@@ -505,14 +500,9 @@
 func TestBatchedParseBlockPreForkOnly(t *testing.T) {
 	require := require.New(t)
 	var (
-<<<<<<< HEAD
-		activationTime = mockable.MaxTime
-		durangoTime    = activationTime
-		graniteTime    = activationTime
-=======
 		activationTime = upgrade.UnscheduledActivationTime
 		durangoTime    = upgrade.UnscheduledActivationTime
->>>>>>> d0bcd731
+		graniteTime    = upgrade.UnscheduledActivationTime
 	)
 	coreVM, proRemoteVM := initTestRemoteProposerVM(t, activationTime, durangoTime, graniteTime)
 	defer func() {
