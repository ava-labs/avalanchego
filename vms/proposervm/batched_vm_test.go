--- conflicted
+++ resolved
@@ -37,16 +37,7 @@
 func TestCoreVMNotRemote(t *testing.T) {
 	// if coreVM is not remote VM, a specific error is returned
 	require := require.New(t)
-<<<<<<< HEAD
-	var (
-		activationTime = upgrade.InitiallyActiveTime
-		durangoTime    = upgrade.InitiallyActiveTime
-		graniteTime    = upgrade.InitiallyActiveTime
-	)
-	_, _, proVM, _ := initTestProposerVM(t, activationTime, durangoTime, graniteTime, 0)
-=======
 	_, _, proVM, _ := initTestProposerVM(t, upgradetest.Latest, 0)
->>>>>>> 35f8306c
 	defer func() {
 		require.NoError(proVM.Shutdown(context.Background()))
 	}()
@@ -72,16 +63,7 @@
 
 func TestGetAncestorsPreForkOnly(t *testing.T) {
 	require := require.New(t)
-<<<<<<< HEAD
-	var (
-		activationTime = upgrade.UnscheduledActivationTime
-		durangoTime    = upgrade.UnscheduledActivationTime
-		graniteTime    = upgrade.UnscheduledActivationTime
-	)
-	coreVM, proRemoteVM := initTestRemoteProposerVM(t, activationTime, durangoTime, graniteTime)
-=======
 	coreVM, proRemoteVM := initTestRemoteProposerVM(t, upgradetest.NoUpgrades)
->>>>>>> 35f8306c
 	defer func() {
 		require.NoError(proRemoteVM.Shutdown(context.Background()))
 	}()
@@ -200,16 +182,7 @@
 
 func TestGetAncestorsPostForkOnly(t *testing.T) {
 	require := require.New(t)
-<<<<<<< HEAD
-	var (
-		activationTime = upgrade.InitiallyActiveTime
-		durangoTime    = upgrade.InitiallyActiveTime
-		graniteTime    = upgrade.InitiallyActiveTime
-	)
-	coreVM, proRemoteVM := initTestRemoteProposerVM(t, activationTime, durangoTime, graniteTime)
-=======
 	coreVM, proRemoteVM := initTestRemoteProposerVM(t, upgradetest.Latest)
->>>>>>> 35f8306c
 	defer func() {
 		require.NoError(proRemoteVM.Shutdown(context.Background()))
 	}()
@@ -340,20 +313,10 @@
 		preForkTime  = currentTime.Add(5 * time.Minute)
 		forkTime     = currentTime.Add(10 * time.Minute)
 		postForkTime = currentTime.Add(15 * time.Minute)
-<<<<<<< HEAD
-
-		durangoTime = forkTime
-		graniteTime = forkTime
-	)
-
-	// enable ProBlks in next future
-	coreVM, proRemoteVM := initTestRemoteProposerVM(t, forkTime, durangoTime, graniteTime)
-=======
 	)
 
 	// enable ProBlks in next future
 	coreVM, proRemoteVM := initTestRemoteProposerVM(t, upgradetest.Latest, forkTime)
->>>>>>> 35f8306c
 	defer func() {
 		require.NoError(proRemoteVM.Shutdown(context.Background()))
 	}()
@@ -519,16 +482,7 @@
 
 func TestBatchedParseBlockPreForkOnly(t *testing.T) {
 	require := require.New(t)
-<<<<<<< HEAD
-	var (
-		activationTime = upgrade.UnscheduledActivationTime
-		durangoTime    = upgrade.UnscheduledActivationTime
-		graniteTime    = upgrade.UnscheduledActivationTime
-	)
-	coreVM, proRemoteVM := initTestRemoteProposerVM(t, activationTime, durangoTime, graniteTime)
-=======
 	coreVM, proRemoteVM := initTestRemoteProposerVM(t, upgradetest.NoUpgrades)
->>>>>>> 35f8306c
 	defer func() {
 		require.NoError(proRemoteVM.Shutdown(context.Background()))
 	}()
@@ -724,16 +678,7 @@
 
 func TestBatchedParseBlockPostForkOnly(t *testing.T) {
 	require := require.New(t)
-<<<<<<< HEAD
-	var (
-		activationTime = upgrade.InitiallyActiveTime
-		durangoTime    = upgrade.InitiallyActiveTime
-		graniteTime    = upgrade.InitiallyActiveTime
-	)
-	coreVM, proRemoteVM := initTestRemoteProposerVM(t, activationTime, durangoTime, graniteTime)
-=======
 	coreVM, proRemoteVM := initTestRemoteProposerVM(t, upgradetest.Latest)
->>>>>>> 35f8306c
 	defer func() {
 		require.NoError(proRemoteVM.Shutdown(context.Background()))
 	}()
@@ -821,20 +766,10 @@
 		preForkTime  = currentTime.Add(5 * time.Minute)
 		forkTime     = currentTime.Add(10 * time.Minute)
 		postForkTime = currentTime.Add(15 * time.Minute)
-<<<<<<< HEAD
-
-		durangoTime = forkTime
-		graniteTime = forkTime
-	)
-
-	// enable ProBlks in next future
-	coreVM, proRemoteVM := initTestRemoteProposerVM(t, forkTime, durangoTime, graniteTime)
-=======
 	)
 
 	// enable ProBlks in next future
 	coreVM, proRemoteVM := initTestRemoteProposerVM(t, upgradetest.Latest, forkTime)
->>>>>>> 35f8306c
 	defer func() {
 		require.NoError(proRemoteVM.Shutdown(context.Background()))
 	}()
@@ -965,14 +900,8 @@
 // If not provided, the fork is already activated at InitiallyActiveTime.
 func initTestRemoteProposerVM(
 	t *testing.T,
-<<<<<<< HEAD
-	activationTime,
-	durangoTime time.Time,
-	graniteTime time.Time,
-=======
 	fork upgradetest.Fork,
 	forkActivationTime ...time.Time,
->>>>>>> 35f8306c
 ) (
 	TestRemoteProposerVM,
 	*VM,
@@ -1029,16 +958,7 @@
 	proVM := New(
 		coreVM,
 		Config{
-<<<<<<< HEAD
-			Upgrades: upgrade.Config{
-				ApricotPhase4Time:            activationTime,
-				ApricotPhase4MinPChainHeight: 0,
-				DurangoTime:                  durangoTime,
-				GraniteTime:                  graniteTime,
-			},
-=======
 			Upgrades:            upgrades,
->>>>>>> 35f8306c
 			MinBlkDelay:         DefaultMinBlockDelay,
 			NumHistoricalBlocks: DefaultNumHistoricalBlocks,
 			StakingLeafSigner:   pTestSigner,
