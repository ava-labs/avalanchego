// Copyright (C) 2019-2023, Ava Labs, Inc. All rights reserved.
// See the file LICENSE for licensing terms.

package proposervm

import (
	"bytes"
	"context"
	"crypto"
	"testing"
	"time"

	"github.com/stretchr/testify/require"

	"github.com/ava-labs/avalanchego/database/manager"
	"github.com/ava-labs/avalanchego/ids"
	"github.com/ava-labs/avalanchego/snow"
	"github.com/ava-labs/avalanchego/snow/choices"
	"github.com/ava-labs/avalanchego/snow/consensus/snowman"
	"github.com/ava-labs/avalanchego/snow/engine/common"
	"github.com/ava-labs/avalanchego/snow/engine/snowman/block"
	"github.com/ava-labs/avalanchego/snow/validators"
	"github.com/ava-labs/avalanchego/utils/math"
	"github.com/ava-labs/avalanchego/utils/timer/mockable"
	"github.com/ava-labs/avalanchego/version"
	"github.com/ava-labs/avalanchego/vms/proposervm/proposer"
)

func TestCoreVMNotRemote(t *testing.T) {
	// if coreVM is not remote VM, a specific error is returned
	require := require.New(t)
	_, _, proVM, _, _ := initTestProposerVM(t, time.Time{}, 0) // enable ProBlks

	blkID := ids.Empty
	maxBlocksNum := 1000                            // an high value to get all built blocks
	maxBlocksSize := 1000000                        // an high value to get all built blocks
	maxBlocksRetrivalTime := time.Duration(1000000) // an high value to get all built blocks
	_, err := proVM.GetAncestors(
		context.Background(),
		blkID,
		maxBlocksNum,
		maxBlocksSize,
		maxBlocksRetrivalTime,
	)
	require.ErrorIs(err, block.ErrRemoteVMNotImplemented)

	var blks [][]byte
	_, err = proVM.BatchedParseBlock(context.Background(), blks)
	require.ErrorIs(err, block.ErrRemoteVMNotImplemented)
}

func TestGetAncestorsPreForkOnly(t *testing.T) {
	require := require.New(t)
	coreVM, proRemoteVM, coreGenBlk := initTestRemoteProposerVM(t, mockable.MaxTime) // disable ProBlks

	// Build some prefork blocks....
	coreBlk1 := &snowman.TestBlock{
		TestDecidable: choices.TestDecidable{
			IDV:     ids.Empty.Prefix(111),
			StatusV: choices.Processing,
		},
		BytesV:     []byte{1},
		ParentV:    coreGenBlk.ID(),
		HeightV:    coreGenBlk.Height() + 1,
		TimestampV: coreGenBlk.Timestamp(),
	}
	coreVM.BuildBlockF = func(context.Context) (snowman.Block, error) {
		return coreBlk1, nil
	}
	builtBlk1, err := proRemoteVM.BuildBlock(context.Background())
	require.NoError(err, "Could not build preFork block")

	// prepare build of next block
	require.NoError(proRemoteVM.SetPreference(context.Background(), builtBlk1.ID()))
	coreVM.GetBlockF = func(_ context.Context, blkID ids.ID) (snowman.Block, error) {
		switch {
		case blkID == coreBlk1.ID():
			return coreBlk1, nil
		default:
			return nil, errUnknownBlock
		}
	}

	coreBlk2 := &snowman.TestBlock{
		TestDecidable: choices.TestDecidable{
			IDV:     ids.Empty.Prefix(222),
			StatusV: choices.Processing,
		},
		BytesV:     []byte{2},
		ParentV:    coreBlk1.ID(),
		HeightV:    coreBlk1.Height() + 1,
		TimestampV: coreBlk1.Timestamp(),
	}
	coreVM.BuildBlockF = func(context.Context) (snowman.Block, error) {
		return coreBlk2, nil
	}
	builtBlk2, err := proRemoteVM.BuildBlock(context.Background())
	require.NoError(err, "Could not build proposer block")

	// prepare build of next block
	require.NoError(proRemoteVM.SetPreference(context.Background(), builtBlk2.ID()))
	coreVM.GetBlockF = func(_ context.Context, blkID ids.ID) (snowman.Block, error) {
		switch {
		case blkID == coreBlk2.ID():
			return coreBlk2, nil
		default:
			return nil, errUnknownBlock
		}
	}

	coreBlk3 := &snowman.TestBlock{
		TestDecidable: choices.TestDecidable{
			IDV:     ids.Empty.Prefix(222),
			StatusV: choices.Processing,
		},
		BytesV:     []byte{3},
		ParentV:    coreBlk2.ID(),
		HeightV:    coreBlk2.Height() + 1,
		TimestampV: coreBlk2.Timestamp(),
	}
	coreVM.BuildBlockF = func(context.Context) (snowman.Block, error) {
		return coreBlk3, nil
	}
	builtBlk3, err := proRemoteVM.BuildBlock(context.Background())
	require.NoError(err, "Could not build proposer block")

	// ...Call GetAncestors on them ...
	// Note: we assumed that if blkID is not known, that's NOT an error.
	// Simply return an empty result
	coreVM.GetAncestorsF = func(_ context.Context, blkID ids.ID, _, _ int, _ time.Duration) ([][]byte, error) {
		res := make([][]byte, 0, 3)
		switch blkID {
		case coreBlk3.ID():
			res = append(res, coreBlk3.Bytes())
			res = append(res, coreBlk2.Bytes())
			res = append(res, coreBlk1.Bytes())
			return res, nil
		case coreBlk2.ID():
			res = append(res, coreBlk2.Bytes())
			res = append(res, coreBlk1.Bytes())
			return res, nil
		case coreBlk1.ID():
			res = append(res, coreBlk1.Bytes())
			return res, nil
		default:
			return res, nil
		}
	}

	reqBlkID := builtBlk3.ID()
	maxBlocksNum := 1000                            // an high value to get all built blocks
	maxBlocksSize := 1000000                        // an high value to get all built blocks
	maxBlocksRetrivalTime := time.Duration(1000000) // an high value to get all built blocks
	res, err := proRemoteVM.GetAncestors(
		context.Background(),
		reqBlkID,
		maxBlocksNum,
		maxBlocksSize,
		maxBlocksRetrivalTime,
	)

	// ... and check returned values are as expected
<<<<<<< HEAD
	require.NoError(err)
	require.Len(res, 3)
=======
	require.NoError(err, "Error calling GetAncestors: %v", err)
	require.Len(res, 3, "GetAncestor returned %v entries instead of %v", len(res), 3)
>>>>>>> b3a07d8b
	require.Equal(res[0], builtBlk3.Bytes())
	require.Equal(res[1], builtBlk2.Bytes())
	require.Equal(res[2], builtBlk1.Bytes())

	// another good call
	reqBlkID = builtBlk1.ID()
	res, err = proRemoteVM.GetAncestors(
		context.Background(),
		reqBlkID,
		maxBlocksNum,
		maxBlocksSize,
		maxBlocksRetrivalTime,
	)
<<<<<<< HEAD
	require.NoError(err)
	require.Len(res, 1)
=======
	require.NoError(err, "Error calling GetAncestors: %v", err)
	require.Len(res, 1, "GetAncestor returned %v entries instead of %v", len(res), 1)
>>>>>>> b3a07d8b
	require.Equal(res[0], builtBlk1.Bytes())

	// a faulty call
	reqBlkID = ids.Empty
	res, err = proRemoteVM.GetAncestors(
		context.Background(),
		reqBlkID,
		maxBlocksNum,
		maxBlocksSize,
		maxBlocksRetrivalTime,
	)
	require.NoError(err, "Error calling GetAncestors: %v", err)
	require.Empty(res, "GetAncestor returned %v entries instead of %v", len(res), 0)
}

func TestGetAncestorsPostForkOnly(t *testing.T) {
	require := require.New(t)
	coreVM, proRemoteVM, coreGenBlk := initTestRemoteProposerVM(t, time.Time{}) // enable ProBlks

	// Build some post-Fork blocks....
	coreBlk1 := &snowman.TestBlock{
		TestDecidable: choices.TestDecidable{
			IDV:     ids.Empty.Prefix(111),
			StatusV: choices.Processing,
		},
		BytesV:     []byte{1},
		ParentV:    coreGenBlk.ID(),
		HeightV:    coreGenBlk.Height() + 1,
		TimestampV: coreGenBlk.Timestamp(),
	}
	coreVM.BuildBlockF = func(context.Context) (snowman.Block, error) {
		return coreBlk1, nil
	}
	builtBlk1, err := proRemoteVM.BuildBlock(context.Background())
	require.NoError(err, "Could not build preFork block")

	// prepare build of next block
	require.NoError(builtBlk1.Verify(context.Background()))
	require.NoError(proRemoteVM.SetPreference(context.Background(), builtBlk1.ID()))
	proRemoteVM.Set(proRemoteVM.Time().Add(proposer.MaxDelay))

	coreBlk2 := &snowman.TestBlock{
		TestDecidable: choices.TestDecidable{
			IDV:     ids.Empty.Prefix(222),
			StatusV: choices.Processing,
		},
		BytesV:     []byte{2},
		ParentV:    coreBlk1.ID(),
		HeightV:    coreBlk1.Height() + 1,
		TimestampV: coreBlk1.Timestamp().Add(proposer.MaxDelay),
	}
	coreVM.BuildBlockF = func(context.Context) (snowman.Block, error) {
		return coreBlk2, nil
	}
	builtBlk2, err := proRemoteVM.BuildBlock(context.Background())
	require.NoError(err, "Could not build proposer block")

	// prepare build of next block
	require.NoError(builtBlk2.Verify(context.Background()))
	require.NoError(proRemoteVM.SetPreference(context.Background(), builtBlk2.ID()))
	proRemoteVM.Set(proRemoteVM.Time().Add(proposer.MaxDelay))

	coreBlk3 := &snowman.TestBlock{
		TestDecidable: choices.TestDecidable{
			IDV:     ids.Empty.Prefix(333),
			StatusV: choices.Processing,
		},
		BytesV:     []byte{3},
		ParentV:    coreBlk2.ID(),
		HeightV:    coreBlk2.Height() + 1,
		TimestampV: coreBlk2.Timestamp(),
	}
	coreVM.BuildBlockF = func(context.Context) (snowman.Block, error) {
		return coreBlk3, nil
	}
	builtBlk3, err := proRemoteVM.BuildBlock(context.Background())
	require.NoError(err, "Could not build proposer block")

	require.NoError(builtBlk3.Verify(context.Background()))
	require.NoError(proRemoteVM.SetPreference(context.Background(), builtBlk3.ID()))

	// ...Call GetAncestors on them ...
	// Note: we assumed that if blkID is not known, that's NOT an error.
	// Simply return an empty result
	coreVM.GetAncestorsF = func(_ context.Context, blkID ids.ID, _, _ int, _ time.Duration) ([][]byte, error) {
		res := make([][]byte, 0, 3)
		switch blkID {
		case coreBlk3.ID():
			res = append(res, coreBlk3.Bytes())
			res = append(res, coreBlk2.Bytes())
			res = append(res, coreBlk1.Bytes())
			return res, nil
		case coreBlk2.ID():
			res = append(res, coreBlk2.Bytes())
			res = append(res, coreBlk1.Bytes())
			return res, nil
		case coreBlk1.ID():
			res = append(res, coreBlk1.Bytes())
			return res, nil
		default:
			return res, nil
		}
	}

	coreVM.ParseBlockF = func(_ context.Context, b []byte) (snowman.Block, error) {
		switch {
		case bytes.Equal(b, coreGenBlk.Bytes()):
			return coreGenBlk, nil
		case bytes.Equal(b, coreBlk1.Bytes()):
			return coreBlk1, nil
		case bytes.Equal(b, coreBlk2.Bytes()):
			return coreBlk2, nil
		case bytes.Equal(b, coreBlk3.Bytes()):
			return coreBlk3, nil
		default:
			return nil, errUnknownBlock
		}
	}

	reqBlkID := builtBlk3.ID()
	maxBlocksNum := 1000                            // an high value to get all built blocks
	maxBlocksSize := 1000000                        // an high value to get all built blocks
	maxBlocksRetrivalTime := time.Duration(1000000) // an high value to get all built blocks
	res, err := proRemoteVM.GetAncestors(
		context.Background(),
		reqBlkID,
		maxBlocksNum,
		maxBlocksSize,
		maxBlocksRetrivalTime,
	)

	// ... and check returned values are as expected
	require.NoError(err, "Error calling GetAncestors: %v", err)
	require.Len(res, 3)
	require.Equal(res[0], builtBlk3.Bytes())
	require.Equal(res[1], builtBlk2.Bytes())
	require.Equal(res[2], builtBlk1.Bytes())

	// another good call
	reqBlkID = builtBlk1.ID()
	res, err = proRemoteVM.GetAncestors(
		context.Background(),
		reqBlkID,
		maxBlocksNum,
		maxBlocksSize,
		maxBlocksRetrivalTime,
	)
<<<<<<< HEAD
	require.NoError(err)
	require.Len(res, 1)
=======
	require.NoError(err, "Error calling GetAncestors: %v", err)
	require.Len(res, 1, "GetAncestor returned %v entries instead of %v", len(res), 1)
>>>>>>> b3a07d8b
	require.Equal(res[0], builtBlk1.Bytes())

	// a faulty call
	reqBlkID = ids.Empty
	res, err = proRemoteVM.GetAncestors(
		context.Background(),
		reqBlkID,
		maxBlocksNum,
		maxBlocksSize,
		maxBlocksRetrivalTime,
	)
	require.NoError(err, "Error calling GetAncestors: %v", err)
	require.Empty(res, "GetAncestor returned %v entries instead of %v", len(res), 0)
}

func TestGetAncestorsAtSnomanPlusPlusFork(t *testing.T) {
	require := require.New(t)
	currentTime := time.Now().Truncate(time.Second)
	preForkTime := currentTime.Add(5 * time.Minute)
	forkTime := currentTime.Add(10 * time.Minute)
	postForkTime := currentTime.Add(15 * time.Minute)
	// enable ProBlks in next future
	coreVM, proRemoteVM, coreGenBlk := initTestRemoteProposerVM(t, forkTime)

	// Build some prefork blocks....
	proRemoteVM.Set(preForkTime)
	coreBlk1 := &snowman.TestBlock{
		TestDecidable: choices.TestDecidable{
			IDV:     ids.Empty.Prefix(111),
			StatusV: choices.Processing,
		},
		BytesV:     []byte{1},
		ParentV:    coreGenBlk.ID(),
		HeightV:    coreGenBlk.Height() + 1,
		TimestampV: preForkTime,
	}
	coreVM.BuildBlockF = func(context.Context) (snowman.Block, error) {
		return coreBlk1, nil
	}
	builtBlk1, err := proRemoteVM.BuildBlock(context.Background())
	require.NoError(err, "Could not build preFork block")
	require.IsType(&preForkBlock{}, builtBlk1)

	// prepare build of next block
	require.NoError(proRemoteVM.SetPreference(context.Background(), builtBlk1.ID()))
	coreVM.GetBlockF = func(_ context.Context, blkID ids.ID) (snowman.Block, error) {
		switch {
		case blkID == coreBlk1.ID():
			return coreBlk1, nil
		default:
			return nil, errUnknownBlock
		}
	}

	coreBlk2 := &snowman.TestBlock{
		TestDecidable: choices.TestDecidable{
			IDV:     ids.Empty.Prefix(222),
			StatusV: choices.Processing,
		},
		BytesV:     []byte{2},
		ParentV:    coreBlk1.ID(),
		HeightV:    coreBlk1.Height() + 1,
		TimestampV: postForkTime,
	}
	coreVM.BuildBlockF = func(context.Context) (snowman.Block, error) {
		return coreBlk2, nil
	}
	builtBlk2, err := proRemoteVM.BuildBlock(context.Background())
	require.NoError(err, "Could not build proposer block")
	require.IsType(&preForkBlock{}, builtBlk2)

	// prepare build of next block
	require.NoError(proRemoteVM.SetPreference(context.Background(), builtBlk2.ID()))
	coreVM.GetBlockF = func(_ context.Context, blkID ids.ID) (snowman.Block, error) {
		switch {
		case blkID == coreBlk2.ID():
			return coreBlk2, nil
		default:
			return nil, errUnknownBlock
		}
	}

	// .. and some post-fork
	proRemoteVM.Set(postForkTime)
	coreBlk3 := &snowman.TestBlock{
		TestDecidable: choices.TestDecidable{
			IDV:     ids.Empty.Prefix(333),
			StatusV: choices.Processing,
		},
		BytesV:     []byte{3},
		ParentV:    coreBlk2.ID(),
		HeightV:    coreBlk2.Height() + 1,
		TimestampV: postForkTime.Add(proposer.MaxDelay),
	}
	coreVM.BuildBlockF = func(context.Context) (snowman.Block, error) {
		return coreBlk3, nil
	}
	builtBlk3, err := proRemoteVM.BuildBlock(context.Background())
	require.NoError(err, "Could not build proposer block")
	require.IsType(&postForkBlock{}, builtBlk3)

	// prepare build of next block
	require.NoError(builtBlk3.Verify(context.Background()))
	require.NoError(proRemoteVM.SetPreference(context.Background(), builtBlk3.ID()))
	proRemoteVM.Set(proRemoteVM.Time().Add(proposer.MaxDelay))

	coreBlk4 := &snowman.TestBlock{
		TestDecidable: choices.TestDecidable{
			IDV:     ids.Empty.Prefix(444),
			StatusV: choices.Processing,
		},
		BytesV:     []byte{4},
		ParentV:    coreBlk3.ID(),
		HeightV:    coreBlk3.Height() + 1,
		TimestampV: postForkTime,
	}
	coreVM.BuildBlockF = func(context.Context) (snowman.Block, error) {
		return coreBlk4, nil
	}
	builtBlk4, err := proRemoteVM.BuildBlock(context.Background())
	require.NoError(err, "Could not build proposer block")
	require.IsType(&postForkBlock{}, builtBlk4)
	require.NoError(builtBlk4.Verify(context.Background()))

	// ...Call GetAncestors on them ...
	// Note: we assumed that if blkID is not known, that's NOT an error.
	// Simply return an empty result
	coreVM.GetAncestorsF = func(_ context.Context, blkID ids.ID, maxBlocksNum, _ int, _ time.Duration) ([][]byte, error) {
		sortedBlocks := [][]byte{
			coreBlk4.Bytes(),
			coreBlk3.Bytes(),
			coreBlk2.Bytes(),
			coreBlk1.Bytes(),
		}
		var startIndex int
		switch blkID {
		case coreBlk4.ID():
			startIndex = 0
		case coreBlk3.ID():
			startIndex = 1
		case coreBlk2.ID():
			startIndex = 2
		case coreBlk1.ID():
			startIndex = 3
		default:
			return nil, nil // unknown blockID
		}

		endIndex := math.Min(startIndex+maxBlocksNum, len(sortedBlocks))
		return sortedBlocks[startIndex:endIndex], nil
	}

	// load all known blocks
	reqBlkID := builtBlk4.ID()
	maxBlocksNum := 1000                      // an high value to get all built blocks
	maxBlocksSize := 1000000                  // an high value to get all built blocks
	maxBlocksRetrivalTime := 10 * time.Minute // an high value to get all built blocks
	res, err := proRemoteVM.GetAncestors(
		context.Background(),
		reqBlkID,
		maxBlocksNum,
		maxBlocksSize,
		maxBlocksRetrivalTime,
	)

	// ... and check returned values are as expected
<<<<<<< HEAD
	require.NoError(err)
	require.Len(res, 4)
=======
	require.NoError(err, "Error calling GetAncestors")
	require.Len(res, 4, "Wrong GetAncestor response")
>>>>>>> b3a07d8b
	require.Equal(res[0], builtBlk4.Bytes())
	require.Equal(res[1], builtBlk3.Bytes())
	require.Equal(res[2], builtBlk2.Bytes())
	require.Equal(res[3], builtBlk1.Bytes())

	// Regression case: load some prefork and some postfork blocks.
	reqBlkID = builtBlk4.ID()
	maxBlocksNum = 3
	res, err = proRemoteVM.GetAncestors(
		context.Background(),
		reqBlkID,
		maxBlocksNum,
		maxBlocksSize,
		maxBlocksRetrivalTime,
	)

	// ... and check returned values are as expected
<<<<<<< HEAD
	require.NoError(err)
	require.Len(res, 3)
=======
	require.NoError(err, "Error calling GetAncestors")
	require.Len(res, 3, "Wrong GetAncestor response")
>>>>>>> b3a07d8b
	require.Equal(res[0], builtBlk4.Bytes())
	require.Equal(res[1], builtBlk3.Bytes())
	require.Equal(res[2], builtBlk2.Bytes())

	// another good call
	reqBlkID = builtBlk1.ID()
	res, err = proRemoteVM.GetAncestors(
		context.Background(),
		reqBlkID,
		maxBlocksNum,
		maxBlocksSize,
		maxBlocksRetrivalTime,
	)
<<<<<<< HEAD
	require.NoError(err)
	require.Len(res, 1)
=======
	require.NoError(err, "Error calling GetAncestors")
	require.Len(res, 1, "Wrong GetAncestor response")
>>>>>>> b3a07d8b
	require.Equal(res[0], builtBlk1.Bytes())

	// a faulty call
	reqBlkID = ids.Empty
	res, err = proRemoteVM.GetAncestors(
		context.Background(),
		reqBlkID,
		maxBlocksNum,
		maxBlocksSize,
		maxBlocksRetrivalTime,
	)
	require.NoError(err, "Error calling GetAncestors")
	require.Empty(res, "Wrong GetAncestor response")
}

func TestBatchedParseBlockPreForkOnly(t *testing.T) {
	require := require.New(t)
	coreVM, proRemoteVM, coreGenBlk := initTestRemoteProposerVM(t, mockable.MaxTime) // disable ProBlks

	// Build some prefork blocks....
	coreBlk1 := &snowman.TestBlock{
		TestDecidable: choices.TestDecidable{
			IDV:     ids.Empty.Prefix(111),
			StatusV: choices.Processing,
		},
		BytesV:     []byte{1},
		ParentV:    coreGenBlk.ID(),
		HeightV:    coreGenBlk.Height() + 1,
		TimestampV: coreGenBlk.Timestamp(),
	}
	coreVM.BuildBlockF = func(context.Context) (snowman.Block, error) {
		return coreBlk1, nil
	}
	builtBlk1, err := proRemoteVM.BuildBlock(context.Background())
	require.NoError(err, "Could not build preFork block")

	// prepare build of next block
	require.NoError(proRemoteVM.SetPreference(context.Background(), builtBlk1.ID()))
	coreVM.GetBlockF = func(_ context.Context, blkID ids.ID) (snowman.Block, error) {
		switch {
		case blkID == coreBlk1.ID():
			return coreBlk1, nil
		default:
			return nil, errUnknownBlock
		}
	}

	coreBlk2 := &snowman.TestBlock{
		TestDecidable: choices.TestDecidable{
			IDV:     ids.Empty.Prefix(222),
			StatusV: choices.Processing,
		},
		BytesV:     []byte{2},
		ParentV:    coreBlk1.ID(),
		HeightV:    coreBlk1.Height() + 1,
		TimestampV: coreBlk1.Timestamp(),
	}
	coreVM.BuildBlockF = func(context.Context) (snowman.Block, error) {
		return coreBlk2, nil
	}
	builtBlk2, err := proRemoteVM.BuildBlock(context.Background())
	require.NoError(err, "Could not build proposer block")

	// prepare build of next block
	require.NoError(proRemoteVM.SetPreference(context.Background(), builtBlk2.ID()))
	coreVM.GetBlockF = func(_ context.Context, blkID ids.ID) (snowman.Block, error) {
		switch {
		case blkID == coreBlk2.ID():
			return coreBlk2, nil
		default:
			return nil, errUnknownBlock
		}
	}

	coreBlk3 := &snowman.TestBlock{
		TestDecidable: choices.TestDecidable{
			IDV:     ids.Empty.Prefix(222),
			StatusV: choices.Processing,
		},
		BytesV:     []byte{3},
		ParentV:    coreBlk2.ID(),
		HeightV:    coreBlk2.Height() + 1,
		TimestampV: coreBlk2.Timestamp(),
	}
	coreVM.BuildBlockF = func(context.Context) (snowman.Block, error) {
		return coreBlk3, nil
	}
	builtBlk3, err := proRemoteVM.BuildBlock(context.Background())
	require.NoError(err, "Could not build proposer block")

	coreVM.ParseBlockF = func(_ context.Context, b []byte) (snowman.Block, error) {
		switch {
		case bytes.Equal(b, coreBlk1.Bytes()):
			return coreBlk1, nil
		case bytes.Equal(b, coreBlk2.Bytes()):
			return coreBlk2, nil
		case bytes.Equal(b, coreBlk3.Bytes()):
			return coreBlk3, nil
		default:
			return nil, errUnknownBlock
		}
	}

	coreVM.BatchedParseBlockF = func(_ context.Context, blks [][]byte) ([]snowman.Block, error) {
		res := make([]snowman.Block, 0, len(blks))
		for _, blkBytes := range blks {
			switch {
			case bytes.Equal(blkBytes, coreBlk1.Bytes()):
				res = append(res, coreBlk1)
			case bytes.Equal(blkBytes, coreBlk2.Bytes()):
				res = append(res, coreBlk2)
			case bytes.Equal(blkBytes, coreBlk3.Bytes()):
				res = append(res, coreBlk3)
			default:
				return nil, errUnknownBlock
			}
		}
		return res, nil
	}

	bytesToParse := [][]byte{
		builtBlk1.Bytes(),
		builtBlk2.Bytes(),
		builtBlk3.Bytes(),
	}
	res, err := proRemoteVM.BatchedParseBlock(context.Background(), bytesToParse)
	require.NoError(err)
	require.Len(res, 3)
	require.Equal(res[0].ID(), builtBlk1.ID())
	require.Equal(res[1].ID(), builtBlk2.ID())
	require.Equal(res[2].ID(), builtBlk3.ID())
}

func TestBatchedParseBlockPostForkOnly(t *testing.T) {
	require := require.New(t)
	coreVM, proRemoteVM, coreGenBlk := initTestRemoteProposerVM(t, time.Time{}) // enable ProBlks

	// Build some post-Fork blocks....
	coreBlk1 := &snowman.TestBlock{
		TestDecidable: choices.TestDecidable{
			IDV:     ids.Empty.Prefix(111),
			StatusV: choices.Processing,
		},
		BytesV:     []byte{1},
		ParentV:    coreGenBlk.ID(),
		HeightV:    coreGenBlk.Height() + 1,
		TimestampV: coreGenBlk.Timestamp(),
	}
	coreVM.BuildBlockF = func(context.Context) (snowman.Block, error) {
		return coreBlk1, nil
	}
	builtBlk1, err := proRemoteVM.BuildBlock(context.Background())
	require.NoError(err, "Could not build preFork block")

	// prepare build of next block
	require.NoError(builtBlk1.Verify(context.Background()))
	require.NoError(proRemoteVM.SetPreference(context.Background(), builtBlk1.ID()))
	proRemoteVM.Set(proRemoteVM.Time().Add(proposer.MaxDelay))

	coreBlk2 := &snowman.TestBlock{
		TestDecidable: choices.TestDecidable{
			IDV:     ids.Empty.Prefix(222),
			StatusV: choices.Processing,
		},
		BytesV:     []byte{2},
		ParentV:    coreBlk1.ID(),
		HeightV:    coreBlk1.Height() + 1,
		TimestampV: coreBlk1.Timestamp().Add(proposer.MaxDelay),
	}
	coreVM.BuildBlockF = func(context.Context) (snowman.Block, error) {
		return coreBlk2, nil
	}
	builtBlk2, err := proRemoteVM.BuildBlock(context.Background())
	require.NoError(err, "Could not build proposer block")

	// prepare build of next block
	require.NoError(builtBlk2.Verify(context.Background()))
	require.NoError(proRemoteVM.SetPreference(context.Background(), builtBlk2.ID()))
	proRemoteVM.Set(proRemoteVM.Time().Add(proposer.MaxDelay))

	coreBlk3 := &snowman.TestBlock{
		TestDecidable: choices.TestDecidable{
			IDV:     ids.Empty.Prefix(333),
			StatusV: choices.Processing,
		},
		BytesV:     []byte{3},
		ParentV:    coreBlk2.ID(),
		HeightV:    coreBlk2.Height() + 1,
		TimestampV: coreBlk2.Timestamp(),
	}
	coreVM.BuildBlockF = func(context.Context) (snowman.Block, error) {
		return coreBlk3, nil
	}
	builtBlk3, err := proRemoteVM.BuildBlock(context.Background())
	require.NoError(err, "Could not build proposer block")

	coreVM.ParseBlockF = func(_ context.Context, b []byte) (snowman.Block, error) {
		switch {
		case bytes.Equal(b, coreBlk1.Bytes()):
			return coreBlk1, nil
		case bytes.Equal(b, coreBlk2.Bytes()):
			return coreBlk2, nil
		case bytes.Equal(b, coreBlk3.Bytes()):
			return coreBlk3, nil
		default:
			return nil, errUnknownBlock
		}
	}

	coreVM.BatchedParseBlockF = func(_ context.Context, blks [][]byte) ([]snowman.Block, error) {
		res := make([]snowman.Block, 0, len(blks))
		for _, blkBytes := range blks {
			switch {
			case bytes.Equal(blkBytes, coreBlk1.Bytes()):
				res = append(res, coreBlk1)
			case bytes.Equal(blkBytes, coreBlk2.Bytes()):
				res = append(res, coreBlk2)
			case bytes.Equal(blkBytes, coreBlk3.Bytes()):
				res = append(res, coreBlk3)
			default:
				return nil, errUnknownBlock
			}
		}
		return res, nil
	}

	bytesToParse := [][]byte{
		builtBlk1.Bytes(),
		builtBlk2.Bytes(),
		builtBlk3.Bytes(),
	}
	res, err := proRemoteVM.BatchedParseBlock(context.Background(), bytesToParse)
	require.NoError(err)
	require.Len(res, 3)
	require.Equal(res[0].ID(), builtBlk1.ID())
	require.Equal(res[1].ID(), builtBlk2.ID())
	require.Equal(res[2].ID(), builtBlk3.ID())
}

func TestBatchedParseBlockAtSnomanPlusPlusFork(t *testing.T) {
	require := require.New(t)
	currentTime := time.Now().Truncate(time.Second)
	preForkTime := currentTime.Add(5 * time.Minute)
	forkTime := currentTime.Add(10 * time.Minute)
	postForkTime := currentTime.Add(15 * time.Minute)
	// enable ProBlks in next future
	coreVM, proRemoteVM, coreGenBlk := initTestRemoteProposerVM(t, forkTime)

	// Build some prefork blocks....
	proRemoteVM.Set(preForkTime)
	coreBlk1 := &snowman.TestBlock{
		TestDecidable: choices.TestDecidable{
			IDV:     ids.Empty.Prefix(111),
			StatusV: choices.Processing,
		},
		BytesV:     []byte{1},
		ParentV:    coreGenBlk.ID(),
		HeightV:    coreGenBlk.Height() + 1,
		TimestampV: preForkTime,
	}
	coreVM.BuildBlockF = func(context.Context) (snowman.Block, error) {
		return coreBlk1, nil
	}
	builtBlk1, err := proRemoteVM.BuildBlock(context.Background())
	require.NoError(err, "Could not build preFork block")
	require.IsType(&preForkBlock{}, builtBlk1)

	// prepare build of next block
	require.NoError(proRemoteVM.SetPreference(context.Background(), builtBlk1.ID()))
	coreVM.GetBlockF = func(_ context.Context, blkID ids.ID) (snowman.Block, error) {
		switch {
		case blkID == coreBlk1.ID():
			return coreBlk1, nil
		default:
			return nil, errUnknownBlock
		}
	}

	coreBlk2 := &snowman.TestBlock{
		TestDecidable: choices.TestDecidable{
			IDV:     ids.Empty.Prefix(222),
			StatusV: choices.Processing,
		},
		BytesV:     []byte{2},
		ParentV:    coreBlk1.ID(),
		HeightV:    coreBlk1.Height() + 1,
		TimestampV: postForkTime,
	}
	coreVM.BuildBlockF = func(context.Context) (snowman.Block, error) {
		return coreBlk2, nil
	}
	builtBlk2, err := proRemoteVM.BuildBlock(context.Background())
	require.NoError(err, "Could not build proposer block")
	require.IsType(&preForkBlock{}, builtBlk2)

	// prepare build of next block
	require.NoError(proRemoteVM.SetPreference(context.Background(), builtBlk2.ID()))
	coreVM.GetBlockF = func(_ context.Context, blkID ids.ID) (snowman.Block, error) {
		switch {
		case blkID == coreBlk2.ID():
			return coreBlk2, nil
		default:
			return nil, errUnknownBlock
		}
	}

	// .. and some post-fork
	proRemoteVM.Set(postForkTime)
	coreBlk3 := &snowman.TestBlock{
		TestDecidable: choices.TestDecidable{
			IDV:     ids.Empty.Prefix(333),
			StatusV: choices.Processing,
		},
		BytesV:     []byte{3},
		ParentV:    coreBlk2.ID(),
		HeightV:    coreBlk2.Height() + 1,
		TimestampV: postForkTime.Add(proposer.MaxDelay),
	}
	coreVM.BuildBlockF = func(context.Context) (snowman.Block, error) {
		return coreBlk3, nil
	}
	builtBlk3, err := proRemoteVM.BuildBlock(context.Background())
	require.NoError(err, "Could not build proposer block")
	require.IsType(&postForkBlock{}, builtBlk3)

	// prepare build of next block
	require.NoError(builtBlk3.Verify(context.Background()))
	require.NoError(proRemoteVM.SetPreference(context.Background(), builtBlk3.ID()))
	proRemoteVM.Set(proRemoteVM.Time().Add(proposer.MaxDelay))

	coreBlk4 := &snowman.TestBlock{
		TestDecidable: choices.TestDecidable{
			IDV:     ids.Empty.Prefix(444),
			StatusV: choices.Processing,
		},
		BytesV:     []byte{4},
		ParentV:    coreBlk3.ID(),
		HeightV:    coreBlk3.Height() + 1,
		TimestampV: postForkTime,
	}
	coreVM.BuildBlockF = func(context.Context) (snowman.Block, error) {
		return coreBlk4, nil
	}
	builtBlk4, err := proRemoteVM.BuildBlock(context.Background())
	require.NoError(err, "Could not build proposer block")
	require.IsType(&postForkBlock{}, builtBlk4)
	require.NoError(builtBlk4.Verify(context.Background()))

	coreVM.ParseBlockF = func(_ context.Context, b []byte) (snowman.Block, error) {
		switch {
		case bytes.Equal(b, coreBlk1.Bytes()):
			return coreBlk1, nil
		case bytes.Equal(b, coreBlk2.Bytes()):
			return coreBlk2, nil
		case bytes.Equal(b, coreBlk3.Bytes()):
			return coreBlk3, nil
		case bytes.Equal(b, coreBlk4.Bytes()):
			return coreBlk4, nil
		default:
			return nil, errUnknownBlock
		}
	}

	coreVM.BatchedParseBlockF = func(_ context.Context, blks [][]byte) ([]snowman.Block, error) {
		res := make([]snowman.Block, 0, len(blks))
		for _, blkBytes := range blks {
			switch {
			case bytes.Equal(blkBytes, coreBlk1.Bytes()):
				res = append(res, coreBlk1)
			case bytes.Equal(blkBytes, coreBlk2.Bytes()):
				res = append(res, coreBlk2)
			case bytes.Equal(blkBytes, coreBlk3.Bytes()):
				res = append(res, coreBlk3)
			case bytes.Equal(blkBytes, coreBlk4.Bytes()):
				res = append(res, coreBlk4)
			default:
				return nil, errUnknownBlock
			}
		}
		return res, nil
	}

	bytesToParse := [][]byte{
		builtBlk4.Bytes(),
		builtBlk3.Bytes(),
		builtBlk2.Bytes(),
		builtBlk1.Bytes(),
	}

	res, err := proRemoteVM.BatchedParseBlock(context.Background(), bytesToParse)
	require.NoError(err)
	require.Len(res, 4)
	require.Equal(res[0].ID(), builtBlk4.ID())
	require.Equal(res[1].ID(), builtBlk3.ID())
	require.Equal(res[2].ID(), builtBlk2.ID())
	require.Equal(res[3].ID(), builtBlk1.ID())
}

type TestRemoteProposerVM struct {
	*block.TestBatchedVM
	*block.TestVM
}

func initTestRemoteProposerVM(
	t *testing.T,
	proBlkStartTime time.Time,
) (
	TestRemoteProposerVM,
	*VM,
	*snowman.TestBlock,
) {
	require := require.New(t)

	coreGenBlk := &snowman.TestBlock{
		TestDecidable: choices.TestDecidable{
			IDV:     ids.GenerateTestID(),
			StatusV: choices.Accepted,
		},
		HeightV:    0,
		TimestampV: genesisTimestamp,
		BytesV:     []byte{0},
	}

	initialState := []byte("genesis state")
	coreVM := TestRemoteProposerVM{
		TestVM:        &block.TestVM{},
		TestBatchedVM: &block.TestBatchedVM{},
	}
	coreVM.TestVM.T = t
	coreVM.TestBatchedVM.T = t

	coreVM.InitializeF = func(
		context.Context,
		*snow.Context,
		manager.Manager,
		[]byte,
		[]byte,
		[]byte,
		chan<- common.Message,
		[]*common.Fx,
		common.AppSender,
	) error {
		return nil
	}
	coreVM.LastAcceptedF = func(context.Context) (ids.ID, error) {
		return coreGenBlk.ID(), nil
	}
	coreVM.GetBlockF = func(_ context.Context, blkID ids.ID) (snowman.Block, error) {
		switch {
		case blkID == coreGenBlk.ID():
			return coreGenBlk, nil
		default:
			return nil, errUnknownBlock
		}
	}
	coreVM.ParseBlockF = func(_ context.Context, b []byte) (snowman.Block, error) {
		switch {
		case bytes.Equal(b, coreGenBlk.Bytes()):
			return coreGenBlk, nil
		default:
			return nil, errUnknownBlock
		}
	}

	proVM := New(
		coreVM,
		proBlkStartTime,
		0,
		DefaultMinBlockDelay,
		pTestCert.PrivateKey.(crypto.Signer),
		pTestCert.Leaf,
	)

	valState := &validators.TestState{
		T: t,
	}
	valState.GetMinimumHeightF = func(context.Context) (uint64, error) {
		return coreGenBlk.Height(), nil
	}
	valState.GetCurrentHeightF = func(context.Context) (uint64, error) {
		return defaultPChainHeight, nil
	}
	valState.GetValidatorSetF = func(context.Context, uint64, ids.ID) (map[ids.NodeID]*validators.GetValidatorOutput, error) {
		return map[ids.NodeID]*validators.GetValidatorOutput{
			proVM.ctx.NodeID: {
				NodeID: proVM.ctx.NodeID,
				Weight: 10,
			},
			{1}: {
				NodeID: ids.NodeID{1},
				Weight: 5,
			},
			{2}: {
				NodeID: ids.NodeID{2},
				Weight: 6,
			},
			{3}: {
				NodeID: ids.NodeID{3},
				Weight: 7,
			},
		}, nil
	}

	ctx := snow.DefaultContextTest()
	ctx.NodeID = ids.NodeIDFromCert(pTestCert.Leaf)
	ctx.ValidatorState = valState

	dummyDBManager := manager.NewMemDB(version.Semantic1_0_0)
	// make sure that DBs are compressed correctly
	dummyDBManager = dummyDBManager.NewPrefixDBManager([]byte{})
	err := proVM.Initialize(
		context.Background(),
		ctx,
		dummyDBManager,
		initialState,
		nil,
		nil,
		nil,
		nil,
		nil,
	)
	require.NoError(err)

	// Initialize shouldn't be called again
	coreVM.InitializeF = nil

	require.NoError(proVM.SetState(context.Background(), snow.NormalOp))

	require.NoError(proVM.SetPreference(context.Background(), coreGenBlk.IDV))

	return coreVM, proVM, coreGenBlk
}<|MERGE_RESOLUTION|>--- conflicted
+++ resolved
@@ -160,13 +160,8 @@
 	)
 
 	// ... and check returned values are as expected
-<<<<<<< HEAD
 	require.NoError(err)
 	require.Len(res, 3)
-=======
-	require.NoError(err, "Error calling GetAncestors: %v", err)
-	require.Len(res, 3, "GetAncestor returned %v entries instead of %v", len(res), 3)
->>>>>>> b3a07d8b
 	require.Equal(res[0], builtBlk3.Bytes())
 	require.Equal(res[1], builtBlk2.Bytes())
 	require.Equal(res[2], builtBlk1.Bytes())
@@ -180,14 +175,9 @@
 		maxBlocksSize,
 		maxBlocksRetrivalTime,
 	)
-<<<<<<< HEAD
-	require.NoError(err)
-	require.Len(res, 1)
-=======
 	require.NoError(err, "Error calling GetAncestors: %v", err)
 	require.Len(res, 1, "GetAncestor returned %v entries instead of %v", len(res), 1)
->>>>>>> b3a07d8b
-	require.Equal(res[0], builtBlk1.Bytes())
+	require.EqualValues(res[0], builtBlk1.Bytes())
 
 	// a faulty call
 	reqBlkID = ids.Empty
@@ -334,14 +324,9 @@
 		maxBlocksSize,
 		maxBlocksRetrivalTime,
 	)
-<<<<<<< HEAD
-	require.NoError(err)
-	require.Len(res, 1)
-=======
 	require.NoError(err, "Error calling GetAncestors: %v", err)
 	require.Len(res, 1, "GetAncestor returned %v entries instead of %v", len(res), 1)
->>>>>>> b3a07d8b
-	require.Equal(res[0], builtBlk1.Bytes())
+	require.EqualValues(res[0], builtBlk1.Bytes())
 
 	// a faulty call
 	reqBlkID = ids.Empty
@@ -507,17 +492,12 @@
 	)
 
 	// ... and check returned values are as expected
-<<<<<<< HEAD
-	require.NoError(err)
-	require.Len(res, 4)
-=======
 	require.NoError(err, "Error calling GetAncestors")
 	require.Len(res, 4, "Wrong GetAncestor response")
->>>>>>> b3a07d8b
-	require.Equal(res[0], builtBlk4.Bytes())
-	require.Equal(res[1], builtBlk3.Bytes())
-	require.Equal(res[2], builtBlk2.Bytes())
-	require.Equal(res[3], builtBlk1.Bytes())
+	require.EqualValues(res[0], builtBlk4.Bytes())
+	require.EqualValues(res[1], builtBlk3.Bytes())
+	require.EqualValues(res[2], builtBlk2.Bytes())
+	require.EqualValues(res[3], builtBlk1.Bytes())
 
 	// Regression case: load some prefork and some postfork blocks.
 	reqBlkID = builtBlk4.ID()
@@ -531,16 +511,11 @@
 	)
 
 	// ... and check returned values are as expected
-<<<<<<< HEAD
-	require.NoError(err)
-	require.Len(res, 3)
-=======
 	require.NoError(err, "Error calling GetAncestors")
 	require.Len(res, 3, "Wrong GetAncestor response")
->>>>>>> b3a07d8b
-	require.Equal(res[0], builtBlk4.Bytes())
-	require.Equal(res[1], builtBlk3.Bytes())
-	require.Equal(res[2], builtBlk2.Bytes())
+	require.EqualValues(res[0], builtBlk4.Bytes())
+	require.EqualValues(res[1], builtBlk3.Bytes())
+	require.EqualValues(res[2], builtBlk2.Bytes())
 
 	// another good call
 	reqBlkID = builtBlk1.ID()
@@ -551,14 +526,9 @@
 		maxBlocksSize,
 		maxBlocksRetrivalTime,
 	)
-<<<<<<< HEAD
-	require.NoError(err)
-	require.Len(res, 1)
-=======
 	require.NoError(err, "Error calling GetAncestors")
 	require.Len(res, 1, "Wrong GetAncestor response")
->>>>>>> b3a07d8b
-	require.Equal(res[0], builtBlk1.Bytes())
+	require.EqualValues(res[0], builtBlk1.Bytes())
 
 	// a faulty call
 	reqBlkID = ids.Empty
