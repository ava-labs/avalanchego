--- conflicted
+++ resolved
@@ -602,7 +602,7 @@
 	pChainHeight := uint64(2)
 	pChainEpoch := blockbuilder.Epoch{
 		PChainHeight: uint64(2),
-		Number:       uint64(0),
+		Number:       uint64(1),
 		StartTime:    time.Unix(123, 0).Unix(),
 	}
 	chainID := ids.GenerateTestID()
@@ -680,11 +680,7 @@
 			parentID,
 			timestamp,
 			pChainHeight,
-<<<<<<< HEAD
 			pChainEpoch,
-=======
-			blockbuilder.Epoch{},
->>>>>>> cfdfbea6
 			cert,
 			buff,
 			chainID,
