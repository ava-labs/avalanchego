--- conflicted
+++ resolved
@@ -53,14 +53,9 @@
 	require := require.New(t)
 
 	var (
-<<<<<<< HEAD
-		activationTime = mockable.MaxTime
-		durangoTime    = activationTime
-		graniteTime    = activationTime
-=======
 		activationTime = upgrade.UnscheduledActivationTime
 		durangoTime    = upgrade.UnscheduledActivationTime
->>>>>>> d0bcd731
+		graniteTime    = upgrade.UnscheduledActivationTime
 	)
 	coreVM, _, proVM, _ := initTestProposerVM(t, activationTime, durangoTime, graniteTime, 0)
 	defer func() {
@@ -411,14 +406,9 @@
 
 	// setup
 	var (
-<<<<<<< HEAD
-		activationTime = mockable.MaxTime
-		durangoTime    = activationTime
-		graniteTime    = activationTime
-=======
 		activationTime = upgrade.UnscheduledActivationTime
 		durangoTime    = upgrade.UnscheduledActivationTime
->>>>>>> d0bcd731
+		graniteTime    = upgrade.UnscheduledActivationTime
 	)
 	coreVM, _, proVM, _ := initTestProposerVM(t, activationTime, durangoTime, graniteTime, 0)
 	defer func() {
@@ -472,14 +462,9 @@
 	require := require.New(t)
 
 	var (
-<<<<<<< HEAD
-		activationTime = mockable.MaxTime
-		durangoTime    = activationTime
-		graniteTime    = activationTime
-=======
 		activationTime = upgrade.UnscheduledActivationTime
 		durangoTime    = upgrade.UnscheduledActivationTime
->>>>>>> d0bcd731
+		graniteTime    = upgrade.UnscheduledActivationTime
 	)
 	coreVM, _, proVM, _ := initTestProposerVM(t, activationTime, durangoTime, graniteTime, 0)
 	defer func() {
