--- conflicted
+++ resolved
@@ -53,16 +53,7 @@
 func TestOracle_PreForkBlkCanBuiltOnPreForkOption(t *testing.T) {
 	require := require.New(t)
 
-<<<<<<< HEAD
-	var (
-		activationTime = upgrade.UnscheduledActivationTime
-		durangoTime    = upgrade.UnscheduledActivationTime
-		graniteTime    = upgrade.UnscheduledActivationTime
-	)
-	coreVM, _, proVM, _ := initTestProposerVM(t, activationTime, durangoTime, graniteTime, 0)
-=======
 	coreVM, _, proVM, _ := initTestProposerVM(t, upgradetest.NoUpgrades, 0)
->>>>>>> 35f8306c
 	defer func() {
 		require.NoError(proVM.Shutdown(context.Background()))
 	}()
@@ -124,18 +115,8 @@
 func TestOracle_PostForkBlkCanBuiltOnPreForkOption(t *testing.T) {
 	require := require.New(t)
 
-<<<<<<< HEAD
-	var (
-		activationTime = snowmantest.GenesisTimestamp.Add(10 * time.Second)
-
-		durangoTime = snowmantest.GenesisTimestamp.Add(10 * time.Second)
-		graniteTime = snowmantest.GenesisTimestamp.Add(10 * time.Second)
-	)
-	coreVM, _, proVM, _ := initTestProposerVM(t, activationTime, durangoTime, graniteTime, 0)
-=======
 	activationTime := snowmantest.GenesisTimestamp.Add(10 * time.Second)
 	coreVM, _, proVM, _ := initTestProposerVM(t, upgradetest.Latest, 0, activationTime)
->>>>>>> 35f8306c
 	defer func() {
 		require.NoError(proVM.Shutdown(context.Background()))
 	}()
@@ -205,17 +186,8 @@
 func TestBlockVerify_PreFork_ParentChecks(t *testing.T) {
 	require := require.New(t)
 
-<<<<<<< HEAD
-	var (
-		activationTime = snowmantest.GenesisTimestamp.Add(10 * time.Second)
-		durangoTime    = snowmantest.GenesisTimestamp.Add(10 * time.Second)
-		graniteTime    = snowmantest.GenesisTimestamp.Add(10 * time.Second)
-	)
-	coreVM, _, proVM, _ := initTestProposerVM(t, activationTime, durangoTime, graniteTime, 0)
-=======
 	activationTime := snowmantest.GenesisTimestamp.Add(10 * time.Second)
 	coreVM, _, proVM, _ := initTestProposerVM(t, upgradetest.Latest, 0, activationTime)
->>>>>>> 35f8306c
 	defer func() {
 		require.NoError(proVM.Shutdown(context.Background()))
 	}()
@@ -273,17 +245,8 @@
 func TestBlockVerify_BlocksBuiltOnPreForkGenesis(t *testing.T) {
 	require := require.New(t)
 
-<<<<<<< HEAD
-	var (
-		activationTime = snowmantest.GenesisTimestamp.Add(10 * time.Second)
-		durangoTime    = snowmantest.GenesisTimestamp.Add(10 * time.Second)
-		graniteTime    = snowmantest.GenesisTimestamp.Add(10 * time.Second)
-	)
-	coreVM, _, proVM, _ := initTestProposerVM(t, activationTime, durangoTime, graniteTime, 0)
-=======
 	activationTime := snowmantest.GenesisTimestamp.Add(10 * time.Second)
 	coreVM, _, proVM, _ := initTestProposerVM(t, upgradetest.Latest, 0, activationTime)
->>>>>>> 35f8306c
 	defer func() {
 		require.NoError(proVM.Shutdown(context.Background()))
 	}()
@@ -389,17 +352,8 @@
 func TestBlockVerify_BlocksBuiltOnPostForkGenesis(t *testing.T) {
 	require := require.New(t)
 
-<<<<<<< HEAD
-	var (
-		activationTime = snowmantest.GenesisTimestamp.Add(-1 * time.Second)
-		durangoTime    = snowmantest.GenesisTimestamp.Add(-1 * time.Second)
-		graniteTime    = snowmantest.GenesisTimestamp.Add(-1 * time.Second)
-	)
-	coreVM, _, proVM, _ := initTestProposerVM(t, activationTime, durangoTime, graniteTime, 0)
-=======
 	activationTime := snowmantest.GenesisTimestamp.Add(-1 * time.Second)
 	coreVM, _, proVM, _ := initTestProposerVM(t, upgradetest.Latest, 0, activationTime)
->>>>>>> 35f8306c
 	proVM.Set(activationTime)
 	defer func() {
 		require.NoError(proVM.Shutdown(context.Background()))
@@ -431,16 +385,7 @@
 	require := require.New(t)
 
 	// setup
-<<<<<<< HEAD
-	var (
-		activationTime = upgrade.UnscheduledActivationTime
-		durangoTime    = upgrade.UnscheduledActivationTime
-		graniteTime    = upgrade.UnscheduledActivationTime
-	)
-	coreVM, _, proVM, _ := initTestProposerVM(t, activationTime, durangoTime, graniteTime, 0)
-=======
 	coreVM, _, proVM, _ := initTestProposerVM(t, upgradetest.NoUpgrades, 0)
->>>>>>> 35f8306c
 	defer func() {
 		require.NoError(proVM.Shutdown(context.Background()))
 	}()
@@ -491,16 +436,7 @@
 func TestBlockReject_PreForkBlock_InnerBlockIsRejected(t *testing.T) {
 	require := require.New(t)
 
-<<<<<<< HEAD
-	var (
-		activationTime = upgrade.UnscheduledActivationTime
-		durangoTime    = upgrade.UnscheduledActivationTime
-		graniteTime    = upgrade.UnscheduledActivationTime
-	)
-	coreVM, _, proVM, _ := initTestProposerVM(t, activationTime, durangoTime, graniteTime, 0)
-=======
 	coreVM, _, proVM, _ := initTestProposerVM(t, upgradetest.NoUpgrades, 0)
->>>>>>> 35f8306c
 	defer func() {
 		require.NoError(proVM.Shutdown(context.Background()))
 	}()
@@ -522,17 +458,8 @@
 func TestBlockVerify_ForkBlockIsOracleBlock(t *testing.T) {
 	require := require.New(t)
 
-<<<<<<< HEAD
-	var (
-		activationTime = snowmantest.GenesisTimestamp.Add(10 * time.Second)
-		durangoTime    = snowmantest.GenesisTimestamp.Add(10 * time.Second)
-		graniteTime    = snowmantest.GenesisTimestamp.Add(10 * time.Second)
-	)
-	coreVM, _, proVM, _ := initTestProposerVM(t, activationTime, durangoTime, graniteTime, 0)
-=======
 	activationTime := snowmantest.GenesisTimestamp.Add(10 * time.Second)
 	coreVM, _, proVM, _ := initTestProposerVM(t, upgradetest.Latest, 0, activationTime)
->>>>>>> 35f8306c
 	defer func() {
 		require.NoError(proVM.Shutdown(context.Background()))
 	}()
@@ -598,17 +525,8 @@
 func TestBlockVerify_ForkBlockIsOracleBlockButChildrenAreSigned(t *testing.T) {
 	require := require.New(t)
 
-<<<<<<< HEAD
-	var (
-		activationTime = snowmantest.GenesisTimestamp.Add(10 * time.Second)
-		durangoTime    = snowmantest.GenesisTimestamp.Add(10 * time.Second)
-		graniteTime    = snowmantest.GenesisTimestamp.Add(10 * time.Second)
-	)
-	coreVM, _, proVM, _ := initTestProposerVM(t, activationTime, durangoTime, graniteTime, 0)
-=======
 	activationTime := snowmantest.GenesisTimestamp.Add(10 * time.Second)
 	coreVM, _, proVM, _ := initTestProposerVM(t, upgradetest.Latest, 0, activationTime)
->>>>>>> 35f8306c
 	defer func() {
 		require.NoError(proVM.Shutdown(context.Background()))
 	}()
@@ -733,16 +651,7 @@
 func TestPreForkBlock_NonZeroEpoch(t *testing.T) {
 	require := require.New(t)
 
-<<<<<<< HEAD
-	var (
-		activationTime = snowmantest.GenesisTimestamp.Add(-1 * time.Second)
-		durangoTime    = snowmantest.GenesisTimestamp.Add(-1 * time.Second)
-		graniteTime    = snowmantest.GenesisTimestamp.Add(-1 * time.Second)
-	)
-	coreVM, _, proVM, _ := initTestProposerVM(t, activationTime, durangoTime, graniteTime, 0)
-=======
 	coreVM, _, proVM, _ := initTestProposerVM(t, upgradetest.Latest, 0)
->>>>>>> 35f8306c
 	defer func() {
 		require.NoError(proVM.Shutdown(context.Background()))
 	}()
