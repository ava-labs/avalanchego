--- conflicted
+++ resolved
@@ -121,12 +121,9 @@
 
 	var (
 		activationTime = snowmantest.GenesisTimestamp.Add(10 * time.Second)
-<<<<<<< HEAD
-		durangoTime    = activationTime
-		graniteTime    = activationTime
-=======
-		durangoTime    = snowmantest.GenesisTimestamp.Add(10 * time.Second)
->>>>>>> 32806e08
+
+		durangoTime = snowmantest.GenesisTimestamp.Add(10 * time.Second)
+		graniteTime = snowmantest.GenesisTimestamp.Add(10 * time.Second)
 	)
 	coreVM, _, proVM, _ := initTestProposerVM(t, activationTime, durangoTime, graniteTime, 0)
 	defer func() {
@@ -200,12 +197,8 @@
 
 	var (
 		activationTime = snowmantest.GenesisTimestamp.Add(10 * time.Second)
-<<<<<<< HEAD
-		durangoTime    = activationTime
-		graniteTime    = activationTime
-=======
 		durangoTime    = snowmantest.GenesisTimestamp.Add(10 * time.Second)
->>>>>>> 32806e08
+		graniteTime    = snowmantest.GenesisTimestamp.Add(10 * time.Second)
 	)
 	coreVM, _, proVM, _ := initTestProposerVM(t, activationTime, durangoTime, graniteTime, 0)
 	defer func() {
@@ -267,12 +260,8 @@
 
 	var (
 		activationTime = snowmantest.GenesisTimestamp.Add(10 * time.Second)
-<<<<<<< HEAD
-		durangoTime    = activationTime
-		graniteTime    = activationTime
-=======
 		durangoTime    = snowmantest.GenesisTimestamp.Add(10 * time.Second)
->>>>>>> 32806e08
+		graniteTime    = snowmantest.GenesisTimestamp.Add(10 * time.Second)
 	)
 	coreVM, _, proVM, _ := initTestProposerVM(t, activationTime, durangoTime, graniteTime, 0)
 	defer func() {
@@ -382,12 +371,8 @@
 
 	var (
 		activationTime = snowmantest.GenesisTimestamp.Add(-1 * time.Second)
-<<<<<<< HEAD
-		durangoTime    = activationTime
-		graniteTime    = activationTime
-=======
 		durangoTime    = snowmantest.GenesisTimestamp.Add(-1 * time.Second)
->>>>>>> 32806e08
+		graniteTime    = snowmantest.GenesisTimestamp.Add(-1 * time.Second)
 	)
 	coreVM, _, proVM, _ := initTestProposerVM(t, activationTime, durangoTime, graniteTime, 0)
 	proVM.Set(activationTime)
@@ -506,12 +491,8 @@
 
 	var (
 		activationTime = snowmantest.GenesisTimestamp.Add(10 * time.Second)
-<<<<<<< HEAD
-		durangoTime    = activationTime
-		graniteTime    = activationTime
-=======
 		durangoTime    = snowmantest.GenesisTimestamp.Add(10 * time.Second)
->>>>>>> 32806e08
+		graniteTime    = snowmantest.GenesisTimestamp.Add(10 * time.Second)
 	)
 	coreVM, _, proVM, _ := initTestProposerVM(t, activationTime, durangoTime, graniteTime, 0)
 	defer func() {
@@ -581,12 +562,8 @@
 
 	var (
 		activationTime = snowmantest.GenesisTimestamp.Add(10 * time.Second)
-<<<<<<< HEAD
-		durangoTime    = activationTime
-		graniteTime    = activationTime
-=======
 		durangoTime    = snowmantest.GenesisTimestamp.Add(10 * time.Second)
->>>>>>> 32806e08
+		graniteTime    = snowmantest.GenesisTimestamp.Add(10 * time.Second)
 	)
 	coreVM, _, proVM, _ := initTestProposerVM(t, activationTime, durangoTime, graniteTime, 0)
 	defer func() {
