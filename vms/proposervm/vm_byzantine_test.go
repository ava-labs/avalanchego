// Copyright (C) 2019-2025, Ava Labs, Inc. All rights reserved.
// See the file LICENSE for licensing terms.

package proposervm

import (
	"bytes"
	"context"
	"encoding/hex"
	"testing"

	"github.com/stretchr/testify/require"

	"github.com/ava-labs/avalanchego/database"
	"github.com/ava-labs/avalanchego/ids"
	"github.com/ava-labs/avalanchego/snow/consensus/snowman"
	"github.com/ava-labs/avalanchego/snow/consensus/snowman/snowmantest"
	"github.com/ava-labs/avalanchego/snow/validators"
	"github.com/ava-labs/avalanchego/upgrade"
	"github.com/ava-labs/avalanchego/vms/proposervm/block"
)

// Ensure that a byzantine node issuing an invalid PreForkBlock (Y) when the
// parent block (X) is issued into a PostForkBlock (A) will be marked as invalid
// correctly.
//
//	    G
//	  / |
//	A - X
//	    |
//	    Y
func TestInvalidByzantineProposerParent(t *testing.T) {
	require := require.New(t)

	var (
<<<<<<< HEAD
		activationTime = time.Unix(0, 0)
		durangoTime    = activationTime
		graniteTime    = activationTime
=======
		activationTime = upgrade.InitiallyActiveTime
		durangoTime    = upgrade.InitiallyActiveTime
>>>>>>> 32806e08
	)
	coreVM, _, proVM, _ := initTestProposerVM(t, activationTime, durangoTime, graniteTime, 0)
	defer func() {
		require.NoError(proVM.Shutdown(context.Background()))
	}()

	xBlock := snowmantest.BuildChild(snowmantest.Genesis)
	coreVM.BuildBlockF = func(context.Context) (snowman.Block, error) {
		return xBlock, nil
	}

	aBlock, err := proVM.BuildBlock(context.Background())
	require.NoError(err)

	coreVM.BuildBlockF = nil

	require.NoError(aBlock.Verify(context.Background()))
	require.NoError(aBlock.Accept(context.Background()))

	yBlock := snowmantest.BuildChild(xBlock)
	coreVM.ParseBlockF = func(_ context.Context, blockBytes []byte) (snowman.Block, error) {
		if !bytes.Equal(blockBytes, yBlock.Bytes()) {
			return nil, errUnknownBlock
		}
		return yBlock, nil
	}

	parsedBlock, err := proVM.ParseBlock(context.Background(), yBlock.Bytes())
	if err != nil {
		// If there was an error parsing, then this is fine.
		return
	}

	// If there wasn't an error parsing - verify must return an error
	err = parsedBlock.Verify(context.Background())
	require.ErrorIs(err, errUnknownBlock)
}

// Ensure that a byzantine node issuing an invalid PreForkBlock (Y or Z) when
// the parent block (X) is issued into a PostForkBlock (A) will be marked as
// invalid correctly.
//
//	    G
//	  / |
//	A - X
//	   / \
//	  Y   Z
func TestInvalidByzantineProposerOracleParent(t *testing.T) {
	require := require.New(t)

	var (
<<<<<<< HEAD
		activationTime = time.Unix(0, 0)
		durangoTime    = activationTime
		graniteTime    = activationTime
=======
		activationTime = upgrade.InitiallyActiveTime
		durangoTime    = upgrade.InitiallyActiveTime
>>>>>>> 32806e08
	)
	coreVM, _, proVM, _ := initTestProposerVM(t, activationTime, durangoTime, graniteTime, 0)
	proVM.Set(snowmantest.GenesisTimestamp)
	defer func() {
		require.NoError(proVM.Shutdown(context.Background()))
	}()

	xTestBlock := snowmantest.BuildChild(snowmantest.Genesis)
	xBlock := &TestOptionsBlock{
		Block: *xTestBlock,
		opts: [2]*snowmantest.Block{
			snowmantest.BuildChild(xTestBlock),
			snowmantest.BuildChild(xTestBlock),
		},
	}

	coreVM.BuildBlockF = func(context.Context) (snowman.Block, error) {
		return xBlock, nil
	}
	coreVM.GetBlockF = func(_ context.Context, blkID ids.ID) (snowman.Block, error) {
		switch blkID {
		case snowmantest.GenesisID:
			return snowmantest.Genesis, nil
		case xBlock.ID():
			return xBlock, nil
		case xBlock.opts[0].ID():
			return xBlock.opts[0], nil
		case xBlock.opts[1].ID():
			return xBlock.opts[1], nil
		default:
			return nil, database.ErrNotFound
		}
	}
	coreVM.ParseBlockF = func(_ context.Context, b []byte) (snowman.Block, error) {
		switch {
		case bytes.Equal(b, snowmantest.GenesisBytes):
			return snowmantest.Genesis, nil
		case bytes.Equal(b, xBlock.Bytes()):
			return xBlock, nil
		case bytes.Equal(b, xBlock.opts[0].Bytes()):
			return xBlock.opts[0], nil
		case bytes.Equal(b, xBlock.opts[1].Bytes()):
			return xBlock.opts[1], nil
		default:
			return nil, errUnknownBlock
		}
	}

	aBlockIntf, err := proVM.BuildBlock(context.Background())
	require.NoError(err)

	require.IsType(&postForkBlock{}, aBlockIntf)
	aBlock := aBlockIntf.(*postForkBlock)
	opts, err := aBlock.Options(context.Background())
	require.NoError(err)

	require.NoError(aBlock.Verify(context.Background()))
	require.NoError(opts[0].Verify(context.Background()))
	require.NoError(opts[1].Verify(context.Background()))

	wrappedXBlock, err := proVM.ParseBlock(context.Background(), xBlock.Bytes())
	require.NoError(err)

	// This should never be invoked by the consensus engine. However, it is
	// enforced to fail verification as a failsafe.
	err = wrappedXBlock.Verify(context.Background())
	require.ErrorIs(err, errUnexpectedBlockType)
}

// Ensure that a byzantine node issuing an invalid PostForkBlock (B) when the
// parent block (X) is issued into a PostForkBlock (A) will be marked as invalid
// correctly.
//
//	    G
//	  / |
//	A - X
//	  / |
//	B - Y
func TestInvalidByzantineProposerPreForkParent(t *testing.T) {
	require := require.New(t)

	var (
<<<<<<< HEAD
		activationTime = time.Unix(0, 0)
		durangoTime    = activationTime
		graniteTime    = activationTime
=======
		activationTime = upgrade.InitiallyActiveTime
		durangoTime    = upgrade.InitiallyActiveTime
>>>>>>> 32806e08
	)
	coreVM, _, proVM, _ := initTestProposerVM(t, activationTime, durangoTime, graniteTime, 0)
	defer func() {
		require.NoError(proVM.Shutdown(context.Background()))
	}()

	xBlock := snowmantest.BuildChild(snowmantest.Genesis)
	coreVM.BuildBlockF = func(context.Context) (snowman.Block, error) {
		return xBlock, nil
	}

	yBlock := snowmantest.BuildChild(xBlock)
	coreVM.GetBlockF = func(_ context.Context, blkID ids.ID) (snowman.Block, error) {
		switch blkID {
		case snowmantest.GenesisID:
			return snowmantest.Genesis, nil
		case xBlock.ID():
			return xBlock, nil
		case yBlock.ID():
			return yBlock, nil
		default:
			return nil, errUnknownBlock
		}
	}
	coreVM.ParseBlockF = func(_ context.Context, blockBytes []byte) (snowman.Block, error) {
		switch {
		case bytes.Equal(blockBytes, snowmantest.GenesisBytes):
			return snowmantest.Genesis, nil
		case bytes.Equal(blockBytes, xBlock.Bytes()):
			return xBlock, nil
		case bytes.Equal(blockBytes, yBlock.Bytes()):
			return yBlock, nil
		default:
			return nil, errUnknownBlock
		}
	}

	aBlock, err := proVM.BuildBlock(context.Background())
	require.NoError(err)
	coreVM.BuildBlockF = nil

	require.NoError(aBlock.Verify(context.Background()))

	wrappedXBlock, err := proVM.ParseBlock(context.Background(), xBlock.Bytes())
	require.NoError(err)

	// This should never be invoked by the consensus engine. However, it is
	// enforced to fail verification as a failsafe.
	err = wrappedXBlock.Verify(context.Background())
	require.ErrorIs(err, errUnexpectedBlockType)
}

// Ensure that a byzantine node issuing an invalid OptionBlock (B) which
// contains core block (Y) whose parent (G) doesn't match (B)'s parent (A)'s
// inner block (X) will be marked as invalid correctly.
//
//	    G
//	  / | \
//	A - X  |
//	|     /
//	B - Y
func TestBlockVerify_PostForkOption_FaultyParent(t *testing.T) {
	require := require.New(t)

	var (
<<<<<<< HEAD
		activationTime = time.Unix(0, 0)
		durangoTime    = activationTime
		graniteTime    = activationTime
=======
		activationTime = upgrade.InitiallyActiveTime
		durangoTime    = upgrade.InitiallyActiveTime
>>>>>>> 32806e08
	)
	coreVM, _, proVM, _ := initTestProposerVM(t, activationTime, durangoTime, graniteTime, 0)
	proVM.Set(snowmantest.GenesisTimestamp)
	defer func() {
		require.NoError(proVM.Shutdown(context.Background()))
	}()

	xBlock := &TestOptionsBlock{
		Block: *snowmantest.BuildChild(snowmantest.Genesis),
		opts: [2]*snowmantest.Block{ // valid blocks should reference xBlock
			snowmantest.BuildChild(snowmantest.Genesis),
			snowmantest.BuildChild(snowmantest.Genesis),
		},
	}

	coreVM.BuildBlockF = func(context.Context) (snowman.Block, error) {
		return xBlock, nil
	}
	coreVM.GetBlockF = func(_ context.Context, blkID ids.ID) (snowman.Block, error) {
		switch blkID {
		case snowmantest.GenesisID:
			return snowmantest.Genesis, nil
		case xBlock.ID():
			return xBlock, nil
		case xBlock.opts[0].ID():
			return xBlock.opts[0], nil
		case xBlock.opts[1].ID():
			return xBlock.opts[1], nil
		default:
			return nil, database.ErrNotFound
		}
	}
	coreVM.ParseBlockF = func(_ context.Context, b []byte) (snowman.Block, error) {
		switch {
		case bytes.Equal(b, snowmantest.GenesisBytes):
			return snowmantest.Genesis, nil
		case bytes.Equal(b, xBlock.Bytes()):
			return xBlock, nil
		case bytes.Equal(b, xBlock.opts[0].Bytes()):
			return xBlock.opts[0], nil
		case bytes.Equal(b, xBlock.opts[1].Bytes()):
			return xBlock.opts[1], nil
		default:
			return nil, errUnknownBlock
		}
	}

	aBlockIntf, err := proVM.BuildBlock(context.Background())
	require.NoError(err)

	require.IsType(&postForkBlock{}, aBlockIntf)
	aBlock := aBlockIntf.(*postForkBlock)
	opts, err := aBlock.Options(context.Background())
	require.NoError(err)

	require.NoError(aBlock.Verify(context.Background()))
	err = opts[0].Verify(context.Background())
	require.ErrorIs(err, errInnerParentMismatch)
	err = opts[1].Verify(context.Background())
	require.ErrorIs(err, errInnerParentMismatch)
}

//	  ,--G ----.
//	 /    \     \
//	A(X)  B(Y)  C(Z)
//	| \_ /_____/
//	|\  /   |
//	| \/    |
//	O2 O1   O3
//
// O1.parent = B (non-Oracle), O1.inner = first option of X (invalid)
// O2.parent = A (original), O2.inner = first option of X (valid)
// O3.parent = C (Oracle), O3.inner = first option of X (invalid parent)
func TestBlockVerify_InvalidPostForkOption(t *testing.T) {
	require := require.New(t)

	var (
<<<<<<< HEAD
		activationTime = time.Unix(0, 0)
		durangoTime    = activationTime
		graniteTime    = activationTime
=======
		activationTime = upgrade.InitiallyActiveTime
		durangoTime    = upgrade.InitiallyActiveTime
>>>>>>> 32806e08
	)
	coreVM, _, proVM, _ := initTestProposerVM(t, activationTime, durangoTime, graniteTime, 0)
	proVM.Set(snowmantest.GenesisTimestamp)
	defer func() {
		require.NoError(proVM.Shutdown(context.Background()))
	}()

	// create an Oracle pre-fork block X
	xTestBlock := snowmantest.BuildChild(snowmantest.Genesis)
	xBlock := &TestOptionsBlock{
		Block: *xTestBlock,
		opts: [2]*snowmantest.Block{
			snowmantest.BuildChild(xTestBlock),
			snowmantest.BuildChild(xTestBlock),
		},
	}

	xInnerOptions, err := xBlock.Options(context.Background())
	require.NoError(err)
	xInnerOption := xInnerOptions[0]

	// create a non-Oracle pre-fork block Y
	yBlock := snowmantest.BuildChild(snowmantest.Genesis)
	ySlb, err := block.BuildUnsigned(
		snowmantest.GenesisID,
		snowmantest.GenesisTimestamp,
		uint64(2000),
		block.Epoch{},
		yBlock.Bytes(),
	)
	require.NoError(err)

	// create post-fork block B from Y
	bBlock := postForkBlock{
		SignedBlock: ySlb,
		postForkCommonComponents: postForkCommonComponents{
			vm:       proVM,
			innerBlk: yBlock,
		},
	}

	require.NoError(bBlock.Verify(context.Background()))

	// generate O1
	statelessOuterOption, err := block.BuildOption(
		bBlock.ID(),
		xInnerOption.Bytes(),
	)
	require.NoError(err)

	outerOption := &postForkOption{
		Block: statelessOuterOption,
		postForkCommonComponents: postForkCommonComponents{
			vm:       proVM,
			innerBlk: xInnerOption,
		},
	}

	err = outerOption.Verify(context.Background())
	require.ErrorIs(err, errUnexpectedBlockType)

	// generate A from X and O2
	coreVM.BuildBlockF = func(context.Context) (snowman.Block, error) {
		return xBlock, nil
	}
	aBlock, err := proVM.BuildBlock(context.Background())
	require.NoError(err)
	coreVM.BuildBlockF = nil
	require.NoError(aBlock.Verify(context.Background()))

	statelessOuterOption, err = block.BuildOption(
		aBlock.ID(),
		xInnerOption.Bytes(),
	)
	require.NoError(err)

	outerOption = &postForkOption{
		Block: statelessOuterOption,
		postForkCommonComponents: postForkCommonComponents{
			vm:       proVM,
			innerBlk: xInnerOption,
		},
	}

	require.NoError(outerOption.Verify(context.Background()))

	// create an Oracle pre-fork block Z
	// create post-fork block B from Y
	zTestBlock := snowmantest.BuildChild(snowmantest.Genesis)
	zBlock := &TestOptionsBlock{
		Block: *zTestBlock,
		opts: [2]*snowmantest.Block{
			snowmantest.BuildChild(zTestBlock),
			snowmantest.BuildChild(zTestBlock),
		},
	}

	coreVM.BuildBlockF = func(context.Context) (snowman.Block, error) {
		return zBlock, nil
	}
	cBlock, err := proVM.BuildBlock(context.Background())
	require.NoError(err)
	coreVM.BuildBlockF = nil
	require.NoError(cBlock.Verify(context.Background()))

	// generate O3
	statelessOuterOption, err = block.BuildOption(
		cBlock.ID(),
		xInnerOption.Bytes(),
	)
	require.NoError(err)

	outerOption = &postForkOption{
		Block: statelessOuterOption,
		postForkCommonComponents: postForkCommonComponents{
			vm:       proVM,
			innerBlk: xInnerOption,
		},
	}

	err = outerOption.Verify(context.Background())
	require.ErrorIs(err, errInnerParentMismatch)
}

func TestGetBlock_MutatedSignature(t *testing.T) {
	require := require.New(t)

	var (
<<<<<<< HEAD
		activationTime = time.Unix(0, 0)
		durangoTime    = activationTime
		graniteTime    = activationTime
=======
		activationTime = upgrade.InitiallyActiveTime
		durangoTime    = upgrade.InitiallyActiveTime
>>>>>>> 32806e08
	)
	coreVM, valState, proVM, _ := initTestProposerVM(t, activationTime, durangoTime, graniteTime, 0)
	defer func() {
		require.NoError(proVM.Shutdown(context.Background()))
	}()

	// Make sure that we will be sampled to perform the proposals.
	valState.GetValidatorSetF = func(context.Context, uint64, ids.ID) (map[ids.NodeID]*validators.GetValidatorOutput, error) {
		return map[ids.NodeID]*validators.GetValidatorOutput{
			proVM.ctx.NodeID: {
				NodeID: proVM.ctx.NodeID,
				Weight: 10,
			},
		}, nil
	}

	proVM.Set(snowmantest.GenesisTimestamp)

	// Create valid core blocks to build our chain on.
	coreBlk0 := snowmantest.BuildChild(snowmantest.Genesis)
	coreBlk1 := snowmantest.BuildChild(coreBlk0)
	coreVM.GetBlockF = func(_ context.Context, blkID ids.ID) (snowman.Block, error) {
		switch blkID {
		case snowmantest.GenesisID:
			return snowmantest.Genesis, nil
		case coreBlk0.ID():
			return coreBlk0, nil
		case coreBlk1.ID():
			return coreBlk1, nil
		default:
			return nil, database.ErrNotFound
		}
	}
	coreVM.ParseBlockF = func(_ context.Context, b []byte) (snowman.Block, error) {
		switch {
		case bytes.Equal(b, snowmantest.GenesisBytes):
			return snowmantest.Genesis, nil
		case bytes.Equal(b, coreBlk0.Bytes()):
			return coreBlk0, nil
		case bytes.Equal(b, coreBlk1.Bytes()):
			return coreBlk1, nil
		default:
			return nil, errUnknownBlock
		}
	}

	// Build the first proposal block
	coreVM.BuildBlockF = func(context.Context) (snowman.Block, error) {
		return coreBlk0, nil
	}

	builtBlk0, err := proVM.BuildBlock(context.Background())
	require.NoError(err)

	require.NoError(builtBlk0.Verify(context.Background()))

	require.NoError(proVM.SetPreference(context.Background(), builtBlk0.ID()))

	// The second proposal block will need to be signed because the timestamp
	// hasn't moved forward

	// Craft what would be the next block, but with an invalid signature:
	// ID: 2R3Uz98YmxHUJARWv6suApPdAbbZ7X7ipat1gZuZNNhC5wPwJW
	// Valid Bytes: 000000000000fd81ce4f1ab2650176d46a3d1fbb593af5717a2ada7dabdcef19622325a8ce8400000000000003e800000000000006d0000004a13082049d30820285a003020102020100300d06092a864886f70d01010b050030003020170d3939313233313030303030305a180f32313231313132333130313030305a300030820222300d06092a864886f70d01010105000382020f003082020a0282020100b9c3615c42d501f3b9d21ed127b31855827dbe12652e6e6f278991a3ad1ca55e2241b1cac69a0aeeefdd913db8ae445ff847789fdcbc1cbe6cce0a63109d1c1fb9d441c524a6eb1412f9b8090f1507e3e50a725f9d0a9d5db424ea229a7c11d8b91c73fecbad31c7b216bb2ac5e4d5ff080a80fabc73b34beb8fa46513ab59d489ce3f273c0edab43ded4d4914e081e6e850f9e502c3c4a54afc8a3a89d889aec275b7162a7616d53a61cd3ee466394212e5bef307790100142ad9e0b6c95ad2424c6e84d06411ad066d0c37d4d14125bae22b49ad2a761a09507bbfe43d023696d278d9fbbaf06c4ff677356113d3105e248078c33caed144d85929b1dd994df33c5d3445675104659ca9642c269b5cfa39c7bad5e399e7ebce3b5e6661f989d5f388006ebd90f0e035d533f5662cb925df8744f61289e66517b51b9a2f54792dca9078d5e12bf8ad79e35a68d4d661d15f0d3029d6c5903c845323d5426e49deaa2be2bc261423a9cd77df9a2706afaca27f589cc2c8f53e2a1f90eb5a3f8bcee0769971db6bacaec265d86b39380f69e3e0e06072de986feede26fe856c55e24e88ee5ac342653ac55a04e21b8517310c717dff0e22825c0944c6ba263f8f060099ea6e44a57721c7aa54e2790a4421fb85e3347e4572cba44e62b2cad19c1623c1cab4a715078e56458554cef8442769e6d5dd7f99a6234653a46828804f0203010001a320301e300e0603551d0f0101ff0404030204b0300c0603551d130101ff04023000300d06092a864886f70d01010b050003820201004ee2229d354720a751e2d2821134994f5679997113192626cf61594225cfdf51e6479e2c17e1013ab9dceb713bc0f24649e5cab463a8cf8617816ed736ac5251a853ff35e859ac6853ebb314f967ff7867c53512d42e329659375682c854ca9150cfa4c3964680e7650beb93e8b4a0d6489a9ca0ce0104752ba4d9cf3e2dc9436b56ecd0bd2e33cbbeb5a107ec4fd6f41a943c8bee06c0b32f4291a3e3759a7984d919a97d5d6517b841053df6e795ed33b52ed5e41357c3e431beb725e4e4f2ef956c44fd1f76fa4d847602e491c3585a90cdccfff982405d388b83d6f32ea16da2f5e4595926a7d26078e32992179032d30831b1f1b42de1781c507536a49adb4c95bad04c171911eed30d63c73712873d1e8094355efb9aeee0c16f8599575fd7f8bb027024bad63b097d2230d8f0ba12a8ed23e618adc3d7cb6a63e02b82a6d4d74b21928dbcb6d3788c6fd45022d69f3ab94d914d97cd651db662e92918a5d891ef730a813f03aade2fe385b61f44840f8925ad3345df1c82c9de882bb7184b4cd0bbd9db8322aaedb4ff86e5be9635987e6c40455ab9b063cdb423bee2edcac47cf654487e9286f33bdbad10018f4db9564cee6e048570e1517a2e396501b5978a53d10a548aed26938c2f9aada3ae62d3fdae486deb9413dffb6524666453633d665c3712d0fec9f844632b2b3eaf0267ca495eb41dba8273862609de00000001020000020098147a41989d8626f63d0966b39376143e45ea6e21b62761a115660d88db9cba37be71d1e1153e7546eb075749122449f2f3f5984e51773f082700d847334da35babe72a66e5a49c9a96cd763bdd94258263ae92d30da65d7c606482d0afe9f4f884f4f6c33d6d8e1c0c71061244ebec6a9dbb9b78bfbb71dec572aa0c0d8e532bf779457e05412b75acf12f35c75917a3eda302aaa27c3090e93bf5de0c3e30968cf8ba025b91962118bbdb6612bf682ba6e87ae6cd1a5034c89559b76af870395dc17ec592e9dbb185633aa1604f8d648f82142a2d1a4dabd91f816b34e73120a70d061e64e6da62ba434fd0cdf7296aa67fd5e0432ef8cee67c1b59aee91c99288c17a8511d96ba7339fb4ae5da453289aa7a9fab00d37035accae24eef0eaf517148e67bdc76adaac2429508d642df3033ad6c9e3fb53057244c1295f2ed3ac66731f77178fccb7cc4fd40778ccb061e5d53cd0669371d8d355a4a733078a9072835b5564a52a50f5db8525d2ee00466124a8d40d9959281b86a789bd0769f3fb0deb89f0eb9cfe036ff8a0011f52ca551c30202f46680acfa656ccf32a4e8a7121ef52442128409dc40d21d61205839170c7b022f573c2cfdaa362df22e708e7572b9b77f4fb20fe56b122bcb003566e20caef289f9d7992c2f1ad0c8366f71e8889390e0d14e2e76c56b515933b0c337ac6bfcf76d33e2ba50cb62eb71
	// Invalid Bytes: 000000000000fd81ce4f1ab2650176d46a3d1fbb593af5717a2ada7dabdcef19622325a8ce8400000000000003e800000000000006d0000004a13082049d30820285a003020102020100300d06092a864886f70d01010b050030003020170d3939313233313030303030305a180f32313231313132333130313030305a300030820222300d06092a864886f70d01010105000382020f003082020a0282020100b9c3615c42d501f3b9d21ed127b31855827dbe12652e6e6f278991a3ad1ca55e2241b1cac69a0aeeefdd913db8ae445ff847789fdcbc1cbe6cce0a63109d1c1fb9d441c524a6eb1412f9b8090f1507e3e50a725f9d0a9d5db424ea229a7c11d8b91c73fecbad31c7b216bb2ac5e4d5ff080a80fabc73b34beb8fa46513ab59d489ce3f273c0edab43ded4d4914e081e6e850f9e502c3c4a54afc8a3a89d889aec275b7162a7616d53a61cd3ee466394212e5bef307790100142ad9e0b6c95ad2424c6e84d06411ad066d0c37d4d14125bae22b49ad2a761a09507bbfe43d023696d278d9fbbaf06c4ff677356113d3105e248078c33caed144d85929b1dd994df33c5d3445675104659ca9642c269b5cfa39c7bad5e399e7ebce3b5e6661f989d5f388006ebd90f0e035d533f5662cb925df8744f61289e66517b51b9a2f54792dca9078d5e12bf8ad79e35a68d4d661d15f0d3029d6c5903c845323d5426e49deaa2be2bc261423a9cd77df9a2706afaca27f589cc2c8f53e2a1f90eb5a3f8bcee0769971db6bacaec265d86b39380f69e3e0e06072de986feede26fe856c55e24e88ee5ac342653ac55a04e21b8517310c717dff0e22825c0944c6ba263f8f060099ea6e44a57721c7aa54e2790a4421fb85e3347e4572cba44e62b2cad19c1623c1cab4a715078e56458554cef8442769e6d5dd7f99a6234653a46828804f0203010001a320301e300e0603551d0f0101ff0404030204b0300c0603551d130101ff04023000300d06092a864886f70d01010b050003820201004ee2229d354720a751e2d2821134994f5679997113192626cf61594225cfdf51e6479e2c17e1013ab9dceb713bc0f24649e5cab463a8cf8617816ed736ac5251a853ff35e859ac6853ebb314f967ff7867c53512d42e329659375682c854ca9150cfa4c3964680e7650beb93e8b4a0d6489a9ca0ce0104752ba4d9cf3e2dc9436b56ecd0bd2e33cbbeb5a107ec4fd6f41a943c8bee06c0b32f4291a3e3759a7984d919a97d5d6517b841053df6e795ed33b52ed5e41357c3e431beb725e4e4f2ef956c44fd1f76fa4d847602e491c3585a90cdccfff982405d388b83d6f32ea16da2f5e4595926a7d26078e32992179032d30831b1f1b42de1781c507536a49adb4c95bad04c171911eed30d63c73712873d1e8094355efb9aeee0c16f8599575fd7f8bb027024bad63b097d2230d8f0ba12a8ed23e618adc3d7cb6a63e02b82a6d4d74b21928dbcb6d3788c6fd45022d69f3ab94d914d97cd651db662e92918a5d891ef730a813f03aade2fe385b61f44840f8925ad3345df1c82c9de882bb7184b4cd0bbd9db8322aaedb4ff86e5be9635987e6c40455ab9b063cdb423bee2edcac47cf654487e9286f33bdbad10018f4db9564cee6e048570e1517a2e396501b5978a53d10a548aed26938c2f9aada3ae62d3fdae486deb9413dffb6524666453633d665c3712d0fec9f844632b2b3eaf0267ca495eb41dba8273862609de00000001020000000101
	invalidBlkBytesHex := "000000000000fd81ce4f1ab2650176d46a3d1fbb593af5717a2ada7dabdcef19622325a8ce8400000000000003e800000000000006d0000004a13082049d30820285a003020102020100300d06092a864886f70d01010b050030003020170d3939313233313030303030305a180f32313231313132333130313030305a300030820222300d06092a864886f70d01010105000382020f003082020a0282020100b9c3615c42d501f3b9d21ed127b31855827dbe12652e6e6f278991a3ad1ca55e2241b1cac69a0aeeefdd913db8ae445ff847789fdcbc1cbe6cce0a63109d1c1fb9d441c524a6eb1412f9b8090f1507e3e50a725f9d0a9d5db424ea229a7c11d8b91c73fecbad31c7b216bb2ac5e4d5ff080a80fabc73b34beb8fa46513ab59d489ce3f273c0edab43ded4d4914e081e6e850f9e502c3c4a54afc8a3a89d889aec275b7162a7616d53a61cd3ee466394212e5bef307790100142ad9e0b6c95ad2424c6e84d06411ad066d0c37d4d14125bae22b49ad2a761a09507bbfe43d023696d278d9fbbaf06c4ff677356113d3105e248078c33caed144d85929b1dd994df33c5d3445675104659ca9642c269b5cfa39c7bad5e399e7ebce3b5e6661f989d5f388006ebd90f0e035d533f5662cb925df8744f61289e66517b51b9a2f54792dca9078d5e12bf8ad79e35a68d4d661d15f0d3029d6c5903c845323d5426e49deaa2be2bc261423a9cd77df9a2706afaca27f589cc2c8f53e2a1f90eb5a3f8bcee0769971db6bacaec265d86b39380f69e3e0e06072de986feede26fe856c55e24e88ee5ac342653ac55a04e21b8517310c717dff0e22825c0944c6ba263f8f060099ea6e44a57721c7aa54e2790a4421fb85e3347e4572cba44e62b2cad19c1623c1cab4a715078e56458554cef8442769e6d5dd7f99a6234653a46828804f0203010001a320301e300e0603551d0f0101ff0404030204b0300c0603551d130101ff04023000300d06092a864886f70d01010b050003820201004ee2229d354720a751e2d2821134994f5679997113192626cf61594225cfdf51e6479e2c17e1013ab9dceb713bc0f24649e5cab463a8cf8617816ed736ac5251a853ff35e859ac6853ebb314f967ff7867c53512d42e329659375682c854ca9150cfa4c3964680e7650beb93e8b4a0d6489a9ca0ce0104752ba4d9cf3e2dc9436b56ecd0bd2e33cbbeb5a107ec4fd6f41a943c8bee06c0b32f4291a3e3759a7984d919a97d5d6517b841053df6e795ed33b52ed5e41357c3e431beb725e4e4f2ef956c44fd1f76fa4d847602e491c3585a90cdccfff982405d388b83d6f32ea16da2f5e4595926a7d26078e32992179032d30831b1f1b42de1781c507536a49adb4c95bad04c171911eed30d63c73712873d1e8094355efb9aeee0c16f8599575fd7f8bb027024bad63b097d2230d8f0ba12a8ed23e618adc3d7cb6a63e02b82a6d4d74b21928dbcb6d3788c6fd45022d69f3ab94d914d97cd651db662e92918a5d891ef730a813f03aade2fe385b61f44840f8925ad3345df1c82c9de882bb7184b4cd0bbd9db8322aaedb4ff86e5be9635987e6c40455ab9b063cdb423bee2edcac47cf654487e9286f33bdbad10018f4db9564cee6e048570e1517a2e396501b5978a53d10a548aed26938c2f9aada3ae62d3fdae486deb9413dffb6524666453633d665c3712d0fec9f844632b2b3eaf0267ca495eb41dba8273862609de00000001020000000101"
	invalidBlkBytes, err := hex.DecodeString(invalidBlkBytesHex)
	require.NoError(err)

	invalidBlk, err := proVM.ParseBlock(context.Background(), invalidBlkBytes)
	if err != nil {
		// Not being able to parse an invalid block is fine.
		t.Skip(err)
	}

	err = invalidBlk.Verify(context.Background())
	require.ErrorIs(err, database.ErrNotFound)

	// Note that the invalidBlk.ID() is the same as the correct blk ID because
	// the signature isn't part of the blk ID.
	blkID, err := ids.FromString("2R3Uz98YmxHUJARWv6suApPdAbbZ7X7ipat1gZuZNNhC5wPwJW")
	require.NoError(err)
	require.Equal(blkID, invalidBlk.ID())

	// GetBlock shouldn't really be able to succeed, as we don't have a valid
	// representation of [blkID]
	proVM.innerBlkCache.Flush() // So we don't get from the cache
	fetchedBlk, err := proVM.GetBlock(context.Background(), blkID)
	if err != nil {
		t.Skip(err)
	}

	// GetBlock returned, so it must have somehow gotten a valid representation
	// of [blkID].
	require.NoError(fetchedBlk.Verify(context.Background()))
}<|MERGE_RESOLUTION|>--- conflicted
+++ resolved
@@ -33,14 +33,9 @@
 	require := require.New(t)
 
 	var (
-<<<<<<< HEAD
-		activationTime = time.Unix(0, 0)
-		durangoTime    = activationTime
-		graniteTime    = activationTime
-=======
 		activationTime = upgrade.InitiallyActiveTime
 		durangoTime    = upgrade.InitiallyActiveTime
->>>>>>> 32806e08
+		graniteTime    = upgrade.InitiallyActiveTime
 	)
 	coreVM, _, proVM, _ := initTestProposerVM(t, activationTime, durangoTime, graniteTime, 0)
 	defer func() {
@@ -92,14 +87,9 @@
 	require := require.New(t)
 
 	var (
-<<<<<<< HEAD
-		activationTime = time.Unix(0, 0)
-		durangoTime    = activationTime
-		graniteTime    = activationTime
-=======
 		activationTime = upgrade.InitiallyActiveTime
 		durangoTime    = upgrade.InitiallyActiveTime
->>>>>>> 32806e08
+		graniteTime    = upgrade.InitiallyActiveTime
 	)
 	coreVM, _, proVM, _ := initTestProposerVM(t, activationTime, durangoTime, graniteTime, 0)
 	proVM.Set(snowmantest.GenesisTimestamp)
@@ -182,14 +172,9 @@
 	require := require.New(t)
 
 	var (
-<<<<<<< HEAD
-		activationTime = time.Unix(0, 0)
-		durangoTime    = activationTime
-		graniteTime    = activationTime
-=======
 		activationTime = upgrade.InitiallyActiveTime
 		durangoTime    = upgrade.InitiallyActiveTime
->>>>>>> 32806e08
+		graniteTime    = upgrade.InitiallyActiveTime
 	)
 	coreVM, _, proVM, _ := initTestProposerVM(t, activationTime, durangoTime, graniteTime, 0)
 	defer func() {
@@ -255,14 +240,9 @@
 	require := require.New(t)
 
 	var (
-<<<<<<< HEAD
-		activationTime = time.Unix(0, 0)
-		durangoTime    = activationTime
-		graniteTime    = activationTime
-=======
 		activationTime = upgrade.InitiallyActiveTime
 		durangoTime    = upgrade.InitiallyActiveTime
->>>>>>> 32806e08
+		graniteTime    = upgrade.InitiallyActiveTime
 	)
 	coreVM, _, proVM, _ := initTestProposerVM(t, activationTime, durangoTime, graniteTime, 0)
 	proVM.Set(snowmantest.GenesisTimestamp)
@@ -340,14 +320,9 @@
 	require := require.New(t)
 
 	var (
-<<<<<<< HEAD
-		activationTime = time.Unix(0, 0)
-		durangoTime    = activationTime
-		graniteTime    = activationTime
-=======
 		activationTime = upgrade.InitiallyActiveTime
 		durangoTime    = upgrade.InitiallyActiveTime
->>>>>>> 32806e08
+		graniteTime    = upgrade.InitiallyActiveTime
 	)
 	coreVM, _, proVM, _ := initTestProposerVM(t, activationTime, durangoTime, graniteTime, 0)
 	proVM.Set(snowmantest.GenesisTimestamp)
@@ -476,14 +451,9 @@
 	require := require.New(t)
 
 	var (
-<<<<<<< HEAD
-		activationTime = time.Unix(0, 0)
-		durangoTime    = activationTime
-		graniteTime    = activationTime
-=======
 		activationTime = upgrade.InitiallyActiveTime
 		durangoTime    = upgrade.InitiallyActiveTime
->>>>>>> 32806e08
+		graniteTime    = upgrade.InitiallyActiveTime
 	)
 	coreVM, valState, proVM, _ := initTestProposerVM(t, activationTime, durangoTime, graniteTime, 0)
 	defer func() {
