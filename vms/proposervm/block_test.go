--- conflicted
+++ resolved
@@ -113,16 +113,7 @@
 	require := require.New(t)
 	ctx := context.Background()
 
-<<<<<<< HEAD
-	var (
-		activationTime = upgrade.InitiallyActiveTime
-		durangoTime    = upgrade.UnscheduledActivationTime
-		graniteTime    = upgrade.UnscheduledActivationTime
-	)
-	coreVM, valState, proVM, _ := initTestProposerVM(t, activationTime, durangoTime, graniteTime, 0)
-=======
 	coreVM, valState, proVM, _ := initTestProposerVM(t, upgradetest.ApricotPhase4, 0)
->>>>>>> 35f8306c
 	defer func() {
 		require.NoError(proVM.Shutdown(ctx))
 	}()
@@ -248,16 +239,7 @@
 	require := require.New(t)
 	ctx := context.Background()
 
-<<<<<<< HEAD
-	var (
-		activationTime = upgrade.InitiallyActiveTime
-		durangoTime    = upgrade.UnscheduledActivationTime
-		graniteTime    = upgrade.UnscheduledActivationTime
-	)
-	coreVM, valState, proVM, _ := initTestProposerVM(t, activationTime, durangoTime, graniteTime, 0)
-=======
 	coreVM, valState, proVM, _ := initTestProposerVM(t, upgradetest.ApricotPhase4, 0)
->>>>>>> 35f8306c
 	defer func() {
 		require.NoError(proVM.Shutdown(ctx))
 	}()
@@ -502,16 +484,7 @@
 func TestPreGraniteBlock_NonZeroEpoch(t *testing.T) {
 	require := require.New(t)
 
-<<<<<<< HEAD
-	var (
-		activationTime = upgrade.InitiallyActiveTime
-		durangoTime    = upgrade.InitiallyActiveTime
-		graniteTime    = upgrade.UnscheduledActivationTime
-	)
-	_, _, proVM, _ := initTestProposerVM(t, activationTime, durangoTime, graniteTime, 0)
-=======
 	_, _, proVM, _ := initTestProposerVM(t, upgradetest.Latest, 0)
->>>>>>> 35f8306c
 	defer func() {
 		require.NoError(proVM.Shutdown(context.Background()))
 	}()
