--- conflicted
+++ resolved
@@ -528,17 +528,11 @@
 	proVM = New(
 		coreVM,
 		Config{
-<<<<<<< HEAD
-			ActivationTime:      time.Unix(0, 0),
-			DurangoTime:         defaultTestingDurangoTime,
-			MinimumPChainHeight: 0,
-=======
 			Upgrades: upgrade.Config{
 				ApricotPhase4Time:            time.Unix(0, 0),
 				ApricotPhase4MinPChainHeight: 0,
-				DurangoTime:                  time.Unix(0, 0),
+				DurangoTime:                  defaultTestingDurangoTime,
 			},
->>>>>>> c2f1f460
 			MinBlkDelay:         DefaultMinBlockDelay,
 			NumHistoricalBlocks: DefaultNumHistoricalBlocks,
 			StakingLeafSigner:   pTestSigner,
