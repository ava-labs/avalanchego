// Copyright (C) 2019-2023, Ava Labs, Inc. All rights reserved.
// See the file LICENSE for licensing terms.

package proposervm

import (
	"bytes"
	"context"
	"crypto"
	"testing"
	"time"

	"github.com/stretchr/testify/require"

	"github.com/ava-labs/avalanchego/database"
	"github.com/ava-labs/avalanchego/database/manager"
	"github.com/ava-labs/avalanchego/ids"
	"github.com/ava-labs/avalanchego/snow"
	"github.com/ava-labs/avalanchego/snow/choices"
	"github.com/ava-labs/avalanchego/snow/consensus/snowman"
	"github.com/ava-labs/avalanchego/snow/engine/common"
	"github.com/ava-labs/avalanchego/vms/proposervm/block"
	"github.com/ava-labs/avalanchego/vms/proposervm/proposer"
)

var _ snowman.OracleBlock = (*TestOptionsBlock)(nil)

type TestOptionsBlock struct {
	snowman.TestBlock
	opts    [2]snowman.Block
	optsErr error
}

func (tob TestOptionsBlock) Options(context.Context) ([2]snowman.Block, error) {
	return tob.opts, tob.optsErr
}

// ProposerBlock.Verify tests section
func TestBlockVerify_PostForkOption_ParentChecks(t *testing.T) {
	require := require.New(t)

	coreVM, _, proVM, coreGenBlk, _ := initTestProposerVM(t, time.Time{}, 0)
	proVM.Set(coreGenBlk.Timestamp())

	// create post fork oracle block ...
	oracleCoreBlk := &TestOptionsBlock{
		TestBlock: snowman.TestBlock{
			TestDecidable: choices.TestDecidable{
				IDV:     ids.Empty.Prefix(1111),
				StatusV: choices.Processing,
			},
			BytesV:     []byte{1},
			ParentV:    coreGenBlk.ID(),
			TimestampV: coreGenBlk.Timestamp(),
		},
	}
	oracleCoreBlk.opts = [2]snowman.Block{
		&snowman.TestBlock{
			TestDecidable: choices.TestDecidable{
				IDV:     ids.Empty.Prefix(2222),
				StatusV: choices.Processing,
			},
			BytesV:     []byte{2},
			ParentV:    oracleCoreBlk.ID(),
			TimestampV: oracleCoreBlk.Timestamp(),
		},
		&snowman.TestBlock{
			TestDecidable: choices.TestDecidable{
				IDV:     ids.Empty.Prefix(3333),
				StatusV: choices.Processing,
			},
			BytesV:     []byte{3},
			ParentV:    oracleCoreBlk.ID(),
			TimestampV: oracleCoreBlk.Timestamp(),
		},
	}

	coreVM.BuildBlockF = func(context.Context) (snowman.Block, error) {
		return oracleCoreBlk, nil
	}
	coreVM.GetBlockF = func(_ context.Context, blkID ids.ID) (snowman.Block, error) {
		switch blkID {
		case coreGenBlk.ID():
			return coreGenBlk, nil
		case oracleCoreBlk.ID():
			return oracleCoreBlk, nil
		case oracleCoreBlk.opts[0].ID():
			return oracleCoreBlk.opts[0], nil
		case oracleCoreBlk.opts[1].ID():
			return oracleCoreBlk.opts[1], nil
		default:
			return nil, database.ErrNotFound
		}
	}
	coreVM.ParseBlockF = func(_ context.Context, b []byte) (snowman.Block, error) {
		switch {
		case bytes.Equal(b, coreGenBlk.Bytes()):
			return coreGenBlk, nil
		case bytes.Equal(b, oracleCoreBlk.Bytes()):
			return oracleCoreBlk, nil
		case bytes.Equal(b, oracleCoreBlk.opts[0].Bytes()):
			return oracleCoreBlk.opts[0], nil
		case bytes.Equal(b, oracleCoreBlk.opts[1].Bytes()):
			return oracleCoreBlk.opts[1], nil
		default:
			return nil, errUnknownBlock
		}
	}

	parentBlk, err := proVM.BuildBlock(context.Background())
	require.NoError(err)

	require.NoError(parentBlk.Verify(context.Background()))
	require.NoError(proVM.SetPreference(context.Background(), parentBlk.ID()))

	// retrieve options ...
	require.IsType(&postForkBlock{}, parentBlk)
	postForkOracleBlk := parentBlk.(*postForkBlock)
	opts, err := postForkOracleBlk.Options(context.Background())
<<<<<<< HEAD
	require.NoError(err)
=======
	if err != nil {
		t.Fatal("could not retrieve options from post fork oracle block")
	}
>>>>>>> b3a07d8b
	require.IsType(&postForkOption{}, opts[0])

	// ... and verify them
	require.NoError(opts[0].Verify(context.Background()))
	require.NoError(opts[1].Verify(context.Background()))

	// show we can build on options
	require.NoError(proVM.SetPreference(context.Background(), opts[0].ID()))

	childCoreBlk := &snowman.TestBlock{
		TestDecidable: choices.TestDecidable{
			IDV:     ids.Empty.Prefix(4444),
			StatusV: choices.Processing,
		},
		ParentV:    oracleCoreBlk.opts[0].ID(),
		BytesV:     []byte{4},
		TimestampV: oracleCoreBlk.opts[0].Timestamp().Add(proposer.MaxDelay),
	}
	coreVM.BuildBlockF = func(context.Context) (snowman.Block, error) {
		return childCoreBlk, nil
	}
	proVM.Set(childCoreBlk.Timestamp())

	proChild, err := proVM.BuildBlock(context.Background())
<<<<<<< HEAD
	require.NoError(err)
	require.IsType(&postForkBlock{}, proChild)
	require.NoError(proChild.Verify(context.Background()))
=======
	if err != nil {
		t.Fatal("could not build on top of option")
	}
	require.IsType(&postForkBlock{}, proChild)
	if err := proChild.Verify(context.Background()); err != nil {
		t.Fatal("block built on option does not verify")
	}
>>>>>>> b3a07d8b
}

// ProposerBlock.Accept tests section
func TestBlockVerify_PostForkOption_CoreBlockVerifyIsCalledOnce(t *testing.T) {
	require := require.New(t)

	// Verify an option once; then show that another verify call would not call coreBlk.Verify()
	coreVM, _, proVM, coreGenBlk, _ := initTestProposerVM(t, time.Time{}, 0)
	proVM.Set(coreGenBlk.Timestamp())

	// create post fork oracle block ...
	oracleCoreBlk := &TestOptionsBlock{
		TestBlock: snowman.TestBlock{
			TestDecidable: choices.TestDecidable{
				IDV:     ids.Empty.Prefix(1111),
				StatusV: choices.Processing,
			},
			BytesV:     []byte{1},
			ParentV:    coreGenBlk.ID(),
			TimestampV: coreGenBlk.Timestamp(),
		},
	}
	coreOpt0 := &snowman.TestBlock{
		TestDecidable: choices.TestDecidable{
			IDV:     ids.Empty.Prefix(2222),
			StatusV: choices.Processing,
		},
		BytesV:     []byte{2},
		ParentV:    oracleCoreBlk.ID(),
		TimestampV: oracleCoreBlk.Timestamp(),
	}
	coreOpt1 := &snowman.TestBlock{
		TestDecidable: choices.TestDecidable{
			IDV:     ids.Empty.Prefix(3333),
			StatusV: choices.Processing,
		},
		BytesV:     []byte{3},
		ParentV:    oracleCoreBlk.ID(),
		TimestampV: oracleCoreBlk.Timestamp(),
	}
	oracleCoreBlk.opts = [2]snowman.Block{
		coreOpt0,
		coreOpt1,
	}

	coreVM.BuildBlockF = func(context.Context) (snowman.Block, error) {
		return oracleCoreBlk, nil
	}
	coreVM.GetBlockF = func(_ context.Context, blkID ids.ID) (snowman.Block, error) {
		switch blkID {
		case coreGenBlk.ID():
			return coreGenBlk, nil
		case oracleCoreBlk.ID():
			return oracleCoreBlk, nil
		case oracleCoreBlk.opts[0].ID():
			return oracleCoreBlk.opts[0], nil
		case oracleCoreBlk.opts[1].ID():
			return oracleCoreBlk.opts[1], nil
		default:
			return nil, database.ErrNotFound
		}
	}
	coreVM.ParseBlockF = func(_ context.Context, b []byte) (snowman.Block, error) {
		switch {
		case bytes.Equal(b, coreGenBlk.Bytes()):
			return coreGenBlk, nil
		case bytes.Equal(b, oracleCoreBlk.Bytes()):
			return oracleCoreBlk, nil
		case bytes.Equal(b, oracleCoreBlk.opts[0].Bytes()):
			return oracleCoreBlk.opts[0], nil
		case bytes.Equal(b, oracleCoreBlk.opts[1].Bytes()):
			return oracleCoreBlk.opts[1], nil
		default:
			return nil, errUnknownBlock
		}
	}

	parentBlk, err := proVM.BuildBlock(context.Background())
	require.NoError(err)

	require.NoError(parentBlk.Verify(context.Background()))
	require.NoError(proVM.SetPreference(context.Background(), parentBlk.ID()))

	// retrieve options ...
	require.IsType(&postForkBlock{}, parentBlk)
	postForkOracleBlk := parentBlk.(*postForkBlock)
	opts, err := postForkOracleBlk.Options(context.Background())
<<<<<<< HEAD
	require.NoError(err)
=======
	if err != nil {
		t.Fatal("could not retrieve options from post fork oracle block")
	}
>>>>>>> b3a07d8b
	require.IsType(&postForkOption{}, opts[0])

	// ... and verify them the first time
	require.NoError(opts[0].Verify(context.Background()))
	require.NoError(opts[1].Verify(context.Background()))

	// set error on coreBlock.Verify and recall Verify()
	coreOpt0.VerifyV = errDuplicateVerify
	coreOpt1.VerifyV = errDuplicateVerify

	// ... and verify them again. They verify without call to innerBlk
	require.NoError(opts[0].Verify(context.Background()))
	require.NoError(opts[1].Verify(context.Background()))
}

func TestBlockAccept_PostForkOption_SetsLastAcceptedBlock(t *testing.T) {
	require := require.New(t)

<<<<<<< HEAD
	// setup
=======
>>>>>>> b3a07d8b
	coreVM, _, proVM, coreGenBlk, _ := initTestProposerVM(t, time.Time{}, 0)
	proVM.Set(coreGenBlk.Timestamp())

	// create post fork oracle block ...
	oracleCoreBlk := &TestOptionsBlock{
		TestBlock: snowman.TestBlock{
			TestDecidable: choices.TestDecidable{
				IDV:     ids.Empty.Prefix(1111),
				StatusV: choices.Processing,
			},
			BytesV:     []byte{1},
			ParentV:    coreGenBlk.ID(),
			TimestampV: coreGenBlk.Timestamp(),
		},
	}
	oracleCoreBlk.opts = [2]snowman.Block{
		&snowman.TestBlock{
			TestDecidable: choices.TestDecidable{
				IDV:     ids.Empty.Prefix(2222),
				StatusV: choices.Processing,
			},
			BytesV:     []byte{2},
			ParentV:    oracleCoreBlk.ID(),
			TimestampV: oracleCoreBlk.Timestamp(),
		},
		&snowman.TestBlock{
			TestDecidable: choices.TestDecidable{
				IDV:     ids.Empty.Prefix(3333),
				StatusV: choices.Processing,
			},
			BytesV:     []byte{3},
			ParentV:    oracleCoreBlk.ID(),
			TimestampV: oracleCoreBlk.Timestamp(),
		},
	}

	coreVM.BuildBlockF = func(context.Context) (snowman.Block, error) {
		return oracleCoreBlk, nil
	}
	coreVM.GetBlockF = func(_ context.Context, blkID ids.ID) (snowman.Block, error) {
		switch blkID {
		case coreGenBlk.ID():
			return coreGenBlk, nil
		case oracleCoreBlk.ID():
			return oracleCoreBlk, nil
		case oracleCoreBlk.opts[0].ID():
			return oracleCoreBlk.opts[0], nil
		case oracleCoreBlk.opts[1].ID():
			return oracleCoreBlk.opts[1], nil
		default:
			return nil, database.ErrNotFound
		}
	}
	coreVM.ParseBlockF = func(_ context.Context, b []byte) (snowman.Block, error) {
		switch {
		case bytes.Equal(b, coreGenBlk.Bytes()):
			return coreGenBlk, nil
		case bytes.Equal(b, oracleCoreBlk.Bytes()):
			return oracleCoreBlk, nil
		case bytes.Equal(b, oracleCoreBlk.opts[0].Bytes()):
			return oracleCoreBlk.opts[0], nil
		case bytes.Equal(b, oracleCoreBlk.opts[1].Bytes()):
			return oracleCoreBlk.opts[1], nil
		default:
			return nil, errUnknownBlock
		}
	}

	parentBlk, err := proVM.BuildBlock(context.Background())
	require.NoError(err)

	// accept oracle block
	require.NoError(parentBlk.Accept(context.Background()))

	coreVM.LastAcceptedF = func(context.Context) (ids.ID, error) {
		if oracleCoreBlk.Status() == choices.Accepted {
			return oracleCoreBlk.ID(), nil
		}
		return coreGenBlk.ID(), nil
	}
	acceptedID, err := proVM.LastAccepted(context.Background())
	require.NoError(err)
	require.Equal(parentBlk.ID(), acceptedID)

	// accept one of the options
	require.IsType(&postForkBlock{}, parentBlk)
	postForkOracleBlk := parentBlk.(*postForkBlock)
	opts, err := postForkOracleBlk.Options(context.Background())
	require.NoError(err)

	require.NoError(opts[0].Accept(context.Background()))

	coreVM.LastAcceptedF = func(context.Context) (ids.ID, error) {
		if oracleCoreBlk.opts[0].Status() == choices.Accepted {
			return oracleCoreBlk.opts[0].ID(), nil
		}
		return oracleCoreBlk.ID(), nil
	}
	acceptedID, err = proVM.LastAccepted(context.Background())
	require.NoError(err)
	require.Equal(opts[0].ID(), acceptedID)
}

// ProposerBlock.Reject tests section
func TestBlockReject_InnerBlockIsNotRejected(t *testing.T) {
	require := require.New(t)

<<<<<<< HEAD
	// setup
=======
>>>>>>> b3a07d8b
	coreVM, _, proVM, coreGenBlk, _ := initTestProposerVM(t, time.Time{}, 0)
	proVM.Set(coreGenBlk.Timestamp())

	// create post fork oracle block ...
	oracleCoreBlk := &TestOptionsBlock{
		TestBlock: snowman.TestBlock{
			TestDecidable: choices.TestDecidable{
				IDV:     ids.Empty.Prefix(1111),
				StatusV: choices.Processing,
			},
			BytesV:     []byte{1},
			ParentV:    coreGenBlk.ID(),
			TimestampV: coreGenBlk.Timestamp(),
		},
	}
	oracleCoreBlk.opts = [2]snowman.Block{
		&snowman.TestBlock{
			TestDecidable: choices.TestDecidable{
				IDV:     ids.Empty.Prefix(2222),
				StatusV: choices.Processing,
			},
			BytesV:     []byte{2},
			ParentV:    oracleCoreBlk.ID(),
			TimestampV: oracleCoreBlk.Timestamp(),
		},
		&snowman.TestBlock{
			TestDecidable: choices.TestDecidable{
				IDV:     ids.Empty.Prefix(3333),
				StatusV: choices.Processing,
			},
			BytesV:     []byte{3},
			ParentV:    oracleCoreBlk.ID(),
			TimestampV: oracleCoreBlk.Timestamp(),
		},
	}

	coreVM.BuildBlockF = func(context.Context) (snowman.Block, error) {
		return oracleCoreBlk, nil
	}
	coreVM.GetBlockF = func(_ context.Context, blkID ids.ID) (snowman.Block, error) {
		switch blkID {
		case coreGenBlk.ID():
			return coreGenBlk, nil
		case oracleCoreBlk.ID():
			return oracleCoreBlk, nil
		case oracleCoreBlk.opts[0].ID():
			return oracleCoreBlk.opts[0], nil
		case oracleCoreBlk.opts[1].ID():
			return oracleCoreBlk.opts[1], nil
		default:
			return nil, database.ErrNotFound
		}
	}
	coreVM.ParseBlockF = func(_ context.Context, b []byte) (snowman.Block, error) {
		switch {
		case bytes.Equal(b, coreGenBlk.Bytes()):
			return coreGenBlk, nil
		case bytes.Equal(b, oracleCoreBlk.Bytes()):
			return oracleCoreBlk, nil
		case bytes.Equal(b, oracleCoreBlk.opts[0].Bytes()):
			return oracleCoreBlk.opts[0], nil
		case bytes.Equal(b, oracleCoreBlk.opts[1].Bytes()):
			return oracleCoreBlk.opts[1], nil
		default:
			return nil, errUnknownBlock
		}
	}

	builtBlk, err := proVM.BuildBlock(context.Background())
	require.NoError(err)

	// reject oracle block
<<<<<<< HEAD
	require.NoError(builtBlk.Reject(context.Background()))
=======
	if err := builtBlk.Reject(context.Background()); err != nil {
		t.Fatal("could not reject block")
	}
>>>>>>> b3a07d8b
	require.IsType(&postForkBlock{}, builtBlk)
	proBlk := builtBlk.(*postForkBlock)

	require.Equal(choices.Rejected, proBlk.Status())

	require.NotEqual(choices.Rejected, proBlk.innerBlk.Status())

	// reject an option
	require.IsType(&postForkBlock{}, builtBlk)
	postForkOracleBlk := builtBlk.(*postForkBlock)
	opts, err := postForkOracleBlk.Options(context.Background())
	require.NoError(err)

<<<<<<< HEAD
	require.NoError(opts[0].Reject(context.Background()))
=======
	if err := opts[0].Reject(context.Background()); err != nil {
		t.Fatal("could not accept option")
	}
>>>>>>> b3a07d8b
	require.IsType(&postForkOption{}, opts[0])
	proOpt := opts[0].(*postForkOption)

	require.Equal(choices.Rejected, proOpt.Status())

	require.NotEqual(choices.Rejected, proOpt.innerBlk.Status())
}

func TestBlockVerify_PostForkOption_ParentIsNotOracleWithError(t *testing.T) {
	require := require.New(t)

	// Verify an option once; then show that another verify call would not call coreBlk.Verify()
	coreVM, _, proVM, coreGenBlk, _ := initTestProposerVM(t, time.Time{}, 0)
	proVM.Set(coreGenBlk.Timestamp())

	coreBlk := &TestOptionsBlock{
		TestBlock: snowman.TestBlock{
			TestDecidable: choices.TestDecidable{
				IDV:     ids.GenerateTestID(),
				StatusV: choices.Processing,
			},
			BytesV:     []byte{1},
			ParentV:    coreGenBlk.ID(),
			TimestampV: coreGenBlk.Timestamp(),
		},
		optsErr: snowman.ErrNotOracle,
	}

	coreChildBlk := &snowman.TestBlock{
		TestDecidable: choices.TestDecidable{
			IDV:     ids.GenerateTestID(),
			StatusV: choices.Processing,
		},
		BytesV:     []byte{2},
		ParentV:    coreBlk.ID(),
		HeightV:    coreBlk.Height() + 1,
		TimestampV: coreBlk.Timestamp(),
	}

	coreVM.BuildBlockF = func(context.Context) (snowman.Block, error) {
		return coreBlk, nil
	}
	coreVM.GetBlockF = func(_ context.Context, blkID ids.ID) (snowman.Block, error) {
		switch blkID {
		case coreGenBlk.ID():
			return coreGenBlk, nil
		case coreBlk.ID():
			return coreBlk, nil
		case coreChildBlk.ID():
			return coreChildBlk, nil
		default:
			return nil, database.ErrNotFound
		}
	}
	coreVM.ParseBlockF = func(_ context.Context, b []byte) (snowman.Block, error) {
		switch {
		case bytes.Equal(b, coreGenBlk.Bytes()):
			return coreGenBlk, nil
		case bytes.Equal(b, coreBlk.Bytes()):
			return coreBlk, nil
		case bytes.Equal(b, coreChildBlk.Bytes()):
			return coreChildBlk, nil
		default:
			return nil, errUnknownBlock
		}
	}

	parentBlk, err := proVM.BuildBlock(context.Background())
	require.NoError(err)

	require.IsType(&postForkBlock{}, parentBlk)
	postForkBlk := parentBlk.(*postForkBlock)
	_, err = postForkBlk.Options(context.Background())
	require.ErrorIs(err, snowman.ErrNotOracle)

	// Build the child
	statelessChild, err := block.BuildOption(
		postForkBlk.ID(),
		coreChildBlk.Bytes(),
	)
	require.NoError(err)

	invalidChild, err := proVM.ParseBlock(context.Background(), statelessChild.Bytes())
	if err != nil {
		// A failure to parse is okay here
		return
	}

	require.ErrorIs(invalidChild.Verify(context.Background()), database.ErrNotFound)
}

func TestOptionTimestampValidity(t *testing.T) {
	require := require.New(t)

	coreVM, _, proVM, coreGenBlk, db := initTestProposerVM(t, time.Time{}, 0) // enable ProBlks

	coreOracleBlkID := ids.GenerateTestID()
	coreOracleBlk := &TestOptionsBlock{
		TestBlock: snowman.TestBlock{
			TestDecidable: choices.TestDecidable{
				IDV:     coreOracleBlkID,
				StatusV: choices.Processing,
			},
			BytesV:     []byte{1},
			ParentV:    coreGenBlk.ID(),
			HeightV:    coreGenBlk.Height() + 1,
			TimestampV: coreGenBlk.Timestamp().Add(time.Second),
		},
		opts: [2]snowman.Block{
			&snowman.TestBlock{
				TestDecidable: choices.TestDecidable{
					IDV:     ids.GenerateTestID(),
					StatusV: choices.Processing,
				},
				BytesV:     []byte{2},
				ParentV:    coreOracleBlkID,
				TimestampV: coreGenBlk.Timestamp().Add(time.Second),
			},
			&snowman.TestBlock{
				TestDecidable: choices.TestDecidable{
					IDV:     ids.GenerateTestID(),
					StatusV: choices.Processing,
				},
				BytesV:     []byte{3},
				ParentV:    coreOracleBlkID,
				TimestampV: coreGenBlk.Timestamp().Add(time.Second),
			},
		},
	}
	statelessBlock, err := block.BuildUnsigned(
		coreGenBlk.ID(),
		coreGenBlk.Timestamp(),
		0,
		coreOracleBlk.Bytes(),
	)
	require.NoError(err)

	coreVM.GetBlockF = func(_ context.Context, blkID ids.ID) (snowman.Block, error) {
		switch blkID {
		case coreGenBlk.ID():
			return coreGenBlk, nil
		case coreOracleBlk.ID():
			return coreOracleBlk, nil
		case coreOracleBlk.opts[0].ID():
			return coreOracleBlk.opts[0], nil
		case coreOracleBlk.opts[1].ID():
			return coreOracleBlk.opts[1], nil
		default:
			return nil, errUnknownBlock
		}
	}
	coreVM.ParseBlockF = func(_ context.Context, b []byte) (snowman.Block, error) {
		switch {
		case bytes.Equal(b, coreGenBlk.Bytes()):
			return coreGenBlk, nil
		case bytes.Equal(b, coreOracleBlk.Bytes()):
			return coreOracleBlk, nil
		case bytes.Equal(b, coreOracleBlk.opts[0].Bytes()):
			return coreOracleBlk.opts[0], nil
		case bytes.Equal(b, coreOracleBlk.opts[1].Bytes()):
			return coreOracleBlk.opts[1], nil
		default:
			return nil, errUnknownBlock
		}
	}

	statefulBlock, err := proVM.ParseBlock(context.Background(), statelessBlock.Bytes())
	require.NoError(err)

	require.NoError(statefulBlock.Verify(context.Background()))

	statefulOracleBlock, ok := statefulBlock.(snowman.OracleBlock)
	require.True(ok)

	options, err := statefulOracleBlock.Options(context.Background())
	require.NoError(err)

	option := options[0]
	require.NoError(option.Verify(context.Background()))

	require.NoError(statefulBlock.Accept(context.Background()))

	coreVM.GetBlockF = func(context.Context, ids.ID) (snowman.Block, error) {
		require.FailNow("called GetBlock when unable to handle the error")
		return nil, nil
	}
	coreVM.ParseBlockF = func(context.Context, []byte) (snowman.Block, error) {
		require.FailNow("called ParseBlock when unable to handle the error")
		return nil, nil
	}

	expectedTime := coreGenBlk.Timestamp()
	require.Equal(expectedTime, option.Timestamp())

	require.NoError(option.Accept(context.Background()))

	// Restart the node.

	ctx := proVM.ctx
	proVM = New(
		coreVM,
		time.Time{},
		0,
		DefaultMinBlockDelay,
		pTestCert.PrivateKey.(crypto.Signer),
		pTestCert.Leaf,
	)

	coreVM.InitializeF = func(
		context.Context,
		*snow.Context,
		manager.Manager,
		[]byte,
		[]byte,
		[]byte,
		chan<- common.Message,
		[]*common.Fx,
		common.AppSender,
	) error {
		return nil
	}
	coreVM.LastAcceptedF = func(context.Context) (ids.ID, error) {
		return coreOracleBlk.opts[0].ID(), nil
	}

	coreVM.GetBlockF = func(_ context.Context, blkID ids.ID) (snowman.Block, error) {
		switch blkID {
		case coreGenBlk.ID():
			return coreGenBlk, nil
		case coreOracleBlk.ID():
			return coreOracleBlk, nil
		case coreOracleBlk.opts[0].ID():
			return coreOracleBlk.opts[0], nil
		case coreOracleBlk.opts[1].ID():
			return coreOracleBlk.opts[1], nil
		default:
			return nil, errUnknownBlock
		}
	}
	coreVM.ParseBlockF = func(_ context.Context, b []byte) (snowman.Block, error) {
		switch {
		case bytes.Equal(b, coreGenBlk.Bytes()):
			return coreGenBlk, nil
		case bytes.Equal(b, coreOracleBlk.Bytes()):
			return coreOracleBlk, nil
		case bytes.Equal(b, coreOracleBlk.opts[0].Bytes()):
			return coreOracleBlk.opts[0], nil
		case bytes.Equal(b, coreOracleBlk.opts[1].Bytes()):
			return coreOracleBlk.opts[1], nil
		default:
			return nil, errUnknownBlock
		}
	}

	err = proVM.Initialize(
		context.Background(),
		ctx,
		db,
		nil,
		nil,
		nil,
		nil,
		nil,
		nil,
	)
	require.NoError(err)

	statefulOptionBlock, err := proVM.ParseBlock(context.Background(), option.Bytes())
	require.NoError(err)

	require.Equal(choices.Accepted, statefulOptionBlock.Status())

	coreVM.GetBlockF = func(context.Context, ids.ID) (snowman.Block, error) {
		require.FailNow("called GetBlock when unable to handle the error")
		return nil, nil
	}
	coreVM.ParseBlockF = func(context.Context, []byte) (snowman.Block, error) {
		require.FailNow("called ParseBlock when unable to handle the error")
		return nil, nil
	}

	require.Equal(expectedTime, statefulOptionBlock.Timestamp())
}<|MERGE_RESOLUTION|>--- conflicted
+++ resolved
@@ -117,13 +117,7 @@
 	require.IsType(&postForkBlock{}, parentBlk)
 	postForkOracleBlk := parentBlk.(*postForkBlock)
 	opts, err := postForkOracleBlk.Options(context.Background())
-<<<<<<< HEAD
-	require.NoError(err)
-=======
-	if err != nil {
-		t.Fatal("could not retrieve options from post fork oracle block")
-	}
->>>>>>> b3a07d8b
+	require.NoError(err)
 	require.IsType(&postForkOption{}, opts[0])
 
 	// ... and verify them
@@ -148,19 +142,9 @@
 	proVM.Set(childCoreBlk.Timestamp())
 
 	proChild, err := proVM.BuildBlock(context.Background())
-<<<<<<< HEAD
 	require.NoError(err)
 	require.IsType(&postForkBlock{}, proChild)
 	require.NoError(proChild.Verify(context.Background()))
-=======
-	if err != nil {
-		t.Fatal("could not build on top of option")
-	}
-	require.IsType(&postForkBlock{}, proChild)
-	if err := proChild.Verify(context.Background()); err != nil {
-		t.Fatal("block built on option does not verify")
-	}
->>>>>>> b3a07d8b
 }
 
 // ProposerBlock.Accept tests section
@@ -248,13 +232,7 @@
 	require.IsType(&postForkBlock{}, parentBlk)
 	postForkOracleBlk := parentBlk.(*postForkBlock)
 	opts, err := postForkOracleBlk.Options(context.Background())
-<<<<<<< HEAD
-	require.NoError(err)
-=======
-	if err != nil {
-		t.Fatal("could not retrieve options from post fork oracle block")
-	}
->>>>>>> b3a07d8b
+	require.NoError(err)
 	require.IsType(&postForkOption{}, opts[0])
 
 	// ... and verify them the first time
@@ -273,10 +251,6 @@
 func TestBlockAccept_PostForkOption_SetsLastAcceptedBlock(t *testing.T) {
 	require := require.New(t)
 
-<<<<<<< HEAD
-	// setup
-=======
->>>>>>> b3a07d8b
 	coreVM, _, proVM, coreGenBlk, _ := initTestProposerVM(t, time.Time{}, 0)
 	proVM.Set(coreGenBlk.Timestamp())
 
@@ -384,10 +358,6 @@
 func TestBlockReject_InnerBlockIsNotRejected(t *testing.T) {
 	require := require.New(t)
 
-<<<<<<< HEAD
-	// setup
-=======
->>>>>>> b3a07d8b
 	coreVM, _, proVM, coreGenBlk, _ := initTestProposerVM(t, time.Time{}, 0)
 	proVM.Set(coreGenBlk.Timestamp())
 
@@ -460,13 +430,7 @@
 	require.NoError(err)
 
 	// reject oracle block
-<<<<<<< HEAD
 	require.NoError(builtBlk.Reject(context.Background()))
-=======
-	if err := builtBlk.Reject(context.Background()); err != nil {
-		t.Fatal("could not reject block")
-	}
->>>>>>> b3a07d8b
 	require.IsType(&postForkBlock{}, builtBlk)
 	proBlk := builtBlk.(*postForkBlock)
 
@@ -480,13 +444,7 @@
 	opts, err := postForkOracleBlk.Options(context.Background())
 	require.NoError(err)
 
-<<<<<<< HEAD
 	require.NoError(opts[0].Reject(context.Background()))
-=======
-	if err := opts[0].Reject(context.Background()); err != nil {
-		t.Fatal("could not accept option")
-	}
->>>>>>> b3a07d8b
 	require.IsType(&postForkOption{}, opts[0])
 	proOpt := opts[0].(*postForkOption)
 
