--- conflicted
+++ resolved
@@ -143,12 +143,8 @@
 	// TODO: Add a helper for this metrics override, it is performed in multiple
 	//       places.
 	registerer := prometheus.NewRegistry()
-<<<<<<< HEAD
-
-	if err := multiGatherer.Register(metricsNamespace, registerer); err != nil {
-=======
-	if err := chainCtx.Metrics.Register("proposervm", registerer); err != nil {
->>>>>>> cf7b7a2c
+
+	if err := chainCtx.Metrics.Register(metricsNamespace, registerer); err != nil {
 		return err
 	}
 	multiGatherer := metrics.NewMultiGatherer()
