--- conflicted
+++ resolved
@@ -10,10 +10,7 @@
 	"net/http"
 	"time"
 
-<<<<<<< HEAD
-=======
 	"connectrpc.com/grpcreflect"
->>>>>>> 32806e08
 	"github.com/gorilla/rpc/v2"
 	"github.com/prometheus/client_golang/prometheus"
 	"go.uber.org/zap"
@@ -250,30 +247,13 @@
 	return vm.ChainVM.Shutdown(ctx)
 }
 
-<<<<<<< HEAD
 // overrides ChainVM.CreateHandlers to expose the proposervm API path
-=======
->>>>>>> 32806e08
 func (vm *VM) CreateHandlers(ctx context.Context) (map[string]http.Handler, error) {
 	handlers, err := vm.ChainVM.CreateHandlers(ctx)
 	if err != nil {
 		return nil, fmt.Errorf("failed to create inner VM handlers: %w", err)
 	}
 
-<<<<<<< HEAD
-	server := rpc.NewServer()
-	server.RegisterCodec(json.NewCodec(), "application/json")
-	server.RegisterCodec(json.NewCodec(), "application/json;charset=UTF-8")
-	err = server.RegisterService(&ProposerAPI{vm: vm}, "proposervm")
-	if err != nil {
-		return nil, fmt.Errorf("failed to register proposervm service: %w", err)
-	}
-	handlers["/proposervm"] = server
-
-	return handlers, nil
-}
-
-=======
 	metrics, err := metric.NewAPIInterceptor(vm.Config.Registerer)
 	if err != nil {
 		return nil, fmt.Errorf("failed to initialize metrics: %w", err)
@@ -328,7 +308,6 @@
 	}), nil
 }
 
->>>>>>> 32806e08
 func (vm *VM) SetState(ctx context.Context, newState snow.State) error {
 	if err := vm.ChainVM.SetState(ctx, newState); err != nil {
 		return err
