// Copyright (C) 2019-2025, Ava Labs, Inc. All rights reserved.
// See the file LICENSE for licensing terms.

package proposervm

import (
	"context"
	"errors"
	"fmt"
	"net/http"
	"time"

	"github.com/gorilla/rpc/v2"
	"github.com/prometheus/client_golang/prometheus"
	"go.uber.org/zap"

	"github.com/ava-labs/avalanchego/cache"
	"github.com/ava-labs/avalanchego/cache/lru"
	"github.com/ava-labs/avalanchego/cache/metercacher"
	"github.com/ava-labs/avalanchego/database"
	"github.com/ava-labs/avalanchego/database/prefixdb"
	"github.com/ava-labs/avalanchego/database/versiondb"
	"github.com/ava-labs/avalanchego/ids"
	"github.com/ava-labs/avalanchego/snow"
	"github.com/ava-labs/avalanchego/snow/consensus/snowman"
	"github.com/ava-labs/avalanchego/snow/engine/common"
	"github.com/ava-labs/avalanchego/snow/engine/snowman/block"
	"github.com/ava-labs/avalanchego/utils/constants"
	"github.com/ava-labs/avalanchego/utils/json"
	"github.com/ava-labs/avalanchego/utils/math"
	"github.com/ava-labs/avalanchego/utils/timer/mockable"
	"github.com/ava-labs/avalanchego/utils/tree"
	"github.com/ava-labs/avalanchego/utils/units"
	"github.com/ava-labs/avalanchego/vms/proposervm/proposer"
	"github.com/ava-labs/avalanchego/vms/proposervm/state"

	statelessblock "github.com/ava-labs/avalanchego/vms/proposervm/block"
	proposervmmetrics "github.com/ava-labs/avalanchego/vms/proposervm/metrics"
)

const (
	// DefaultMinBlockDelay should be kept as whole seconds because block
	// timestamps are only specific to the second.
	DefaultMinBlockDelay = time.Second
	// DefaultNumHistoricalBlocks as 0 results in never deleting any historical
	// blocks.
	DefaultNumHistoricalBlocks uint64 = 0

	innerBlkCacheSize = 64 * units.MiB
)

var (
	_ block.ChainVM         = (*VM)(nil)
	_ block.BatchedChainVM  = (*VM)(nil)
	_ block.StateSyncableVM = (*VM)(nil)
	_ ProposerVMServer      = (*VM)(nil)

	dbPrefix = []byte("proposervm")
)

func cachedBlockSize(_ ids.ID, blk snowman.Block) int {
	return ids.IDLen + len(blk.Bytes()) + constants.PointerOverhead
}

type VM struct {
	block.ChainVM
	Config
	blockBuilderVM block.BuildBlockWithContextChainVM
	batchedVM      block.BatchedChainVM
	ssVM           block.StateSyncableVM

	state.State

	proposer.Windower
	tree.Tree
	mockable.Clock

	ctx *snow.Context
	db  *versiondb.Database

	metrics proposervmmetrics.Metrics

	// Block ID --> Block
	// Each element is a block that passed verification but
	// hasn't yet been accepted/rejected
	verifiedBlocks map[ids.ID]PostForkBlock
	// Stateless block ID --> inner block.
	// Only contains post-fork blocks near the tip so that the cache doesn't get
	// filled with random blocks every time this node parses blocks while
	// processing a GetAncestors message from a bootstrapping node.
	innerBlkCache  cache.Cacher[ids.ID, snowman.Block]
	preferred      ids.ID
	consensusState snow.State

	// lastAcceptedTime is set to the last accepted PostForkBlock's timestamp
	// if the last accepted block has been a PostForkOption block since having
	// initialized the VM.
	lastAcceptedTime time.Time

	// lastAcceptedHeight is set to the last accepted PostForkBlock's height.
	lastAcceptedHeight uint64

	// proposerBuildSlotGauge reports the slot index when this node may attempt
	// to build a block.
	proposerBuildSlotGauge prometheus.Gauge

	// acceptedBlocksSlotHistogram reports the slots that accepted blocks were
	// proposed in.
	acceptedBlocksSlotHistogram prometheus.Histogram

	// lastAcceptedTimestampGaugeVec reports timestamps for the last-accepted
	// [postForkBlock] and its inner block.
	lastAcceptedTimestampGaugeVec *prometheus.GaugeVec
}

// New performs best when [minBlkDelay] is whole seconds. This is because block
// timestamps are only specific to the second.
func New(
	vm block.ChainVM,
	config Config,
) *VM {
	blockBuilderVM, _ := vm.(block.BuildBlockWithContextChainVM)
	batchedVM, _ := vm.(block.BatchedChainVM)
	ssVM, _ := vm.(block.StateSyncableVM)
	return &VM{
		ChainVM:        vm,
		Config:         config,
		blockBuilderVM: blockBuilderVM,
		batchedVM:      batchedVM,
		ssVM:           ssVM,
	}
}

func (vm *VM) Initialize(
	ctx context.Context,
	chainCtx *snow.Context,
	db database.Database,
	genesisBytes []byte,
	upgradeBytes []byte,
	configBytes []byte,
	fxs []*common.Fx,
	appSender common.AppSender,
) error {
	vm.ctx = chainCtx
	metrics, err := proposervmmetrics.New(vm.Config.Registerer)
	if err != nil {
		return err
	}
	vm.metrics = metrics

	vm.db = versiondb.New(prefixdb.New(dbPrefix, db))

	metrics, err := proposervmmetrics.New(vm.Config.Registerer)
	if err != nil {
		return err
	}
	vm.metrics = metrics

	baseState, err := state.NewMetered(vm.db, "state", vm.Config.Registerer)
	if err != nil {
		return err
	}
	vm.State = baseState
	vm.Windower = proposer.New(chainCtx.ValidatorState, chainCtx.SubnetID, chainCtx.ChainID)
	vm.Tree = tree.New()
	innerBlkCache, err := metercacher.New(
		"inner_block_cache",
		vm.Config.Registerer,
		lru.NewSizedCache(innerBlkCacheSize, cachedBlockSize),
	)
	if err != nil {
		return err
	}
	vm.innerBlkCache = innerBlkCache

	vm.verifiedBlocks = make(map[ids.ID]PostForkBlock)

	err = vm.ChainVM.Initialize(
		ctx,
		chainCtx,
		db,
		genesisBytes,
		upgradeBytes,
		configBytes,
		fxs,
		appSender,
	)
	if err != nil {
		return err
	}

	if err := vm.repairAcceptedChainByHeight(ctx); err != nil {
		return fmt.Errorf("failed to repair accepted chain by height: %w", err)
	}

	if err := vm.setLastAcceptedMetadata(ctx); err != nil {
		return fmt.Errorf("failed to set last accepted metadata: %w", err)
	}

	if err := vm.pruneOldBlocks(); err != nil {
		return fmt.Errorf("failed to prune old blocks: %w", err)
	}

	forkHeight, err := vm.GetForkHeight()
	switch err {
	case nil:
		chainCtx.Log.Info("initialized proposervm",
			zap.String("state", "after fork"),
			zap.Uint64("forkHeight", forkHeight),
			zap.Uint64("lastAcceptedHeight", vm.lastAcceptedHeight),
		)
	case database.ErrNotFound:
		chainCtx.Log.Info("initialized proposervm",
			zap.String("state", "before fork"),
		)
	default:
		return fmt.Errorf("failed to get fork height: %w", err)
	}

	vm.proposerBuildSlotGauge = prometheus.NewGauge(prometheus.GaugeOpts{
		Name: "block_building_slot",
		Help: "the slot that this node may attempt to build a block",
	})
	vm.acceptedBlocksSlotHistogram = prometheus.NewHistogram(prometheus.HistogramOpts{
		Name: "accepted_blocks_slot",
		Help: "the slot accepted blocks were proposed in",
		// define the following ranges:
		// (-inf, 0]
		// (0, 1]
		// (1, 2]
		// (2, inf)
		// the usage of ".5" before was to ensure we work around the limitation
		// of comparing floating point of the same numerical value.
		Buckets: []float64{0.5, 1.5, 2.5},
	})
	vm.lastAcceptedTimestampGaugeVec = prometheus.NewGaugeVec(
		prometheus.GaugeOpts{
			Name: "last_accepted_timestamp",
			Help: "timestamp of the last block accepted",
		},
		[]string{"block_type"},
	)

	return errors.Join(
		vm.Config.Registerer.Register(vm.proposerBuildSlotGauge),
		vm.Config.Registerer.Register(vm.acceptedBlocksSlotHistogram),
		vm.Config.Registerer.Register(vm.lastAcceptedTimestampGaugeVec),
	)
}

// Shutdown ops then propagate shutdown to innerVM
func (vm *VM) Shutdown(ctx context.Context) error {
	if err := vm.db.Commit(); err != nil {
		return err
	}
	return vm.ChainVM.Shutdown(ctx)
}

func (vm *VM) GetLastAcceptedHeight() uint64 {
<<<<<<< HEAD
=======
	vm.ctx.Lock.Lock()
	defer vm.ctx.Lock.Unlock()

>>>>>>> 70e308bb
	return vm.lastAcceptedHeight
}

// overrides ChainVM.CreateHandlers to expose the proposervm API path
func (vm *VM) CreateHandlers(ctx context.Context) (map[string]http.Handler, error) {
	handlers, err := vm.ChainVM.CreateHandlers(ctx)
	if err != nil {
		return nil, fmt.Errorf("failed to create inner VM handlers: %w", err)
	}

	server := rpc.NewServer()
	server.RegisterCodec(json.NewCodec(), "application/json")
	server.RegisterCodec(json.NewCodec(), "application/json;charset=UTF-8")
	server.RegisterInterceptFunc(vm.metrics.InterceptRequest)
	server.RegisterAfterFunc(vm.metrics.AfterRequest)
	err = server.RegisterService(&ProposerAPI{vm: vm}, "proposervm")
	if err != nil {
		return nil, fmt.Errorf("failed to register proposervm service: %w", err)
	}
	handlers["/proposervm"] = server

	return handlers, nil
}

func (vm *VM) SetState(ctx context.Context, newState snow.State) error {
	if err := vm.ChainVM.SetState(ctx, newState); err != nil {
		return err
	}

	oldState := vm.consensusState
	vm.consensusState = newState
	if oldState != snow.StateSyncing {
		return nil
	}

	// When finishing StateSyncing, if state sync has failed or was skipped,
	// repairAcceptedChainByHeight rolls back the chain to the previously last
	// accepted block. If state sync has completed successfully, this call is a
	// no-op.
	if err := vm.repairAcceptedChainByHeight(ctx); err != nil {
		return fmt.Errorf("failed to repair accepted chain height: %w", err)
	}
	return vm.setLastAcceptedMetadata(ctx)
}

func (vm *VM) BuildBlock(ctx context.Context) (snowman.Block, error) {
	preferredBlock, err := vm.getBlock(ctx, vm.preferred)
	if err != nil {
		vm.ctx.Log.Error("unexpected build block failure",
			zap.String("reason", "failed to fetch preferred block"),
			zap.Stringer("parentID", vm.preferred),
			zap.Error(err),
		)
		return nil, err
	}

	return preferredBlock.buildChild(ctx)
}

func (vm *VM) ParseBlock(ctx context.Context, b []byte) (snowman.Block, error) {
	if blk, err := vm.parsePostForkBlock(ctx, b, true); err == nil {
		return blk, nil
	}
	return vm.parsePreForkBlock(ctx, b)
}

func (vm *VM) ParseLocalBlock(ctx context.Context, b []byte) (snowman.Block, error) {
	if blk, err := vm.parsePostForkBlock(ctx, b, false); err == nil {
		return blk, nil
	}
	return vm.parsePreForkBlock(ctx, b)
}

func (vm *VM) GetBlock(ctx context.Context, id ids.ID) (snowman.Block, error) {
	return vm.getBlock(ctx, id)
}

func (vm *VM) SetPreference(ctx context.Context, preferred ids.ID) error {
	if vm.preferred == preferred {
		return nil
	}
	vm.preferred = preferred

	blk, err := vm.getPostForkBlock(ctx, preferred)
	if err != nil {
		return vm.ChainVM.SetPreference(ctx, preferred)
	}

	innerBlkID := blk.getInnerBlk().ID()
	if err := vm.ChainVM.SetPreference(ctx, innerBlkID); err != nil {
		return err
	}

	vm.ctx.Log.Debug("set preference",
		zap.Stringer("blkID", preferred),
		zap.Stringer("innerBlkID", innerBlkID),
	)
	return nil
}

func (vm *VM) WaitForEvent(ctx context.Context) (common.Message, error) {
	for {
		if err := ctx.Err(); err != nil {
			vm.ctx.Log.Debug("Aborting WaitForEvent, context is done", zap.Error(err))
			return 0, err
		}

		timeToBuild, shouldWait, err := vm.timeToBuild(ctx)
		if err != nil {
			vm.ctx.Log.Debug("Aborting WaitForEvent", zap.Error(err))
			return 0, err
		}

		// If we are pre-fork or haven't finished bootstrapping yet, we should
		// directly forward the inner VM's events.
		if !shouldWait {
			vm.ctx.Log.Debug("Waiting for inner VM event (pre-fork or before normal operation)")
			return vm.ChainVM.WaitForEvent(ctx)
		}

		duration := time.Until(timeToBuild)
		if duration <= 0 {
			vm.ctx.Log.Debug("Can build a block without waiting")
			return vm.ChainVM.WaitForEvent(ctx)
		}

		vm.ctx.Log.Debug("Waiting until we should build a block", zap.Duration("duration", duration))

		// Wait until it is our turn to build a block.
		select {
		case <-ctx.Done():
		case <-time.After(duration):
			// We should not call ChainVM.WaitForEvent here as it is possible
			// that timeToBuild was capped less than the actual time for us to
			// build a block. If it is actually our turn to build, timeToBuild
			// will be <= 0 in the next iteration.
		}
	}
}

func (vm *VM) timeToBuild(ctx context.Context) (time.Time, bool, error) {
	vm.ctx.Lock.Lock()
	defer vm.ctx.Lock.Unlock()

	// Block building is only supported if the consensus state is normal
	// operations and the vm is not state syncing.
	//
	// TODO: Correctly handle dynamic state sync here. When the innerVM is
	// dynamically state syncing, we should return here as well.
	if vm.consensusState != snow.NormalOp {
		return time.Time{}, false, nil
	}

	// Because the VM in marked as being in the [snow.NormalOp] state, we know
	// that [VM.SetPreference] must have already been called.
	blk, err := vm.getPostForkBlock(ctx, vm.preferred)
	// If the preferred block is pre-fork, we should wait for events on the
	// innerVM.
	if err != nil {
		return time.Time{}, false, nil
	}

	pChainHeight, err := blk.pChainHeight(ctx)
	if err != nil {
		return time.Time{}, false, err
	}

	var (
		childBlockHeight = blk.Height() + 1
		parentTimestamp  = blk.Timestamp()
		nextStartTime    time.Time
	)
	if vm.Upgrades.IsDurangoActivated(parentTimestamp) {
		currentTime := vm.Clock.Time().Truncate(time.Second)
		if nextStartTime, err = vm.getPostDurangoSlotTime(
			ctx,
			childBlockHeight,
			pChainHeight,
			proposer.TimeToSlot(parentTimestamp, currentTime),
			parentTimestamp,
		); err == nil {
			vm.proposerBuildSlotGauge.Set(float64(proposer.TimeToSlot(parentTimestamp, nextStartTime)))
		}
	} else {
		nextStartTime, err = vm.getPreDurangoSlotTime(
			ctx,
			childBlockHeight,
			pChainHeight,
			parentTimestamp,
		)
	}
	if err != nil {
		vm.ctx.Log.Debug("failed to fetch the expected delay",
			zap.Error(err),
		)

		// A nil error is returned here because it is possible that
		// bootstrapping caused the last accepted block to move past the latest
		// P-chain height. This will cause building blocks to return an error
		// until the P-chain's height has advanced.
		return time.Time{}, false, nil
	}

	return nextStartTime, true, nil
}

func (vm *VM) getPreDurangoSlotTime(
	ctx context.Context,
	blkHeight,
	pChainHeight uint64,
	parentTimestamp time.Time,
) (time.Time, error) {
	delay, err := vm.Windower.Delay(ctx, blkHeight, pChainHeight, vm.ctx.NodeID, proposer.MaxBuildWindows)
	if err != nil {
		return time.Time{}, err
	}

	// Note: The P-chain does not currently try to target any block time. It
	// notifies the consensus engine as soon as a new block may be built. To
	// avoid fast runs of blocks there is an additional minimum delay that
	// validators can specify. This delay may be an issue for high performance,
	// custom VMs. Until the P-chain is modified to target a specific block
	// time, ProposerMinBlockDelay can be configured in the subnet config.
	delay = max(delay, vm.MinBlkDelay)
	return parentTimestamp.Add(delay), nil
}

func (vm *VM) getPostDurangoSlotTime(
	ctx context.Context,
	blkHeight,
	pChainHeight,
	slot uint64,
	parentTimestamp time.Time,
) (time.Time, error) {
	delay, err := vm.Windower.MinDelayForProposer(
		ctx,
		blkHeight,
		pChainHeight,
		vm.ctx.NodeID,
		slot,
	)
	// Note: The P-chain does not currently try to target any block time. It
	// notifies the consensus engine as soon as a new block may be built. To
	// avoid fast runs of blocks there is an additional minimum delay that
	// validators can specify. This delay may be an issue for high performance,
	// custom VMs. Until the P-chain is modified to target a specific block
	// time, ProposerMinBlockDelay can be configured in the subnet config.
	switch {
	case err == nil:
		delay = max(delay, vm.MinBlkDelay)
		return parentTimestamp.Add(delay), nil
	case errors.Is(err, proposer.ErrAnyoneCanPropose):
		return parentTimestamp.Add(vm.MinBlkDelay), nil
	default:
		return time.Time{}, err
	}
}

func (vm *VM) LastAccepted(ctx context.Context) (ids.ID, error) {
	lastAccepted, err := vm.State.GetLastAccepted()
	if err == database.ErrNotFound {
		return vm.ChainVM.LastAccepted(ctx)
	}
	return lastAccepted, err
}

func (vm *VM) repairAcceptedChainByHeight(ctx context.Context) error {
	innerLastAcceptedID, err := vm.ChainVM.LastAccepted(ctx)
	if err != nil {
		return fmt.Errorf("failed to get inner last accepted: %w", err)
	}
	innerLastAccepted, err := vm.ChainVM.GetBlock(ctx, innerLastAcceptedID)
	if err != nil {
		return fmt.Errorf("failed to get inner last accepted block: %w", err)
	}
	proLastAcceptedID, err := vm.State.GetLastAccepted()
	if err == database.ErrNotFound {
		// If the last accepted block isn't indexed yet, then the underlying
		// chain is the only chain and there is nothing to repair.
		return nil
	}
	if err != nil {
		return fmt.Errorf("failed to get last accepted: %w", err)
	}
	proLastAccepted, err := vm.getPostForkBlock(ctx, proLastAcceptedID)
	if err != nil {
		return fmt.Errorf("failed to get last accepted block: %w", err)
	}

	proLastAcceptedHeight := proLastAccepted.Height()
	innerLastAcceptedHeight := innerLastAccepted.Height()
	if proLastAcceptedHeight < innerLastAcceptedHeight {
		return fmt.Errorf("proposervm height index (%d) should never be lower than the inner height index (%d)", proLastAcceptedHeight, innerLastAcceptedHeight)
	}
	if proLastAcceptedHeight == innerLastAcceptedHeight {
		// There is nothing to repair - as the heights match
		return nil
	}

	vm.ctx.Log.Info("repairing accepted chain by height",
		zap.Uint64("outerHeight", proLastAcceptedHeight),
		zap.Uint64("innerHeight", innerLastAcceptedHeight),
	)

	// The inner vm must be behind the proposer vm, so we must roll the
	// proposervm back.
	forkHeight, err := vm.State.GetForkHeight()
	if err != nil {
		return fmt.Errorf("failed to get fork height: %w", err)
	}

	if forkHeight > innerLastAcceptedHeight {
		// We are rolling back past the fork, so we should just forget about all
		// of our proposervm indices.
		if err := vm.State.DeleteLastAccepted(); err != nil {
			return fmt.Errorf("failed to delete last accepted: %w", err)
		}
		return vm.db.Commit()
	}

	newProLastAcceptedID, err := vm.State.GetBlockIDAtHeight(innerLastAcceptedHeight)
	if err != nil {
		// This fatal error can happen if NumHistoricalBlocks is set too
		// aggressively and the inner vm rolled back before the oldest
		// proposervm block.
		return fmt.Errorf("proposervm failed to rollback last accepted block to height (%d): %w", innerLastAcceptedHeight, err)
	}

	if err := vm.State.SetLastAccepted(newProLastAcceptedID); err != nil {
		return fmt.Errorf("failed to set last accepted: %w", err)
	}

	if err := vm.db.Commit(); err != nil {
		return fmt.Errorf("failed to commit db: %w", err)
	}

	return nil
}

func (vm *VM) setLastAcceptedMetadata(ctx context.Context) error {
	lastAcceptedID, err := vm.GetLastAccepted()
	if err == database.ErrNotFound {
		// If the last accepted block wasn't a PostFork block, then we don't
		// initialize the metadata.
		vm.lastAcceptedHeight = 0
		vm.lastAcceptedTime = time.Time{}
		return nil
	}
	if err != nil {
		return err
	}

	lastAccepted, err := vm.getPostForkBlock(ctx, lastAcceptedID)
	if err != nil {
		return err
	}

	// Set the last accepted height
	vm.lastAcceptedHeight = lastAccepted.Height()

	if _, ok := lastAccepted.getStatelessBlk().(statelessblock.SignedBlock); ok {
		// If the last accepted block wasn't a PostForkOption, then we don't
		// initialize the time.
		return nil
	}

	acceptedParent, err := vm.getPostForkBlock(ctx, lastAccepted.Parent())
	if err != nil {
		return err
	}
	vm.lastAcceptedTime = acceptedParent.Timestamp()
	return nil
}

func (vm *VM) parsePostForkBlock(ctx context.Context, b []byte, verifySignature bool) (PostForkBlock, error) {
	var (
		statelessBlock statelessblock.Block
		err            error
	)

	if verifySignature {
		statelessBlock, err = statelessblock.Parse(b, vm.ctx.ChainID)
	} else {
		statelessBlock, err = statelessblock.ParseWithoutVerification(b)
	}
	if err != nil {
		return nil, err
	}

	blkID := statelessBlock.ID()
	innerBlkBytes := statelessBlock.Block()
	innerBlk, err := vm.parseInnerBlock(ctx, blkID, innerBlkBytes)
	if err != nil {
		return nil, err
	}

	if statelessSignedBlock, ok := statelessBlock.(statelessblock.SignedBlock); ok {
		return &postForkBlock{
			SignedBlock: statelessSignedBlock,
			postForkCommonComponents: postForkCommonComponents{
				vm:       vm,
				innerBlk: innerBlk,
			},
		}, nil
	}

	return &postForkOption{
		Block: statelessBlock,
		postForkCommonComponents: postForkCommonComponents{
			vm:       vm,
			innerBlk: innerBlk,
		},
	}, nil
}

func (vm *VM) parsePreForkBlock(ctx context.Context, b []byte) (*preForkBlock, error) {
	blk, err := vm.ChainVM.ParseBlock(ctx, b)
	return &preForkBlock{
		Block: blk,
		vm:    vm,
	}, err
}

func (vm *VM) GetStatelessSignedBlock(blkID ids.ID) (statelessblock.SignedBlock, error) {
	block, exists := vm.verifiedBlocks[blkID]
	if exists {
		if signedBlock, ok := block.getStatelessBlk().(statelessblock.SignedBlock); ok {
			return signedBlock, nil
		}
	}

	statelessBlock, err := vm.State.GetBlock(blkID)
	if err != nil {
		return nil, fmt.Errorf("failed to get stateless block %s: %w", blkID, err)
	}
	if signedBlock, ok := statelessBlock.(statelessblock.SignedBlock); ok {
		return signedBlock, nil
	} else {
		return nil, fmt.Errorf("block %s is not a stateless signed block", blkID)
	}
}

func (vm *VM) getBlock(ctx context.Context, id ids.ID) (Block, error) {
	if blk, err := vm.getPostForkBlock(ctx, id); err == nil {
		return blk, nil
	}
	return vm.getPreForkBlock(ctx, id)
}

func (vm *VM) getPostForkBlock(ctx context.Context, blkID ids.ID) (PostForkBlock, error) {
	block, exists := vm.verifiedBlocks[blkID]
	if exists {
		return block, nil
	}

	statelessBlock, err := vm.State.GetBlock(blkID)
	if err != nil {
		return nil, err
	}

	innerBlkBytes := statelessBlock.Block()
	innerBlk, err := vm.parseInnerBlock(ctx, blkID, innerBlkBytes)
	if err != nil {
		return nil, err
	}

	if statelessSignedBlock, ok := statelessBlock.(statelessblock.SignedBlock); ok {
		return &postForkBlock{
			SignedBlock: statelessSignedBlock,
			postForkCommonComponents: postForkCommonComponents{
				vm:       vm,
				innerBlk: innerBlk,
			},
		}, nil
	}
	return &postForkOption{
		Block: statelessBlock,
		postForkCommonComponents: postForkCommonComponents{
			vm:       vm,
			innerBlk: innerBlk,
		},
	}, nil
}

func (vm *VM) getPreForkBlock(ctx context.Context, blkID ids.ID) (*preForkBlock, error) {
	blk, err := vm.ChainVM.GetBlock(ctx, blkID)
	return &preForkBlock{
		Block: blk,
		vm:    vm,
	}, err
}

func (vm *VM) acceptPostForkBlock(blk PostForkBlock) error {
	height := blk.Height()
	blkID := blk.ID()

	vm.lastAcceptedHeight = height
	delete(vm.verifiedBlocks, blkID)

	// Persist this block, its height index, and its status
	if err := vm.State.SetLastAccepted(blkID); err != nil {
		return err
	}
	if err := vm.State.PutBlock(blk.getStatelessBlk()); err != nil {
		return err
	}
	if err := vm.updateHeightIndex(height, blkID); err != nil {
		return err
	}
	return vm.db.Commit()
}

func (vm *VM) verifyAndRecordInnerBlk(ctx context.Context, blockCtx *block.Context, postFork PostForkBlock) error {
	innerBlk := postFork.getInnerBlk()
	postForkID := postFork.ID()
	originalInnerBlock, previouslyVerified := vm.Tree.Get(innerBlk)
	if previouslyVerified {
		innerBlk = originalInnerBlock
		// We must update all of the mappings from postFork -> innerBlock to
		// now point to originalInnerBlock.
		postFork.setInnerBlk(originalInnerBlock)
		vm.innerBlkCache.Put(postForkID, originalInnerBlock)
	}

	var (
		shouldVerifyWithCtx = blockCtx != nil
		blkWithCtx          block.WithVerifyContext
		err                 error
	)
	if shouldVerifyWithCtx {
		blkWithCtx, shouldVerifyWithCtx = innerBlk.(block.WithVerifyContext)
		if shouldVerifyWithCtx {
			shouldVerifyWithCtx, err = blkWithCtx.ShouldVerifyWithContext(ctx)
			if err != nil {
				return err
			}
		}
	}

	// Invariant: If either [Verify] or [VerifyWithContext] returns nil, this
	//            function must return nil. This maintains the inner block's
	//            invariant that successful verification will eventually result
	//            in accepted or rejected being called.
	if shouldVerifyWithCtx {
		// This block needs to know the P-Chain height during verification.
		// Note that [VerifyWithContext] with context may be called multiple
		// times with multiple contexts.
		err = blkWithCtx.VerifyWithContext(ctx, blockCtx)
	} else if !previouslyVerified {
		// This isn't a [block.WithVerifyContext] so we only call [Verify] once.
		err = innerBlk.Verify(ctx)
	}
	if err != nil {
		return err
	}

	// Since verification passed, we should ensure the inner block tree is
	// populated.
	if !previouslyVerified {
		vm.Tree.Add(innerBlk)
	}
	vm.verifiedBlocks[postForkID] = postFork
	return nil
}

// fujiOverridePChainHeightUntilHeight is the P-chain height at which the
// proposervm will no longer attempt to keep the P-chain height the same.
const fujiOverridePChainHeightUntilHeight = 200041

// fujiOverridePChainHeightUntilTimestamp is the timestamp at which the
// proposervm will no longer attempt to keep the P-chain height the same.
var fujiOverridePChainHeightUntilTimestamp = time.Date(2025, time.March, 7, 17, 0, 0, 0, time.UTC) // noon ET

func (vm *VM) selectChildPChainHeight(ctx context.Context, minPChainHeight uint64) (uint64, error) {
	var (
		now            = vm.Clock.Time()
		shouldOverride = vm.ctx.NetworkID == constants.FujiID &&
			vm.ctx.SubnetID != constants.PrimaryNetworkID &&
			now.Before(fujiOverridePChainHeightUntilTimestamp) &&
			minPChainHeight < fujiOverridePChainHeightUntilHeight
	)
	if shouldOverride {
		return minPChainHeight, nil
	}

	recommendedHeight, err := vm.ctx.ValidatorState.GetMinimumHeight(ctx)
	if err != nil {
		return 0, err
	}
	return max(recommendedHeight, minPChainHeight), nil
}

// parseInnerBlock attempts to parse the provided bytes as an inner block. If
// the inner block happens to be cached, then the inner block will not be
// parsed.
func (vm *VM) parseInnerBlock(ctx context.Context, outerBlkID ids.ID, innerBlkBytes []byte) (snowman.Block, error) {
	if innerBlk, ok := vm.innerBlkCache.Get(outerBlkID); ok {
		return innerBlk, nil
	}

	innerBlk, err := vm.ChainVM.ParseBlock(ctx, innerBlkBytes)
	if err != nil {
		return nil, err
	}
	vm.cacheInnerBlock(outerBlkID, innerBlk)
	return innerBlk, nil
}

// Caches proposervm block ID --> inner block if the inner block's height
// is within [innerBlkCacheSize] of the last accepted block's height.
func (vm *VM) cacheInnerBlock(outerBlkID ids.ID, innerBlk snowman.Block) {
	diff := math.AbsDiff(innerBlk.Height(), vm.lastAcceptedHeight)
	if diff < innerBlkCacheSize {
		vm.innerBlkCache.Put(outerBlkID, innerBlk)
	}
}<|MERGE_RESOLUTION|>--- conflicted
+++ resolved
@@ -53,7 +53,6 @@
 	_ block.ChainVM         = (*VM)(nil)
 	_ block.BatchedChainVM  = (*VM)(nil)
 	_ block.StateSyncableVM = (*VM)(nil)
-	_ ProposerVMServer      = (*VM)(nil)
 
 	dbPrefix = []byte("proposervm")
 )
@@ -142,12 +141,6 @@
 	appSender common.AppSender,
 ) error {
 	vm.ctx = chainCtx
-	metrics, err := proposervmmetrics.New(vm.Config.Registerer)
-	if err != nil {
-		return err
-	}
-	vm.metrics = metrics
-
 	vm.db = versiondb.New(prefixdb.New(dbPrefix, db))
 
 	metrics, err := proposervmmetrics.New(vm.Config.Registerer)
@@ -257,12 +250,9 @@
 }
 
 func (vm *VM) GetLastAcceptedHeight() uint64 {
-<<<<<<< HEAD
-=======
 	vm.ctx.Lock.Lock()
 	defer vm.ctx.Lock.Unlock()
 
->>>>>>> 70e308bb
 	return vm.lastAcceptedHeight
 }
 
