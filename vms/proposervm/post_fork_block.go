// Copyright (C) 2019-2022, Ava Labs, Inc. All rights reserved.
// See the file LICENSE for licensing terms.

package proposervm

import (
	"context"

	"github.com/ava-labs/avalanchego/ids"
	"github.com/ava-labs/avalanchego/snow/choices"
	"github.com/ava-labs/avalanchego/snow/consensus/snowman"
	"github.com/ava-labs/avalanchego/vms/proposervm/block"
)

var _ PostForkBlock = (*postForkBlock)(nil)

type postForkBlock struct {
	block.SignedBlock
	postForkCommonComponents
}

// Accept:
// 1) Sets this blocks status to Accepted.
// 2) Persists this block in storage
// 3) Calls Reject() on siblings of this block and their descendants.
func (b *postForkBlock) Accept(ctx context.Context) error {
	if err := b.acceptOuterBlk(); err != nil {
		return err
	}
	return b.acceptInnerBlk(ctx)
}

func (b *postForkBlock) acceptOuterBlk() error {
	// Update in-memory references
	b.status = choices.Accepted
	b.vm.lastAcceptedTime = b.Timestamp()
	b.vm.lastAcceptedHeight = b.Height()

	blkID := b.ID()
	delete(b.vm.verifiedBlocks, blkID)

	// Persist this block, its height index, and its status
	if err := b.vm.State.SetLastAccepted(blkID); err != nil {
		return err
	}
	return b.vm.storePostForkBlock(b)
}

func (b *postForkBlock) acceptInnerBlk(ctx context.Context) error {
	// mark the inner block as accepted and all conflicting inner blocks as
	// rejected
	return b.vm.Tree.Accept(ctx, b.innerBlk)
}

func (b *postForkBlock) Reject(context.Context) error {
	// We do not reject the inner block here because it may be accepted later
	delete(b.vm.verifiedBlocks, b.ID())
	b.status = choices.Rejected
	return nil
}

func (b *postForkBlock) Status() choices.Status {
	if b.status == choices.Accepted && b.Height() > b.vm.lastAcceptedHeight {
		return choices.Processing
	}
	return b.status
}

// Return this block's parent, or a *missing.Block if
// we don't have the parent.
func (b *postForkBlock) Parent() ids.ID {
	return b.ParentID()
}

// If Verify() returns nil, Accept() or Reject() will eventually be called on
// [b] and [b.innerBlk]
func (b *postForkBlock) Verify(ctx context.Context) error {
	parent, err := b.vm.getBlock(ctx, b.ParentID())
	if err != nil {
		return err
	}
	return parent.verifyPostForkChild(ctx, b)
}

// Return the two options for the block that follows [b]
func (b *postForkBlock) Options(ctx context.Context) ([2]snowman.Block, error) {
	innerOracleBlk, ok := b.innerBlk.(snowman.OracleBlock)
	if !ok {
		// [b]'s innerBlk isn't an oracle block
		return [2]snowman.Block{}, snowman.ErrNotOracle
	}

	// The inner block's child options
	innerOptions, err := innerOracleBlk.Options(ctx)
	if err != nil {
		return [2]snowman.Block{}, err
	}

	parentID := b.ID()
	outerOptions := [2]snowman.Block{}
	for i, innerOption := range innerOptions {
		// Wrap the inner block's child option
		statelessOuterOption, err := block.BuildOption(
			parentID,
			innerOption.Bytes(),
		)
		if err != nil {
			return [2]snowman.Block{}, err
		}

		outerOptions[i] = &postForkOption{
			Block: statelessOuterOption,
			postForkCommonComponents: postForkCommonComponents{
				vm:       b.vm,
				innerBlk: innerOption,
				status:   innerOption.Status(),
			},
		}
	}
	return outerOptions, nil
}

// A post-fork block can never have a pre-fork child
<<<<<<< HEAD
func (b *postForkBlock) verifyPreForkChild(context.Context, *preForkBlock) error {
=======
func (*postForkBlock) verifyPreForkChild(*preForkBlock) error {
>>>>>>> 27203928
	return errUnsignedChild
}

func (b *postForkBlock) verifyPostForkChild(ctx context.Context, child *postForkBlock) error {
	parentTimestamp := b.Timestamp()
	parentPChainHeight := b.PChainHeight()
	return b.postForkCommonComponents.Verify(
		ctx,
		parentTimestamp,
		parentPChainHeight,
		child,
	)
}

func (b *postForkBlock) verifyPostForkOption(ctx context.Context, child *postForkOption) error {
	if err := verifyIsOracleBlock(ctx, b.innerBlk); err != nil {
		return err
	}

	// Make sure [b]'s inner block is the parent of [child]'s inner block
	expectedInnerParentID := b.innerBlk.ID()
	innerParentID := child.innerBlk.Parent()
	if innerParentID != expectedInnerParentID {
		return errInnerParentMismatch
	}

	return child.vm.verifyAndRecordInnerBlk(ctx, child)
}

// Return the child (a *postForkBlock) of this block
func (b *postForkBlock) buildChild(ctx context.Context) (Block, error) {
	return b.postForkCommonComponents.buildChild(
		ctx,
		b.ID(),
		b.Timestamp(),
		b.PChainHeight(),
	)
}

func (b *postForkBlock) pChainHeight(context.Context) (uint64, error) {
	return b.PChainHeight(), nil
}

func (b *postForkBlock) setStatus(status choices.Status) {
	b.status = status
}

func (b *postForkBlock) getStatelessBlk() block.Block {
	return b.SignedBlock
}<|MERGE_RESOLUTION|>--- conflicted
+++ resolved
@@ -121,11 +121,7 @@
 }
 
 // A post-fork block can never have a pre-fork child
-<<<<<<< HEAD
-func (b *postForkBlock) verifyPreForkChild(context.Context, *preForkBlock) error {
-=======
-func (*postForkBlock) verifyPreForkChild(*preForkBlock) error {
->>>>>>> 27203928
+func (*postForkBlock) verifyPreForkChild(context.Context, *preForkBlock) error {
 	return errUnsignedChild
 }
 
