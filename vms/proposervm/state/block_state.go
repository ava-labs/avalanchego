// Copyright (C) 2019-2024, Ava Labs, Inc. All rights reserved.
// See the file LICENSE for licensing terms.

package state

import (
	"errors"
	"fmt"

	"github.com/prometheus/client_golang/prometheus"

	"github.com/ava-labs/avalanchego/cache"
	"github.com/ava-labs/avalanchego/cache/metercacher"
	"github.com/ava-labs/avalanchego/database"
	"github.com/ava-labs/avalanchego/ids"
	"github.com/ava-labs/avalanchego/snow/choices"
	"github.com/ava-labs/avalanchego/utils/constants"
	"github.com/ava-labs/avalanchego/utils/units"
	"github.com/ava-labs/avalanchego/utils/wrappers"
	"github.com/ava-labs/avalanchego/version"
	"github.com/ava-labs/avalanchego/vms/proposervm/block"
)

const blockCacheSize = 64 * units.MiB

var (
	errBlockWrongVersion = errors.New("wrong version")

	_ BlockState = (*blockState)(nil)
)

type BlockState interface {
	GetBlock(blkID ids.ID) (block.Block, choices.Status, error)
	PutBlock(blk block.Block, status choices.Status) error
	DeleteBlock(blkID ids.ID) error
}

type blockState struct {
	// Caches BlockID -> Block. If the Block is nil, that means the block is not
	// in storage.
	blkCache cache.Cacher[ids.ID, *blockWrapper]

	db database.Database
}

type blockWrapper struct {
	Block  []byte         `serialize:"true"`
	Status choices.Status `serialize:"true"`

	block block.Block
}

func cachedBlockSize(_ ids.ID, bw *blockWrapper) int {
	if bw == nil {
		return ids.IDLen + constants.PointerOverhead
	}
	return ids.IDLen + len(bw.Block) + wrappers.IntLen + 2*constants.PointerOverhead
}

func NewBlockState(db database.Database) BlockState {
	return &blockState{
		blkCache: cache.NewSizedLRU[ids.ID, *blockWrapper](
			blockCacheSize,
			cachedBlockSize,
		),
		db: db,
	}
}

func NewMeteredBlockState(db database.Database, namespace string, metrics prometheus.Registerer) (BlockState, error) {
	blkCache, err := metercacher.New[ids.ID, *blockWrapper](
		fmt.Sprintf("%s_block_cache", namespace),
		metrics,
		cache.NewSizedLRU[ids.ID, *blockWrapper](
			blockCacheSize,
			cachedBlockSize,
		),
	)

	return &blockState{
		blkCache: blkCache,
		db:       db,
	}, err
}

func (s *blockState) GetBlock(blkID ids.ID) (block.Block, choices.Status, error) {
	if blk, found := s.blkCache.Get(blkID); found {
		if blk == nil {
			return nil, choices.Unknown, database.ErrNotFound
		}
		return blk.block, blk.Status, nil
	}

	blkWrapperBytes, err := s.db.Get(blkID[:])
	if err == database.ErrNotFound {
		s.blkCache.Put(blkID, nil)
		return nil, choices.Unknown, database.ErrNotFound
	}
	if err != nil {
		return nil, choices.Unknown, err
	}

	blkWrapper := blockWrapper{}
	parsedVersion, err := Codec.Unmarshal(blkWrapperBytes, &blkWrapper)
	if err != nil {
		return nil, choices.Unknown, err
	}
<<<<<<< HEAD
	if parsedVersion != codecVersion {
=======
	if parsedVersion != CodecVersion {
>>>>>>> f3561f4f
		return nil, choices.Unknown, errBlockWrongVersion
	}

	// The key was in the database
	//
	// Invariant: Blocks stored on disk were previously accepted by this node.
	// Because the durango activation relaxes TLS cert parsing rules, we assume
	// it is always activated here.
	blk, err := block.Parse(blkWrapper.Block, version.DefaultUpgradeTime)
	if err != nil {
		return nil, choices.Unknown, err
	}
	blkWrapper.block = blk

	s.blkCache.Put(blkID, &blkWrapper)
	return blk, blkWrapper.Status, nil
}

func (s *blockState) PutBlock(blk block.Block, status choices.Status) error {
	blkWrapper := blockWrapper{
		Block:  blk.Bytes(),
		Status: status,
		block:  blk,
	}

<<<<<<< HEAD
	bytes, err := c.Marshal(codecVersion, &blkWrapper)
=======
	bytes, err := Codec.Marshal(CodecVersion, &blkWrapper)
>>>>>>> f3561f4f
	if err != nil {
		return err
	}

	blkID := blk.ID()
	s.blkCache.Put(blkID, &blkWrapper)
	return s.db.Put(blkID[:], bytes)
}

func (s *blockState) DeleteBlock(blkID ids.ID) error {
	s.blkCache.Evict(blkID)
	return s.db.Delete(blkID[:])
}<|MERGE_RESOLUTION|>--- conflicted
+++ resolved
@@ -105,11 +105,7 @@
 	if err != nil {
 		return nil, choices.Unknown, err
 	}
-<<<<<<< HEAD
-	if parsedVersion != codecVersion {
-=======
 	if parsedVersion != CodecVersion {
->>>>>>> f3561f4f
 		return nil, choices.Unknown, errBlockWrongVersion
 	}
 
@@ -135,11 +131,7 @@
 		block:  blk,
 	}
 
-<<<<<<< HEAD
-	bytes, err := c.Marshal(codecVersion, &blkWrapper)
-=======
 	bytes, err := Codec.Marshal(CodecVersion, &blkWrapper)
->>>>>>> f3561f4f
 	if err != nil {
 		return err
 	}
