--- conflicted
+++ resolved
@@ -90,11 +90,7 @@
 	ctx := snow.DefaultContextTest()
 	ctx.NodeID = ids.NodeIDFromCert(pTestCert.Leaf)
 
-<<<<<<< HEAD
-	err = vm.Initialize(
-=======
 	require.NoError(vm.Initialize(
->>>>>>> d6004f26
 		context.Background(),
 		ctx,
 		dbManager,
