--- conflicted
+++ resolved
@@ -1720,16 +1720,11 @@
 func TestTwoOptions_OneIsAccepted(t *testing.T) {
 	require := require.New(t)
 
-<<<<<<< HEAD
 	var (
 		activationTime  = time.Unix(0, 0)
 		durangoForkTime = mockable.MaxTime
 	)
 	coreVM, _, proVM, coreGenBlk, _ := initTestProposerVM(t, activationTime, durangoForkTime, 0)
-	proVM.Set(coreGenBlk.Timestamp())
-=======
-	coreVM, _, proVM, coreGenBlk, _ := initTestProposerVM(t, time.Time{}, 0)
->>>>>>> c3668874
 	defer func() {
 		require.NoError(proVM.Shutdown(context.Background()))
 	}()
@@ -1803,16 +1798,11 @@
 func TestLaggedPChainHeight(t *testing.T) {
 	require := require.New(t)
 
-<<<<<<< HEAD
 	var (
 		activationTime  = time.Unix(0, 0)
 		durangoForkTime = time.Unix(0, 0)
 	)
 	coreVM, _, proVM, coreGenBlk, _ := initTestProposerVM(t, activationTime, durangoForkTime, 0)
-	proVM.Set(coreGenBlk.Timestamp())
-=======
-	coreVM, _, proVM, coreGenBlk, _ := initTestProposerVM(t, time.Time{}, 0)
->>>>>>> c3668874
 	defer func() {
 		require.NoError(proVM.Shutdown(context.Background()))
 	}()
