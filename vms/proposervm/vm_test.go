--- conflicted
+++ resolved
@@ -84,13 +84,7 @@
 // If not provided, the fork is already activated at InitiallyActiveTime.
 func initTestProposerVM(
 	t *testing.T,
-<<<<<<< HEAD
-	proBlkStartTime time.Time,
-	durangoTime time.Time,
-	graniteTime time.Time,
-=======
 	fork upgradetest.Fork,
->>>>>>> 35f8306c
 	minPChainHeight uint64,
 	forkActivationTime ...time.Time,
 ) (
@@ -150,16 +144,7 @@
 	proVM := New(
 		coreVM,
 		Config{
-<<<<<<< HEAD
-			Upgrades: upgrade.Config{
-				ApricotPhase4Time:            proBlkStartTime,
-				ApricotPhase4MinPChainHeight: minPChainHeight,
-				DurangoTime:                  durangoTime,
-				GraniteTime:                  graniteTime,
-			},
-=======
 			Upgrades:            upgrades,
->>>>>>> 35f8306c
 			MinBlkDelay:         DefaultMinBlockDelay,
 			NumHistoricalBlocks: DefaultNumHistoricalBlocks,
 			StakingLeafSigner:   pTestSigner,
@@ -268,16 +253,7 @@
 	require := require.New(t)
 
 	// given the same core block, BuildBlock returns the same proposer block
-<<<<<<< HEAD
-	var (
-		activationTime = upgrade.InitiallyActiveTime
-		durangoTime    = upgrade.InitiallyActiveTime
-		graniteTime    = upgrade.InitiallyActiveTime
-	)
-	coreVM, _, proVM, _ := initTestProposerVM(t, activationTime, durangoTime, graniteTime, 0)
-=======
 	coreVM, _, proVM, _ := initTestProposerVM(t, upgradetest.Latest, 0)
->>>>>>> 35f8306c
 	defer func() {
 		require.NoError(proVM.Shutdown(context.Background()))
 	}()
@@ -301,16 +277,7 @@
 	require := require.New(t)
 
 	// given the same core block, BuildBlock returns the same proposer block
-<<<<<<< HEAD
-	var (
-		activationTime = upgrade.InitiallyActiveTime
-		durangoTime    = upgrade.InitiallyActiveTime
-		graniteTime    = upgrade.InitiallyActiveTime
-	)
-	coreVM, _, proVM, _ := initTestProposerVM(t, activationTime, durangoTime, graniteTime, 0)
-=======
 	coreVM, _, proVM, _ := initTestProposerVM(t, upgradetest.Latest, 0)
->>>>>>> 35f8306c
 	defer func() {
 		require.NoError(proVM.Shutdown(context.Background()))
 	}()
@@ -336,16 +303,7 @@
 	require := require.New(t)
 
 	// setup
-<<<<<<< HEAD
-	var (
-		activationTime = upgrade.InitiallyActiveTime
-		durangoTime    = upgrade.InitiallyActiveTime
-		graniteTime    = upgrade.InitiallyActiveTime
-	)
-	coreVM, _, proVM, _ := initTestProposerVM(t, activationTime, durangoTime, graniteTime, 0)
-=======
 	coreVM, _, proVM, _ := initTestProposerVM(t, upgradetest.Latest, 0)
->>>>>>> 35f8306c
 	defer func() {
 		require.NoError(proVM.Shutdown(context.Background()))
 	}()
@@ -370,16 +328,7 @@
 func TestProposerBlocksAreBuiltOnPreferredProBlock(t *testing.T) {
 	require := require.New(t)
 
-<<<<<<< HEAD
-	var (
-		activationTime = upgrade.InitiallyActiveTime
-		durangoTime    = upgrade.InitiallyActiveTime
-		graniteTime    = upgrade.InitiallyActiveTime
-	)
-	coreVM, _, proVM, _ := initTestProposerVM(t, activationTime, durangoTime, graniteTime, 0)
-=======
 	coreVM, _, proVM, _ := initTestProposerVM(t, upgradetest.Latest, 0)
->>>>>>> 35f8306c
 	defer func() {
 		require.NoError(proVM.Shutdown(context.Background()))
 	}()
@@ -447,16 +396,7 @@
 func TestCoreBlocksMustBeBuiltOnPreferredCoreBlock(t *testing.T) {
 	require := require.New(t)
 
-<<<<<<< HEAD
-	var (
-		activationTime = upgrade.InitiallyActiveTime
-		durangoTime    = upgrade.InitiallyActiveTime
-		graniteTime    = upgrade.InitiallyActiveTime
-	)
-	coreVM, _, proVM, _ := initTestProposerVM(t, activationTime, durangoTime, graniteTime, 0)
-=======
 	coreVM, _, proVM, _ := initTestProposerVM(t, upgradetest.Latest, 0)
->>>>>>> 35f8306c
 	defer func() {
 		require.NoError(proVM.Shutdown(context.Background()))
 	}()
@@ -525,16 +465,7 @@
 func TestCoreBlockFailureCauseProposerBlockParseFailure(t *testing.T) {
 	require := require.New(t)
 
-<<<<<<< HEAD
-	var (
-		activationTime = upgrade.InitiallyActiveTime
-		durangoTime    = upgrade.InitiallyActiveTime
-		graniteTime    = upgrade.InitiallyActiveTime
-	)
-	coreVM, _, proVM, _ := initTestProposerVM(t, activationTime, durangoTime, graniteTime, 0)
-=======
 	coreVM, _, proVM, _ := initTestProposerVM(t, upgradetest.Latest, 0)
->>>>>>> 35f8306c
 	defer func() {
 		require.NoError(proVM.Shutdown(context.Background()))
 	}()
@@ -571,16 +502,7 @@
 func TestTwoProBlocksWrappingSameCoreBlockCanBeParsed(t *testing.T) {
 	require := require.New(t)
 
-<<<<<<< HEAD
-	var (
-		activationTime = upgrade.InitiallyActiveTime
-		durangoTime    = upgrade.InitiallyActiveTime
-		graniteTime    = upgrade.InitiallyActiveTime
-	)
-	coreVM, _, proVM, _ := initTestProposerVM(t, activationTime, durangoTime, graniteTime, 0)
-=======
 	coreVM, _, proVM, _ := initTestProposerVM(t, upgradetest.Latest, 0)
->>>>>>> 35f8306c
 	defer func() {
 		require.NoError(proVM.Shutdown(context.Background()))
 	}()
@@ -656,16 +578,7 @@
 func TestTwoProBlocksWithSameParentCanBothVerify(t *testing.T) {
 	require := require.New(t)
 
-<<<<<<< HEAD
-	var (
-		activationTime = upgrade.InitiallyActiveTime
-		durangoTime    = upgrade.InitiallyActiveTime
-		graniteTime    = upgrade.InitiallyActiveTime
-	)
-	coreVM, _, proVM, _ := initTestProposerVM(t, activationTime, durangoTime, graniteTime, 0)
-=======
 	coreVM, _, proVM, _ := initTestProposerVM(t, upgradetest.Latest, 0)
->>>>>>> 35f8306c
 	defer func() {
 		require.NoError(proVM.Shutdown(context.Background()))
 	}()
@@ -723,16 +636,7 @@
 func TestPreFork_Initialize(t *testing.T) {
 	require := require.New(t)
 
-<<<<<<< HEAD
-	var (
-		activationTime = upgrade.UnscheduledActivationTime
-		durangoTime    = upgrade.UnscheduledActivationTime
-		graniteTime    = upgrade.UnscheduledActivationTime
-	)
-	_, _, proVM, _ := initTestProposerVM(t, activationTime, durangoTime, graniteTime, 0)
-=======
 	_, _, proVM, _ := initTestProposerVM(t, upgradetest.NoUpgrades, 0)
->>>>>>> 35f8306c
 	defer func() {
 		require.NoError(proVM.Shutdown(context.Background()))
 	}()
@@ -751,16 +655,7 @@
 func TestPreFork_BuildBlock(t *testing.T) {
 	require := require.New(t)
 
-<<<<<<< HEAD
-	var (
-		activationTime = upgrade.UnscheduledActivationTime
-		durangoTime    = upgrade.UnscheduledActivationTime
-		graniteTime    = upgrade.UnscheduledActivationTime
-	)
-	coreVM, _, proVM, _ := initTestProposerVM(t, activationTime, durangoTime, graniteTime, 0)
-=======
 	coreVM, _, proVM, _ := initTestProposerVM(t, upgradetest.NoUpgrades, 0)
->>>>>>> 35f8306c
 	defer func() {
 		require.NoError(proVM.Shutdown(context.Background()))
 	}()
@@ -789,16 +684,7 @@
 func TestPreFork_ParseBlock(t *testing.T) {
 	require := require.New(t)
 
-<<<<<<< HEAD
-	var (
-		activationTime = upgrade.UnscheduledActivationTime
-		durangoTime    = upgrade.UnscheduledActivationTime
-		graniteTime    = upgrade.UnscheduledActivationTime
-	)
-	coreVM, _, proVM, _ := initTestProposerVM(t, activationTime, durangoTime, graniteTime, 0)
-=======
 	coreVM, _, proVM, _ := initTestProposerVM(t, upgradetest.NoUpgrades, 0)
->>>>>>> 35f8306c
 	defer func() {
 		require.NoError(proVM.Shutdown(context.Background()))
 	}()
@@ -827,16 +713,7 @@
 func TestPreFork_SetPreference(t *testing.T) {
 	require := require.New(t)
 
-<<<<<<< HEAD
-	var (
-		activationTime = upgrade.UnscheduledActivationTime
-		durangoTime    = upgrade.UnscheduledActivationTime
-		graniteTime    = upgrade.UnscheduledActivationTime
-	)
-	coreVM, _, proVM, _ := initTestProposerVM(t, activationTime, durangoTime, graniteTime, 0)
-=======
 	coreVM, _, proVM, _ := initTestProposerVM(t, upgradetest.NoUpgrades, 0)
->>>>>>> 35f8306c
 	defer func() {
 		require.NoError(proVM.Shutdown(context.Background()))
 	}()
@@ -1066,16 +943,7 @@
 func TestInnerBlockDeduplication(t *testing.T) {
 	require := require.New(t)
 
-<<<<<<< HEAD
-	var (
-		activationTime = upgrade.InitiallyActiveTime
-		durangoTime    = upgrade.InitiallyActiveTime
-		graniteTime    = upgrade.InitiallyActiveTime
-	)
-	coreVM, _, proVM, _ := initTestProposerVM(t, activationTime, durangoTime, graniteTime, 0)
-=======
 	coreVM, _, proVM, _ := initTestProposerVM(t, upgradetest.Latest, 0)
->>>>>>> 35f8306c
 	defer func() {
 		require.NoError(proVM.Shutdown(context.Background()))
 	}()
@@ -1337,16 +1205,7 @@
 func TestBuildBlockDuringWindow(t *testing.T) {
 	require := require.New(t)
 
-<<<<<<< HEAD
-	var (
-		activationTime = upgrade.InitiallyActiveTime
-		durangoTime    = upgrade.UnscheduledActivationTime
-		graniteTime    = upgrade.UnscheduledActivationTime
-	)
-	coreVM, valState, proVM, _ := initTestProposerVM(t, activationTime, durangoTime, graniteTime, 0)
-=======
 	coreVM, valState, proVM, _ := initTestProposerVM(t, upgradetest.ApricotPhase4, 0)
->>>>>>> 35f8306c
 	defer func() {
 		require.NoError(proVM.Shutdown(context.Background()))
 	}()
@@ -1432,16 +1291,7 @@
 func TestTwoForks_OneIsAccepted(t *testing.T) {
 	require := require.New(t)
 
-<<<<<<< HEAD
-	var (
-		activationTime = upgrade.InitiallyActiveTime
-		durangoTime    = upgrade.UnscheduledActivationTime
-		graniteTime    = upgrade.UnscheduledActivationTime
-	)
-	coreVM, _, proVM, _ := initTestProposerVM(t, activationTime, durangoTime, graniteTime, 0)
-=======
 	coreVM, _, proVM, _ := initTestProposerVM(t, upgradetest.ApricotPhase4, 0)
->>>>>>> 35f8306c
 	defer func() {
 		require.NoError(proVM.Shutdown(context.Background()))
 	}()
@@ -1510,16 +1360,7 @@
 func TestTooFarAdvanced(t *testing.T) {
 	require := require.New(t)
 
-<<<<<<< HEAD
-	var (
-		activationTime = upgrade.InitiallyActiveTime
-		durangoTime    = upgrade.UnscheduledActivationTime
-		graniteTime    = upgrade.UnscheduledActivationTime
-	)
-	coreVM, _, proVM, _ := initTestProposerVM(t, activationTime, durangoTime, graniteTime, 0)
-=======
 	coreVM, _, proVM, _ := initTestProposerVM(t, upgradetest.ApricotPhase4, 0)
->>>>>>> 35f8306c
 	defer func() {
 		require.NoError(proVM.Shutdown(context.Background()))
 	}()
@@ -1590,16 +1431,7 @@
 func TestTwoOptions_OneIsAccepted(t *testing.T) {
 	require := require.New(t)
 
-<<<<<<< HEAD
-	var (
-		activationTime = upgrade.InitiallyActiveTime
-		durangoTime    = upgrade.UnscheduledActivationTime
-		graniteTime    = upgrade.UnscheduledActivationTime
-	)
-	coreVM, _, proVM, _ := initTestProposerVM(t, activationTime, durangoTime, graniteTime, 0)
-=======
 	coreVM, _, proVM, _ := initTestProposerVM(t, upgradetest.ApricotPhase4, 0)
->>>>>>> 35f8306c
 	defer func() {
 		require.NoError(proVM.Shutdown(context.Background()))
 	}()
@@ -1643,16 +1475,7 @@
 func TestLaggedPChainHeight(t *testing.T) {
 	require := require.New(t)
 
-<<<<<<< HEAD
-	var (
-		activationTime = upgrade.InitiallyActiveTime
-		durangoTime    = upgrade.InitiallyActiveTime
-		graniteTime    = upgrade.InitiallyActiveTime
-	)
-	coreVM, _, proVM, _ := initTestProposerVM(t, activationTime, durangoTime, graniteTime, 0)
-=======
 	coreVM, _, proVM, _ := initTestProposerVM(t, upgradetest.Latest, 0)
->>>>>>> 35f8306c
 	defer func() {
 		require.NoError(proVM.Shutdown(context.Background()))
 	}()
@@ -2508,16 +2331,7 @@
 func TestGetPostDurangoSlotTimeWithNoValidators(t *testing.T) {
 	require := require.New(t)
 
-<<<<<<< HEAD
-	var (
-		activationTime = upgrade.InitiallyActiveTime
-		durangoTime    = upgrade.InitiallyActiveTime
-		graniteTime    = upgrade.InitiallyActiveTime
-	)
-	coreVM, valState, proVM, _ := initTestProposerVM(t, activationTime, durangoTime, graniteTime, 0)
-=======
 	coreVM, valState, proVM, _ := initTestProposerVM(t, upgradetest.Latest, 0)
->>>>>>> 35f8306c
 	defer func() {
 		require.NoError(proVM.Shutdown(context.Background()))
 	}()
@@ -2670,17 +2484,8 @@
 
 func TestTimestampMetrics(t *testing.T) {
 	ctx := context.Background()
-<<<<<<< HEAD
-	var (
-		activationTime = upgrade.InitiallyActiveTime
-		durangoTime    = upgrade.UnscheduledActivationTime
-		graniteTime    = upgrade.UnscheduledActivationTime
-	)
-	coreVM, _, proVM, _ := initTestProposerVM(t, activationTime, durangoTime, graniteTime, 0)
-=======
 
 	coreVM, _, proVM, _ := initTestProposerVM(t, upgradetest.ApricotPhase4, 0)
->>>>>>> 35f8306c
 
 	defer func() {
 		require.NoError(t, proVM.Shutdown(ctx))
@@ -2721,16 +2526,7 @@
 }
 
 func TestSelectChildPChainHeight(t *testing.T) {
-<<<<<<< HEAD
-	var (
-		activationTime     = upgrade.InitiallyActiveTime
-		durangoTime        = upgrade.InitiallyActiveTime
-		graniteTime        = upgrade.InitiallyActiveTime
-		beforeOverrideEnds = fujiOverridePChainHeightUntilTimestamp.Add(-time.Minute)
-	)
-=======
 	beforeOverrideEnds := fujiOverridePChainHeightUntilTimestamp.Add(-time.Minute)
->>>>>>> 35f8306c
 	for _, test := range []struct {
 		name                 string
 		time                 time.Time
@@ -2789,11 +2585,7 @@
 		t.Run(test.name, func(t *testing.T) {
 			require := require.New(t)
 
-<<<<<<< HEAD
-			_, vdrState, proVM, _ := initTestProposerVM(t, activationTime, durangoTime, graniteTime, 0)
-=======
 			_, vdrState, proVM, _ := initTestProposerVM(t, upgradetest.Latest, 0)
->>>>>>> 35f8306c
 			defer func() {
 				require.NoError(proVM.Shutdown(context.Background()))
 			}()
