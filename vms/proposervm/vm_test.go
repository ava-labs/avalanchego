// Copyright (C) 2019-2024, Ava Labs, Inc. All rights reserved.
// See the file LICENSE for licensing terms.

package proposervm

import (
	"bytes"
	"context"
	"crypto"
	"errors"
	"fmt"
	"testing"
	"time"

	"github.com/prometheus/client_golang/prometheus"
	"github.com/stretchr/testify/require"
	"go.uber.org/mock/gomock"

	"github.com/ava-labs/avalanchego/database"
	"github.com/ava-labs/avalanchego/database/memdb"
	"github.com/ava-labs/avalanchego/database/prefixdb"
	"github.com/ava-labs/avalanchego/ids"
	"github.com/ava-labs/avalanchego/snow"
	"github.com/ava-labs/avalanchego/snow/consensus/snowman"
	"github.com/ava-labs/avalanchego/snow/consensus/snowman/snowmantest"
	"github.com/ava-labs/avalanchego/snow/engine/common"
	"github.com/ava-labs/avalanchego/snow/engine/enginetest"
	"github.com/ava-labs/avalanchego/snow/engine/snowman/block"
	"github.com/ava-labs/avalanchego/snow/engine/snowman/block/blocktest"
	"github.com/ava-labs/avalanchego/snow/snowtest"
	"github.com/ava-labs/avalanchego/snow/validators"
	"github.com/ava-labs/avalanchego/snow/validators/validatorstest"
	"github.com/ava-labs/avalanchego/staking"
	"github.com/ava-labs/avalanchego/upgrade"
	"github.com/ava-labs/avalanchego/upgrade/upgradetest"
	"github.com/ava-labs/avalanchego/utils"
	"github.com/ava-labs/avalanchego/utils/logging"
	"github.com/ava-labs/avalanchego/utils/timer/mockable"
	"github.com/ava-labs/avalanchego/vms/proposervm/proposer"

	statelessblock "github.com/ava-labs/avalanchego/vms/proposervm/block"
)

var (
	_ block.ChainVM         = (*fullVM)(nil)
	_ block.StateSyncableVM = (*fullVM)(nil)
)

type fullVM struct {
	*blocktest.VM
	*blocktest.StateSyncableVM
}

var (
	pTestSigner crypto.Signer
	pTestCert   *staking.Certificate

	defaultPChainHeight uint64 = 2000

	errUnknownBlock      = errors.New("unknown block")
	errUnverifiedBlock   = errors.New("unverified block")
	errMarshallingFailed = errors.New("marshalling failed")
	errTooHigh           = errors.New("too high")
	errUnexpectedCall    = errors.New("unexpected call")
)

func init() {
	tlsCert, err := staking.NewTLSCert()
	if err != nil {
		panic(err)
	}
	pTestSigner = tlsCert.PrivateKey.(crypto.Signer)
	pTestCert, err = staking.ParseCertificate(tlsCert.Leaf.Raw)
	if err != nil {
		panic(err)
	}
}

func initTestProposerVM(
	t *testing.T,
	proBlkStartTime time.Time,
	durangoTime time.Time,
	minPChainHeight uint64,
) (
	*fullVM,
	*validatorstest.State,
	*VM,
	database.Database,
) {
	require := require.New(t)

	initialState := []byte("genesis state")
	coreVM := &fullVM{
		VM: &blocktest.VM{
			VM: enginetest.VM{
				T: t,
			},
		},
		StateSyncableVM: &blocktest.StateSyncableVM{
			T: t,
		},
	}

	coreVM.InitializeF = func(context.Context, *snow.Context, database.Database,
		[]byte, []byte, []byte, chan<- common.Message,
		[]*common.Fx, common.AppSender,
	) error {
		return nil
	}
	coreVM.LastAcceptedF = snowmantest.MakeLastAcceptedBlockF(
		[]*snowmantest.Block{snowmantest.Genesis},
	)
	coreVM.GetBlockF = func(_ context.Context, blkID ids.ID) (snowman.Block, error) {
		switch blkID {
		case snowmantest.GenesisID:
			return snowmantest.Genesis, nil
		default:
			return nil, errUnknownBlock
		}
	}
	coreVM.ParseBlockF = func(_ context.Context, b []byte) (snowman.Block, error) {
		switch {
		case bytes.Equal(b, snowmantest.GenesisBytes):
			return snowmantest.Genesis, nil
		default:
			return nil, errUnknownBlock
		}
	}

	proVM := New(
		coreVM,
		Config{
			Upgrades: upgrade.Config{
				ApricotPhase4Time:            proBlkStartTime,
				ApricotPhase4MinPChainHeight: minPChainHeight,
				DurangoTime:                  durangoTime,
			},
			MinBlkDelay:         DefaultMinBlockDelay,
			NumHistoricalBlocks: DefaultNumHistoricalBlocks,
			StakingLeafSigner:   pTestSigner,
			StakingCertLeaf:     pTestCert,
			Registerer:          prometheus.NewRegistry(),
		},
	)

	valState := &validatorstest.State{
		T: t,
	}
	valState.GetMinimumHeightF = func(context.Context) (uint64, error) {
		return snowmantest.GenesisHeight, nil
	}
	valState.GetCurrentHeightF = func(context.Context) (uint64, error) {
		return defaultPChainHeight, nil
	}
	valState.GetValidatorSetF = func(context.Context, uint64, ids.ID) (map[ids.NodeID]*validators.GetValidatorOutput, error) {
		var (
			thisNode = proVM.ctx.NodeID
			nodeID1  = ids.BuildTestNodeID([]byte{1})
			nodeID2  = ids.BuildTestNodeID([]byte{2})
			nodeID3  = ids.BuildTestNodeID([]byte{3})
		)
		return map[ids.NodeID]*validators.GetValidatorOutput{
			thisNode: {
				NodeID: thisNode,
				Weight: 10,
			},
			nodeID1: {
				NodeID: nodeID1,
				Weight: 5,
			},
			nodeID2: {
				NodeID: nodeID2,
				Weight: 6,
			},
			nodeID3: {
				NodeID: nodeID3,
				Weight: 7,
			},
		}, nil
	}

	ctx := snowtest.Context(t, ids.ID{1})
	ctx.NodeID = ids.NodeIDFromCert(pTestCert)
	ctx.ValidatorState = valState

	db := prefixdb.New([]byte{0}, memdb.New())

	require.NoError(proVM.Initialize(
		context.Background(),
		ctx,
		db,
		initialState,
		nil,
		nil,
		nil,
		nil,
		nil,
	))

	// Initialize shouldn't be called again
	coreVM.InitializeF = nil

	require.NoError(proVM.SetState(context.Background(), snow.NormalOp))
	require.NoError(proVM.SetPreference(context.Background(), snowmantest.GenesisID))

	proVM.Set(snowmantest.GenesisTimestamp)

	return coreVM, valState, proVM, db
}

func waitForProposerWindow(vm *VM, chainTip snowman.Block, pchainHeight uint64) error {
	var (
		ctx              = context.Background()
		childBlockHeight = chainTip.Height() + 1
		parentTimestamp  = chainTip.Timestamp()
	)

	for {
		slot := proposer.TimeToSlot(parentTimestamp, vm.Clock.Time().Truncate(time.Second))
		delay, err := vm.MinDelayForProposer(
			ctx,
			childBlockHeight,
			pchainHeight,
			vm.ctx.NodeID,
			slot,
		)
		if err != nil {
			return err
		}

		vm.Clock.Set(parentTimestamp.Add(delay))
		if delay < proposer.MaxLookAheadWindow {
			return nil
		}
	}
}

// VM.BuildBlock tests section

func TestBuildBlockTimestampAreRoundedToSeconds(t *testing.T) {
	require := require.New(t)

	// given the same core block, BuildBlock returns the same proposer block
	var (
		activationTime = time.Unix(0, 0)
		durangoTime    = activationTime
	)
	coreVM, _, proVM, _ := initTestProposerVM(t, activationTime, durangoTime, 0)
	defer func() {
		require.NoError(proVM.Shutdown(context.Background()))
	}()

	skewedTimestamp := time.Now().Truncate(time.Second).Add(time.Millisecond)
	proVM.Set(skewedTimestamp)

	coreBlk := snowmantest.BuildChild(snowmantest.Genesis)
	coreVM.BuildBlockF = func(context.Context) (snowman.Block, error) {
		return coreBlk, nil
	}

	// test
	builtBlk, err := proVM.BuildBlock(context.Background())
	require.NoError(err)

	require.Equal(builtBlk.Timestamp().Truncate(time.Second), builtBlk.Timestamp())
}

func TestBuildBlockIsIdempotent(t *testing.T) {
	require := require.New(t)

	// given the same core block, BuildBlock returns the same proposer block
	var (
		activationTime = time.Unix(0, 0)
		durangoTime    = activationTime
	)
	coreVM, _, proVM, _ := initTestProposerVM(t, activationTime, durangoTime, 0)
	defer func() {
		require.NoError(proVM.Shutdown(context.Background()))
	}()

	coreBlk := snowmantest.BuildChild(snowmantest.Genesis)
	coreVM.BuildBlockF = func(context.Context) (snowman.Block, error) {
		return coreBlk, nil
	}

	// Mock the clock time to make sure that block timestamps will be equal
	proVM.Clock.Set(time.Now())

	builtBlk1, err := proVM.BuildBlock(context.Background())
	require.NoError(err)

	builtBlk2, err := proVM.BuildBlock(context.Background())
	require.NoError(err)

	require.Equal(builtBlk1.Bytes(), builtBlk2.Bytes())
}

func TestFirstProposerBlockIsBuiltOnTopOfGenesis(t *testing.T) {
	require := require.New(t)

	// setup
	var (
		activationTime = time.Unix(0, 0)
		durangoTime    = activationTime
	)
	coreVM, _, proVM, _ := initTestProposerVM(t, activationTime, durangoTime, 0)
	defer func() {
		require.NoError(proVM.Shutdown(context.Background()))
	}()

	coreBlk := snowmantest.BuildChild(snowmantest.Genesis)
	coreVM.BuildBlockF = func(context.Context) (snowman.Block, error) {
		return coreBlk, nil
	}

	// test
	snowBlock, err := proVM.BuildBlock(context.Background())
	require.NoError(err)

	// checks
	require.IsType(&postForkBlock{}, snowBlock)
	proBlock := snowBlock.(*postForkBlock)

	require.Equal(coreBlk, proBlock.innerBlk)
}

// both core blocks and pro blocks must be built on preferred
func TestProposerBlocksAreBuiltOnPreferredProBlock(t *testing.T) {
	require := require.New(t)

	var (
		activationTime = time.Unix(0, 0)
		durangoTime    = activationTime
	)
	coreVM, _, proVM, _ := initTestProposerVM(t, activationTime, durangoTime, 0)
	defer func() {
		require.NoError(proVM.Shutdown(context.Background()))
	}()

	// add two proBlks...
	coreBlk1 := snowmantest.BuildChild(snowmantest.Genesis)
	coreVM.BuildBlockF = func(context.Context) (snowman.Block, error) {
		return coreBlk1, nil
	}
	proBlk1, err := proVM.BuildBlock(context.Background())
	require.NoError(err)

	coreBlk2 := snowmantest.BuildChild(snowmantest.Genesis)
	coreVM.BuildBlockF = func(context.Context) (snowman.Block, error) {
		return coreBlk2, nil
	}
	proBlk2, err := proVM.BuildBlock(context.Background())
	require.NoError(err)
	require.NotEqual(proBlk2.ID(), proBlk1.ID())
	require.NoError(proBlk2.Verify(context.Background()))

	// ...and set one as preferred
	var prefcoreBlk *snowmantest.Block
	coreVM.SetPreferenceF = func(_ context.Context, prefID ids.ID) error {
		switch prefID {
		case coreBlk1.ID():
			prefcoreBlk = coreBlk1
			return nil
		case coreBlk2.ID():
			prefcoreBlk = coreBlk2
			return nil
		default:
			require.FailNow("prefID does not match coreBlk1 or coreBlk2")
			return nil
		}
	}
	coreVM.ParseBlockF = func(_ context.Context, b []byte) (snowman.Block, error) {
		switch {
		case bytes.Equal(b, coreBlk1.Bytes()):
			return coreBlk1, nil
		case bytes.Equal(b, coreBlk2.Bytes()):
			return coreBlk2, nil
		default:
			require.FailNow("bytes do not match coreBlk1 or coreBlk2")
			return nil, nil
		}
	}

	require.NoError(proVM.SetPreference(context.Background(), proBlk2.ID()))

	// build block...
	coreBlk3 := snowmantest.BuildChild(prefcoreBlk)
	coreVM.BuildBlockF = func(context.Context) (snowman.Block, error) {
		return coreBlk3, nil
	}

	require.NoError(waitForProposerWindow(proVM, proBlk2, proBlk2.(*postForkBlock).PChainHeight()))
	builtBlk, err := proVM.BuildBlock(context.Background())
	require.NoError(err)

	// ...show that parent is the preferred one
	require.Equal(proBlk2.ID(), builtBlk.Parent())
}

func TestCoreBlocksMustBeBuiltOnPreferredCoreBlock(t *testing.T) {
	require := require.New(t)

	var (
		activationTime = time.Unix(0, 0)
		durangoTime    = activationTime
	)
	coreVM, _, proVM, _ := initTestProposerVM(t, activationTime, durangoTime, 0)
	defer func() {
		require.NoError(proVM.Shutdown(context.Background()))
	}()

	coreBlk1 := snowmantest.BuildChild(snowmantest.Genesis)
	coreVM.BuildBlockF = func(context.Context) (snowman.Block, error) {
		return coreBlk1, nil
	}
	proBlk1, err := proVM.BuildBlock(context.Background())
	require.NoError(err)

	coreBlk2 := snowmantest.BuildChild(snowmantest.Genesis)
	coreVM.BuildBlockF = func(context.Context) (snowman.Block, error) {
		return coreBlk2, nil
	}
	proBlk2, err := proVM.BuildBlock(context.Background())
	require.NoError(err)
	require.NotEqual(proBlk1.ID(), proBlk2.ID())

	require.NoError(proBlk2.Verify(context.Background()))

	// ...and set one as preferred
	var wronglyPreferredcoreBlk *snowmantest.Block
	coreVM.SetPreferenceF = func(_ context.Context, prefID ids.ID) error {
		switch prefID {
		case coreBlk1.ID():
			wronglyPreferredcoreBlk = coreBlk2
			return nil
		case coreBlk2.ID():
			wronglyPreferredcoreBlk = coreBlk1
			return nil
		default:
			require.FailNow("Unknown core Blocks set as preferred")
			return nil
		}
	}
	coreVM.ParseBlockF = func(_ context.Context, b []byte) (snowman.Block, error) {
		switch {
		case bytes.Equal(b, coreBlk1.Bytes()):
			return coreBlk1, nil
		case bytes.Equal(b, coreBlk2.Bytes()):
			return coreBlk2, nil
		default:
			require.FailNow("Wrong bytes")
			return nil, nil
		}
	}

	require.NoError(proVM.SetPreference(context.Background(), proBlk2.ID()))

	// build block...
	coreBlk3 := snowmantest.BuildChild(wronglyPreferredcoreBlk)
	coreVM.BuildBlockF = func(context.Context) (snowman.Block, error) {
		return coreBlk3, nil
	}

	require.NoError(waitForProposerWindow(proVM, proBlk2, proBlk2.(*postForkBlock).PChainHeight()))
	blk, err := proVM.BuildBlock(context.Background())
	require.NoError(err)

	err = blk.Verify(context.Background())
	require.ErrorIs(err, errInnerParentMismatch)
}

// VM.ParseBlock tests section
func TestCoreBlockFailureCauseProposerBlockParseFailure(t *testing.T) {
	require := require.New(t)

	var (
		activationTime = time.Unix(0, 0)
		durangoTime    = activationTime
	)
	coreVM, _, proVM, _ := initTestProposerVM(t, activationTime, durangoTime, 0)
	defer func() {
		require.NoError(proVM.Shutdown(context.Background()))
	}()

	coreVM.ParseBlockF = func(context.Context, []byte) (snowman.Block, error) {
		return nil, errMarshallingFailed
	}

	innerBlk := snowmantest.BuildChild(snowmantest.Genesis)
	slb, err := statelessblock.Build(
		proVM.preferred,
		proVM.Time(),
		100, // pChainHeight,
		proVM.StakingCertLeaf,
		innerBlk.Bytes(),
		proVM.ctx.ChainID,
		proVM.StakingLeafSigner,
	)
	require.NoError(err)
	proBlk := postForkBlock{
		SignedBlock: slb,
		postForkCommonComponents: postForkCommonComponents{
			vm:       proVM,
			innerBlk: innerBlk,
		},
	}

	// test
	_, err = proVM.ParseBlock(context.Background(), proBlk.Bytes())
	require.ErrorIs(err, errMarshallingFailed)
}

func TestTwoProBlocksWrappingSameCoreBlockCanBeParsed(t *testing.T) {
	require := require.New(t)

	var (
		activationTime = time.Unix(0, 0)
		durangoTime    = activationTime
	)
	coreVM, _, proVM, _ := initTestProposerVM(t, activationTime, durangoTime, 0)
	defer func() {
		require.NoError(proVM.Shutdown(context.Background()))
	}()

	// create two Proposer blocks at the same height
	innerBlk := snowmantest.BuildChild(snowmantest.Genesis)
	coreVM.ParseBlockF = func(_ context.Context, b []byte) (snowman.Block, error) {
		require.Equal(innerBlk.Bytes(), b)
		return innerBlk, nil
	}

	blkTimestamp := proVM.Time()

	slb1, err := statelessblock.Build(
		proVM.preferred,
		blkTimestamp,
		100, // pChainHeight,
		proVM.StakingCertLeaf,
		innerBlk.Bytes(),
		proVM.ctx.ChainID,
		proVM.StakingLeafSigner,
	)
	require.NoError(err)
	proBlk1 := postForkBlock{
		SignedBlock: slb1,
		postForkCommonComponents: postForkCommonComponents{
			vm:       proVM,
			innerBlk: innerBlk,
		},
	}

	slb2, err := statelessblock.Build(
		proVM.preferred,
		blkTimestamp,
		200, // pChainHeight,
		proVM.StakingCertLeaf,
		innerBlk.Bytes(),
		proVM.ctx.ChainID,
		proVM.StakingLeafSigner,
	)
	require.NoError(err)
	proBlk2 := postForkBlock{
		SignedBlock: slb2,
		postForkCommonComponents: postForkCommonComponents{
			vm:       proVM,
			innerBlk: innerBlk,
		},
	}

	require.NotEqual(proBlk1.ID(), proBlk2.ID())

	// Show that both can be parsed and retrieved
	parsedBlk1, err := proVM.ParseBlock(context.Background(), proBlk1.Bytes())
	require.NoError(err)
	parsedBlk2, err := proVM.ParseBlock(context.Background(), proBlk2.Bytes())
	require.NoError(err)

	require.Equal(proBlk1.ID(), parsedBlk1.ID())
	require.Equal(proBlk2.ID(), parsedBlk2.ID())
}

// VM.BuildBlock and VM.ParseBlock interoperability tests section
func TestTwoProBlocksWithSameParentCanBothVerify(t *testing.T) {
	require := require.New(t)

	var (
		activationTime = time.Unix(0, 0)
		durangoTime    = activationTime
	)
	coreVM, _, proVM, _ := initTestProposerVM(t, activationTime, durangoTime, 0)
	defer func() {
		require.NoError(proVM.Shutdown(context.Background()))
	}()

	// one block is built from this proVM
	localcoreBlk := snowmantest.BuildChild(snowmantest.Genesis)
	coreVM.BuildBlockF = func(context.Context) (snowman.Block, error) {
		return localcoreBlk, nil
	}

	builtBlk, err := proVM.BuildBlock(context.Background())
	require.NoError(err)
	require.NoError(builtBlk.Verify(context.Background()))

	// another block with same parent comes from network and is parsed
	netcoreBlk := snowmantest.BuildChild(snowmantest.Genesis)
	coreVM.ParseBlockF = func(_ context.Context, b []byte) (snowman.Block, error) {
		switch {
		case bytes.Equal(b, snowmantest.GenesisBytes):
			return snowmantest.Genesis, nil
		case bytes.Equal(b, localcoreBlk.Bytes()):
			return localcoreBlk, nil
		case bytes.Equal(b, netcoreBlk.Bytes()):
			return netcoreBlk, nil
		default:
			require.FailNow("Unknown bytes")
			return nil, nil
		}
	}

	pChainHeight, err := proVM.ctx.ValidatorState.GetCurrentHeight(context.Background())
	require.NoError(err)

	netSlb, err := statelessblock.BuildUnsigned(
		proVM.preferred,
		proVM.Time(),
		pChainHeight,
		netcoreBlk.Bytes(),
	)
	require.NoError(err)
	netProBlk := postForkBlock{
		SignedBlock: netSlb,
		postForkCommonComponents: postForkCommonComponents{
			vm:       proVM,
			innerBlk: netcoreBlk,
		},
	}

	// prove that also block from network verifies
	require.NoError(netProBlk.Verify(context.Background()))
}

// Pre Fork tests section
func TestPreFork_Initialize(t *testing.T) {
	require := require.New(t)

	var (
		activationTime = mockable.MaxTime
		durangoTime    = activationTime
	)
	_, _, proVM, _ := initTestProposerVM(t, activationTime, durangoTime, 0)
	defer func() {
		require.NoError(proVM.Shutdown(context.Background()))
	}()

	// checks
	blkID, err := proVM.LastAccepted(context.Background())
	require.NoError(err)

	rtvdBlk, err := proVM.GetBlock(context.Background(), blkID)
	require.NoError(err)

	require.IsType(&preForkBlock{}, rtvdBlk)
	require.Equal(snowmantest.GenesisBytes, rtvdBlk.Bytes())
}

func TestPreFork_BuildBlock(t *testing.T) {
	require := require.New(t)

	var (
		activationTime = mockable.MaxTime
		durangoTime    = activationTime
	)
	coreVM, _, proVM, _ := initTestProposerVM(t, activationTime, durangoTime, 0)
	defer func() {
		require.NoError(proVM.Shutdown(context.Background()))
	}()

	coreBlk := snowmantest.BuildChild(snowmantest.Genesis)
	coreVM.BuildBlockF = func(context.Context) (snowman.Block, error) {
		return coreBlk, nil
	}

	// test
	builtBlk, err := proVM.BuildBlock(context.Background())
	require.NoError(err)
	require.IsType(&preForkBlock{}, builtBlk)
	require.Equal(coreBlk.ID(), builtBlk.ID())
	require.Equal(coreBlk.Bytes(), builtBlk.Bytes())

	// test
	coreVM.GetBlockF = func(context.Context, ids.ID) (snowman.Block, error) {
		return coreBlk, nil
	}
	storedBlk, err := proVM.GetBlock(context.Background(), builtBlk.ID())
	require.NoError(err)
	require.Equal(builtBlk.ID(), storedBlk.ID())
}

func TestPreFork_ParseBlock(t *testing.T) {
	require := require.New(t)

	var (
		activationTime = mockable.MaxTime
		durangoTime    = activationTime
	)
	coreVM, _, proVM, _ := initTestProposerVM(t, activationTime, durangoTime, 0)
	defer func() {
		require.NoError(proVM.Shutdown(context.Background()))
	}()

	coreBlk := snowmantest.BuildChild(snowmantest.Genesis)
	coreVM.ParseBlockF = func(_ context.Context, b []byte) (snowman.Block, error) {
		require.Equal(coreBlk.Bytes(), b)
		return coreBlk, nil
	}

	parsedBlk, err := proVM.ParseBlock(context.Background(), coreBlk.Bytes())
	require.NoError(err)
	require.IsType(&preForkBlock{}, parsedBlk)
	require.Equal(coreBlk.ID(), parsedBlk.ID())
	require.Equal(coreBlk.Bytes(), parsedBlk.Bytes())

	coreVM.GetBlockF = func(_ context.Context, id ids.ID) (snowman.Block, error) {
		require.Equal(coreBlk.ID(), id)
		return coreBlk, nil
	}
	storedBlk, err := proVM.GetBlock(context.Background(), parsedBlk.ID())
	require.NoError(err)
	require.Equal(parsedBlk.ID(), storedBlk.ID())
}

func TestPreFork_SetPreference(t *testing.T) {
	require := require.New(t)

	var (
		activationTime = mockable.MaxTime
		durangoTime    = activationTime
	)
	coreVM, _, proVM, _ := initTestProposerVM(t, activationTime, durangoTime, 0)
	defer func() {
		require.NoError(proVM.Shutdown(context.Background()))
	}()

	coreBlk0 := snowmantest.BuildChild(snowmantest.Genesis)
	coreVM.BuildBlockF = func(context.Context) (snowman.Block, error) {
		return coreBlk0, nil
	}
	builtBlk, err := proVM.BuildBlock(context.Background())
	require.NoError(err)

	coreVM.GetBlockF = func(_ context.Context, blkID ids.ID) (snowman.Block, error) {
		switch blkID {
		case snowmantest.GenesisID:
			return snowmantest.Genesis, nil
		case coreBlk0.ID():
			return coreBlk0, nil
		default:
			return nil, errUnknownBlock
		}
	}
	coreVM.ParseBlockF = func(_ context.Context, b []byte) (snowman.Block, error) {
		switch {
		case bytes.Equal(b, snowmantest.GenesisBytes):
			return snowmantest.Genesis, nil
		case bytes.Equal(b, coreBlk0.Bytes()):
			return coreBlk0, nil
		default:
			return nil, errUnknownBlock
		}
	}
	require.NoError(proVM.SetPreference(context.Background(), builtBlk.ID()))

	coreBlk1 := snowmantest.BuildChild(coreBlk0)
	coreVM.BuildBlockF = func(context.Context) (snowman.Block, error) {
		return coreBlk1, nil
	}
	nextBlk, err := proVM.BuildBlock(context.Background())
	require.NoError(err)
	require.Equal(builtBlk.ID(), nextBlk.Parent())
}

func TestExpiredBuildBlock(t *testing.T) {
	require := require.New(t)

	coreVM := &blocktest.VM{}
	coreVM.T = t

	coreVM.LastAcceptedF = snowmantest.MakeLastAcceptedBlockF(
		[]*snowmantest.Block{snowmantest.Genesis},
	)
	coreVM.GetBlockF = func(_ context.Context, blkID ids.ID) (snowman.Block, error) {
		switch blkID {
		case snowmantest.GenesisID:
			return snowmantest.Genesis, nil
		default:
			return nil, errUnknownBlock
		}
	}
	coreVM.ParseBlockF = func(_ context.Context, b []byte) (snowman.Block, error) {
		switch {
		case bytes.Equal(b, snowmantest.GenesisBytes):
			return snowmantest.Genesis, nil
		default:
			return nil, errUnknownBlock
		}
	}

	proVM := New(
		coreVM,
		Config{
			Upgrades:            upgradetest.GetConfigWithUpgradeTime(upgradetest.ApricotPhase4, time.Time{}),
			MinBlkDelay:         DefaultMinBlockDelay,
			NumHistoricalBlocks: DefaultNumHistoricalBlocks,
			StakingLeafSigner:   pTestSigner,
			StakingCertLeaf:     pTestCert,
			Registerer:          prometheus.NewRegistry(),
		},
	)

	valState := &validatorstest.State{
		T: t,
	}
	valState.GetMinimumHeightF = func(context.Context) (uint64, error) {
		return snowmantest.GenesisHeight, nil
	}
	valState.GetCurrentHeightF = func(context.Context) (uint64, error) {
		return defaultPChainHeight, nil
	}
	valState.GetValidatorSetF = func(context.Context, uint64, ids.ID) (map[ids.NodeID]*validators.GetValidatorOutput, error) {
		nodeID := ids.BuildTestNodeID([]byte{1})
		return map[ids.NodeID]*validators.GetValidatorOutput{
			nodeID: {
				NodeID: nodeID,
				Weight: 100,
			},
		}, nil
	}

	ctx := snowtest.Context(t, snowtest.CChainID)
	ctx.NodeID = ids.NodeIDFromCert(pTestCert)
	ctx.ValidatorState = valState

	toEngine := make(chan common.Message, 1)
	var toScheduler chan<- common.Message

	coreVM.InitializeF = func(
		_ context.Context,
		_ *snow.Context,
		_ database.Database,
		_ []byte,
		_ []byte,
		_ []byte,
		toEngineChan chan<- common.Message,
		_ []*common.Fx,
		_ common.AppSender,
	) error {
		toScheduler = toEngineChan
		return nil
	}

	// make sure that DBs are compressed correctly
	require.NoError(proVM.Initialize(
		context.Background(),
		ctx,
		memdb.New(),
		nil,
		nil,
		nil,
		toEngine,
		nil,
		nil,
	))
	defer func() {
		require.NoError(proVM.Shutdown(context.Background()))
	}()

	// Initialize shouldn't be called again
	coreVM.InitializeF = nil

	require.NoError(proVM.SetState(context.Background(), snow.NormalOp))
	require.NoError(proVM.SetPreference(context.Background(), snowmantest.GenesisID))

	// Notify the proposer VM of a new block on the inner block side
	toScheduler <- common.PendingTxs
	// The first notification will be read from the consensus engine
	<-toEngine

	// Before calling BuildBlock, verify a remote block and set it as the
	// preferred block.
	coreBlk := snowmantest.BuildChild(snowmantest.Genesis)
	statelessBlock, err := statelessblock.BuildUnsigned(
		snowmantest.GenesisID,
		proVM.Time(),
		0,
		coreBlk.Bytes(),
	)
	require.NoError(err)

	coreVM.GetBlockF = func(_ context.Context, blkID ids.ID) (snowman.Block, error) {
		switch blkID {
		case snowmantest.GenesisID:
			return snowmantest.Genesis, nil
		case coreBlk.ID():
			return coreBlk, nil
		default:
			return nil, errUnknownBlock
		}
	}
	coreVM.ParseBlockF = func(_ context.Context, b []byte) (snowman.Block, error) {
		switch {
		case bytes.Equal(b, snowmantest.GenesisBytes):
			return snowmantest.Genesis, nil
		case bytes.Equal(b, coreBlk.Bytes()):
			return coreBlk, nil
		default:
			return nil, errUnknownBlock
		}
	}

	proVM.Clock.Set(statelessBlock.Timestamp())

	parsedBlock, err := proVM.ParseBlock(context.Background(), statelessBlock.Bytes())
	require.NoError(err)

	require.NoError(parsedBlock.Verify(context.Background()))
	require.NoError(proVM.SetPreference(context.Background(), parsedBlock.ID()))

	coreVM.BuildBlockF = func(context.Context) (snowman.Block, error) {
		require.FailNow(fmt.Errorf("%w: BuildBlock", errUnexpectedCall).Error())
		return nil, errUnexpectedCall
	}

	// Because we are now building on a different block, the proposer window
	// shouldn't have started.
	_, err = proVM.BuildBlock(context.Background())
	require.ErrorIs(err, errProposerWindowNotStarted)

	proVM.Set(statelessBlock.Timestamp().Add(proposer.MaxBuildDelay))
	proVM.Scheduler.SetBuildBlockTime(time.Now())

	// The engine should have been notified to attempt to build a block now that
	// the window has started again. This is to guarantee that the inner VM has
	// build block called after it sent a pendingTxs message on its internal
	// engine channel.
	<-toEngine
}

type wrappedBlock struct {
	snowman.Block
	verified bool
}

func (b *wrappedBlock) Accept(ctx context.Context) error {
	if !b.verified {
		return errUnverifiedBlock
	}
	return b.Block.Accept(ctx)
}

func (b *wrappedBlock) Verify(ctx context.Context) error {
	if err := b.Block.Verify(ctx); err != nil {
		return err
	}
	b.verified = true
	return nil
}

func TestInnerBlockDeduplication(t *testing.T) {
	require := require.New(t)

	var (
		activationTime = time.Unix(0, 0)
		durangoTime    = activationTime
	)
	coreVM, _, proVM, _ := initTestProposerVM(t, activationTime, durangoTime, 0)
	defer func() {
		require.NoError(proVM.Shutdown(context.Background()))
	}()

	coreBlk := snowmantest.BuildChild(snowmantest.Genesis)
	coreBlk0 := &wrappedBlock{
		Block: coreBlk,
	}
	coreBlk1 := &wrappedBlock{
		Block: coreBlk,
	}
	statelessBlock0, err := statelessblock.BuildUnsigned(
		snowmantest.GenesisID,
		coreBlk.Timestamp(),
		0,
		coreBlk.Bytes(),
	)
	require.NoError(err)
	statelessBlock1, err := statelessblock.BuildUnsigned(
		snowmantest.GenesisID,
		coreBlk.Timestamp(),
		1,
		coreBlk.Bytes(),
	)
	require.NoError(err)

	coreVM.GetBlockF = func(_ context.Context, blkID ids.ID) (snowman.Block, error) {
		switch blkID {
		case snowmantest.GenesisID:
			return snowmantest.Genesis, nil
		case coreBlk0.ID():
			return coreBlk0, nil
		default:
			return nil, errUnknownBlock
		}
	}
	coreVM.ParseBlockF = func(_ context.Context, b []byte) (snowman.Block, error) {
		switch {
		case bytes.Equal(b, snowmantest.GenesisBytes):
			return snowmantest.Genesis, nil
		case bytes.Equal(b, coreBlk0.Bytes()):
			return coreBlk0, nil
		default:
			return nil, errUnknownBlock
		}
	}

	parsedBlock0, err := proVM.ParseBlock(context.Background(), statelessBlock0.Bytes())
	require.NoError(err)

	require.NoError(parsedBlock0.Verify(context.Background()))

	require.NoError(proVM.SetPreference(context.Background(), parsedBlock0.ID()))

	coreVM.GetBlockF = func(_ context.Context, blkID ids.ID) (snowman.Block, error) {
		switch blkID {
		case snowmantest.GenesisID:
			return snowmantest.Genesis, nil
		case coreBlk1.ID():
			return coreBlk1, nil
		default:
			return nil, errUnknownBlock
		}
	}
	coreVM.ParseBlockF = func(_ context.Context, b []byte) (snowman.Block, error) {
		switch {
		case bytes.Equal(b, snowmantest.GenesisBytes):
			return snowmantest.Genesis, nil
		case bytes.Equal(b, coreBlk1.Bytes()):
			return coreBlk1, nil
		default:
			return nil, errUnknownBlock
		}
	}

	parsedBlock1, err := proVM.ParseBlock(context.Background(), statelessBlock1.Bytes())
	require.NoError(err)

	require.NoError(parsedBlock1.Verify(context.Background()))

	require.NoError(proVM.SetPreference(context.Background(), parsedBlock1.ID()))

	require.NoError(parsedBlock1.Accept(context.Background()))
}

func TestInnerVMRollback(t *testing.T) {
	require := require.New(t)

	valState := &validatorstest.State{
		T: t,
		GetCurrentHeightF: func(context.Context) (uint64, error) {
			return defaultPChainHeight, nil
		},
		GetValidatorSetF: func(context.Context, uint64, ids.ID) (map[ids.NodeID]*validators.GetValidatorOutput, error) {
			nodeID := ids.BuildTestNodeID([]byte{1})
			return map[ids.NodeID]*validators.GetValidatorOutput{
				nodeID: {
					NodeID: nodeID,
					Weight: 100,
				},
			}, nil
		},
	}

	coreVM := &blocktest.VM{
		VM: enginetest.VM{
			T: t,
			InitializeF: func(
				context.Context,
				*snow.Context,
				database.Database,
				[]byte,
				[]byte,
				[]byte,
				chan<- common.Message,
				[]*common.Fx,
				common.AppSender,
			) error {
				return nil
			},
		},
		ParseBlockF: func(_ context.Context, b []byte) (snowman.Block, error) {
			switch {
			case bytes.Equal(b, snowmantest.GenesisBytes):
				return snowmantest.Genesis, nil
			default:
				return nil, errUnknownBlock
			}
		},
		GetBlockF: func(_ context.Context, blkID ids.ID) (snowman.Block, error) {
			switch blkID {
			case snowmantest.GenesisID:
				return snowmantest.Genesis, nil
			default:
				return nil, errUnknownBlock
			}
		},
		LastAcceptedF: snowmantest.MakeLastAcceptedBlockF(
			[]*snowmantest.Block{snowmantest.Genesis},
		),
	}

	ctx := snowtest.Context(t, snowtest.CChainID)
	ctx.NodeID = ids.NodeIDFromCert(pTestCert)
	ctx.ValidatorState = valState

	db := memdb.New()

	proVM := New(
		coreVM,
		Config{
			Upgrades:            upgradetest.GetConfigWithUpgradeTime(upgradetest.ApricotPhase4, time.Time{}),
			MinBlkDelay:         DefaultMinBlockDelay,
			NumHistoricalBlocks: DefaultNumHistoricalBlocks,
			StakingLeafSigner:   pTestSigner,
			StakingCertLeaf:     pTestCert,
			Registerer:          prometheus.NewRegistry(),
		},
	)

	require.NoError(proVM.Initialize(
		context.Background(),
		ctx,
		db,
		nil,
		nil,
		nil,
		nil,
		nil,
		nil,
	))

	require.NoError(proVM.SetState(context.Background(), snow.NormalOp))
	require.NoError(proVM.SetPreference(context.Background(), snowmantest.GenesisID))

	coreBlk := snowmantest.BuildChild(snowmantest.Genesis)
	statelessBlock, err := statelessblock.BuildUnsigned(
		snowmantest.GenesisID,
		coreBlk.Timestamp(),
		0,
		coreBlk.Bytes(),
	)
	require.NoError(err)

	coreVM.GetBlockF = func(_ context.Context, blkID ids.ID) (snowman.Block, error) {
		switch blkID {
		case snowmantest.GenesisID:
			return snowmantest.Genesis, nil
		case coreBlk.ID():
			return coreBlk, nil
		default:
			return nil, errUnknownBlock
		}
	}
	coreVM.ParseBlockF = func(_ context.Context, b []byte) (snowman.Block, error) {
		switch {
		case bytes.Equal(b, snowmantest.GenesisBytes):
			return snowmantest.Genesis, nil
		case bytes.Equal(b, coreBlk.Bytes()):
			return coreBlk, nil
		default:
			return nil, errUnknownBlock
		}
	}

	proVM.Clock.Set(statelessBlock.Timestamp())

	lastAcceptedID, err := proVM.LastAccepted(context.Background())
	require.NoError(err)
	require.Equal(snowmantest.GenesisID, lastAcceptedID)

	parsedBlock, err := proVM.ParseBlock(context.Background(), statelessBlock.Bytes())
	require.NoError(err)

	require.NoError(parsedBlock.Verify(context.Background()))
	require.NoError(proVM.SetPreference(context.Background(), parsedBlock.ID()))
	require.NoError(parsedBlock.Accept(context.Background()))

	lastAcceptedID, err = proVM.LastAccepted(context.Background())
	require.NoError(err)
	require.Equal(parsedBlock.ID(), lastAcceptedID)

	// Restart the node and have the inner VM rollback state.
	require.NoError(proVM.Shutdown(context.Background()))
	coreBlk.Status = snowtest.Undecided

	proVM = New(
		coreVM,
		Config{
			Upgrades:            upgradetest.GetConfigWithUpgradeTime(upgradetest.ApricotPhase4, time.Time{}),
			MinBlkDelay:         DefaultMinBlockDelay,
			NumHistoricalBlocks: DefaultNumHistoricalBlocks,
			StakingLeafSigner:   pTestSigner,
			StakingCertLeaf:     pTestCert,
			Registerer:          prometheus.NewRegistry(),
		},
	)

	require.NoError(proVM.Initialize(
		context.Background(),
		ctx,
		db,
		nil,
		nil,
		nil,
		nil,
		nil,
		nil,
	))
	defer func() {
		require.NoError(proVM.Shutdown(context.Background()))
	}()

	lastAcceptedID, err = proVM.LastAccepted(context.Background())
	require.NoError(err)
	require.Equal(snowmantest.GenesisID, lastAcceptedID)
}

func TestBuildBlockDuringWindow(t *testing.T) {
	require := require.New(t)

	var (
		activationTime = time.Unix(0, 0)
		durangoTime    = mockable.MaxTime
	)
	coreVM, valState, proVM, _ := initTestProposerVM(t, activationTime, durangoTime, 0)
	defer func() {
		require.NoError(proVM.Shutdown(context.Background()))
	}()

	valState.GetValidatorSetF = func(context.Context, uint64, ids.ID) (map[ids.NodeID]*validators.GetValidatorOutput, error) {
		return map[ids.NodeID]*validators.GetValidatorOutput{
			proVM.ctx.NodeID: {
				NodeID: proVM.ctx.NodeID,
				Weight: 10,
			},
		}, nil
	}

	coreBlk0 := snowmantest.BuildChild(snowmantest.Genesis)
	coreBlk1 := snowmantest.BuildChild(coreBlk0)
	statelessBlock0, err := statelessblock.BuildUnsigned(
		snowmantest.GenesisID,
		proVM.Time(),
		0,
		coreBlk0.Bytes(),
	)
	require.NoError(err)

	coreVM.GetBlockF = func(_ context.Context, blkID ids.ID) (snowman.Block, error) {
		switch blkID {
		case snowmantest.GenesisID:
			return snowmantest.Genesis, nil
		case coreBlk0.ID():
			return coreBlk0, nil
		case coreBlk1.ID():
			return coreBlk1, nil
		default:
			return nil, errUnknownBlock
		}
	}
	coreVM.ParseBlockF = func(_ context.Context, b []byte) (snowman.Block, error) {
		switch {
		case bytes.Equal(b, snowmantest.GenesisBytes):
			return snowmantest.Genesis, nil
		case bytes.Equal(b, coreBlk0.Bytes()):
			return coreBlk0, nil
		case bytes.Equal(b, coreBlk1.Bytes()):
			return coreBlk1, nil
		default:
			return nil, errUnknownBlock
		}
	}

	proVM.Clock.Set(statelessBlock0.Timestamp())

	statefulBlock0, err := proVM.ParseBlock(context.Background(), statelessBlock0.Bytes())
	require.NoError(err)

	require.NoError(statefulBlock0.Verify(context.Background()))

	require.NoError(proVM.SetPreference(context.Background(), statefulBlock0.ID()))

	coreVM.BuildBlockF = func(context.Context) (snowman.Block, error) {
		return coreBlk1, nil
	}

	statefulBlock1, err := proVM.BuildBlock(context.Background())
	require.NoError(err)

	require.NoError(statefulBlock1.Verify(context.Background()))

	require.NoError(proVM.SetPreference(context.Background(), statefulBlock1.ID()))

	require.NoError(statefulBlock0.Accept(context.Background()))

	require.NoError(statefulBlock1.Accept(context.Background()))
}

// Ensure that Accepting a PostForkBlock (A) containing core block (X) causes
// core block (Y) and (Z) to also be rejected.
//
//	     G
//	   /   \
//	A(X)   B(Y)
//	        |
//	       C(Z)
func TestTwoForks_OneIsAccepted(t *testing.T) {
	require := require.New(t)

	var (
		activationTime = time.Unix(0, 0)
		durangoTime    = mockable.MaxTime
	)
	coreVM, _, proVM, _ := initTestProposerVM(t, activationTime, durangoTime, 0)
	defer func() {
		require.NoError(proVM.Shutdown(context.Background()))
	}()

	// create pre-fork block X and post-fork block A
	xBlock := snowmantest.BuildChild(snowmantest.Genesis)

	coreVM.BuildBlockF = func(context.Context) (snowman.Block, error) {
		return xBlock, nil
	}
	aBlock, err := proVM.BuildBlock(context.Background())
	require.NoError(err)
	coreVM.BuildBlockF = nil
	require.NoError(aBlock.Verify(context.Background()))

	// use a different way to construct pre-fork block Y and post-fork block B
	yBlock := snowmantest.BuildChild(snowmantest.Genesis)

	ySlb, err := statelessblock.BuildUnsigned(
		snowmantest.GenesisID,
		proVM.Time(),
		defaultPChainHeight,
		yBlock.Bytes(),
	)
	require.NoError(err)

	bBlock := postForkBlock{
		SignedBlock: ySlb,
		postForkCommonComponents: postForkCommonComponents{
			vm:       proVM,
			innerBlk: yBlock,
		},
	}

	require.NoError(bBlock.Verify(context.Background()))

	// append Z/C to Y/B
	zBlock := snowmantest.BuildChild(yBlock)

	coreVM.BuildBlockF = func(context.Context) (snowman.Block, error) {
		return zBlock, nil
	}
	require.NoError(proVM.SetPreference(context.Background(), bBlock.ID()))
	proVM.Set(proVM.Time().Add(proposer.MaxBuildDelay))
	cBlock, err := proVM.BuildBlock(context.Background())
	require.NoError(err)
	coreVM.BuildBlockF = nil

	require.NoError(cBlock.Verify(context.Background()))

	require.Equal(bBlock.Parent(), aBlock.Parent())
	require.Equal(yBlock.ID(), zBlock.Parent())
	require.Equal(bBlock.ID(), cBlock.Parent())

	require.NotEqual(snowtest.Rejected, yBlock.Status)

	// accept A
	require.NoError(aBlock.Accept(context.Background()))

	require.Equal(snowtest.Accepted, xBlock.Status)
	require.Equal(snowtest.Rejected, yBlock.Status)
	require.Equal(snowtest.Rejected, zBlock.Status)
}

func TestTooFarAdvanced(t *testing.T) {
	require := require.New(t)

	var (
		activationTime = time.Unix(0, 0)
		durangoTime    = mockable.MaxTime
	)
	coreVM, _, proVM, _ := initTestProposerVM(t, activationTime, durangoTime, 0)
	defer func() {
		require.NoError(proVM.Shutdown(context.Background()))
	}()

	xBlock := snowmantest.BuildChild(snowmantest.Genesis)
	yBlock := snowmantest.BuildChild(xBlock)

	coreVM.BuildBlockF = func(context.Context) (snowman.Block, error) {
		return xBlock, nil
	}
	aBlock, err := proVM.BuildBlock(context.Background())
	require.NoError(err)
	require.NoError(aBlock.Verify(context.Background()))

	ySlb, err := statelessblock.BuildUnsigned(
		aBlock.ID(),
		aBlock.Timestamp().Add(maxSkew),
		defaultPChainHeight,
		yBlock.Bytes(),
	)
	require.NoError(err)

	bBlock := postForkBlock{
		SignedBlock: ySlb,
		postForkCommonComponents: postForkCommonComponents{
			vm:       proVM,
			innerBlk: yBlock,
		},
	}

	err = bBlock.Verify(context.Background())
	require.ErrorIs(err, errProposerWindowNotStarted)

	ySlb, err = statelessblock.BuildUnsigned(
		aBlock.ID(),
		aBlock.Timestamp().Add(proposer.MaxVerifyDelay),
		defaultPChainHeight,
		yBlock.Bytes(),
	)

	require.NoError(err)

	bBlock = postForkBlock{
		SignedBlock: ySlb,
		postForkCommonComponents: postForkCommonComponents{
			vm:       proVM,
			innerBlk: yBlock,
		},
	}

	err = bBlock.Verify(context.Background())
	require.ErrorIs(err, errTimeTooAdvanced)
}

// Ensure that Accepting a PostForkOption (B) causes both the other option and
// the core block in the other option to be rejected.
//
//	    G
//	    |
//	   A(X)
//	  /    \
//	B(Y)   C(Z)
//
// Y is X.opts[0]
// Z is X.opts[1]
func TestTwoOptions_OneIsAccepted(t *testing.T) {
	require := require.New(t)

	var (
		activationTime = time.Unix(0, 0)
		durangoTime    = mockable.MaxTime
	)
	coreVM, _, proVM, _ := initTestProposerVM(t, activationTime, durangoTime, 0)
	defer func() {
		require.NoError(proVM.Shutdown(context.Background()))
	}()

	xTestBlock := snowmantest.BuildChild(snowmantest.Genesis)
	xBlock := &TestOptionsBlock{
		Block: *xTestBlock,
		opts: [2]*snowmantest.Block{
			snowmantest.BuildChild(xTestBlock),
			snowmantest.BuildChild(xTestBlock),
		},
	}

	coreVM.BuildBlockF = func(context.Context) (snowman.Block, error) {
		return xBlock, nil
	}
	aBlockIntf, err := proVM.BuildBlock(context.Background())
	require.NoError(err)
	require.IsType(&postForkBlock{}, aBlockIntf)
	aBlock := aBlockIntf.(*postForkBlock)

	opts, err := aBlock.Options(context.Background())
	require.NoError(err)

	bBlock := opts[0]
	cBlock := opts[1]

	require.NoError(aBlock.Verify(context.Background()))
	require.NoError(bBlock.Verify(context.Background()))
	require.NoError(cBlock.Verify(context.Background()))

	require.NoError(aBlock.Accept(context.Background()))
	require.NoError(bBlock.Accept(context.Background()))

	// the other pre-fork option should be rejected
	require.Equal(snowtest.Rejected, xBlock.opts[1].Status)
}

// Ensure that given the chance, built blocks will reference a lagged P-chain
// height.
func TestLaggedPChainHeight(t *testing.T) {
	require := require.New(t)

	var (
		activationTime = time.Unix(0, 0)
		durangoTime    = activationTime
	)
	coreVM, _, proVM, _ := initTestProposerVM(t, activationTime, durangoTime, 0)
	defer func() {
		require.NoError(proVM.Shutdown(context.Background()))
	}()

	innerBlock := snowmantest.BuildChild(snowmantest.Genesis)
	coreVM.BuildBlockF = func(context.Context) (snowman.Block, error) {
		return innerBlock, nil
	}
	blockIntf, err := proVM.BuildBlock(context.Background())
	require.NoError(err)

	require.IsType(&postForkBlock{}, blockIntf)
	block := blockIntf.(*postForkBlock)

	pChainHeight := block.PChainHeight()
	require.Equal(snowmantest.GenesisHeight, pChainHeight)
}

// Ensure that rejecting a block does not modify the accepted block ID for the
// rejected height.
func TestRejectedHeightNotIndexed(t *testing.T) {
	require := require.New(t)

	coreHeights := []ids.ID{snowmantest.GenesisID}

	initialState := []byte("genesis state")
	coreVM := &blocktest.VM{
		VM: enginetest.VM{
			T: t,
		},
		GetBlockIDAtHeightF: func(_ context.Context, height uint64) (ids.ID, error) {
			if height >= uint64(len(coreHeights)) {
				return ids.Empty, errTooHigh
			}
			return coreHeights[height], nil
		},
	}

	coreVM.InitializeF = func(context.Context, *snow.Context, database.Database,
		[]byte, []byte, []byte, chan<- common.Message,
		[]*common.Fx, common.AppSender,
	) error {
		return nil
	}
	coreVM.LastAcceptedF = snowmantest.MakeLastAcceptedBlockF(
		[]*snowmantest.Block{snowmantest.Genesis},
	)
	coreVM.GetBlockF = func(_ context.Context, blkID ids.ID) (snowman.Block, error) {
		switch blkID {
		case snowmantest.GenesisID:
			return snowmantest.Genesis, nil
		default:
			return nil, errUnknownBlock
		}
	}
	coreVM.ParseBlockF = func(_ context.Context, b []byte) (snowman.Block, error) {
		switch {
		case bytes.Equal(b, snowmantest.GenesisBytes):
			return snowmantest.Genesis, nil
		default:
			return nil, errUnknownBlock
		}
	}

	proVM := New(
		coreVM,
		Config{
<<<<<<< HEAD
			Upgrades:            upgradetest.GetConfigWithUpgradeTime(upgradetest.Latest, time.Unix(0, 0)),
=======
			Upgrades:            upgradetest.GetConfigWithUpgradeTime(upgradetest.Latest, time.Time{}),
>>>>>>> 4b4ec8a5
			MinBlkDelay:         DefaultMinBlockDelay,
			NumHistoricalBlocks: DefaultNumHistoricalBlocks,
			StakingLeafSigner:   pTestSigner,
			StakingCertLeaf:     pTestCert,
			Registerer:          prometheus.NewRegistry(),
		},
	)

	valState := &validatorstest.State{
		T: t,
	}
	valState.GetMinimumHeightF = func(context.Context) (uint64, error) {
		return snowmantest.GenesisHeight, nil
	}
	valState.GetCurrentHeightF = func(context.Context) (uint64, error) {
		return defaultPChainHeight, nil
	}
	valState.GetValidatorSetF = func(context.Context, uint64, ids.ID) (map[ids.NodeID]*validators.GetValidatorOutput, error) {
		var (
			thisNode = proVM.ctx.NodeID
			nodeID1  = ids.BuildTestNodeID([]byte{1})
			nodeID2  = ids.BuildTestNodeID([]byte{2})
			nodeID3  = ids.BuildTestNodeID([]byte{3})
		)
		return map[ids.NodeID]*validators.GetValidatorOutput{
			thisNode: {
				NodeID: thisNode,
				Weight: 10,
			},
			nodeID1: {
				NodeID: nodeID1,
				Weight: 5,
			},
			nodeID2: {
				NodeID: nodeID2,
				Weight: 6,
			},
			nodeID3: {
				NodeID: nodeID3,
				Weight: 7,
			},
		}, nil
	}

	ctx := snowtest.Context(t, snowtest.CChainID)
	ctx.NodeID = ids.NodeIDFromCert(pTestCert)
	ctx.ValidatorState = valState

	require.NoError(proVM.Initialize(
		context.Background(),
		ctx,
		prefixdb.New([]byte{}, memdb.New()), // make sure that DBs are compressed correctly
		initialState,
		nil,
		nil,
		nil,
		nil,
		nil,
	))
	defer func() {
		require.NoError(proVM.Shutdown(context.Background()))
	}()

	// Initialize shouldn't be called again
	coreVM.InitializeF = nil

	require.NoError(proVM.SetState(context.Background(), snow.NormalOp))

	require.NoError(proVM.SetPreference(context.Background(), snowmantest.GenesisID))

	// create inner block X and outer block A
	xBlock := snowmantest.BuildChild(snowmantest.Genesis)

	coreVM.BuildBlockF = func(context.Context) (snowman.Block, error) {
		return xBlock, nil
	}
	aBlock, err := proVM.BuildBlock(context.Background())
	require.NoError(err)

	coreVM.BuildBlockF = nil
	require.NoError(aBlock.Verify(context.Background()))

	// use a different way to construct inner block Y and outer block B
	yBlock := snowmantest.BuildChild(snowmantest.Genesis)

	ySlb, err := statelessblock.BuildUnsigned(
		snowmantest.GenesisID,
		snowmantest.GenesisTimestamp,
		defaultPChainHeight,
		yBlock.Bytes(),
	)
	require.NoError(err)

	bBlock := postForkBlock{
		SignedBlock: ySlb,
		postForkCommonComponents: postForkCommonComponents{
			vm:       proVM,
			innerBlk: yBlock,
		},
	}

	require.NoError(bBlock.Verify(context.Background()))

	// accept A
	require.NoError(aBlock.Accept(context.Background()))
	coreHeights = append(coreHeights, xBlock.ID())

	blkID, err := proVM.GetBlockIDAtHeight(context.Background(), aBlock.Height())
	require.NoError(err)
	require.Equal(aBlock.ID(), blkID)

	// reject B
	require.NoError(bBlock.Reject(context.Background()))

	blkID, err = proVM.GetBlockIDAtHeight(context.Background(), aBlock.Height())
	require.NoError(err)
	require.Equal(aBlock.ID(), blkID)
}

// Ensure that rejecting an option block does not modify the accepted block ID
// for the rejected height.
func TestRejectedOptionHeightNotIndexed(t *testing.T) {
	require := require.New(t)

	coreHeights := []ids.ID{snowmantest.GenesisID}

	initialState := []byte("genesis state")
	coreVM := &blocktest.VM{
		VM: enginetest.VM{
			T: t,
		},
		GetBlockIDAtHeightF: func(_ context.Context, height uint64) (ids.ID, error) {
			if height >= uint64(len(coreHeights)) {
				return ids.Empty, errTooHigh
			}
			return coreHeights[height], nil
		},
	}

	coreVM.InitializeF = func(context.Context, *snow.Context, database.Database,
		[]byte, []byte, []byte, chan<- common.Message,
		[]*common.Fx, common.AppSender,
	) error {
		return nil
	}
	coreVM.LastAcceptedF = snowmantest.MakeLastAcceptedBlockF(
		[]*snowmantest.Block{snowmantest.Genesis},
	)
	coreVM.GetBlockF = func(_ context.Context, blkID ids.ID) (snowman.Block, error) {
		switch blkID {
		case snowmantest.GenesisID:
			return snowmantest.Genesis, nil
		default:
			return nil, errUnknownBlock
		}
	}
	coreVM.ParseBlockF = func(_ context.Context, b []byte) (snowman.Block, error) {
		switch {
		case bytes.Equal(b, snowmantest.GenesisBytes):
			return snowmantest.Genesis, nil
		default:
			return nil, errUnknownBlock
		}
	}

	proVM := New(
		coreVM,
		Config{
<<<<<<< HEAD
			Upgrades:            upgradetest.GetConfigWithUpgradeTime(upgradetest.Latest, time.Unix(0, 0)),
=======
			Upgrades:            upgradetest.GetConfigWithUpgradeTime(upgradetest.Latest, time.Time{}),
>>>>>>> 4b4ec8a5
			MinBlkDelay:         DefaultMinBlockDelay,
			NumHistoricalBlocks: DefaultNumHistoricalBlocks,
			StakingLeafSigner:   pTestSigner,
			StakingCertLeaf:     pTestCert,
			Registerer:          prometheus.NewRegistry(),
		},
	)

	valState := &validatorstest.State{
		T: t,
	}
	valState.GetMinimumHeightF = func(context.Context) (uint64, error) {
		return snowmantest.GenesisHeight, nil
	}
	valState.GetCurrentHeightF = func(context.Context) (uint64, error) {
		return defaultPChainHeight, nil
	}
	valState.GetValidatorSetF = func(context.Context, uint64, ids.ID) (map[ids.NodeID]*validators.GetValidatorOutput, error) {
		var (
			thisNode = proVM.ctx.NodeID
			nodeID1  = ids.BuildTestNodeID([]byte{1})
			nodeID2  = ids.BuildTestNodeID([]byte{2})
			nodeID3  = ids.BuildTestNodeID([]byte{3})
		)
		return map[ids.NodeID]*validators.GetValidatorOutput{
			thisNode: {
				NodeID: thisNode,
				Weight: 10,
			},
			nodeID1: {
				NodeID: nodeID1,
				Weight: 5,
			},
			nodeID2: {
				NodeID: nodeID2,
				Weight: 6,
			},
			nodeID3: {
				NodeID: nodeID3,
				Weight: 7,
			},
		}, nil
	}

	ctx := snowtest.Context(t, snowtest.CChainID)
	ctx.NodeID = ids.NodeIDFromCert(pTestCert)
	ctx.ValidatorState = valState

	require.NoError(proVM.Initialize(
		context.Background(),
		ctx,
		prefixdb.New([]byte{}, memdb.New()), // make sure that DBs are compressed correctly
		initialState,
		nil,
		nil,
		nil,
		nil,
		nil,
	))
	defer func() {
		require.NoError(proVM.Shutdown(context.Background()))
	}()

	// Initialize shouldn't be called again
	coreVM.InitializeF = nil

	require.NoError(proVM.SetState(context.Background(), snow.NormalOp))

	require.NoError(proVM.SetPreference(context.Background(), snowmantest.GenesisID))

	xTestBlock := snowmantest.BuildChild(snowmantest.Genesis)
	xBlock := &TestOptionsBlock{
		Block: *xTestBlock,
		opts: [2]*snowmantest.Block{
			snowmantest.BuildChild(xTestBlock),
			snowmantest.BuildChild(xTestBlock),
		},
	}

	coreVM.BuildBlockF = func(context.Context) (snowman.Block, error) {
		return xBlock, nil
	}
	aBlockIntf, err := proVM.BuildBlock(context.Background())
	require.NoError(err)

	require.IsType(&postForkBlock{}, aBlockIntf)
	aBlock := aBlockIntf.(*postForkBlock)

	opts, err := aBlock.Options(context.Background())
	require.NoError(err)

	require.NoError(aBlock.Verify(context.Background()))

	bBlock := opts[0]
	require.NoError(bBlock.Verify(context.Background()))

	cBlock := opts[1]
	require.NoError(cBlock.Verify(context.Background()))

	// accept A
	require.NoError(aBlock.Accept(context.Background()))
	coreHeights = append(coreHeights, xBlock.ID())

	blkID, err := proVM.GetBlockIDAtHeight(context.Background(), aBlock.Height())
	require.NoError(err)
	require.Equal(aBlock.ID(), blkID)

	// accept B
	require.NoError(bBlock.Accept(context.Background()))
	coreHeights = append(coreHeights, xBlock.opts[0].ID())

	blkID, err = proVM.GetBlockIDAtHeight(context.Background(), bBlock.Height())
	require.NoError(err)
	require.Equal(bBlock.ID(), blkID)

	// reject C
	require.NoError(cBlock.Reject(context.Background()))

	blkID, err = proVM.GetBlockIDAtHeight(context.Background(), cBlock.Height())
	require.NoError(err)
	require.Equal(bBlock.ID(), blkID)
}

func TestVMInnerBlkCache(t *testing.T) {
	require := require.New(t)
	ctrl := gomock.NewController(t)

	// Create a VM
	innerVM := block.NewMockChainVM(ctrl)
	vm := New(
		innerVM,
		Config{
			Upgrades:            upgradetest.GetConfig(upgradetest.Latest),
			MinBlkDelay:         DefaultMinBlockDelay,
			NumHistoricalBlocks: DefaultNumHistoricalBlocks,
			StakingLeafSigner:   pTestSigner,
			StakingCertLeaf:     pTestCert,
			Registerer:          prometheus.NewRegistry(),
		},
	)

	innerVM.EXPECT().Initialize(
		gomock.Any(),
		gomock.Any(),
		gomock.Any(),
		gomock.Any(),
		gomock.Any(),
		gomock.Any(),
		gomock.Any(),
		gomock.Any(),
		gomock.Any(),
	).Return(nil)
	innerVM.EXPECT().Shutdown(gomock.Any()).Return(nil)

	{
		innerBlk := snowmantest.NewMockBlock(ctrl)
		innerBlkID := ids.GenerateTestID()
		innerVM.EXPECT().LastAccepted(gomock.Any()).Return(innerBlkID, nil)
		innerVM.EXPECT().GetBlock(gomock.Any(), innerBlkID).Return(innerBlk, nil)
	}

	ctx := snowtest.Context(t, snowtest.CChainID)
	ctx.NodeID = ids.NodeIDFromCert(pTestCert)

	require.NoError(vm.Initialize(
		context.Background(),
		ctx,
		prefixdb.New([]byte{}, memdb.New()), // make sure that DBs are compressed correctly
		nil,
		nil,
		nil,
		nil,
		nil,
		nil,
	))
	defer func() {
		require.NoError(vm.Shutdown(context.Background()))
	}()

	// Create a block near the tip (0).
	blkNearTipInnerBytes := []byte{1}
	blkNearTip, err := statelessblock.Build(
		ids.GenerateTestID(), // parent
		time.Time{},          // timestamp
		1,                    // pChainHeight,
		vm.StakingCertLeaf,   // cert
		blkNearTipInnerBytes, // inner blk bytes
		vm.ctx.ChainID,       // chain ID
		vm.StakingLeafSigner, // key
	)
	require.NoError(err)

	// We will ask the inner VM to parse.
	mockInnerBlkNearTip := snowmantest.NewMockBlock(ctrl)
	mockInnerBlkNearTip.EXPECT().Height().Return(uint64(1)).Times(2)
	mockInnerBlkNearTip.EXPECT().Bytes().Return(blkNearTipInnerBytes).Times(1)

	innerVM.EXPECT().ParseBlock(gomock.Any(), blkNearTipInnerBytes).Return(mockInnerBlkNearTip, nil).Times(2)
	_, err = vm.ParseBlock(context.Background(), blkNearTip.Bytes())
	require.NoError(err)

	// Block should now be in cache because it's a post-fork block
	// and close to the tip.
	gotBlk, ok := vm.innerBlkCache.Get(blkNearTip.ID())
	require.True(ok)
	require.Equal(mockInnerBlkNearTip, gotBlk)
	require.Zero(vm.lastAcceptedHeight)

	// Clear the cache
	vm.innerBlkCache.Flush()

	// Advance the tip height
	vm.lastAcceptedHeight = innerBlkCacheSize + 1

	// Parse the block again. This time it shouldn't be cached
	// because it's not close to the tip.
	_, err = vm.ParseBlock(context.Background(), blkNearTip.Bytes())
	require.NoError(err)

	_, ok = vm.innerBlkCache.Get(blkNearTip.ID())
	require.False(ok)
}

type blockWithVerifyContext struct {
	*snowmantest.MockBlock
	*block.MockWithVerifyContext
}

// Ensures that we call [VerifyWithContext] rather than [Verify] on blocks that
// implement [block.WithVerifyContext] and that returns true for
// [ShouldVerifyWithContext].
func TestVM_VerifyBlockWithContext(t *testing.T) {
	require := require.New(t)
	ctrl := gomock.NewController(t)

	// Create a VM
	innerVM := block.NewMockChainVM(ctrl)
	vm := New(
		innerVM,
		Config{
			Upgrades:            upgradetest.GetConfig(upgradetest.Latest),
			MinBlkDelay:         DefaultMinBlockDelay,
			NumHistoricalBlocks: DefaultNumHistoricalBlocks,
			StakingLeafSigner:   pTestSigner,
			StakingCertLeaf:     pTestCert,
			Registerer:          prometheus.NewRegistry(),
		},
	)

	// make sure that DBs are compressed correctly
	db := prefixdb.New([]byte{}, memdb.New())

	innerVM.EXPECT().Initialize(
		gomock.Any(),
		gomock.Any(),
		gomock.Any(),
		gomock.Any(),
		gomock.Any(),
		gomock.Any(),
		gomock.Any(),
		gomock.Any(),
		gomock.Any(),
	).Return(nil)
	innerVM.EXPECT().Shutdown(gomock.Any()).Return(nil)

	{
		innerBlk := snowmantest.NewMockBlock(ctrl)
		innerBlkID := ids.GenerateTestID()
		innerVM.EXPECT().LastAccepted(gomock.Any()).Return(innerBlkID, nil)
		innerVM.EXPECT().GetBlock(gomock.Any(), innerBlkID).Return(innerBlk, nil)
	}

	snowCtx := snowtest.Context(t, snowtest.CChainID)
	snowCtx.NodeID = ids.NodeIDFromCert(pTestCert)

	require.NoError(vm.Initialize(
		context.Background(),
		snowCtx,
		db,
		nil,
		nil,
		nil,
		nil,
		nil,
		nil,
	))
	defer func() {
		require.NoError(vm.Shutdown(context.Background()))
	}()

	{
		pChainHeight := uint64(0)
		innerBlk := blockWithVerifyContext{
			MockBlock:             snowmantest.NewMockBlock(ctrl),
			MockWithVerifyContext: block.NewMockWithVerifyContext(ctrl),
		}
		innerBlk.MockWithVerifyContext.EXPECT().ShouldVerifyWithContext(gomock.Any()).Return(true, nil).Times(2)
		innerBlk.MockWithVerifyContext.EXPECT().VerifyWithContext(context.Background(),
			&block.Context{
				PChainHeight: pChainHeight,
			},
		).Return(nil)
		innerBlk.MockBlock.EXPECT().Parent().Return(ids.GenerateTestID()).AnyTimes()
		innerBlk.MockBlock.EXPECT().ID().Return(ids.GenerateTestID()).AnyTimes()
		innerBlk.MockBlock.EXPECT().Bytes().Return(utils.RandomBytes(1024)).AnyTimes()

		blk := NewMockPostForkBlock(ctrl)
		blk.EXPECT().getInnerBlk().Return(innerBlk).AnyTimes()
		blkID := ids.GenerateTestID()
		blk.EXPECT().ID().Return(blkID).AnyTimes()

		require.NoError(vm.verifyAndRecordInnerBlk(
			context.Background(),
			&block.Context{
				PChainHeight: pChainHeight,
			},
			blk,
		))

		// Call VerifyWithContext again but with a different P-Chain height
		blk.EXPECT().setInnerBlk(innerBlk).AnyTimes()
		pChainHeight++
		innerBlk.MockWithVerifyContext.EXPECT().VerifyWithContext(context.Background(),
			&block.Context{
				PChainHeight: pChainHeight,
			},
		).Return(nil)

		require.NoError(vm.verifyAndRecordInnerBlk(
			context.Background(),
			&block.Context{
				PChainHeight: pChainHeight,
			},
			blk,
		))
	}

	{
		// Ensure we call Verify on a block that returns
		// false for ShouldVerifyWithContext
		innerBlk := blockWithVerifyContext{
			MockBlock:             snowmantest.NewMockBlock(ctrl),
			MockWithVerifyContext: block.NewMockWithVerifyContext(ctrl),
		}
		innerBlk.MockWithVerifyContext.EXPECT().ShouldVerifyWithContext(gomock.Any()).Return(false, nil)
		innerBlk.MockBlock.EXPECT().Verify(gomock.Any()).Return(nil)
		innerBlk.MockBlock.EXPECT().Parent().Return(ids.GenerateTestID()).AnyTimes()
		innerBlk.MockBlock.EXPECT().ID().Return(ids.GenerateTestID()).AnyTimes()
		blk := NewMockPostForkBlock(ctrl)
		blk.EXPECT().getInnerBlk().Return(innerBlk).AnyTimes()
		blkID := ids.GenerateTestID()
		blk.EXPECT().ID().Return(blkID).AnyTimes()
		require.NoError(vm.verifyAndRecordInnerBlk(
			context.Background(),
			&block.Context{
				PChainHeight: 1,
			},
			blk,
		))
	}

	{
		// Ensure we call Verify on a block that doesn't have a valid context
		innerBlk := blockWithVerifyContext{
			MockBlock:             snowmantest.NewMockBlock(ctrl),
			MockWithVerifyContext: block.NewMockWithVerifyContext(ctrl),
		}
		innerBlk.MockBlock.EXPECT().Verify(gomock.Any()).Return(nil)
		innerBlk.MockBlock.EXPECT().Parent().Return(ids.GenerateTestID()).AnyTimes()
		innerBlk.MockBlock.EXPECT().ID().Return(ids.GenerateTestID()).AnyTimes()
		blk := NewMockPostForkBlock(ctrl)
		blk.EXPECT().getInnerBlk().Return(innerBlk).AnyTimes()
		blkID := ids.GenerateTestID()
		blk.EXPECT().ID().Return(blkID).AnyTimes()
		require.NoError(vm.verifyAndRecordInnerBlk(context.Background(), nil, blk))
	}
}

func TestHistoricalBlockDeletion(t *testing.T) {
	require := require.New(t)

	acceptedBlocks := []*snowmantest.Block{snowmantest.Genesis}
	currentHeight := uint64(0)

	initialState := []byte("genesis state")
	coreVM := &blocktest.VM{
		VM: enginetest.VM{
			T: t,
			InitializeF: func(context.Context, *snow.Context, database.Database, []byte, []byte, []byte, chan<- common.Message, []*common.Fx, common.AppSender) error {
				return nil
			},
		},
		LastAcceptedF: func(context.Context) (ids.ID, error) {
			return acceptedBlocks[currentHeight].ID(), nil
		},
		GetBlockF: func(_ context.Context, blkID ids.ID) (snowman.Block, error) {
			for _, blk := range acceptedBlocks {
				if blkID == blk.ID() {
					return blk, nil
				}
			}
			return nil, errUnknownBlock
		},
		ParseBlockF: func(_ context.Context, b []byte) (snowman.Block, error) {
			for _, blk := range acceptedBlocks {
				if bytes.Equal(b, blk.Bytes()) {
					return blk, nil
				}
			}
			return nil, errUnknownBlock
		},
		GetBlockIDAtHeightF: func(_ context.Context, height uint64) (ids.ID, error) {
			if height >= uint64(len(acceptedBlocks)) {
				return ids.Empty, errTooHigh
			}
			return acceptedBlocks[height].ID(), nil
		},
	}

	ctx := snowtest.Context(t, snowtest.CChainID)
	ctx.NodeID = ids.NodeIDFromCert(pTestCert)
	ctx.ValidatorState = &validatorstest.State{
		T: t,
		GetMinimumHeightF: func(context.Context) (uint64, error) {
			return snowmantest.GenesisHeight, nil
		},
		GetCurrentHeightF: func(context.Context) (uint64, error) {
			return defaultPChainHeight, nil
		},
		GetValidatorSetF: func(context.Context, uint64, ids.ID) (map[ids.NodeID]*validators.GetValidatorOutput, error) {
			return nil, nil
		},
	}

	// make sure that DBs are compressed correctly
	db := prefixdb.New([]byte{}, memdb.New())

	proVM := New(
		coreVM,
		Config{
<<<<<<< HEAD
			Upgrades:            upgradetest.GetConfigWithUpgradeTime(upgradetest.ApricotPhase4, time.Unix(0, 0)),
=======
			Upgrades:            upgradetest.GetConfigWithUpgradeTime(upgradetest.ApricotPhase4, time.Time{}),
>>>>>>> 4b4ec8a5
			MinBlkDelay:         DefaultMinBlockDelay,
			NumHistoricalBlocks: DefaultNumHistoricalBlocks,
			StakingLeafSigner:   pTestSigner,
			StakingCertLeaf:     pTestCert,
			Registerer:          prometheus.NewRegistry(),
		},
	)

	require.NoError(proVM.Initialize(
		context.Background(),
		ctx,
		db,
		initialState,
		nil,
		nil,
		nil,
		nil,
		nil,
	))

	lastAcceptedID, err := proVM.LastAccepted(context.Background())
	require.NoError(err)

	require.NoError(proVM.SetState(context.Background(), snow.NormalOp))
	require.NoError(proVM.SetPreference(context.Background(), lastAcceptedID))

	issueBlock := func() {
		lastAcceptedBlock := acceptedBlocks[currentHeight]
		innerBlock := snowmantest.BuildChild(lastAcceptedBlock)

		coreVM.BuildBlockF = func(context.Context) (snowman.Block, error) {
			return innerBlock, nil
		}
		proBlock, err := proVM.BuildBlock(context.Background())
		require.NoError(err)

		require.NoError(proBlock.Verify(context.Background()))
		require.NoError(proVM.SetPreference(context.Background(), proBlock.ID()))
		require.NoError(proBlock.Accept(context.Background()))

		acceptedBlocks = append(acceptedBlocks, innerBlock)
		currentHeight++
	}

	requireHeights := func(start, end uint64) {
		for i := start; i <= end; i++ {
			_, err := proVM.GetBlockIDAtHeight(context.Background(), i)
			require.NoError(err)
		}
	}

	requireMissingHeights := func(start, end uint64) {
		for i := start; i <= end; i++ {
			_, err := proVM.GetBlockIDAtHeight(context.Background(), i)
			require.ErrorIs(err, database.ErrNotFound)
		}
	}

	requireNumHeights := func(numIndexed uint64) {
		requireHeights(0, 0)
		requireMissingHeights(1, currentHeight-numIndexed-1)
		requireHeights(currentHeight-numIndexed, currentHeight)
	}

	// Because block pruning is disabled by default, the heights should be
	// populated for every accepted block.
	requireHeights(0, currentHeight)

	issueBlock()
	requireHeights(0, currentHeight)

	issueBlock()
	requireHeights(0, currentHeight)

	issueBlock()
	requireHeights(0, currentHeight)

	issueBlock()
	requireHeights(0, currentHeight)

	issueBlock()
	requireHeights(0, currentHeight)

	require.NoError(proVM.Shutdown(context.Background()))

	numHistoricalBlocks := uint64(2)
	proVM = New(
		coreVM,
		Config{
			Upgrades:            upgradetest.GetConfigWithUpgradeTime(upgradetest.ApricotPhase4, time.Time{}),
			MinBlkDelay:         DefaultMinBlockDelay,
			NumHistoricalBlocks: numHistoricalBlocks,
			StakingLeafSigner:   pTestSigner,
			StakingCertLeaf:     pTestCert,
			Registerer:          prometheus.NewRegistry(),
		},
	)

	require.NoError(proVM.Initialize(
		context.Background(),
		ctx,
		db,
		initialState,
		nil,
		nil,
		nil,
		nil,
		nil,
	))

	lastAcceptedID, err = proVM.LastAccepted(context.Background())
	require.NoError(err)

	require.NoError(proVM.SetState(context.Background(), snow.NormalOp))
	require.NoError(proVM.SetPreference(context.Background(), lastAcceptedID))

	// Verify that old blocks were pruned during startup
	requireNumHeights(numHistoricalBlocks)

	// As we issue new blocks, the oldest indexed height should be pruned.
	issueBlock()
	requireNumHeights(numHistoricalBlocks)

	issueBlock()
	requireNumHeights(numHistoricalBlocks)

	require.NoError(proVM.Shutdown(context.Background()))

	newNumHistoricalBlocks := numHistoricalBlocks + 2
	proVM = New(
		coreVM,
		Config{
			Upgrades:            upgradetest.GetConfigWithUpgradeTime(upgradetest.ApricotPhase4, time.Time{}),
			MinBlkDelay:         DefaultMinBlockDelay,
			NumHistoricalBlocks: newNumHistoricalBlocks,
			StakingLeafSigner:   pTestSigner,
			StakingCertLeaf:     pTestCert,
			Registerer:          prometheus.NewRegistry(),
		},
	)

	require.NoError(proVM.Initialize(
		context.Background(),
		ctx,
		db,
		initialState,
		nil,
		nil,
		nil,
		nil,
		nil,
	))
	defer func() {
		require.NoError(proVM.Shutdown(context.Background()))
	}()

	lastAcceptedID, err = proVM.LastAccepted(context.Background())
	require.NoError(err)

	require.NoError(proVM.SetState(context.Background(), snow.NormalOp))
	require.NoError(proVM.SetPreference(context.Background(), lastAcceptedID))

	// The height index shouldn't be modified at this point
	requireNumHeights(numHistoricalBlocks)

	// As we issue new blocks, the number of indexed blocks should increase
	// until we hit our target again.
	issueBlock()
	requireNumHeights(numHistoricalBlocks + 1)

	issueBlock()
	requireNumHeights(newNumHistoricalBlocks)

	issueBlock()
	requireNumHeights(newNumHistoricalBlocks)
}

func TestGetPostDurangoSlotTimeWithNoValidators(t *testing.T) {
	require := require.New(t)

	var (
		activationTime = time.Unix(0, 0)
		durangoTime    = activationTime
	)
	coreVM, valState, proVM, _ := initTestProposerVM(t, activationTime, durangoTime, 0)
	defer func() {
		require.NoError(proVM.Shutdown(context.Background()))
	}()

	valState.GetValidatorSetF = func(context.Context, uint64, ids.ID) (map[ids.NodeID]*validators.GetValidatorOutput, error) {
		// If there are no validators, anyone should be able to propose a block.
		return map[ids.NodeID]*validators.GetValidatorOutput{}, nil
	}

	coreBlk := snowmantest.BuildChild(snowmantest.Genesis)
	statelessBlock, err := statelessblock.BuildUnsigned(
		snowmantest.GenesisID,
		proVM.Time(),
		0,
		coreBlk.Bytes(),
	)
	require.NoError(err)

	coreVM.GetBlockF = func(_ context.Context, blkID ids.ID) (snowman.Block, error) {
		switch blkID {
		case snowmantest.GenesisID:
			return snowmantest.Genesis, nil
		case coreBlk.ID():
			return coreBlk, nil
		default:
			return nil, errUnknownBlock
		}
	}
	coreVM.ParseBlockF = func(_ context.Context, b []byte) (snowman.Block, error) {
		switch {
		case bytes.Equal(b, snowmantest.GenesisBytes):
			return snowmantest.Genesis, nil
		case bytes.Equal(b, coreBlk.Bytes()):
			return coreBlk, nil
		default:
			return nil, errUnknownBlock
		}
	}

	statefulBlock, err := proVM.ParseBlock(context.Background(), statelessBlock.Bytes())
	require.NoError(err)

	require.NoError(statefulBlock.Verify(context.Background()))

	currentTime := proVM.Clock.Time().Truncate(time.Second)
	parentTimestamp := statefulBlock.Timestamp()
	slotTime, err := proVM.getPostDurangoSlotTime(
		context.Background(),
		statefulBlock.Height()+1,
		statelessBlock.PChainHeight(),
		proposer.TimeToSlot(parentTimestamp, currentTime),
		parentTimestamp,
	)
	require.NoError(err)
	require.Equal(parentTimestamp.Add(proVM.MinBlkDelay), slotTime)
}

func TestLocalParse(t *testing.T) {
	innerVM := &blocktest.VM{
		ParseBlockF: func(_ context.Context, rawBlock []byte) (snowman.Block, error) {
			return &snowmantest.Block{BytesV: rawBlock}, nil
		},
	}

	chainID := ids.GenerateTestID()

	tlsCert, err := staking.NewTLSCert()
	require.NoError(t, err)

	cert, err := staking.ParseCertificate(tlsCert.Leaf.Raw)
	require.NoError(t, err)
	key := tlsCert.PrivateKey.(crypto.Signer)

	signedBlock, err := statelessblock.Build(
		ids.ID{1},
		time.Unix(123, 0),
		uint64(42),
		cert,
		[]byte{1, 2, 3},
		chainID,
		key,
	)
	require.NoError(t, err)

	properlySignedBlock := signedBlock.Bytes()

	improperlySignedBlock := make([]byte, len(properlySignedBlock))
	copy(improperlySignedBlock, properlySignedBlock)
	improperlySignedBlock[len(improperlySignedBlock)-1] = ^improperlySignedBlock[len(improperlySignedBlock)-1]

	conf := Config{
		MinBlkDelay:         DefaultMinBlockDelay,
		NumHistoricalBlocks: DefaultNumHistoricalBlocks,
		StakingLeafSigner:   pTestSigner,
		StakingCertLeaf:     pTestCert,
		Registerer:          prometheus.NewRegistry(),
	}

	vm := New(innerVM, conf)
	defer func() {
		require.NoError(t, vm.Shutdown(context.Background()))
	}()

	db := prefixdb.New([]byte{}, memdb.New())

	_ = vm.Initialize(context.Background(), &snow.Context{
		Log:     logging.NoLog{},
		ChainID: chainID,
	}, db, nil, nil, nil, nil, nil, nil)

	tests := []struct {
		name           string
		f              block.ParseFunc
		block          []byte
		resultingBlock interface{}
	}{
		{
			name:           "local parse as post-fork",
			f:              vm.ParseLocalBlock,
			block:          improperlySignedBlock,
			resultingBlock: &postForkBlock{},
		},
		{
			name:           "parse as pre-fork",
			f:              vm.ParseBlock,
			block:          improperlySignedBlock,
			resultingBlock: &preForkBlock{},
		},
		{
			name:           "parse as post-fork",
			f:              vm.ParseBlock,
			block:          properlySignedBlock,
			resultingBlock: &postForkBlock{},
		},
	}
	for _, test := range tests {
		t.Run(test.name, func(t *testing.T) {
			block, err := test.f(context.Background(), test.block)
			require.NoError(t, err)
			require.IsType(t, test.resultingBlock, block)
		})
	}
}<|MERGE_RESOLUTION|>--- conflicted
+++ resolved
@@ -1589,11 +1589,7 @@
 	proVM := New(
 		coreVM,
 		Config{
-<<<<<<< HEAD
-			Upgrades:            upgradetest.GetConfigWithUpgradeTime(upgradetest.Latest, time.Unix(0, 0)),
-=======
 			Upgrades:            upgradetest.GetConfigWithUpgradeTime(upgradetest.Latest, time.Time{}),
->>>>>>> 4b4ec8a5
 			MinBlkDelay:         DefaultMinBlockDelay,
 			NumHistoricalBlocks: DefaultNumHistoricalBlocks,
 			StakingLeafSigner:   pTestSigner,
@@ -1762,11 +1758,7 @@
 	proVM := New(
 		coreVM,
 		Config{
-<<<<<<< HEAD
-			Upgrades:            upgradetest.GetConfigWithUpgradeTime(upgradetest.Latest, time.Unix(0, 0)),
-=======
 			Upgrades:            upgradetest.GetConfigWithUpgradeTime(upgradetest.Latest, time.Time{}),
->>>>>>> 4b4ec8a5
 			MinBlkDelay:         DefaultMinBlockDelay,
 			NumHistoricalBlocks: DefaultNumHistoricalBlocks,
 			StakingLeafSigner:   pTestSigner,
@@ -2207,11 +2199,7 @@
 	proVM := New(
 		coreVM,
 		Config{
-<<<<<<< HEAD
-			Upgrades:            upgradetest.GetConfigWithUpgradeTime(upgradetest.ApricotPhase4, time.Unix(0, 0)),
-=======
 			Upgrades:            upgradetest.GetConfigWithUpgradeTime(upgradetest.ApricotPhase4, time.Time{}),
->>>>>>> 4b4ec8a5
 			MinBlkDelay:         DefaultMinBlockDelay,
 			NumHistoricalBlocks: DefaultNumHistoricalBlocks,
 			StakingLeafSigner:   pTestSigner,
