--- conflicted
+++ resolved
@@ -664,22 +664,12 @@
 	require.NoError(err)
 
 	require.IsType(&preForkBlock{}, rtvdBlk)
-<<<<<<< HEAD
 	require.Equal(coreGenBlk.Bytes(), rtvdBlk.Bytes())
-=======
-	if !bytes.Equal(rtvdBlk.Bytes(), coreGenBlk.Bytes()) {
-		t.Fatal("Stored block is not genesis")
-	}
->>>>>>> b3a07d8b
 }
 
 func TestPreFork_BuildBlock(t *testing.T) {
 	require := require.New(t)
 
-<<<<<<< HEAD
-	// setup
-=======
->>>>>>> b3a07d8b
 	coreVM, _, proVM, coreGenBlk, _ := initTestProposerVM(t, mockable.MaxTime, 0) // disable ProBlks
 
 	coreBlk := &snowman.TestBlock{
@@ -698,23 +688,10 @@
 
 	// test
 	builtBlk, err := proVM.BuildBlock(context.Background())
-<<<<<<< HEAD
 	require.NoError(err)
 	require.IsType(&preForkBlock{}, builtBlk)
 	require.Equal(coreBlk.ID(), builtBlk.ID())
 	require.Equal(coreBlk.Bytes(), builtBlk.Bytes())
-=======
-	if err != nil {
-		t.Fatal("proposerVM could not build block")
-	}
-	require.IsType(&preForkBlock{}, builtBlk)
-	if builtBlk.ID() != coreBlk.ID() {
-		t.Fatal("unexpected built block")
-	}
-	if !bytes.Equal(builtBlk.Bytes(), coreBlk.Bytes()) {
-		t.Fatal("unexpected built block")
-	}
->>>>>>> b3a07d8b
 
 	// test
 	coreVM.GetBlockF = func(context.Context, ids.ID) (snowman.Block, error) {
@@ -744,23 +721,10 @@
 	}
 
 	parsedBlk, err := proVM.ParseBlock(context.Background(), coreBlk.Bytes())
-<<<<<<< HEAD
 	require.NoError(err)
 	require.IsType(&preForkBlock{}, parsedBlk)
 	require.Equal(coreBlk.ID(), parsedBlk.ID())
 	require.Equal(coreBlk.Bytes(), parsedBlk.Bytes())
-=======
-	if err != nil {
-		t.Fatal("Could not parse naked core block")
-	}
-	require.IsType(&preForkBlock{}, parsedBlk)
-	if parsedBlk.ID() != coreBlk.ID() {
-		t.Fatal("Parsed block does not match expected block")
-	}
-	if !bytes.Equal(parsedBlk.Bytes(), coreBlk.Bytes()) {
-		t.Fatal("Parsed block does not match expected block")
-	}
->>>>>>> b3a07d8b
 
 	coreVM.GetBlockF = func(_ context.Context, id ids.ID) (snowman.Block, error) {
 		require.Equal(coreBlk.ID(), id)
