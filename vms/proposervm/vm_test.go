// Copyright (C) 2019-2025, Ava Labs, Inc. All rights reserved.
// See the file LICENSE for licensing terms.

package proposervm

import (
	"bytes"
	"context"
	"crypto"
	"errors"
	"fmt"
	"testing"
	"time"

	"github.com/prometheus/client_golang/prometheus"
	"github.com/prometheus/client_golang/prometheus/testutil"
	"github.com/stretchr/testify/require"
	"go.uber.org/mock/gomock"

	"github.com/ava-labs/avalanchego/database"
	"github.com/ava-labs/avalanchego/database/memdb"
	"github.com/ava-labs/avalanchego/database/prefixdb"
	"github.com/ava-labs/avalanchego/ids"
	"github.com/ava-labs/avalanchego/snow"
	"github.com/ava-labs/avalanchego/snow/consensus/snowman"
	"github.com/ava-labs/avalanchego/snow/consensus/snowman/snowmanmock"
	"github.com/ava-labs/avalanchego/snow/consensus/snowman/snowmantest"
	"github.com/ava-labs/avalanchego/snow/engine/common"
	"github.com/ava-labs/avalanchego/snow/engine/enginetest"
	"github.com/ava-labs/avalanchego/snow/engine/snowman/block"
	"github.com/ava-labs/avalanchego/snow/engine/snowman/block/blockmock"
	"github.com/ava-labs/avalanchego/snow/engine/snowman/block/blocktest"
	"github.com/ava-labs/avalanchego/snow/snowtest"
	"github.com/ava-labs/avalanchego/snow/validators"
	"github.com/ava-labs/avalanchego/snow/validators/validatorstest"
	"github.com/ava-labs/avalanchego/staking"
	"github.com/ava-labs/avalanchego/upgrade"
	"github.com/ava-labs/avalanchego/upgrade/upgradetest"
	"github.com/ava-labs/avalanchego/utils"
	"github.com/ava-labs/avalanchego/utils/constants"
	"github.com/ava-labs/avalanchego/utils/logging"
	"github.com/ava-labs/avalanchego/vms/proposervm/proposer"

	statelessblock "github.com/ava-labs/avalanchego/vms/proposervm/block"
)

var (
	_ block.ChainVM         = (*fullVM)(nil)
	_ block.StateSyncableVM = (*fullVM)(nil)
)

type fullVM struct {
	*blocktest.VM
	*blocktest.StateSyncableVM
}

var (
	pTestSigner crypto.Signer
	pTestCert   *staking.Certificate

	defaultPChainHeight uint64 = 2000

	errUnknownBlock      = errors.New("unknown block")
	errUnverifiedBlock   = errors.New("unverified block")
	errMarshallingFailed = errors.New("marshalling failed")
	errTooHigh           = errors.New("too high")
	errUnexpectedCall    = errors.New("unexpected call")
)

func init() {
	tlsCert, err := staking.NewTLSCert()
	if err != nil {
		panic(err)
	}
	pTestSigner = tlsCert.PrivateKey.(crypto.Signer)
	pTestCert, err = staking.ParseCertificate(tlsCert.Leaf.Raw)
	if err != nil {
		panic(err)
	}
}

func initTestProposerVM(
	t *testing.T,
	proBlkStartTime time.Time,
	durangoTime time.Time,
	graniteTime time.Time,
	minPChainHeight uint64,
) (
	*fullVM,
	*validatorstest.State,
	*VM,
	database.Database,
) {
	require := require.New(t)

	initialState := []byte("genesis state")
	coreVM := &fullVM{
		VM: &blocktest.VM{
			VM: enginetest.VM{
				T: t,
			},
		},
		StateSyncableVM: &blocktest.StateSyncableVM{
			T: t,
		},
	}

	coreVM.InitializeF = func(context.Context, *snow.Context, database.Database,
		[]byte, []byte, []byte,
		[]*common.Fx, common.AppSender,
	) error {
		return nil
	}
	coreVM.LastAcceptedF = snowmantest.MakeLastAcceptedBlockF(
		[]*snowmantest.Block{snowmantest.Genesis},
	)
	coreVM.GetBlockF = func(_ context.Context, blkID ids.ID) (snowman.Block, error) {
		switch blkID {
		case snowmantest.GenesisID:
			return snowmantest.Genesis, nil
		default:
			return nil, errUnknownBlock
		}
	}
	coreVM.ParseBlockF = func(_ context.Context, b []byte) (snowman.Block, error) {
		switch {
		case bytes.Equal(b, snowmantest.GenesisBytes):
			return snowmantest.Genesis, nil
		default:
			return nil, errUnknownBlock
		}
	}

	proVM := New(
		coreVM,
		Config{
			Upgrades: upgrade.Config{
				ApricotPhase4Time:            proBlkStartTime,
				ApricotPhase4MinPChainHeight: minPChainHeight,
				DurangoTime:                  durangoTime,
				GraniteTime:                  graniteTime,
			},
			MinBlkDelay:         DefaultMinBlockDelay,
			NumHistoricalBlocks: DefaultNumHistoricalBlocks,
			StakingLeafSigner:   pTestSigner,
			StakingCertLeaf:     pTestCert,
			Registerer:          prometheus.NewRegistry(),
		},
	)

	valState := &validatorstest.State{
		T: t,
	}
	valState.GetMinimumHeightF = func(context.Context) (uint64, error) {
		return snowmantest.GenesisHeight, nil
	}
	valState.GetCurrentHeightF = func(context.Context) (uint64, error) {
		return defaultPChainHeight, nil
	}
	valState.GetValidatorSetF = func(context.Context, uint64, ids.ID) (map[ids.NodeID]*validators.GetValidatorOutput, error) {
		var (
			thisNode = proVM.ctx.NodeID
			nodeID1  = ids.BuildTestNodeID([]byte{1})
			nodeID2  = ids.BuildTestNodeID([]byte{2})
			nodeID3  = ids.BuildTestNodeID([]byte{3})
		)
		return map[ids.NodeID]*validators.GetValidatorOutput{
			thisNode: {
				NodeID: thisNode,
				Weight: 10,
			},
			nodeID1: {
				NodeID: nodeID1,
				Weight: 5,
			},
			nodeID2: {
				NodeID: nodeID2,
				Weight: 6,
			},
			nodeID3: {
				NodeID: nodeID3,
				Weight: 7,
			},
		}, nil
	}

	ctx := snowtest.Context(t, ids.ID{1})
	ctx.NodeID = ids.NodeIDFromCert(pTestCert)
	ctx.ValidatorState = valState

	db := prefixdb.New([]byte{0}, memdb.New())

	require.NoError(proVM.Initialize(
		context.Background(),
		ctx,
		db,
		initialState,
		nil,
		nil,
		nil,
		nil,
	))

	// Initialize shouldn't be called again
	coreVM.InitializeF = nil

	require.NoError(proVM.SetState(context.Background(), snow.NormalOp))
	require.NoError(proVM.SetPreference(context.Background(), snowmantest.GenesisID))

	proVM.Set(snowmantest.GenesisTimestamp)

	return coreVM, valState, proVM, db
}

func waitForProposerWindow(vm *VM, chainTip snowman.Block, pChainHeight uint64) error {
	var (
		ctx              = context.Background()
		childBlockHeight = chainTip.Height() + 1
		parentTimestamp  = chainTip.Timestamp()
	)

	for {
		now := vm.Clock.Time().Truncate(time.Second)
		slot := proposer.TimeToSlot(parentTimestamp, now)
		delay, err := vm.MinDelayForProposer(
			ctx,
			childBlockHeight,
			pChainHeight,
			vm.ctx.NodeID,
			slot,
		)
		if err != nil {
			return err
		}

		delayUntil := parentTimestamp.Add(delay)
		if !now.Before(delayUntil) {
			return nil
		}

		vm.Clock.Set(delayUntil)
	}
}

// VM.BuildBlock tests section

func TestBuildBlockTimestampAreRoundedToSeconds(t *testing.T) {
	require := require.New(t)

	// given the same core block, BuildBlock returns the same proposer block
	var (
<<<<<<< HEAD
		activationTime = time.Unix(0, 0)
		durangoTime    = activationTime
		graniteTime    = activationTime
=======
		activationTime = upgrade.InitiallyActiveTime
		durangoTime    = upgrade.InitiallyActiveTime
>>>>>>> 32806e08
	)
	coreVM, _, proVM, _ := initTestProposerVM(t, activationTime, durangoTime, graniteTime, 0)
	defer func() {
		require.NoError(proVM.Shutdown(context.Background()))
	}()

	skewedTimestamp := time.Now().Truncate(time.Second).Add(time.Millisecond)
	proVM.Set(skewedTimestamp)

	coreBlk := snowmantest.BuildChild(snowmantest.Genesis)
	coreVM.BuildBlockF = func(context.Context) (snowman.Block, error) {
		return coreBlk, nil
	}

	// test
	builtBlk, err := proVM.BuildBlock(context.Background())
	require.NoError(err)

	require.Equal(builtBlk.Timestamp().Truncate(time.Second), builtBlk.Timestamp())
}

func TestBuildBlockIsIdempotent(t *testing.T) {
	require := require.New(t)

	// given the same core block, BuildBlock returns the same proposer block
	var (
<<<<<<< HEAD
		activationTime = time.Unix(0, 0)
		durangoTime    = activationTime
		graniteTime    = activationTime
=======
		activationTime = upgrade.InitiallyActiveTime
		durangoTime    = upgrade.InitiallyActiveTime
>>>>>>> 32806e08
	)
	coreVM, _, proVM, _ := initTestProposerVM(t, activationTime, durangoTime, graniteTime, 0)
	defer func() {
		require.NoError(proVM.Shutdown(context.Background()))
	}()

	coreBlk := snowmantest.BuildChild(snowmantest.Genesis)
	coreVM.BuildBlockF = func(context.Context) (snowman.Block, error) {
		return coreBlk, nil
	}

	// Mock the clock time to make sure that block timestamps will be equal
	proVM.Clock.Set(time.Now())

	builtBlk1, err := proVM.BuildBlock(context.Background())
	require.NoError(err)

	builtBlk2, err := proVM.BuildBlock(context.Background())
	require.NoError(err)

	require.Equal(builtBlk1.Bytes(), builtBlk2.Bytes())
}

func TestFirstProposerBlockIsBuiltOnTopOfGenesis(t *testing.T) {
	require := require.New(t)

	// setup
	var (
<<<<<<< HEAD
		activationTime = time.Unix(0, 0)
		durangoTime    = activationTime
		graniteTime    = activationTime
=======
		activationTime = upgrade.InitiallyActiveTime
		durangoTime    = upgrade.InitiallyActiveTime
>>>>>>> 32806e08
	)
	coreVM, _, proVM, _ := initTestProposerVM(t, activationTime, durangoTime, graniteTime, 0)
	defer func() {
		require.NoError(proVM.Shutdown(context.Background()))
	}()

	coreBlk := snowmantest.BuildChild(snowmantest.Genesis)
	coreVM.BuildBlockF = func(context.Context) (snowman.Block, error) {
		return coreBlk, nil
	}

	// test
	snowBlock, err := proVM.BuildBlock(context.Background())
	require.NoError(err)

	// checks
	require.IsType(&postForkBlock{}, snowBlock)
	proBlock := snowBlock.(*postForkBlock)

	require.Equal(coreBlk, proBlock.innerBlk)
}

// both core blocks and pro blocks must be built on preferred
func TestProposerBlocksAreBuiltOnPreferredProBlock(t *testing.T) {
	require := require.New(t)

	var (
<<<<<<< HEAD
		activationTime = time.Unix(0, 0)
		durangoTime    = activationTime
		graniteTime    = activationTime
=======
		activationTime = upgrade.InitiallyActiveTime
		durangoTime    = upgrade.InitiallyActiveTime
>>>>>>> 32806e08
	)
	coreVM, _, proVM, _ := initTestProposerVM(t, activationTime, durangoTime, graniteTime, 0)
	defer func() {
		require.NoError(proVM.Shutdown(context.Background()))
	}()

	// add two proBlks...
	coreBlk1 := snowmantest.BuildChild(snowmantest.Genesis)
	coreVM.BuildBlockF = func(context.Context) (snowman.Block, error) {
		return coreBlk1, nil
	}
	proBlk1, err := proVM.BuildBlock(context.Background())
	require.NoError(err)

	coreBlk2 := snowmantest.BuildChild(snowmantest.Genesis)
	coreVM.BuildBlockF = func(context.Context) (snowman.Block, error) {
		return coreBlk2, nil
	}
	proBlk2, err := proVM.BuildBlock(context.Background())
	require.NoError(err)
	require.NotEqual(proBlk2.ID(), proBlk1.ID())
	require.NoError(proBlk2.Verify(context.Background()))

	// ...and set one as preferred
	var prefcoreBlk *snowmantest.Block
	coreVM.SetPreferenceF = func(_ context.Context, prefID ids.ID) error {
		switch prefID {
		case coreBlk1.ID():
			prefcoreBlk = coreBlk1
			return nil
		case coreBlk2.ID():
			prefcoreBlk = coreBlk2
			return nil
		default:
			require.FailNow("prefID does not match coreBlk1 or coreBlk2")
			return nil
		}
	}
	coreVM.ParseBlockF = func(_ context.Context, b []byte) (snowman.Block, error) {
		switch {
		case bytes.Equal(b, coreBlk1.Bytes()):
			return coreBlk1, nil
		case bytes.Equal(b, coreBlk2.Bytes()):
			return coreBlk2, nil
		default:
			require.FailNow("bytes do not match coreBlk1 or coreBlk2")
			return nil, nil
		}
	}

	require.NoError(proVM.SetPreference(context.Background(), proBlk2.ID()))

	// build block...
	coreBlk3 := snowmantest.BuildChild(prefcoreBlk)
	coreVM.BuildBlockF = func(context.Context) (snowman.Block, error) {
		return coreBlk3, nil
	}

	require.NoError(waitForProposerWindow(proVM, proBlk2, proBlk2.(*postForkBlock).PChainHeight()))
	builtBlk, err := proVM.BuildBlock(context.Background())
	require.NoError(err)

	// ...show that parent is the preferred one
	require.Equal(proBlk2.ID(), builtBlk.Parent())
}

func TestCoreBlocksMustBeBuiltOnPreferredCoreBlock(t *testing.T) {
	require := require.New(t)

	var (
<<<<<<< HEAD
		activationTime = time.Unix(0, 0)
		durangoTime    = activationTime
		graniteTime    = activationTime
=======
		activationTime = upgrade.InitiallyActiveTime
		durangoTime    = upgrade.InitiallyActiveTime
>>>>>>> 32806e08
	)
	coreVM, _, proVM, _ := initTestProposerVM(t, activationTime, durangoTime, graniteTime, 0)
	defer func() {
		require.NoError(proVM.Shutdown(context.Background()))
	}()

	coreBlk1 := snowmantest.BuildChild(snowmantest.Genesis)
	coreVM.BuildBlockF = func(context.Context) (snowman.Block, error) {
		return coreBlk1, nil
	}
	proBlk1, err := proVM.BuildBlock(context.Background())
	require.NoError(err)

	coreBlk2 := snowmantest.BuildChild(snowmantest.Genesis)
	coreVM.BuildBlockF = func(context.Context) (snowman.Block, error) {
		return coreBlk2, nil
	}
	proBlk2, err := proVM.BuildBlock(context.Background())
	require.NoError(err)
	require.NotEqual(proBlk1.ID(), proBlk2.ID())

	require.NoError(proBlk2.Verify(context.Background()))

	// ...and set one as preferred
	var wronglyPreferredcoreBlk *snowmantest.Block
	coreVM.SetPreferenceF = func(_ context.Context, prefID ids.ID) error {
		switch prefID {
		case coreBlk1.ID():
			wronglyPreferredcoreBlk = coreBlk2
			return nil
		case coreBlk2.ID():
			wronglyPreferredcoreBlk = coreBlk1
			return nil
		default:
			require.FailNow("Unknown core Blocks set as preferred")
			return nil
		}
	}
	coreVM.ParseBlockF = func(_ context.Context, b []byte) (snowman.Block, error) {
		switch {
		case bytes.Equal(b, coreBlk1.Bytes()):
			return coreBlk1, nil
		case bytes.Equal(b, coreBlk2.Bytes()):
			return coreBlk2, nil
		default:
			require.FailNow("Wrong bytes")
			return nil, nil
		}
	}

	require.NoError(proVM.SetPreference(context.Background(), proBlk2.ID()))

	// build block...
	coreBlk3 := snowmantest.BuildChild(wronglyPreferredcoreBlk)
	coreVM.BuildBlockF = func(context.Context) (snowman.Block, error) {
		return coreBlk3, nil
	}

	require.NoError(waitForProposerWindow(proVM, proBlk2, proBlk2.(*postForkBlock).PChainHeight()))
	blk, err := proVM.BuildBlock(context.Background())
	require.NoError(err)

	err = blk.Verify(context.Background())
	require.ErrorIs(err, errInnerParentMismatch)
}

// VM.ParseBlock tests section
func TestCoreBlockFailureCauseProposerBlockParseFailure(t *testing.T) {
	require := require.New(t)

	var (
<<<<<<< HEAD
		activationTime = time.Unix(0, 0)
		durangoTime    = activationTime
		graniteTime    = activationTime
=======
		activationTime = upgrade.InitiallyActiveTime
		durangoTime    = upgrade.InitiallyActiveTime
>>>>>>> 32806e08
	)
	coreVM, _, proVM, _ := initTestProposerVM(t, activationTime, durangoTime, graniteTime, 0)
	defer func() {
		require.NoError(proVM.Shutdown(context.Background()))
	}()

	coreVM.ParseBlockF = func(context.Context, []byte) (snowman.Block, error) {
		return nil, errMarshallingFailed
	}

	innerBlk := snowmantest.BuildChild(snowmantest.Genesis)
	slb, err := statelessblock.Build(
		proVM.preferred,
		proVM.Time(),
		100,
		statelessblock.Epoch{},
		proVM.StakingCertLeaf,
		innerBlk.Bytes(),
		proVM.ctx.ChainID,
		proVM.StakingLeafSigner,
	)
	require.NoError(err)
	proBlk := postForkBlock{
		SignedBlock: slb,
		postForkCommonComponents: postForkCommonComponents{
			vm:       proVM,
			innerBlk: innerBlk,
		},
	}

	// test
	_, err = proVM.ParseBlock(context.Background(), proBlk.Bytes())
	require.ErrorIs(err, errMarshallingFailed)
}

func TestTwoProBlocksWrappingSameCoreBlockCanBeParsed(t *testing.T) {
	require := require.New(t)

	var (
<<<<<<< HEAD
		activationTime = time.Unix(0, 0)
		durangoTime    = activationTime
		graniteTime    = activationTime
=======
		activationTime = upgrade.InitiallyActiveTime
		durangoTime    = upgrade.InitiallyActiveTime
>>>>>>> 32806e08
	)
	coreVM, _, proVM, _ := initTestProposerVM(t, activationTime, durangoTime, graniteTime, 0)
	defer func() {
		require.NoError(proVM.Shutdown(context.Background()))
	}()

	// create two Proposer blocks at the same height
	innerBlk := snowmantest.BuildChild(snowmantest.Genesis)
	coreVM.ParseBlockF = func(_ context.Context, b []byte) (snowman.Block, error) {
		require.Equal(innerBlk.Bytes(), b)
		return innerBlk, nil
	}

	blkTimestamp := proVM.Time()

	slb1, err := statelessblock.Build(
		proVM.preferred,
		blkTimestamp,
		100,
		statelessblock.Epoch{
			PChainHeight: 100,
			Number:       10,
			StartTime:    innerBlk.Timestamp().Unix(),
		},
		proVM.StakingCertLeaf,
		innerBlk.Bytes(),
		proVM.ctx.ChainID,
		proVM.StakingLeafSigner,
	)
	require.NoError(err)
	proBlk1 := postForkBlock{
		SignedBlock: slb1,
		postForkCommonComponents: postForkCommonComponents{
			vm:       proVM,
			innerBlk: innerBlk,
		},
	}

	slb2, err := statelessblock.Build(
		proVM.preferred,
		blkTimestamp,
		200,
		statelessblock.Epoch{
			PChainHeight: 200,
			Number:       20,
			StartTime:    innerBlk.Timestamp().Unix(),
		},
		proVM.StakingCertLeaf,
		innerBlk.Bytes(),
		proVM.ctx.ChainID,
		proVM.StakingLeafSigner,
	)
	require.NoError(err)
	proBlk2 := postForkBlock{
		SignedBlock: slb2,
		postForkCommonComponents: postForkCommonComponents{
			vm:       proVM,
			innerBlk: innerBlk,
		},
	}

	require.NotEqual(proBlk1.ID(), proBlk2.ID())

	// Show that both can be parsed and retrieved
	parsedBlk1, err := proVM.ParseBlock(context.Background(), proBlk1.Bytes())
	require.NoError(err)
	parsedBlk2, err := proVM.ParseBlock(context.Background(), proBlk2.Bytes())
	require.NoError(err)

	require.Equal(proBlk1.ID(), parsedBlk1.ID())
	require.Equal(proBlk2.ID(), parsedBlk2.ID())
}

// VM.BuildBlock and VM.ParseBlock interoperability tests section
func TestTwoProBlocksWithSameParentCanBothVerify(t *testing.T) {
	require := require.New(t)

	var (
<<<<<<< HEAD
		activationTime = time.Unix(0, 0)
		durangoTime    = activationTime
		graniteTime    = activationTime
=======
		activationTime = upgrade.InitiallyActiveTime
		durangoTime    = upgrade.InitiallyActiveTime
>>>>>>> 32806e08
	)
	coreVM, _, proVM, _ := initTestProposerVM(t, activationTime, durangoTime, graniteTime, 0)
	defer func() {
		require.NoError(proVM.Shutdown(context.Background()))
	}()

	// one block is built from this proVM
	localcoreBlk := snowmantest.BuildChild(snowmantest.Genesis)
	coreVM.BuildBlockF = func(context.Context) (snowman.Block, error) {
		return localcoreBlk, nil
	}

	builtBlk, err := proVM.BuildBlock(context.Background())
	require.NoError(err)
	require.NoError(builtBlk.Verify(context.Background()))

	// another block with same parent comes from network and is parsed
	netcoreBlk := snowmantest.BuildChild(snowmantest.Genesis)
	coreVM.ParseBlockF = func(_ context.Context, b []byte) (snowman.Block, error) {
		switch {
		case bytes.Equal(b, snowmantest.GenesisBytes):
			return snowmantest.Genesis, nil
		case bytes.Equal(b, localcoreBlk.Bytes()):
			return localcoreBlk, nil
		case bytes.Equal(b, netcoreBlk.Bytes()):
			return netcoreBlk, nil
		default:
			require.FailNow("Unknown bytes")
			return nil, nil
		}
	}

	pChainHeight, err := proVM.ctx.ValidatorState.GetCurrentHeight(context.Background())
	require.NoError(err)

	netSlb, err := statelessblock.BuildUnsigned(
		proVM.preferred,
		proVM.Time(),
		pChainHeight,
		statelessblock.Epoch{},
		netcoreBlk.Bytes(),
	)
	require.NoError(err)
	netProBlk := postForkBlock{
		SignedBlock: netSlb,
		postForkCommonComponents: postForkCommonComponents{
			vm:       proVM,
			innerBlk: netcoreBlk,
		},
	}

	// prove that also block from network verifies
	require.NoError(netProBlk.Verify(context.Background()))
}

// Pre Fork tests section
func TestPreFork_Initialize(t *testing.T) {
	require := require.New(t)

	var (
		activationTime = upgrade.UnscheduledActivationTime
		durangoTime    = upgrade.UnscheduledActivationTime
		graniteTime    = upgrade.UnscheduledActivationTime
	)
	_, _, proVM, _ := initTestProposerVM(t, activationTime, durangoTime, graniteTime, 0)
	defer func() {
		require.NoError(proVM.Shutdown(context.Background()))
	}()

	// checks
	blkID, err := proVM.LastAccepted(context.Background())
	require.NoError(err)

	rtvdBlk, err := proVM.GetBlock(context.Background(), blkID)
	require.NoError(err)

	require.IsType(&preForkBlock{}, rtvdBlk)
	require.Equal(snowmantest.GenesisBytes, rtvdBlk.Bytes())
}

func TestPreFork_BuildBlock(t *testing.T) {
	require := require.New(t)

	var (
		activationTime = upgrade.UnscheduledActivationTime
		durangoTime    = upgrade.UnscheduledActivationTime
		graniteTime    = upgrade.UnscheduledActivationTime
	)
	coreVM, _, proVM, _ := initTestProposerVM(t, activationTime, durangoTime, graniteTime, 0)
	defer func() {
		require.NoError(proVM.Shutdown(context.Background()))
	}()

	coreBlk := snowmantest.BuildChild(snowmantest.Genesis)
	coreVM.BuildBlockF = func(context.Context) (snowman.Block, error) {
		return coreBlk, nil
	}

	// test
	builtBlk, err := proVM.BuildBlock(context.Background())
	require.NoError(err)
	require.IsType(&preForkBlock{}, builtBlk)
	require.Equal(coreBlk.ID(), builtBlk.ID())
	require.Equal(coreBlk.Bytes(), builtBlk.Bytes())

	// test
	coreVM.GetBlockF = func(context.Context, ids.ID) (snowman.Block, error) {
		return coreBlk, nil
	}
	storedBlk, err := proVM.GetBlock(context.Background(), builtBlk.ID())
	require.NoError(err)
	require.Equal(builtBlk.ID(), storedBlk.ID())
}

func TestPreFork_ParseBlock(t *testing.T) {
	require := require.New(t)

	var (
		activationTime = upgrade.UnscheduledActivationTime
		durangoTime    = upgrade.UnscheduledActivationTime
		graniteTime    = upgrade.UnscheduledActivationTime
	)
	coreVM, _, proVM, _ := initTestProposerVM(t, activationTime, durangoTime, graniteTime, 0)
	defer func() {
		require.NoError(proVM.Shutdown(context.Background()))
	}()

	coreBlk := snowmantest.BuildChild(snowmantest.Genesis)
	coreVM.ParseBlockF = func(_ context.Context, b []byte) (snowman.Block, error) {
		require.Equal(coreBlk.Bytes(), b)
		return coreBlk, nil
	}

	parsedBlk, err := proVM.ParseBlock(context.Background(), coreBlk.Bytes())
	require.NoError(err)
	require.IsType(&preForkBlock{}, parsedBlk)
	require.Equal(coreBlk.ID(), parsedBlk.ID())
	require.Equal(coreBlk.Bytes(), parsedBlk.Bytes())

	coreVM.GetBlockF = func(_ context.Context, id ids.ID) (snowman.Block, error) {
		require.Equal(coreBlk.ID(), id)
		return coreBlk, nil
	}
	storedBlk, err := proVM.GetBlock(context.Background(), parsedBlk.ID())
	require.NoError(err)
	require.Equal(parsedBlk.ID(), storedBlk.ID())
}

func TestPreFork_SetPreference(t *testing.T) {
	require := require.New(t)

	var (
		activationTime = upgrade.UnscheduledActivationTime
		durangoTime    = upgrade.UnscheduledActivationTime
		graniteTime    = upgrade.UnscheduledActivationTime
	)
	coreVM, _, proVM, _ := initTestProposerVM(t, activationTime, durangoTime, graniteTime, 0)
	defer func() {
		require.NoError(proVM.Shutdown(context.Background()))
	}()

	coreBlk0 := snowmantest.BuildChild(snowmantest.Genesis)
	coreVM.BuildBlockF = func(context.Context) (snowman.Block, error) {
		return coreBlk0, nil
	}
	builtBlk, err := proVM.BuildBlock(context.Background())
	require.NoError(err)

	coreVM.GetBlockF = func(_ context.Context, blkID ids.ID) (snowman.Block, error) {
		switch blkID {
		case snowmantest.GenesisID:
			return snowmantest.Genesis, nil
		case coreBlk0.ID():
			return coreBlk0, nil
		default:
			return nil, errUnknownBlock
		}
	}
	coreVM.ParseBlockF = func(_ context.Context, b []byte) (snowman.Block, error) {
		switch {
		case bytes.Equal(b, snowmantest.GenesisBytes):
			return snowmantest.Genesis, nil
		case bytes.Equal(b, coreBlk0.Bytes()):
			return coreBlk0, nil
		default:
			return nil, errUnknownBlock
		}
	}
	require.NoError(proVM.SetPreference(context.Background(), builtBlk.ID()))

	coreBlk1 := snowmantest.BuildChild(coreBlk0)
	coreVM.BuildBlockF = func(context.Context) (snowman.Block, error) {
		return coreBlk1, nil
	}
	nextBlk, err := proVM.BuildBlock(context.Background())
	require.NoError(err)
	require.Equal(builtBlk.ID(), nextBlk.Parent())
}

func TestExpiredBuildBlock(t *testing.T) {
	require := require.New(t)

	coreVM := &blocktest.VM{}
	coreVM.T = t

	coreVM.LastAcceptedF = snowmantest.MakeLastAcceptedBlockF(
		[]*snowmantest.Block{snowmantest.Genesis},
	)
	coreVM.GetBlockF = func(_ context.Context, blkID ids.ID) (snowman.Block, error) {
		switch blkID {
		case snowmantest.GenesisID:
			return snowmantest.Genesis, nil
		default:
			return nil, errUnknownBlock
		}
	}
	coreVM.ParseBlockF = func(_ context.Context, b []byte) (snowman.Block, error) {
		switch {
		case bytes.Equal(b, snowmantest.GenesisBytes):
			return snowmantest.Genesis, nil
		default:
			return nil, errUnknownBlock
		}
	}

	events := make(chan common.Message, 1)
	coreVM.WaitForEventF = func(ctx context.Context) (common.Message, error) {
		select {
		case <-ctx.Done():
			return 0, nil
		case event := <-events:
			return event, nil
		}
	}

	proVM := New(
		coreVM,
		Config{
			Upgrades:            upgradetest.GetConfigWithUpgradeTime(upgradetest.ApricotPhase4, time.Time{}),
			MinBlkDelay:         DefaultMinBlockDelay,
			NumHistoricalBlocks: DefaultNumHistoricalBlocks,
			StakingLeafSigner:   pTestSigner,
			StakingCertLeaf:     pTestCert,
			Registerer:          prometheus.NewRegistry(),
		},
	)

	valState := &validatorstest.State{
		T: t,
	}
	valState.GetMinimumHeightF = func(context.Context) (uint64, error) {
		return snowmantest.GenesisHeight, nil
	}
	valState.GetCurrentHeightF = func(context.Context) (uint64, error) {
		return defaultPChainHeight, nil
	}
	valState.GetValidatorSetF = func(context.Context, uint64, ids.ID) (map[ids.NodeID]*validators.GetValidatorOutput, error) {
		nodeID := ids.BuildTestNodeID([]byte{1})
		return map[ids.NodeID]*validators.GetValidatorOutput{
			nodeID: {
				NodeID: nodeID,
				Weight: 100,
			},
		}, nil
	}

	ctx := snowtest.Context(t, snowtest.CChainID)
	ctx.NodeID = ids.NodeIDFromCert(pTestCert)
	ctx.ValidatorState = valState

	coreVM.InitializeF = func(
		_ context.Context,
		_ *snow.Context,
		_ database.Database,
		_ []byte,
		_ []byte,
		_ []byte,
		_ []*common.Fx,
		_ common.AppSender,
	) error {
		return nil
	}

	// make sure that DBs are compressed correctly
	require.NoError(proVM.Initialize(
		context.Background(),
		ctx,
		memdb.New(),
		nil,
		nil,
		nil,
		nil,
		nil,
	))
	defer func() {
		require.NoError(proVM.Shutdown(context.Background()))
	}()

	// Initialize shouldn't be called again
	coreVM.InitializeF = nil

	require.NoError(proVM.SetState(context.Background(), snow.NormalOp))
	require.NoError(proVM.SetPreference(context.Background(), snowmantest.GenesisID))

	// Notify the proposer VM of a new block on the inner block side
	events <- common.PendingTxs
	// The first notification will be read from the consensus engine
	msg, err := proVM.WaitForEvent(context.Background())
	require.NoError(err)
	require.Equal(common.PendingTxs, msg)

	// Before calling BuildBlock, verify a remote block and set it as the
	// preferred block.
	coreBlk := snowmantest.BuildChild(snowmantest.Genesis)
	statelessBlock, err := statelessblock.BuildUnsigned(
		snowmantest.GenesisID,
		proVM.Time(),
		0,
		statelessblock.Epoch{},
		coreBlk.Bytes(),
	)
	require.NoError(err)

	coreVM.GetBlockF = func(_ context.Context, blkID ids.ID) (snowman.Block, error) {
		switch blkID {
		case snowmantest.GenesisID:
			return snowmantest.Genesis, nil
		case coreBlk.ID():
			return coreBlk, nil
		default:
			return nil, errUnknownBlock
		}
	}
	coreVM.ParseBlockF = func(_ context.Context, b []byte) (snowman.Block, error) {
		switch {
		case bytes.Equal(b, snowmantest.GenesisBytes):
			return snowmantest.Genesis, nil
		case bytes.Equal(b, coreBlk.Bytes()):
			return coreBlk, nil
		default:
			return nil, errUnknownBlock
		}
	}

	proVM.Clock.Set(statelessBlock.Timestamp())

	parsedBlock, err := proVM.ParseBlock(context.Background(), statelessBlock.Bytes())
	require.NoError(err)

	require.NoError(parsedBlock.Verify(context.Background()))
	require.NoError(proVM.SetPreference(context.Background(), parsedBlock.ID()))

	coreVM.BuildBlockF = func(context.Context) (snowman.Block, error) {
		require.FailNow(fmt.Errorf("%w: BuildBlock", errUnexpectedCall).Error())
		return nil, errUnexpectedCall
	}

	// Because we are now building on a different block, the proposer window
	// shouldn't have started.
	_, err = proVM.BuildBlock(context.Background())
	require.ErrorIs(err, errProposerWindowNotStarted)
}

type wrappedBlock struct {
	snowman.Block
	verified bool
}

func (b *wrappedBlock) Accept(ctx context.Context) error {
	if !b.verified {
		return errUnverifiedBlock
	}
	return b.Block.Accept(ctx)
}

func (b *wrappedBlock) Verify(ctx context.Context) error {
	if err := b.Block.Verify(ctx); err != nil {
		return err
	}
	b.verified = true
	return nil
}

func TestInnerBlockDeduplication(t *testing.T) {
	require := require.New(t)

	var (
<<<<<<< HEAD
		activationTime = time.Unix(0, 0)
		durangoTime    = activationTime
		graniteTime    = activationTime
=======
		activationTime = upgrade.InitiallyActiveTime
		durangoTime    = upgrade.InitiallyActiveTime
>>>>>>> 32806e08
	)
	coreVM, _, proVM, _ := initTestProposerVM(t, activationTime, durangoTime, graniteTime, 0)
	defer func() {
		require.NoError(proVM.Shutdown(context.Background()))
	}()

	coreBlk := snowmantest.BuildChild(snowmantest.Genesis)
	coreBlk0 := &wrappedBlock{
		Block: coreBlk,
	}
	coreBlk1 := &wrappedBlock{
		Block: coreBlk,
	}
	statelessBlock0, err := statelessblock.BuildUnsigned(
		snowmantest.GenesisID,
		coreBlk.Timestamp(),
		0,
		statelessblock.Epoch{},
		coreBlk.Bytes(),
	)
	require.NoError(err)
	statelessBlock1, err := statelessblock.BuildUnsigned(
		snowmantest.GenesisID,
		coreBlk.Timestamp(),
		1,
		statelessblock.Epoch{},
		coreBlk.Bytes(),
	)
	require.NoError(err)

	coreVM.GetBlockF = func(_ context.Context, blkID ids.ID) (snowman.Block, error) {
		switch blkID {
		case snowmantest.GenesisID:
			return snowmantest.Genesis, nil
		case coreBlk0.ID():
			return coreBlk0, nil
		default:
			return nil, errUnknownBlock
		}
	}
	coreVM.ParseBlockF = func(_ context.Context, b []byte) (snowman.Block, error) {
		switch {
		case bytes.Equal(b, snowmantest.GenesisBytes):
			return snowmantest.Genesis, nil
		case bytes.Equal(b, coreBlk0.Bytes()):
			return coreBlk0, nil
		default:
			return nil, errUnknownBlock
		}
	}

	parsedBlock0, err := proVM.ParseBlock(context.Background(), statelessBlock0.Bytes())
	require.NoError(err)

	require.NoError(parsedBlock0.Verify(context.Background()))

	require.NoError(proVM.SetPreference(context.Background(), parsedBlock0.ID()))

	coreVM.GetBlockF = func(_ context.Context, blkID ids.ID) (snowman.Block, error) {
		switch blkID {
		case snowmantest.GenesisID:
			return snowmantest.Genesis, nil
		case coreBlk1.ID():
			return coreBlk1, nil
		default:
			return nil, errUnknownBlock
		}
	}
	coreVM.ParseBlockF = func(_ context.Context, b []byte) (snowman.Block, error) {
		switch {
		case bytes.Equal(b, snowmantest.GenesisBytes):
			return snowmantest.Genesis, nil
		case bytes.Equal(b, coreBlk1.Bytes()):
			return coreBlk1, nil
		default:
			return nil, errUnknownBlock
		}
	}

	parsedBlock1, err := proVM.ParseBlock(context.Background(), statelessBlock1.Bytes())
	require.NoError(err)

	require.NoError(parsedBlock1.Verify(context.Background()))

	require.NoError(proVM.SetPreference(context.Background(), parsedBlock1.ID()))

	require.NoError(parsedBlock1.Accept(context.Background()))
}

func TestInnerVMRollback(t *testing.T) {
	require := require.New(t)

	valState := &validatorstest.State{
		T: t,
		GetCurrentHeightF: func(context.Context) (uint64, error) {
			return defaultPChainHeight, nil
		},
		GetValidatorSetF: func(context.Context, uint64, ids.ID) (map[ids.NodeID]*validators.GetValidatorOutput, error) {
			nodeID := ids.BuildTestNodeID([]byte{1})
			return map[ids.NodeID]*validators.GetValidatorOutput{
				nodeID: {
					NodeID: nodeID,
					Weight: 100,
				},
			}, nil
		},
	}

	coreVM := &blocktest.VM{
		VM: enginetest.VM{
			T: t,
			InitializeF: func(
				context.Context,
				*snow.Context,
				database.Database,
				[]byte,
				[]byte,
				[]byte,
				[]*common.Fx,
				common.AppSender,
			) error {
				return nil
			},
		},
		ParseBlockF: func(_ context.Context, b []byte) (snowman.Block, error) {
			switch {
			case bytes.Equal(b, snowmantest.GenesisBytes):
				return snowmantest.Genesis, nil
			default:
				return nil, errUnknownBlock
			}
		},
		GetBlockF: func(_ context.Context, blkID ids.ID) (snowman.Block, error) {
			switch blkID {
			case snowmantest.GenesisID:
				return snowmantest.Genesis, nil
			default:
				return nil, errUnknownBlock
			}
		},
		LastAcceptedF: snowmantest.MakeLastAcceptedBlockF(
			[]*snowmantest.Block{snowmantest.Genesis},
		),
	}

	ctx := snowtest.Context(t, snowtest.CChainID)
	ctx.NodeID = ids.NodeIDFromCert(pTestCert)
	ctx.ValidatorState = valState

	db := memdb.New()

	proVM := New(
		coreVM,
		Config{
			Upgrades:            upgradetest.GetConfigWithUpgradeTime(upgradetest.ApricotPhase4, time.Time{}),
			MinBlkDelay:         DefaultMinBlockDelay,
			NumHistoricalBlocks: DefaultNumHistoricalBlocks,
			StakingLeafSigner:   pTestSigner,
			StakingCertLeaf:     pTestCert,
			Registerer:          prometheus.NewRegistry(),
		},
	)

	require.NoError(proVM.Initialize(
		context.Background(),
		ctx,
		db,
		nil,
		nil,
		nil,
		nil,
		nil,
	))

	require.NoError(proVM.SetState(context.Background(), snow.NormalOp))
	require.NoError(proVM.SetPreference(context.Background(), snowmantest.GenesisID))

	coreBlk := snowmantest.BuildChild(snowmantest.Genesis)
	statelessBlock, err := statelessblock.BuildUnsigned(
		snowmantest.GenesisID,
		coreBlk.Timestamp(),
		0,
		statelessblock.Epoch{},
		coreBlk.Bytes(),
	)
	require.NoError(err)

	coreVM.GetBlockF = func(_ context.Context, blkID ids.ID) (snowman.Block, error) {
		switch blkID {
		case snowmantest.GenesisID:
			return snowmantest.Genesis, nil
		case coreBlk.ID():
			return coreBlk, nil
		default:
			return nil, errUnknownBlock
		}
	}
	coreVM.ParseBlockF = func(_ context.Context, b []byte) (snowman.Block, error) {
		switch {
		case bytes.Equal(b, snowmantest.GenesisBytes):
			return snowmantest.Genesis, nil
		case bytes.Equal(b, coreBlk.Bytes()):
			return coreBlk, nil
		default:
			return nil, errUnknownBlock
		}
	}

	proVM.Clock.Set(statelessBlock.Timestamp())

	lastAcceptedID, err := proVM.LastAccepted(context.Background())
	require.NoError(err)
	require.Equal(snowmantest.GenesisID, lastAcceptedID)

	parsedBlock, err := proVM.ParseBlock(context.Background(), statelessBlock.Bytes())
	require.NoError(err)

	require.NoError(parsedBlock.Verify(context.Background()))
	require.NoError(proVM.SetPreference(context.Background(), parsedBlock.ID()))
	require.NoError(parsedBlock.Accept(context.Background()))

	lastAcceptedID, err = proVM.LastAccepted(context.Background())
	require.NoError(err)
	require.Equal(parsedBlock.ID(), lastAcceptedID)

	// Restart the node and have the inner VM rollback state.
	require.NoError(proVM.Shutdown(context.Background()))
	coreBlk.Status = snowtest.Undecided

	proVM = New(
		coreVM,
		Config{
			Upgrades:            upgradetest.GetConfigWithUpgradeTime(upgradetest.ApricotPhase4, time.Time{}),
			MinBlkDelay:         DefaultMinBlockDelay,
			NumHistoricalBlocks: DefaultNumHistoricalBlocks,
			StakingLeafSigner:   pTestSigner,
			StakingCertLeaf:     pTestCert,
			Registerer:          prometheus.NewRegistry(),
		},
	)

	require.NoError(proVM.Initialize(
		context.Background(),
		ctx,
		db,
		nil,
		nil,
		nil,
		nil,
		nil,
	))
	defer func() {
		require.NoError(proVM.Shutdown(context.Background()))
	}()

	lastAcceptedID, err = proVM.LastAccepted(context.Background())
	require.NoError(err)
	require.Equal(snowmantest.GenesisID, lastAcceptedID)
}

func TestBuildBlockDuringWindow(t *testing.T) {
	require := require.New(t)

	var (
		activationTime = upgrade.InitiallyActiveTime
		durangoTime    = upgrade.UnscheduledActivationTime
		graniteTime    = upgrade.UnscheduledActivationTime
	)
	coreVM, valState, proVM, _ := initTestProposerVM(t, activationTime, durangoTime, graniteTime, 0)
	defer func() {
		require.NoError(proVM.Shutdown(context.Background()))
	}()

	valState.GetValidatorSetF = func(context.Context, uint64, ids.ID) (map[ids.NodeID]*validators.GetValidatorOutput, error) {
		return map[ids.NodeID]*validators.GetValidatorOutput{
			proVM.ctx.NodeID: {
				NodeID: proVM.ctx.NodeID,
				Weight: 10,
			},
		}, nil
	}

	coreBlk0 := snowmantest.BuildChild(snowmantest.Genesis)
	coreBlk1 := snowmantest.BuildChild(coreBlk0)
	statelessBlock0, err := statelessblock.BuildUnsigned(
		snowmantest.GenesisID,
		proVM.Time(),
		0,
		statelessblock.Epoch{},
		coreBlk0.Bytes(),
	)
	require.NoError(err)

	coreVM.GetBlockF = func(_ context.Context, blkID ids.ID) (snowman.Block, error) {
		switch blkID {
		case snowmantest.GenesisID:
			return snowmantest.Genesis, nil
		case coreBlk0.ID():
			return coreBlk0, nil
		case coreBlk1.ID():
			return coreBlk1, nil
		default:
			return nil, errUnknownBlock
		}
	}
	coreVM.ParseBlockF = func(_ context.Context, b []byte) (snowman.Block, error) {
		switch {
		case bytes.Equal(b, snowmantest.GenesisBytes):
			return snowmantest.Genesis, nil
		case bytes.Equal(b, coreBlk0.Bytes()):
			return coreBlk0, nil
		case bytes.Equal(b, coreBlk1.Bytes()):
			return coreBlk1, nil
		default:
			return nil, errUnknownBlock
		}
	}

	proVM.Clock.Set(statelessBlock0.Timestamp())

	statefulBlock0, err := proVM.ParseBlock(context.Background(), statelessBlock0.Bytes())
	require.NoError(err)

	require.NoError(statefulBlock0.Verify(context.Background()))

	require.NoError(proVM.SetPreference(context.Background(), statefulBlock0.ID()))

	coreVM.BuildBlockF = func(context.Context) (snowman.Block, error) {
		return coreBlk1, nil
	}

	statefulBlock1, err := proVM.BuildBlock(context.Background())
	require.NoError(err)

	require.NoError(statefulBlock1.Verify(context.Background()))

	require.NoError(proVM.SetPreference(context.Background(), statefulBlock1.ID()))

	require.NoError(statefulBlock0.Accept(context.Background()))

	require.NoError(statefulBlock1.Accept(context.Background()))
}

// Ensure that Accepting a PostForkBlock (A) containing core block (X) causes
// core block (Y) and (Z) to also be rejected.
//
//	     G
//	   /   \
//	A(X)   B(Y)
//	        |
//	       C(Z)
func TestTwoForks_OneIsAccepted(t *testing.T) {
	require := require.New(t)

	var (
		activationTime = upgrade.InitiallyActiveTime
		durangoTime    = upgrade.UnscheduledActivationTime
		graniteTime    = upgrade.UnscheduledActivationTime
	)
	coreVM, _, proVM, _ := initTestProposerVM(t, activationTime, durangoTime, graniteTime, 0)
	defer func() {
		require.NoError(proVM.Shutdown(context.Background()))
	}()

	// create pre-fork block X and post-fork block A
	xBlock := snowmantest.BuildChild(snowmantest.Genesis)

	coreVM.BuildBlockF = func(context.Context) (snowman.Block, error) {
		return xBlock, nil
	}
	aBlock, err := proVM.BuildBlock(context.Background())
	require.NoError(err)
	coreVM.BuildBlockF = nil
	require.NoError(aBlock.Verify(context.Background()))

	// use a different way to construct pre-fork block Y and post-fork block B
	yBlock := snowmantest.BuildChild(snowmantest.Genesis)

	ySlb, err := statelessblock.BuildUnsigned(
		snowmantest.GenesisID,
		proVM.Time(),
		defaultPChainHeight,
		statelessblock.Epoch{},
		yBlock.Bytes(),
	)
	require.NoError(err)

	bBlock := postForkBlock{
		SignedBlock: ySlb,
		postForkCommonComponents: postForkCommonComponents{
			vm:       proVM,
			innerBlk: yBlock,
		},
	}

	require.NoError(bBlock.Verify(context.Background()))

	// append Z/C to Y/B
	zBlock := snowmantest.BuildChild(yBlock)

	coreVM.BuildBlockF = func(context.Context) (snowman.Block, error) {
		return zBlock, nil
	}
	require.NoError(proVM.SetPreference(context.Background(), bBlock.ID()))
	proVM.Set(proVM.Time().Add(proposer.MaxBuildDelay))
	cBlock, err := proVM.BuildBlock(context.Background())
	require.NoError(err)
	coreVM.BuildBlockF = nil

	require.NoError(cBlock.Verify(context.Background()))

	require.Equal(bBlock.Parent(), aBlock.Parent())
	require.Equal(yBlock.ID(), zBlock.Parent())
	require.Equal(bBlock.ID(), cBlock.Parent())

	require.NotEqual(snowtest.Rejected, yBlock.Status)

	// accept A
	require.NoError(aBlock.Accept(context.Background()))

	require.Equal(snowtest.Accepted, xBlock.Status)
	require.Equal(snowtest.Rejected, yBlock.Status)
	require.Equal(snowtest.Rejected, zBlock.Status)
}

func TestTooFarAdvanced(t *testing.T) {
	require := require.New(t)

	var (
		activationTime = upgrade.InitiallyActiveTime
		durangoTime    = upgrade.UnscheduledActivationTime
		graniteTime    = upgrade.UnscheduledActivationTime
	)
	coreVM, _, proVM, _ := initTestProposerVM(t, activationTime, durangoTime, graniteTime, 0)
	defer func() {
		require.NoError(proVM.Shutdown(context.Background()))
	}()

	xBlock := snowmantest.BuildChild(snowmantest.Genesis)
	yBlock := snowmantest.BuildChild(xBlock)

	coreVM.BuildBlockF = func(context.Context) (snowman.Block, error) {
		return xBlock, nil
	}
	aBlock, err := proVM.BuildBlock(context.Background())
	require.NoError(err)
	require.NoError(aBlock.Verify(context.Background()))

	ySlb, err := statelessblock.BuildUnsigned(
		aBlock.ID(),
		aBlock.Timestamp().Add(maxSkew),
		defaultPChainHeight,
		statelessblock.Epoch{},
		yBlock.Bytes(),
	)
	require.NoError(err)

	bBlock := postForkBlock{
		SignedBlock: ySlb,
		postForkCommonComponents: postForkCommonComponents{
			vm:       proVM,
			innerBlk: yBlock,
		},
	}

	err = bBlock.Verify(context.Background())
	require.ErrorIs(err, errProposerWindowNotStarted)

	ySlb, err = statelessblock.BuildUnsigned(
		aBlock.ID(),
		aBlock.Timestamp().Add(proposer.MaxVerifyDelay),
		defaultPChainHeight,
		statelessblock.Epoch{},
		yBlock.Bytes(),
	)

	require.NoError(err)

	bBlock = postForkBlock{
		SignedBlock: ySlb,
		postForkCommonComponents: postForkCommonComponents{
			vm:       proVM,
			innerBlk: yBlock,
		},
	}

	err = bBlock.Verify(context.Background())
	require.ErrorIs(err, errTimeTooAdvanced)
}

// Ensure that Accepting a PostForkOption (B) causes both the other option and
// the core block in the other option to be rejected.
//
//	    G
//	    |
//	   A(X)
//	  /    \
//	B(Y)   C(Z)
//
// Y is X.opts[0]
// Z is X.opts[1]
func TestTwoOptions_OneIsAccepted(t *testing.T) {
	require := require.New(t)

	var (
		activationTime = upgrade.InitiallyActiveTime
		durangoTime    = upgrade.UnscheduledActivationTime
		graniteTime    = upgrade.UnscheduledActivationTime
	)
	coreVM, _, proVM, _ := initTestProposerVM(t, activationTime, durangoTime, graniteTime, 0)
	defer func() {
		require.NoError(proVM.Shutdown(context.Background()))
	}()

	xTestBlock := snowmantest.BuildChild(snowmantest.Genesis)
	xBlock := &TestOptionsBlock{
		Block: *xTestBlock,
		opts: [2]*snowmantest.Block{
			snowmantest.BuildChild(xTestBlock),
			snowmantest.BuildChild(xTestBlock),
		},
	}

	coreVM.BuildBlockF = func(context.Context) (snowman.Block, error) {
		return xBlock, nil
	}
	aBlockIntf, err := proVM.BuildBlock(context.Background())
	require.NoError(err)
	require.IsType(&postForkBlock{}, aBlockIntf)
	aBlock := aBlockIntf.(*postForkBlock)

	opts, err := aBlock.Options(context.Background())
	require.NoError(err)

	bBlock := opts[0]
	cBlock := opts[1]

	require.NoError(aBlock.Verify(context.Background()))
	require.NoError(bBlock.Verify(context.Background()))
	require.NoError(cBlock.Verify(context.Background()))

	require.NoError(aBlock.Accept(context.Background()))
	require.NoError(bBlock.Accept(context.Background()))

	// the other pre-fork option should be rejected
	require.Equal(snowtest.Rejected, xBlock.opts[1].Status)
}

// Ensure that given the chance, built blocks will reference a lagged P-chain
// height.
func TestLaggedPChainHeight(t *testing.T) {
	require := require.New(t)

	var (
<<<<<<< HEAD
		activationTime = time.Unix(0, 0)
		durangoTime    = activationTime
		graniteTime    = activationTime
=======
		activationTime = upgrade.InitiallyActiveTime
		durangoTime    = upgrade.InitiallyActiveTime
>>>>>>> 32806e08
	)
	coreVM, _, proVM, _ := initTestProposerVM(t, activationTime, durangoTime, graniteTime, 0)
	defer func() {
		require.NoError(proVM.Shutdown(context.Background()))
	}()

	innerBlock := snowmantest.BuildChild(snowmantest.Genesis)
	coreVM.BuildBlockF = func(context.Context) (snowman.Block, error) {
		return innerBlock, nil
	}
	blockIntf, err := proVM.BuildBlock(context.Background())
	require.NoError(err)

	require.IsType(&postForkBlock{}, blockIntf)
	block := blockIntf.(*postForkBlock)

	pChainHeight := block.PChainHeight()
	require.Equal(snowmantest.GenesisHeight, pChainHeight)
}

// Ensure that rejecting a block does not modify the accepted block ID for the
// rejected height.
func TestRejectedHeightNotIndexed(t *testing.T) {
	require := require.New(t)

	coreHeights := []ids.ID{snowmantest.GenesisID}

	initialState := []byte("genesis state")
	coreVM := &blocktest.VM{
		VM: enginetest.VM{
			T: t,
		},
		GetBlockIDAtHeightF: func(_ context.Context, height uint64) (ids.ID, error) {
			if height >= uint64(len(coreHeights)) {
				return ids.Empty, errTooHigh
			}
			return coreHeights[height], nil
		},
	}

	coreVM.InitializeF = func(context.Context, *snow.Context, database.Database,
		[]byte, []byte, []byte,
		[]*common.Fx, common.AppSender,
	) error {
		return nil
	}
	coreVM.LastAcceptedF = snowmantest.MakeLastAcceptedBlockF(
		[]*snowmantest.Block{snowmantest.Genesis},
	)
	coreVM.GetBlockF = func(_ context.Context, blkID ids.ID) (snowman.Block, error) {
		switch blkID {
		case snowmantest.GenesisID:
			return snowmantest.Genesis, nil
		default:
			return nil, errUnknownBlock
		}
	}
	coreVM.ParseBlockF = func(_ context.Context, b []byte) (snowman.Block, error) {
		switch {
		case bytes.Equal(b, snowmantest.GenesisBytes):
			return snowmantest.Genesis, nil
		default:
			return nil, errUnknownBlock
		}
	}

	proVM := New(
		coreVM,
		Config{
			Upgrades:            upgradetest.GetConfigWithUpgradeTime(upgradetest.Latest, time.Time{}),
			MinBlkDelay:         DefaultMinBlockDelay,
			NumHistoricalBlocks: DefaultNumHistoricalBlocks,
			StakingLeafSigner:   pTestSigner,
			StakingCertLeaf:     pTestCert,
			Registerer:          prometheus.NewRegistry(),
		},
	)

	valState := &validatorstest.State{
		T: t,
	}
	valState.GetMinimumHeightF = func(context.Context) (uint64, error) {
		return snowmantest.GenesisHeight, nil
	}
	valState.GetCurrentHeightF = func(context.Context) (uint64, error) {
		return defaultPChainHeight, nil
	}
	valState.GetValidatorSetF = func(context.Context, uint64, ids.ID) (map[ids.NodeID]*validators.GetValidatorOutput, error) {
		var (
			thisNode = proVM.ctx.NodeID
			nodeID1  = ids.BuildTestNodeID([]byte{1})
			nodeID2  = ids.BuildTestNodeID([]byte{2})
			nodeID3  = ids.BuildTestNodeID([]byte{3})
		)
		return map[ids.NodeID]*validators.GetValidatorOutput{
			thisNode: {
				NodeID: thisNode,
				Weight: 10,
			},
			nodeID1: {
				NodeID: nodeID1,
				Weight: 5,
			},
			nodeID2: {
				NodeID: nodeID2,
				Weight: 6,
			},
			nodeID3: {
				NodeID: nodeID3,
				Weight: 7,
			},
		}, nil
	}

	ctx := snowtest.Context(t, snowtest.CChainID)
	ctx.NodeID = ids.NodeIDFromCert(pTestCert)
	ctx.ValidatorState = valState

	require.NoError(proVM.Initialize(
		context.Background(),
		ctx,
		prefixdb.New([]byte{}, memdb.New()), // make sure that DBs are compressed correctly
		initialState,
		nil,
		nil,
		nil,
		nil,
	))
	defer func() {
		require.NoError(proVM.Shutdown(context.Background()))
	}()

	// Initialize shouldn't be called again
	coreVM.InitializeF = nil

	require.NoError(proVM.SetState(context.Background(), snow.NormalOp))

	require.NoError(proVM.SetPreference(context.Background(), snowmantest.GenesisID))

	// create inner block X and outer block A
	xBlock := snowmantest.BuildChild(snowmantest.Genesis)

	coreVM.BuildBlockF = func(context.Context) (snowman.Block, error) {
		return xBlock, nil
	}
	aBlock, err := proVM.BuildBlock(context.Background())
	require.NoError(err)

	coreVM.BuildBlockF = nil
	require.NoError(aBlock.Verify(context.Background()))

	// use a different way to construct inner block Y and outer block B
	yBlock := snowmantest.BuildChild(snowmantest.Genesis)

	ySlb, err := statelessblock.BuildUnsigned(
		snowmantest.GenesisID,
		snowmantest.GenesisTimestamp,
		defaultPChainHeight,
		statelessblock.Epoch{},
		yBlock.Bytes(),
	)
	require.NoError(err)

	bBlock := postForkBlock{
		SignedBlock: ySlb,
		postForkCommonComponents: postForkCommonComponents{
			vm:       proVM,
			innerBlk: yBlock,
		},
	}

	require.NoError(bBlock.Verify(context.Background()))

	// accept A
	require.NoError(aBlock.Accept(context.Background()))
	coreHeights = append(coreHeights, xBlock.ID())

	blkID, err := proVM.GetBlockIDAtHeight(context.Background(), aBlock.Height())
	require.NoError(err)
	require.Equal(aBlock.ID(), blkID)

	// reject B
	require.NoError(bBlock.Reject(context.Background()))

	blkID, err = proVM.GetBlockIDAtHeight(context.Background(), aBlock.Height())
	require.NoError(err)
	require.Equal(aBlock.ID(), blkID)
}

// Ensure that rejecting an option block does not modify the accepted block ID
// for the rejected height.
func TestRejectedOptionHeightNotIndexed(t *testing.T) {
	require := require.New(t)

	coreHeights := []ids.ID{snowmantest.GenesisID}

	initialState := []byte("genesis state")
	coreVM := &blocktest.VM{
		VM: enginetest.VM{
			T: t,
		},
		GetBlockIDAtHeightF: func(_ context.Context, height uint64) (ids.ID, error) {
			if height >= uint64(len(coreHeights)) {
				return ids.Empty, errTooHigh
			}
			return coreHeights[height], nil
		},
	}

	coreVM.InitializeF = func(context.Context, *snow.Context, database.Database,
		[]byte, []byte, []byte,
		[]*common.Fx, common.AppSender,
	) error {
		return nil
	}
	coreVM.LastAcceptedF = snowmantest.MakeLastAcceptedBlockF(
		[]*snowmantest.Block{snowmantest.Genesis},
	)
	coreVM.GetBlockF = func(_ context.Context, blkID ids.ID) (snowman.Block, error) {
		switch blkID {
		case snowmantest.GenesisID:
			return snowmantest.Genesis, nil
		default:
			return nil, errUnknownBlock
		}
	}
	coreVM.ParseBlockF = func(_ context.Context, b []byte) (snowman.Block, error) {
		switch {
		case bytes.Equal(b, snowmantest.GenesisBytes):
			return snowmantest.Genesis, nil
		default:
			return nil, errUnknownBlock
		}
	}

	proVM := New(
		coreVM,
		Config{
			Upgrades:            upgradetest.GetConfigWithUpgradeTime(upgradetest.Latest, time.Time{}),
			MinBlkDelay:         DefaultMinBlockDelay,
			NumHistoricalBlocks: DefaultNumHistoricalBlocks,
			StakingLeafSigner:   pTestSigner,
			StakingCertLeaf:     pTestCert,
			Registerer:          prometheus.NewRegistry(),
		},
	)

	valState := &validatorstest.State{
		T: t,
	}
	valState.GetMinimumHeightF = func(context.Context) (uint64, error) {
		return snowmantest.GenesisHeight, nil
	}
	valState.GetCurrentHeightF = func(context.Context) (uint64, error) {
		return defaultPChainHeight, nil
	}
	valState.GetValidatorSetF = func(context.Context, uint64, ids.ID) (map[ids.NodeID]*validators.GetValidatorOutput, error) {
		var (
			thisNode = proVM.ctx.NodeID
			nodeID1  = ids.BuildTestNodeID([]byte{1})
			nodeID2  = ids.BuildTestNodeID([]byte{2})
			nodeID3  = ids.BuildTestNodeID([]byte{3})
		)
		return map[ids.NodeID]*validators.GetValidatorOutput{
			thisNode: {
				NodeID: thisNode,
				Weight: 10,
			},
			nodeID1: {
				NodeID: nodeID1,
				Weight: 5,
			},
			nodeID2: {
				NodeID: nodeID2,
				Weight: 6,
			},
			nodeID3: {
				NodeID: nodeID3,
				Weight: 7,
			},
		}, nil
	}

	ctx := snowtest.Context(t, snowtest.CChainID)
	ctx.NodeID = ids.NodeIDFromCert(pTestCert)
	ctx.ValidatorState = valState

	require.NoError(proVM.Initialize(
		context.Background(),
		ctx,
		prefixdb.New([]byte{}, memdb.New()), // make sure that DBs are compressed correctly
		initialState,
		nil,
		nil,
		nil,
		nil,
	))
	defer func() {
		require.NoError(proVM.Shutdown(context.Background()))
	}()

	// Initialize shouldn't be called again
	coreVM.InitializeF = nil

	require.NoError(proVM.SetState(context.Background(), snow.NormalOp))

	require.NoError(proVM.SetPreference(context.Background(), snowmantest.GenesisID))

	xTestBlock := snowmantest.BuildChild(snowmantest.Genesis)
	xBlock := &TestOptionsBlock{
		Block: *xTestBlock,
		opts: [2]*snowmantest.Block{
			snowmantest.BuildChild(xTestBlock),
			snowmantest.BuildChild(xTestBlock),
		},
	}

	coreVM.BuildBlockF = func(context.Context) (snowman.Block, error) {
		return xBlock, nil
	}
	aBlockIntf, err := proVM.BuildBlock(context.Background())
	require.NoError(err)

	require.IsType(&postForkBlock{}, aBlockIntf)
	aBlock := aBlockIntf.(*postForkBlock)

	opts, err := aBlock.Options(context.Background())
	require.NoError(err)

	require.NoError(aBlock.Verify(context.Background()))

	bBlock := opts[0]
	require.NoError(bBlock.Verify(context.Background()))

	cBlock := opts[1]
	require.NoError(cBlock.Verify(context.Background()))

	// accept A
	require.NoError(aBlock.Accept(context.Background()))
	coreHeights = append(coreHeights, xBlock.ID())

	blkID, err := proVM.GetBlockIDAtHeight(context.Background(), aBlock.Height())
	require.NoError(err)
	require.Equal(aBlock.ID(), blkID)

	// accept B
	require.NoError(bBlock.Accept(context.Background()))
	coreHeights = append(coreHeights, xBlock.opts[0].ID())

	blkID, err = proVM.GetBlockIDAtHeight(context.Background(), bBlock.Height())
	require.NoError(err)
	require.Equal(bBlock.ID(), blkID)

	// reject C
	require.NoError(cBlock.Reject(context.Background()))

	blkID, err = proVM.GetBlockIDAtHeight(context.Background(), cBlock.Height())
	require.NoError(err)
	require.Equal(bBlock.ID(), blkID)
}

func TestVMInnerBlkCache(t *testing.T) {
	require := require.New(t)
	ctrl := gomock.NewController(t)

	// Create a VM
	innerVM := blockmock.NewChainVM(ctrl)
	vm := New(
		innerVM,
		Config{
			Upgrades:            upgradetest.GetConfig(upgradetest.Latest),
			MinBlkDelay:         DefaultMinBlockDelay,
			NumHistoricalBlocks: DefaultNumHistoricalBlocks,
			StakingLeafSigner:   pTestSigner,
			StakingCertLeaf:     pTestCert,
			Registerer:          prometheus.NewRegistry(),
		},
	)

	innerVM.EXPECT().WaitForEvent(gomock.Any()).Return(common.PendingTxs, nil).AnyTimes()

	innerVM.EXPECT().Initialize(
		gomock.Any(),
		gomock.Any(),
		gomock.Any(),
		gomock.Any(),
		gomock.Any(),
		gomock.Any(),
		gomock.Any(),
		gomock.Any(),
	).Return(nil)
	innerVM.EXPECT().Shutdown(gomock.Any()).Return(nil)

	{
		innerBlk := snowmanmock.NewBlock(ctrl)
		innerBlkID := ids.GenerateTestID()
		innerVM.EXPECT().LastAccepted(gomock.Any()).Return(innerBlkID, nil)
		innerVM.EXPECT().GetBlock(gomock.Any(), innerBlkID).Return(innerBlk, nil)
	}

	ctx := snowtest.Context(t, snowtest.CChainID)
	ctx.NodeID = ids.NodeIDFromCert(pTestCert)

	require.NoError(vm.Initialize(
		context.Background(),
		ctx,
		prefixdb.New([]byte{}, memdb.New()), // make sure that DBs are compressed correctly
		nil,
		nil,
		nil,
		nil,
		nil,
	))
	defer func() {
		require.NoError(vm.Shutdown(context.Background()))
	}()

	// Create a block near the tip (0).
	blkNearTipInnerBytes := []byte{1}
	blkNearTip, err := statelessblock.Build(
		ids.GenerateTestID(),   // parent
		time.Time{},            // timestamp
		1,                      // pChainHeight,
		statelessblock.Epoch{}, // pChainEpoch
		vm.StakingCertLeaf,     // cert
		blkNearTipInnerBytes,   // inner blk bytes
		vm.ctx.ChainID,         // chain ID
		vm.StakingLeafSigner,   // key
	)
	require.NoError(err)

	// We will ask the inner VM to parse.
	mockInnerBlkNearTip := snowmanmock.NewBlock(ctrl)
	mockInnerBlkNearTip.EXPECT().Height().Return(uint64(1)).Times(2)
	mockInnerBlkNearTip.EXPECT().Bytes().Return(blkNearTipInnerBytes).Times(1)

	innerVM.EXPECT().ParseBlock(gomock.Any(), blkNearTipInnerBytes).Return(mockInnerBlkNearTip, nil).Times(2)
	_, err = vm.ParseBlock(context.Background(), blkNearTip.Bytes())
	require.NoError(err)

	// Block should now be in cache because it's a post-fork block
	// and close to the tip.
	gotBlk, ok := vm.innerBlkCache.Get(blkNearTip.ID())
	require.True(ok)
	require.Equal(mockInnerBlkNearTip, gotBlk)
	require.Zero(vm.lastAcceptedHeight)

	// Clear the cache
	vm.innerBlkCache.Flush()

	// Advance the tip height
	vm.lastAcceptedHeight = innerBlkCacheSize + 1

	// Parse the block again. This time it shouldn't be cached
	// because it's not close to the tip.
	_, err = vm.ParseBlock(context.Background(), blkNearTip.Bytes())
	require.NoError(err)

	_, ok = vm.innerBlkCache.Get(blkNearTip.ID())
	require.False(ok)
}

type blockWithVerifyContext struct {
	*snowmanmock.Block
	*blockmock.WithVerifyContext
}

// Ensures that we call [VerifyWithContext] rather than [Verify] on blocks that
// implement [block.WithVerifyContext] and that returns true for
// [ShouldVerifyWithContext].
func TestVM_VerifyBlockWithContext(t *testing.T) {
	require := require.New(t)
	ctrl := gomock.NewController(t)

	// Create a VM
	innerVM := blockmock.NewChainVM(ctrl)
	innerVM.EXPECT().WaitForEvent(gomock.Any()).Return(common.PendingTxs, nil).AnyTimes()

	vm := New(
		innerVM,
		Config{
			Upgrades:            upgradetest.GetConfig(upgradetest.Latest),
			MinBlkDelay:         DefaultMinBlockDelay,
			NumHistoricalBlocks: DefaultNumHistoricalBlocks,
			StakingLeafSigner:   pTestSigner,
			StakingCertLeaf:     pTestCert,
			Registerer:          prometheus.NewRegistry(),
		},
	)

	// make sure that DBs are compressed correctly
	db := prefixdb.New([]byte{}, memdb.New())

	innerVM.EXPECT().Initialize(
		gomock.Any(),
		gomock.Any(),
		gomock.Any(),
		gomock.Any(),
		gomock.Any(),
		gomock.Any(),
		gomock.Any(),
		gomock.Any(),
	).Return(nil)
	innerVM.EXPECT().Shutdown(gomock.Any()).Return(nil)

	{
		innerBlk := snowmanmock.NewBlock(ctrl)
		innerBlkID := ids.GenerateTestID()
		innerVM.EXPECT().LastAccepted(gomock.Any()).Return(innerBlkID, nil)
		innerVM.EXPECT().GetBlock(gomock.Any(), innerBlkID).Return(innerBlk, nil)
	}

	snowCtx := snowtest.Context(t, snowtest.CChainID)
	snowCtx.NodeID = ids.NodeIDFromCert(pTestCert)

	require.NoError(vm.Initialize(
		context.Background(),
		snowCtx,
		db,
		nil,
		nil,
		nil,
		nil,
		nil,
	))
	defer func() {
		require.NoError(vm.Shutdown(context.Background()))
	}()

	{
		pChainHeight := uint64(0)
		innerBlk := blockWithVerifyContext{
			Block:             snowmanmock.NewBlock(ctrl),
			WithVerifyContext: blockmock.NewWithVerifyContext(ctrl),
		}
		innerBlk.WithVerifyContext.EXPECT().ShouldVerifyWithContext(gomock.Any()).Return(true, nil).Times(2)
		innerBlk.WithVerifyContext.EXPECT().VerifyWithContext(context.Background(),
			&block.Context{
				PChainHeight: pChainHeight,
			},
		).Return(nil)
		innerBlk.Block.EXPECT().Parent().Return(ids.GenerateTestID()).AnyTimes()
		innerBlk.Block.EXPECT().ID().Return(ids.GenerateTestID()).AnyTimes()
		innerBlk.Block.EXPECT().Bytes().Return(utils.RandomBytes(1024)).AnyTimes()

		blk := NewMockPostForkBlock(ctrl)
		blk.EXPECT().getInnerBlk().Return(innerBlk).AnyTimes()
		blkID := ids.GenerateTestID()
		blk.EXPECT().ID().Return(blkID).AnyTimes()

		require.NoError(vm.verifyAndRecordInnerBlk(
			context.Background(),
			&block.Context{
				PChainHeight: pChainHeight,
			},
			blk,
		))

		// Call VerifyWithContext again but with a different P-Chain height
		blk.EXPECT().setInnerBlk(innerBlk).AnyTimes()
		pChainHeight++
		innerBlk.WithVerifyContext.EXPECT().VerifyWithContext(context.Background(),
			&block.Context{
				PChainHeight: pChainHeight,
			},
		).Return(nil)

		require.NoError(vm.verifyAndRecordInnerBlk(
			context.Background(),
			&block.Context{
				PChainHeight: pChainHeight,
			},
			blk,
		))
	}

	{
		// Ensure we call Verify on a block that returns
		// false for ShouldVerifyWithContext
		innerBlk := blockWithVerifyContext{
			Block:             snowmanmock.NewBlock(ctrl),
			WithVerifyContext: blockmock.NewWithVerifyContext(ctrl),
		}
		innerBlk.WithVerifyContext.EXPECT().ShouldVerifyWithContext(gomock.Any()).Return(false, nil)
		innerBlk.Block.EXPECT().Verify(gomock.Any()).Return(nil)
		innerBlk.Block.EXPECT().Parent().Return(ids.GenerateTestID()).AnyTimes()
		innerBlk.Block.EXPECT().ID().Return(ids.GenerateTestID()).AnyTimes()
		blk := NewMockPostForkBlock(ctrl)
		blk.EXPECT().getInnerBlk().Return(innerBlk).AnyTimes()
		blkID := ids.GenerateTestID()
		blk.EXPECT().ID().Return(blkID).AnyTimes()
		require.NoError(vm.verifyAndRecordInnerBlk(
			context.Background(),
			&block.Context{
				PChainHeight: 1,
			},
			blk,
		))
	}

	{
		// Ensure we call Verify on a block that doesn't have a valid context
		innerBlk := blockWithVerifyContext{
			Block:             snowmanmock.NewBlock(ctrl),
			WithVerifyContext: blockmock.NewWithVerifyContext(ctrl),
		}
		innerBlk.Block.EXPECT().Verify(gomock.Any()).Return(nil)
		innerBlk.Block.EXPECT().Parent().Return(ids.GenerateTestID()).AnyTimes()
		innerBlk.Block.EXPECT().ID().Return(ids.GenerateTestID()).AnyTimes()
		blk := NewMockPostForkBlock(ctrl)
		blk.EXPECT().getInnerBlk().Return(innerBlk).AnyTimes()
		blkID := ids.GenerateTestID()
		blk.EXPECT().ID().Return(blkID).AnyTimes()
		require.NoError(vm.verifyAndRecordInnerBlk(context.Background(), nil, blk))
	}
}

func TestHistoricalBlockDeletion(t *testing.T) {
	require := require.New(t)

	acceptedBlocks := []*snowmantest.Block{snowmantest.Genesis}
	currentHeight := uint64(0)

	initialState := []byte("genesis state")
	coreVM := &blocktest.VM{
		VM: enginetest.VM{
			T: t,
			InitializeF: func(context.Context, *snow.Context, database.Database, []byte, []byte, []byte, []*common.Fx, common.AppSender) error {
				return nil
			},
		},
		LastAcceptedF: func(context.Context) (ids.ID, error) {
			return acceptedBlocks[currentHeight].ID(), nil
		},
		GetBlockF: func(_ context.Context, blkID ids.ID) (snowman.Block, error) {
			for _, blk := range acceptedBlocks {
				if blkID == blk.ID() {
					return blk, nil
				}
			}
			return nil, errUnknownBlock
		},
		ParseBlockF: func(_ context.Context, b []byte) (snowman.Block, error) {
			for _, blk := range acceptedBlocks {
				if bytes.Equal(b, blk.Bytes()) {
					return blk, nil
				}
			}
			return nil, errUnknownBlock
		},
		GetBlockIDAtHeightF: func(_ context.Context, height uint64) (ids.ID, error) {
			if height >= uint64(len(acceptedBlocks)) {
				return ids.Empty, errTooHigh
			}
			return acceptedBlocks[height].ID(), nil
		},
	}

	ctx := snowtest.Context(t, snowtest.CChainID)
	ctx.NodeID = ids.NodeIDFromCert(pTestCert)
	ctx.ValidatorState = &validatorstest.State{
		T: t,
		GetMinimumHeightF: func(context.Context) (uint64, error) {
			return snowmantest.GenesisHeight, nil
		},
		GetCurrentHeightF: func(context.Context) (uint64, error) {
			return defaultPChainHeight, nil
		},
		GetValidatorSetF: func(context.Context, uint64, ids.ID) (map[ids.NodeID]*validators.GetValidatorOutput, error) {
			return nil, nil
		},
	}

	// make sure that DBs are compressed correctly
	db := prefixdb.New([]byte{}, memdb.New())

	proVM := New(
		coreVM,
		Config{
			Upgrades:            upgradetest.GetConfigWithUpgradeTime(upgradetest.ApricotPhase4, time.Time{}),
			MinBlkDelay:         DefaultMinBlockDelay,
			NumHistoricalBlocks: DefaultNumHistoricalBlocks,
			StakingLeafSigner:   pTestSigner,
			StakingCertLeaf:     pTestCert,
			Registerer:          prometheus.NewRegistry(),
		},
	)

	require.NoError(proVM.Initialize(
		context.Background(),
		ctx,
		db,
		initialState,
		nil,
		nil,
		nil,
		nil,
	))

	lastAcceptedID, err := proVM.LastAccepted(context.Background())
	require.NoError(err)

	require.NoError(proVM.SetState(context.Background(), snow.NormalOp))
	require.NoError(proVM.SetPreference(context.Background(), lastAcceptedID))

	issueBlock := func() {
		lastAcceptedBlock := acceptedBlocks[currentHeight]
		innerBlock := snowmantest.BuildChild(lastAcceptedBlock)

		coreVM.BuildBlockF = func(context.Context) (snowman.Block, error) {
			return innerBlock, nil
		}
		proBlock, err := proVM.BuildBlock(context.Background())
		require.NoError(err)

		require.NoError(proBlock.Verify(context.Background()))
		require.NoError(proVM.SetPreference(context.Background(), proBlock.ID()))
		require.NoError(proBlock.Accept(context.Background()))

		acceptedBlocks = append(acceptedBlocks, innerBlock)
		currentHeight++
	}

	requireHeights := func(start, end uint64) {
		for i := start; i <= end; i++ {
			_, err := proVM.GetBlockIDAtHeight(context.Background(), i)
			require.NoError(err)
		}
	}

	requireMissingHeights := func(start, end uint64) {
		for i := start; i <= end; i++ {
			_, err := proVM.GetBlockIDAtHeight(context.Background(), i)
			require.ErrorIs(err, database.ErrNotFound)
		}
	}

	requireNumHeights := func(numIndexed uint64) {
		requireHeights(0, 0)
		requireMissingHeights(1, currentHeight-numIndexed-1)
		requireHeights(currentHeight-numIndexed, currentHeight)
	}

	// Because block pruning is disabled by default, the heights should be
	// populated for every accepted block.
	requireHeights(0, currentHeight)

	issueBlock()
	requireHeights(0, currentHeight)

	issueBlock()
	requireHeights(0, currentHeight)

	issueBlock()
	requireHeights(0, currentHeight)

	issueBlock()
	requireHeights(0, currentHeight)

	issueBlock()
	requireHeights(0, currentHeight)

	require.NoError(proVM.Shutdown(context.Background()))

	numHistoricalBlocks := uint64(2)
	proVM = New(
		coreVM,
		Config{
			Upgrades:            upgradetest.GetConfigWithUpgradeTime(upgradetest.ApricotPhase4, time.Time{}),
			MinBlkDelay:         DefaultMinBlockDelay,
			NumHistoricalBlocks: numHistoricalBlocks,
			StakingLeafSigner:   pTestSigner,
			StakingCertLeaf:     pTestCert,
			Registerer:          prometheus.NewRegistry(),
		},
	)

	require.NoError(proVM.Initialize(
		context.Background(),
		ctx,
		db,
		initialState,
		nil,
		nil,
		nil,
		nil,
	))

	lastAcceptedID, err = proVM.LastAccepted(context.Background())
	require.NoError(err)

	require.NoError(proVM.SetState(context.Background(), snow.NormalOp))
	require.NoError(proVM.SetPreference(context.Background(), lastAcceptedID))

	// Verify that old blocks were pruned during startup
	requireNumHeights(numHistoricalBlocks)

	// As we issue new blocks, the oldest indexed height should be pruned.
	issueBlock()
	requireNumHeights(numHistoricalBlocks)

	issueBlock()
	requireNumHeights(numHistoricalBlocks)

	require.NoError(proVM.Shutdown(context.Background()))

	newNumHistoricalBlocks := numHistoricalBlocks + 2
	proVM = New(
		coreVM,
		Config{
			Upgrades:            upgradetest.GetConfigWithUpgradeTime(upgradetest.ApricotPhase4, time.Time{}),
			MinBlkDelay:         DefaultMinBlockDelay,
			NumHistoricalBlocks: newNumHistoricalBlocks,
			StakingLeafSigner:   pTestSigner,
			StakingCertLeaf:     pTestCert,
			Registerer:          prometheus.NewRegistry(),
		},
	)

	require.NoError(proVM.Initialize(
		context.Background(),
		ctx,
		db,
		initialState,
		nil,
		nil,
		nil,
		nil,
	))
	defer func() {
		require.NoError(proVM.Shutdown(context.Background()))
	}()

	lastAcceptedID, err = proVM.LastAccepted(context.Background())
	require.NoError(err)

	require.NoError(proVM.SetState(context.Background(), snow.NormalOp))
	require.NoError(proVM.SetPreference(context.Background(), lastAcceptedID))

	// The height index shouldn't be modified at this point
	requireNumHeights(numHistoricalBlocks)

	// As we issue new blocks, the number of indexed blocks should increase
	// until we hit our target again.
	issueBlock()
	requireNumHeights(numHistoricalBlocks + 1)

	issueBlock()
	requireNumHeights(newNumHistoricalBlocks)

	issueBlock()
	requireNumHeights(newNumHistoricalBlocks)
}

func TestGetPostDurangoSlotTimeWithNoValidators(t *testing.T) {
	require := require.New(t)

	var (
<<<<<<< HEAD
		activationTime = time.Unix(0, 0)
		durangoTime    = activationTime
		graniteTime    = activationTime
=======
		activationTime = upgrade.InitiallyActiveTime
		durangoTime    = upgrade.InitiallyActiveTime
>>>>>>> 32806e08
	)
	coreVM, valState, proVM, _ := initTestProposerVM(t, activationTime, durangoTime, graniteTime, 0)
	defer func() {
		require.NoError(proVM.Shutdown(context.Background()))
	}()

	valState.GetValidatorSetF = func(context.Context, uint64, ids.ID) (map[ids.NodeID]*validators.GetValidatorOutput, error) {
		// If there are no validators, anyone should be able to propose a block.
		return map[ids.NodeID]*validators.GetValidatorOutput{}, nil
	}

	coreBlk := snowmantest.BuildChild(snowmantest.Genesis)
	statelessBlock, err := statelessblock.BuildUnsigned(
		snowmantest.GenesisID,
		proVM.Time(),
		0,
		statelessblock.Epoch{},
		coreBlk.Bytes(),
	)
	require.NoError(err)

	coreVM.GetBlockF = func(_ context.Context, blkID ids.ID) (snowman.Block, error) {
		switch blkID {
		case snowmantest.GenesisID:
			return snowmantest.Genesis, nil
		case coreBlk.ID():
			return coreBlk, nil
		default:
			return nil, errUnknownBlock
		}
	}
	coreVM.ParseBlockF = func(_ context.Context, b []byte) (snowman.Block, error) {
		switch {
		case bytes.Equal(b, snowmantest.GenesisBytes):
			return snowmantest.Genesis, nil
		case bytes.Equal(b, coreBlk.Bytes()):
			return coreBlk, nil
		default:
			return nil, errUnknownBlock
		}
	}

	statefulBlock, err := proVM.ParseBlock(context.Background(), statelessBlock.Bytes())
	require.NoError(err)

	require.NoError(statefulBlock.Verify(context.Background()))

	currentTime := proVM.Clock.Time().Truncate(time.Second)
	parentTimestamp := statefulBlock.Timestamp()
	slotTime, err := proVM.getPostDurangoSlotTime(
		context.Background(),
		statefulBlock.Height()+1,
		statelessBlock.PChainHeight(),
		proposer.TimeToSlot(parentTimestamp, currentTime),
		parentTimestamp,
	)
	require.NoError(err)
	require.Equal(parentTimestamp.Add(proVM.MinBlkDelay), slotTime)
}

func TestLocalParse(t *testing.T) {
	innerVM := &blocktest.VM{
		ParseBlockF: func(_ context.Context, rawBlock []byte) (snowman.Block, error) {
			return &snowmantest.Block{BytesV: rawBlock}, nil
		},
	}

	innerVM.VM.WaitForEventF = func(_ context.Context) (common.Message, error) {
		return common.PendingTxs, nil
	}

	chainID := ids.GenerateTestID()

	tlsCert, err := staking.NewTLSCert()
	require.NoError(t, err)

	cert, err := staking.ParseCertificate(tlsCert.Leaf.Raw)
	require.NoError(t, err)
	key := tlsCert.PrivateKey.(crypto.Signer)

	signedBlock, err := statelessblock.Build(
		ids.ID{1},
		time.Unix(123, 0),
		uint64(42),
		statelessblock.Epoch{},
		cert,
		[]byte{1, 2, 3},
		chainID,
		key,
	)
	require.NoError(t, err)

	properlySignedBlock := signedBlock.Bytes()

	improperlySignedBlock := make([]byte, len(properlySignedBlock))
	copy(improperlySignedBlock, properlySignedBlock)
	improperlySignedBlock[len(improperlySignedBlock)-1] = ^improperlySignedBlock[len(improperlySignedBlock)-1]

	conf := Config{
		MinBlkDelay:         DefaultMinBlockDelay,
		NumHistoricalBlocks: DefaultNumHistoricalBlocks,
		StakingLeafSigner:   pTestSigner,
		StakingCertLeaf:     pTestCert,
		Registerer:          prometheus.NewRegistry(),
	}

	vm := New(innerVM, conf)
	defer func() {
		require.NoError(t, vm.Shutdown(context.Background()))
	}()

	db := prefixdb.New([]byte{}, memdb.New())

	_ = vm.Initialize(context.Background(), &snow.Context{
		Log:     logging.NoLog{},
		ChainID: chainID,
	}, db, nil, nil, nil, nil, nil)

	tests := []struct {
		name           string
		f              block.ParseFunc
		block          []byte
		resultingBlock interface{}
	}{
		{
			name:           "local parse as post-fork",
			f:              vm.ParseLocalBlock,
			block:          improperlySignedBlock,
			resultingBlock: &postForkBlock{},
		},
		{
			name:           "parse as pre-fork",
			f:              vm.ParseBlock,
			block:          improperlySignedBlock,
			resultingBlock: &preForkBlock{},
		},
		{
			name:           "parse as post-fork",
			f:              vm.ParseBlock,
			block:          properlySignedBlock,
			resultingBlock: &postForkBlock{},
		},
	}
	for _, test := range tests {
		t.Run(test.name, func(t *testing.T) {
			block, err := test.f(context.Background(), test.block)
			require.NoError(t, err)
			require.IsType(t, test.resultingBlock, block)
		})
	}
}

func TestTimestampMetrics(t *testing.T) {
	ctx := context.Background()
	var (
		activationTime = upgrade.InitiallyActiveTime
		durangoTime    = upgrade.UnscheduledActivationTime
		graniteTime    = upgrade.UnscheduledActivationTime
	)
	coreVM, _, proVM, _ := initTestProposerVM(t, activationTime, durangoTime, graniteTime, 0)

	defer func() {
		require.NoError(t, proVM.Shutdown(ctx))
	}()

	innerBlock := snowmantest.BuildChild(snowmantest.Genesis)

	// The actual numbers do not matter here, we just verify the metrics are
	// populated correctly.
	outerTime := upgrade.InitiallyActiveTime.Add(1000 * time.Second)
	innerTime := upgrade.InitiallyActiveTime.Add(500 * time.Second)
	proVM.Clock.Set(outerTime)
	innerBlock.TimestampV = innerTime

	coreVM.BuildBlockF = func(context.Context) (snowman.Block, error) {
		return innerBlock, nil
	}
	outerBlock, err := proVM.BuildBlock(ctx)
	require.NoError(t, err)
	require.IsType(t, &postForkBlock{}, outerBlock)
	require.NoError(t, outerBlock.Accept(ctx))

	gaugeVec := proVM.lastAcceptedTimestampGaugeVec
	tests := []struct {
		blockType string
		want      time.Time
	}{
		{innerBlockTypeMetricLabel, innerTime},
		{outerBlockTypeMetricLabel, outerTime},
	}
	for _, tt := range tests {
		t.Run(tt.blockType, func(t *testing.T) {
			gauge, err := gaugeVec.GetMetricWithLabelValues(tt.blockType)
			require.NoError(t, err)
			require.Equal(t, float64(tt.want.Unix()), testutil.ToFloat64(gauge))
		})
	}
}

func TestSelectChildPChainHeight(t *testing.T) {
	var (
<<<<<<< HEAD
		activationTime     = time.Unix(0, 0)
		durangoTime        = activationTime
		graniteTime        = activationTime
=======
		activationTime = upgrade.InitiallyActiveTime
		durangoTime    = upgrade.InitiallyActiveTime

>>>>>>> 32806e08
		beforeOverrideEnds = fujiOverridePChainHeightUntilTimestamp.Add(-time.Minute)
	)
	for _, test := range []struct {
		name                 string
		time                 time.Time
		networkID            uint32
		subnetID             ids.ID
		currentPChainHeight  uint64
		minPChainHeight      uint64
		expectedPChainHeight uint64
	}{
		{
			name:                 "no override - mainnet",
			time:                 beforeOverrideEnds,
			networkID:            constants.MainnetID,
			subnetID:             ids.GenerateTestID(),
			currentPChainHeight:  fujiOverridePChainHeightUntilHeight + 2,
			minPChainHeight:      fujiOverridePChainHeightUntilHeight - 5,
			expectedPChainHeight: fujiOverridePChainHeightUntilHeight + 2,
		},
		{
			name:                 "no override - primary network",
			time:                 beforeOverrideEnds,
			networkID:            constants.FujiID,
			subnetID:             constants.PrimaryNetworkID,
			currentPChainHeight:  fujiOverridePChainHeightUntilHeight + 2,
			minPChainHeight:      fujiOverridePChainHeightUntilHeight - 5,
			expectedPChainHeight: fujiOverridePChainHeightUntilHeight + 2,
		},
		{
			name:                 "no override - expired network",
			time:                 fujiOverridePChainHeightUntilTimestamp,
			networkID:            constants.FujiID,
			subnetID:             ids.GenerateTestID(),
			currentPChainHeight:  fujiOverridePChainHeightUntilHeight + 2,
			minPChainHeight:      fujiOverridePChainHeightUntilHeight - 5,
			expectedPChainHeight: fujiOverridePChainHeightUntilHeight + 2,
		},
		{
			name:                 "no override - chain previously advanced",
			time:                 beforeOverrideEnds,
			networkID:            constants.FujiID,
			subnetID:             ids.GenerateTestID(),
			currentPChainHeight:  fujiOverridePChainHeightUntilHeight + 2,
			minPChainHeight:      fujiOverridePChainHeightUntilHeight + 1,
			expectedPChainHeight: fujiOverridePChainHeightUntilHeight + 2,
		},
		{
			name:                 "override",
			time:                 beforeOverrideEnds,
			networkID:            constants.FujiID,
			subnetID:             ids.GenerateTestID(),
			currentPChainHeight:  fujiOverridePChainHeightUntilHeight + 2,
			minPChainHeight:      fujiOverridePChainHeightUntilHeight - 5,
			expectedPChainHeight: fujiOverridePChainHeightUntilHeight - 5,
		},
	} {
		t.Run(test.name, func(t *testing.T) {
			require := require.New(t)

			_, vdrState, proVM, _ := initTestProposerVM(t, activationTime, durangoTime, graniteTime, 0)
			defer func() {
				require.NoError(proVM.Shutdown(context.Background()))
			}()

			proVM.Clock.Set(test.time)
			proVM.ctx.NetworkID = test.networkID
			proVM.ctx.SubnetID = test.subnetID

			vdrState.GetMinimumHeightF = func(context.Context) (uint64, error) {
				return test.currentPChainHeight, nil
			}

			actualPChainHeight, err := proVM.selectChildPChainHeight(
				context.Background(),
				test.minPChainHeight,
			)
			require.NoError(err)
			require.Equal(test.expectedPChainHeight, actualPChainHeight)
		})
	}
}

// This tests the case where a chain has bootstrapped to a last accepted block
// which references a P-Chain height that is not locally accepted yet.
func TestBootstrappingAheadOfPChainBuildBlockRegression(t *testing.T) {
	t.Skip("FIXME")

	require := require.New(t)

	// innerVMBlks is appended to throughout the test, which modifies the
	// behavior of coreVM.
	innerVMBlks := []*snowmantest.Block{
		snowmantest.Genesis,
	}

	coreVM := &blocktest.VM{
		VM: enginetest.VM{
			T: t,
			InitializeF: func(_ context.Context, _ *snow.Context, _ database.Database, _ []byte, _ []byte, _ []byte, _ []*common.Fx, _ common.AppSender) error {
				return nil
			},
		},
		ParseBlockF: func(_ context.Context, blkBytes []byte) (snowman.Block, error) {
			for _, blk := range innerVMBlks {
				if bytes.Equal(blk.Bytes(), blkBytes) {
					return blk, nil
				}
			}
			return nil, errUnknownBlock
		},
		GetBlockF: func(_ context.Context, blkID ids.ID) (snowman.Block, error) {
			for _, blk := range innerVMBlks {
				if blk.Status == snowtest.Accepted && blk.ID() == blkID {
					return blk, nil
				}
			}
			return nil, database.ErrNotFound
		},
		LastAcceptedF: func(context.Context) (ids.ID, error) {
			var (
				lastAcceptedID     ids.ID
				lastAcceptedHeight uint64
			)
			for _, blk := range innerVMBlks {
				if blk.Status == snowtest.Accepted && blk.Height() >= lastAcceptedHeight {
					lastAcceptedID = blk.ID()
					lastAcceptedHeight = blk.Height()
				}
			}
			return lastAcceptedID, nil
		},
	}

	proVM := New(
		coreVM,
		Config{
			Upgrades: upgrade.Config{
				ApricotPhase4Time:            snowmantest.GenesisTimestamp,
				ApricotPhase4MinPChainHeight: 0,
				DurangoTime:                  snowmantest.GenesisTimestamp,
			},
			MinBlkDelay:         DefaultMinBlockDelay,
			NumHistoricalBlocks: DefaultNumHistoricalBlocks,
			StakingLeafSigner:   pTestSigner,
			StakingCertLeaf:     pTestCert,
			Registerer:          prometheus.NewRegistry(),
		},
	)
	proVM.Set(snowmantest.GenesisTimestamp)

	// We mark the P-chain as having synced to height=1.
	const currentPChainHeight = 1
	valState := &validatorstest.State{
		T: t,
		GetMinimumHeightF: func(context.Context) (uint64, error) {
			return currentPChainHeight, nil
		},
		GetCurrentHeightF: func(context.Context) (uint64, error) {
			return currentPChainHeight, nil
		},
		GetValidatorSetF: func(_ context.Context, height uint64, _ ids.ID) (map[ids.NodeID]*validators.GetValidatorOutput, error) {
			if height > currentPChainHeight {
				return nil, fmt.Errorf("requested height (%d) > current P-chain height (%d)", height, currentPChainHeight)
			}
			return map[ids.NodeID]*validators.GetValidatorOutput{
				proVM.ctx.NodeID: {
					NodeID: proVM.ctx.NodeID,
					Weight: 10,
				},
			}, nil
		},
	}

	ctx := snowtest.Context(t, ids.ID{1})
	ctx.NodeID = ids.NodeIDFromCert(pTestCert)
	ctx.ValidatorState = valState

	db := prefixdb.New([]byte{0}, memdb.New())

	require.NoError(proVM.Initialize(
		context.Background(),
		ctx,
		db,
		nil,
		nil,
		nil,
		nil,
		nil,
	))
	defer func() {
		require.NoError(proVM.Shutdown(context.Background()))
	}()

	require.NoError(proVM.SetState(context.Background(), snow.Bootstrapping))

	// During bootstrapping, the first post-fork block is verified against the
	// P-chain height, so we provide a valid height.
	innerBlock1 := snowmantest.BuildChild(snowmantest.Genesis)
	innerVMBlks = append(innerVMBlks, innerBlock1)
	statelessBlock1, err := statelessblock.BuildUnsigned(
		snowmantest.GenesisID,
		snowmantest.GenesisTimestamp,
		currentPChainHeight,
		statelessblock.Epoch{},
		innerBlock1.Bytes(),
	)
	require.NoError(err)

	block1, err := proVM.ParseBlock(context.Background(), statelessBlock1.Bytes())
	require.NoError(err)

	require.NoError(block1.Verify(context.Background()))
	require.NoError(block1.Accept(context.Background()))

	// During bootstrapping, the additional post-fork blocks are not verified
	// against the local P-chain height, so even if we provide a height higher
	// than our P-chain height, verification will succeed.
	innerBlock2 := snowmantest.BuildChild(innerBlock1)
	innerVMBlks = append(innerVMBlks, innerBlock2)
	statelessBlock2, err := statelessblock.Build(
		statelessBlock1.ID(),
		statelessBlock1.Timestamp(),
		currentPChainHeight+1,
		statelessblock.Epoch{},
		pTestCert,
		innerBlock2.Bytes(),
		ctx.ChainID,
		pTestSigner,
	)
	require.NoError(err)

	block2, err := proVM.ParseBlock(context.Background(), statelessBlock2.Bytes())
	require.NoError(err)

	require.NoError(block2.Verify(context.Background()))
	require.NoError(block2.Accept(context.Background()))

	require.NoError(proVM.SetPreference(context.Background(), statelessBlock2.ID()))

	// At this point, the VM has a last accepted block with a P-chain height
	// greater than our locally accepted P-chain.
	require.NoError(proVM.SetState(context.Background(), snow.NormalOp))

	// If the inner VM requests building a block, the proposervm passes that
	// message to the consensus engine. This is really the source of the issue,
	// as the proposervm is not currently in a state where it can correctly
	// build any blocks.
	msg, err := proVM.WaitForEvent(context.Background())
	require.NoError(err)
	require.Equal(common.PendingTxs, msg)

	innerBlock3 := snowmantest.BuildChild(innerBlock2)
	innerVMBlks = append(innerVMBlks, innerBlock3)

	coreVM.BuildBlockF = func(context.Context) (snowman.Block, error) {
		return innerBlock3, nil
	}

	// Attempting to build a block now errors with an unexpected error.
	_, err = proVM.BuildBlock(context.Background())
	require.NoError(err)
}<|MERGE_RESOLUTION|>--- conflicted
+++ resolved
@@ -249,14 +249,9 @@
 
 	// given the same core block, BuildBlock returns the same proposer block
 	var (
-<<<<<<< HEAD
-		activationTime = time.Unix(0, 0)
-		durangoTime    = activationTime
-		graniteTime    = activationTime
-=======
 		activationTime = upgrade.InitiallyActiveTime
 		durangoTime    = upgrade.InitiallyActiveTime
->>>>>>> 32806e08
+		graniteTime    = upgrade.InitiallyActiveTime
 	)
 	coreVM, _, proVM, _ := initTestProposerVM(t, activationTime, durangoTime, graniteTime, 0)
 	defer func() {
@@ -283,14 +278,9 @@
 
 	// given the same core block, BuildBlock returns the same proposer block
 	var (
-<<<<<<< HEAD
-		activationTime = time.Unix(0, 0)
-		durangoTime    = activationTime
-		graniteTime    = activationTime
-=======
 		activationTime = upgrade.InitiallyActiveTime
 		durangoTime    = upgrade.InitiallyActiveTime
->>>>>>> 32806e08
+		graniteTime    = upgrade.InitiallyActiveTime
 	)
 	coreVM, _, proVM, _ := initTestProposerVM(t, activationTime, durangoTime, graniteTime, 0)
 	defer func() {
@@ -319,14 +309,9 @@
 
 	// setup
 	var (
-<<<<<<< HEAD
-		activationTime = time.Unix(0, 0)
-		durangoTime    = activationTime
-		graniteTime    = activationTime
-=======
 		activationTime = upgrade.InitiallyActiveTime
 		durangoTime    = upgrade.InitiallyActiveTime
->>>>>>> 32806e08
+		graniteTime    = upgrade.InitiallyActiveTime
 	)
 	coreVM, _, proVM, _ := initTestProposerVM(t, activationTime, durangoTime, graniteTime, 0)
 	defer func() {
@@ -354,14 +339,9 @@
 	require := require.New(t)
 
 	var (
-<<<<<<< HEAD
-		activationTime = time.Unix(0, 0)
-		durangoTime    = activationTime
-		graniteTime    = activationTime
-=======
 		activationTime = upgrade.InitiallyActiveTime
 		durangoTime    = upgrade.InitiallyActiveTime
->>>>>>> 32806e08
+		graniteTime    = upgrade.InitiallyActiveTime
 	)
 	coreVM, _, proVM, _ := initTestProposerVM(t, activationTime, durangoTime, graniteTime, 0)
 	defer func() {
@@ -432,14 +412,9 @@
 	require := require.New(t)
 
 	var (
-<<<<<<< HEAD
-		activationTime = time.Unix(0, 0)
-		durangoTime    = activationTime
-		graniteTime    = activationTime
-=======
 		activationTime = upgrade.InitiallyActiveTime
 		durangoTime    = upgrade.InitiallyActiveTime
->>>>>>> 32806e08
+		graniteTime    = upgrade.InitiallyActiveTime
 	)
 	coreVM, _, proVM, _ := initTestProposerVM(t, activationTime, durangoTime, graniteTime, 0)
 	defer func() {
@@ -511,14 +486,9 @@
 	require := require.New(t)
 
 	var (
-<<<<<<< HEAD
-		activationTime = time.Unix(0, 0)
-		durangoTime    = activationTime
-		graniteTime    = activationTime
-=======
 		activationTime = upgrade.InitiallyActiveTime
 		durangoTime    = upgrade.InitiallyActiveTime
->>>>>>> 32806e08
+		graniteTime    = upgrade.InitiallyActiveTime
 	)
 	coreVM, _, proVM, _ := initTestProposerVM(t, activationTime, durangoTime, graniteTime, 0)
 	defer func() {
@@ -558,14 +528,9 @@
 	require := require.New(t)
 
 	var (
-<<<<<<< HEAD
-		activationTime = time.Unix(0, 0)
-		durangoTime    = activationTime
-		graniteTime    = activationTime
-=======
 		activationTime = upgrade.InitiallyActiveTime
 		durangoTime    = upgrade.InitiallyActiveTime
->>>>>>> 32806e08
+		graniteTime    = upgrade.InitiallyActiveTime
 	)
 	coreVM, _, proVM, _ := initTestProposerVM(t, activationTime, durangoTime, graniteTime, 0)
 	defer func() {
@@ -644,14 +609,9 @@
 	require := require.New(t)
 
 	var (
-<<<<<<< HEAD
-		activationTime = time.Unix(0, 0)
-		durangoTime    = activationTime
-		graniteTime    = activationTime
-=======
 		activationTime = upgrade.InitiallyActiveTime
 		durangoTime    = upgrade.InitiallyActiveTime
->>>>>>> 32806e08
+		graniteTime    = upgrade.InitiallyActiveTime
 	)
 	coreVM, _, proVM, _ := initTestProposerVM(t, activationTime, durangoTime, graniteTime, 0)
 	defer func() {
@@ -1039,14 +999,9 @@
 	require := require.New(t)
 
 	var (
-<<<<<<< HEAD
-		activationTime = time.Unix(0, 0)
-		durangoTime    = activationTime
-		graniteTime    = activationTime
-=======
 		activationTime = upgrade.InitiallyActiveTime
 		durangoTime    = upgrade.InitiallyActiveTime
->>>>>>> 32806e08
+		graniteTime    = upgrade.InitiallyActiveTime
 	)
 	coreVM, _, proVM, _ := initTestProposerVM(t, activationTime, durangoTime, graniteTime, 0)
 	defer func() {
@@ -1601,14 +1556,9 @@
 	require := require.New(t)
 
 	var (
-<<<<<<< HEAD
-		activationTime = time.Unix(0, 0)
-		durangoTime    = activationTime
-		graniteTime    = activationTime
-=======
 		activationTime = upgrade.InitiallyActiveTime
 		durangoTime    = upgrade.InitiallyActiveTime
->>>>>>> 32806e08
+		graniteTime    = upgrade.InitiallyActiveTime
 	)
 	coreVM, _, proVM, _ := initTestProposerVM(t, activationTime, durangoTime, graniteTime, 0)
 	defer func() {
@@ -2467,14 +2417,9 @@
 	require := require.New(t)
 
 	var (
-<<<<<<< HEAD
-		activationTime = time.Unix(0, 0)
-		durangoTime    = activationTime
-		graniteTime    = activationTime
-=======
 		activationTime = upgrade.InitiallyActiveTime
 		durangoTime    = upgrade.InitiallyActiveTime
->>>>>>> 32806e08
+		graniteTime    = upgrade.InitiallyActiveTime
 	)
 	coreVM, valState, proVM, _ := initTestProposerVM(t, activationTime, durangoTime, graniteTime, 0)
 	defer func() {
@@ -2676,15 +2621,9 @@
 
 func TestSelectChildPChainHeight(t *testing.T) {
 	var (
-<<<<<<< HEAD
-		activationTime     = time.Unix(0, 0)
-		durangoTime        = activationTime
-		graniteTime        = activationTime
-=======
-		activationTime = upgrade.InitiallyActiveTime
-		durangoTime    = upgrade.InitiallyActiveTime
-
->>>>>>> 32806e08
+		activationTime     = upgrade.InitiallyActiveTime
+		durangoTime        = upgrade.InitiallyActiveTime
+		graniteTime        = upgrade.InitiallyActiveTime
 		beforeOverrideEnds = fujiOverridePChainHeightUntilTimestamp.Add(-time.Minute)
 	)
 	for _, test := range []struct {
