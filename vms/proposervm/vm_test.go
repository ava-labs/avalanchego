// Copyright (C) 2019-2024, Ava Labs, Inc. All rights reserved.
// See the file LICENSE for licensing terms.

package proposervm

import (
	"bytes"
	"context"
	"crypto"
	"errors"
	"fmt"
	"testing"
	"time"

	"github.com/stretchr/testify/require"
	"go.uber.org/mock/gomock"

	"github.com/ava-labs/avalanchego/database"
	"github.com/ava-labs/avalanchego/database/memdb"
	"github.com/ava-labs/avalanchego/database/prefixdb"
	"github.com/ava-labs/avalanchego/ids"
	"github.com/ava-labs/avalanchego/snow"
	"github.com/ava-labs/avalanchego/snow/choices"
	"github.com/ava-labs/avalanchego/snow/consensus/snowman"
	"github.com/ava-labs/avalanchego/snow/engine/common"
	"github.com/ava-labs/avalanchego/snow/engine/snowman/block"
	"github.com/ava-labs/avalanchego/snow/snowtest"
	"github.com/ava-labs/avalanchego/snow/validators"
	"github.com/ava-labs/avalanchego/staking"
	"github.com/ava-labs/avalanchego/utils"
	"github.com/ava-labs/avalanchego/utils/timer/mockable"
	"github.com/ava-labs/avalanchego/vms/proposervm/proposer"
	"github.com/ava-labs/avalanchego/vms/proposervm/state"

	statelessblock "github.com/ava-labs/avalanchego/vms/proposervm/block"
)

var (
	_ block.ChainVM         = (*fullVM)(nil)
	_ block.StateSyncableVM = (*fullVM)(nil)
)

type fullVM struct {
	*block.TestVM
	*block.TestStateSyncableVM
}

var (
	pTestSigner crypto.Signer
	pTestCert   *staking.Certificate

	genesisUnixTimestamp int64 = 1000
	genesisTimestamp           = time.Unix(genesisUnixTimestamp, 0)

	defaultPChainHeight uint64 = 2000

	errUnknownBlock      = errors.New("unknown block")
	errUnverifiedBlock   = errors.New("unverified block")
	errMarshallingFailed = errors.New("marshalling failed")
	errTooHigh           = errors.New("too high")
	errUnexpectedCall    = errors.New("unexpected call")
)

func init() {
	tlsCert, err := staking.NewTLSCert()
	if err != nil {
		panic(err)
	}
	pTestSigner = tlsCert.PrivateKey.(crypto.Signer)
	pTestCert = staking.CertificateFromX509(tlsCert.Leaf)
}

func initTestProposerVM(
	t *testing.T,
	proBlkStartTime time.Time,
	durangoTime time.Time,
	minPChainHeight uint64,
) (
	*fullVM,
	*validators.TestState,
	*VM,
	*snowman.TestBlock,
	database.Database,
) {
	require := require.New(t)

	coreGenBlk := &snowman.TestBlock{
		TestDecidable: choices.TestDecidable{
			IDV:     ids.GenerateTestID(),
			StatusV: choices.Accepted,
		},
		HeightV:    0,
		TimestampV: genesisTimestamp,
		BytesV:     []byte{0},
	}

	initialState := []byte("genesis state")
	coreVM := &fullVM{
		TestVM: &block.TestVM{
			TestVM: common.TestVM{
				T: t,
			},
		},
		TestStateSyncableVM: &block.TestStateSyncableVM{
			T: t,
		},
	}

	coreVM.InitializeF = func(context.Context, *snow.Context, database.Database,
		[]byte, []byte, []byte, chan<- common.Message,
		[]*common.Fx, common.AppSender,
	) error {
		return nil
	}
	coreVM.LastAcceptedF = func(context.Context) (ids.ID, error) {
		return coreGenBlk.ID(), nil
	}
	coreVM.GetBlockF = func(_ context.Context, blkID ids.ID) (snowman.Block, error) {
		switch {
		case blkID == coreGenBlk.ID():
			return coreGenBlk, nil
		default:
			return nil, errUnknownBlock
		}
	}
	coreVM.ParseBlockF = func(_ context.Context, b []byte) (snowman.Block, error) {
		switch {
		case bytes.Equal(b, coreGenBlk.Bytes()):
			return coreGenBlk, nil
		default:
			return nil, errUnknownBlock
		}
	}

	proVM := New(
		coreVM,
		Config{
			ActivationTime:      proBlkStartTime,
			DurangoTime:         durangoTime,
			MinimumPChainHeight: minPChainHeight,
			MinBlkDelay:         DefaultMinBlockDelay,
			NumHistoricalBlocks: DefaultNumHistoricalBlocks,
			StakingLeafSigner:   pTestSigner,
			StakingCertLeaf:     pTestCert,
		},
	)

	valState := &validators.TestState{
		T: t,
	}
	valState.GetMinimumHeightF = func(context.Context) (uint64, error) {
		return coreGenBlk.HeightV, nil
	}
	valState.GetCurrentHeightF = func(context.Context) (uint64, error) {
		return defaultPChainHeight, nil
	}
	valState.GetValidatorSetF = func(context.Context, uint64, ids.ID) (map[ids.NodeID]*validators.GetValidatorOutput, error) {
		var (
			thisNode = proVM.ctx.NodeID
			nodeID1  = ids.BuildTestNodeID([]byte{1})
			nodeID2  = ids.BuildTestNodeID([]byte{2})
			nodeID3  = ids.BuildTestNodeID([]byte{3})
		)
		return map[ids.NodeID]*validators.GetValidatorOutput{
			thisNode: {
				NodeID: thisNode,
				Weight: 10,
			},
			nodeID1: {
				NodeID: nodeID1,
				Weight: 5,
			},
			nodeID2: {
				NodeID: nodeID2,
				Weight: 6,
			},
			nodeID3: {
				NodeID: nodeID3,
				Weight: 7,
			},
		}, nil
	}

	ctx := snowtest.Context(t, ids.ID{1})
	ctx.NodeID = ids.NodeIDFromCert(pTestCert)
	ctx.ValidatorState = valState

	db := prefixdb.New([]byte{0}, memdb.New())

	require.NoError(proVM.Initialize(
		context.Background(),
		ctx,
		db,
		initialState,
		nil,
		nil,
		nil,
		nil,
		nil,
	))

	// Initialize shouldn't be called again
	coreVM.InitializeF = nil

	require.NoError(proVM.SetState(context.Background(), snow.NormalOp))
	require.NoError(proVM.SetPreference(context.Background(), coreGenBlk.IDV))

	proVM.Set(coreGenBlk.Timestamp())

	return coreVM, valState, proVM, coreGenBlk, db
}

func waitForProposerWindow(vm *VM, chainTip snowman.Block, pchainHeight uint64) error {
	var (
		ctx              = context.Background()
		childBlockHeight = chainTip.Height() + 1
		parentTimestamp  = chainTip.Timestamp()
	)

	for {
		slot := proposer.TimeToSlot(parentTimestamp, vm.Clock.Time().Truncate(time.Second))
		delay, err := vm.MinDelayForProposer(
			ctx,
			childBlockHeight,
			pchainHeight,
			vm.ctx.NodeID,
			slot,
		)
		if err != nil {
			return err
		}

		vm.Clock.Set(parentTimestamp.Add(delay))
		if delay < proposer.MaxLookAheadWindow {
			return nil
		}
	}
}

// VM.BuildBlock tests section

func TestBuildBlockTimestampAreRoundedToSeconds(t *testing.T) {
	require := require.New(t)

	// given the same core block, BuildBlock returns the same proposer block
	var (
		activationTime = time.Unix(0, 0)
		durangoTime    = activationTime
	)
	coreVM, _, proVM, coreGenBlk, _ := initTestProposerVM(t, activationTime, durangoTime, 0)
	defer func() {
		require.NoError(proVM.Shutdown(context.Background()))
	}()

	skewedTimestamp := time.Now().Truncate(time.Second).Add(time.Millisecond)
	proVM.Set(skewedTimestamp)

	coreBlk := &snowman.TestBlock{
		TestDecidable: choices.TestDecidable{
			IDV:     ids.Empty.Prefix(111),
			StatusV: choices.Processing,
		},
		BytesV:  []byte{1},
		ParentV: coreGenBlk.ID(),
		HeightV: coreGenBlk.Height() + 1,
	}
	coreVM.BuildBlockF = func(context.Context) (snowman.Block, error) {
		return coreBlk, nil
	}

	// test
	builtBlk, err := proVM.BuildBlock(context.Background())
	require.NoError(err)

	require.Equal(builtBlk.Timestamp().Truncate(time.Second), builtBlk.Timestamp())
}

func TestBuildBlockIsIdempotent(t *testing.T) {
	require := require.New(t)

	// given the same core block, BuildBlock returns the same proposer block
	var (
		activationTime = time.Unix(0, 0)
		durangoTime    = activationTime
	)
	coreVM, _, proVM, coreGenBlk, _ := initTestProposerVM(t, activationTime, durangoTime, 0)
	defer func() {
		require.NoError(proVM.Shutdown(context.Background()))
	}()

	coreBlk := &snowman.TestBlock{
		TestDecidable: choices.TestDecidable{
			IDV:     ids.Empty.Prefix(111),
			StatusV: choices.Processing,
		},
		BytesV:  []byte{1},
		ParentV: coreGenBlk.ID(),
		HeightV: coreGenBlk.Height() + 1,
	}
	coreVM.BuildBlockF = func(context.Context) (snowman.Block, error) {
		return coreBlk, nil
	}

	// Mock the clock time to make sure that block timestamps will be equal
	proVM.Clock.Set(time.Now())

	builtBlk1, err := proVM.BuildBlock(context.Background())
	require.NoError(err)

	builtBlk2, err := proVM.BuildBlock(context.Background())
	require.NoError(err)

	require.Equal(builtBlk1.Bytes(), builtBlk2.Bytes())
}

func TestFirstProposerBlockIsBuiltOnTopOfGenesis(t *testing.T) {
	require := require.New(t)

	// setup
	var (
		activationTime = time.Unix(0, 0)
		durangoTime    = activationTime
	)
	coreVM, _, proVM, coreGenBlk, _ := initTestProposerVM(t, activationTime, durangoTime, 0)
	defer func() {
		require.NoError(proVM.Shutdown(context.Background()))
	}()

	coreBlk := &snowman.TestBlock{
		TestDecidable: choices.TestDecidable{
			IDV:     ids.Empty.Prefix(111),
			StatusV: choices.Processing,
		},
		BytesV:  []byte{1},
		ParentV: coreGenBlk.ID(),
		HeightV: coreGenBlk.Height() + 1,
	}
	coreVM.BuildBlockF = func(context.Context) (snowman.Block, error) {
		return coreBlk, nil
	}

	// test
	snowBlock, err := proVM.BuildBlock(context.Background())
	require.NoError(err)

	// checks
	require.IsType(&postForkBlock{}, snowBlock)
	proBlock := snowBlock.(*postForkBlock)

	require.Equal(coreBlk, proBlock.innerBlk)
}

// both core blocks and pro blocks must be built on preferred
func TestProposerBlocksAreBuiltOnPreferredProBlock(t *testing.T) {
	require := require.New(t)

	var (
		activationTime = time.Unix(0, 0)
		durangoTime    = activationTime
	)
	coreVM, _, proVM, coreGenBlk, _ := initTestProposerVM(t, activationTime, durangoTime, 0)
	defer func() {
		require.NoError(proVM.Shutdown(context.Background()))
	}()

	// add two proBlks...
	coreBlk1 := &snowman.TestBlock{
		TestDecidable: choices.TestDecidable{
			IDV:     ids.Empty.Prefix(111),
			StatusV: choices.Processing,
		},
		BytesV:  []byte{1},
		ParentV: coreGenBlk.ID(),
		HeightV: coreGenBlk.Height() + 1,
	}
	coreVM.BuildBlockF = func(context.Context) (snowman.Block, error) {
		return coreBlk1, nil
	}
	proBlk1, err := proVM.BuildBlock(context.Background())
	require.NoError(err)

	coreBlk2 := &snowman.TestBlock{
		TestDecidable: choices.TestDecidable{
			IDV:     ids.Empty.Prefix(222),
			StatusV: choices.Processing,
		},
		BytesV:  []byte{2},
		ParentV: coreGenBlk.ID(),
		HeightV: coreGenBlk.Height() + 1,
	}
	coreVM.BuildBlockF = func(context.Context) (snowman.Block, error) {
		return coreBlk2, nil
	}
	proBlk2, err := proVM.BuildBlock(context.Background())
	require.NoError(err)
	require.NotEqual(proBlk2.ID(), proBlk1.ID())
	require.NoError(proBlk2.Verify(context.Background()))

	// ...and set one as preferred
	var prefcoreBlk *snowman.TestBlock
	coreVM.SetPreferenceF = func(_ context.Context, prefID ids.ID) error {
		switch prefID {
		case coreBlk1.ID():
			prefcoreBlk = coreBlk1
			return nil
		case coreBlk2.ID():
			prefcoreBlk = coreBlk2
			return nil
		default:
			require.FailNow("prefID does not match coreBlk1 or coreBlk2")
			return nil
		}
	}
	coreVM.ParseBlockF = func(_ context.Context, b []byte) (snowman.Block, error) {
		switch {
		case bytes.Equal(b, coreBlk1.Bytes()):
			return coreBlk1, nil
		case bytes.Equal(b, coreBlk2.Bytes()):
			return coreBlk2, nil
		default:
			require.FailNow("bytes do not match coreBlk1 or coreBlk2")
			return nil, nil
		}
	}

	require.NoError(proVM.SetPreference(context.Background(), proBlk2.ID()))

	// build block...
	coreBlk3 := &snowman.TestBlock{
		TestDecidable: choices.TestDecidable{
			IDV:     ids.Empty.Prefix(333),
			StatusV: choices.Processing,
		},
		BytesV:  []byte{3},
		ParentV: prefcoreBlk.ID(),
		HeightV: prefcoreBlk.Height() + 1,
	}
	coreVM.BuildBlockF = func(context.Context) (snowman.Block, error) {
		return coreBlk3, nil
	}

	require.NoError(waitForProposerWindow(proVM, proBlk2, proBlk2.(*postForkBlock).PChainHeight()))
	builtBlk, err := proVM.BuildBlock(context.Background())
	require.NoError(err)

	// ...show that parent is the preferred one
	require.Equal(proBlk2.ID(), builtBlk.Parent())
}

func TestCoreBlocksMustBeBuiltOnPreferredCoreBlock(t *testing.T) {
	require := require.New(t)

	var (
		activationTime = time.Unix(0, 0)
		durangoTime    = activationTime
	)
	coreVM, _, proVM, coreGenBlk, _ := initTestProposerVM(t, activationTime, durangoTime, 0)
	defer func() {
		require.NoError(proVM.Shutdown(context.Background()))
	}()

	coreBlk1 := &snowman.TestBlock{
		TestDecidable: choices.TestDecidable{
			IDV:     ids.Empty.Prefix(111),
			StatusV: choices.Processing,
		},
		BytesV:  []byte{1},
		ParentV: coreGenBlk.ID(),
		HeightV: coreGenBlk.Height() + 1,
	}
	coreVM.BuildBlockF = func(context.Context) (snowman.Block, error) {
		return coreBlk1, nil
	}
	proBlk1, err := proVM.BuildBlock(context.Background())
	require.NoError(err)

	coreBlk2 := &snowman.TestBlock{
		TestDecidable: choices.TestDecidable{
			IDV:     ids.Empty.Prefix(222),
			StatusV: choices.Processing,
		},
		BytesV:  []byte{2},
		ParentV: coreGenBlk.ID(),
		HeightV: coreGenBlk.Height() + 1,
	}
	coreVM.BuildBlockF = func(context.Context) (snowman.Block, error) {
		return coreBlk2, nil
	}
	proBlk2, err := proVM.BuildBlock(context.Background())
	require.NoError(err)
	require.NotEqual(proBlk1.ID(), proBlk2.ID())

	require.NoError(proBlk2.Verify(context.Background()))

	// ...and set one as preferred
	var wronglyPreferredcoreBlk *snowman.TestBlock
	coreVM.SetPreferenceF = func(_ context.Context, prefID ids.ID) error {
		switch prefID {
		case coreBlk1.ID():
			wronglyPreferredcoreBlk = coreBlk2
			return nil
		case coreBlk2.ID():
			wronglyPreferredcoreBlk = coreBlk1
			return nil
		default:
			require.FailNow("Unknown core Blocks set as preferred")
			return nil
		}
	}
	coreVM.ParseBlockF = func(_ context.Context, b []byte) (snowman.Block, error) {
		switch {
		case bytes.Equal(b, coreBlk1.Bytes()):
			return coreBlk1, nil
		case bytes.Equal(b, coreBlk2.Bytes()):
			return coreBlk2, nil
		default:
			require.FailNow("Wrong bytes")
			return nil, nil
		}
	}

	require.NoError(proVM.SetPreference(context.Background(), proBlk2.ID()))

	// build block...
	coreBlk3 := &snowman.TestBlock{
		TestDecidable: choices.TestDecidable{
			IDV:     ids.Empty.Prefix(333),
			StatusV: choices.Processing,
		},
		BytesV:  []byte{3},
		ParentV: wronglyPreferredcoreBlk.ID(),
		HeightV: wronglyPreferredcoreBlk.Height() + 1,
	}
	coreVM.BuildBlockF = func(context.Context) (snowman.Block, error) {
		return coreBlk3, nil
	}

	require.NoError(waitForProposerWindow(proVM, proBlk2, proBlk2.(*postForkBlock).PChainHeight()))
	blk, err := proVM.BuildBlock(context.Background())
	require.NoError(err)

	err = blk.Verify(context.Background())
	require.ErrorIs(err, errInnerParentMismatch)
}

// VM.ParseBlock tests section
func TestCoreBlockFailureCauseProposerBlockParseFailure(t *testing.T) {
	require := require.New(t)

	var (
		activationTime = time.Unix(0, 0)
		durangoTime    = activationTime
	)
	coreVM, _, proVM, _, _ := initTestProposerVM(t, activationTime, durangoTime, 0)
	defer func() {
		require.NoError(proVM.Shutdown(context.Background()))
	}()

	innerBlk := &snowman.TestBlock{
		BytesV: []byte{1},
	}
	coreVM.ParseBlockF = func(context.Context, []byte) (snowman.Block, error) {
		return nil, errMarshallingFailed
	}
	slb, err := statelessblock.Build(
		proVM.preferred,
		proVM.Time(),
		100, // pChainHeight,
		proVM.StakingCertLeaf,
		innerBlk.Bytes(),
		proVM.ctx.ChainID,
		proVM.StakingLeafSigner,
	)
	require.NoError(err)
	proBlk := postForkBlock{
		SignedBlock: slb,
		postForkCommonComponents: postForkCommonComponents{
			vm:       proVM,
			innerBlk: innerBlk,
			status:   choices.Processing,
		},
	}

	// test
	_, err = proVM.ParseBlock(context.Background(), proBlk.Bytes())
	require.ErrorIs(err, errMarshallingFailed)
}

func TestTwoProBlocksWrappingSameCoreBlockCanBeParsed(t *testing.T) {
	require := require.New(t)

	var (
		activationTime = time.Unix(0, 0)
		durangoTime    = activationTime
	)
	coreVM, _, proVM, gencoreBlk, _ := initTestProposerVM(t, activationTime, durangoTime, 0)
	defer func() {
		require.NoError(proVM.Shutdown(context.Background()))
	}()

	// create two Proposer blocks at the same height
	innerBlk := &snowman.TestBlock{
		BytesV:  []byte{1},
		ParentV: gencoreBlk.ID(),
		HeightV: gencoreBlk.Height() + 1,
	}
	coreVM.ParseBlockF = func(_ context.Context, b []byte) (snowman.Block, error) {
		require.Equal(innerBlk.Bytes(), b)
		return innerBlk, nil
	}

	blkTimestamp := proVM.Time()

	slb1, err := statelessblock.Build(
		proVM.preferred,
		blkTimestamp,
		100, // pChainHeight,
		proVM.StakingCertLeaf,
		innerBlk.Bytes(),
		proVM.ctx.ChainID,
		proVM.StakingLeafSigner,
	)
	require.NoError(err)
	proBlk1 := postForkBlock{
		SignedBlock: slb1,
		postForkCommonComponents: postForkCommonComponents{
			vm:       proVM,
			innerBlk: innerBlk,
			status:   choices.Processing,
		},
	}

	slb2, err := statelessblock.Build(
		proVM.preferred,
		blkTimestamp,
		200, // pChainHeight,
		proVM.StakingCertLeaf,
		innerBlk.Bytes(),
		proVM.ctx.ChainID,
		proVM.StakingLeafSigner,
	)
	require.NoError(err)
	proBlk2 := postForkBlock{
		SignedBlock: slb2,
		postForkCommonComponents: postForkCommonComponents{
			vm:       proVM,
			innerBlk: innerBlk,
			status:   choices.Processing,
		},
	}

	require.NotEqual(proBlk1.ID(), proBlk2.ID())

	// Show that both can be parsed and retrieved
	parsedBlk1, err := proVM.ParseBlock(context.Background(), proBlk1.Bytes())
	require.NoError(err)
	parsedBlk2, err := proVM.ParseBlock(context.Background(), proBlk2.Bytes())
	require.NoError(err)

	require.Equal(proBlk1.ID(), parsedBlk1.ID())
	require.Equal(proBlk2.ID(), parsedBlk2.ID())
}

// VM.BuildBlock and VM.ParseBlock interoperability tests section
func TestTwoProBlocksWithSameParentCanBothVerify(t *testing.T) {
	require := require.New(t)

	var (
		activationTime = time.Unix(0, 0)
		durangoTime    = activationTime
	)
	coreVM, _, proVM, coreGenBlk, _ := initTestProposerVM(t, activationTime, durangoTime, 0)
	defer func() {
		require.NoError(proVM.Shutdown(context.Background()))
	}()

	// one block is built from this proVM
	localcoreBlk := &snowman.TestBlock{
		BytesV:  []byte{111},
		ParentV: coreGenBlk.ID(),
		HeightV: coreGenBlk.Height() + 1,
	}
	coreVM.BuildBlockF = func(context.Context) (snowman.Block, error) {
		return localcoreBlk, nil
	}

	builtBlk, err := proVM.BuildBlock(context.Background())
	require.NoError(err)
	require.NoError(builtBlk.Verify(context.Background()))

	// another block with same parent comes from network and is parsed
	netcoreBlk := &snowman.TestBlock{
		BytesV:  []byte{222},
		ParentV: coreGenBlk.ID(),
		HeightV: coreGenBlk.Height() + 1,
	}
	coreVM.ParseBlockF = func(_ context.Context, b []byte) (snowman.Block, error) {
		switch {
		case bytes.Equal(b, coreGenBlk.Bytes()):
			return coreGenBlk, nil
		case bytes.Equal(b, localcoreBlk.Bytes()):
			return localcoreBlk, nil
		case bytes.Equal(b, netcoreBlk.Bytes()):
			return netcoreBlk, nil
		default:
			require.FailNow("Unknown bytes")
			return nil, nil
		}
	}

	pChainHeight, err := proVM.ctx.ValidatorState.GetCurrentHeight(context.Background())
	require.NoError(err)

	netSlb, err := statelessblock.BuildUnsigned(
		proVM.preferred,
		proVM.Time(),
		pChainHeight,
		netcoreBlk.Bytes(),
	)
	require.NoError(err)
	netProBlk := postForkBlock{
		SignedBlock: netSlb,
		postForkCommonComponents: postForkCommonComponents{
			vm:       proVM,
			innerBlk: netcoreBlk,
			status:   choices.Processing,
		},
	}

	// prove that also block from network verifies
	require.NoError(netProBlk.Verify(context.Background()))
}

// Pre Fork tests section
func TestPreFork_Initialize(t *testing.T) {
	require := require.New(t)

	var (
		activationTime = mockable.MaxTime
		durangoTime    = activationTime
	)
	_, _, proVM, coreGenBlk, _ := initTestProposerVM(t, activationTime, durangoTime, 0)
	defer func() {
		require.NoError(proVM.Shutdown(context.Background()))
	}()

	// checks
	blkID, err := proVM.LastAccepted(context.Background())
	require.NoError(err)

	rtvdBlk, err := proVM.GetBlock(context.Background(), blkID)
	require.NoError(err)

	require.IsType(&preForkBlock{}, rtvdBlk)
	require.Equal(coreGenBlk.Bytes(), rtvdBlk.Bytes())
}

func TestPreFork_BuildBlock(t *testing.T) {
	require := require.New(t)

	var (
		activationTime = mockable.MaxTime
		durangoTime    = activationTime
	)
	coreVM, _, proVM, coreGenBlk, _ := initTestProposerVM(t, activationTime, durangoTime, 0)
	defer func() {
		require.NoError(proVM.Shutdown(context.Background()))
	}()

	coreBlk := &snowman.TestBlock{
		TestDecidable: choices.TestDecidable{
			IDV:     ids.Empty.Prefix(333),
			StatusV: choices.Processing,
		},
		BytesV:  []byte{3},
		ParentV: coreGenBlk.ID(),
		HeightV: coreGenBlk.Height() + 1,
	}
	coreVM.BuildBlockF = func(context.Context) (snowman.Block, error) {
		return coreBlk, nil
	}

	// test
	builtBlk, err := proVM.BuildBlock(context.Background())
	require.NoError(err)
	require.IsType(&preForkBlock{}, builtBlk)
	require.Equal(coreBlk.ID(), builtBlk.ID())
	require.Equal(coreBlk.Bytes(), builtBlk.Bytes())

	// test
	coreVM.GetBlockF = func(context.Context, ids.ID) (snowman.Block, error) {
		return coreBlk, nil
	}
	storedBlk, err := proVM.GetBlock(context.Background(), builtBlk.ID())
	require.NoError(err)
	require.Equal(builtBlk.ID(), storedBlk.ID())
}

func TestPreFork_ParseBlock(t *testing.T) {
	require := require.New(t)

	var (
		activationTime = mockable.MaxTime
		durangoTime    = activationTime
	)
	coreVM, _, proVM, _, _ := initTestProposerVM(t, activationTime, durangoTime, 0)
	defer func() {
		require.NoError(proVM.Shutdown(context.Background()))
	}()

	coreBlk := &snowman.TestBlock{
		TestDecidable: choices.TestDecidable{
			IDV: ids.Empty.Prefix(2021),
		},
		BytesV: []byte{1},
	}

	coreVM.ParseBlockF = func(_ context.Context, b []byte) (snowman.Block, error) {
		require.Equal(coreBlk.Bytes(), b)
		return coreBlk, nil
	}

	parsedBlk, err := proVM.ParseBlock(context.Background(), coreBlk.Bytes())
	require.NoError(err)
	require.IsType(&preForkBlock{}, parsedBlk)
	require.Equal(coreBlk.ID(), parsedBlk.ID())
	require.Equal(coreBlk.Bytes(), parsedBlk.Bytes())

	coreVM.GetBlockF = func(_ context.Context, id ids.ID) (snowman.Block, error) {
		require.Equal(coreBlk.ID(), id)
		return coreBlk, nil
	}
	storedBlk, err := proVM.GetBlock(context.Background(), parsedBlk.ID())
	require.NoError(err)
	require.Equal(parsedBlk.ID(), storedBlk.ID())
}

func TestPreFork_SetPreference(t *testing.T) {
	require := require.New(t)

	var (
		activationTime = mockable.MaxTime
		durangoTime    = activationTime
	)
	coreVM, _, proVM, coreGenBlk, _ := initTestProposerVM(t, activationTime, durangoTime, 0)
	defer func() {
		require.NoError(proVM.Shutdown(context.Background()))
	}()

	coreBlk0 := &snowman.TestBlock{
		TestDecidable: choices.TestDecidable{
			IDV:     ids.Empty.Prefix(333),
			StatusV: choices.Processing,
		},
		BytesV:     []byte{3},
		ParentV:    coreGenBlk.ID(),
		HeightV:    coreGenBlk.Height() + 1,
		TimestampV: coreGenBlk.Timestamp(),
	}
	coreVM.BuildBlockF = func(context.Context) (snowman.Block, error) {
		return coreBlk0, nil
	}
	builtBlk, err := proVM.BuildBlock(context.Background())
	require.NoError(err)

	coreVM.GetBlockF = func(_ context.Context, blkID ids.ID) (snowman.Block, error) {
		switch blkID {
		case coreGenBlk.ID():
			return coreGenBlk, nil
		case coreBlk0.ID():
			return coreBlk0, nil
		default:
			return nil, errUnknownBlock
		}
	}
	coreVM.ParseBlockF = func(_ context.Context, b []byte) (snowman.Block, error) {
		switch {
		case bytes.Equal(b, coreGenBlk.Bytes()):
			return coreGenBlk, nil
		case bytes.Equal(b, coreBlk0.Bytes()):
			return coreBlk0, nil
		default:
			return nil, errUnknownBlock
		}
	}
	require.NoError(proVM.SetPreference(context.Background(), builtBlk.ID()))

	coreBlk1 := &snowman.TestBlock{
		TestDecidable: choices.TestDecidable{
			IDV:     ids.Empty.Prefix(444),
			StatusV: choices.Processing,
		},
		BytesV:     []byte{3},
		ParentV:    coreBlk0.ID(),
		HeightV:    coreBlk0.Height() + 1,
		TimestampV: coreBlk0.Timestamp(),
	}
	coreVM.BuildBlockF = func(context.Context) (snowman.Block, error) {
		return coreBlk1, nil
	}
	nextBlk, err := proVM.BuildBlock(context.Background())
	require.NoError(err)
	require.Equal(builtBlk.ID(), nextBlk.Parent())
}

func TestExpiredBuildBlock(t *testing.T) {
	require := require.New(t)

	coreGenBlk := &snowman.TestBlock{
		TestDecidable: choices.TestDecidable{
			IDV:     ids.GenerateTestID(),
			StatusV: choices.Accepted,
		},
		HeightV:    0,
		TimestampV: genesisTimestamp,
		BytesV:     []byte{0},
	}

	coreVM := &block.TestVM{}
	coreVM.T = t

	coreVM.LastAcceptedF = func(context.Context) (ids.ID, error) {
		return coreGenBlk.ID(), nil
	}
	coreVM.GetBlockF = func(_ context.Context, blkID ids.ID) (snowman.Block, error) {
		switch blkID {
		case coreGenBlk.ID():
			return coreGenBlk, nil
		default:
			return nil, errUnknownBlock
		}
	}
	coreVM.ParseBlockF = func(_ context.Context, b []byte) (snowman.Block, error) {
		switch {
		case bytes.Equal(b, coreGenBlk.Bytes()):
			return coreGenBlk, nil
		default:
			return nil, errUnknownBlock
		}
	}

	proVM := New(
		coreVM,
		Config{
			ActivationTime:      time.Time{},
			DurangoTime:         mockable.MaxTime,
			MinimumPChainHeight: 0,
			MinBlkDelay:         DefaultMinBlockDelay,
			NumHistoricalBlocks: DefaultNumHistoricalBlocks,
			StakingLeafSigner:   pTestSigner,
			StakingCertLeaf:     pTestCert,
		},
	)

	valState := &validators.TestState{
		T: t,
	}
	valState.GetMinimumHeightF = func(context.Context) (uint64, error) {
		return coreGenBlk.Height(), nil
	}
	valState.GetCurrentHeightF = func(context.Context) (uint64, error) {
		return defaultPChainHeight, nil
	}
	valState.GetValidatorSetF = func(context.Context, uint64, ids.ID) (map[ids.NodeID]*validators.GetValidatorOutput, error) {
		nodeID := ids.BuildTestNodeID([]byte{1})
		return map[ids.NodeID]*validators.GetValidatorOutput{
			nodeID: {
				NodeID: nodeID,
				Weight: 100,
			},
		}, nil
	}

	ctx := snowtest.Context(t, snowtest.CChainID)
	ctx.NodeID = ids.NodeIDFromCert(pTestCert)
	ctx.ValidatorState = valState

	toEngine := make(chan common.Message, 1)
	var toScheduler chan<- common.Message

	coreVM.InitializeF = func(
		_ context.Context,
		_ *snow.Context,
		_ database.Database,
		_ []byte,
		_ []byte,
		_ []byte,
		toEngineChan chan<- common.Message,
		_ []*common.Fx,
		_ common.AppSender,
	) error {
		toScheduler = toEngineChan
		return nil
	}

	// make sure that DBs are compressed correctly
	require.NoError(proVM.Initialize(
		context.Background(),
		ctx,
		memdb.New(),
		nil,
		nil,
		nil,
		toEngine,
		nil,
		nil,
	))
	defer func() {
		require.NoError(proVM.Shutdown(context.Background()))
	}()

	// Initialize shouldn't be called again
	coreVM.InitializeF = nil

	require.NoError(proVM.SetState(context.Background(), snow.NormalOp))
	require.NoError(proVM.SetPreference(context.Background(), coreGenBlk.IDV))

	// Notify the proposer VM of a new block on the inner block side
	toScheduler <- common.PendingTxs
	// The first notification will be read from the consensus engine
	<-toEngine

	// Before calling BuildBlock, verify a remote block and set it as the
	// preferred block.
	coreBlk := &snowman.TestBlock{
		TestDecidable: choices.TestDecidable{
			IDV:     ids.GenerateTestID(),
			StatusV: choices.Processing,
		},
		BytesV:  []byte{1},
		ParentV: coreGenBlk.ID(),
		HeightV: coreGenBlk.Height() + 1,
	}
	statelessBlock, err := statelessblock.BuildUnsigned(
		coreGenBlk.ID(),
		proVM.Time(),
		0,
		coreBlk.Bytes(),
	)
	require.NoError(err)

	coreVM.GetBlockF = func(_ context.Context, blkID ids.ID) (snowman.Block, error) {
		switch blkID {
		case coreGenBlk.ID():
			return coreGenBlk, nil
		case coreBlk.ID():
			return coreBlk, nil
		default:
			return nil, errUnknownBlock
		}
	}
	coreVM.ParseBlockF = func(_ context.Context, b []byte) (snowman.Block, error) {
		switch {
		case bytes.Equal(b, coreGenBlk.Bytes()):
			return coreGenBlk, nil
		case bytes.Equal(b, coreBlk.Bytes()):
			return coreBlk, nil
		default:
			return nil, errUnknownBlock
		}
	}

	proVM.Clock.Set(statelessBlock.Timestamp())

	parsedBlock, err := proVM.ParseBlock(context.Background(), statelessBlock.Bytes())
	require.NoError(err)

	require.NoError(parsedBlock.Verify(context.Background()))
	require.NoError(proVM.SetPreference(context.Background(), parsedBlock.ID()))

	coreVM.BuildBlockF = func(context.Context) (snowman.Block, error) {
		require.FailNow(fmt.Errorf("%w: BuildBlock", errUnexpectedCall).Error())
		return nil, errUnexpectedCall
	}

	// Because we are now building on a different block, the proposer window
	// shouldn't have started.
	_, err = proVM.BuildBlock(context.Background())
	require.ErrorIs(err, errProposerWindowNotStarted)

	proVM.Set(statelessBlock.Timestamp().Add(proposer.MaxBuildDelay))
	proVM.Scheduler.SetBuildBlockTime(time.Now())

	// The engine should have been notified to attempt to build a block now that
	// the window has started again. This is to guarantee that the inner VM has
	// build block called after it sent a pendingTxs message on its internal
	// engine channel.
	<-toEngine
}

type wrappedBlock struct {
	snowman.Block
	verified bool
}

func (b *wrappedBlock) Accept(ctx context.Context) error {
	if !b.verified {
		return errUnverifiedBlock
	}
	return b.Block.Accept(ctx)
}

func (b *wrappedBlock) Verify(ctx context.Context) error {
	if err := b.Block.Verify(ctx); err != nil {
		return err
	}
	b.verified = true
	return nil
}

func TestInnerBlockDeduplication(t *testing.T) {
	require := require.New(t)

	var (
		activationTime = time.Unix(0, 0)
		durangoTime    = activationTime
	)
	coreVM, _, proVM, coreGenBlk, _ := initTestProposerVM(t, activationTime, durangoTime, 0)
	defer func() {
		require.NoError(proVM.Shutdown(context.Background()))
	}()

	coreBlk := &snowman.TestBlock{
		TestDecidable: choices.TestDecidable{
			IDV:     ids.GenerateTestID(),
			StatusV: choices.Processing,
		},
		BytesV:     []byte{1},
		ParentV:    coreGenBlk.ID(),
		HeightV:    coreGenBlk.Height() + 1,
		TimestampV: coreGenBlk.Timestamp(),
	}
	coreBlk0 := &wrappedBlock{
		Block: coreBlk,
	}
	coreBlk1 := &wrappedBlock{
		Block: coreBlk,
	}
	statelessBlock0, err := statelessblock.BuildUnsigned(
		coreGenBlk.ID(),
		coreBlk.Timestamp(),
		0,
		coreBlk.Bytes(),
	)
	require.NoError(err)
	statelessBlock1, err := statelessblock.BuildUnsigned(
		coreGenBlk.ID(),
		coreBlk.Timestamp(),
		1,
		coreBlk.Bytes(),
	)
	require.NoError(err)

	coreVM.GetBlockF = func(_ context.Context, blkID ids.ID) (snowman.Block, error) {
		switch blkID {
		case coreGenBlk.ID():
			return coreGenBlk, nil
		case coreBlk0.ID():
			return coreBlk0, nil
		default:
			return nil, errUnknownBlock
		}
	}
	coreVM.ParseBlockF = func(_ context.Context, b []byte) (snowman.Block, error) {
		switch {
		case bytes.Equal(b, coreGenBlk.Bytes()):
			return coreGenBlk, nil
		case bytes.Equal(b, coreBlk0.Bytes()):
			return coreBlk0, nil
		default:
			return nil, errUnknownBlock
		}
	}

	parsedBlock0, err := proVM.ParseBlock(context.Background(), statelessBlock0.Bytes())
	require.NoError(err)

	require.NoError(parsedBlock0.Verify(context.Background()))

	require.NoError(proVM.SetPreference(context.Background(), parsedBlock0.ID()))

	coreVM.GetBlockF = func(_ context.Context, blkID ids.ID) (snowman.Block, error) {
		switch blkID {
		case coreGenBlk.ID():
			return coreGenBlk, nil
		case coreBlk1.ID():
			return coreBlk1, nil
		default:
			return nil, errUnknownBlock
		}
	}
	coreVM.ParseBlockF = func(_ context.Context, b []byte) (snowman.Block, error) {
		switch {
		case bytes.Equal(b, coreGenBlk.Bytes()):
			return coreGenBlk, nil
		case bytes.Equal(b, coreBlk1.Bytes()):
			return coreBlk1, nil
		default:
			return nil, errUnknownBlock
		}
	}

	parsedBlock1, err := proVM.ParseBlock(context.Background(), statelessBlock1.Bytes())
	require.NoError(err)

	require.NoError(parsedBlock1.Verify(context.Background()))

	require.NoError(proVM.SetPreference(context.Background(), parsedBlock1.ID()))

	require.NoError(parsedBlock1.Accept(context.Background()))
}

func TestInnerVMRollback(t *testing.T) {
	require := require.New(t)

	coreGenBlk := &snowman.TestBlock{
		TestDecidable: choices.TestDecidable{
			IDV:     ids.GenerateTestID(),
			StatusV: choices.Accepted,
		},
		HeightV:    0,
		TimestampV: genesisTimestamp,
		BytesV:     []byte{0},
	}

	valState := &validators.TestState{
		T: t,
	}
	valState.GetCurrentHeightF = func(context.Context) (uint64, error) {
		return defaultPChainHeight, nil
	}
	valState.GetValidatorSetF = func(context.Context, uint64, ids.ID) (map[ids.NodeID]*validators.GetValidatorOutput, error) {
		nodeID := ids.BuildTestNodeID([]byte{1})
		return map[ids.NodeID]*validators.GetValidatorOutput{
			nodeID: {
				NodeID: nodeID,
				Weight: 100,
			},
		}, nil
	}

	coreVM := &block.TestVM{}
	coreVM.T = t

	coreVM.LastAcceptedF = func(context.Context) (ids.ID, error) {
		return coreGenBlk.ID(), nil
	}
	coreVM.GetBlockF = func(_ context.Context, blkID ids.ID) (snowman.Block, error) {
		switch blkID {
		case coreGenBlk.ID():
			return coreGenBlk, nil
		default:
			return nil, errUnknownBlock
		}
	}
	coreVM.ParseBlockF = func(_ context.Context, b []byte) (snowman.Block, error) {
		switch {
		case bytes.Equal(b, coreGenBlk.Bytes()):
			return coreGenBlk, nil
		default:
			return nil, errUnknownBlock
		}
	}

	ctx := snowtest.Context(t, snowtest.CChainID)
	ctx.NodeID = ids.NodeIDFromCert(pTestCert)
	ctx.ValidatorState = valState

	coreVM.InitializeF = func(
		context.Context,
		*snow.Context,
		database.Database,
		[]byte,
		[]byte,
		[]byte,
		chan<- common.Message,
		[]*common.Fx,
		common.AppSender,
	) error {
		return nil
	}

	db := memdb.New()

	proVM := New(
		coreVM,
		Config{
			ActivationTime:      time.Time{},
			DurangoTime:         mockable.MaxTime,
			MinimumPChainHeight: 0,
			MinBlkDelay:         DefaultMinBlockDelay,
			NumHistoricalBlocks: DefaultNumHistoricalBlocks,
			StakingLeafSigner:   pTestSigner,
			StakingCertLeaf:     pTestCert,
		},
	)

	require.NoError(proVM.Initialize(
		context.Background(),
		ctx,
		db,
		nil,
		nil,
		nil,
		nil,
		nil,
		nil,
	))

	require.NoError(proVM.SetState(context.Background(), snow.NormalOp))
	require.NoError(proVM.SetPreference(context.Background(), coreGenBlk.IDV))

	coreBlk := &snowman.TestBlock{
		TestDecidable: choices.TestDecidable{
			IDV:     ids.GenerateTestID(),
			StatusV: choices.Processing,
		},
		BytesV:     []byte{1},
		ParentV:    coreGenBlk.ID(),
		HeightV:    coreGenBlk.Height() + 1,
		TimestampV: coreGenBlk.Timestamp(),
	}
	statelessBlock, err := statelessblock.BuildUnsigned(
		coreGenBlk.ID(),
		coreBlk.Timestamp(),
		0,
		coreBlk.Bytes(),
	)
	require.NoError(err)

	coreVM.GetBlockF = func(_ context.Context, blkID ids.ID) (snowman.Block, error) {
		switch blkID {
		case coreGenBlk.ID():
			return coreGenBlk, nil
		case coreBlk.ID():
			return coreBlk, nil
		default:
			return nil, errUnknownBlock
		}
	}
	coreVM.ParseBlockF = func(_ context.Context, b []byte) (snowman.Block, error) {
		switch {
		case bytes.Equal(b, coreGenBlk.Bytes()):
			return coreGenBlk, nil
		case bytes.Equal(b, coreBlk.Bytes()):
			return coreBlk, nil
		default:
			return nil, errUnknownBlock
		}
	}

	proVM.Clock.Set(statelessBlock.Timestamp())

	parsedBlock, err := proVM.ParseBlock(context.Background(), statelessBlock.Bytes())
	require.NoError(err)

	require.Equal(choices.Processing, parsedBlock.Status())

	require.NoError(parsedBlock.Verify(context.Background()))
	require.NoError(proVM.SetPreference(context.Background(), parsedBlock.ID()))
	require.NoError(parsedBlock.Accept(context.Background()))

	fetchedBlock, err := proVM.GetBlock(context.Background(), parsedBlock.ID())
	require.NoError(err)

	require.Equal(choices.Accepted, fetchedBlock.Status())

	// Restart the node and have the inner VM rollback state.
	require.NoError(proVM.Shutdown(context.Background()))
	coreBlk.StatusV = choices.Processing
<<<<<<< HEAD
=======
	coreVM.VerifyHeightIndexF = func(context.Context) error {
		return nil
	}
>>>>>>> 50ca08e6

	proVM = New(
		coreVM,
		Config{
			ActivationTime:      time.Time{},
			DurangoTime:         mockable.MaxTime,
			MinimumPChainHeight: 0,
			MinBlkDelay:         DefaultMinBlockDelay,
			NumHistoricalBlocks: DefaultNumHistoricalBlocks,
			StakingLeafSigner:   pTestSigner,
			StakingCertLeaf:     pTestCert,
		},
	)

	require.NoError(proVM.Initialize(
		context.Background(),
		ctx,
		db,
		nil,
		nil,
		nil,
		nil,
		nil,
		nil,
	))
	defer func() {
		require.NoError(proVM.Shutdown(context.Background()))
	}()

	lastAcceptedID, err := proVM.LastAccepted(context.Background())
	require.NoError(err)

	require.Equal(coreGenBlk.IDV, lastAcceptedID)

	parsedBlock, err = proVM.ParseBlock(context.Background(), statelessBlock.Bytes())
	require.NoError(err)

	require.Equal(choices.Processing, parsedBlock.Status())
}

func TestBuildBlockDuringWindow(t *testing.T) {
	require := require.New(t)

	var (
		activationTime = time.Unix(0, 0)
		durangoTime    = mockable.MaxTime
	)
	coreVM, valState, proVM, coreGenBlk, _ := initTestProposerVM(t, activationTime, durangoTime, 0)
	defer func() {
		require.NoError(proVM.Shutdown(context.Background()))
	}()

	valState.GetValidatorSetF = func(context.Context, uint64, ids.ID) (map[ids.NodeID]*validators.GetValidatorOutput, error) {
		return map[ids.NodeID]*validators.GetValidatorOutput{
			proVM.ctx.NodeID: {
				NodeID: proVM.ctx.NodeID,
				Weight: 10,
			},
		}, nil
	}

	coreBlk0 := &snowman.TestBlock{
		TestDecidable: choices.TestDecidable{
			IDV:     ids.GenerateTestID(),
			StatusV: choices.Processing,
		},
		BytesV:  []byte{1},
		ParentV: coreGenBlk.ID(),
		HeightV: coreGenBlk.Height() + 1,
	}
	coreBlk1 := &snowman.TestBlock{
		TestDecidable: choices.TestDecidable{
			IDV:     ids.GenerateTestID(),
			StatusV: choices.Processing,
		},
		BytesV:  []byte{2},
		ParentV: coreBlk0.ID(),
		HeightV: coreBlk0.Height() + 1,
	}
	statelessBlock0, err := statelessblock.BuildUnsigned(
		coreGenBlk.ID(),
		proVM.Time(),
		0,
		coreBlk0.Bytes(),
	)
	require.NoError(err)

	coreVM.GetBlockF = func(_ context.Context, blkID ids.ID) (snowman.Block, error) {
		switch blkID {
		case coreGenBlk.ID():
			return coreGenBlk, nil
		case coreBlk0.ID():
			return coreBlk0, nil
		case coreBlk1.ID():
			return coreBlk1, nil
		default:
			return nil, errUnknownBlock
		}
	}
	coreVM.ParseBlockF = func(_ context.Context, b []byte) (snowman.Block, error) {
		switch {
		case bytes.Equal(b, coreGenBlk.Bytes()):
			return coreGenBlk, nil
		case bytes.Equal(b, coreBlk0.Bytes()):
			return coreBlk0, nil
		case bytes.Equal(b, coreBlk1.Bytes()):
			return coreBlk1, nil
		default:
			return nil, errUnknownBlock
		}
	}

	proVM.Clock.Set(statelessBlock0.Timestamp())

	statefulBlock0, err := proVM.ParseBlock(context.Background(), statelessBlock0.Bytes())
	require.NoError(err)

	require.NoError(statefulBlock0.Verify(context.Background()))

	require.NoError(proVM.SetPreference(context.Background(), statefulBlock0.ID()))

	coreVM.BuildBlockF = func(context.Context) (snowman.Block, error) {
		return coreBlk1, nil
	}

	statefulBlock1, err := proVM.BuildBlock(context.Background())
	require.NoError(err)

	require.NoError(statefulBlock1.Verify(context.Background()))

	require.NoError(proVM.SetPreference(context.Background(), statefulBlock1.ID()))

	require.NoError(statefulBlock0.Accept(context.Background()))

	require.NoError(statefulBlock1.Accept(context.Background()))
}

// Ensure that Accepting a PostForkBlock (A) containing core block (X) causes
// core block (Y) and (Z) to also be rejected.
//
//	     G
//	   /   \
//	A(X)   B(Y)
//	        |
//	       C(Z)
func TestTwoForks_OneIsAccepted(t *testing.T) {
	require := require.New(t)

	var (
		activationTime = time.Unix(0, 0)
		durangoTime    = mockable.MaxTime
	)
	coreVM, _, proVM, gBlock, _ := initTestProposerVM(t, activationTime, durangoTime, 0)
	defer func() {
		require.NoError(proVM.Shutdown(context.Background()))
	}()

	// create pre-fork block X and post-fork block A
	xBlock := &snowman.TestBlock{
		TestDecidable: choices.TestDecidable{
			IDV:     ids.GenerateTestID(),
			StatusV: choices.Processing,
		},
		BytesV:  []byte{1},
		ParentV: gBlock.ID(),
		HeightV: gBlock.Height() + 1,
	}

	coreVM.BuildBlockF = func(context.Context) (snowman.Block, error) {
		return xBlock, nil
	}
	aBlock, err := proVM.BuildBlock(context.Background())
	require.NoError(err)
	coreVM.BuildBlockF = nil
	require.NoError(aBlock.Verify(context.Background()))

	// use a different way to construct pre-fork block Y and post-fork block B
	yBlock := &snowman.TestBlock{
		TestDecidable: choices.TestDecidable{
			IDV:     ids.GenerateTestID(),
			StatusV: choices.Processing,
		},
		BytesV:  []byte{2},
		ParentV: gBlock.ID(),
		HeightV: gBlock.Height() + 1,
	}

	ySlb, err := statelessblock.BuildUnsigned(
		gBlock.ID(),
		proVM.Time(),
		defaultPChainHeight,
		yBlock.Bytes(),
	)
	require.NoError(err)

	bBlock := postForkBlock{
		SignedBlock: ySlb,
		postForkCommonComponents: postForkCommonComponents{
			vm:       proVM,
			innerBlk: yBlock,
			status:   choices.Processing,
		},
	}

	require.NoError(bBlock.Verify(context.Background()))

	// append Z/C to Y/B
	zBlock := &snowman.TestBlock{
		TestDecidable: choices.TestDecidable{
			IDV:     ids.GenerateTestID(),
			StatusV: choices.Processing,
		},
		BytesV:  []byte{3},
		ParentV: yBlock.ID(),
		HeightV: yBlock.Height() + 1,
	}

	coreVM.BuildBlockF = func(context.Context) (snowman.Block, error) {
		return zBlock, nil
	}
	require.NoError(proVM.SetPreference(context.Background(), bBlock.ID()))
	proVM.Set(proVM.Time().Add(proposer.MaxBuildDelay))
	cBlock, err := proVM.BuildBlock(context.Background())
	require.NoError(err)
	coreVM.BuildBlockF = nil

	require.NoError(cBlock.Verify(context.Background()))

	require.Equal(bBlock.Parent(), aBlock.Parent())
	require.Equal(yBlock.ID(), zBlock.Parent())
	require.Equal(bBlock.ID(), cBlock.Parent())

	require.NotEqual(choices.Rejected, yBlock.Status())

	// accept A
	require.NoError(aBlock.Accept(context.Background()))

	require.Equal(choices.Accepted, xBlock.Status())
	require.Equal(choices.Rejected, yBlock.Status())
	require.Equal(choices.Rejected, zBlock.Status())
}

func TestTooFarAdvanced(t *testing.T) {
	require := require.New(t)

	var (
		activationTime = time.Unix(0, 0)
		durangoTime    = mockable.MaxTime
	)
	coreVM, _, proVM, gBlock, _ := initTestProposerVM(t, activationTime, durangoTime, 0)
	defer func() {
		require.NoError(proVM.Shutdown(context.Background()))
	}()

	xBlock := &snowman.TestBlock{
		TestDecidable: choices.TestDecidable{
			IDV:     ids.GenerateTestID(),
			StatusV: choices.Processing,
		},
		BytesV:     []byte{1},
		ParentV:    gBlock.ID(),
		HeightV:    gBlock.Height() + 1,
		TimestampV: gBlock.Timestamp(),
	}

	yBlock := &snowman.TestBlock{
		TestDecidable: choices.TestDecidable{
			IDV:     ids.GenerateTestID(),
			StatusV: choices.Processing,
		},
		BytesV:     []byte{2},
		ParentV:    xBlock.ID(),
		HeightV:    xBlock.Height() + 1,
		TimestampV: xBlock.Timestamp(),
	}

	coreVM.BuildBlockF = func(context.Context) (snowman.Block, error) {
		return xBlock, nil
	}
	aBlock, err := proVM.BuildBlock(context.Background())
	require.NoError(err)
	require.NoError(aBlock.Verify(context.Background()))

	ySlb, err := statelessblock.BuildUnsigned(
		aBlock.ID(),
		aBlock.Timestamp().Add(maxSkew),
		defaultPChainHeight,
		yBlock.Bytes(),
	)
	require.NoError(err)

	bBlock := postForkBlock{
		SignedBlock: ySlb,
		postForkCommonComponents: postForkCommonComponents{
			vm:       proVM,
			innerBlk: yBlock,
			status:   choices.Processing,
		},
	}

	err = bBlock.Verify(context.Background())
	require.ErrorIs(err, errProposerWindowNotStarted)

	ySlb, err = statelessblock.BuildUnsigned(
		aBlock.ID(),
		aBlock.Timestamp().Add(proposer.MaxVerifyDelay),
		defaultPChainHeight,
		yBlock.Bytes(),
	)

	require.NoError(err)

	bBlock = postForkBlock{
		SignedBlock: ySlb,
		postForkCommonComponents: postForkCommonComponents{
			vm:       proVM,
			innerBlk: yBlock,
			status:   choices.Processing,
		},
	}

	err = bBlock.Verify(context.Background())
	require.ErrorIs(err, errTimeTooAdvanced)
}

// Ensure that Accepting a PostForkOption (B) causes both the other option and
// the core block in the other option to be rejected.
//
//	   G
//	   |
//	  A(X)
//	 /====\
//	B(...) C(...)
//
// B(...) is B(X.opts[0])
// B(...) is C(X.opts[1])
func TestTwoOptions_OneIsAccepted(t *testing.T) {
	require := require.New(t)

	var (
		activationTime = time.Unix(0, 0)
		durangoTime    = mockable.MaxTime
	)
	coreVM, _, proVM, coreGenBlk, _ := initTestProposerVM(t, activationTime, durangoTime, 0)
	defer func() {
		require.NoError(proVM.Shutdown(context.Background()))
	}()

	xBlockID := ids.GenerateTestID()
	xBlock := &TestOptionsBlock{
		TestBlock: snowman.TestBlock{
			TestDecidable: choices.TestDecidable{
				IDV:     xBlockID,
				StatusV: choices.Processing,
			},
			BytesV:     []byte{1},
			ParentV:    coreGenBlk.ID(),
			TimestampV: coreGenBlk.Timestamp(),
		},
		opts: [2]snowman.Block{
			&snowman.TestBlock{
				TestDecidable: choices.TestDecidable{
					IDV:     ids.GenerateTestID(),
					StatusV: choices.Processing,
				},
				BytesV:     []byte{2},
				ParentV:    xBlockID,
				TimestampV: coreGenBlk.Timestamp(),
			},
			&snowman.TestBlock{
				TestDecidable: choices.TestDecidable{
					IDV:     ids.GenerateTestID(),
					StatusV: choices.Processing,
				},
				BytesV:     []byte{3},
				ParentV:    xBlockID,
				TimestampV: coreGenBlk.Timestamp(),
			},
		},
	}

	coreVM.BuildBlockF = func(context.Context) (snowman.Block, error) {
		return xBlock, nil
	}
	aBlockIntf, err := proVM.BuildBlock(context.Background())
	require.NoError(err)

	require.IsType(&postForkBlock{}, aBlockIntf)
	aBlock := aBlockIntf.(*postForkBlock)

	opts, err := aBlock.Options(context.Background())
	require.NoError(err)

	require.NoError(aBlock.Verify(context.Background()))
	bBlock := opts[0]
	require.NoError(bBlock.Verify(context.Background()))
	cBlock := opts[1]
	require.NoError(cBlock.Verify(context.Background()))

	require.NoError(aBlock.Accept(context.Background()))

	require.NoError(bBlock.Accept(context.Background()))

	// the other pre-fork option should be rejected
	require.Equal(choices.Rejected, xBlock.opts[1].Status())

	// the other post-fork option should also be rejected
	require.NoError(cBlock.Reject(context.Background()))

	require.Equal(choices.Rejected, cBlock.Status())
}

// Ensure that given the chance, built blocks will reference a lagged P-chain
// height.
func TestLaggedPChainHeight(t *testing.T) {
	require := require.New(t)

	var (
		activationTime = time.Unix(0, 0)
		durangoTime    = activationTime
	)
	coreVM, _, proVM, coreGenBlk, _ := initTestProposerVM(t, activationTime, durangoTime, 0)
	defer func() {
		require.NoError(proVM.Shutdown(context.Background()))
	}()

	innerBlock := &snowman.TestBlock{
		TestDecidable: choices.TestDecidable{
			IDV:     ids.GenerateTestID(),
			StatusV: choices.Processing,
		},
		BytesV:     []byte{1},
		ParentV:    coreGenBlk.ID(),
		TimestampV: coreGenBlk.Timestamp(),
	}

	coreVM.BuildBlockF = func(context.Context) (snowman.Block, error) {
		return innerBlock, nil
	}
	blockIntf, err := proVM.BuildBlock(context.Background())
	require.NoError(err)

	require.IsType(&postForkBlock{}, blockIntf)
	block := blockIntf.(*postForkBlock)

	pChainHeight := block.PChainHeight()
	require.Equal(pChainHeight, coreGenBlk.Height())
}

// Ensure that rejecting a block does not modify the accepted block ID for the
// rejected height.
func TestRejectedHeightNotIndexed(t *testing.T) {
	require := require.New(t)

	coreGenBlk := &snowman.TestBlock{
		TestDecidable: choices.TestDecidable{
			IDV:     ids.GenerateTestID(),
			StatusV: choices.Accepted,
		},
		HeightV:    0,
		TimestampV: genesisTimestamp,
		BytesV:     []byte{0},
	}

	coreHeights := []ids.ID{coreGenBlk.ID()}

	initialState := []byte("genesis state")
	coreVM := &block.TestVM{
		TestVM: common.TestVM{
			T: t,
		},
		GetBlockIDAtHeightF: func(_ context.Context, height uint64) (ids.ID, error) {
			if height >= uint64(len(coreHeights)) {
				return ids.ID{}, errTooHigh
			}
			return coreHeights[height], nil
		},
	}

	coreVM.InitializeF = func(context.Context, *snow.Context, database.Database,
		[]byte, []byte, []byte, chan<- common.Message,
		[]*common.Fx, common.AppSender,
	) error {
		return nil
	}
	coreVM.LastAcceptedF = func(context.Context) (ids.ID, error) {
		return coreGenBlk.ID(), nil
	}
	coreVM.GetBlockF = func(_ context.Context, blkID ids.ID) (snowman.Block, error) {
		switch {
		case blkID == coreGenBlk.ID():
			return coreGenBlk, nil
		default:
			return nil, errUnknownBlock
		}
	}
	coreVM.ParseBlockF = func(_ context.Context, b []byte) (snowman.Block, error) {
		switch {
		case bytes.Equal(b, coreGenBlk.Bytes()):
			return coreGenBlk, nil
		default:
			return nil, errUnknownBlock
		}
	}

	proVM := New(
		coreVM,
		Config{
			ActivationTime:      time.Unix(0, 0),
			DurangoTime:         time.Unix(0, 0),
			MinimumPChainHeight: 0,
			MinBlkDelay:         DefaultMinBlockDelay,
			NumHistoricalBlocks: DefaultNumHistoricalBlocks,
			StakingLeafSigner:   pTestSigner,
			StakingCertLeaf:     pTestCert,
		},
	)

	valState := &validators.TestState{
		T: t,
	}
	valState.GetMinimumHeightF = func(context.Context) (uint64, error) {
		return coreGenBlk.HeightV, nil
	}
	valState.GetCurrentHeightF = func(context.Context) (uint64, error) {
		return defaultPChainHeight, nil
	}
	valState.GetValidatorSetF = func(context.Context, uint64, ids.ID) (map[ids.NodeID]*validators.GetValidatorOutput, error) {
		var (
			thisNode = proVM.ctx.NodeID
			nodeID1  = ids.BuildTestNodeID([]byte{1})
			nodeID2  = ids.BuildTestNodeID([]byte{2})
			nodeID3  = ids.BuildTestNodeID([]byte{3})
		)
		return map[ids.NodeID]*validators.GetValidatorOutput{
			thisNode: {
				NodeID: thisNode,
				Weight: 10,
			},
			nodeID1: {
				NodeID: nodeID1,
				Weight: 5,
			},
			nodeID2: {
				NodeID: nodeID2,
				Weight: 6,
			},
			nodeID3: {
				NodeID: nodeID3,
				Weight: 7,
			},
		}, nil
	}

	ctx := snowtest.Context(t, snowtest.CChainID)
	ctx.NodeID = ids.NodeIDFromCert(pTestCert)
	ctx.ValidatorState = valState

	require.NoError(proVM.Initialize(
		context.Background(),
		ctx,
		prefixdb.New([]byte{}, memdb.New()), // make sure that DBs are compressed correctly
		initialState,
		nil,
		nil,
		nil,
		nil,
		nil,
	))
	defer func() {
		require.NoError(proVM.Shutdown(context.Background()))
	}()

	// Initialize shouldn't be called again
	coreVM.InitializeF = nil

	require.NoError(proVM.SetState(context.Background(), snow.NormalOp))

	require.NoError(proVM.SetPreference(context.Background(), coreGenBlk.IDV))

	// create inner block X and outer block A
	xBlock := &snowman.TestBlock{
		TestDecidable: choices.TestDecidable{
			IDV:     ids.GenerateTestID(),
			StatusV: choices.Processing,
		},
		BytesV:     []byte{1},
		ParentV:    coreGenBlk.ID(),
		HeightV:    coreGenBlk.Height() + 1,
		TimestampV: coreGenBlk.Timestamp(),
	}

	coreVM.BuildBlockF = func(context.Context) (snowman.Block, error) {
		return xBlock, nil
	}
	aBlock, err := proVM.BuildBlock(context.Background())
	require.NoError(err)

	coreVM.BuildBlockF = nil
	require.NoError(aBlock.Verify(context.Background()))

	// use a different way to construct inner block Y and outer block B
	yBlock := &snowman.TestBlock{
		TestDecidable: choices.TestDecidable{
			IDV:     ids.GenerateTestID(),
			StatusV: choices.Processing,
		},
		BytesV:     []byte{2},
		ParentV:    coreGenBlk.ID(),
		HeightV:    coreGenBlk.Height() + 1,
		TimestampV: coreGenBlk.Timestamp(),
	}

	ySlb, err := statelessblock.BuildUnsigned(
		coreGenBlk.ID(),
		coreGenBlk.Timestamp(),
		defaultPChainHeight,
		yBlock.Bytes(),
	)
	require.NoError(err)

	bBlock := postForkBlock{
		SignedBlock: ySlb,
		postForkCommonComponents: postForkCommonComponents{
			vm:       proVM,
			innerBlk: yBlock,
			status:   choices.Processing,
		},
	}

	require.NoError(bBlock.Verify(context.Background()))

	// accept A
	require.NoError(aBlock.Accept(context.Background()))
	coreHeights = append(coreHeights, xBlock.ID())

	blkID, err := proVM.GetBlockIDAtHeight(context.Background(), aBlock.Height())
	require.NoError(err)
	require.Equal(aBlock.ID(), blkID)

	// reject B
	require.NoError(bBlock.Reject(context.Background()))

	blkID, err = proVM.GetBlockIDAtHeight(context.Background(), aBlock.Height())
	require.NoError(err)
	require.Equal(aBlock.ID(), blkID)
}

// Ensure that rejecting an option block does not modify the accepted block ID
// for the rejected height.
func TestRejectedOptionHeightNotIndexed(t *testing.T) {
	require := require.New(t)

	coreGenBlk := &snowman.TestBlock{
		TestDecidable: choices.TestDecidable{
			IDV:     ids.GenerateTestID(),
			StatusV: choices.Accepted,
		},
		HeightV:    0,
		TimestampV: genesisTimestamp,
		BytesV:     []byte{0},
	}

	coreHeights := []ids.ID{coreGenBlk.ID()}

	initialState := []byte("genesis state")
	coreVM := &block.TestVM{
		TestVM: common.TestVM{
			T: t,
		},
		GetBlockIDAtHeightF: func(_ context.Context, height uint64) (ids.ID, error) {
			if height >= uint64(len(coreHeights)) {
				return ids.ID{}, errTooHigh
			}
			return coreHeights[height], nil
		},
	}

	coreVM.InitializeF = func(context.Context, *snow.Context, database.Database,
		[]byte, []byte, []byte, chan<- common.Message,
		[]*common.Fx, common.AppSender,
	) error {
		return nil
	}
	coreVM.LastAcceptedF = func(context.Context) (ids.ID, error) {
		return coreGenBlk.ID(), nil
	}
	coreVM.GetBlockF = func(_ context.Context, blkID ids.ID) (snowman.Block, error) {
		switch {
		case blkID == coreGenBlk.ID():
			return coreGenBlk, nil
		default:
			return nil, errUnknownBlock
		}
	}
	coreVM.ParseBlockF = func(_ context.Context, b []byte) (snowman.Block, error) {
		switch {
		case bytes.Equal(b, coreGenBlk.Bytes()):
			return coreGenBlk, nil
		default:
			return nil, errUnknownBlock
		}
	}

	proVM := New(
		coreVM,
		Config{
			ActivationTime:      time.Unix(0, 0),
			DurangoTime:         time.Unix(0, 0),
			MinimumPChainHeight: 0,
			MinBlkDelay:         DefaultMinBlockDelay,
			NumHistoricalBlocks: DefaultNumHistoricalBlocks,
			StakingLeafSigner:   pTestSigner,
			StakingCertLeaf:     pTestCert,
		},
	)

	valState := &validators.TestState{
		T: t,
	}
	valState.GetMinimumHeightF = func(context.Context) (uint64, error) {
		return coreGenBlk.HeightV, nil
	}
	valState.GetCurrentHeightF = func(context.Context) (uint64, error) {
		return defaultPChainHeight, nil
	}
	valState.GetValidatorSetF = func(context.Context, uint64, ids.ID) (map[ids.NodeID]*validators.GetValidatorOutput, error) {
		var (
			thisNode = proVM.ctx.NodeID
			nodeID1  = ids.BuildTestNodeID([]byte{1})
			nodeID2  = ids.BuildTestNodeID([]byte{2})
			nodeID3  = ids.BuildTestNodeID([]byte{3})
		)
		return map[ids.NodeID]*validators.GetValidatorOutput{
			thisNode: {
				NodeID: thisNode,
				Weight: 10,
			},
			nodeID1: {
				NodeID: nodeID1,
				Weight: 5,
			},
			nodeID2: {
				NodeID: nodeID2,
				Weight: 6,
			},
			nodeID3: {
				NodeID: nodeID3,
				Weight: 7,
			},
		}, nil
	}

	ctx := snowtest.Context(t, snowtest.CChainID)
	ctx.NodeID = ids.NodeIDFromCert(pTestCert)
	ctx.ValidatorState = valState

	require.NoError(proVM.Initialize(
		context.Background(),
		ctx,
		prefixdb.New([]byte{}, memdb.New()), // make sure that DBs are compressed correctly
		initialState,
		nil,
		nil,
		nil,
		nil,
		nil,
	))
	defer func() {
		require.NoError(proVM.Shutdown(context.Background()))
	}()

	// Initialize shouldn't be called again
	coreVM.InitializeF = nil

	require.NoError(proVM.SetState(context.Background(), snow.NormalOp))

	require.NoError(proVM.SetPreference(context.Background(), coreGenBlk.IDV))

	xBlockID := ids.GenerateTestID()
	xBlock := &TestOptionsBlock{
		TestBlock: snowman.TestBlock{
			TestDecidable: choices.TestDecidable{
				IDV:     xBlockID,
				StatusV: choices.Processing,
			},
			BytesV:     []byte{1},
			ParentV:    coreGenBlk.ID(),
			TimestampV: coreGenBlk.Timestamp(),
		},
		opts: [2]snowman.Block{
			&snowman.TestBlock{
				TestDecidable: choices.TestDecidable{
					IDV:     ids.GenerateTestID(),
					StatusV: choices.Processing,
				},
				BytesV:     []byte{2},
				ParentV:    xBlockID,
				TimestampV: coreGenBlk.Timestamp(),
			},
			&snowman.TestBlock{
				TestDecidable: choices.TestDecidable{
					IDV:     ids.GenerateTestID(),
					StatusV: choices.Processing,
				},
				BytesV:     []byte{3},
				ParentV:    xBlockID,
				TimestampV: coreGenBlk.Timestamp(),
			},
		},
	}

	coreVM.BuildBlockF = func(context.Context) (snowman.Block, error) {
		return xBlock, nil
	}
	aBlockIntf, err := proVM.BuildBlock(context.Background())
	require.NoError(err)

	require.IsType(&postForkBlock{}, aBlockIntf)
	aBlock := aBlockIntf.(*postForkBlock)

	opts, err := aBlock.Options(context.Background())
	require.NoError(err)

	require.NoError(aBlock.Verify(context.Background()))

	bBlock := opts[0]
	require.NoError(bBlock.Verify(context.Background()))

	cBlock := opts[1]
	require.NoError(cBlock.Verify(context.Background()))

	// accept A
	require.NoError(aBlock.Accept(context.Background()))
	coreHeights = append(coreHeights, xBlock.ID())

	blkID, err := proVM.GetBlockIDAtHeight(context.Background(), aBlock.Height())
	require.NoError(err)
	require.Equal(aBlock.ID(), blkID)

	// accept B
	require.NoError(bBlock.Accept(context.Background()))
	coreHeights = append(coreHeights, xBlock.opts[0].ID())

	blkID, err = proVM.GetBlockIDAtHeight(context.Background(), bBlock.Height())
	require.NoError(err)
	require.Equal(bBlock.ID(), blkID)

	// reject C
	require.NoError(cBlock.Reject(context.Background()))

	blkID, err = proVM.GetBlockIDAtHeight(context.Background(), cBlock.Height())
	require.NoError(err)
	require.Equal(bBlock.ID(), blkID)
}

func TestVMInnerBlkCache(t *testing.T) {
	require := require.New(t)
	ctrl := gomock.NewController(t)

	// Create a VM
	innerVM := block.NewMockChainVM(ctrl)
	vm := New(
		innerVM,
		Config{
			ActivationTime:      time.Unix(0, 0),
			DurangoTime:         time.Unix(0, 0),
			MinimumPChainHeight: 0,
			MinBlkDelay:         DefaultMinBlockDelay,
			NumHistoricalBlocks: DefaultNumHistoricalBlocks,
			StakingLeafSigner:   pTestSigner,
			StakingCertLeaf:     pTestCert,
		},
	)

	innerVM.EXPECT().Initialize(
		gomock.Any(),
		gomock.Any(),
		gomock.Any(),
		gomock.Any(),
		gomock.Any(),
		gomock.Any(),
		gomock.Any(),
		gomock.Any(),
		gomock.Any(),
	).Return(nil)
	innerVM.EXPECT().Shutdown(gomock.Any()).Return(nil)

	{
		innerBlk := snowman.NewMockBlock(ctrl)
		innerBlkID := ids.GenerateTestID()
		innerVM.EXPECT().LastAccepted(gomock.Any()).Return(innerBlkID, nil)
		innerVM.EXPECT().GetBlock(gomock.Any(), innerBlkID).Return(innerBlk, nil)
	}

	ctx := snowtest.Context(t, snowtest.CChainID)
	ctx.NodeID = ids.NodeIDFromCert(pTestCert)

	require.NoError(vm.Initialize(
		context.Background(),
		ctx,
		prefixdb.New([]byte{}, memdb.New()), // make sure that DBs are compressed correctly
		nil,
		nil,
		nil,
		nil,
		nil,
		nil,
	))
	defer func() {
		require.NoError(vm.Shutdown(context.Background()))
	}()

	state := state.NewMockState(ctrl) // mock state
	vm.State = state

	// Create a block near the tip (0).
	blkNearTipInnerBytes := []byte{1}
	blkNearTip, err := statelessblock.Build(
		ids.GenerateTestID(), // parent
		time.Time{},          // timestamp
		1,                    // pChainHeight,
		vm.StakingCertLeaf,   // cert
		blkNearTipInnerBytes, // inner blk bytes
		vm.ctx.ChainID,       // chain ID
		vm.StakingLeafSigner, // key
	)
	require.NoError(err)

	// Parse a block.
	// Not in the VM's state so need to parse it.
	state.EXPECT().GetBlock(blkNearTip.ID()).Return(blkNearTip, choices.Accepted, nil).Times(2)
	// We will ask the inner VM to parse.
	mockInnerBlkNearTip := snowman.NewMockBlock(ctrl)
	mockInnerBlkNearTip.EXPECT().Height().Return(uint64(1)).Times(2)
	mockInnerBlkNearTip.EXPECT().Bytes().Return(blkNearTipInnerBytes).Times(1)

	innerVM.EXPECT().ParseBlock(gomock.Any(), blkNearTipInnerBytes).Return(mockInnerBlkNearTip, nil).Times(2)
	_, err = vm.ParseBlock(context.Background(), blkNearTip.Bytes())
	require.NoError(err)

	// Block should now be in cache because it's a post-fork block
	// and close to the tip.
	gotBlk, ok := vm.innerBlkCache.Get(blkNearTip.ID())
	require.True(ok)
	require.Equal(mockInnerBlkNearTip, gotBlk)
	require.Zero(vm.lastAcceptedHeight)

	// Clear the cache
	vm.innerBlkCache.Flush()

	// Advance the tip height
	vm.lastAcceptedHeight = innerBlkCacheSize + 1

	// Parse the block again. This time it shouldn't be cached
	// because it's not close to the tip.
	_, err = vm.ParseBlock(context.Background(), blkNearTip.Bytes())
	require.NoError(err)

	_, ok = vm.innerBlkCache.Get(blkNearTip.ID())
	require.False(ok)
}

func TestVMInnerBlkCacheDeduplicationRegression(t *testing.T) {
	require := require.New(t)
	var (
		activationTime = time.Unix(0, 0)
		durangoTime    = activationTime
	)
	coreVM, _, proVM, gBlock, _ := initTestProposerVM(t, activationTime, durangoTime, 0)
	defer func() {
		require.NoError(proVM.Shutdown(context.Background()))
	}()

	// create pre-fork block X and post-fork block A
	xBlock := &snowman.TestBlock{
		TestDecidable: choices.TestDecidable{
			IDV:     ids.GenerateTestID(),
			StatusV: choices.Processing,
		},
		BytesV:     []byte{1},
		ParentV:    gBlock.ID(),
		HeightV:    gBlock.Height() + 1,
		TimestampV: gBlock.Timestamp(),
	}

	coreVM.BuildBlockF = func(context.Context) (snowman.Block, error) {
		return xBlock, nil
	}
	aBlock, err := proVM.BuildBlock(context.Background())
	require.NoError(err)
	coreVM.BuildBlockF = nil

	bStatelessBlock, err := statelessblock.BuildUnsigned(
		gBlock.ID(),
		gBlock.Timestamp(),
		defaultPChainHeight,
		xBlock.Bytes(),
	)
	require.NoError(err)

	xBlockCopy := &snowman.TestBlock{
		TestDecidable: choices.TestDecidable{
			IDV:     xBlock.IDV,
			StatusV: choices.Processing,
		},
		BytesV:     []byte{1},
		ParentV:    gBlock.ID(),
		HeightV:    gBlock.Height() + 1,
		TimestampV: gBlock.Timestamp(),
	}
	coreVM.ParseBlockF = func(context.Context, []byte) (snowman.Block, error) {
		return xBlockCopy, nil
	}

	bBlockBytes := bStatelessBlock.Bytes()
	bBlock, err := proVM.ParseBlock(context.Background(), bBlockBytes)
	require.NoError(err)

	require.NoError(aBlock.Verify(context.Background()))
	require.NoError(bBlock.Verify(context.Background()))
	require.NoError(aBlock.Accept(context.Background()))
	require.NoError(bBlock.Reject(context.Background()))

	require.Equal(
		choices.Accepted,
		aBlock.(*postForkBlock).innerBlk.Status(),
	)

	require.Equal(
		choices.Accepted,
		bBlock.(*postForkBlock).innerBlk.Status(),
	)

	cachedXBlock, ok := proVM.innerBlkCache.Get(bBlock.ID())
	require.True(ok)
	require.Equal(
		choices.Accepted,
		cachedXBlock.Status(),
	)
}

func TestVMInnerBlkMarkedAcceptedRegression(t *testing.T) {
	require := require.New(t)
	var (
		activationTime = time.Unix(0, 0)
		durangoTime    = activationTime
	)
	coreVM, _, proVM, gBlock, _ := initTestProposerVM(t, activationTime, durangoTime, 0)
	defer func() {
		require.NoError(proVM.Shutdown(context.Background()))
	}()

	// create an inner block and wrap it in an postForkBlock.
	innerBlock := &snowman.TestBlock{
		TestDecidable: choices.TestDecidable{
			IDV:     ids.GenerateTestID(),
			StatusV: choices.Processing,
		},
		BytesV:     []byte{1},
		ParentV:    gBlock.ID(),
		HeightV:    gBlock.Height() + 1,
		TimestampV: gBlock.Timestamp(),
	}

	coreVM.BuildBlockF = func(context.Context) (snowman.Block, error) {
		return innerBlock, nil
	}
	outerBlock, err := proVM.BuildBlock(context.Background())
	require.NoError(err)
	coreVM.BuildBlockF = nil

	require.NoError(outerBlock.Verify(context.Background()))
	require.NoError(outerBlock.Accept(context.Background()))

	coreVM.GetBlockF = func(_ context.Context, id ids.ID) (snowman.Block, error) {
		require.Equal(innerBlock.ID(), id)
		return innerBlock, nil
	}

	wrappedInnerBlock, err := proVM.GetBlock(context.Background(), innerBlock.ID())
	require.NoError(err)
	require.Equal(choices.Rejected, wrappedInnerBlock.Status())
}

type blockWithVerifyContext struct {
	*snowman.MockBlock
	*block.MockWithVerifyContext
}

// Ensures that we call [VerifyWithContext] rather than [Verify] on blocks that
// implement [block.WithVerifyContext] and that returns true for
// [ShouldVerifyWithContext].
func TestVM_VerifyBlockWithContext(t *testing.T) {
	require := require.New(t)
	ctrl := gomock.NewController(t)

	// Create a VM
	innerVM := block.NewMockChainVM(ctrl)
	vm := New(
		innerVM,
		Config{
			ActivationTime:      time.Unix(0, 0),
			DurangoTime:         time.Unix(0, 0),
			MinimumPChainHeight: 0,
			MinBlkDelay:         DefaultMinBlockDelay,
			NumHistoricalBlocks: DefaultNumHistoricalBlocks,
			StakingLeafSigner:   pTestSigner,
			StakingCertLeaf:     pTestCert,
		},
	)

	// make sure that DBs are compressed correctly
	db := prefixdb.New([]byte{}, memdb.New())

	innerVM.EXPECT().Initialize(
		gomock.Any(),
		gomock.Any(),
		gomock.Any(),
		gomock.Any(),
		gomock.Any(),
		gomock.Any(),
		gomock.Any(),
		gomock.Any(),
		gomock.Any(),
	).Return(nil)
	innerVM.EXPECT().Shutdown(gomock.Any()).Return(nil)

	{
		innerBlk := snowman.NewMockBlock(ctrl)
		innerBlkID := ids.GenerateTestID()
		innerVM.EXPECT().LastAccepted(gomock.Any()).Return(innerBlkID, nil)
		innerVM.EXPECT().GetBlock(gomock.Any(), innerBlkID).Return(innerBlk, nil)
	}

	snowCtx := snowtest.Context(t, snowtest.CChainID)
	snowCtx.NodeID = ids.NodeIDFromCert(pTestCert)

	require.NoError(vm.Initialize(
		context.Background(),
		snowCtx,
		db,
		nil,
		nil,
		nil,
		nil,
		nil,
		nil,
	))
	defer func() {
		require.NoError(vm.Shutdown(context.Background()))
	}()

	{
		pChainHeight := uint64(0)
		innerBlk := blockWithVerifyContext{
			MockBlock:             snowman.NewMockBlock(ctrl),
			MockWithVerifyContext: block.NewMockWithVerifyContext(ctrl),
		}
		innerBlk.MockWithVerifyContext.EXPECT().ShouldVerifyWithContext(gomock.Any()).Return(true, nil).Times(2)
		innerBlk.MockWithVerifyContext.EXPECT().VerifyWithContext(context.Background(),
			&block.Context{
				PChainHeight: pChainHeight,
			},
		).Return(nil)
		innerBlk.MockBlock.EXPECT().Parent().Return(ids.GenerateTestID()).AnyTimes()
		innerBlk.MockBlock.EXPECT().ID().Return(ids.GenerateTestID()).AnyTimes()
		innerBlk.MockBlock.EXPECT().Bytes().Return(utils.RandomBytes(1024)).AnyTimes()

		blk := NewMockPostForkBlock(ctrl)
		blk.EXPECT().getInnerBlk().Return(innerBlk).AnyTimes()
		blkID := ids.GenerateTestID()
		blk.EXPECT().ID().Return(blkID).AnyTimes()

		require.NoError(vm.verifyAndRecordInnerBlk(
			context.Background(),
			&block.Context{
				PChainHeight: pChainHeight,
			},
			blk,
		))

		// Call VerifyWithContext again but with a different P-Chain height
		blk.EXPECT().setInnerBlk(innerBlk).AnyTimes()
		pChainHeight++
		innerBlk.MockWithVerifyContext.EXPECT().VerifyWithContext(context.Background(),
			&block.Context{
				PChainHeight: pChainHeight,
			},
		).Return(nil)

		require.NoError(vm.verifyAndRecordInnerBlk(
			context.Background(),
			&block.Context{
				PChainHeight: pChainHeight,
			},
			blk,
		))
	}

	{
		// Ensure we call Verify on a block that returns
		// false for ShouldVerifyWithContext
		innerBlk := blockWithVerifyContext{
			MockBlock:             snowman.NewMockBlock(ctrl),
			MockWithVerifyContext: block.NewMockWithVerifyContext(ctrl),
		}
		innerBlk.MockWithVerifyContext.EXPECT().ShouldVerifyWithContext(gomock.Any()).Return(false, nil)
		innerBlk.MockBlock.EXPECT().Verify(gomock.Any()).Return(nil)
		innerBlk.MockBlock.EXPECT().Parent().Return(ids.GenerateTestID()).AnyTimes()
		innerBlk.MockBlock.EXPECT().ID().Return(ids.GenerateTestID()).AnyTimes()
		blk := NewMockPostForkBlock(ctrl)
		blk.EXPECT().getInnerBlk().Return(innerBlk).AnyTimes()
		blkID := ids.GenerateTestID()
		blk.EXPECT().ID().Return(blkID).AnyTimes()
		require.NoError(vm.verifyAndRecordInnerBlk(
			context.Background(),
			&block.Context{
				PChainHeight: 1,
			},
			blk,
		))
	}

	{
		// Ensure we call Verify on a block that doesn't have a valid context
		innerBlk := blockWithVerifyContext{
			MockBlock:             snowman.NewMockBlock(ctrl),
			MockWithVerifyContext: block.NewMockWithVerifyContext(ctrl),
		}
		innerBlk.MockBlock.EXPECT().Verify(gomock.Any()).Return(nil)
		innerBlk.MockBlock.EXPECT().Parent().Return(ids.GenerateTestID()).AnyTimes()
		innerBlk.MockBlock.EXPECT().ID().Return(ids.GenerateTestID()).AnyTimes()
		blk := NewMockPostForkBlock(ctrl)
		blk.EXPECT().getInnerBlk().Return(innerBlk).AnyTimes()
		blkID := ids.GenerateTestID()
		blk.EXPECT().ID().Return(blkID).AnyTimes()
		require.NoError(vm.verifyAndRecordInnerBlk(context.Background(), nil, blk))
	}
}

func TestHistoricalBlockDeletion(t *testing.T) {
	require := require.New(t)

	coreGenBlk := &snowman.TestBlock{
		TestDecidable: choices.TestDecidable{
			IDV:     ids.GenerateTestID(),
			StatusV: choices.Accepted,
		},
		HeightV:    0,
		TimestampV: genesisTimestamp,
		BytesV:     utils.RandomBytes(1024),
	}
	acceptedBlocks := []snowman.Block{coreGenBlk}
	currentHeight := uint64(0)

	initialState := []byte("genesis state")
	coreVM := &block.TestVM{
		TestVM: common.TestVM{
			T: t,
			InitializeF: func(context.Context, *snow.Context, database.Database, []byte, []byte, []byte, chan<- common.Message, []*common.Fx, common.AppSender) error {
				return nil
			},
		},
		LastAcceptedF: func(context.Context) (ids.ID, error) {
			return acceptedBlocks[currentHeight].ID(), nil
		},
		GetBlockF: func(_ context.Context, blkID ids.ID) (snowman.Block, error) {
			for _, blk := range acceptedBlocks {
				if blkID == blk.ID() {
					return blk, nil
				}
			}
			return nil, errUnknownBlock
		},
		ParseBlockF: func(_ context.Context, b []byte) (snowman.Block, error) {
			for _, blk := range acceptedBlocks {
				if bytes.Equal(b, blk.Bytes()) {
					return blk, nil
				}
			}
			return nil, errUnknownBlock
		},
		GetBlockIDAtHeightF: func(_ context.Context, height uint64) (ids.ID, error) {
			if height >= uint64(len(acceptedBlocks)) {
				return ids.ID{}, errTooHigh
			}
			return acceptedBlocks[height].ID(), nil
		},
	}

	ctx := snowtest.Context(t, snowtest.CChainID)
	ctx.NodeID = ids.NodeIDFromCert(pTestCert)
	ctx.ValidatorState = &validators.TestState{
		T: t,
		GetMinimumHeightF: func(context.Context) (uint64, error) {
			return coreGenBlk.HeightV, nil
		},
		GetCurrentHeightF: func(context.Context) (uint64, error) {
			return defaultPChainHeight, nil
		},
		GetValidatorSetF: func(context.Context, uint64, ids.ID) (map[ids.NodeID]*validators.GetValidatorOutput, error) {
			return nil, nil
		},
	}

	// make sure that DBs are compressed correctly
	db := prefixdb.New([]byte{}, memdb.New())

	proVM := New(
		coreVM,
		Config{
			ActivationTime:      time.Unix(0, 0),
			DurangoTime:         mockable.MaxTime,
			MinimumPChainHeight: 0,
			MinBlkDelay:         DefaultMinBlockDelay,
			NumHistoricalBlocks: DefaultNumHistoricalBlocks,
			StakingLeafSigner:   pTestSigner,
			StakingCertLeaf:     pTestCert,
		},
	)

	require.NoError(proVM.Initialize(
		context.Background(),
		ctx,
		db,
		initialState,
		nil,
		nil,
		nil,
		nil,
		nil,
	))

	lastAcceptedID, err := proVM.LastAccepted(context.Background())
	require.NoError(err)

	require.NoError(proVM.SetState(context.Background(), snow.NormalOp))
	require.NoError(proVM.SetPreference(context.Background(), lastAcceptedID))

	issueBlock := func() {
		lastAcceptedBlock := acceptedBlocks[currentHeight]
		innerBlock := &snowman.TestBlock{
			TestDecidable: choices.TestDecidable{
				IDV:     ids.GenerateTestID(),
				StatusV: choices.Processing,
			},
			ParentV:    lastAcceptedBlock.ID(),
			HeightV:    lastAcceptedBlock.Height() + 1,
			TimestampV: lastAcceptedBlock.Timestamp(),
			BytesV:     utils.RandomBytes(1024),
		}

		coreVM.BuildBlockF = func(context.Context) (snowman.Block, error) {
			return innerBlock, nil
		}
		proBlock, err := proVM.BuildBlock(context.Background())
		require.NoError(err)

		require.NoError(proBlock.Verify(context.Background()))
		require.NoError(proVM.SetPreference(context.Background(), proBlock.ID()))
		require.NoError(proBlock.Accept(context.Background()))

		acceptedBlocks = append(acceptedBlocks, innerBlock)
		currentHeight++
	}

	requireHeights := func(start, end uint64) {
		for i := start; i <= end; i++ {
			_, err := proVM.GetBlockIDAtHeight(context.Background(), i)
			require.NoError(err)
		}
	}

	requireMissingHeights := func(start, end uint64) {
		for i := start; i <= end; i++ {
			_, err := proVM.GetBlockIDAtHeight(context.Background(), i)
			require.ErrorIs(err, database.ErrNotFound)
		}
	}

	requireNumHeights := func(numIndexed uint64) {
		requireHeights(0, 0)
		requireMissingHeights(1, currentHeight-numIndexed-1)
		requireHeights(currentHeight-numIndexed, currentHeight)
	}

	// Because block pruning is disabled by default, the heights should be
	// populated for every accepted block.
	requireHeights(0, currentHeight)

	issueBlock()
	requireHeights(0, currentHeight)

	issueBlock()
	requireHeights(0, currentHeight)

	issueBlock()
	requireHeights(0, currentHeight)

	issueBlock()
	requireHeights(0, currentHeight)

	issueBlock()
	requireHeights(0, currentHeight)

	require.NoError(proVM.Shutdown(context.Background()))

	numHistoricalBlocks := uint64(2)
	proVM = New(
		coreVM,
		Config{
			ActivationTime:      time.Time{},
			DurangoTime:         mockable.MaxTime,
			MinimumPChainHeight: 0,
			MinBlkDelay:         DefaultMinBlockDelay,
			NumHistoricalBlocks: numHistoricalBlocks,
			StakingLeafSigner:   pTestSigner,
			StakingCertLeaf:     pTestCert,
		},
	)

	require.NoError(proVM.Initialize(
		context.Background(),
		ctx,
		db,
		initialState,
		nil,
		nil,
		nil,
		nil,
		nil,
	))

	lastAcceptedID, err = proVM.LastAccepted(context.Background())
	require.NoError(err)

	require.NoError(proVM.SetState(context.Background(), snow.NormalOp))
	require.NoError(proVM.SetPreference(context.Background(), lastAcceptedID))

	// Verify that old blocks were pruned during startup
	requireNumHeights(numHistoricalBlocks)

	// As we issue new blocks, the oldest indexed height should be pruned.
	issueBlock()
	requireNumHeights(numHistoricalBlocks)

	issueBlock()
	requireNumHeights(numHistoricalBlocks)

	require.NoError(proVM.Shutdown(context.Background()))

	newNumHistoricalBlocks := numHistoricalBlocks + 2
	proVM = New(
		coreVM,
		Config{
			ActivationTime:      time.Time{},
			DurangoTime:         mockable.MaxTime,
			MinimumPChainHeight: 0,
			MinBlkDelay:         DefaultMinBlockDelay,
			NumHistoricalBlocks: newNumHistoricalBlocks,
			StakingLeafSigner:   pTestSigner,
			StakingCertLeaf:     pTestCert,
		},
	)

	require.NoError(proVM.Initialize(
		context.Background(),
		ctx,
		db,
		initialState,
		nil,
		nil,
		nil,
		nil,
		nil,
	))
	defer func() {
		require.NoError(proVM.Shutdown(context.Background()))
	}()

	lastAcceptedID, err = proVM.LastAccepted(context.Background())
	require.NoError(err)

	require.NoError(proVM.SetState(context.Background(), snow.NormalOp))
	require.NoError(proVM.SetPreference(context.Background(), lastAcceptedID))

	// The height index shouldn't be modified at this point
	requireNumHeights(numHistoricalBlocks)

	// As we issue new blocks, the number of indexed blocks should increase
	// until we hit our target again.
	issueBlock()
	requireNumHeights(numHistoricalBlocks + 1)

	issueBlock()
	requireNumHeights(newNumHistoricalBlocks)

	issueBlock()
	requireNumHeights(newNumHistoricalBlocks)
}<|MERGE_RESOLUTION|>--- conflicted
+++ resolved
@@ -1368,12 +1368,6 @@
 	// Restart the node and have the inner VM rollback state.
 	require.NoError(proVM.Shutdown(context.Background()))
 	coreBlk.StatusV = choices.Processing
-<<<<<<< HEAD
-=======
-	coreVM.VerifyHeightIndexF = func(context.Context) error {
-		return nil
-	}
->>>>>>> 50ca08e6
 
 	proVM = New(
 		coreVM,
