--- conflicted
+++ resolved
@@ -503,11 +503,7 @@
 	slb, err := statelessblock.Build(
 		proVM.preferred,
 		proVM.Time(),
-<<<<<<< HEAD
-		100,
-=======
 		100, // pChainHeight,
->>>>>>> cfdfbea6
 		statelessblock.Epoch{},
 		proVM.StakingCertLeaf,
 		innerBlk.Bytes(),
@@ -553,17 +549,12 @@
 	slb1, err := statelessblock.Build(
 		proVM.preferred,
 		blkTimestamp,
-<<<<<<< HEAD
 		100,
 		statelessblock.Epoch{
 			PChainHeight: 100,
 			Number:       10,
 			StartTime:    innerBlk.Timestamp().Unix(),
 		},
-=======
-		100, // pChainHeight,
-		statelessblock.Epoch{},
->>>>>>> cfdfbea6
 		proVM.StakingCertLeaf,
 		innerBlk.Bytes(),
 		proVM.ctx.ChainID,
@@ -581,17 +572,12 @@
 	slb2, err := statelessblock.Build(
 		proVM.preferred,
 		blkTimestamp,
-<<<<<<< HEAD
 		200,
 		statelessblock.Epoch{
 			PChainHeight: 200,
 			Number:       20,
 			StartTime:    innerBlk.Timestamp().Unix(),
 		},
-=======
-		200, // pChainHeight,
-		statelessblock.Epoch{},
->>>>>>> cfdfbea6
 		proVM.StakingCertLeaf,
 		innerBlk.Bytes(),
 		proVM.ctx.ChainID,
@@ -1995,13 +1981,8 @@
 	blkNearTip, err := statelessblock.Build(
 		ids.GenerateTestID(),   // parent
 		time.Time{},            // timestamp
-<<<<<<< HEAD
-		1,                      // pChainHeight,
-		statelessblock.Epoch{}, // pChainEpoch
-=======
 		1,                      // pChainHeight
 		statelessblock.Epoch{}, // epoch
->>>>>>> cfdfbea6
 		vm.StakingCertLeaf,     // cert
 		blkNearTipInnerBytes,   // inner blk bytes
 		vm.ctx.ChainID,         // chain ID
