// Copyright (C) 2019-2023, Ava Labs, Inc. All rights reserved.
// See the file LICENSE for licensing terms.

package proposervm

import (
	"bytes"
	"context"
	"crypto/tls"
	"errors"
	"testing"
	"time"

	"github.com/golang/mock/gomock"

	"github.com/stretchr/testify/require"

	"github.com/ava-labs/avalanchego/database/manager"
	"github.com/ava-labs/avalanchego/ids"
	"github.com/ava-labs/avalanchego/snow"
	"github.com/ava-labs/avalanchego/snow/choices"
	"github.com/ava-labs/avalanchego/snow/consensus/snowman"
	"github.com/ava-labs/avalanchego/snow/engine/common"
	"github.com/ava-labs/avalanchego/snow/engine/snowman/block"
	"github.com/ava-labs/avalanchego/snow/engine/snowman/block/mocks"
	"github.com/ava-labs/avalanchego/snow/validators"
	"github.com/ava-labs/avalanchego/staking"
	"github.com/ava-labs/avalanchego/utils/crypto/bls"
	"github.com/ava-labs/avalanchego/utils/timer/mockable"
	"github.com/ava-labs/avalanchego/version"
	"github.com/ava-labs/avalanchego/vms/proposervm/proposer"
	"github.com/ava-labs/avalanchego/vms/proposervm/state"

	statelessblock "github.com/ava-labs/avalanchego/vms/proposervm/block"
)

var (
	_ block.ChainVM              = (*fullVM)(nil)
	_ block.HeightIndexedChainVM = (*fullVM)(nil)
	_ block.StateSyncableVM      = (*fullVM)(nil)
)

type fullVM struct {
	*block.TestVM
	*block.TestHeightIndexedVM
	*block.TestStateSyncableVM
}

var (
	pTestCert         *tls.Certificate
	pTestBlsSecretKey *bls.SecretKey

	genesisUnixTimestamp int64 = 1000
	genesisTimestamp           = time.Unix(genesisUnixTimestamp, 0)

	defaultPChainHeight uint64 = 2000

	errUnknownBlock      = errors.New("unknown block")
	errUnverifiedBlock   = errors.New("unverified block")
	errMarshallingFailed = errors.New("marshalling failed")
	errTooHigh           = errors.New("too high")
)

func init() {
	var err error
	pTestCert, err = staking.NewTLSCert()
	if err != nil {
		panic(err)
	}

	pTestBlsSecretKey, err = bls.NewSecretKey()
	if err != nil {
		panic(err)
	}
}

func initTestProposerVM(
	t *testing.T,
	proBlkStartTime time.Time,
	minPChainHeight uint64,
) (
	*fullVM,
	*validators.TestState,
	*VM,
	*snowman.TestBlock,
	manager.Manager,
) {
	require := require.New(t)
	coreGenBlk := &snowman.TestBlock{
		TestDecidable: choices.TestDecidable{
			IDV:     ids.GenerateTestID(),
			StatusV: choices.Accepted,
		},
		HeightV:    0,
		TimestampV: genesisTimestamp,
		BytesV:     []byte{0},
	}

	initialState := []byte("genesis state")
	coreVM := &fullVM{
		TestVM: &block.TestVM{
			TestVM: common.TestVM{
				T: t,
			},
		},
		TestHeightIndexedVM: &block.TestHeightIndexedVM{
			T: t,
		},
		TestStateSyncableVM: &block.TestStateSyncableVM{
			T: t,
		},
	}

	coreVM.InitializeF = func(context.Context, *snow.Context, manager.Manager,
		[]byte, []byte, []byte, chan<- common.Message,
		[]*common.Fx, common.AppSender,
	) error {
		return nil
	}
	coreVM.LastAcceptedF = func(context.Context) (ids.ID, error) {
		return coreGenBlk.ID(), nil
	}
	coreVM.GetBlockF = func(_ context.Context, blkID ids.ID) (snowman.Block, error) {
		switch {
		case blkID == coreGenBlk.ID():
			return coreGenBlk, nil
		default:
			return nil, errUnknownBlock
		}
	}
	coreVM.ParseBlockF = func(_ context.Context, b []byte) (snowman.Block, error) {
		switch {
		case bytes.Equal(b, coreGenBlk.Bytes()):
			return coreGenBlk, nil
		default:
			return nil, errUnknownBlock
		}
	}

	proVM, err := New(
		coreVM,
		proBlkStartTime, // fork activation time
		minPChainHeight, // minimum P-Chain height
		DefaultMinBlockDelay,
		proBlkStartTime, // bls signing activation time
		pTestCert,
		pTestBlsSecretKey,
	)
	require.NoError(err)

	valState := &validators.TestState{
		T: t,
	}
	valState.GetMinimumHeightF = func(context.Context) (uint64, error) {
		return coreGenBlk.HeightV, nil
	}
	valState.GetCurrentHeightF = func(context.Context) (uint64, error) {
		return defaultPChainHeight, nil
	}
	valState.GetValidatorSetF = func(context.Context, uint64, ids.ID) (map[ids.NodeID]*validators.GetValidatorOutput, error) {
		return map[ids.NodeID]*validators.GetValidatorOutput{
			proVM.ctx.NodeID: {
				NodeID:    proVM.ctx.NodeID,
				Weight:    10,
				PublicKey: bls.PublicFromSecretKey(pTestBlsSecretKey),
			},
			{1}: {
				NodeID: ids.NodeID{1},
				Weight: 5,
			},
			{2}: {
				NodeID: ids.NodeID{2},
				Weight: 6,
			},
			{3}: {
				NodeID: ids.NodeID{3},
				Weight: 7,
			},
		}, nil
	}

	ctx := snow.DefaultContextTest()
	ctx.NodeID = ids.NodeIDFromCert(pTestCert.Leaf)
	ctx.ValidatorState = valState

	dummyDBManager := manager.NewMemDB(version.Semantic1_0_0)
	dummyDBManager = dummyDBManager.NewPrefixDBManager([]byte{})

	// signal height index is complete
	coreVM.VerifyHeightIndexF = func(context.Context) error {
		return nil
	}

	err = proVM.Initialize(
		context.Background(),
		ctx,
		dummyDBManager,
		initialState,
		nil,
		nil,
		nil,
		nil,
		nil,
	)
	require.NoError(err)

	// Initialize shouldn't be called again
	coreVM.InitializeF = nil

	err = proVM.SetState(context.Background(), snow.NormalOp)
	require.NoError(err)

	err = proVM.SetPreference(context.Background(), coreGenBlk.IDV)
	require.NoError(err)

	return coreVM, valState, proVM, coreGenBlk, dummyDBManager
}

// VM.BuildBlock tests section

func TestBuildBlockTimestampAreRoundedToSeconds(t *testing.T) {
	// given the same core block, BuildBlock returns the same proposer block
	require := require.New(t)
	coreVM, _, proVM, coreGenBlk, _ := initTestProposerVM(t, time.Time{}, 0) // enable ProBlks
	skewedTimestamp := time.Now().Truncate(time.Second).Add(time.Millisecond)
	proVM.Set(skewedTimestamp)

	coreBlk := &snowman.TestBlock{
		TestDecidable: choices.TestDecidable{
			IDV:     ids.Empty.Prefix(111),
			StatusV: choices.Processing,
		},
		BytesV:     []byte{1},
		ParentV:    coreGenBlk.ID(),
		HeightV:    coreGenBlk.Height() + 1,
		TimestampV: coreGenBlk.Timestamp().Add(proposer.MaxDelay),
	}
	coreVM.BuildBlockF = func(context.Context) (snowman.Block, error) {
		return coreBlk, nil
	}

	// test
	builtBlk, err := proVM.BuildBlock(context.Background())
	require.NoError(err)
	require.Equal(builtBlk.Timestamp().Truncate(time.Second), builtBlk.Timestamp())
}

func TestBuildBlockIsIdempotent(t *testing.T) {
	// given the same core block, BuildBlock returns the same proposer block
	require := require.New(t)
	coreVM, _, proVM, coreGenBlk, _ := initTestProposerVM(t, time.Time{}, 0) // enable ProBlks

	coreBlk := &snowman.TestBlock{
		TestDecidable: choices.TestDecidable{
			IDV:     ids.Empty.Prefix(111),
			StatusV: choices.Processing,
		},
		BytesV:     []byte{1},
		ParentV:    coreGenBlk.ID(),
		HeightV:    coreGenBlk.Height() + 1,
		TimestampV: coreGenBlk.Timestamp().Add(proposer.MaxDelay),
	}
	coreVM.BuildBlockF = func(context.Context) (snowman.Block, error) {
		return coreBlk, nil
	}

	// test
	builtBlk1, err := proVM.BuildBlock(context.Background())
	require.NoError(err)

	builtBlk2, err := proVM.BuildBlock(context.Background())
	require.NoError(err)

	require.Equal(builtBlk1.Bytes(), builtBlk2.Bytes())
}

func TestFirstProposerBlockIsBuiltOnTopOfGenesis(t *testing.T) {
	require := require.New(t)
	coreVM, _, proVM, coreGenBlk, _ := initTestProposerVM(t, time.Time{}, 0) // enable ProBlks

	coreBlk := &snowman.TestBlock{
		TestDecidable: choices.TestDecidable{
			IDV:     ids.Empty.Prefix(111),
			StatusV: choices.Processing,
		},
		BytesV:     []byte{1},
		ParentV:    coreGenBlk.ID(),
		HeightV:    coreGenBlk.Height() + 1,
		TimestampV: coreGenBlk.Timestamp().Add(proposer.MaxDelay),
	}
	coreVM.BuildBlockF = func(context.Context) (snowman.Block, error) {
		return coreBlk, nil
	}

	// test
	snowBlock, err := proVM.BuildBlock(context.Background())
	require.NoError(err)

	// checks
	require.IsType(&postForkBlock{}, snowBlock)
	proBlock := snowBlock.(*postForkBlock)
	require.Equal(coreBlk, proBlock.innerBlk)
}

// both core blocks and pro blocks must be built on preferred
func TestProposerBlocksAreBuiltOnPreferredProBlock(t *testing.T) {
	require := require.New(t)
	coreVM, _, proVM, coreGenBlk, _ := initTestProposerVM(t, time.Time{}, 0) // enable ProBlks

	// add two proBlks...
	coreBlk1 := &snowman.TestBlock{
		TestDecidable: choices.TestDecidable{
			IDV:     ids.Empty.Prefix(111),
			StatusV: choices.Processing,
		},
		BytesV:     []byte{1},
		ParentV:    coreGenBlk.ID(),
		HeightV:    coreGenBlk.Height() + 1,
		TimestampV: coreGenBlk.Timestamp(),
	}
	coreVM.BuildBlockF = func(context.Context) (snowman.Block, error) {
		return coreBlk1, nil
	}
	proBlk1, err := proVM.BuildBlock(context.Background())
	require.NoError(err)

	coreBlk2 := &snowman.TestBlock{
		TestDecidable: choices.TestDecidable{
			IDV:     ids.Empty.Prefix(222),
			StatusV: choices.Processing,
		},
		BytesV:     []byte{2},
		ParentV:    coreGenBlk.ID(),
		HeightV:    coreGenBlk.Height() + 1,
		TimestampV: coreGenBlk.Timestamp(),
	}
	coreVM.BuildBlockF = func(context.Context) (snowman.Block, error) {
		return coreBlk2, nil
	}
	proBlk2, err := proVM.BuildBlock(context.Background())
	require.NoError(err)
	require.NotEqual(proBlk1.ID(), proBlk2.ID())

	err = proBlk2.Verify(context.Background())
	require.NoError(err)

	// ...and set one as preferred
	var prefcoreBlk *snowman.TestBlock
	coreVM.SetPreferenceF = func(_ context.Context, prefID ids.ID) error {
		switch prefID {
		case coreBlk1.ID():
			prefcoreBlk = coreBlk1
			return nil
		case coreBlk2.ID():
			prefcoreBlk = coreBlk2
			return nil
		default:
			t.Fatal("Unknown core Blocks set as preferred")
			return nil
		}
	}
	coreVM.ParseBlockF = func(_ context.Context, b []byte) (snowman.Block, error) {
		switch {
		case bytes.Equal(b, coreBlk1.Bytes()):
			return coreBlk1, nil
		case bytes.Equal(b, coreBlk2.Bytes()):
			return coreBlk2, nil
		default:
			t.Fatalf("Wrong bytes")
			return nil, nil
		}
	}

	err = proVM.SetPreference(context.Background(), proBlk2.ID())
	require.NoError(err)

	// build block...
	coreBlk3 := &snowman.TestBlock{
		TestDecidable: choices.TestDecidable{
			IDV:     ids.Empty.Prefix(333),
			StatusV: choices.Processing,
		},
		BytesV:     []byte{3},
		ParentV:    prefcoreBlk.ID(),
		HeightV:    prefcoreBlk.Height() + 1,
		TimestampV: coreGenBlk.Timestamp(),
	}
	coreVM.BuildBlockF = func(context.Context) (snowman.Block, error) {
		return coreBlk3, nil
	}

	proVM.Set(proVM.Time().Add(proposer.MaxDelay))
	builtBlk, err := proVM.BuildBlock(context.Background())
	require.NoError(err)

	// ...show that parent is the preferred one
	require.Equal(proBlk2.ID(), builtBlk.Parent())
}

func TestCoreBlocksMustBeBuiltOnPreferredCoreBlock(t *testing.T) {
	require := require.New(t)
	coreVM, _, proVM, coreGenBlk, _ := initTestProposerVM(t, time.Time{}, 0) // enable ProBlks

	coreBlk1 := &snowman.TestBlock{
		TestDecidable: choices.TestDecidable{
			IDV:     ids.Empty.Prefix(111),
			StatusV: choices.Processing,
		},
		BytesV:     []byte{1},
		ParentV:    coreGenBlk.ID(),
		HeightV:    coreGenBlk.Height() + 1,
		TimestampV: coreGenBlk.Timestamp(),
	}
	coreVM.BuildBlockF = func(context.Context) (snowman.Block, error) {
		return coreBlk1, nil
	}
	proBlk1, err := proVM.BuildBlock(context.Background())
	require.NoError(err)

	coreBlk2 := &snowman.TestBlock{
		TestDecidable: choices.TestDecidable{
			IDV:     ids.Empty.Prefix(222),
			StatusV: choices.Processing,
		},
		BytesV:     []byte{2},
		ParentV:    coreGenBlk.ID(),
		HeightV:    coreGenBlk.Height() + 1,
		TimestampV: coreGenBlk.Timestamp(),
	}
	coreVM.BuildBlockF = func(context.Context) (snowman.Block, error) {
		return coreBlk2, nil
	}
	proBlk2, err := proVM.BuildBlock(context.Background())
	require.NoError(err)
	require.NotEqual(proBlk1.ID(), proBlk2.ID())

	err = proBlk2.Verify(context.Background())
	require.NoError(err)

	// ...and set one as preferred
	var wronglyPreferredcoreBlk *snowman.TestBlock
	coreVM.SetPreferenceF = func(_ context.Context, prefID ids.ID) error {
		switch prefID {
		case coreBlk1.ID():
			wronglyPreferredcoreBlk = coreBlk2
			return nil
		case coreBlk2.ID():
			wronglyPreferredcoreBlk = coreBlk1
			return nil
		default:
			t.Fatal("Unknown core Blocks set as preferred")
			return nil
		}
	}
	coreVM.ParseBlockF = func(_ context.Context, b []byte) (snowman.Block, error) {
		switch {
		case bytes.Equal(b, coreBlk1.Bytes()):
			return coreBlk1, nil
		case bytes.Equal(b, coreBlk2.Bytes()):
			return coreBlk2, nil
		default:
			t.Fatalf("Wrong bytes")
			return nil, nil
		}
	}

	err = proVM.SetPreference(context.Background(), proBlk2.ID())
	require.NoError(err)

	// build block...
	coreBlk3 := &snowman.TestBlock{
		TestDecidable: choices.TestDecidable{
			IDV:     ids.Empty.Prefix(333),
			StatusV: choices.Processing,
		},
		BytesV:     []byte{3},
		ParentV:    wronglyPreferredcoreBlk.ID(),
		HeightV:    wronglyPreferredcoreBlk.Height() + 1,
		TimestampV: coreGenBlk.Timestamp(),
	}
	coreVM.BuildBlockF = func(context.Context) (snowman.Block, error) {
		return coreBlk3, nil
	}

	proVM.Set(proVM.Time().Add(proposer.MaxDelay))
	blk, err := proVM.BuildBlock(context.Background())
	require.NoError(err)

	err = blk.Verify(context.Background())
	require.ErrorIs(err, errInnerParentMismatch)
}

// VM.ParseBlock tests section
func TestCoreBlockFailureCauseProposerBlockParseFailure(t *testing.T) {
	require := require.New(t)
	coreVM, _, proVM, _, _ := initTestProposerVM(t, time.Time{}, 0) // enable ProBlks

	innerBlk := &snowman.TestBlock{
		BytesV:     []byte{1},
		TimestampV: proVM.Time(),
	}
	coreVM.ParseBlockF = func(context.Context, []byte) (snowman.Block, error) {
		return nil, errMarshallingFailed
	}
	slb, err := statelessblock.BuildBlsSigned(
		proVM.preferred,
		innerBlk.Timestamp(),
		100, // pChainHeight,
		proVM.ctx.NodeID,
		innerBlk.Bytes(),
		proVM.ctx.ChainID,
		proVM.blsSigner,
	)
	require.NoError(err)

	proBlk := postForkBlock{
		SignedBlock: slb,
		postForkCommonComponents: postForkCommonComponents{
			vm:       proVM,
			innerBlk: innerBlk,
			status:   choices.Processing,
		},
	}

	// test
	_, err = proVM.ParseBlock(context.Background(), proBlk.Bytes())
	require.ErrorIs(err, errMarshallingFailed)
}

func TestTwoProBlocksWrappingSameCoreBlockCanBeParsed(t *testing.T) {
	require := require.New(t)
	coreVM, _, proVM, gencoreBlk, _ := initTestProposerVM(t, time.Time{}, 0) // enable ProBlks

	// create two Proposer blocks at the same height
	innerBlk := &snowman.TestBlock{
		BytesV:     []byte{1},
		ParentV:    gencoreBlk.ID(),
		HeightV:    gencoreBlk.Height() + 1,
		TimestampV: proVM.Time(),
	}
	coreVM.ParseBlockF = func(_ context.Context, b []byte) (snowman.Block, error) {
		require.Equal(b, innerBlk.Bytes())
		return innerBlk, nil
	}

	slb1, err := statelessblock.BuildBlsSigned(
		proVM.preferred,
		innerBlk.Timestamp(),
		100, // pChainHeight,
		proVM.ctx.NodeID,
		innerBlk.Bytes(),
		proVM.ctx.ChainID,
		proVM.blsSigner,
	)
	require.NoError(err)

	proBlk1 := postForkBlock{
		SignedBlock: slb1,
		postForkCommonComponents: postForkCommonComponents{
			vm:       proVM,
			innerBlk: innerBlk,
			status:   choices.Processing,
		},
	}

	slb2, err := statelessblock.BuildBlsSigned(
		proVM.preferred,
		innerBlk.Timestamp(),
		200, // pChainHeight,
		proVM.ctx.NodeID,
		innerBlk.Bytes(),
		proVM.ctx.ChainID,
		proVM.blsSigner,
	)
	require.NoError(err)

	proBlk2 := postForkBlock{
		SignedBlock: slb2,
		postForkCommonComponents: postForkCommonComponents{
			vm:       proVM,
			innerBlk: innerBlk,
			status:   choices.Processing,
		},
	}
	require.NotEqual(proBlk1.ID(), proBlk2.ID())

	// Show that both can be parsed and retrieved
	parsedBlk1, err := proVM.ParseBlock(context.Background(), proBlk1.Bytes())
	require.NoError(err)

	parsedBlk2, err := proVM.ParseBlock(context.Background(), proBlk2.Bytes())
	require.NoError(err)

	require.Equal(parsedBlk1.ID(), proBlk1.ID())
	require.Equal(parsedBlk2.ID(), proBlk2.ID())
}

// VM.BuildBlock and VM.ParseBlock interoperability tests section
func TestTwoProBlocksWithSameParentCanBothVerify(t *testing.T) {
	require := require.New(t)
	coreVM, _, proVM, coreGenBlk, _ := initTestProposerVM(t, time.Time{}, 0) // enable ProBlks

	// one block is built from this proVM
	localcoreBlk := &snowman.TestBlock{
		BytesV:     []byte{111},
		ParentV:    coreGenBlk.ID(),
		HeightV:    coreGenBlk.Height() + 1,
		TimestampV: genesisTimestamp,
	}
	coreVM.BuildBlockF = func(context.Context) (snowman.Block, error) {
		return localcoreBlk, nil
	}

	builtBlk, err := proVM.BuildBlock(context.Background())
	require.NoError(err)

	err = builtBlk.Verify(context.Background())
	require.NoError(err)

	// another block with same parent comes from network and is parsed
	netcoreBlk := &snowman.TestBlock{
		BytesV:     []byte{222},
		ParentV:    coreGenBlk.ID(),
		HeightV:    coreGenBlk.Height() + 1,
		TimestampV: genesisTimestamp,
	}
	coreVM.ParseBlockF = func(_ context.Context, b []byte) (snowman.Block, error) {
		switch {
		case bytes.Equal(b, coreGenBlk.Bytes()):
			return coreGenBlk, nil
		case bytes.Equal(b, localcoreBlk.Bytes()):
			return localcoreBlk, nil
		case bytes.Equal(b, netcoreBlk.Bytes()):
			return netcoreBlk, nil
		default:
			t.Fatalf("Unknown bytes")
			return nil, nil
		}
	}

	pChainHeight, err := proVM.ctx.ValidatorState.GetCurrentHeight(context.Background())
	require.NoError(err)

	netSlb, err := statelessblock.BuildUnsigned(
		proVM.preferred,
		netcoreBlk.Timestamp(),
		pChainHeight,
		netcoreBlk.Bytes(),
	)
	require.NoError(err)

	netProBlk := postForkBlock{
		SignedBlock: netSlb,
		postForkCommonComponents: postForkCommonComponents{
			vm:       proVM,
			innerBlk: netcoreBlk,
			status:   choices.Processing,
		},
	}

	// prove that also block from network verifies
	err = netProBlk.Verify(context.Background())
	require.NoError(err)
}

// Pre Fork tests section
func TestPreFork_Initialize(t *testing.T) {
	require := require.New(t)
	_, _, proVM, coreGenBlk, _ := initTestProposerVM(t, mockable.MaxTime, 0) // disable ProBlks

	// checks
	blkID, err := proVM.LastAccepted(context.Background())
	require.NoError(err)

	rtvdBlk, err := proVM.GetBlock(context.Background(), blkID)
	require.NoError(err)

	require.IsType(&preForkBlock{}, rtvdBlk)
	require.Equal(rtvdBlk.Bytes(), coreGenBlk.Bytes())
}

func TestPreFork_BuildBlock(t *testing.T) {
	require := require.New(t)

	coreVM, _, proVM, coreGenBlk, _ := initTestProposerVM(t, mockable.MaxTime, 0) // disable ProBlks

	coreBlk := &snowman.TestBlock{
		TestDecidable: choices.TestDecidable{
			IDV:     ids.Empty.Prefix(333),
			StatusV: choices.Processing,
		},
		BytesV:     []byte{3},
		ParentV:    coreGenBlk.ID(),
		HeightV:    coreGenBlk.Height() + 1,
		TimestampV: coreGenBlk.Timestamp().Add(proposer.MaxDelay),
	}
	coreVM.BuildBlockF = func(context.Context) (snowman.Block, error) {
		return coreBlk, nil
	}

	// test
	builtBlk, err := proVM.BuildBlock(context.Background())
	require.NoError(err)
	require.IsType(&preForkBlock{}, builtBlk)
	require.Equal(coreBlk.ID(), builtBlk.ID())
	require.Equal(coreBlk.Bytes(), builtBlk.Bytes())

	// test
	coreVM.GetBlockF = func(context.Context, ids.ID) (snowman.Block, error) {
		return coreBlk, nil
	}
	storedBlk, err := proVM.GetBlock(context.Background(), builtBlk.ID())
	require.NoError(err)
	require.Equal(storedBlk.ID(), builtBlk.ID())
}

func TestPreFork_ParseBlock(t *testing.T) {
	require := require.New(t)
	coreVM, _, proVM, _, _ := initTestProposerVM(t, mockable.MaxTime, 0) // disable ProBlks

	coreBlk := &snowman.TestBlock{
		TestDecidable: choices.TestDecidable{
			IDV: ids.Empty.Prefix(2021),
		},
		BytesV: []byte{1},
	}

	coreVM.ParseBlockF = func(_ context.Context, b []byte) (snowman.Block, error) {
		require.Equal(b, coreBlk.Bytes())
		return coreBlk, nil
	}

	parsedBlk, err := proVM.ParseBlock(context.Background(), coreBlk.Bytes())
	require.NoError(err)

	require.IsType(&preForkBlock{}, parsedBlk)
	require.Equal(coreBlk.ID(), parsedBlk.ID())
	require.Equal(coreBlk.Bytes(), parsedBlk.Bytes())

	coreVM.GetBlockF = func(_ context.Context, id ids.ID) (snowman.Block, error) {
		require.Equal(coreBlk.ID(), id)
		return coreBlk, nil
	}
	storedBlk, err := proVM.GetBlock(context.Background(), parsedBlk.ID())
	require.NoError(err)
	require.Equal(storedBlk.ID(), parsedBlk.ID())
}

func TestPreFork_SetPreference(t *testing.T) {
	require := require.New(t)
	coreVM, _, proVM, coreGenBlk, _ := initTestProposerVM(t, mockable.MaxTime, 0) // disable ProBlks

	coreBlk0 := &snowman.TestBlock{
		TestDecidable: choices.TestDecidable{
			IDV:     ids.Empty.Prefix(333),
			StatusV: choices.Processing,
		},
		BytesV:     []byte{3},
		ParentV:    coreGenBlk.ID(),
		HeightV:    coreGenBlk.Height() + 1,
		TimestampV: coreGenBlk.Timestamp(),
	}
	coreVM.BuildBlockF = func(context.Context) (snowman.Block, error) {
		return coreBlk0, nil
	}
	builtBlk, err := proVM.BuildBlock(context.Background())
	require.NoError(err)

	coreVM.GetBlockF = func(_ context.Context, blkID ids.ID) (snowman.Block, error) {
		switch blkID {
		case coreGenBlk.ID():
			return coreGenBlk, nil
		case coreBlk0.ID():
			return coreBlk0, nil
		default:
			return nil, errUnknownBlock
		}
	}
	coreVM.ParseBlockF = func(_ context.Context, b []byte) (snowman.Block, error) {
		switch {
		case bytes.Equal(b, coreGenBlk.Bytes()):
			return coreGenBlk, nil
		case bytes.Equal(b, coreBlk0.Bytes()):
			return coreBlk0, nil
		default:
			return nil, errUnknownBlock
		}
	}
	err = proVM.SetPreference(context.Background(), builtBlk.ID())
	require.NoError(err)

	coreBlk1 := &snowman.TestBlock{
		TestDecidable: choices.TestDecidable{
			IDV:     ids.Empty.Prefix(444),
			StatusV: choices.Processing,
		},
		BytesV:     []byte{3},
		ParentV:    coreBlk0.ID(),
		HeightV:    coreBlk0.Height() + 1,
		TimestampV: coreBlk0.Timestamp(),
	}
	coreVM.BuildBlockF = func(context.Context) (snowman.Block, error) {
		return coreBlk1, nil
	}
	nextBlk, err := proVM.BuildBlock(context.Background())
	require.NoError(err)
	require.Equal(nextBlk.Parent(), builtBlk.ID())
}

func TestExpiredBuildBlock(t *testing.T) {
	require := require.New(t)
	coreGenBlk := &snowman.TestBlock{
		TestDecidable: choices.TestDecidable{
			IDV:     ids.GenerateTestID(),
			StatusV: choices.Accepted,
		},
		HeightV:    0,
		TimestampV: genesisTimestamp,
		BytesV:     []byte{0},
	}

	coreVM := &block.TestVM{}
	coreVM.T = t

	coreVM.LastAcceptedF = func(context.Context) (ids.ID, error) {
		return coreGenBlk.ID(), nil
	}
	coreVM.GetBlockF = func(_ context.Context, blkID ids.ID) (snowman.Block, error) {
		switch blkID {
		case coreGenBlk.ID():
			return coreGenBlk, nil
		default:
			return nil, errUnknownBlock
		}
	}
	coreVM.ParseBlockF = func(_ context.Context, b []byte) (snowman.Block, error) {
		switch {
		case bytes.Equal(b, coreGenBlk.Bytes()):
			return coreGenBlk, nil
		default:
			return nil, errUnknownBlock
		}
	}

	sk, err := bls.NewSecretKey()
	require.NoError(err)

	proVM, err := New(
		coreVM,
		time.Time{}, // fork is active
		0,           // minimum P-Chain height
		DefaultMinBlockDelay,
		time.Time{}, // bls signing allowed
		pTestCert,
		sk,
	)
	require.NoError(err)

	valState := &validators.TestState{
		T: t,
	}
	valState.GetMinimumHeightF = func(context.Context) (uint64, error) {
		return coreGenBlk.Height(), nil
	}
	valState.GetCurrentHeightF = func(context.Context) (uint64, error) {
		return defaultPChainHeight, nil
	}
	valState.GetValidatorSetF = func(context.Context, uint64, ids.ID) (map[ids.NodeID]*validators.GetValidatorOutput, error) {
		return map[ids.NodeID]*validators.GetValidatorOutput{
			{1}: {
				NodeID: ids.NodeID{1},
				Weight: 100,
			},
		}, nil
	}

	ctx := snow.DefaultContextTest()
	ctx.NodeID = ids.NodeIDFromCert(pTestCert.Leaf)
	ctx.ValidatorState = valState

	dbManager := manager.NewMemDB(version.Semantic1_0_0)
	toEngine := make(chan common.Message, 1)
	var toScheduler chan<- common.Message

	coreVM.InitializeF = func(
		_ context.Context,
		_ *snow.Context,
		_ manager.Manager,
		_ []byte,
		_ []byte,
		_ []byte,
		toEngineChan chan<- common.Message,
		_ []*common.Fx,
		_ common.AppSender,
	) error {
		toScheduler = toEngineChan
		return nil
	}

	// make sure that DBs are compressed correctly
	err = proVM.Initialize(
		context.Background(),
		ctx,
		dbManager,
		nil,
		nil,
		nil,
		toEngine,
		nil,
		nil,
	)
	require.NoError(err)

	// Initialize shouldn't be called again
	coreVM.InitializeF = nil

	err = proVM.SetState(context.Background(), snow.NormalOp)
	require.NoError(err)

	err = proVM.SetPreference(context.Background(), coreGenBlk.IDV)
	require.NoError(err)

	// Make sure that passing a message works
	toScheduler <- common.PendingTxs
	<-toEngine

	// Notify the proposer VM of a new block on the inner block side
	toScheduler <- common.PendingTxs

	coreBlk := &snowman.TestBlock{
		TestDecidable: choices.TestDecidable{
			IDV:     ids.GenerateTestID(),
			StatusV: choices.Processing,
		},
		BytesV:     []byte{1},
		ParentV:    coreGenBlk.ID(),
		HeightV:    coreGenBlk.Height() + 1,
		TimestampV: coreGenBlk.Timestamp(),
	}
	statelessBlock, err := statelessblock.BuildUnsigned(
		coreGenBlk.ID(),
		coreBlk.Timestamp(),
		0,
		coreBlk.Bytes(),
	)
	require.NoError(err)

	coreVM.GetBlockF = func(_ context.Context, blkID ids.ID) (snowman.Block, error) {
		switch blkID {
		case coreGenBlk.ID():
			return coreGenBlk, nil
		case coreBlk.ID():
			return coreBlk, nil
		default:
			return nil, errUnknownBlock
		}
	}
	coreVM.ParseBlockF = func(_ context.Context, b []byte) (snowman.Block, error) {
		switch {
		case bytes.Equal(b, coreGenBlk.Bytes()):
			return coreGenBlk, nil
		case bytes.Equal(b, coreBlk.Bytes()):
			return coreBlk, nil
		default:
			return nil, errUnknownBlock
		}
	}

	proVM.Clock.Set(statelessBlock.Timestamp())

	parsedBlock, err := proVM.ParseBlock(context.Background(), statelessBlock.Bytes())
	require.NoError(err)

	err = parsedBlock.Verify(context.Background())
	require.NoError(err)

	err = proVM.SetPreference(context.Background(), parsedBlock.ID())
	require.NoError(err)

	coreVM.BuildBlockF = func(context.Context) (snowman.Block, error) {
		t.Fatal("unexpectedly called build block")
		panic("unexpectedly called build block")
	}

	// The first notification will be read from the consensus engine
	<-toEngine

	_, err = proVM.BuildBlock(context.Background())
	require.ErrorIs(err, errProposerWindowNotStarted)

	proVM.Set(statelessBlock.Timestamp().Add(proposer.MaxDelay))
	proVM.Scheduler.SetBuildBlockTime(time.Now())

	// The engine should have been notified to attempt to build a block now that
	// the window has started again
	<-toEngine
}

type wrappedBlock struct {
	snowman.Block
	verified bool
}

func (b *wrappedBlock) Accept(ctx context.Context) error {
	if !b.verified {
		return errUnverifiedBlock
	}
	return b.Block.Accept(ctx)
}

func (b *wrappedBlock) Verify(ctx context.Context) error {
	if err := b.Block.Verify(ctx); err != nil {
		return err
	}
	b.verified = true
	return nil
}

func TestInnerBlockDeduplication(t *testing.T) {
	require := require.New(t)
	coreVM, _, proVM, coreGenBlk, _ := initTestProposerVM(t, time.Time{}, 0) // disable ProBlks

	coreBlk := &snowman.TestBlock{
		TestDecidable: choices.TestDecidable{
			IDV:     ids.GenerateTestID(),
			StatusV: choices.Processing,
		},
		BytesV:     []byte{1},
		ParentV:    coreGenBlk.ID(),
		HeightV:    coreGenBlk.Height() + 1,
		TimestampV: coreGenBlk.Timestamp(),
	}
	coreBlk0 := &wrappedBlock{
		Block: coreBlk,
	}
	coreBlk1 := &wrappedBlock{
		Block: coreBlk,
	}
	statelessBlock0, err := statelessblock.BuildUnsigned(
		coreGenBlk.ID(),
		coreBlk.Timestamp(),
		0,
		coreBlk.Bytes(),
	)
	require.NoError(err)

	statelessBlock1, err := statelessblock.BuildUnsigned(
		coreGenBlk.ID(),
		coreBlk.Timestamp(),
		1,
		coreBlk.Bytes(),
	)
	require.NoError(err)

	coreVM.GetBlockF = func(_ context.Context, blkID ids.ID) (snowman.Block, error) {
		switch blkID {
		case coreGenBlk.ID():
			return coreGenBlk, nil
		case coreBlk0.ID():
			return coreBlk0, nil
		default:
			return nil, errUnknownBlock
		}
	}
	coreVM.ParseBlockF = func(_ context.Context, b []byte) (snowman.Block, error) {
		switch {
		case bytes.Equal(b, coreGenBlk.Bytes()):
			return coreGenBlk, nil
		case bytes.Equal(b, coreBlk0.Bytes()):
			return coreBlk0, nil
		default:
			return nil, errUnknownBlock
		}
	}

	parsedBlock0, err := proVM.ParseBlock(context.Background(), statelessBlock0.Bytes())
	require.NoError(err)

	err = parsedBlock0.Verify(context.Background())
	require.NoError(err)

	err = proVM.SetPreference(context.Background(), parsedBlock0.ID())
	require.NoError(err)

	coreVM.GetBlockF = func(_ context.Context, blkID ids.ID) (snowman.Block, error) {
		switch blkID {
		case coreGenBlk.ID():
			return coreGenBlk, nil
		case coreBlk1.ID():
			return coreBlk1, nil
		default:
			return nil, errUnknownBlock
		}
	}
	coreVM.ParseBlockF = func(_ context.Context, b []byte) (snowman.Block, error) {
		switch {
		case bytes.Equal(b, coreGenBlk.Bytes()):
			return coreGenBlk, nil
		case bytes.Equal(b, coreBlk1.Bytes()):
			return coreBlk1, nil
		default:
			return nil, errUnknownBlock
		}
	}

	parsedBlock1, err := proVM.ParseBlock(context.Background(), statelessBlock1.Bytes())
	require.NoError(err)

	err = parsedBlock1.Verify(context.Background())
	require.NoError(err)

	err = proVM.SetPreference(context.Background(), parsedBlock1.ID())
	require.NoError(err)

	err = parsedBlock1.Accept(context.Background())
	require.NoError(err)
}

func TestInnerVMRollback(t *testing.T) {
	require := require.New(t)
	coreGenBlk := &snowman.TestBlock{
		TestDecidable: choices.TestDecidable{
			IDV:     ids.GenerateTestID(),
			StatusV: choices.Accepted,
		},
		HeightV:    0,
		TimestampV: genesisTimestamp,
		BytesV:     []byte{0},
	}

	valState := &validators.TestState{
		T: t,
	}
	valState.GetCurrentHeightF = func(context.Context) (uint64, error) {
		return defaultPChainHeight, nil
	}
	valState.GetValidatorSetF = func(context.Context, uint64, ids.ID) (map[ids.NodeID]*validators.GetValidatorOutput, error) {
		return map[ids.NodeID]*validators.GetValidatorOutput{
			{1}: {
				NodeID: ids.NodeID{1},
				Weight: 100,
			},
		}, nil
	}

	coreVM := &block.TestVM{}
	coreVM.T = t

	coreVM.LastAcceptedF = func(context.Context) (ids.ID, error) {
		return coreGenBlk.ID(), nil
	}
	coreVM.GetBlockF = func(_ context.Context, blkID ids.ID) (snowman.Block, error) {
		switch blkID {
		case coreGenBlk.ID():
			return coreGenBlk, nil
		default:
			return nil, errUnknownBlock
		}
	}
	coreVM.ParseBlockF = func(_ context.Context, b []byte) (snowman.Block, error) {
		switch {
		case bytes.Equal(b, coreGenBlk.Bytes()):
			return coreGenBlk, nil
		default:
			return nil, errUnknownBlock
		}
	}

	ctx := snow.DefaultContextTest()
	ctx.NodeID = ids.NodeIDFromCert(pTestCert.Leaf)
	ctx.ValidatorState = valState

	coreVM.InitializeF = func(
		context.Context,
		*snow.Context,
		manager.Manager,
		[]byte,
		[]byte,
		[]byte,
		chan<- common.Message,
		[]*common.Fx,
		common.AppSender,
	) error {
		return nil
	}

	dbManager := manager.NewMemDB(version.Semantic1_0_0)

	sk, err := bls.NewSecretKey()
	require.NoError(err)

	proVM, err := New(
		coreVM,
		time.Time{}, // fork is active
		0,           // minimum P-Chain height
		DefaultMinBlockDelay,
		time.Time{}, // bls signing allowed
		pTestCert,
		sk,
	)
	require.NoError(err)

	err = proVM.Initialize(
		context.Background(),
		ctx,
		dbManager,
		nil,
		nil,
		nil,
		nil,
		nil,
		nil,
	)
	require.NoError(err)

	err = proVM.SetState(context.Background(), snow.NormalOp)
	require.NoError(err)

	err = proVM.SetPreference(context.Background(), coreGenBlk.IDV)
	require.NoError(err)

	coreBlk := &snowman.TestBlock{
		TestDecidable: choices.TestDecidable{
			IDV:     ids.GenerateTestID(),
			StatusV: choices.Processing,
		},
		BytesV:     []byte{1},
		ParentV:    coreGenBlk.ID(),
		HeightV:    coreGenBlk.Height() + 1,
		TimestampV: coreGenBlk.Timestamp(),
	}
	statelessBlock, err := statelessblock.BuildUnsigned(
		coreGenBlk.ID(),
		coreBlk.Timestamp(),
		0,
		coreBlk.Bytes(),
	)
	require.NoError(err)

	coreVM.GetBlockF = func(_ context.Context, blkID ids.ID) (snowman.Block, error) {
		switch blkID {
		case coreGenBlk.ID():
			return coreGenBlk, nil
		case coreBlk.ID():
			return coreBlk, nil
		default:
			return nil, errUnknownBlock
		}
	}
	coreVM.ParseBlockF = func(_ context.Context, b []byte) (snowman.Block, error) {
		switch {
		case bytes.Equal(b, coreGenBlk.Bytes()):
			return coreGenBlk, nil
		case bytes.Equal(b, coreBlk.Bytes()):
			return coreBlk, nil
		default:
			return nil, errUnknownBlock
		}
	}

	proVM.Clock.Set(statelessBlock.Timestamp())

	parsedBlock, err := proVM.ParseBlock(context.Background(), statelessBlock.Bytes())
	require.NoError(err)
	require.Equal(choices.Processing, parsedBlock.Status())

	err = parsedBlock.Verify(context.Background())
	require.NoError(err)

	err = proVM.SetPreference(context.Background(), parsedBlock.ID())
	require.NoError(err)

	err = parsedBlock.Accept(context.Background())
	require.NoError(err)

	fetchedBlock, err := proVM.GetBlock(context.Background(), parsedBlock.ID())
	require.NoError(err)
	require.Equal(choices.Accepted, fetchedBlock.Status())

	// Restart the node and have the inner VM rollback state.
	coreBlk.StatusV = choices.Processing

	proVM, err = New(
		coreVM,
		time.Time{}, // fork is active
		0,           // minimum P-Chain height
		DefaultMinBlockDelay,
		time.Time{}, // bls signing allowed
		pTestCert,
		sk,
	)
	require.NoError(err)

	err = proVM.Initialize(
		context.Background(),
		ctx,
		dbManager,
		nil,
		nil,
		nil,
		nil,
		nil,
		nil,
	)
	require.NoError(err)

	lastAcceptedID, err := proVM.LastAccepted(context.Background())
	require.NoError(err)
	require.Equal(coreGenBlk.ID(), lastAcceptedID)

	parsedBlock, err = proVM.ParseBlock(context.Background(), statelessBlock.Bytes())
	require.NoError(err)
	require.Equal(choices.Processing, parsedBlock.Status())
}

func TestBuildBlockDuringWindow(t *testing.T) {
	require := require.New(t)
	coreVM, valState, proVM, coreGenBlk, _ := initTestProposerVM(t, time.Time{}, 0) // enable ProBlks

	valState.GetValidatorSetF = func(context.Context, uint64, ids.ID) (map[ids.NodeID]*validators.GetValidatorOutput, error) {
		return map[ids.NodeID]*validators.GetValidatorOutput{
			proVM.ctx.NodeID: {
				NodeID:    proVM.ctx.NodeID,
				Weight:    10,
				PublicKey: bls.PublicFromSecretKey(pTestBlsSecretKey),
			},
		}, nil
	}

	coreBlk0 := &snowman.TestBlock{
		TestDecidable: choices.TestDecidable{
			IDV:     ids.GenerateTestID(),
			StatusV: choices.Processing,
		},
		BytesV:     []byte{1},
		ParentV:    coreGenBlk.ID(),
		HeightV:    coreGenBlk.Height() + 1,
		TimestampV: coreGenBlk.Timestamp(),
	}
	coreBlk1 := &snowman.TestBlock{
		TestDecidable: choices.TestDecidable{
			IDV:     ids.GenerateTestID(),
			StatusV: choices.Processing,
		},
		BytesV:     []byte{2},
		ParentV:    coreBlk0.ID(),
		HeightV:    coreBlk0.Height() + 1,
		TimestampV: coreBlk0.Timestamp(),
	}
	statelessBlock0, err := statelessblock.BuildUnsigned(
		coreGenBlk.ID(),
		coreBlk0.Timestamp(),
		0,
		coreBlk0.Bytes(),
	)
	require.NoError(err)

	coreVM.GetBlockF = func(_ context.Context, blkID ids.ID) (snowman.Block, error) {
		switch blkID {
		case coreGenBlk.ID():
			return coreGenBlk, nil
		case coreBlk0.ID():
			return coreBlk0, nil
		case coreBlk1.ID():
			return coreBlk1, nil
		default:
			return nil, errUnknownBlock
		}
	}
	coreVM.ParseBlockF = func(_ context.Context, b []byte) (snowman.Block, error) {
		switch {
		case bytes.Equal(b, coreGenBlk.Bytes()):
			return coreGenBlk, nil
		case bytes.Equal(b, coreBlk0.Bytes()):
			return coreBlk0, nil
		case bytes.Equal(b, coreBlk1.Bytes()):
			return coreBlk1, nil
		default:
			return nil, errUnknownBlock
		}
	}

	proVM.Clock.Set(statelessBlock0.Timestamp())

	statefulBlock0, err := proVM.ParseBlock(context.Background(), statelessBlock0.Bytes())
	require.NoError(err)

	err = statefulBlock0.Verify(context.Background())
	require.NoError(err)

	err = proVM.SetPreference(context.Background(), statefulBlock0.ID())
	require.NoError(err)

	coreVM.BuildBlockF = func(context.Context) (snowman.Block, error) {
		return coreBlk1, nil
	}

	statefulBlock1, err := proVM.BuildBlock(context.Background())
	require.NoError(err)

	err = statefulBlock1.Verify(context.Background())
	require.NoError(err)

	err = proVM.SetPreference(context.Background(), statefulBlock1.ID())
	require.NoError(err)

	err = statefulBlock0.Accept(context.Background())
	require.NoError(err)

	err = statefulBlock1.Accept(context.Background())
	require.NoError(err)
}

// Ensure that Accepting a PostForkBlock (A) containing core block (X) causes
// core block (Y) and (Z) to also be rejected.
//
//	     G
//	   /   \
//	A(X)   B(Y)
//	        |
//	       C(Z)
func TestTwoForks_OneIsAccepted(t *testing.T) {
	require := require.New(t)
	forkTime := time.Unix(0, 0)
	coreVM, _, proVM, gBlock, _ := initTestProposerVM(t, forkTime, 0)

	// create pre-fork block X and post-fork block A
	xBlock := &snowman.TestBlock{
		TestDecidable: choices.TestDecidable{
			IDV:     ids.GenerateTestID(),
			StatusV: choices.Processing,
		},
		BytesV:     []byte{1},
		ParentV:    gBlock.ID(),
		HeightV:    gBlock.Height() + 1,
		TimestampV: gBlock.Timestamp(),
	}

	coreVM.BuildBlockF = func(context.Context) (snowman.Block, error) {
		return xBlock, nil
	}
	aBlock, err := proVM.BuildBlock(context.Background())
	require.NoError(err)

	coreVM.BuildBlockF = nil
	err = aBlock.Verify(context.Background())
	require.NoError(err)

	// use a different way to construct pre-fork block Y and post-fork block B
	yBlock := &snowman.TestBlock{
		TestDecidable: choices.TestDecidable{
			IDV:     ids.GenerateTestID(),
			StatusV: choices.Processing,
		},
		BytesV:     []byte{2},
		ParentV:    gBlock.ID(),
		HeightV:    gBlock.Height() + 1,
		TimestampV: gBlock.Timestamp(),
	}

	ySlb, err := statelessblock.BuildUnsigned(
		gBlock.ID(),
		gBlock.Timestamp(),
		defaultPChainHeight,
		yBlock.Bytes(),
	)
	require.NoError(err)

	bBlock := postForkBlock{
		SignedBlock: ySlb,
		postForkCommonComponents: postForkCommonComponents{
			vm:       proVM,
			innerBlk: yBlock,
			status:   choices.Processing,
		},
	}

	err = bBlock.Verify(context.Background())
	require.NoError(err)

	// append Z/C to Y/B
	zBlock := &snowman.TestBlock{
		TestDecidable: choices.TestDecidable{
			IDV:     ids.GenerateTestID(),
			StatusV: choices.Processing,
		},
		BytesV:     []byte{3},
		ParentV:    yBlock.ID(),
		HeightV:    yBlock.Height() + 1,
		TimestampV: yBlock.Timestamp(),
	}

	coreVM.BuildBlockF = func(context.Context) (snowman.Block, error) {
		return zBlock, nil
	}
	err = proVM.SetPreference(context.Background(), bBlock.ID())
	require.NoError(err)

	cBlock, err := proVM.BuildBlock(context.Background())
	require.NoError(err)

	coreVM.BuildBlockF = nil

	err = cBlock.Verify(context.Background())
	require.NoError(err)

	// verify pattern
	require.Equal(aBlock.Parent(), bBlock.Parent())
	require.Equal(zBlock.Parent(), yBlock.ID())
	require.Equal(cBlock.Parent(), bBlock.ID())

	require.NotEqual(choices.Rejected, yBlock.Status())

	// accept A
	err = aBlock.Accept(context.Background())
	require.NoError(err)

	require.Equal(choices.Accepted, xBlock.Status())
	require.Equal(choices.Rejected, yBlock.Status())
	require.Equal(choices.Rejected, zBlock.Status())
}

func TestTooFarAdvanced(t *testing.T) {
	require := require.New(t)
	forkTime := time.Unix(0, 0)
	coreVM, _, proVM, gBlock, _ := initTestProposerVM(t, forkTime, 0)

	xBlock := &snowman.TestBlock{
		TestDecidable: choices.TestDecidable{
			IDV:     ids.GenerateTestID(),
			StatusV: choices.Processing,
		},
		BytesV:     []byte{1},
		ParentV:    gBlock.ID(),
		HeightV:    gBlock.Height() + 1,
		TimestampV: gBlock.Timestamp(),
	}

	yBlock := &snowman.TestBlock{
		TestDecidable: choices.TestDecidable{
			IDV:     ids.GenerateTestID(),
			StatusV: choices.Processing,
		},
		BytesV:     []byte{2},
		ParentV:    xBlock.ID(),
		HeightV:    xBlock.Height() + 1,
		TimestampV: xBlock.Timestamp(),
	}

	coreVM.BuildBlockF = func(context.Context) (snowman.Block, error) {
		return xBlock, nil
	}
	aBlock, err := proVM.BuildBlock(context.Background())
	require.NoError(err)

	err = aBlock.Verify(context.Background())
	require.NoError(err)

	ySlb, err := statelessblock.BuildUnsigned(
		aBlock.ID(),
		aBlock.Timestamp().Add(maxSkew),
		defaultPChainHeight,
		yBlock.Bytes(),
	)
	require.NoError(err)

	bBlock := postForkBlock{
		SignedBlock: ySlb,
		postForkCommonComponents: postForkCommonComponents{
			vm:       proVM,
			innerBlk: yBlock,
			status:   choices.Processing,
		},
	}
	require.Equal(errProposerWindowNotStarted, bBlock.Verify(context.Background()))

	ySlb, err = statelessblock.BuildUnsigned(
		aBlock.ID(),
		aBlock.Timestamp().Add(proposer.MaxDelay),
		defaultPChainHeight,
		yBlock.Bytes(),
	)
	require.NoError(err)

	bBlock = postForkBlock{
		SignedBlock: ySlb,
		postForkCommonComponents: postForkCommonComponents{
			vm:       proVM,
			innerBlk: yBlock,
			status:   choices.Processing,
		},
	}
	require.Equal(errTimeTooAdvanced, bBlock.Verify(context.Background()))
}

// Ensure that Accepting a PostForkOption (B) causes both the other option and
// the core block in the other option to be rejected.
//
//	   G
//	   |
//	  A(X)
//	 /====\
//	B(...) C(...)
//
// B(...) is B(X.opts[0])
// B(...) is C(X.opts[1])
func TestTwoOptions_OneIsAccepted(t *testing.T) {
	require := require.New(t)
	coreVM, _, proVM, coreGenBlk, _ := initTestProposerVM(t, time.Time{}, 0)
	proVM.Set(coreGenBlk.Timestamp())

	xBlockID := ids.GenerateTestID()
	xBlock := &TestOptionsBlock{
		TestBlock: snowman.TestBlock{
			TestDecidable: choices.TestDecidable{
				IDV:     xBlockID,
				StatusV: choices.Processing,
			},
			BytesV:     []byte{1},
			ParentV:    coreGenBlk.ID(),
			TimestampV: coreGenBlk.Timestamp(),
		},
		opts: [2]snowman.Block{
			&snowman.TestBlock{
				TestDecidable: choices.TestDecidable{
					IDV:     ids.GenerateTestID(),
					StatusV: choices.Processing,
				},
				BytesV:     []byte{2},
				ParentV:    xBlockID,
				TimestampV: coreGenBlk.Timestamp(),
			},
			&snowman.TestBlock{
				TestDecidable: choices.TestDecidable{
					IDV:     ids.GenerateTestID(),
					StatusV: choices.Processing,
				},
				BytesV:     []byte{3},
				ParentV:    xBlockID,
				TimestampV: coreGenBlk.Timestamp(),
			},
		},
	}

	coreVM.BuildBlockF = func(context.Context) (snowman.Block, error) {
		return xBlock, nil
	}
	aBlockIntf, err := proVM.BuildBlock(context.Background())
	require.NoError(err)

	require.IsType(&postForkBlock{}, aBlockIntf)
	aBlock := aBlockIntf.(*postForkBlock)

	opts, err := aBlock.Options(context.Background())
	require.NoError(err)

	err = aBlock.Verify(context.Background())
	require.NoError(err)

	bBlock := opts[0]
	err = bBlock.Verify(context.Background())
	require.NoError(err)

	cBlock := opts[1]
	err = cBlock.Verify(context.Background())
	require.NoError(err)

	err = aBlock.Accept(context.Background())
	require.NoError(err)

	err = bBlock.Accept(context.Background())
	require.NoError(err)

	// the other pre-fork option should be rejected
	require.Equal(choices.Rejected, xBlock.opts[1].Status())

	// the other post-fork option should also be rejected
	err = cBlock.Reject(context.Background())
	require.NoError(err)
	require.Equal(choices.Rejected, cBlock.Status())
}

// Ensure that given the chance, built blocks will reference a lagged P-chain
// height.
func TestLaggedPChainHeight(t *testing.T) {
	require := require.New(t)

	coreVM, _, proVM, coreGenBlk, _ := initTestProposerVM(t, time.Time{}, 0)
	proVM.Set(coreGenBlk.Timestamp())

	innerBlock := &snowman.TestBlock{
		TestDecidable: choices.TestDecidable{
			IDV:     ids.GenerateTestID(),
			StatusV: choices.Processing,
		},
		BytesV:     []byte{1},
		ParentV:    coreGenBlk.ID(),
		TimestampV: coreGenBlk.Timestamp(),
	}

	coreVM.BuildBlockF = func(context.Context) (snowman.Block, error) {
		return innerBlock, nil
	}
	blockIntf, err := proVM.BuildBlock(context.Background())
	require.NoError(err)

	require.IsType(&postForkBlock{}, blockIntf)
	block := blockIntf.(*postForkBlock)

	pChainHeight := block.PChainHeight()
	require.Equal(pChainHeight, coreGenBlk.Height())
}

// Ensure that rejecting a block does not modify the accepted block ID for the
// rejected height.
func TestRejectedHeightNotIndexed(t *testing.T) {
	require := require.New(t)
	coreGenBlk := &snowman.TestBlock{
		TestDecidable: choices.TestDecidable{
			IDV:     ids.GenerateTestID(),
			StatusV: choices.Accepted,
		},
		HeightV:    0,
		TimestampV: genesisTimestamp,
		BytesV:     []byte{0},
	}

	coreHeights := []ids.ID{coreGenBlk.ID()}

	initialState := []byte("genesis state")
	coreVM := &struct {
		block.TestVM
		block.TestHeightIndexedVM
	}{
		TestVM: block.TestVM{
			TestVM: common.TestVM{
				T: t,
			},
		},
		TestHeightIndexedVM: block.TestHeightIndexedVM{
			T: t,
			VerifyHeightIndexF: func(context.Context) error {
				return nil
			},
			GetBlockIDAtHeightF: func(_ context.Context, height uint64) (ids.ID, error) {
				if height >= uint64(len(coreHeights)) {
					return ids.ID{}, errTooHigh
				}
				return coreHeights[height], nil
			},
		},
	}

	coreVM.InitializeF = func(context.Context, *snow.Context, manager.Manager,
		[]byte, []byte, []byte, chan<- common.Message,
		[]*common.Fx, common.AppSender,
	) error {
		return nil
	}
	coreVM.LastAcceptedF = func(context.Context) (ids.ID, error) {
		return coreGenBlk.ID(), nil
	}
	coreVM.GetBlockF = func(_ context.Context, blkID ids.ID) (snowman.Block, error) {
		switch {
		case blkID == coreGenBlk.ID():
			return coreGenBlk, nil
		default:
			return nil, errUnknownBlock
		}
	}
	coreVM.ParseBlockF = func(_ context.Context, b []byte) (snowman.Block, error) {
		switch {
		case bytes.Equal(b, coreGenBlk.Bytes()):
			return coreGenBlk, nil
		default:
			return nil, errUnknownBlock
		}
	}

	sk, err := bls.NewSecretKey()
	require.NoError(err)

	proVM, err := New(
		coreVM,
		time.Time{}, // fork is active
		0,           // minimum P-Chain height
		DefaultMinBlockDelay,
		time.Time{}, // bls signing allowed
		pTestCert,
		sk,
	)
	require.NoError(err)

	valState := &validators.TestState{
		T: t,
	}
	valState.GetMinimumHeightF = func(context.Context) (uint64, error) {
		return coreGenBlk.HeightV, nil
	}
	valState.GetCurrentHeightF = func(context.Context) (uint64, error) {
		return defaultPChainHeight, nil
	}
	valState.GetValidatorSetF = func(context.Context, uint64, ids.ID) (map[ids.NodeID]*validators.GetValidatorOutput, error) {
		return map[ids.NodeID]*validators.GetValidatorOutput{
			proVM.ctx.NodeID: {
				NodeID: proVM.ctx.NodeID,
				Weight: 10,
			},
			{1}: {
				NodeID: ids.NodeID{1},
				Weight: 5,
			},
			{2}: {
				NodeID: ids.NodeID{2},
				Weight: 6,
			},
			{3}: {
				NodeID: ids.NodeID{3},
				Weight: 7,
			},
		}, nil
	}

	ctx := snow.DefaultContextTest()
	ctx.NodeID = ids.NodeIDFromCert(pTestCert.Leaf)
	ctx.ValidatorState = valState

	dummyDBManager := manager.NewMemDB(version.Semantic1_0_0)
	// make sure that DBs are compressed correctly
	dummyDBManager = dummyDBManager.NewPrefixDBManager([]byte{})
<<<<<<< HEAD
	err = proVM.Initialize(
=======
	require.NoError(proVM.Initialize(
>>>>>>> d6004f26
		context.Background(),
		ctx,
		dummyDBManager,
		initialState,
		nil,
		nil,
		nil,
		nil,
		nil,
	))

	// Initialize shouldn't be called again
	coreVM.InitializeF = nil

	require.NoError(proVM.SetState(context.Background(), snow.NormalOp))

	require.NoError(proVM.SetPreference(context.Background(), coreGenBlk.IDV))

	ctx.Lock.Lock()
	for proVM.VerifyHeightIndex(context.Background()) != nil {
		ctx.Lock.Unlock()
		time.Sleep(time.Millisecond)
		ctx.Lock.Lock()
	}
	ctx.Lock.Unlock()

	// create inner block X and outer block A
	xBlock := &snowman.TestBlock{
		TestDecidable: choices.TestDecidable{
			IDV:     ids.GenerateTestID(),
			StatusV: choices.Processing,
		},
		BytesV:     []byte{1},
		ParentV:    coreGenBlk.ID(),
		HeightV:    coreGenBlk.Height() + 1,
		TimestampV: coreGenBlk.Timestamp(),
	}

	coreVM.BuildBlockF = func(context.Context) (snowman.Block, error) {
		return xBlock, nil
	}
	aBlock, err := proVM.BuildBlock(context.Background())
	require.NoError(err)

	coreVM.BuildBlockF = nil
	require.NoError(aBlock.Verify(context.Background()))

	// use a different way to construct inner block Y and outer block B
	yBlock := &snowman.TestBlock{
		TestDecidable: choices.TestDecidable{
			IDV:     ids.GenerateTestID(),
			StatusV: choices.Processing,
		},
		BytesV:     []byte{2},
		ParentV:    coreGenBlk.ID(),
		HeightV:    coreGenBlk.Height() + 1,
		TimestampV: coreGenBlk.Timestamp(),
	}

	ySlb, err := statelessblock.BuildUnsigned(
		coreGenBlk.ID(),
		coreGenBlk.Timestamp(),
		defaultPChainHeight,
		yBlock.Bytes(),
	)
	require.NoError(err)

	bBlock := postForkBlock{
		SignedBlock: ySlb,
		postForkCommonComponents: postForkCommonComponents{
			vm:       proVM,
			innerBlk: yBlock,
			status:   choices.Processing,
		},
	}

	require.NoError(bBlock.Verify(context.Background()))

	// accept A
	require.NoError(aBlock.Accept(context.Background()))
	coreHeights = append(coreHeights, xBlock.ID())

	blkID, err := proVM.GetBlockIDAtHeight(context.Background(), aBlock.Height())
	require.NoError(err)
	require.Equal(aBlock.ID(), blkID)

	// reject B
	require.NoError(bBlock.Reject(context.Background()))

	blkID, err = proVM.GetBlockIDAtHeight(context.Background(), aBlock.Height())
	require.NoError(err)
	require.Equal(aBlock.ID(), blkID)
}

// Ensure that rejecting an option block does not modify the accepted block ID
// for the rejected height.
func TestRejectedOptionHeightNotIndexed(t *testing.T) {
	require := require.New(t)

	coreGenBlk := &snowman.TestBlock{
		TestDecidable: choices.TestDecidable{
			IDV:     ids.GenerateTestID(),
			StatusV: choices.Accepted,
		},
		HeightV:    0,
		TimestampV: genesisTimestamp,
		BytesV:     []byte{0},
	}

	coreHeights := []ids.ID{coreGenBlk.ID()}

	initialState := []byte("genesis state")
	coreVM := &struct {
		block.TestVM
		block.TestHeightIndexedVM
	}{
		TestVM: block.TestVM{
			TestVM: common.TestVM{
				T: t,
			},
		},
		TestHeightIndexedVM: block.TestHeightIndexedVM{
			T: t,
			VerifyHeightIndexF: func(context.Context) error {
				return nil
			},
			GetBlockIDAtHeightF: func(_ context.Context, height uint64) (ids.ID, error) {
				if height >= uint64(len(coreHeights)) {
					return ids.ID{}, errTooHigh
				}
				return coreHeights[height], nil
			},
		},
	}

	coreVM.InitializeF = func(context.Context, *snow.Context, manager.Manager,
		[]byte, []byte, []byte, chan<- common.Message,
		[]*common.Fx, common.AppSender,
	) error {
		return nil
	}
	coreVM.LastAcceptedF = func(context.Context) (ids.ID, error) {
		return coreGenBlk.ID(), nil
	}
	coreVM.GetBlockF = func(_ context.Context, blkID ids.ID) (snowman.Block, error) {
		switch {
		case blkID == coreGenBlk.ID():
			return coreGenBlk, nil
		default:
			return nil, errUnknownBlock
		}
	}
	coreVM.ParseBlockF = func(_ context.Context, b []byte) (snowman.Block, error) {
		switch {
		case bytes.Equal(b, coreGenBlk.Bytes()):
			return coreGenBlk, nil
		default:
			return nil, errUnknownBlock
		}
	}

	sk, err := bls.NewSecretKey()
	require.NoError(err)

	proVM, err := New(
		coreVM,
		time.Time{}, // fork is active
		0,           // minimum P-Chain height
		DefaultMinBlockDelay,
		time.Time{}, // bls signing allowed
		pTestCert,
		sk,
	)
	require.NoError(err)

	valState := &validators.TestState{
		T: t,
	}
	valState.GetMinimumHeightF = func(context.Context) (uint64, error) {
		return coreGenBlk.HeightV, nil
	}
	valState.GetCurrentHeightF = func(context.Context) (uint64, error) {
		return defaultPChainHeight, nil
	}
	valState.GetValidatorSetF = func(context.Context, uint64, ids.ID) (map[ids.NodeID]*validators.GetValidatorOutput, error) {
		return map[ids.NodeID]*validators.GetValidatorOutput{
			proVM.ctx.NodeID: {
				NodeID: proVM.ctx.NodeID,
				Weight: 10,
			},
			{1}: {
				NodeID: ids.NodeID{1},
				Weight: 5,
			},
			{2}: {
				NodeID: ids.NodeID{2},
				Weight: 6,
			},
			{3}: {
				NodeID: ids.NodeID{3},
				Weight: 7,
			},
		}, nil
	}

	ctx := snow.DefaultContextTest()
	ctx.NodeID = ids.NodeIDFromCert(pTestCert.Leaf)
	ctx.ValidatorState = valState

	dummyDBManager := manager.NewMemDB(version.Semantic1_0_0)
	// make sure that DBs are compressed correctly
	dummyDBManager = dummyDBManager.NewPrefixDBManager([]byte{})
<<<<<<< HEAD
	err = proVM.Initialize(
=======
	require.NoError(proVM.Initialize(
>>>>>>> d6004f26
		context.Background(),
		ctx,
		dummyDBManager,
		initialState,
		nil,
		nil,
		nil,
		nil,
		nil,
	))

	// Initialize shouldn't be called again
	coreVM.InitializeF = nil

	require.NoError(proVM.SetState(context.Background(), snow.NormalOp))

	require.NoError(proVM.SetPreference(context.Background(), coreGenBlk.IDV))

	ctx.Lock.Lock()
	for proVM.VerifyHeightIndex(context.Background()) != nil {
		ctx.Lock.Unlock()
		time.Sleep(time.Millisecond)
		ctx.Lock.Lock()
	}
	ctx.Lock.Unlock()

	xBlockID := ids.GenerateTestID()
	xBlock := &TestOptionsBlock{
		TestBlock: snowman.TestBlock{
			TestDecidable: choices.TestDecidable{
				IDV:     xBlockID,
				StatusV: choices.Processing,
			},
			BytesV:     []byte{1},
			ParentV:    coreGenBlk.ID(),
			TimestampV: coreGenBlk.Timestamp(),
		},
		opts: [2]snowman.Block{
			&snowman.TestBlock{
				TestDecidable: choices.TestDecidable{
					IDV:     ids.GenerateTestID(),
					StatusV: choices.Processing,
				},
				BytesV:     []byte{2},
				ParentV:    xBlockID,
				TimestampV: coreGenBlk.Timestamp(),
			},
			&snowman.TestBlock{
				TestDecidable: choices.TestDecidable{
					IDV:     ids.GenerateTestID(),
					StatusV: choices.Processing,
				},
				BytesV:     []byte{3},
				ParentV:    xBlockID,
				TimestampV: coreGenBlk.Timestamp(),
			},
		},
	}

	coreVM.BuildBlockF = func(context.Context) (snowman.Block, error) {
		return xBlock, nil
	}
	aBlockIntf, err := proVM.BuildBlock(context.Background())
	require.NoError(err)

	require.IsType(&postForkBlock{}, aBlockIntf)
	aBlock := aBlockIntf.(*postForkBlock)

	opts, err := aBlock.Options(context.Background())
	require.NoError(err)

	require.NoError(aBlock.Verify(context.Background()))

	bBlock := opts[0]
	require.NoError(bBlock.Verify(context.Background()))

	cBlock := opts[1]
	require.NoError(cBlock.Verify(context.Background()))

	// accept A
	require.NoError(aBlock.Accept(context.Background()))
	coreHeights = append(coreHeights, xBlock.ID())

	blkID, err := proVM.GetBlockIDAtHeight(context.Background(), aBlock.Height())
	require.NoError(err)
	require.Equal(aBlock.ID(), blkID)

	// accept B
	require.NoError(bBlock.Accept(context.Background()))
	coreHeights = append(coreHeights, xBlock.opts[0].ID())

	blkID, err = proVM.GetBlockIDAtHeight(context.Background(), bBlock.Height())
	require.NoError(err)
	require.Equal(bBlock.ID(), blkID)

	// reject C
	require.NoError(cBlock.Reject(context.Background()))

	blkID, err = proVM.GetBlockIDAtHeight(context.Background(), cBlock.Height())
	require.NoError(err)
	require.Equal(bBlock.ID(), blkID)
}

func TestVMInnerBlkCache(t *testing.T) {
	require := require.New(t)
	ctrl := gomock.NewController(t)
	defer ctrl.Finish()

	// Create a VM
	innerVM := mocks.NewMockChainVM(ctrl)

	sk, err := bls.NewSecretKey()
	require.NoError(err)

	vm, err := New(
		innerVM,
		time.Time{}, // fork is active
		0,           // minimum P-Chain height
		DefaultMinBlockDelay,
		time.Time{}, // bls signing allowed
		pTestCert,
		sk,
	)
	require.NoError(err)

	dummyDBManager := manager.NewMemDB(version.Semantic1_0_0)
	// make sure that DBs are compressed correctly
	dummyDBManager = dummyDBManager.NewPrefixDBManager([]byte{})

	innerVM.EXPECT().Initialize(
		gomock.Any(),
		gomock.Any(),
		gomock.Any(),
		gomock.Any(),
		gomock.Any(),
		gomock.Any(),
		gomock.Any(),
		gomock.Any(),
		gomock.Any(),
	).Return(nil)

	ctx := snow.DefaultContextTest()
	ctx.NodeID = ids.NodeIDFromCert(pTestCert.Leaf)

<<<<<<< HEAD
	err = vm.Initialize(
=======
	require.NoError(vm.Initialize(
>>>>>>> d6004f26
		context.Background(),
		ctx,
		dummyDBManager,
		nil,
		nil,
		nil,
		nil,
		nil,
		nil,
	))
	state := state.NewMockState(ctrl) // mock state
	vm.State = state

	// Create a block near the tip (0).
	blkNearTipInnerBytes := []byte{1}
	blkNearTip, err := statelessblock.BuildBlsSigned(
		ids.GenerateTestID(), // parent
		time.Time{},          // timestamp
		1,                    // pChainHeight,
		vm.ctx.NodeID,
		blkNearTipInnerBytes, // inner blk bytes
		vm.ctx.ChainID,       // chain ID
		vm.blsSigner,
	)
	require.NoError(err)

	// Parse a block.
	// Not in the VM's state so need to parse it.
	state.EXPECT().GetBlock(blkNearTip.ID()).Return(blkNearTip, choices.Accepted, nil).Times(2)
	// We will ask the inner VM to parse.
	mockInnerBlkNearTip := snowman.NewMockBlock(ctrl)
	mockInnerBlkNearTip.EXPECT().Height().Return(uint64(1)).Times(2)
	innerVM.EXPECT().ParseBlock(gomock.Any(), blkNearTipInnerBytes).Return(mockInnerBlkNearTip, nil).Times(2)
	_, err = vm.ParseBlock(context.Background(), blkNearTip.Bytes())
	require.NoError(err)

	// Block should now be in cache because it's a post-fork block
	// and close to the tip.
	gotBlk, ok := vm.innerBlkCache.Get(blkNearTip.ID())
	require.True(ok)
	require.Equal(mockInnerBlkNearTip, gotBlk)
	require.Zero(vm.lastAcceptedHeight)

	// Clear the cache
	vm.innerBlkCache.Flush()

	// Advance the tip height
	vm.lastAcceptedHeight = innerBlkCacheSize + 1

	// Parse the block again. This time it shouldn't be cached
	// because it's not close to the tip.
	_, err = vm.ParseBlock(context.Background(), blkNearTip.Bytes())
	require.NoError(err)

	_, ok = vm.innerBlkCache.Get(blkNearTip.ID())
	require.False(ok)
}

func TestVMInnerBlkCacheDeduplicationRegression(t *testing.T) {
	require := require.New(t)
	forkTime := time.Unix(0, 0)
	coreVM, _, proVM, gBlock, _ := initTestProposerVM(t, forkTime, 0)

	// create pre-fork block X and post-fork block A
	xBlock := &snowman.TestBlock{
		TestDecidable: choices.TestDecidable{
			IDV:     ids.GenerateTestID(),
			StatusV: choices.Processing,
		},
		BytesV:     []byte{1},
		ParentV:    gBlock.ID(),
		HeightV:    gBlock.Height() + 1,
		TimestampV: gBlock.Timestamp(),
	}

	coreVM.BuildBlockF = func(context.Context) (snowman.Block, error) {
		return xBlock, nil
	}
	aBlock, err := proVM.BuildBlock(context.Background())
	require.NoError(err)
	coreVM.BuildBlockF = nil

	bStatelessBlock, err := statelessblock.BuildUnsigned(
		gBlock.ID(),
		gBlock.Timestamp(),
		defaultPChainHeight,
		xBlock.Bytes(),
	)
	require.NoError(err)

	xBlockCopy := &snowman.TestBlock{
		TestDecidable: choices.TestDecidable{
			IDV:     xBlock.IDV,
			StatusV: choices.Processing,
		},
		BytesV:     []byte{1},
		ParentV:    gBlock.ID(),
		HeightV:    gBlock.Height() + 1,
		TimestampV: gBlock.Timestamp(),
	}
	coreVM.ParseBlockF = func(context.Context, []byte) (snowman.Block, error) {
		return xBlockCopy, nil
	}

	bBlockBytes := bStatelessBlock.Bytes()
	bBlock, err := proVM.ParseBlock(context.Background(), bBlockBytes)
	require.NoError(err)

	require.NoError(aBlock.Verify(context.Background()))
	require.NoError(bBlock.Verify(context.Background()))
	require.NoError(aBlock.Accept(context.Background()))
	require.NoError(bBlock.Reject(context.Background()))

	require.Equal(
		choices.Accepted,
		aBlock.(*postForkBlock).innerBlk.Status(),
	)

	require.Equal(
		choices.Accepted,
		bBlock.(*postForkBlock).innerBlk.Status(),
	)

	cachedXBlock, ok := proVM.innerBlkCache.Get(bBlock.ID())
	require.True(ok)
	require.Equal(
		choices.Accepted,
		cachedXBlock.Status(),
	)
}

type blockWithVerifyContext struct {
	*snowman.MockBlock
	*mocks.MockWithVerifyContext
}

// Ensures that we call [VerifyWithContext] rather than [Verify] on blocks that
// implement [block.WithVerifyContext] and that returns true for
// [ShouldVerifyWithContext].
func TestVM_VerifyBlockWithContext(t *testing.T) {
	require := require.New(t)
	ctrl := gomock.NewController(t)
	defer ctrl.Finish()

	// Create a VM
	innerVM := mocks.NewMockChainVM(ctrl)

	sk, err := bls.NewSecretKey()
	require.NoError(err)

	vm, err := New(
		innerVM,
		time.Time{}, // fork is active
		0,           // minimum P-Chain height
		DefaultMinBlockDelay,
		time.Time{}, // bls signing allowed
		pTestCert,
		sk,
	)
	require.NoError(err)

	dummyDBManager := manager.NewMemDB(version.Semantic1_0_0)
	// make sure that DBs are compressed correctly
	dummyDBManager = dummyDBManager.NewPrefixDBManager([]byte{})

	innerVM.EXPECT().Initialize(
		gomock.Any(),
		gomock.Any(),
		gomock.Any(),
		gomock.Any(),
		gomock.Any(),
		gomock.Any(),
		gomock.Any(),
		gomock.Any(),
		gomock.Any(),
	).Return(nil)

	snowCtx := snow.DefaultContextTest()
	snowCtx.NodeID = ids.NodeIDFromCert(pTestCert.Leaf)

<<<<<<< HEAD
	err = vm.Initialize(
=======
	require.NoError(vm.Initialize(
>>>>>>> d6004f26
		context.Background(),
		snowCtx,
		dummyDBManager,
		nil,
		nil,
		nil,
		nil,
		nil,
		nil,
	))

	{
		pChainHeight := uint64(0)
		innerBlk := blockWithVerifyContext{
			MockBlock:             snowman.NewMockBlock(ctrl),
			MockWithVerifyContext: mocks.NewMockWithVerifyContext(ctrl),
		}
		innerBlk.MockWithVerifyContext.EXPECT().ShouldVerifyWithContext(gomock.Any()).Return(true, nil).Times(2)
		innerBlk.MockWithVerifyContext.EXPECT().VerifyWithContext(context.Background(),
			&block.Context{
				PChainHeight: pChainHeight,
			},
		).Return(nil)
		innerBlk.MockBlock.EXPECT().Parent().Return(ids.GenerateTestID()).AnyTimes()
		innerBlk.MockBlock.EXPECT().ID().Return(ids.GenerateTestID()).AnyTimes()

		blk := NewMockPostForkBlock(ctrl)
		blk.EXPECT().getInnerBlk().Return(innerBlk).AnyTimes()
		blkID := ids.GenerateTestID()
		blk.EXPECT().ID().Return(blkID).AnyTimes()

		require.NoError(vm.verifyAndRecordInnerBlk(
			context.Background(),
			&block.Context{
				PChainHeight: pChainHeight,
			},
			blk,
		))

		// Call VerifyWithContext again but with a different P-Chain height
		blk.EXPECT().setInnerBlk(innerBlk).AnyTimes()
		pChainHeight++
		innerBlk.MockWithVerifyContext.EXPECT().VerifyWithContext(context.Background(),
			&block.Context{
				PChainHeight: pChainHeight,
			},
		).Return(nil)

		require.NoError(vm.verifyAndRecordInnerBlk(
			context.Background(),
			&block.Context{
				PChainHeight: pChainHeight,
			},
			blk,
		))
	}

	{
		// Ensure we call Verify on a block that returns
		// false for ShouldVerifyWithContext
		innerBlk := blockWithVerifyContext{
			MockBlock:             snowman.NewMockBlock(ctrl),
			MockWithVerifyContext: mocks.NewMockWithVerifyContext(ctrl),
		}
		innerBlk.MockWithVerifyContext.EXPECT().ShouldVerifyWithContext(gomock.Any()).Return(false, nil)
		innerBlk.MockBlock.EXPECT().Verify(gomock.Any()).Return(nil)
		innerBlk.MockBlock.EXPECT().Parent().Return(ids.GenerateTestID()).AnyTimes()
		innerBlk.MockBlock.EXPECT().ID().Return(ids.GenerateTestID()).AnyTimes()
		blk := NewMockPostForkBlock(ctrl)
		blk.EXPECT().getInnerBlk().Return(innerBlk).AnyTimes()
		blkID := ids.GenerateTestID()
		blk.EXPECT().ID().Return(blkID).AnyTimes()
		require.NoError(vm.verifyAndRecordInnerBlk(
			context.Background(),
			&block.Context{
				PChainHeight: 1,
			},
			blk,
		))
	}

	{
		// Ensure we call Verify on a block that doesn't have a valid context
		innerBlk := blockWithVerifyContext{
			MockBlock:             snowman.NewMockBlock(ctrl),
			MockWithVerifyContext: mocks.NewMockWithVerifyContext(ctrl),
		}
		innerBlk.MockBlock.EXPECT().Verify(gomock.Any()).Return(nil)
		innerBlk.MockBlock.EXPECT().Parent().Return(ids.GenerateTestID()).AnyTimes()
		innerBlk.MockBlock.EXPECT().ID().Return(ids.GenerateTestID()).AnyTimes()
		blk := NewMockPostForkBlock(ctrl)
		blk.EXPECT().getInnerBlk().Return(innerBlk).AnyTimes()
		blkID := ids.GenerateTestID()
		blk.EXPECT().ID().Return(blkID).AnyTimes()
		require.NoError(vm.verifyAndRecordInnerBlk(context.Background(), nil, blk))
	}
}<|MERGE_RESOLUTION|>--- conflicted
+++ resolved
@@ -1828,11 +1828,7 @@
 	dummyDBManager := manager.NewMemDB(version.Semantic1_0_0)
 	// make sure that DBs are compressed correctly
 	dummyDBManager = dummyDBManager.NewPrefixDBManager([]byte{})
-<<<<<<< HEAD
-	err = proVM.Initialize(
-=======
 	require.NoError(proVM.Initialize(
->>>>>>> d6004f26
 		context.Background(),
 		ctx,
 		dummyDBManager,
@@ -2045,11 +2041,7 @@
 	dummyDBManager := manager.NewMemDB(version.Semantic1_0_0)
 	// make sure that DBs are compressed correctly
 	dummyDBManager = dummyDBManager.NewPrefixDBManager([]byte{})
-<<<<<<< HEAD
-	err = proVM.Initialize(
-=======
 	require.NoError(proVM.Initialize(
->>>>>>> d6004f26
 		context.Background(),
 		ctx,
 		dummyDBManager,
@@ -2194,11 +2186,7 @@
 	ctx := snow.DefaultContextTest()
 	ctx.NodeID = ids.NodeIDFromCert(pTestCert.Leaf)
 
-<<<<<<< HEAD
-	err = vm.Initialize(
-=======
 	require.NoError(vm.Initialize(
->>>>>>> d6004f26
 		context.Background(),
 		ctx,
 		dummyDBManager,
@@ -2379,11 +2367,7 @@
 	snowCtx := snow.DefaultContextTest()
 	snowCtx.NodeID = ids.NodeIDFromCert(pTestCert.Leaf)
 
-<<<<<<< HEAD
-	err = vm.Initialize(
-=======
 	require.NoError(vm.Initialize(
->>>>>>> d6004f26
 		context.Background(),
 		snowCtx,
 		dummyDBManager,
