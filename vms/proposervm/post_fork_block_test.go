--- conflicted
+++ resolved
@@ -225,9 +225,7 @@
 		},
 	}
 
-<<<<<<< HEAD
 	parentPChainHeight := parentBlk.(*postForkBlock).PChainHeight()
-
 	nextEpoch := nextPChainEpoch(
 		parentPChainHeight,
 		block.Epoch{},
@@ -235,10 +233,6 @@
 		proVM.Upgrades.GraniteEpochDuration,
 	)
 
-	require.NoError(waitForProposerWindow(proVM, parentBlk, parentPChainHeight))
-
-=======
->>>>>>> e4a8e93f
 	{
 		// child block referring unknown parent does not verify
 		childSlb, err := block.Build(
@@ -542,7 +536,7 @@
 		},
 	}
 
-<<<<<<< HEAD
+	parentBlkPChainHeight := parentBlk.(*postForkBlock).PChainHeight()
 	nextEpoch := nextPChainEpoch(
 		parentBlkPChainHeight,
 		block.Epoch{},
@@ -550,9 +544,6 @@
 		proVM.Upgrades.GraniteEpochDuration,
 	)
 
-=======
-	parentBlkPChainHeight := parentBlk.(*postForkBlock).PChainHeight()
->>>>>>> e4a8e93f
 	{
 		// child P-Chain height must not precede parent P-Chain height
 		childSlb, err := block.Build(
