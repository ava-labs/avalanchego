// Copyright (C) 2019-2025, Ava Labs, Inc. All rights reserved.
// See the file LICENSE for licensing terms.

package proposervm

import (
	"bytes"
	"context"
	"errors"
	"testing"
	"time"

	"github.com/stretchr/testify/require"

	"github.com/ava-labs/avalanchego/database"
	"github.com/ava-labs/avalanchego/ids"
	"github.com/ava-labs/avalanchego/snow/consensus/snowman"
	"github.com/ava-labs/avalanchego/snow/consensus/snowman/snowmantest"
	"github.com/ava-labs/avalanchego/snow/snowtest"
	"github.com/ava-labs/avalanchego/snow/validators"
	"github.com/ava-labs/avalanchego/upgrade"
	"github.com/ava-labs/avalanchego/vms/proposervm/block"
	"github.com/ava-labs/avalanchego/vms/proposervm/proposer"
)

var (
	errDuplicateVerify          = errors.New("duplicate verify")
	errUnexpectedBlockRejection = errors.New("unexpected block rejection")
)

// ProposerBlock Option interface tests section
func TestOracle_PostForkBlock_ImplementsInterface(t *testing.T) {
	require := require.New(t)

	// setup
	proBlk := postForkBlock{
		postForkCommonComponents: postForkCommonComponents{
			innerBlk: snowmantest.BuildChild(snowmantest.Genesis),
		},
	}

	// test
	_, err := proBlk.Options(context.Background())
	require.Equal(snowman.ErrNotOracle, err)

	// setup
	var (
		activationTime = upgrade.InitiallyActiveTime
		durangoTime    = upgrade.InitiallyActiveTime
		graniteTime    = upgrade.InitiallyActiveTime
	)
	_, _, proVM, _ := initTestProposerVM(t, activationTime, durangoTime, graniteTime, 0)
	defer func() {
		require.NoError(proVM.Shutdown(context.Background()))
	}()

	innerTestBlock := snowmantest.BuildChild(snowmantest.Genesis)
	innerOracleBlk := &TestOptionsBlock{
		Block: *innerTestBlock,
		opts: [2]*snowmantest.Block{
			snowmantest.BuildChild(innerTestBlock),
			snowmantest.BuildChild(innerTestBlock),
		},
	}

	slb, err := block.Build(
		ids.Empty, // refer unknown parent
		time.Time{},
		0, // pChainHeight,
		block.Epoch{},
		proVM.StakingCertLeaf,
		innerOracleBlk.Bytes(),
		proVM.ctx.ChainID,
		proVM.StakingLeafSigner,
	)
	require.NoError(err)
	proBlk = postForkBlock{
		SignedBlock: slb,
		postForkCommonComponents: postForkCommonComponents{
			vm:       proVM,
			innerBlk: innerOracleBlk,
		},
	}

	// test
	_, err = proBlk.Options(context.Background())
	require.NoError(err)
}

// ProposerBlock.Verify tests section
func TestBlockVerify_PostForkBlock_PreDurango_ParentChecks(t *testing.T) {
	require := require.New(t)

	var (
		activationTime = upgrade.InitiallyActiveTime
		durangoTime    = upgrade.UnscheduledActivationTime
		graniteTime    = upgrade.UnscheduledActivationTime
	)
	coreVM, valState, proVM, _ := initTestProposerVM(t, activationTime, durangoTime, graniteTime, 0)
	defer func() {
		require.NoError(proVM.Shutdown(context.Background()))
	}()

	pChainHeight := uint64(100)
	valState.GetCurrentHeightF = func(context.Context) (uint64, error) {
		return pChainHeight, nil
	}

	// create parent block ...
	parentCoreBlk := snowmantest.BuildChild(snowmantest.Genesis)
	coreVM.BuildBlockF = func(context.Context) (snowman.Block, error) {
		return parentCoreBlk, nil
	}
	coreVM.GetBlockF = func(_ context.Context, blkID ids.ID) (snowman.Block, error) {
		switch blkID {
		case snowmantest.GenesisID:
			return snowmantest.Genesis, nil
		case parentCoreBlk.ID():
			return parentCoreBlk, nil
		default:
			return nil, database.ErrNotFound
		}
	}
	coreVM.ParseBlockF = func(_ context.Context, b []byte) (snowman.Block, error) {
		switch {
		case bytes.Equal(b, snowmantest.GenesisBytes):
			return snowmantest.Genesis, nil
		case bytes.Equal(b, parentCoreBlk.Bytes()):
			return parentCoreBlk, nil
		default:
			return nil, errUnknownBlock
		}
	}

	parentBlk, err := proVM.BuildBlock(context.Background())
	require.NoError(err)

	require.NoError(parentBlk.Verify(context.Background()))
	require.NoError(proVM.SetPreference(context.Background(), parentBlk.ID()))

	// .. create child block ...
	childCoreBlk := snowmantest.BuildChild(parentCoreBlk)
	childBlk := postForkBlock{
		postForkCommonComponents: postForkCommonComponents{
			vm:       proVM,
			innerBlk: childCoreBlk,
		},
	}

	// set proVM to be able to build unsigned blocks
	proVM.Set(proVM.Time().Add(proposer.MaxVerifyDelay))

	childEpoch := nextPChainEpoch(0, block.Epoch{}, parentBlk.Timestamp(), proVM.Upgrades.GraniteEpochDuration)

	{
		// child block referring unknown parent does not verify
		childSlb, err := block.BuildUnsigned(
			ids.Empty, // refer unknown parent
			proVM.Time(),
			pChainHeight,
<<<<<<< HEAD
			childEpoch,
=======
			block.Epoch{},
>>>>>>> cfdfbea6
			childCoreBlk.Bytes(),
		)
		require.NoError(err)
		childBlk.SignedBlock = childSlb

		err = childBlk.Verify(context.Background())
		require.ErrorIs(err, database.ErrNotFound)
	}

	{
		// child block referring known parent does verify
		childSlb, err := block.BuildUnsigned(
			parentBlk.ID(), // refer known parent
			proVM.Time(),
			pChainHeight,
<<<<<<< HEAD
			childEpoch,
=======
			block.Epoch{},
>>>>>>> cfdfbea6
			childCoreBlk.Bytes(),
		)
		require.NoError(err)
		childBlk.SignedBlock = childSlb

		require.NoError(childBlk.Verify(context.Background()))
	}
}

func TestBlockVerify_PostForkBlock_PostDurango_ParentChecks(t *testing.T) {
	require := require.New(t)

	var (
		activationTime = upgrade.InitiallyActiveTime
		durangoTime    = upgrade.InitiallyActiveTime
		graniteTime    = upgrade.InitiallyActiveTime
	)
	coreVM, valState, proVM, _ := initTestProposerVM(t, activationTime, durangoTime, graniteTime, 0)
	defer func() {
		require.NoError(proVM.Shutdown(context.Background()))
	}()

	pChainHeight := uint64(100)
	valState.GetCurrentHeightF = func(context.Context) (uint64, error) {
		return pChainHeight, nil
	}

	parentCoreBlk := snowmantest.BuildChild(snowmantest.Genesis)
	coreVM.BuildBlockF = func(context.Context) (snowman.Block, error) {
		return parentCoreBlk, nil
	}
	coreVM.GetBlockF = func(_ context.Context, blkID ids.ID) (snowman.Block, error) {
		switch blkID {
		case snowmantest.GenesisID:
			return snowmantest.Genesis, nil
		case parentCoreBlk.ID():
			return parentCoreBlk, nil
		default:
			return nil, database.ErrNotFound
		}
	}
	coreVM.ParseBlockF = func(_ context.Context, b []byte) (snowman.Block, error) {
		switch {
		case bytes.Equal(b, snowmantest.GenesisBytes):
			return snowmantest.Genesis, nil
		case bytes.Equal(b, parentCoreBlk.Bytes()):
			return parentCoreBlk, nil
		default:
			return nil, errUnknownBlock
		}
	}

	parentBlk, err := proVM.BuildBlock(context.Background())
	require.NoError(err)

	require.NoError(parentBlk.Verify(context.Background()))
	require.NoError(proVM.SetPreference(context.Background(), parentBlk.ID()))

	childCoreBlk := snowmantest.BuildChild(parentCoreBlk)
	childBlk := postForkBlock{
		postForkCommonComponents: postForkCommonComponents{
			vm:       proVM,
			innerBlk: childCoreBlk,
		},
	}

	parentPChainHeight := parentBlk.(*postForkBlock).PChainHeight()

	nextEpoch := nextPChainEpoch(
		parentPChainHeight,
		block.Epoch{},
		parentBlk.Timestamp(),
		proVM.Upgrades.GraniteEpochDuration,
	)

	require.NoError(waitForProposerWindow(proVM, parentBlk, parentPChainHeight))

	{
		// child block referring unknown parent does not verify
		childSlb, err := block.Build(
			ids.Empty, // refer unknown parent
			proVM.Time(),
			pChainHeight,
<<<<<<< HEAD
			nextEpoch,
=======
			block.Epoch{},
>>>>>>> cfdfbea6
			proVM.StakingCertLeaf,
			childCoreBlk.Bytes(),
			proVM.ctx.ChainID,
			proVM.StakingLeafSigner,
		)
		require.NoError(err)
		childBlk.SignedBlock = childSlb

		err = childBlk.Verify(context.Background())
		require.ErrorIs(err, database.ErrNotFound)
	}

	{
		// child block referring known parent does verify
		childSlb, err := block.Build(
			parentBlk.ID(),
			proVM.Time(),
			pChainHeight,
<<<<<<< HEAD
			nextEpoch,
=======
			block.Epoch{},
>>>>>>> cfdfbea6
			proVM.StakingCertLeaf,
			childCoreBlk.Bytes(),
			proVM.ctx.ChainID,
			proVM.StakingLeafSigner,
		)

		require.NoError(err)
		childBlk.SignedBlock = childSlb

		proVM.Set(childSlb.Timestamp())
		require.NoError(childBlk.Verify(context.Background()))
	}
}

func TestBlockVerify_PostForkBlock_TimestampChecks(t *testing.T) {
	require := require.New(t)

	var (
		activationTime = upgrade.InitiallyActiveTime
		durangoTime    = upgrade.UnscheduledActivationTime
		graniteTime    = upgrade.UnscheduledActivationTime
	)
	coreVM, valState, proVM, _ := initTestProposerVM(t, activationTime, durangoTime, graniteTime, 0)
	defer func() {
		require.NoError(proVM.Shutdown(context.Background()))
	}()

	// reduce validator state to allow proVM.ctx.NodeID to be easily selected as proposer
	valState.GetValidatorSetF = func(context.Context, uint64, ids.ID) (map[ids.NodeID]*validators.GetValidatorOutput, error) {
		var (
			thisNode = proVM.ctx.NodeID
			nodeID1  = ids.BuildTestNodeID([]byte{1})
		)
		return map[ids.NodeID]*validators.GetValidatorOutput{
			thisNode: {
				NodeID: thisNode,
				Weight: 5,
			},
			nodeID1: {
				NodeID: nodeID1,
				Weight: 100,
			},
		}, nil
	}
	proVM.ctx.ValidatorState = valState

	pChainHeight := uint64(100)
	valState.GetCurrentHeightF = func(context.Context) (uint64, error) {
		return pChainHeight, nil
	}

	// create parent block ...
	parentCoreBlk := snowmantest.BuildChild(snowmantest.Genesis)
	coreVM.BuildBlockF = func(context.Context) (snowman.Block, error) {
		return parentCoreBlk, nil
	}
	coreVM.GetBlockF = func(_ context.Context, blkID ids.ID) (snowman.Block, error) {
		switch blkID {
		case snowmantest.GenesisID:
			return snowmantest.Genesis, nil
		case parentCoreBlk.ID():
			return parentCoreBlk, nil
		default:
			return nil, database.ErrNotFound
		}
	}
	coreVM.ParseBlockF = func(_ context.Context, b []byte) (snowman.Block, error) {
		switch {
		case bytes.Equal(b, snowmantest.GenesisBytes):
			return snowmantest.Genesis, nil
		case bytes.Equal(b, parentCoreBlk.Bytes()):
			return parentCoreBlk, nil
		default:
			return nil, errUnknownBlock
		}
	}

	parentBlk, err := proVM.BuildBlock(context.Background())
	require.NoError(err)

	require.NoError(parentBlk.Verify(context.Background()))
	require.NoError(proVM.SetPreference(context.Background(), parentBlk.ID()))

	var (
		parentTimestamp    = parentBlk.Timestamp()
		parentPChainHeight = parentBlk.(*postForkBlock).PChainHeight()
	)

	childCoreBlk := snowmantest.BuildChild(parentCoreBlk)
	childBlk := postForkBlock{
		postForkCommonComponents: postForkCommonComponents{
			vm:       proVM,
			innerBlk: childCoreBlk,
		},
	}

	childEpoch := nextPChainEpoch(parentPChainHeight, block.Epoch{}, parentTimestamp, proVM.Upgrades.GraniteEpochDuration)

	{
		// child block timestamp cannot be lower than parent timestamp
		newTime := parentTimestamp.Add(-1 * time.Second)
		proVM.Clock.Set(newTime)

		childSlb, err := block.Build(
			parentBlk.ID(),
			newTime,
			pChainHeight,
<<<<<<< HEAD
			childEpoch,
=======
			block.Epoch{},
>>>>>>> cfdfbea6
			proVM.StakingCertLeaf,
			childCoreBlk.Bytes(),
			proVM.ctx.ChainID,
			proVM.StakingLeafSigner,
		)
		require.NoError(err)
		childBlk.SignedBlock = childSlb

		err = childBlk.Verify(context.Background())
		require.ErrorIs(err, errTimeNotMonotonic)
	}

	blkWinDelay, err := proVM.Delay(context.Background(), childCoreBlk.Height(), parentPChainHeight, proVM.ctx.NodeID, proposer.MaxVerifyWindows)
	require.NoError(err)

	{
		// block cannot arrive before its creator window starts
		beforeWinStart := parentTimestamp.Add(blkWinDelay).Add(-1 * time.Second)
		proVM.Clock.Set(beforeWinStart)

		childSlb, err := block.Build(
			parentBlk.ID(),
			beforeWinStart,
			pChainHeight,
<<<<<<< HEAD
			childEpoch,
=======
			block.Epoch{},
>>>>>>> cfdfbea6
			proVM.StakingCertLeaf,
			childCoreBlk.Bytes(),
			proVM.ctx.ChainID,
			proVM.StakingLeafSigner,
		)
		require.NoError(err)
		childBlk.SignedBlock = childSlb

		err = childBlk.Verify(context.Background())
		require.ErrorIs(err, errProposerWindowNotStarted)
	}

	{
		// block can arrive at its creator window starts
		atWindowStart := parentTimestamp.Add(blkWinDelay)
		proVM.Clock.Set(atWindowStart)

		childSlb, err := block.Build(
			parentBlk.ID(),
			atWindowStart,
			pChainHeight,
<<<<<<< HEAD
			childEpoch,
=======
			block.Epoch{},
>>>>>>> cfdfbea6
			proVM.StakingCertLeaf,
			childCoreBlk.Bytes(),
			proVM.ctx.ChainID,
			proVM.StakingLeafSigner,
		)
		require.NoError(err)
		childBlk.SignedBlock = childSlb

		require.NoError(childBlk.Verify(context.Background()))
	}

	{
		// block can arrive after its creator window starts
		afterWindowStart := parentTimestamp.Add(blkWinDelay).Add(5 * time.Second)
		proVM.Clock.Set(afterWindowStart)

		childSlb, err := block.Build(
			parentBlk.ID(),
			afterWindowStart,
			pChainHeight,
<<<<<<< HEAD
			childEpoch,
=======
			block.Epoch{},
>>>>>>> cfdfbea6
			proVM.StakingCertLeaf,
			childCoreBlk.Bytes(),
			proVM.ctx.ChainID,
			proVM.StakingLeafSigner,
		)
		require.NoError(err)
		childBlk.SignedBlock = childSlb

		require.NoError(childBlk.Verify(context.Background()))
	}

	{
		// block can arrive within submission window
		atSubWindowEnd := proVM.Time().Add(proposer.MaxVerifyDelay)
		proVM.Clock.Set(atSubWindowEnd)

		childSlb, err := block.BuildUnsigned(
			parentBlk.ID(),
			atSubWindowEnd,
			pChainHeight,
<<<<<<< HEAD
			childEpoch,
=======
			block.Epoch{},
>>>>>>> cfdfbea6
			childCoreBlk.Bytes(),
		)
		require.NoError(err)
		childBlk.SignedBlock = childSlb

		require.NoError(childBlk.Verify(context.Background()))
	}

	{
		// block timestamp cannot be too much in the future
		afterSubWinEnd := proVM.Time().Add(maxSkew).Add(time.Second)

		childSlb, err := block.Build(
			parentBlk.ID(),
			afterSubWinEnd,
			pChainHeight,
<<<<<<< HEAD
			childEpoch,
=======
			block.Epoch{},
>>>>>>> cfdfbea6
			proVM.StakingCertLeaf,
			childCoreBlk.Bytes(),
			proVM.ctx.ChainID,
			proVM.StakingLeafSigner,
		)
		require.NoError(err)
		childBlk.SignedBlock = childSlb

		err = childBlk.Verify(context.Background())
		require.ErrorIs(err, errTimeTooAdvanced)
	}
}

func TestBlockVerify_PostForkBlock_PChainHeightChecks(t *testing.T) {
	require := require.New(t)

	var (
		activationTime = upgrade.InitiallyActiveTime
		durangoTime    = upgrade.InitiallyActiveTime
		graniteTime    = upgrade.InitiallyActiveTime
	)
	coreVM, valState, proVM, _ := initTestProposerVM(t, activationTime, durangoTime, graniteTime, 0)
	defer func() {
		require.NoError(proVM.Shutdown(context.Background()))
	}()

	pChainHeight := uint64(100)
	valState.GetCurrentHeightF = func(context.Context) (uint64, error) {
		return pChainHeight, nil
	}
	valState.GetMinimumHeightF = func(context.Context) (uint64, error) {
		return pChainHeight / 50, nil
	}

	// create parent block ...
	parentCoreBlk := snowmantest.BuildChild(snowmantest.Genesis)
	coreVM.BuildBlockF = func(context.Context) (snowman.Block, error) {
		return parentCoreBlk, nil
	}
	coreVM.GetBlockF = func(_ context.Context, blkID ids.ID) (snowman.Block, error) {
		switch blkID {
		case snowmantest.GenesisID:
			return snowmantest.Genesis, nil
		case parentCoreBlk.ID():
			return parentCoreBlk, nil
		default:
			return nil, database.ErrNotFound
		}
	}
	coreVM.ParseBlockF = func(_ context.Context, b []byte) (snowman.Block, error) {
		switch {
		case bytes.Equal(b, snowmantest.GenesisBytes):
			return snowmantest.Genesis, nil
		case bytes.Equal(b, parentCoreBlk.Bytes()):
			return parentCoreBlk, nil
		default:
			return nil, errUnknownBlock
		}
	}

	parentBlk, err := proVM.BuildBlock(context.Background())
	require.NoError(err)

	require.NoError(parentBlk.Verify(context.Background()))
	require.NoError(proVM.SetPreference(context.Background(), parentBlk.ID()))

	// set VM to be ready to build next block. We set it to generate unsigned blocks
	// for simplicity.
	parentBlkPChainHeight := parentBlk.(*postForkBlock).PChainHeight()
	require.NoError(waitForProposerWindow(proVM, parentBlk, parentBlkPChainHeight))

	childCoreBlk := snowmantest.BuildChild(parentCoreBlk)
	childBlk := postForkBlock{
		postForkCommonComponents: postForkCommonComponents{
			vm:       proVM,
			innerBlk: childCoreBlk,
		},
	}

	nextEpoch := nextPChainEpoch(
		parentBlkPChainHeight,
		block.Epoch{},
		parentBlk.Timestamp(),
		proVM.Upgrades.GraniteEpochDuration,
	)

	{
		// child P-Chain height must not precede parent P-Chain height
		childSlb, err := block.Build(
			parentBlk.ID(),
			proVM.Time(),
			parentBlkPChainHeight-1,
<<<<<<< HEAD
			nextEpoch,
=======
			block.Epoch{},
>>>>>>> cfdfbea6
			proVM.StakingCertLeaf,
			childCoreBlk.Bytes(),
			proVM.ctx.ChainID,
			proVM.StakingLeafSigner,
		)
		require.NoError(err)
		childBlk.SignedBlock = childSlb

		err = childBlk.Verify(context.Background())
		require.ErrorIs(err, errPChainHeightNotMonotonic)
	}

	{
		// child P-Chain height can be equal to parent P-Chain height
		childSlb, err := block.Build(
			parentBlk.ID(),
			proVM.Time(),
			parentBlkPChainHeight,
<<<<<<< HEAD
			nextEpoch,
=======
			block.Epoch{},
>>>>>>> cfdfbea6
			proVM.StakingCertLeaf,
			childCoreBlk.Bytes(),
			proVM.ctx.ChainID,
			proVM.StakingLeafSigner,
		)
		require.NoError(err)
		childBlk.SignedBlock = childSlb

		require.NoError(childBlk.Verify(context.Background()))
	}

	{
		// child P-Chain height may follow parent P-Chain height
		childSlb, err := block.Build(
			parentBlk.ID(),
			proVM.Time(),
			parentBlkPChainHeight,
<<<<<<< HEAD
			nextEpoch,
=======
			block.Epoch{},
>>>>>>> cfdfbea6
			proVM.StakingCertLeaf,
			childCoreBlk.Bytes(),
			proVM.ctx.ChainID,
			proVM.StakingLeafSigner,
		)
		require.NoError(err)
		childBlk.SignedBlock = childSlb

		require.NoError(childBlk.Verify(context.Background()))
	}

	currPChainHeight, _ := proVM.ctx.ValidatorState.GetCurrentHeight(context.Background())
	{
		// block P-Chain height can be equal to current P-Chain height
		childSlb, err := block.Build(
			parentBlk.ID(),
			proVM.Time(),
			currPChainHeight,
<<<<<<< HEAD
			nextEpoch,
=======
			block.Epoch{},
>>>>>>> cfdfbea6
			proVM.StakingCertLeaf,
			childCoreBlk.Bytes(),
			proVM.ctx.ChainID,
			proVM.StakingLeafSigner,
		)
		require.NoError(err)
		childBlk.SignedBlock = childSlb

		require.NoError(childBlk.Verify(context.Background()))
	}

	{
		// block P-Chain height cannot be at higher than current P-Chain height
		childSlb, err := block.Build(
			parentBlk.ID(),
			proVM.Time(),
			currPChainHeight*2,
<<<<<<< HEAD
			nextEpoch,
=======
			block.Epoch{},
>>>>>>> cfdfbea6
			proVM.StakingCertLeaf,
			childCoreBlk.Bytes(),
			proVM.ctx.ChainID,
			proVM.StakingLeafSigner,
		)
		require.NoError(err)
		childBlk.SignedBlock = childSlb

		err = childBlk.Verify(context.Background())
		require.ErrorIs(err, errPChainHeightNotReached)
	}
}

func TestBlockVerify_PostForkBlockBuiltOnOption_PChainHeightChecks(t *testing.T) {
	require := require.New(t)

	var (
		activationTime = upgrade.InitiallyActiveTime
		durangoTime    = upgrade.UnscheduledActivationTime
		graniteTime    = upgrade.UnscheduledActivationTime
	)
	coreVM, valState, proVM, _ := initTestProposerVM(t, activationTime, durangoTime, graniteTime, 0)
	defer func() {
		require.NoError(proVM.Shutdown(context.Background()))
	}()

	pChainHeight := uint64(100)
	valState.GetCurrentHeightF = func(context.Context) (uint64, error) {
		return pChainHeight, nil
	}
	valState.GetMinimumHeightF = func(context.Context) (uint64, error) {
		return pChainHeight / 50, nil
	}

	// create post fork oracle block ...
	innerTestBlock := snowmantest.BuildChild(snowmantest.Genesis)
	oracleCoreBlk := &TestOptionsBlock{
		Block: *innerTestBlock,
	}
	preferredOracleBlkChild := snowmantest.BuildChild(innerTestBlock)
	oracleCoreBlk.opts = [2]*snowmantest.Block{
		preferredOracleBlkChild,
		snowmantest.BuildChild(innerTestBlock),
	}

	coreVM.BuildBlockF = func(context.Context) (snowman.Block, error) {
		return oracleCoreBlk, nil
	}
	coreVM.GetBlockF = func(_ context.Context, blkID ids.ID) (snowman.Block, error) {
		switch blkID {
		case snowmantest.GenesisID:
			return snowmantest.Genesis, nil
		case oracleCoreBlk.ID():
			return oracleCoreBlk, nil
		case oracleCoreBlk.opts[0].ID():
			return oracleCoreBlk.opts[0], nil
		case oracleCoreBlk.opts[1].ID():
			return oracleCoreBlk.opts[1], nil
		default:
			return nil, database.ErrNotFound
		}
	}
	coreVM.ParseBlockF = func(_ context.Context, b []byte) (snowman.Block, error) {
		switch {
		case bytes.Equal(b, snowmantest.GenesisBytes):
			return snowmantest.Genesis, nil
		case bytes.Equal(b, oracleCoreBlk.Bytes()):
			return oracleCoreBlk, nil
		case bytes.Equal(b, oracleCoreBlk.opts[0].Bytes()):
			return oracleCoreBlk.opts[0], nil
		case bytes.Equal(b, oracleCoreBlk.opts[1].Bytes()):
			return oracleCoreBlk.opts[1], nil
		default:
			return nil, errUnknownBlock
		}
	}

	oracleBlk, err := proVM.BuildBlock(context.Background())
	require.NoError(err)

	require.NoError(oracleBlk.Verify(context.Background()))
	require.NoError(proVM.SetPreference(context.Background(), oracleBlk.ID()))

	// retrieve one option and verify block built on it
	require.IsType(&postForkBlock{}, oracleBlk)
	postForkOracleBlk := oracleBlk.(*postForkBlock)
	opts, err := postForkOracleBlk.Options(context.Background())
	require.NoError(err)
	parentBlk := opts[0]

	require.NoError(parentBlk.Verify(context.Background()))
	require.NoError(proVM.SetPreference(context.Background(), parentBlk.ID()))

	// set VM to be ready to build next block. We set it to generate unsigned blocks
	// for simplicity.
	nextTime := parentBlk.Timestamp().Add(proposer.MaxVerifyDelay)
	proVM.Set(nextTime)

	parentBlkPChainHeight := postForkOracleBlk.PChainHeight() // option takes proposal blocks' Pchain height

	childCoreBlk := snowmantest.BuildChild(preferredOracleBlkChild)
	childBlk := postForkBlock{
		postForkCommonComponents: postForkCommonComponents{
			vm:       proVM,
			innerBlk: childCoreBlk,
		},
	}

	nextEpoch := nextPChainEpoch(
		parentBlkPChainHeight,
		block.Epoch{},
		parentBlk.Timestamp(),
		proVM.Upgrades.GraniteEpochDuration,
	)

	{
		// child P-Chain height must not precede parent P-Chain height
		childSlb, err := block.BuildUnsigned(
			parentBlk.ID(),
			nextTime,
			parentBlkPChainHeight-1,
<<<<<<< HEAD
			nextEpoch,
=======
			block.Epoch{},
>>>>>>> cfdfbea6
			childCoreBlk.Bytes(),
		)
		require.NoError(err)
		childBlk.SignedBlock = childSlb

		err = childBlk.Verify(context.Background())
		require.ErrorIs(err, errPChainHeightNotMonotonic)
	}

	{
		// child P-Chain height can be equal to parent P-Chain height
		childSlb, err := block.BuildUnsigned(
			parentBlk.ID(),
			nextTime,
			parentBlkPChainHeight,
<<<<<<< HEAD
			nextEpoch,
=======
			block.Epoch{},
>>>>>>> cfdfbea6
			childCoreBlk.Bytes(),
		)
		require.NoError(err)
		childBlk.SignedBlock = childSlb

		require.NoError(childBlk.Verify(context.Background()))
	}

	{
		// child P-Chain height may follow parent P-Chain height
		childSlb, err := block.BuildUnsigned(
			parentBlk.ID(),
			nextTime,
			parentBlkPChainHeight+1,
<<<<<<< HEAD
			nextEpoch,
=======
			block.Epoch{},
>>>>>>> cfdfbea6
			childCoreBlk.Bytes(),
		)
		require.NoError(err)
		childBlk.SignedBlock = childSlb

		require.NoError(childBlk.Verify(context.Background()))
	}

	currPChainHeight, _ := proVM.ctx.ValidatorState.GetCurrentHeight(context.Background())
	{
		// block P-Chain height can be equal to current P-Chain height
		childSlb, err := block.BuildUnsigned(
			parentBlk.ID(),
			nextTime,
			currPChainHeight,
<<<<<<< HEAD
			nextEpoch,
=======
			block.Epoch{},
>>>>>>> cfdfbea6
			childCoreBlk.Bytes(),
		)
		require.NoError(err)
		childBlk.SignedBlock = childSlb

		require.NoError(childBlk.Verify(context.Background()))
	}

	{
		// block P-Chain height cannot be at higher than current P-Chain height
		childSlb, err := block.BuildUnsigned(
			parentBlk.ID(),
			nextTime,
			currPChainHeight*2,
			block.Epoch{},
			childCoreBlk.Bytes(),
		)
		require.NoError(err)
		childBlk.SignedBlock = childSlb
		err = childBlk.Verify(context.Background())
		require.ErrorIs(err, errPChainHeightNotReached)
	}
}

func TestBlockVerify_PostForkBlock_CoreBlockVerifyIsCalledOnce(t *testing.T) {
	require := require.New(t)

	// Verify a block once (in this test by building it).
	// Show that other verify call would not call coreBlk.Verify()
	var (
		activationTime = upgrade.InitiallyActiveTime
		durangoTime    = upgrade.InitiallyActiveTime
		graniteTime    = upgrade.InitiallyActiveTime
	)
	coreVM, valState, proVM, _ := initTestProposerVM(t, activationTime, durangoTime, graniteTime, 0)
	defer func() {
		require.NoError(proVM.Shutdown(context.Background()))
	}()

	pChainHeight := uint64(2000)
	valState.GetCurrentHeightF = func(context.Context) (uint64, error) {
		return pChainHeight, nil
	}

	coreBlk := snowmantest.BuildChild(snowmantest.Genesis)
	coreVM.BuildBlockF = func(context.Context) (snowman.Block, error) {
		return coreBlk, nil
	}
	coreVM.GetBlockF = func(_ context.Context, blkID ids.ID) (snowman.Block, error) {
		switch blkID {
		case snowmantest.GenesisID:
			return snowmantest.Genesis, nil
		case coreBlk.ID():
			return coreBlk, nil
		default:
			return nil, database.ErrNotFound
		}
	}
	coreVM.ParseBlockF = func(_ context.Context, b []byte) (snowman.Block, error) {
		switch {
		case bytes.Equal(b, snowmantest.GenesisBytes):
			return snowmantest.Genesis, nil
		case bytes.Equal(b, coreBlk.Bytes()):
			return coreBlk, nil
		default:
			return nil, errUnknownBlock
		}
	}

	builtBlk, err := proVM.BuildBlock(context.Background())
	require.NoError(err)

	require.NoError(builtBlk.Verify(context.Background()))

	// set error on coreBlock.Verify and recall Verify()
	coreBlk.VerifyV = errDuplicateVerify
	require.NoError(builtBlk.Verify(context.Background()))

	// rebuild a block with the same core block
	pChainHeight++
	_, err = proVM.BuildBlock(context.Background())
	require.NoError(err)
}

// ProposerBlock.Accept tests section
func TestBlockAccept_PostForkBlock_SetsLastAcceptedBlock(t *testing.T) {
	require := require.New(t)

	// setup
	var (
		activationTime = upgrade.InitiallyActiveTime
		durangoTime    = upgrade.InitiallyActiveTime
		graniteTime    = upgrade.InitiallyActiveTime
	)
	coreVM, valState, proVM, _ := initTestProposerVM(t, activationTime, durangoTime, graniteTime, 0)
	defer func() {
		require.NoError(proVM.Shutdown(context.Background()))
	}()

	pChainHeight := uint64(2000)
	valState.GetCurrentHeightF = func(context.Context) (uint64, error) {
		return pChainHeight, nil
	}

	coreBlk := snowmantest.BuildChild(snowmantest.Genesis)
	coreVM.BuildBlockF = func(context.Context) (snowman.Block, error) {
		return coreBlk, nil
	}
	coreVM.GetBlockF = func(_ context.Context, blkID ids.ID) (snowman.Block, error) {
		switch blkID {
		case snowmantest.GenesisID:
			return snowmantest.Genesis, nil
		case coreBlk.ID():
			return coreBlk, nil
		default:
			return nil, database.ErrNotFound
		}
	}
	coreVM.ParseBlockF = func(_ context.Context, b []byte) (snowman.Block, error) {
		switch {
		case bytes.Equal(b, snowmantest.GenesisBytes):
			return snowmantest.Genesis, nil
		case bytes.Equal(b, coreBlk.Bytes()):
			return coreBlk, nil
		default:
			return nil, errUnknownBlock
		}
	}

	builtBlk, err := proVM.BuildBlock(context.Background())
	require.NoError(err)

	// test
	require.NoError(builtBlk.Accept(context.Background()))

	coreVM.LastAcceptedF = snowmantest.MakeLastAcceptedBlockF(
		[]*snowmantest.Block{
			snowmantest.Genesis,
			coreBlk,
		},
	)
	acceptedID, err := proVM.LastAccepted(context.Background())
	require.NoError(err)
	require.Equal(builtBlk.ID(), acceptedID)
}

func TestBlockAccept_PostForkBlock_TwoProBlocksWithSameCoreBlock_OneIsAccepted(t *testing.T) {
	require := require.New(t)

	var (
		activationTime = upgrade.InitiallyActiveTime
		durangoTime    = upgrade.InitiallyActiveTime
		graniteTime    = upgrade.InitiallyActiveTime
	)
	coreVM, valState, proVM, _ := initTestProposerVM(t, activationTime, durangoTime, graniteTime, 0)
	defer func() {
		require.NoError(proVM.Shutdown(context.Background()))
	}()

	var minimumHeight uint64
	valState.GetMinimumHeightF = func(context.Context) (uint64, error) {
		return minimumHeight, nil
	}

	// generate two blocks with the same core block and store them
	coreBlk := snowmantest.BuildChild(snowmantest.Genesis)
	coreVM.BuildBlockF = func(context.Context) (snowman.Block, error) {
		return coreBlk, nil
	}

	minimumHeight = snowmantest.GenesisHeight

	proBlk1, err := proVM.BuildBlock(context.Background())
	require.NoError(err)

	minimumHeight++
	proBlk2, err := proVM.BuildBlock(context.Background())
	require.NoError(err)
	require.NotEqual(proBlk2.ID(), proBlk1.ID())

	// set proBlk1 as preferred
	require.NoError(proBlk1.Accept(context.Background()))
	require.Equal(snowtest.Accepted, coreBlk.Status)

	acceptedID, err := proVM.LastAccepted(context.Background())
	require.NoError(err)
	require.Equal(proBlk1.ID(), acceptedID)
}

// ProposerBlock.Reject tests section
func TestBlockReject_PostForkBlock_InnerBlockIsNotRejected(t *testing.T) {
	require := require.New(t)

	var (
		activationTime = upgrade.InitiallyActiveTime
		durangoTime    = upgrade.InitiallyActiveTime
		graniteTime    = upgrade.InitiallyActiveTime
	)
	coreVM, _, proVM, _ := initTestProposerVM(t, activationTime, durangoTime, graniteTime, 0)
	defer func() {
		require.NoError(proVM.Shutdown(context.Background()))
	}()

	coreBlk := snowmantest.BuildChild(snowmantest.Genesis)
	coreBlk.RejectV = errUnexpectedBlockRejection
	coreVM.BuildBlockF = func(context.Context) (snowman.Block, error) {
		return coreBlk, nil
	}

	sb, err := proVM.BuildBlock(context.Background())
	require.NoError(err)
	require.IsType(&postForkBlock{}, sb)
	proBlk := sb.(*postForkBlock)

	require.NoError(proBlk.Reject(context.Background()))
}

func TestBlockVerify_PostForkBlock_ShouldBePostForkOption(t *testing.T) {
	require := require.New(t)

	var (
		activationTime = upgrade.InitiallyActiveTime
		durangoTime    = upgrade.InitiallyActiveTime
		graniteTime    = upgrade.InitiallyActiveTime
	)
	coreVM, _, proVM, _ := initTestProposerVM(t, activationTime, durangoTime, graniteTime, 0)
	defer func() {
		require.NoError(proVM.Shutdown(context.Background()))
	}()

	// create post fork oracle block ...
	coreTestBlk := snowmantest.BuildChild(snowmantest.Genesis)
	oracleCoreBlk := &TestOptionsBlock{
		Block: *coreTestBlk,
		opts: [2]*snowmantest.Block{
			snowmantest.BuildChild(coreTestBlk),
			snowmantest.BuildChild(coreTestBlk),
		},
	}

	coreVM.BuildBlockF = func(context.Context) (snowman.Block, error) {
		return oracleCoreBlk, nil
	}
	coreVM.GetBlockF = func(_ context.Context, blkID ids.ID) (snowman.Block, error) {
		switch blkID {
		case snowmantest.GenesisID:
			return snowmantest.Genesis, nil
		case oracleCoreBlk.ID():
			return oracleCoreBlk, nil
		case oracleCoreBlk.opts[0].ID():
			return oracleCoreBlk.opts[0], nil
		case oracleCoreBlk.opts[1].ID():
			return oracleCoreBlk.opts[1], nil
		default:
			return nil, database.ErrNotFound
		}
	}
	coreVM.ParseBlockF = func(_ context.Context, b []byte) (snowman.Block, error) {
		switch {
		case bytes.Equal(b, snowmantest.GenesisBytes):
			return snowmantest.Genesis, nil
		case bytes.Equal(b, oracleCoreBlk.Bytes()):
			return oracleCoreBlk, nil
		case bytes.Equal(b, oracleCoreBlk.opts[0].Bytes()):
			return oracleCoreBlk.opts[0], nil
		case bytes.Equal(b, oracleCoreBlk.opts[1].Bytes()):
			return oracleCoreBlk.opts[1], nil
		default:
			return nil, errUnknownBlock
		}
	}

	parentBlk, err := proVM.BuildBlock(context.Background())
	require.NoError(err)

	require.NoError(parentBlk.Verify(context.Background()))
	require.NoError(proVM.SetPreference(context.Background(), parentBlk.ID()))

	// retrieve options ...
	require.IsType(&postForkBlock{}, parentBlk)
	postForkOracleBlk := parentBlk.(*postForkBlock)
	opts, err := postForkOracleBlk.Options(context.Background())
	require.NoError(err)
	require.IsType(&postForkOption{}, opts[0])

	// ... and verify them the first time
	require.NoError(opts[0].Verify(context.Background()))
	require.NoError(opts[1].Verify(context.Background()))

	// Build the child
	statelessChild, err := block.Build(
		postForkOracleBlk.ID(),
		postForkOracleBlk.Timestamp().Add(proposer.WindowDuration),
		postForkOracleBlk.PChainHeight(),
		block.Epoch{},
		proVM.StakingCertLeaf,
		oracleCoreBlk.opts[0].Bytes(),
		proVM.ctx.ChainID,
		proVM.StakingLeafSigner,
	)
	require.NoError(err)

	invalidChild, err := proVM.ParseBlock(context.Background(), statelessChild.Bytes())
	if err != nil {
		// A failure to parse is okay here
		return
	}

	err = invalidChild.Verify(context.Background())
	require.ErrorIs(err, errUnexpectedBlockType)
}

func TestBlockVerify_PostForkBlock_PChainTooLow(t *testing.T) {
	require := require.New(t)

	var (
		activationTime = upgrade.InitiallyActiveTime
		durangoTime    = upgrade.InitiallyActiveTime
		graniteTime    = upgrade.InitiallyActiveTime
	)
	coreVM, _, proVM, _ := initTestProposerVM(t, activationTime, durangoTime, graniteTime, 5)
	defer func() {
		require.NoError(proVM.Shutdown(context.Background()))
	}()

	coreBlk := snowmantest.BuildChild(snowmantest.Genesis)
	coreVM.GetBlockF = func(_ context.Context, blkID ids.ID) (snowman.Block, error) {
		switch blkID {
		case snowmantest.GenesisID:
			return snowmantest.Genesis, nil
		case coreBlk.ID():
			return coreBlk, nil
		default:
			return nil, database.ErrNotFound
		}
	}
	coreVM.ParseBlockF = func(_ context.Context, b []byte) (snowman.Block, error) {
		switch {
		case bytes.Equal(b, snowmantest.GenesisBytes):
			return snowmantest.Genesis, nil
		case bytes.Equal(b, coreBlk.Bytes()):
			return coreBlk, nil
		default:
			return nil, errUnknownBlock
		}
	}

	statelessChild, err := block.BuildUnsigned(
		snowmantest.GenesisID,
		snowmantest.GenesisTimestamp,
		4,
		block.Epoch{},
		coreBlk.Bytes(),
	)
	require.NoError(err)

	invalidChild, err := proVM.ParseBlock(context.Background(), statelessChild.Bytes())
	if err != nil {
		// A failure to parse is okay here
		return
	}

	err = invalidChild.Verify(context.Background())
	require.ErrorIs(err, errPChainHeightTooLow)
}<|MERGE_RESOLUTION|>--- conflicted
+++ resolved
@@ -150,19 +150,13 @@
 	// set proVM to be able to build unsigned blocks
 	proVM.Set(proVM.Time().Add(proposer.MaxVerifyDelay))
 
-	childEpoch := nextPChainEpoch(0, block.Epoch{}, parentBlk.Timestamp(), proVM.Upgrades.GraniteEpochDuration)
-
 	{
 		// child block referring unknown parent does not verify
 		childSlb, err := block.BuildUnsigned(
 			ids.Empty, // refer unknown parent
 			proVM.Time(),
 			pChainHeight,
-<<<<<<< HEAD
-			childEpoch,
-=======
-			block.Epoch{},
->>>>>>> cfdfbea6
+			block.Epoch{},
 			childCoreBlk.Bytes(),
 		)
 		require.NoError(err)
@@ -178,11 +172,7 @@
 			parentBlk.ID(), // refer known parent
 			proVM.Time(),
 			pChainHeight,
-<<<<<<< HEAD
-			childEpoch,
-=======
-			block.Epoch{},
->>>>>>> cfdfbea6
+			block.Epoch{},
 			childCoreBlk.Bytes(),
 		)
 		require.NoError(err)
@@ -266,11 +256,7 @@
 			ids.Empty, // refer unknown parent
 			proVM.Time(),
 			pChainHeight,
-<<<<<<< HEAD
 			nextEpoch,
-=======
-			block.Epoch{},
->>>>>>> cfdfbea6
 			proVM.StakingCertLeaf,
 			childCoreBlk.Bytes(),
 			proVM.ctx.ChainID,
@@ -289,11 +275,7 @@
 			parentBlk.ID(),
 			proVM.Time(),
 			pChainHeight,
-<<<<<<< HEAD
 			nextEpoch,
-=======
-			block.Epoch{},
->>>>>>> cfdfbea6
 			proVM.StakingCertLeaf,
 			childCoreBlk.Bytes(),
 			proVM.ctx.ChainID,
@@ -390,8 +372,6 @@
 		},
 	}
 
-	childEpoch := nextPChainEpoch(parentPChainHeight, block.Epoch{}, parentTimestamp, proVM.Upgrades.GraniteEpochDuration)
-
 	{
 		// child block timestamp cannot be lower than parent timestamp
 		newTime := parentTimestamp.Add(-1 * time.Second)
@@ -401,11 +381,7 @@
 			parentBlk.ID(),
 			newTime,
 			pChainHeight,
-<<<<<<< HEAD
-			childEpoch,
-=======
-			block.Epoch{},
->>>>>>> cfdfbea6
+			block.Epoch{},
 			proVM.StakingCertLeaf,
 			childCoreBlk.Bytes(),
 			proVM.ctx.ChainID,
@@ -430,11 +406,7 @@
 			parentBlk.ID(),
 			beforeWinStart,
 			pChainHeight,
-<<<<<<< HEAD
-			childEpoch,
-=======
-			block.Epoch{},
->>>>>>> cfdfbea6
+			block.Epoch{},
 			proVM.StakingCertLeaf,
 			childCoreBlk.Bytes(),
 			proVM.ctx.ChainID,
@@ -456,11 +428,7 @@
 			parentBlk.ID(),
 			atWindowStart,
 			pChainHeight,
-<<<<<<< HEAD
-			childEpoch,
-=======
-			block.Epoch{},
->>>>>>> cfdfbea6
+			block.Epoch{},
 			proVM.StakingCertLeaf,
 			childCoreBlk.Bytes(),
 			proVM.ctx.ChainID,
@@ -481,11 +449,7 @@
 			parentBlk.ID(),
 			afterWindowStart,
 			pChainHeight,
-<<<<<<< HEAD
-			childEpoch,
-=======
-			block.Epoch{},
->>>>>>> cfdfbea6
+			block.Epoch{},
 			proVM.StakingCertLeaf,
 			childCoreBlk.Bytes(),
 			proVM.ctx.ChainID,
@@ -506,11 +470,7 @@
 			parentBlk.ID(),
 			atSubWindowEnd,
 			pChainHeight,
-<<<<<<< HEAD
-			childEpoch,
-=======
-			block.Epoch{},
->>>>>>> cfdfbea6
+			block.Epoch{},
 			childCoreBlk.Bytes(),
 		)
 		require.NoError(err)
@@ -527,11 +487,7 @@
 			parentBlk.ID(),
 			afterSubWinEnd,
 			pChainHeight,
-<<<<<<< HEAD
-			childEpoch,
-=======
-			block.Epoch{},
->>>>>>> cfdfbea6
+			block.Epoch{},
 			proVM.StakingCertLeaf,
 			childCoreBlk.Bytes(),
 			proVM.ctx.ChainID,
@@ -624,11 +580,7 @@
 			parentBlk.ID(),
 			proVM.Time(),
 			parentBlkPChainHeight-1,
-<<<<<<< HEAD
 			nextEpoch,
-=======
-			block.Epoch{},
->>>>>>> cfdfbea6
 			proVM.StakingCertLeaf,
 			childCoreBlk.Bytes(),
 			proVM.ctx.ChainID,
@@ -647,11 +599,7 @@
 			parentBlk.ID(),
 			proVM.Time(),
 			parentBlkPChainHeight,
-<<<<<<< HEAD
 			nextEpoch,
-=======
-			block.Epoch{},
->>>>>>> cfdfbea6
 			proVM.StakingCertLeaf,
 			childCoreBlk.Bytes(),
 			proVM.ctx.ChainID,
@@ -669,11 +617,7 @@
 			parentBlk.ID(),
 			proVM.Time(),
 			parentBlkPChainHeight,
-<<<<<<< HEAD
 			nextEpoch,
-=======
-			block.Epoch{},
->>>>>>> cfdfbea6
 			proVM.StakingCertLeaf,
 			childCoreBlk.Bytes(),
 			proVM.ctx.ChainID,
@@ -692,11 +636,7 @@
 			parentBlk.ID(),
 			proVM.Time(),
 			currPChainHeight,
-<<<<<<< HEAD
 			nextEpoch,
-=======
-			block.Epoch{},
->>>>>>> cfdfbea6
 			proVM.StakingCertLeaf,
 			childCoreBlk.Bytes(),
 			proVM.ctx.ChainID,
@@ -714,11 +654,7 @@
 			parentBlk.ID(),
 			proVM.Time(),
 			currPChainHeight*2,
-<<<<<<< HEAD
 			nextEpoch,
-=======
-			block.Epoch{},
->>>>>>> cfdfbea6
 			proVM.StakingCertLeaf,
 			childCoreBlk.Bytes(),
 			proVM.ctx.ChainID,
@@ -827,24 +763,13 @@
 		},
 	}
 
-	nextEpoch := nextPChainEpoch(
-		parentBlkPChainHeight,
-		block.Epoch{},
-		parentBlk.Timestamp(),
-		proVM.Upgrades.GraniteEpochDuration,
-	)
-
 	{
 		// child P-Chain height must not precede parent P-Chain height
 		childSlb, err := block.BuildUnsigned(
 			parentBlk.ID(),
 			nextTime,
 			parentBlkPChainHeight-1,
-<<<<<<< HEAD
-			nextEpoch,
-=======
-			block.Epoch{},
->>>>>>> cfdfbea6
+			block.Epoch{},
 			childCoreBlk.Bytes(),
 		)
 		require.NoError(err)
@@ -860,11 +785,7 @@
 			parentBlk.ID(),
 			nextTime,
 			parentBlkPChainHeight,
-<<<<<<< HEAD
-			nextEpoch,
-=======
-			block.Epoch{},
->>>>>>> cfdfbea6
+			block.Epoch{},
 			childCoreBlk.Bytes(),
 		)
 		require.NoError(err)
@@ -879,11 +800,7 @@
 			parentBlk.ID(),
 			nextTime,
 			parentBlkPChainHeight+1,
-<<<<<<< HEAD
-			nextEpoch,
-=======
-			block.Epoch{},
->>>>>>> cfdfbea6
+			block.Epoch{},
 			childCoreBlk.Bytes(),
 		)
 		require.NoError(err)
@@ -899,11 +816,7 @@
 			parentBlk.ID(),
 			nextTime,
 			currPChainHeight,
-<<<<<<< HEAD
-			nextEpoch,
-=======
-			block.Epoch{},
->>>>>>> cfdfbea6
+			block.Epoch{},
 			childCoreBlk.Bytes(),
 		)
 		require.NoError(err)
