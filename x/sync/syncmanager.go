// Copyright (C) 2019-2023, Ava Labs, Inc. All rights reserved.
// See the file LICENSE for licensing terms.

package sync

import (
	"bytes"
	"context"
	"errors"
	"fmt"
	"sync"

	"go.uber.org/zap"

	"github.com/ava-labs/avalanchego/ids"
	"github.com/ava-labs/avalanchego/utils/logging"
	"github.com/ava-labs/avalanchego/x/merkledb"

	syncpb "github.com/ava-labs/avalanchego/proto/pb/sync"
)

const (
	defaultRequestKeyLimit      = maxKeyValuesLimit
	defaultRequestByteSizeLimit = maxByteSizeLimit
)

var (
	ErrAlreadyStarted             = errors.New("cannot start a StateSyncManager that has already been started")
	ErrAlreadyClosed              = errors.New("StateSyncManager is closed")
	ErrNoClientProvided           = errors.New("client is a required field of the sync config")
	ErrNoDatabaseProvided         = errors.New("sync database is a required field of the sync config")
	ErrNoLogProvided              = errors.New("log is a required field of the sync config")
	ErrZeroWorkLimit              = errors.New("simultaneous work limit must be greater than 0")
	ErrFinishedWithUnexpectedRoot = errors.New("finished syncing with an unexpected root")
)

type priority byte

// Note that [highPriority] > [medPriority] > [lowPriority].
const (
	lowPriority priority = iota + 1
	medPriority
	highPriority
)

// Signifies that we should sync the range [start, end].
// nil [start] means there is no lower bound.
// nil [end] means there is no upper bound.
// [LocalRootID] is the ID of the root of this range in our database.
// If we have no local root for this range, [LocalRootID] is ids.Empty.
type syncWorkItem struct {
	start       []byte
	end         []byte
	priority    priority
	LocalRootID ids.ID
}

// TODO danlaine look into using a sync.Pool for syncWorkItems
func newWorkItem(localRootID ids.ID, start, end []byte, priority priority) *syncWorkItem {
	return &syncWorkItem{
		LocalRootID: localRootID,
		start:       start,
		end:         end,
		priority:    priority,
	}
}

type StateSyncManager struct {
	// Must be held when accessing [config.TargetRoot].
	syncTargetLock sync.RWMutex
	config         StateSyncConfig

	workLock sync.Mutex
	// The number of work items currently being processed.
	// Namely, the number of goroutines executing [doWork].
	// [workLock] must be held when accessing [processingWorkItems].
	processingWorkItems int
	// [workLock] must be held while accessing [unprocessedWork].
	unprocessedWork *syncWorkHeap
	// Signalled when:
	// - An item is added to [unprocessedWork].
	// - An item is added to [processedWork].
	// - Close() is called.
	// [workLock] is its inner lock.
	unprocessedWorkCond sync.Cond
	// [workLock] must be held while accessing [processedWork].
	processedWork *syncWorkHeap

	// When this is closed:
	// - [closed] is true.
	// - [cancelCtx] was called.
	// - [workToBeDone] and [completedWork] are closed.
	syncDoneChan chan struct{}

	errLock sync.Mutex
	// If non-nil, there was a fatal error.
	// [errLock] must be held when accessing [fatalError].
	fatalError error

	// Cancels all currently processing work items.
	cancelCtx context.CancelFunc

	// Set to true when StartSyncing is called.
	syncing   bool
	closeOnce sync.Once
}

type StateSyncConfig struct {
	SyncDB                *merkledb.Database
	Client                Client
	SimultaneousWorkLimit int
	Log                   logging.Logger
	TargetRoot            ids.ID
}

func NewStateSyncManager(config StateSyncConfig) (*StateSyncManager, error) {
	switch {
	case config.Client == nil:
		return nil, ErrNoClientProvided
	case config.SyncDB == nil:
		return nil, ErrNoDatabaseProvided
	case config.Log == nil:
		return nil, ErrNoLogProvided
	case config.SimultaneousWorkLimit == 0:
		return nil, ErrZeroWorkLimit
	}

	m := &StateSyncManager{
		config:          config,
		syncDoneChan:    make(chan struct{}),
<<<<<<< HEAD
		unprocessedWork: newSyncWorkHeap(),
		processedWork:   newSyncWorkHeap(),
		workTokens:      make(chan struct{}, config.SimultaneousWorkLimit),
=======
		unprocessedWork: newSyncWorkHeap(2 * config.SimultaneousWorkLimit),
		processedWork:   newSyncWorkHeap(2 * config.SimultaneousWorkLimit),
>>>>>>> 319f38b1
	}
	m.unprocessedWorkCond.L = &m.workLock

	return m, nil
}

func (m *StateSyncManager) StartSyncing(ctx context.Context) error {
	m.workLock.Lock()
	defer m.workLock.Unlock()

	if m.syncing {
		return ErrAlreadyStarted
	}

	// Add work item to fetch the entire key range.
	// Note that this will be the first work item to be processed.
	m.unprocessedWork.Insert(newWorkItem(ids.Empty, nil, nil, lowPriority))

	m.syncing = true
	ctx, m.cancelCtx = context.WithCancel(ctx)

	go m.sync(ctx)
	return nil
}

// Repeatedly awaits signal on [m.unprocessedWorkCond] that there
// is work to do or we're done, and dispatches a goroutine to do
// the work.
func (m *StateSyncManager) sync(ctx context.Context) {
	defer func() {
		// Note we release [m.workLock] before calling Close()
		// because Close() will acquire [m.workLock].
		// Invariant: [m.workLock] is held when this goroutine begins.
		m.workLock.Unlock()
		m.Close()
	}()

	// Keep doing work until we're closed, done or [ctx] is canceled.
	m.workLock.Lock()
	for {
		// Invariant: [m.workLock] is held here.
		if ctx.Err() != nil { // [m] is closed.
			return // [m.workLock] released by defer.
		}
		if m.processingWorkItems >= m.config.SimultaneousWorkLimit {
			// We're already processing the maximum number of work items.
			// Wait until one of them finishes.
			m.unprocessedWorkCond.Wait()
			continue
		}
		if m.unprocessedWork.Len() == 0 {
			if m.processingWorkItems == 0 {
				// There's no work to do, and there are no work items being processed
				// which could cause work to be added, so we're done.
				return // [m.workLock] released by defer.
			}
			// There's no work to do.
			// Note that if [m].Close() is called, or [ctx] is canceled,
			// Close() will be called, which will broadcast on [m.unprocessedWorkCond],
			// which will cause Wait() to return, and this goroutine to exit.
			m.unprocessedWorkCond.Wait()
			continue
		}
		m.processingWorkItems++
		workItem := m.unprocessedWork.GetWork()
		// TODO danlaine: We won't release [m.workLock] until
		// we've started a goroutine for each available work item.
		// We can't apply proofs we receive until we release [m.workLock].
		// Is this OK? Is it possible we end up with too many goroutines?
		go m.doWork(ctx, workItem)
	}
}

// Called when there is a fatal error or sync is complete.
func (m *StateSyncManager) Close() {
	m.closeOnce.Do(func() {
		m.workLock.Lock()
		defer m.workLock.Unlock()

		// Don't process any more work items.
		// Drop currently processing work items.
		if m.cancelCtx != nil {
			m.cancelCtx()
		}

		// ensure any goroutines waiting for work from the heaps gets released
		m.unprocessedWork.Close()
		m.unprocessedWorkCond.Signal()
		m.processedWork.Close()

		// signal all code waiting on the sync to complete
		close(m.syncDoneChan)
	})
}

// Processes [item] by fetching and applying a change or range proof.
// Assumes [m.workLock] is not held.
func (m *StateSyncManager) doWork(ctx context.Context, item *syncWorkItem) {
	defer func() {
		m.workLock.Lock()
		defer m.workLock.Unlock()

		m.processingWorkItems--
		m.unprocessedWorkCond.Signal()
	}()

	if item.LocalRootID == ids.Empty {
		// the keys in this range have not been downloaded, so get all key/values
		m.getAndApplyRangeProof(ctx, item)
	} else {
		// the keys in this range have already been downloaded, but the root changed, so get all changes
		m.getAndApplyChangeProof(ctx, item)
	}
}

// Fetch and apply the change proof given by [workItem].
// Assumes [m.workLock] is not held.
func (m *StateSyncManager) getAndApplyChangeProof(ctx context.Context, workItem *syncWorkItem) {
	rootID := m.getTargetRoot()

	if workItem.LocalRootID == rootID {
		// Start root is the same as the end root, so we're done.
		m.completeWorkItem(ctx, workItem, workItem.end, rootID, nil)
		return
	}

	changeproof, err := m.config.Client.GetChangeProof(
		ctx,
		&syncpb.ChangeProofRequest{
			StartRoot:  workItem.LocalRootID[:],
			EndRoot:    rootID[:],
			Start:      workItem.start,
			End:        workItem.end,
			KeyLimit:   defaultRequestKeyLimit,
			BytesLimit: defaultRequestByteSizeLimit,
		},
		m.config.SyncDB,
	)
	if err != nil {
		m.setError(err)
		return
	}

	select {
	case <-m.syncDoneChan:
		// If we're closed, don't apply the proof.
		return
	default:
	}

	// The start or end root IDs are not present in other nodes' history.
	// Add this range as a fresh uncompleted work item to the work heap.
	// TODO danlaine send range proof instead of failure notification
	if !changeproof.HadRootsInHistory {
		workItem.LocalRootID = ids.Empty
		m.enqueueWork(workItem)
		return
	}

	largestHandledKey := workItem.end
	// if the proof wasn't empty, apply changes to the sync DB
	if len(changeproof.KeyValues)+len(changeproof.DeletedKeys) > 0 {
		if err := m.config.SyncDB.CommitChangeProof(ctx, changeproof); err != nil {
			m.setError(err)
			return
		}

		if len(changeproof.KeyValues) > 0 {
			largestHandledKey = changeproof.KeyValues[len(changeproof.KeyValues)-1].Key
		}
		if len(changeproof.DeletedKeys) > 0 {
			lastDeletedKey := changeproof.DeletedKeys[len(changeproof.DeletedKeys)-1]
			if bytes.Compare(lastDeletedKey, largestHandledKey) == 1 {
				largestHandledKey = lastDeletedKey
			}
		}
	}

	m.completeWorkItem(ctx, workItem, largestHandledKey, rootID, changeproof.EndProof)
}

// Fetch and apply the range proof given by [workItem].
// Assumes [m.workLock] is not held.
func (m *StateSyncManager) getAndApplyRangeProof(ctx context.Context, workItem *syncWorkItem) {
	rootID := m.getTargetRoot()
	proof, err := m.config.Client.GetRangeProof(ctx,
		&syncpb.RangeProofRequest{
			Root:       rootID[:],
			Start:      workItem.start,
			End:        workItem.end,
			KeyLimit:   defaultRequestKeyLimit,
			BytesLimit: defaultRequestByteSizeLimit,
		},
	)
	if err != nil {
		m.setError(err)
		return
	}

	select {
	case <-m.syncDoneChan:
		// If we're closed, don't apply the proof.
		return
	default:
	}

	largestHandledKey := workItem.end
	if len(proof.KeyValues) > 0 {
		// Add all the key-value pairs we got to the database.
		if err := m.config.SyncDB.CommitRangeProof(ctx, workItem.start, proof); err != nil {
			m.setError(err)
			return
		}

		largestHandledKey = proof.KeyValues[len(proof.KeyValues)-1].Key
	}

	m.completeWorkItem(ctx, workItem, largestHandledKey, rootID, proof.EndProof)
}

// Attempt to find what key to query next based on the differences between
// the local trie path to a node and the path recently received.
func (m *StateSyncManager) findNextKey(
	ctx context.Context,
	start []byte,
	end []byte,
	receivedProofNodes []merkledb.ProofNode,
) ([]byte, error) {
	proofOfStart, err := m.config.SyncDB.GetProof(ctx, start)
	if err != nil {
		return nil, err
	}
	localProofNodes := proofOfStart.Path

	var result []byte
	localIndex := len(localProofNodes) - 1
	receivedIndex := len(receivedProofNodes) - 1
	startKeyPath := merkledb.SerializedPath{Value: start, NibbleLength: 2 * len(start)}

	// Just return the start key when the proof nodes contain keys that are not prefixes of the start key
	// this occurs mostly in change proofs where the largest returned key was a deleted key.
	// Since the key was deleted, it no longer shows up in the proof nodes
	// for now, just fallback to using the start key, which is always correct.
	// TODO: determine a more accurate nextKey in this scenario
	if !startKeyPath.HasPrefix(localProofNodes[localIndex].KeyPath) || !startKeyPath.HasPrefix(receivedProofNodes[receivedIndex].KeyPath) {
		return append(start, 0), nil
	}

	// walk up the node paths until a difference is found
	for receivedIndex >= 0 && result == nil {
		localNode := localProofNodes[localIndex]
		receivedNode := receivedProofNodes[receivedIndex]
		// the two nodes have the same key
		if localNode.KeyPath.Equal(receivedNode.KeyPath) {
			startingChildIndex := byte(0)
			if localNode.KeyPath.NibbleLength < startKeyPath.NibbleLength {
				startingChildIndex = startKeyPath.NibbleVal(localNode.KeyPath.NibbleLength) + 1
			}
			// the two nodes have the same path, so ensure that all children have matching ids
			for childIndex := startingChildIndex; childIndex < 16; childIndex++ {
				receivedChildID, receiveOk := receivedNode.Children[childIndex]
				localChildID, localOk := localNode.Children[childIndex]
				// if they both don't have a child or have matching children, continue
				if (receiveOk || localOk) && receivedChildID != localChildID {
					result = localNode.KeyPath.AppendNibble(childIndex).Value
					break
				}
			}
			if result != nil {
				break
			}
			// only want to move both indexes when they have equal keys
			localIndex--
			receivedIndex--
			continue
		}

		var branchNode merkledb.ProofNode

		if receivedNode.KeyPath.NibbleLength > localNode.KeyPath.NibbleLength {
			// the received proof has an extra node due to a branch that is not present locally
			branchNode = receivedNode
			receivedIndex--
		} else {
			// the local proof has an extra node due to a branch that was not present in the received proof
			branchNode = localNode
			localIndex--
		}

		if startKeyPath.NibbleLength <= branchNode.KeyPath.NibbleLength {
			return append(start, 0), nil
		}

		// the two nodes have different paths, so find where they branched
		for nextKeyNibble := startKeyPath.NibbleVal(branchNode.KeyPath.NibbleLength) + 1; nextKeyNibble < 16; nextKeyNibble++ {
			if _, ok := branchNode.Children[nextKeyNibble]; ok {
				result = branchNode.KeyPath.AppendNibble(nextKeyNibble).Value
				break
			}
		}
	}

	if result == nil || (len(end) > 0 && bytes.Compare(result, end) >= 0) {
		return nil, nil
	}

	return result, nil
}

func (m *StateSyncManager) Error() error {
	m.errLock.Lock()
	defer m.errLock.Unlock()

	return m.fatalError
}

// Blocks until either:
// - sync is complete.
// - sync fatally errored.
// - [ctx] is canceled.
// If [ctx] is canceled, returns [ctx].Err().
func (m *StateSyncManager) Wait(ctx context.Context) error {
	select {
	case <-m.syncDoneChan:
	case <-ctx.Done():
		return ctx.Err()
	}

	// There was a fatal error.
	if err := m.Error(); err != nil {
		return err
	}

	root, err := m.config.SyncDB.GetMerkleRoot(ctx)
	if err != nil {
		m.config.Log.Info("completed with error", zap.Error(err))
		return err
	}
	if m.getTargetRoot() != root {
		// This should never happen.
		return fmt.Errorf("%w: expected %s, got %s", ErrFinishedWithUnexpectedRoot, m.getTargetRoot(), root)
	}
	m.config.Log.Info("completed", zap.String("new root", root.String()))
	return nil
}

func (m *StateSyncManager) UpdateSyncTarget(syncTargetRoot ids.ID) error {
	m.workLock.Lock()
	defer m.workLock.Unlock()

	select {
	case <-m.syncDoneChan:
		return ErrAlreadyClosed
	default:
	}

	m.syncTargetLock.Lock()
	defer m.syncTargetLock.Unlock()

	if m.config.TargetRoot == syncTargetRoot {
		// the target hasn't changed, so there is nothing to do
		return nil
	}

	m.config.TargetRoot = syncTargetRoot

	// move all completed ranges into the work heap with high priority
	shouldSignal := m.processedWork.Len() > 0
	for m.processedWork.Len() > 0 {
		// Note that [m.processedWork].Close() hasn't
		// been called because we have [m.workLock]
		// and we checked that [m.closed] is false.
		currentItem := m.processedWork.GetWork()
		currentItem.priority = highPriority
		m.unprocessedWork.Insert(currentItem)
	}
	if shouldSignal {
		// Only signal once because we only have 1 goroutine
		// waiting on [m.unprocessedWorkCond].
		m.unprocessedWorkCond.Signal()
	}
	return nil
}

func (m *StateSyncManager) getTargetRoot() ids.ID {
	m.syncTargetLock.RLock()
	defer m.syncTargetLock.RUnlock()

	return m.config.TargetRoot
}

// Record that there was a fatal error and begin shutting down.
func (m *StateSyncManager) setError(err error) {
	m.errLock.Lock()
	defer m.errLock.Unlock()

	m.config.Log.Error("syncing failed", zap.Error(err))
	m.fatalError = err
	// Call in goroutine because we might be holding [m.workLock]
	// which [m.Close] will try to acquire.
	go m.Close()
}

// Mark the range [start, end] as synced up to [rootID].
// Assumes [m.workLock] is not held.
func (m *StateSyncManager) completeWorkItem(ctx context.Context, workItem *syncWorkItem, largestHandledKey []byte, rootID ids.ID, proofOfLargestKey []merkledb.ProofNode) {
	// if the last key is equal to the end, then the full range is completed
	if !bytes.Equal(largestHandledKey, workItem.end) {
		// find the next key to start querying by comparing the proofs for the last completed key
		nextStartKey, err := m.findNextKey(ctx, largestHandledKey, workItem.end, proofOfLargestKey)
		if err != nil {
			m.setError(err)
			return
		}

		largestHandledKey = workItem.end

		// nextStartKey being nil indicates that the entire range has been completed
		if nextStartKey != nil {
			// the full range wasn't completed, so enqueue a new work item for the range [nextStartKey, workItem.end]
			m.enqueueWork(newWorkItem(workItem.LocalRootID, nextStartKey, workItem.end, workItem.priority))
			largestHandledKey = nextStartKey
		}
	}

	// completed the range [workItem.start, lastKey], log and record in the completed work heap
	m.config.Log.Info("completed range",
		zap.Binary("start", workItem.start),
		zap.Binary("end", largestHandledKey),
	)
	if m.getTargetRoot() == rootID {
		m.workLock.Lock()
		defer m.workLock.Unlock()

		m.processedWork.MergeInsert(newWorkItem(rootID, workItem.start, largestHandledKey, workItem.priority))
	} else {
		// the root has changed, so reinsert with high priority
		m.enqueueWork(newWorkItem(rootID, workItem.start, largestHandledKey, highPriority))
	}
}

// Queue the given key range to be fetched and applied.
// If there are sufficiently few unprocessed/processing work items,
// splits the range into two items and queues them both.
// Assumes [m.workLock] is not held.
func (m *StateSyncManager) enqueueWork(item *syncWorkItem) {
	m.workLock.Lock()
	defer func() {
		m.workLock.Unlock()
		m.unprocessedWorkCond.Signal()
	}()

	if m.processingWorkItems+m.unprocessedWork.Len() > 2*m.config.SimultaneousWorkLimit {
		// There are too many work items already, don't split the range
		m.unprocessedWork.Insert(item)
		return
	}

	// Split the remaining range into to 2.
	// Find the middle point.
	mid := midPoint(item.start, item.end)

	// first item gets higher priority than the second to encourage finished ranges to grow
	// rather than start a new range that is not contiguous with existing completed ranges
	first := newWorkItem(item.LocalRootID, item.start, mid, medPriority)
	second := newWorkItem(item.LocalRootID, mid, item.end, lowPriority)

	m.unprocessedWork.Insert(first)
	m.unprocessedWork.Insert(second)
}

// find the midpoint between two keys
// nil on start is treated as all 0's
// nil on end is treated as all 255's
func midPoint(start, end []byte) []byte {
	length := len(start)
	if len(end) > length {
		length = len(end)
	}
	if length == 0 {
		return []byte{127}
	}

	// This check deals with cases where the end has a 255(or is nil which is treated as all 255s) and the start key ends 255.
	// For example, midPoint([255], nil) should be [255, 127], not [255].
	// The result needs the extra byte added on to the end to deal with the fact that the naive midpoint between 255 and 255 would be 255
	if (len(start) > 0 && start[len(start)-1] == 255) && (len(end) == 0 || end[len(end)-1] == 255) {
		length++
	}

	leftover := 0
	midpoint := make([]byte, length+1)
	for i := 0; i < length; i++ {
		startVal := 0
		if i < len(start) {
			startVal = int(start[i])
		}

		endVal := 0
		if len(end) == 0 {
			endVal = 255
		}
		if i < len(end) {
			endVal = int(end[i])
		}

		total := startVal + endVal + leftover
		leftover = 0
		// if total is odd, when we divide, we will lose the .5,
		// record that in the leftover for the next digits
		if total%2 == 1 {
			leftover = 256
		}

		// find the midpoint between the start and the end
		total /= 2

		// larger than byte can hold, so carry over to previous byte
		if total >= 256 {
			total -= 256
			index := i - 1
			for index >= 0 {
				if midpoint[index] != 255 {
					midpoint[index]++
					break
				}

				midpoint[index] = 0
				index--
			}
		}
		midpoint[i] = byte(total)
	}
	if leftover > 0 {
		midpoint[length] = 127
	} else {
		midpoint = midpoint[0:length]
	}
	return midpoint
}<|MERGE_RESOLUTION|>--- conflicted
+++ resolved
@@ -128,14 +128,8 @@
 	m := &StateSyncManager{
 		config:          config,
 		syncDoneChan:    make(chan struct{}),
-<<<<<<< HEAD
 		unprocessedWork: newSyncWorkHeap(),
 		processedWork:   newSyncWorkHeap(),
-		workTokens:      make(chan struct{}, config.SimultaneousWorkLimit),
-=======
-		unprocessedWork: newSyncWorkHeap(2 * config.SimultaneousWorkLimit),
-		processedWork:   newSyncWorkHeap(2 * config.SimultaneousWorkLimit),
->>>>>>> 319f38b1
 	}
 	m.unprocessedWorkCond.L = &m.workLock
 
