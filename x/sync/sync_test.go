--- conflicted
+++ resolved
@@ -98,12 +98,9 @@
 func Test_Completion(t *testing.T) {
 	require := require.New(t)
 	for i := 0; i < 10; i++ {
-<<<<<<< HEAD
 		ctrl := gomock.NewController(t)
 		defer ctrl.Finish()
 
-=======
->>>>>>> 38225008
 		emptyDB, err := merkledb.New(
 			context.Background(),
 			memdb.New(),
