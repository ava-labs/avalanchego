--- conflicted
+++ resolved
@@ -38,7 +38,7 @@
 			return db.GetRangeProof(
 				context.Background(),
 				request.StartKey,
-				request.EndKey,
+				request.EndKey.Value,
 				int(request.KeyLimit),
 			)
 		}).AnyTimes()
@@ -49,7 +49,6 @@
 				return nil, err
 			}
 
-<<<<<<< HEAD
 			endRoot, err := ids.ToID(request.EndRootHash)
 			if err != nil {
 				return nil, err
@@ -60,7 +59,7 @@
 				startRoot,
 				endRoot,
 				request.StartKey,
-				request.EndKey,
+				request.EndKey.Value,
 				int(request.KeyLimit),
 			)
 			if err != nil {
@@ -71,26 +70,6 @@
 			}, nil
 		}).AnyTimes()
 	return syncClient
-=======
-func (client *mockClient) GetChangeProof(ctx context.Context, request *pb.SyncGetChangeProofRequest, _ DB) (*merkledb.ChangeProof, error) {
-	startRoot, err := ids.ToID(request.StartRootHash)
-	if err != nil {
-		return nil, err
-	}
-	endRoot, err := ids.ToID(request.EndRootHash)
-	if err != nil {
-		return nil, err
-	}
-	return client.db.GetChangeProof(ctx, startRoot, endRoot, request.StartKey, request.EndKey.Value, int(request.KeyLimit))
-}
-
-func (client *mockClient) GetRangeProof(ctx context.Context, request *pb.SyncGetRangeProofRequest) (*merkledb.RangeProof, error) {
-	root, err := ids.ToID(request.RootHash)
-	if err != nil {
-		return nil, err
-	}
-	return client.db.GetRangeProofAtRoot(ctx, root, request.StartKey, request.EndKey.Value, int(request.KeyLimit))
->>>>>>> 8579d7f1
 }
 
 func Test_Creation(t *testing.T) {
@@ -959,9 +938,8 @@
 
 			endRoot, err := ids.ToID(request.EndRootHash)
 			require.NoError(err)
-<<<<<<< HEAD
-
-			changeProof, err := dbToSync.GetChangeProof(ctx, startRoot, endRoot, request.StartKey, request.EndKey, int(request.KeyLimit))
+
+			changeProof, err := dbToSync.GetChangeProof(ctx, startRoot, endRoot, request.StartKey, request.EndKey.Value, int(request.KeyLimit))
 			if err != nil {
 				return nil, err
 			}
@@ -969,9 +947,6 @@
 			return &merkledb.ChangeOrRangeProof{
 				ChangeProof: changeProof,
 			}, nil
-=======
-			return dbToSync.GetChangeProof(ctx, startRoot, endRoot, request.StartKey, request.EndKey.Value, int(request.KeyLimit))
->>>>>>> 8579d7f1
 		},
 	).AnyTimes()
 
@@ -1061,9 +1036,8 @@
 
 				endRoot, err := ids.ToID(request.EndRootHash)
 				require.NoError(err)
-<<<<<<< HEAD
-
-				changeProof, err := dbToSync.GetChangeProof(ctx, startRoot, endRoot, request.StartKey, request.EndKey, int(request.KeyLimit))
+
+				changeProof, err := dbToSync.GetChangeProof(ctx, startRoot, endRoot, request.StartKey, request.EndKey.Value, int(request.KeyLimit))
 				if err != nil {
 					return nil, err
 				}
@@ -1071,9 +1045,6 @@
 				return &merkledb.ChangeOrRangeProof{
 					ChangeProof: changeProof,
 				}, nil
-=======
-				return dbToSync.GetChangeProof(ctx, startRoot, endRoot, request.StartKey, request.EndKey.Value, int(request.KeyLimit))
->>>>>>> 8579d7f1
 			},
 		).AnyTimes()
 
