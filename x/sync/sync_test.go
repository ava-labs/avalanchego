--- conflicted
+++ resolved
@@ -495,12 +495,9 @@
 // Test findNextKey by computing the expected result in a naive, inefficient
 // way and comparing it to the actual result
 func TestFindNextKeyRandom(t *testing.T) {
-<<<<<<< HEAD
-=======
 	now := time.Now().UnixNano()
 	t.Logf("seed: %d", now)
 	rand := rand.New(rand.NewSource(now)) // #nosec G404
->>>>>>> e286b326
 	require := require.New(t)
 	rand := rand.New(rand.NewSource(1337)) //nolint:gosec
 
@@ -1039,13 +1036,7 @@
 	return db, err
 }
 
-<<<<<<< HEAD
-func generateTrieWithMinKeyLen(t *testing.T, r *rand.Rand, count int, minKeyLen int) (*merkledb.Database, [][]byte, error) {
-	require := require.New(t)
-
-=======
 func generateTrieWithMinKeyLen(t *testing.T, r *rand.Rand, count int, minKeyLen int) (merkledb.MerkleDB, [][]byte, error) {
->>>>>>> e286b326
 	db, err := merkledb.New(
 		context.Background(),
 		memdb.New(),
