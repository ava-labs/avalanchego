// Copyright (C) 2019-2023, Ava Labs, Inc. All rights reserved.
// See the file LICENSE for licensing terms.

package sync

import (
	"bytes"
	"context"
	"math/rand"
	"testing"
	"time"

	"github.com/golang/mock/gomock"

	"github.com/stretchr/testify/require"

	"golang.org/x/exp/slices"

	"github.com/ava-labs/avalanchego/database"
	"github.com/ava-labs/avalanchego/database/memdb"
	"github.com/ava-labs/avalanchego/ids"
	"github.com/ava-labs/avalanchego/trace"
	"github.com/ava-labs/avalanchego/utils/logging"
	"github.com/ava-labs/avalanchego/utils/maybe"
	"github.com/ava-labs/avalanchego/x/merkledb"

	pb "github.com/ava-labs/avalanchego/proto/pb/sync"
)

func newNoopTracer() trace.Tracer {
	tracer, _ := trace.New(trace.Config{Enabled: false})
	return tracer
}

func newCallthroughSyncClient(ctrl *gomock.Controller, db merkledb.MerkleDB) *MockClient {
	syncClient := NewMockClient(ctrl)
	syncClient.EXPECT().GetRangeProof(gomock.Any(), gomock.Any()).DoAndReturn(
		func(_ context.Context, request *pb.SyncGetRangeProofRequest) (*merkledb.RangeProof, error) {
			return db.GetRangeProof(
				context.Background(),
				request.StartKey,
				request.EndKey.Value,
				int(request.KeyLimit),
			)
		}).AnyTimes()
	syncClient.EXPECT().GetChangeProof(gomock.Any(), gomock.Any(), gomock.Any()).DoAndReturn(
		func(_ context.Context, request *pb.SyncGetChangeProofRequest, _ DB) (*merkledb.ChangeOrRangeProof, error) {
			startRoot, err := ids.ToID(request.StartRootHash)
			if err != nil {
				return nil, err
			}

<<<<<<< HEAD
			endRoot, err := ids.ToID(request.EndRootHash)
			if err != nil {
				return nil, err
			}

			changeProof, err := db.GetChangeProof(
				context.Background(),
				startRoot,
				endRoot,
				request.StartKey,
				request.EndKey.Value,
				int(request.KeyLimit),
			)
			if err != nil {
				return nil, err
			}
			return &merkledb.ChangeOrRangeProof{
				ChangeProof: changeProof,
			}, nil
		}).AnyTimes()
	return syncClient
=======
func (client *mockClient) GetChangeProof(ctx context.Context, request *pb.SyncGetChangeProofRequest, _ DB) (*merkledb.ChangeProof, error) {
	startRoot, err := ids.ToID(request.StartRootHash)
	if err != nil {
		return nil, err
	}
	endRoot, err := ids.ToID(request.EndRootHash)
	if err != nil {
		return nil, err
	}
	return client.db.GetChangeProof(ctx, startRoot, endRoot, request.StartKey, maybeBytesToMaybe(request.EndKey), int(request.KeyLimit))
}

func (client *mockClient) GetRangeProof(ctx context.Context, request *pb.SyncGetRangeProofRequest) (*merkledb.RangeProof, error) {
	root, err := ids.ToID(request.RootHash)
	if err != nil {
		return nil, err
	}
	return client.db.GetRangeProofAtRoot(ctx, root, request.StartKey, maybeBytesToMaybe(request.EndKey), int(request.KeyLimit))
>>>>>>> b21e9b56
}

func Test_Creation(t *testing.T) {
	require := require.New(t)
	ctrl := gomock.NewController(t)
	defer ctrl.Finish()

	db, err := merkledb.New(
		context.Background(),
		memdb.New(),
		newDefaultDBConfig(),
	)
	require.NoError(err)

	syncer, err := NewManager(ManagerConfig{
		DB:                    db,
		Client:                NewMockClient(ctrl),
		TargetRoot:            ids.Empty,
		SimultaneousWorkLimit: 5,
		Log:                   logging.NoLog{},
	})
	require.NoError(err)
	require.NotNil(syncer)
}

func Test_Completion(t *testing.T) {
	require := require.New(t)
	for i := 0; i < 10; i++ {
		ctrl := gomock.NewController(t)
		defer ctrl.Finish()

		emptyDB, err := merkledb.New(
			context.Background(),
			memdb.New(),
			newDefaultDBConfig(),
		)
		require.NoError(err)
		emptyRoot, err := emptyDB.GetMerkleRoot(context.Background())
		require.NoError(err)
		db, err := merkledb.New(
			context.Background(),
			memdb.New(),
			newDefaultDBConfig(),
		)
		require.NoError(err)
		syncer, err := NewManager(ManagerConfig{
			DB:                    db,
			Client:                newCallthroughSyncClient(ctrl, emptyDB),
			TargetRoot:            emptyRoot,
			SimultaneousWorkLimit: 5,
			Log:                   logging.NoLog{},
		})
		require.NoError(err)
		require.NotNil(syncer)
		require.NoError(syncer.Start(context.Background()))
		require.NoError(syncer.Wait(context.Background()))
		syncer.workLock.Lock()
		require.Zero(syncer.unprocessedWork.Len())
		require.Equal(1, syncer.processedWork.Len())
		syncer.workLock.Unlock()
	}
}

func Test_Midpoint(t *testing.T) {
	require := require.New(t)

	mid := midPoint(nil, maybe.Some[[]byte](nil))
	require.Nil(mid)

	mid = midPoint([]byte{1, 255}, maybe.Some([]byte{2, 1}))
	require.Equal([]byte{2, 0}, mid)

	mid = midPoint([]byte{1, 255}, maybe.Some([]byte{2, 1}))
	require.Equal([]byte{2, 0}, mid)

	mid = midPoint(nil, maybe.Some([]byte{255, 255, 0}))
	require.Equal([]byte{127, 255, 128}, mid)

	mid = midPoint([]byte{255, 255}, maybe.Some([]byte{255, 255, 255}))
	require.Equal([]byte{255, 255, 127, 128}, mid)

	mid = midPoint(nil, maybe.Some([]byte{255}))
	require.Equal([]byte{127, 127}, mid)

	mid = midPoint([]byte{1, 255}, maybe.Some([]byte{255, 1}))
	require.Equal([]byte{128, 128}, mid)

	mid = midPoint([]byte{140, 255}, maybe.Some([]byte{141, 0}))
	require.Equal([]byte{140, 255, 127}, mid)

	mid = midPoint([]byte{126, 255}, maybe.Some([]byte{127}))
	require.Equal([]byte{126, 255, 127}, mid)

	mid = midPoint(nil, maybe.Nothing[[]byte]())
	require.Equal([]byte{127}, mid)

	low := midPoint(nil, maybe.Some(mid))
	require.Equal([]byte{63, 127}, low)

	high := midPoint(mid, maybe.Nothing[[]byte]())
	require.Equal([]byte{191}, high)

	mid = midPoint([]byte{255, 255}, maybe.Nothing[[]byte]())
	require.Equal([]byte{255, 255, 127, 127}, mid)

	mid = midPoint([]byte{255}, maybe.Nothing[[]byte]())
	require.Equal([]byte{255, 127, 127}, mid)

	for i := 0; i < 5000; i++ {
		r := rand.New(rand.NewSource(int64(i))) // #nosec G404

		start := make([]byte, r.Intn(99)+1)
		_, err := r.Read(start)
		require.NoError(err)

		end := make([]byte, r.Intn(99)+1)
		_, err = r.Read(end)
		require.NoError(err)

		for bytes.Equal(start, end) {
			_, err = r.Read(end)
			require.NoError(err)
		}

		if bytes.Compare(start, end) == 1 {
			start, end = end, start
		}

		mid = midPoint(start, maybe.Some(end))
		require.Equal(-1, bytes.Compare(start, mid))
		require.Equal(-1, bytes.Compare(mid, end))
	}
}

func Test_Sync_FindNextKey_InSync(t *testing.T) {
	require := require.New(t)
	ctrl := gomock.NewController(t)
	defer ctrl.Finish()

	for i := 0; i < 3; i++ {
		now := time.Now().UnixNano()
		t.Logf("seed: %d", now)
		r := rand.New(rand.NewSource(now)) // #nosec G404
		dbToSync, err := generateTrie(t, r, 1000)
		require.NoError(err)
		syncRoot, err := dbToSync.GetMerkleRoot(context.Background())
		require.NoError(err)

		db, err := merkledb.New(
			context.Background(),
			memdb.New(),
			newDefaultDBConfig(),
		)
		require.NoError(err)

		syncer, err := NewManager(ManagerConfig{
			DB:                    db,
			Client:                newCallthroughSyncClient(ctrl, dbToSync),
			TargetRoot:            syncRoot,
			SimultaneousWorkLimit: 5,
			Log:                   logging.NoLog{},
		})
		require.NoError(err)
		require.NotNil(syncer)

		require.NoError(syncer.Start(context.Background()))
		require.NoError(syncer.Wait(context.Background()))

		proof, err := dbToSync.GetRangeProof(context.Background(), nil, maybe.Nothing[[]byte](), 500)
		require.NoError(err)

		// the two dbs should be in sync, so next key should be nil
		lastKey := proof.KeyValues[len(proof.KeyValues)-1].Key
		nextKey, err := syncer.findNextKey(context.Background(), lastKey, nil, proof.EndProof)
		require.NoError(err)
		require.Nil(nextKey)

		// add an extra value to sync db past the last key returned
		newKey := midPoint(lastKey, maybe.Nothing[[]byte]())
		require.NoError(db.Put(newKey, []byte{1}))

		// create a range endpoint that is before the newly added key, but after the last key
		endPointBeforeNewKey := make([]byte, 0, 2)
		for i := 0; i < len(newKey); i++ {
			endPointBeforeNewKey = append(endPointBeforeNewKey, newKey[i])

			// we need the new key to be after the last key
			// don't subtract anything from the current byte if newkey and lastkey are equal
			if lastKey[i] == newKey[i] {
				continue
			}

			// if the first nibble is > 0, subtract "1" from it
			if endPointBeforeNewKey[i] >= 16 {
				endPointBeforeNewKey[i] -= 16
				break
			}
			// if the second nibble > 0, subtract 1 from it
			if endPointBeforeNewKey[i] > 0 {
				endPointBeforeNewKey[i] -= 1
				break
			}
			// both nibbles were 0, so move onto the next byte
		}

		nextKey, err = syncer.findNextKey(context.Background(), lastKey, endPointBeforeNewKey, proof.EndProof)
		require.NoError(err)

		// next key would be after the end of the range, so it returns nil instead
		require.Nil(nextKey)
	}
}

func Test_Sync_FindNextKey_Deleted(t *testing.T) {
	require := require.New(t)
	ctrl := gomock.NewController(t)
	defer ctrl.Finish()

	db, err := merkledb.New(
		context.Background(),
		memdb.New(),
		newDefaultDBConfig(),
	)
	require.NoError(err)
	require.NoError(db.Put([]byte{0x10}, []byte{1}))
	require.NoError(db.Put([]byte{0x11, 0x11}, []byte{2}))

	syncRoot, err := db.GetMerkleRoot(context.Background())
	require.NoError(err)

	syncer, err := NewManager(ManagerConfig{
		DB:                    db,
		Client:                NewMockClient(ctrl),
		TargetRoot:            syncRoot,
		SimultaneousWorkLimit: 5,
		Log:                   logging.NoLog{},
	})
	require.NoError(err)

	// 0x12 was "deleted" and there should be no extra node in the proof since there was nothing with a common prefix
	noExtraNodeProof, err := db.GetProof(context.Background(), []byte{0x12})
	require.NoError(err)

	// 0x11 was "deleted" and 0x11.0x11 should be in the exclusion proof
	extraNodeProof, err := db.GetProof(context.Background(), []byte{0x11})
	require.NoError(err)

	// there is now another value in the range that needs to be sync'ed
	require.NoError(db.Put([]byte{0x13}, []byte{3}))

	nextKey, err := syncer.findNextKey(context.Background(), []byte{0x12}, []byte{0x20}, noExtraNodeProof.Path)
	require.NoError(err)
	require.Equal([]byte{0x13}, nextKey)

	nextKey, err = syncer.findNextKey(context.Background(), []byte{0x11}, []byte{0x20}, extraNodeProof.Path)
	require.NoError(err)
	require.Equal([]byte{0x13}, nextKey)
}

func Test_Sync_FindNextKey_BranchInLocal(t *testing.T) {
	require := require.New(t)
	ctrl := gomock.NewController(t)

	db, err := merkledb.New(
		context.Background(),
		memdb.New(),
		newDefaultDBConfig(),
	)
	require.NoError(err)
	require.NoError(db.Put([]byte{0x11}, []byte{1}))
	require.NoError(db.Put([]byte{0x11, 0x11}, []byte{2}))

	syncRoot, err := db.GetMerkleRoot(context.Background())
	require.NoError(err)
	proof, err := db.GetProof(context.Background(), []byte{0x11, 0x11})
	require.NoError(err)

	syncer, err := NewManager(ManagerConfig{
		DB:                    db,
		Client:                NewMockClient(ctrl),
		TargetRoot:            syncRoot,
		SimultaneousWorkLimit: 5,
		Log:                   logging.NoLog{},
	})
	require.NoError(err)
	require.NoError(db.Put([]byte{0x12}, []byte{4}))

	nextKey, err := syncer.findNextKey(context.Background(), []byte{0x11, 0x11}, []byte{0x20}, proof.Path)
	require.NoError(err)
	require.Equal([]byte{0x12}, nextKey)
}

func Test_Sync_FindNextKey_BranchInReceived(t *testing.T) {
	require := require.New(t)
	ctrl := gomock.NewController(t)

	db, err := merkledb.New(
		context.Background(),
		memdb.New(),
		newDefaultDBConfig(),
	)
	require.NoError(err)
	require.NoError(db.Put([]byte{0x11}, []byte{1}))
	require.NoError(db.Put([]byte{0x12}, []byte{2}))
	require.NoError(db.Put([]byte{0x11, 0x11}, []byte{3}))

	syncRoot, err := db.GetMerkleRoot(context.Background())
	require.NoError(err)
	proof, err := db.GetProof(context.Background(), []byte{0x11, 0x11})
	require.NoError(err)

	syncer, err := NewManager(ManagerConfig{
		DB:                    db,
		Client:                NewMockClient(ctrl),
		TargetRoot:            syncRoot,
		SimultaneousWorkLimit: 5,
		Log:                   logging.NoLog{},
	})
	require.NoError(err)
	require.NoError(db.Delete([]byte{0x12}))

	nextKey, err := syncer.findNextKey(context.Background(), []byte{0x11, 0x11}, []byte{0x20}, proof.Path)
	require.NoError(err)
	require.Equal([]byte{0x12}, nextKey)
}

func Test_Sync_FindNextKey_ExtraValues(t *testing.T) {
	require := require.New(t)
	ctrl := gomock.NewController(t)
	defer ctrl.Finish()

	for i := 0; i < 10; i++ {
		now := time.Now().UnixNano()
		t.Logf("seed: %d", now)
		r := rand.New(rand.NewSource(now)) // #nosec G404
		dbToSync, err := generateTrie(t, r, 1000)
		require.NoError(err)
		syncRoot, err := dbToSync.GetMerkleRoot(context.Background())
		require.NoError(err)

		db, err := merkledb.New(
			context.Background(),
			memdb.New(),
			newDefaultDBConfig(),
		)
		require.NoError(err)
		syncer, err := NewManager(ManagerConfig{
			DB:                    db,
			Client:                newCallthroughSyncClient(ctrl, dbToSync),
			TargetRoot:            syncRoot,
			SimultaneousWorkLimit: 5,
			Log:                   logging.NoLog{},
		})
		require.NoError(err)
		require.NotNil(syncer)

		require.NoError(syncer.Start(context.Background()))
		require.NoError(syncer.Wait(context.Background()))

		proof, err := dbToSync.GetRangeProof(context.Background(), nil, maybe.Nothing[[]byte](), 500)
		require.NoError(err)

		// add an extra value to local db
		lastKey := proof.KeyValues[len(proof.KeyValues)-1].Key
		midpoint := midPoint(lastKey, maybe.Nothing[[]byte]())

		require.NoError(db.Put(midpoint, []byte{1}))

		// next key at prefix of newly added point
		nextKey, err := syncer.findNextKey(context.Background(), lastKey, nil, proof.EndProof)
		require.NoError(err)
		require.NotNil(nextKey)

		require.True(isPrefix(midpoint, nextKey))

		require.NoError(db.Delete(midpoint))

		require.NoError(dbToSync.Put(midpoint, []byte{1}))

		proof, err = dbToSync.GetRangeProof(context.Background(), nil, maybe.Some(lastKey), 500)
		require.NoError(err)

		// next key at prefix of newly added point
		nextKey, err = syncer.findNextKey(context.Background(), lastKey, nil, proof.EndProof)
		require.NoError(err)
		require.NotNil(nextKey)

		// deal with odd length key
		require.True(isPrefix(midpoint, nextKey))
	}
}

func TestFindNextKeyEmptyEndProof(t *testing.T) {
	require := require.New(t)
	now := time.Now().UnixNano()
	t.Logf("seed: %d", now)
	r := rand.New(rand.NewSource(now)) // #nosec G404
	ctrl := gomock.NewController(t)
	defer ctrl.Finish()

	db, err := merkledb.New(
		context.Background(),
		memdb.New(),
		newDefaultDBConfig(),
	)
	require.NoError(err)

	syncer, err := NewManager(ManagerConfig{
		DB:                    db,
		Client:                NewMockClient(ctrl),
		TargetRoot:            ids.Empty,
		SimultaneousWorkLimit: 5,
		Log:                   logging.NoLog{},
	})
	require.NoError(err)
	require.NotNil(syncer)

	for i := 0; i < 100; i++ {
		lastReceivedKeyLen := r.Intn(16)
		lastReceivedKey := make([]byte, lastReceivedKeyLen)
		_, _ = r.Read(lastReceivedKey) // #nosec G404

		rangeEndLen := r.Intn(16)
		rangeEnd := make([]byte, rangeEndLen)
		_, _ = r.Read(rangeEnd) // #nosec G404

		nextKey, err := syncer.findNextKey(
			context.Background(),
			lastReceivedKey,
			rangeEnd,
			nil, /* endProof */
		)
		require.NoError(err)
		require.Equal(append(lastReceivedKey, 0), nextKey)
	}
}

func isPrefix(data []byte, prefix []byte) bool {
	if prefix[len(prefix)-1]%16 == 0 {
		index := 0
		for ; index < len(prefix)-1; index++ {
			if data[index] != prefix[index] {
				return false
			}
		}
		return data[index]>>4 == prefix[index]>>4
	}
	return bytes.HasPrefix(data, prefix)
}

func Test_Sync_FindNextKey_DifferentChild(t *testing.T) {
	require := require.New(t)
	ctrl := gomock.NewController(t)
	defer ctrl.Finish()

	for i := 0; i < 10; i++ {
		now := time.Now().UnixNano()
		t.Logf("seed: %d", now)
		r := rand.New(rand.NewSource(now)) // #nosec G404
		dbToSync, err := generateTrie(t, r, 500)
		require.NoError(err)
		syncRoot, err := dbToSync.GetMerkleRoot(context.Background())
		require.NoError(err)

		db, err := merkledb.New(
			context.Background(),
			memdb.New(),
			newDefaultDBConfig(),
		)
		require.NoError(err)
		syncer, err := NewManager(ManagerConfig{
			DB:                    db,
			Client:                newCallthroughSyncClient(ctrl, dbToSync),
			TargetRoot:            syncRoot,
			SimultaneousWorkLimit: 5,
			Log:                   logging.NoLog{},
		})
		require.NoError(err)
		require.NotNil(syncer)
		require.NoError(syncer.Start(context.Background()))
		require.NoError(syncer.Wait(context.Background()))

		proof, err := dbToSync.GetRangeProof(context.Background(), nil, maybe.Nothing[[]byte](), 100)
		require.NoError(err)
		lastKey := proof.KeyValues[len(proof.KeyValues)-1].Key

		// local db has a different child than remote db
		lastKey = append(lastKey, 16)
		require.NoError(db.Put(lastKey, []byte{1}))

		require.NoError(dbToSync.Put(lastKey, []byte{2}))

		proof, err = dbToSync.GetRangeProof(context.Background(), nil, maybe.Some(proof.KeyValues[len(proof.KeyValues)-1].Key), 100)
		require.NoError(err)

		nextKey, err := syncer.findNextKey(context.Background(), proof.KeyValues[len(proof.KeyValues)-1].Key, nil, proof.EndProof)
		require.NoError(err)
		require.Equal(nextKey, lastKey)
	}
}

// Test findNextKey by computing the expected result in a naive, inefficient
// way and comparing it to the actual result
func TestFindNextKeyRandom(t *testing.T) {
	now := time.Now().UnixNano()
	t.Logf("seed: %d", now)
	rand := rand.New(rand.NewSource(now)) // #nosec G404
	require := require.New(t)
	ctrl := gomock.NewController(t)
	defer ctrl.Finish()

	// Create a "remote" database and "local" database
	remoteDB, err := merkledb.New(
		context.Background(),
		memdb.New(),
		newDefaultDBConfig(),
	)
	require.NoError(err)

	localDB, err := merkledb.New(
		context.Background(),
		memdb.New(),
		newDefaultDBConfig(),
	)
	require.NoError(err)

	var (
		numProofsToTest  = 250
		numKeyValues     = 250
		maxKeyLen        = 256
		maxValLen        = 256
		maxRangeStartLen = 8
		maxRangeEndLen   = 8
		maxProofLen      = 128
	)

	// Put random keys into the databases
	for _, db := range []database.Database{remoteDB, localDB} {
		for i := 0; i < numKeyValues; i++ {
			key := make([]byte, rand.Intn(maxKeyLen))
			_, _ = rand.Read(key)
			val := make([]byte, rand.Intn(maxValLen))
			_, _ = rand.Read(val)
			require.NoError(db.Put(key, val))
		}
	}

	// Repeatedly generate end proofs from the remote database and compare
	// the result of findNextKey to the expected result.
	for proofIndex := 0; proofIndex < numProofsToTest; proofIndex++ {
		// Generate a proof for a random key
		var (
			rangeStart []byte
			rangeEnd   []byte
		)
		// Generate a valid range start and end
		for rangeStart == nil || bytes.Compare(rangeStart, rangeEnd) == 1 {
			rangeStart = make([]byte, rand.Intn(maxRangeStartLen)+1)
			_, _ = rand.Read(rangeStart)
			rangeEnd = make([]byte, rand.Intn(maxRangeEndLen)+1)
			_, _ = rand.Read(rangeEnd)
		}

		remoteProof, err := remoteDB.GetRangeProof(
			context.Background(),
			rangeStart,
			maybe.Some(rangeEnd),
			rand.Intn(maxProofLen)+1,
		)
		require.NoError(err)

		if len(remoteProof.KeyValues) == 0 {
			continue
		}
		lastReceivedKey := remoteProof.KeyValues[len(remoteProof.KeyValues)-1].Key

		// Commit the proof to the local database as we do
		// in the actual syncer.
		require.NoError(localDB.CommitRangeProof(
			context.Background(),
			rangeStart,
			remoteProof,
		))

		localProof, err := localDB.GetProof(
			context.Background(),
			lastReceivedKey,
		)
		require.NoError(err)

		type keyAndID struct {
			key merkledb.SerializedPath
			id  ids.ID
		}

		// Set of key prefix/ID pairs proven by the remote database's end proof.
		remoteKeyIDs := []keyAndID{}
		for _, node := range remoteProof.EndProof {
			for childIdx, childID := range node.Children {
				remoteKeyIDs = append(remoteKeyIDs, keyAndID{
					key: node.KeyPath.AppendNibble(childIdx),
					id:  childID,
				})
			}
		}

		// Set of key prefix/ID pairs proven by the local database's proof.
		localKeyIDs := []keyAndID{}
		for _, node := range localProof.Path {
			for childIdx, childID := range node.Children {
				localKeyIDs = append(localKeyIDs, keyAndID{
					key: node.KeyPath.AppendNibble(childIdx),
					id:  childID,
				})
			}
		}

		// Sort in ascending order by key prefix.
		serializedPathLess := func(i, j keyAndID) bool {
			return bytes.Compare(i.key.Value, j.key.Value) < 0 ||
				(bytes.Equal(i.key.Value, j.key.Value) &&
					i.key.NibbleLength < j.key.NibbleLength)
		}
		slices.SortFunc(remoteKeyIDs, serializedPathLess)
		slices.SortFunc(localKeyIDs, serializedPathLess)

		// Filter out keys that are before the last received key
		findBounds := func(keyIDs []keyAndID) (int, int) {
			var (
				firstIdxInRange      = len(keyIDs)
				firstIdxInRangeFound = false
				firstIdxOutOfRange   = len(keyIDs)
			)
			for i, keyID := range keyIDs {
				if !firstIdxInRangeFound && bytes.Compare(keyID.key.Value, lastReceivedKey) > 0 {
					firstIdxInRange = i
					firstIdxInRangeFound = true
					continue
				}
				if bytes.Compare(keyID.key.Value, rangeEnd) > 0 {
					firstIdxOutOfRange = i
					break
				}
			}
			return firstIdxInRange, firstIdxOutOfRange
		}

		remoteFirstIdxAfterLastReceived, remoteFirstIdxAfterEnd := findBounds(remoteKeyIDs)
		remoteKeyIDs = remoteKeyIDs[remoteFirstIdxAfterLastReceived:remoteFirstIdxAfterEnd]

		localFirstIdxAfterLastReceived, localFirstIdxAfterEnd := findBounds(localKeyIDs)
		localKeyIDs = localKeyIDs[localFirstIdxAfterLastReceived:localFirstIdxAfterEnd]

		// Find smallest difference between the set of key/ID pairs proven by
		// the remote/local proofs for key/ID pairs after the last received key.
		var (
			smallestDiffKey merkledb.SerializedPath
			foundDiff       bool
		)
		for i := 0; i < len(remoteKeyIDs) && i < len(localKeyIDs); i++ {
			// See if the keys are different.
			smaller, bigger := remoteKeyIDs[i], localKeyIDs[i]
			if serializedPathLess(localKeyIDs[i], remoteKeyIDs[i]) {
				smaller, bigger = localKeyIDs[i], remoteKeyIDs[i]
			}

			if !smaller.key.Equal(bigger.key) || smaller.id != bigger.id {
				smallestDiffKey = smaller.key
				foundDiff = true
				break
			}
		}
		if !foundDiff {
			// All the keys were equal. The smallest diff is the next key
			// in the longer of the lists (if they're not same length.)
			if len(remoteKeyIDs) < len(localKeyIDs) {
				smallestDiffKey = localKeyIDs[len(remoteKeyIDs)].key
			} else if len(remoteKeyIDs) > len(localKeyIDs) {
				smallestDiffKey = remoteKeyIDs[len(localKeyIDs)].key
			}
		}

		// Get the actual value from the syncer
		syncer, err := NewManager(ManagerConfig{
			DB:                    localDB,
			Client:                NewMockClient(ctrl),
			TargetRoot:            ids.GenerateTestID(),
			SimultaneousWorkLimit: 5,
			Log:                   logging.NoLog{},
		})
		require.NoError(err)

		gotFirstDiff, err := syncer.findNextKey(
			context.Background(),
			lastReceivedKey,
			rangeEnd,
			remoteProof.EndProof,
		)
		require.NoError(err)

		if bytes.Compare(smallestDiffKey.Value, rangeEnd) >= 0 {
			// The smallest key which differs is after the range end so the
			// next key to get should be nil because we're done fetching the range.
			require.Nil(gotFirstDiff)
		} else {
			require.Equal(smallestDiffKey.Value, gotFirstDiff)
		}
	}
}

func Test_Sync_Result_Correct_Root(t *testing.T) {
	require := require.New(t)
	ctrl := gomock.NewController(t)
	defer ctrl.Finish()

	for i := 0; i < 3; i++ {
		now := time.Now().UnixNano()
		t.Logf("seed: %d", now)
		r := rand.New(rand.NewSource(now)) // #nosec G404
		dbToSync, err := generateTrie(t, r, 1000)
		require.NoError(err)
		syncRoot, err := dbToSync.GetMerkleRoot(context.Background())
		require.NoError(err)

		db, err := merkledb.New(
			context.Background(),
			memdb.New(),
			newDefaultDBConfig(),
		)
		require.NoError(err)
		syncer, err := NewManager(ManagerConfig{
			DB:                    db,
			Client:                newCallthroughSyncClient(ctrl, dbToSync),
			TargetRoot:            syncRoot,
			SimultaneousWorkLimit: 5,
			Log:                   logging.NoLog{},
		})
		require.NoError(err)
		require.NotNil(syncer)
		require.NoError(syncer.Start(context.Background()))

		require.NoError(syncer.Wait(context.Background()))
		require.NoError(syncer.Error())

		// new db has fully sync'ed and should be at the same root as the original db
		newRoot, err := db.GetMerkleRoot(context.Background())
		require.NoError(err)
		require.Equal(syncRoot, newRoot)

		// make sure they stay in sync
		addkey := make([]byte, r.Intn(50))
		_, err = r.Read(addkey)
		require.NoError(err)
		val := make([]byte, r.Intn(50))
		_, err = r.Read(val)
		require.NoError(err)

		require.NoError(db.Put(addkey, val))

		require.NoError(dbToSync.Put(addkey, val))

		syncRoot, err = dbToSync.GetMerkleRoot(context.Background())
		require.NoError(err)

		newRoot, err = db.GetMerkleRoot(context.Background())
		require.NoError(err)
		require.Equal(syncRoot, newRoot)
	}
}

func Test_Sync_Result_Correct_Root_With_Sync_Restart(t *testing.T) {
	require := require.New(t)
	ctrl := gomock.NewController(t)

	for i := 0; i < 3; i++ {
		now := time.Now().UnixNano()
		t.Logf("seed: %d", now)
		r := rand.New(rand.NewSource(now)) // #nosec G404
		dbToSync, err := generateTrie(t, r, 3*maxKeyValuesLimit)
		require.NoError(err)
		syncRoot, err := dbToSync.GetMerkleRoot(context.Background())
		require.NoError(err)

		db, err := merkledb.New(
			context.Background(),
			memdb.New(),
			newDefaultDBConfig(),
		)
		require.NoError(err)

		syncer, err := NewManager(ManagerConfig{
			DB:                    db,
			Client:                newCallthroughSyncClient(ctrl, dbToSync),
			TargetRoot:            syncRoot,
			SimultaneousWorkLimit: 5,
			Log:                   logging.NoLog{},
		})
		require.NoError(err)
		require.NotNil(syncer)
		require.NoError(syncer.Start(context.Background()))

		// Wait until we've processed some work
		// before updating the sync target.
		require.Eventually(
			func() bool {
				syncer.workLock.Lock()
				defer syncer.workLock.Unlock()

				return syncer.processedWork.Len() > 0
			},
			5*time.Second,
			5*time.Millisecond,
		)
		syncer.Close()

		newSyncer, err := NewManager(ManagerConfig{
			DB:                    db,
			Client:                newCallthroughSyncClient(ctrl, dbToSync),
			TargetRoot:            syncRoot,
			SimultaneousWorkLimit: 5,
			Log:                   logging.NoLog{},
		})
		require.NoError(err)
		require.NotNil(newSyncer)

		require.NoError(newSyncer.Start(context.Background()))
		require.NoError(newSyncer.Error())
		require.NoError(newSyncer.Wait(context.Background()))

		newRoot, err := db.GetMerkleRoot(context.Background())
		require.NoError(err)
		require.Equal(syncRoot, newRoot)
	}
}

func Test_Sync_Error_During_Sync(t *testing.T) {
	require := require.New(t)
	ctrl := gomock.NewController(t)
	now := time.Now().UnixNano()
	t.Logf("seed: %d", now)
	r := rand.New(rand.NewSource(now)) // #nosec G404

	dbToSync, err := generateTrie(t, r, 100)
	require.NoError(err)

	syncRoot, err := dbToSync.GetMerkleRoot(context.Background())
	require.NoError(err)

	db, err := merkledb.New(
		context.Background(),
		memdb.New(),
		newDefaultDBConfig(),
	)
	require.NoError(err)

	client := NewMockClient(ctrl)
	client.EXPECT().GetRangeProof(gomock.Any(), gomock.Any()).DoAndReturn(
		func(ctx context.Context, request *pb.SyncGetRangeProofRequest) (*merkledb.RangeProof, error) {
			return nil, errInvalidRangeProof
		},
	).AnyTimes()
	client.EXPECT().GetChangeProof(gomock.Any(), gomock.Any(), gomock.Any()).DoAndReturn(
		func(ctx context.Context, request *pb.SyncGetChangeProofRequest, _ DB) (*merkledb.ChangeOrRangeProof, error) {
			startRoot, err := ids.ToID(request.StartRootHash)
			require.NoError(err)

			endRoot, err := ids.ToID(request.EndRootHash)
			require.NoError(err)
<<<<<<< HEAD

			changeProof, err := dbToSync.GetChangeProof(ctx, startRoot, endRoot, request.StartKey, request.EndKey.Value, int(request.KeyLimit))
			if err != nil {
				return nil, err
			}

			return &merkledb.ChangeOrRangeProof{
				ChangeProof: changeProof,
			}, nil
=======
			return dbToSync.GetChangeProof(ctx, startRoot, endRoot, request.StartKey, maybeBytesToMaybe(request.EndKey), int(request.KeyLimit))
>>>>>>> b21e9b56
		},
	).AnyTimes()

	syncer, err := NewManager(ManagerConfig{
		DB:                    db,
		Client:                client,
		TargetRoot:            syncRoot,
		SimultaneousWorkLimit: 5,
		Log:                   logging.NoLog{},
	})
	require.NoError(err)
	require.NotNil(syncer)

	require.NoError(syncer.Start(context.Background()))

	err = syncer.Wait(context.Background())
	require.ErrorIs(err, errInvalidRangeProof)
}

func Test_Sync_Result_Correct_Root_Update_Root_During(t *testing.T) {
	require := require.New(t)
	ctrl := gomock.NewController(t)

	for i := 0; i < 3; i++ {
		now := time.Now().UnixNano()
		t.Logf("seed: %d", now)
		r := rand.New(rand.NewSource(now)) // #nosec G404

		dbToSync, err := generateTrie(t, r, 3*maxKeyValuesLimit)
		require.NoError(err)

		firstSyncRoot, err := dbToSync.GetMerkleRoot(context.Background())
		require.NoError(err)

		for x := 0; x < 100; x++ {
			key := make([]byte, r.Intn(50))
			_, err = r.Read(key)
			require.NoError(err)

			val := make([]byte, r.Intn(50))
			_, err = r.Read(val)
			require.NoError(err)

			require.NoError(dbToSync.Put(key, val))

			deleteKeyStart := make([]byte, r.Intn(50))
			_, err = r.Read(deleteKeyStart)
			require.NoError(err)

			it := dbToSync.NewIteratorWithStart(deleteKeyStart)
			if it.Next() {
				require.NoError(dbToSync.Delete(it.Key()))
			}
			require.NoError(it.Error())
			it.Release()
		}

		secondSyncRoot, err := dbToSync.GetMerkleRoot(context.Background())
		require.NoError(err)

		db, err := merkledb.New(
			context.Background(),
			memdb.New(),
			newDefaultDBConfig(),
		)
		require.NoError(err)

		// Only let one response go through until we update the root.
		updatedRootChan := make(chan struct{}, 1)
		updatedRootChan <- struct{}{}

		client := NewMockClient(ctrl)
		client.EXPECT().GetRangeProof(gomock.Any(), gomock.Any()).DoAndReturn(
			func(ctx context.Context, request *pb.SyncGetRangeProofRequest) (*merkledb.RangeProof, error) {
				<-updatedRootChan
				root, err := ids.ToID(request.RootHash)
				require.NoError(err)
				return dbToSync.GetRangeProofAtRoot(ctx, root, request.StartKey, maybeBytesToMaybe(request.EndKey), int(request.KeyLimit))
			},
		).AnyTimes()
		client.EXPECT().GetChangeProof(gomock.Any(), gomock.Any(), gomock.Any()).DoAndReturn(
			func(ctx context.Context, request *pb.SyncGetChangeProofRequest, _ DB) (*merkledb.ChangeOrRangeProof, error) {
				<-updatedRootChan

				startRoot, err := ids.ToID(request.StartRootHash)
				require.NoError(err)

				endRoot, err := ids.ToID(request.EndRootHash)
				require.NoError(err)
<<<<<<< HEAD

				changeProof, err := dbToSync.GetChangeProof(ctx, startRoot, endRoot, request.StartKey, request.EndKey.Value, int(request.KeyLimit))
				if err != nil {
					return nil, err
				}

				return &merkledb.ChangeOrRangeProof{
					ChangeProof: changeProof,
				}, nil
=======
				return dbToSync.GetChangeProof(ctx, startRoot, endRoot, request.StartKey, maybeBytesToMaybe(request.EndKey), int(request.KeyLimit))
>>>>>>> b21e9b56
			},
		).AnyTimes()

		syncer, err := NewManager(ManagerConfig{
			DB:                    db,
			Client:                client,
			TargetRoot:            firstSyncRoot,
			SimultaneousWorkLimit: 5,
			Log:                   logging.NoLog{},
		})
		require.NoError(err)
		require.NotNil(syncer)

		require.NoError(syncer.Start(context.Background()))

		// Wait until we've processed some work
		// before updating the sync target.
		require.Eventually(
			func() bool {
				syncer.workLock.Lock()
				defer syncer.workLock.Unlock()

				return syncer.processedWork.Len() > 0
			},
			5*time.Second,
			10*time.Millisecond,
		)
		require.NoError(syncer.UpdateSyncTarget(secondSyncRoot))
		close(updatedRootChan)

		require.NoError(syncer.Wait(context.Background()))
		require.NoError(syncer.Error())

		newRoot, err := db.GetMerkleRoot(context.Background())
		require.NoError(err)
		require.Equal(secondSyncRoot, newRoot)
	}
}

func Test_Sync_UpdateSyncTarget(t *testing.T) {
	require := require.New(t)
	ctrl := gomock.NewController(t)

	m, err := NewManager(ManagerConfig{
		DB:                    merkledb.NewMockMerkleDB(ctrl), // Not used
		Client:                NewMockClient(ctrl),            // Not used
		TargetRoot:            ids.Empty,
		SimultaneousWorkLimit: 5,
		Log:                   logging.NoLog{},
	})
	require.NoError(err)

	// Populate [m.processWork] to ensure that UpdateSyncTarget
	// moves the work to [m.unprocessedWork].
	item := &workItem{
		start:       []byte{1},
		end:         maybe.Some([]byte{2}),
		localRootID: ids.GenerateTestID(),
	}
	m.processedWork.Insert(item)

	// Make sure that [m.unprocessedWorkCond] is signaled.
	gotSignalChan := make(chan struct{})
	// Don't UpdateSyncTarget until we're waiting for the signal.
	startedWaiting := make(chan struct{})
	go func() {
		m.workLock.Lock()
		defer m.workLock.Unlock()

		close(startedWaiting)
		m.unprocessedWorkCond.Wait()
		close(gotSignalChan)
	}()

	<-startedWaiting
	newSyncRoot := ids.GenerateTestID()
	require.NoError(m.UpdateSyncTarget(newSyncRoot))
	<-gotSignalChan

	require.Equal(newSyncRoot, m.config.TargetRoot)
	require.Zero(m.processedWork.Len())
	require.Equal(1, m.unprocessedWork.Len())
}

func generateTrie(t *testing.T, r *rand.Rand, count int) (merkledb.MerkleDB, error) {
	db, _, err := generateTrieWithMinKeyLen(t, r, count, 0)
	return db, err
}

func generateTrieWithMinKeyLen(t *testing.T, r *rand.Rand, count int, minKeyLen int) (merkledb.MerkleDB, [][]byte, error) {
	require := require.New(t)

	db, err := merkledb.New(
		context.Background(),
		memdb.New(),
		newDefaultDBConfig(),
	)
	if err != nil {
		return nil, nil, err
	}
	var (
		allKeys  [][]byte
		seenKeys = make(map[string]struct{})
		batch    = db.NewBatch()
	)
	genKey := func() []byte {
		// new prefixed key
		if len(allKeys) > 2 && r.Intn(25) < 10 {
			prefix := allKeys[r.Intn(len(allKeys))]
			key := make([]byte, r.Intn(50)+len(prefix))
			copy(key, prefix)
			_, err := r.Read(key[len(prefix):])
			require.NoError(err)
			return key
		}

		// new key
		key := make([]byte, r.Intn(50)+minKeyLen)
		_, err = r.Read(key)
		require.NoError(err)
		return key
	}

	for i := 0; i < count; {
		value := make([]byte, r.Intn(51))
		if len(value) == 0 {
			value = nil
		} else {
			_, err = r.Read(value)
			require.NoError(err)
		}
		key := genKey()
		if _, seen := seenKeys[string(key)]; seen {
			continue // avoid duplicate keys so we always get the count
		}
		allKeys = append(allKeys, key)
		seenKeys[string(key)] = struct{}{}
		if err = batch.Put(key, value); err != nil {
			return db, nil, err
		}
		i++
	}
	slices.SortFunc(allKeys, func(a, b []byte) bool {
		return bytes.Compare(a, b) < 0
	})
	return db, allKeys, batch.Write()
}<|MERGE_RESOLUTION|>--- conflicted
+++ resolved
@@ -39,7 +39,7 @@
 			return db.GetRangeProof(
 				context.Background(),
 				request.StartKey,
-				request.EndKey.Value,
+				maybeBytesToMaybe(request.EndKey),
 				int(request.KeyLimit),
 			)
 		}).AnyTimes()
@@ -50,7 +50,6 @@
 				return nil, err
 			}
 
-<<<<<<< HEAD
 			endRoot, err := ids.ToID(request.EndRootHash)
 			if err != nil {
 				return nil, err
@@ -61,7 +60,7 @@
 				startRoot,
 				endRoot,
 				request.StartKey,
-				request.EndKey.Value,
+				maybeBytesToMaybe(request.EndKey),
 				int(request.KeyLimit),
 			)
 			if err != nil {
@@ -72,26 +71,6 @@
 			}, nil
 		}).AnyTimes()
 	return syncClient
-=======
-func (client *mockClient) GetChangeProof(ctx context.Context, request *pb.SyncGetChangeProofRequest, _ DB) (*merkledb.ChangeProof, error) {
-	startRoot, err := ids.ToID(request.StartRootHash)
-	if err != nil {
-		return nil, err
-	}
-	endRoot, err := ids.ToID(request.EndRootHash)
-	if err != nil {
-		return nil, err
-	}
-	return client.db.GetChangeProof(ctx, startRoot, endRoot, request.StartKey, maybeBytesToMaybe(request.EndKey), int(request.KeyLimit))
-}
-
-func (client *mockClient) GetRangeProof(ctx context.Context, request *pb.SyncGetRangeProofRequest) (*merkledb.RangeProof, error) {
-	root, err := ids.ToID(request.RootHash)
-	if err != nil {
-		return nil, err
-	}
-	return client.db.GetRangeProofAtRoot(ctx, root, request.StartKey, maybeBytesToMaybe(request.EndKey), int(request.KeyLimit))
->>>>>>> b21e9b56
 }
 
 func Test_Creation(t *testing.T) {
@@ -960,9 +939,8 @@
 
 			endRoot, err := ids.ToID(request.EndRootHash)
 			require.NoError(err)
-<<<<<<< HEAD
-
-			changeProof, err := dbToSync.GetChangeProof(ctx, startRoot, endRoot, request.StartKey, request.EndKey.Value, int(request.KeyLimit))
+
+			changeProof, err := dbToSync.GetChangeProof(ctx, startRoot, endRoot, request.StartKey, maybeBytesToMaybe(request.EndKey), int(request.KeyLimit))
 			if err != nil {
 				return nil, err
 			}
@@ -970,9 +948,6 @@
 			return &merkledb.ChangeOrRangeProof{
 				ChangeProof: changeProof,
 			}, nil
-=======
-			return dbToSync.GetChangeProof(ctx, startRoot, endRoot, request.StartKey, maybeBytesToMaybe(request.EndKey), int(request.KeyLimit))
->>>>>>> b21e9b56
 		},
 	).AnyTimes()
 
@@ -1062,9 +1037,8 @@
 
 				endRoot, err := ids.ToID(request.EndRootHash)
 				require.NoError(err)
-<<<<<<< HEAD
-
-				changeProof, err := dbToSync.GetChangeProof(ctx, startRoot, endRoot, request.StartKey, request.EndKey.Value, int(request.KeyLimit))
+
+				changeProof, err := dbToSync.GetChangeProof(ctx, startRoot, endRoot, request.StartKey, maybeBytesToMaybe(request.EndKey), int(request.KeyLimit))
 				if err != nil {
 					return nil, err
 				}
@@ -1072,9 +1046,6 @@
 				return &merkledb.ChangeOrRangeProof{
 					ChangeProof: changeProof,
 				}, nil
-=======
-				return dbToSync.GetChangeProof(ctx, startRoot, endRoot, request.StartKey, maybeBytesToMaybe(request.EndKey), int(request.KeyLimit))
->>>>>>> b21e9b56
 			},
 		).AnyTimes()
 
