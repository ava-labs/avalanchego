// Copyright (C) 2019-2023, Ava Labs, Inc. All rights reserved.
// See the file LICENSE for licensing terms.

package sync

import (
	"bytes"
	"context"
	"math/rand"
	"testing"
	"time"

	"github.com/golang/mock/gomock"

	"github.com/stretchr/testify/require"

	"golang.org/x/exp/slices"

	"github.com/ava-labs/avalanchego/database"
	"github.com/ava-labs/avalanchego/database/memdb"
	"github.com/ava-labs/avalanchego/ids"
	"github.com/ava-labs/avalanchego/trace"
	"github.com/ava-labs/avalanchego/utils/logging"
	"github.com/ava-labs/avalanchego/x/merkledb"

	syncpb "github.com/ava-labs/avalanchego/proto/pb/sync"
)

var _ Client = (*mockClient)(nil)

func newNoopTracer() trace.Tracer {
	tracer, _ := trace.New(trace.Config{Enabled: false})
	return tracer
}

type mockClient struct {
	db merkledb.MerkleDB
}

<<<<<<< HEAD
func (client *mockClient) GetChangeProof(ctx context.Context, request *syncpb.ChangeProofRequest, _ *merkledb.Database) (*merkledb.ChangeProof, error) {
	startRoot, err := ids.ToID(request.StartRootHash)
=======
func (client *mockClient) GetChangeProof(ctx context.Context, request *syncpb.ChangeProofRequest, _ merkledb.MerkleDB) (*merkledb.ChangeProof, error) {
	startRoot, err := ids.ToID(request.StartRoot)
>>>>>>> c99236d1
	if err != nil {
		return nil, err
	}
	endRoot, err := ids.ToID(request.EndRootHash)
	if err != nil {
		return nil, err
	}
	return client.db.GetChangeProof(ctx, startRoot, endRoot, request.StartKey, request.EndKey, int(request.KeyLimit))
}

func (client *mockClient) GetRangeProof(ctx context.Context, request *syncpb.RangeProofRequest) (*merkledb.RangeProof, error) {
	root, err := ids.ToID(request.RootHash)
	if err != nil {
		return nil, err
	}
	return client.db.GetRangeProofAtRoot(ctx, root, request.StartKey, request.EndKey, int(request.KeyLimit))
}

func Test_Creation(t *testing.T) {
	db, err := merkledb.New(
		context.Background(),
		memdb.New(),
		merkledb.Config{
			Tracer:        newNoopTracer(),
			HistoryLength: 0,
			NodeCacheSize: 1000,
		},
	)
	require.NoError(t, err)

	syncer, err := NewStateSyncManager(StateSyncConfig{
		SyncDB:                db,
		Client:                &mockClient{},
		TargetRoot:            ids.Empty,
		SimultaneousWorkLimit: 5,
		Log:                   logging.NoLog{},
	})
	require.NotNil(t, syncer)
	require.NoError(t, err)
}

func Test_Completion(t *testing.T) {
	for i := 0; i < 10; i++ {
		ctrl := gomock.NewController(t)
		defer ctrl.Finish()
		emptyDB, err := merkledb.New(
			context.Background(),
			memdb.New(),
			merkledb.Config{
				Tracer:        newNoopTracer(),
				HistoryLength: 0,
				NodeCacheSize: 1000,
			},
		)
		require.NoError(t, err)
		emptyRoot, err := emptyDB.GetMerkleRoot(context.Background())
		require.NoError(t, err)
		db, err := merkledb.New(
			context.Background(),
			memdb.New(),
			merkledb.Config{
				Tracer:        newNoopTracer(),
				HistoryLength: 0,
				NodeCacheSize: 1000,
			},
		)
		require.NoError(t, err)
		syncer, err := NewStateSyncManager(StateSyncConfig{
			SyncDB:                db,
			Client:                &mockClient{db: emptyDB},
			TargetRoot:            emptyRoot,
			SimultaneousWorkLimit: 5,
			Log:                   logging.NoLog{},
		})
		require.NoError(t, err)
		require.NotNil(t, syncer)
		err = syncer.StartSyncing(context.Background())
		require.NoError(t, err)
		err = syncer.Wait(context.Background())
		require.NoError(t, err)
		syncer.workLock.Lock()
		require.Zero(t, syncer.unprocessedWork.Len())
		require.Equal(t, 1, syncer.processedWork.Len())
		syncer.workLock.Unlock()
	}
}

func Test_Midpoint(t *testing.T) {
	mid := midPoint([]byte{1, 255}, []byte{2, 1})
	require.Equal(t, []byte{2, 0}, mid)

	mid = midPoint(nil, []byte{255, 255, 0})
	require.Equal(t, []byte{127, 255, 128}, mid)

	mid = midPoint([]byte{255, 255, 255}, []byte{255, 255})
	require.Equal(t, []byte{255, 255, 127, 128}, mid)

	mid = midPoint(nil, []byte{255})
	require.Equal(t, []byte{127, 127}, mid)

	mid = midPoint([]byte{1, 255}, []byte{255, 1})
	require.Equal(t, []byte{128, 128}, mid)

	mid = midPoint([]byte{140, 255}, []byte{141, 0})
	require.Equal(t, []byte{140, 255, 127}, mid)

	mid = midPoint([]byte{126, 255}, []byte{127})
	require.Equal(t, []byte{126, 255, 127}, mid)

	mid = midPoint(nil, nil)
	require.Equal(t, []byte{127}, mid)

	low := midPoint(nil, mid)
	require.Equal(t, []byte{63, 127}, low)

	high := midPoint(mid, nil)
	require.Equal(t, []byte{191}, high)

	mid = midPoint([]byte{255, 255}, nil)
	require.Equal(t, []byte{255, 255, 127, 127}, mid)

	mid = midPoint([]byte{255}, nil)
	require.Equal(t, []byte{255, 127, 127}, mid)

	for i := 0; i < 5000; i++ {
		r := rand.New(rand.NewSource(int64(i))) // #nosec G404

		start := make([]byte, r.Intn(99)+1)
		_, err := r.Read(start)
		require.NoError(t, err)

		end := make([]byte, r.Intn(99)+1)
		_, err = r.Read(end)
		require.NoError(t, err)

		for bytes.Equal(start, end) {
			_, err = r.Read(end)
			require.NoError(t, err)
		}

		if bytes.Compare(start, end) == 1 {
			start, end = end, start
		}

		mid = midPoint(start, end)
		require.Equal(t, -1, bytes.Compare(start, mid))
		require.Equal(t, -1, bytes.Compare(mid, end))
	}
}

func Test_Sync_FindNextKey_InSync(t *testing.T) {
	for i := 0; i < 3; i++ {
		r := rand.New(rand.NewSource(int64(i))) // #nosec G404
		dbToSync, err := generateTrie(t, r, 1000)
		require.NoError(t, err)
		syncRoot, err := dbToSync.GetMerkleRoot(context.Background())
		require.NoError(t, err)

		db, err := merkledb.New(
			context.Background(),
			memdb.New(),
			merkledb.Config{
				Tracer:        newNoopTracer(),
				HistoryLength: 0,
				NodeCacheSize: 1000,
			},
		)
		require.NoError(t, err)
		syncer, err := NewStateSyncManager(StateSyncConfig{
			SyncDB:                db,
			Client:                &mockClient{db: dbToSync},
			TargetRoot:            syncRoot,
			SimultaneousWorkLimit: 5,
			Log:                   logging.NoLog{},
		})
		require.NoError(t, err)
		require.NotNil(t, syncer)

		err = syncer.StartSyncing(context.Background())
		require.NoError(t, err)
		err = syncer.Wait(context.Background())
		require.NoError(t, err)

		proof, err := dbToSync.GetRangeProof(context.Background(), nil, nil, 500)
		require.NoError(t, err)

		// the two dbs should be in sync, so next key should be nil
		lastKey := proof.KeyValues[len(proof.KeyValues)-1].Key
		nextKey, err := syncer.findNextKey(context.Background(), lastKey, nil, proof.EndProof)
		require.NoError(t, err)
		require.Nil(t, nextKey)

		// add an extra value to sync db past the last key returned
		newKey := midPoint(lastKey, nil)
		err = db.Put(newKey, []byte{1})
		require.NoError(t, err)

		// create a range endpoint that is before the newly added key, but after the last key
		endPointBeforeNewKey := make([]byte, 0, 2)
		for i := 0; i < len(newKey); i++ {
			endPointBeforeNewKey = append(endPointBeforeNewKey, newKey[i])

			// we need the new key to be after the last key
			// don't subtract anything from the current byte if newkey and lastkey are equal
			if lastKey[i] == newKey[i] {
				continue
			}

			// if the first nibble is > 0, subtract "1" from it
			if endPointBeforeNewKey[i] >= 16 {
				endPointBeforeNewKey[i] -= 16
				break
			}
			// if the second nibble > 0, subtract 1 from it
			if endPointBeforeNewKey[i] > 0 {
				endPointBeforeNewKey[i] -= 1
				break
			}
			// both nibbles were 0, so move onto the next byte
		}

		nextKey, err = syncer.findNextKey(context.Background(), lastKey, endPointBeforeNewKey, proof.EndProof)
		require.NoError(t, err)

		// next key would be after the end of the range, so it returns nil instead
		require.Nil(t, nextKey)
	}
}

func Test_Sync_FindNextKey_Deleted(t *testing.T) {
	db, err := merkledb.New(
		context.Background(),
		memdb.New(),
		merkledb.Config{
			Tracer:        newNoopTracer(),
			HistoryLength: 0,
			NodeCacheSize: 1000,
		},
	)
	require.NoError(t, err)
	require.NoError(t, db.Put([]byte{0x10}, []byte{1}))
	require.NoError(t, db.Put([]byte{0x11, 0x11}, []byte{2}))

	syncRoot, err := db.GetMerkleRoot(context.Background())
	require.NoError(t, err)

	syncer, err := NewStateSyncManager(StateSyncConfig{
		SyncDB:                db,
		Client:                &mockClient{db: nil},
		TargetRoot:            syncRoot,
		SimultaneousWorkLimit: 5,
		Log:                   logging.NoLog{},
	})
	require.NoError(t, err)

	// 0x12 was "deleted" and there should be no extra node in the proof since there was nothing with a common prefix
	noExtraNodeProof, err := db.GetProof(context.Background(), []byte{0x12})
	require.NoError(t, err)

	// 0x11 was "deleted" and 0x11.0x11 should be in the exclusion proof
	extraNodeProof, err := db.GetProof(context.Background(), []byte{0x11})
	require.NoError(t, err)

	// there is now another value in the range that needs to be sync'ed
	require.NoError(t, db.Put([]byte{0x13}, []byte{3}))

	nextKey, err := syncer.findNextKey(context.Background(), []byte{0x12}, []byte{0x20}, noExtraNodeProof.Path)
	require.NoError(t, err)
	require.Equal(t, []byte{0x13}, nextKey)

	nextKey, err = syncer.findNextKey(context.Background(), []byte{0x11}, []byte{0x20}, extraNodeProof.Path)
	require.NoError(t, err)
	require.Equal(t, []byte{0x13}, nextKey)
}

func Test_Sync_FindNextKey_BranchInLocal(t *testing.T) {
	db, err := merkledb.New(
		context.Background(),
		memdb.New(),
		merkledb.Config{
			Tracer:        newNoopTracer(),
			HistoryLength: 0,
			NodeCacheSize: 1000,
		},
	)
	require.NoError(t, err)
	require.NoError(t, db.Put([]byte{0x11}, []byte{1}))
	require.NoError(t, db.Put([]byte{0x11, 0x11}, []byte{2}))

	syncRoot, err := db.GetMerkleRoot(context.Background())
	require.NoError(t, err)
	proof, err := db.GetProof(context.Background(), []byte{0x11, 0x11})
	require.NoError(t, err)

	syncer, err := NewStateSyncManager(StateSyncConfig{
		SyncDB:                db,
		Client:                &mockClient{db: nil},
		TargetRoot:            syncRoot,
		SimultaneousWorkLimit: 5,
		Log:                   logging.NoLog{},
	})
	require.NoError(t, err)
	require.NoError(t, db.Put([]byte{0x12}, []byte{4}))

	nextKey, err := syncer.findNextKey(context.Background(), []byte{0x11, 0x11}, []byte{0x20}, proof.Path)
	require.NoError(t, err)
	require.Equal(t, []byte{0x12}, nextKey)
}

func Test_Sync_FindNextKey_BranchInReceived(t *testing.T) {
	db, err := merkledb.New(
		context.Background(),
		memdb.New(),
		merkledb.Config{
			Tracer:        newNoopTracer(),
			HistoryLength: 0,
			NodeCacheSize: 1000,
		},
	)
	require.NoError(t, err)
	require.NoError(t, db.Put([]byte{0x11}, []byte{1}))
	require.NoError(t, db.Put([]byte{0x12}, []byte{2}))
	require.NoError(t, db.Put([]byte{0x11, 0x11}, []byte{3}))

	syncRoot, err := db.GetMerkleRoot(context.Background())
	require.NoError(t, err)
	proof, err := db.GetProof(context.Background(), []byte{0x11, 0x11})
	require.NoError(t, err)

	syncer, err := NewStateSyncManager(StateSyncConfig{
		SyncDB:                db,
		Client:                &mockClient{db: nil},
		TargetRoot:            syncRoot,
		SimultaneousWorkLimit: 5,
		Log:                   logging.NoLog{},
	})
	require.NoError(t, err)
	require.NoError(t, db.Delete([]byte{0x12}))

	nextKey, err := syncer.findNextKey(context.Background(), []byte{0x11, 0x11}, []byte{0x20}, proof.Path)
	require.NoError(t, err)
	require.Equal(t, []byte{0x12}, nextKey)
}

func Test_Sync_FindNextKey_ExtraValues(t *testing.T) {
	for i := 0; i < 10; i++ {
		r := rand.New(rand.NewSource(int64(i))) // #nosec G404
		dbToSync, err := generateTrie(t, r, 1000)
		require.NoError(t, err)
		syncRoot, err := dbToSync.GetMerkleRoot(context.Background())
		require.NoError(t, err)

		db, err := merkledb.New(
			context.Background(),
			memdb.New(),
			merkledb.Config{
				Tracer:        newNoopTracer(),
				HistoryLength: 0,
				NodeCacheSize: 1000,
			},
		)
		require.NoError(t, err)
		syncer, err := NewStateSyncManager(StateSyncConfig{
			SyncDB:                db,
			Client:                &mockClient{db: dbToSync},
			TargetRoot:            syncRoot,
			SimultaneousWorkLimit: 5,
			Log:                   logging.NoLog{},
		})
		require.NoError(t, err)
		require.NotNil(t, syncer)

		err = syncer.StartSyncing(context.Background())
		require.NoError(t, err)
		err = syncer.Wait(context.Background())
		require.NoError(t, err)

		proof, err := dbToSync.GetRangeProof(context.Background(), nil, nil, 500)
		require.NoError(t, err)

		// add an extra value to local db
		lastKey := proof.KeyValues[len(proof.KeyValues)-1].Key
		midpoint := midPoint(lastKey, nil)

		err = db.Put(midpoint, []byte{1})
		require.NoError(t, err)

		// next key at prefix of newly added point
		nextKey, err := syncer.findNextKey(context.Background(), lastKey, nil, proof.EndProof)
		require.NoError(t, err)
		require.NotNil(t, nextKey)

		require.True(t, isPrefix(midpoint, nextKey))

		err = db.Delete(midpoint)
		require.NoError(t, err)

		err = dbToSync.Put(midpoint, []byte{1})
		require.NoError(t, err)

		proof, err = dbToSync.GetRangeProof(context.Background(), nil, lastKey, 500)
		require.NoError(t, err)

		// next key at prefix of newly added point
		nextKey, err = syncer.findNextKey(context.Background(), lastKey, nil, proof.EndProof)
		require.NoError(t, err)
		require.NotNil(t, nextKey)

		// deal with odd length key
		require.True(t, isPrefix(midpoint, nextKey))
	}
}

func isPrefix(data []byte, prefix []byte) bool {
	if prefix[len(prefix)-1]%16 == 0 {
		index := 0
		for ; index < len(prefix)-1; index++ {
			if data[index] != prefix[index] {
				return false
			}
		}
		return data[index]>>4 == prefix[index]>>4
	}
	return bytes.HasPrefix(data, prefix)
}

func Test_Sync_FindNextKey_DifferentChild(t *testing.T) {
	for i := 0; i < 10; i++ {
		r := rand.New(rand.NewSource(int64(i))) // #nosec G404
		dbToSync, err := generateTrie(t, r, 500)
		require.NoError(t, err)
		syncRoot, err := dbToSync.GetMerkleRoot(context.Background())
		require.NoError(t, err)

		db, err := merkledb.New(
			context.Background(),
			memdb.New(),
			merkledb.Config{
				Tracer:        newNoopTracer(),
				HistoryLength: 0,
				NodeCacheSize: 1000,
			},
		)
		require.NoError(t, err)
		syncer, err := NewStateSyncManager(StateSyncConfig{
			SyncDB:                db,
			Client:                &mockClient{db: dbToSync},
			TargetRoot:            syncRoot,
			SimultaneousWorkLimit: 5,
			Log:                   logging.NoLog{},
		})
		require.NoError(t, err)
		require.NotNil(t, syncer)
		err = syncer.StartSyncing(context.Background())
		require.NoError(t, err)
		err = syncer.Wait(context.Background())
		require.NoError(t, err)

		proof, err := dbToSync.GetRangeProof(context.Background(), nil, nil, 100)
		require.NoError(t, err)
		lastKey := proof.KeyValues[len(proof.KeyValues)-1].Key

		// local db has a different child than remote db
		lastKey = append(lastKey, 16)
		err = db.Put(lastKey, []byte{1})
		require.NoError(t, err)

		err = dbToSync.Put(lastKey, []byte{2})
		require.NoError(t, err)

		proof, err = dbToSync.GetRangeProof(context.Background(), nil, proof.KeyValues[len(proof.KeyValues)-1].Key, 100)
		require.NoError(t, err)

		nextKey, err := syncer.findNextKey(context.Background(), proof.KeyValues[len(proof.KeyValues)-1].Key, nil, proof.EndProof)
		require.NoError(t, err)
		require.Equal(t, nextKey, lastKey)
	}
}

// Test findNextKey by computing the expected result in a naive, inefficient
// way and comparing it to the actual result
func TestFindNextKeyRandom(t *testing.T) {
	rand := rand.New(rand.NewSource(1337)) //nolint:gosec
	require := require.New(t)

	// Create a "remote" database and "local" database
	remoteDB, err := merkledb.New(
		context.Background(),
		memdb.New(),
		merkledb.Config{
			Tracer:        newNoopTracer(),
			HistoryLength: defaultRequestKeyLimit,
			NodeCacheSize: defaultRequestKeyLimit,
		},
	)
	require.NoError(err)

	localDB, err := merkledb.New(
		context.Background(),
		memdb.New(),
		merkledb.Config{
			Tracer:        newNoopTracer(),
			HistoryLength: defaultRequestKeyLimit,
			NodeCacheSize: defaultRequestKeyLimit,
		},
	)
	require.NoError(err)

	var (
		numProofsToTest  = 250
		numKeyValues     = 250
		maxKeyLen        = 256
		maxValLen        = 256
		maxRangeStartLen = 8
		maxRangeEndLen   = 8
		maxProofLen      = 128
	)

	// Put random keys into the databases
	for _, db := range []database.Database{remoteDB, localDB} {
		for i := 0; i < numKeyValues; i++ {
			key := make([]byte, rand.Intn(maxKeyLen))
			_, _ = rand.Read(key)
			val := make([]byte, rand.Intn(maxValLen))
			err := db.Put(key, val)
			require.NoError(err)
		}
	}

	// Repeatedly generate end proofs from the remote database and compare
	// the result of findNextKey to the expected result.
	for proofIndex := 0; proofIndex < numProofsToTest; proofIndex++ {
		// Generate a proof for a random key
		var (
			rangeStart []byte
			rangeEnd   []byte
		)
		for rangeStart == nil || bytes.Compare(rangeStart, rangeEnd) == 1 {
			rangeStart = make([]byte, rand.Intn(maxRangeStartLen)+1)
			_, _ = rand.Read(rangeStart)
			rangeEnd = make([]byte, rand.Intn(maxRangeEndLen)+1)
			_, _ = rand.Read(rangeEnd)
		}

		remoteProof, err := remoteDB.GetRangeProof(
			context.Background(),
			rangeStart,
			rangeEnd,
			rand.Intn(maxProofLen)+1,
		)
		require.NoError(err)

		if len(remoteProof.KeyValues) == 0 {
			continue
		}
		lastReceivedKey := remoteProof.KeyValues[len(remoteProof.KeyValues)-1].Key

		// Commit the proof to the local database as we do
		// in the actual syncer.
		err = localDB.CommitRangeProof(
			context.Background(),
			rangeStart,
			remoteProof,
		)
		require.NoError(err)

		localProof, err := localDB.GetProof(
			context.Background(),
			lastReceivedKey,
		)
		require.NoError(err)

		type keyAndID struct {
			key merkledb.SerializedPath
			id  ids.ID
		}

		// Set of key prefix/ID pairs proven by the remote database's proof.
		remoteKeyIDs := []keyAndID{}

		for _, node := range remoteProof.EndProof {
			for childIdx, childID := range node.Children {
				remoteKeyIDs = append(remoteKeyIDs, keyAndID{
					key: node.KeyPath.AppendNibble(childIdx),
					id:  childID,
				})
			}
		}

		// Set of key prefix/ID pairs proven by the local database's proof.
		localKeyIDs := []keyAndID{}
		for _, node := range localProof.Path {
			for childIdx, childID := range node.Children {
				localKeyIDs = append(localKeyIDs, keyAndID{
					key: node.KeyPath.AppendNibble(childIdx),
					id:  childID,
				})
			}
		}

		// Sort in ascending order by key prefix.
		serializedPathLess := func(i, j keyAndID) bool {
			return bytes.Compare(i.key.Value, j.key.Value) < 0 ||
				(bytes.Equal(i.key.Value, j.key.Value) &&
					i.key.NibbleLength < j.key.NibbleLength)
		}
		slices.SortFunc(remoteKeyIDs, serializedPathLess)
		slices.SortFunc(localKeyIDs, serializedPathLess)

		// Filter out keys that are before the last received key
		findBounds := func(keyIDs []keyAndID) (int, int) {
			var (
				firstIdxInRange      = len(keyIDs)
				firstIdxInRangeFound = false
				firstIdxOutOfRange   = len(keyIDs)
			)
			for i, keyID := range keyIDs {
				if !firstIdxInRangeFound && bytes.Compare(keyID.key.Value, lastReceivedKey) >= 0 {
					firstIdxInRange = i
					firstIdxInRangeFound = true
					continue
				}
				if bytes.Compare(keyID.key.Value, rangeEnd) > 0 {
					firstIdxOutOfRange = i
					break
				}
			}
			return firstIdxInRange, firstIdxOutOfRange
		}

		remoteFirstIdxInRange, remoteFirstIdxOutOfRange := findBounds(remoteKeyIDs)
		remoteKeyIDs = remoteKeyIDs[remoteFirstIdxInRange:remoteFirstIdxOutOfRange]

		localFirstIdxInRange, localFirstIdxOutOfRange := findBounds(localKeyIDs)
		localKeyIDs = localKeyIDs[localFirstIdxInRange:localFirstIdxOutOfRange]

		// Find smallest difference between the set of key/ID pairs proven by
		// the remote/local proofs.
		var (
			smallestDiffKey merkledb.SerializedPath
			foundDiff       bool
		)
		for i := 0; i < len(remoteKeyIDs) && i < len(localKeyIDs); i++ {
			// See if the keys are different.
			smaller, bigger := remoteKeyIDs[i], localKeyIDs[i]
			if serializedPathLess(localKeyIDs[i], remoteKeyIDs[i]) {
				smaller, bigger = localKeyIDs[i], remoteKeyIDs[i]
			}

			if !smaller.key.Equal(bigger.key) {
				smallestDiffKey = smaller.key
				foundDiff = true
				break
			}
			// The keys are the same. See if the IDs are different.
			if smaller.id != bigger.id {
				smallestDiffKey = smaller.key // Keys are same so either is fine
				foundDiff = true
				break
			}
		}
		if !foundDiff {
			if len(remoteKeyIDs) < len(localKeyIDs) {
				smallestDiffKey = localKeyIDs[len(remoteKeyIDs)].key
			} else if len(remoteKeyIDs) > len(localKeyIDs) {
				smallestDiffKey = remoteKeyIDs[len(localKeyIDs)].key
			}
		}

		// Get the actual value from the syncer
		syncer, err := NewStateSyncManager(StateSyncConfig{
			SyncDB:                localDB,
			Client:                &mockClient{db: nil},
			TargetRoot:            ids.GenerateTestID(),
			SimultaneousWorkLimit: 5,
			Log:                   logging.NoLog{},
		})
		require.NoError(err)

		gotFirstDiff, err := syncer.findNextKey(
			context.Background(),
			lastReceivedKey,
			rangeEnd,
			remoteProof.EndProof,
		)
		require.NoError(err)

		if bytes.Compare(smallestDiffKey.Value, rangeEnd) >= 0 {
			require.Nil(gotFirstDiff)
		} else {
			require.Equal(smallestDiffKey.Value, gotFirstDiff)
		}
	}
}

func Test_Sync_Result_Correct_Root(t *testing.T) {
	for i := 0; i < 3; i++ {
		r := rand.New(rand.NewSource(int64(i))) // #nosec G404
		dbToSync, err := generateTrie(t, r, 1000)
		require.NoError(t, err)
		syncRoot, err := dbToSync.GetMerkleRoot(context.Background())
		require.NoError(t, err)

		db, err := merkledb.New(
			context.Background(),
			memdb.New(),
			merkledb.Config{
				Tracer:        newNoopTracer(),
				HistoryLength: 0,
				NodeCacheSize: 1000,
			},
		)
		require.NoError(t, err)
		syncer, err := NewStateSyncManager(StateSyncConfig{
			SyncDB:                db,
			Client:                &mockClient{db: dbToSync},
			TargetRoot:            syncRoot,
			SimultaneousWorkLimit: 5,
			Log:                   logging.NoLog{},
		})
		require.NoError(t, err)
		require.NotNil(t, syncer)
		err = syncer.StartSyncing(context.Background())
		require.NoError(t, err)

		err = syncer.Wait(context.Background())
		require.NoError(t, err)
		require.NoError(t, syncer.Error())

		// new db has fully sync'ed and should be at the same root as the original db
		newRoot, err := db.GetMerkleRoot(context.Background())
		require.NoError(t, err)
		require.Equal(t, syncRoot, newRoot)

		// make sure they stay in sync
		addkey := make([]byte, r.Intn(50))
		_, err = r.Read(addkey)
		require.NoError(t, err)
		val := make([]byte, r.Intn(50))
		_, err = r.Read(val)
		require.NoError(t, err)

		err = db.Put(addkey, val)
		require.NoError(t, err)

		err = dbToSync.Put(addkey, val)
		require.NoError(t, err)

		syncRoot, err = dbToSync.GetMerkleRoot(context.Background())
		require.NoError(t, err)

		newRoot, err = db.GetMerkleRoot(context.Background())
		require.NoError(t, err)
		require.Equal(t, syncRoot, newRoot)
	}
}

func Test_Sync_Result_Correct_Root_With_Sync_Restart(t *testing.T) {
	for i := 0; i < 3; i++ {
		r := rand.New(rand.NewSource(int64(i))) // #nosec G404
		dbToSync, err := generateTrie(t, r, 3*maxKeyValuesLimit)
		require.NoError(t, err)
		syncRoot, err := dbToSync.GetMerkleRoot(context.Background())
		require.NoError(t, err)

		db, err := merkledb.New(
			context.Background(),
			memdb.New(),
			merkledb.Config{
				Tracer:        newNoopTracer(),
				HistoryLength: 0,
				NodeCacheSize: 1000,
			},
		)
		require.NoError(t, err)

		syncer, err := NewStateSyncManager(StateSyncConfig{
			SyncDB:                db,
			Client:                &mockClient{db: dbToSync},
			TargetRoot:            syncRoot,
			SimultaneousWorkLimit: 5,
			Log:                   logging.NoLog{},
		})
		require.NoError(t, err)
		require.NotNil(t, syncer)
		err = syncer.StartSyncing(context.Background())
		require.NoError(t, err)

		// Wait until we've processed some work
		// before updating the sync target.
		require.Eventually(
			t,
			func() bool {
				syncer.workLock.Lock()
				defer syncer.workLock.Unlock()

				return syncer.processedWork.Len() > 0
			},
			5*time.Second,
			5*time.Millisecond,
		)
		syncer.Close()

		newSyncer, err := NewStateSyncManager(StateSyncConfig{
			SyncDB:                db,
			Client:                &mockClient{db: dbToSync},
			TargetRoot:            syncRoot,
			SimultaneousWorkLimit: 5,
			Log:                   logging.NoLog{},
		})
		require.NoError(t, err)
		require.NotNil(t, newSyncer)

		require.NoError(t, newSyncer.StartSyncing(context.Background()))
		require.NoError(t, newSyncer.Error())
		require.NoError(t, newSyncer.Wait(context.Background()))

		newRoot, err := db.GetMerkleRoot(context.Background())
		require.NoError(t, err)
		require.Equal(t, syncRoot, newRoot)
	}
}

func Test_Sync_Error_During_Sync(t *testing.T) {
	require := require.New(t)
	ctrl := gomock.NewController(t)
	defer ctrl.Finish()
	r := rand.New(rand.NewSource(int64(0))) // #nosec G404

	dbToSync, err := generateTrie(t, r, 100)
	require.NoError(err)

	syncRoot, err := dbToSync.GetMerkleRoot(context.Background())
	require.NoError(err)

	db, err := merkledb.New(
		context.Background(),
		memdb.New(),
		merkledb.Config{
			Tracer:        newNoopTracer(),
			HistoryLength: 0,
			NodeCacheSize: 1000,
		},
	)
	require.NoError(err)

	client := NewMockClient(ctrl)
	client.EXPECT().GetRangeProof(gomock.Any(), gomock.Any()).DoAndReturn(
		func(ctx context.Context, request *syncpb.RangeProofRequest) (*merkledb.RangeProof, error) {
			return nil, errInvalidRangeProof
		},
	).AnyTimes()
	client.EXPECT().GetChangeProof(gomock.Any(), gomock.Any(), gomock.Any()).DoAndReturn(
<<<<<<< HEAD
		func(ctx context.Context, request *syncpb.ChangeProofRequest, _ *merkledb.Database) (*merkledb.ChangeProof, error) {
			startRoot, err := ids.ToID(request.StartRootHash)
=======
		func(ctx context.Context, request *syncpb.ChangeProofRequest, _ merkledb.MerkleDB) (*merkledb.ChangeProof, error) {
			startRoot, err := ids.ToID(request.StartRoot)
>>>>>>> c99236d1
			require.NoError(err)
			endRoot, err := ids.ToID(request.EndRootHash)
			require.NoError(err)
			return dbToSync.GetChangeProof(ctx, startRoot, endRoot, request.StartKey, request.EndKey, int(request.KeyLimit))
		},
	).AnyTimes()

	syncer, err := NewStateSyncManager(StateSyncConfig{
		SyncDB:                db,
		Client:                client,
		TargetRoot:            syncRoot,
		SimultaneousWorkLimit: 5,
		Log:                   logging.NoLog{},
	})
	require.NoError(err)
	require.NotNil(t, syncer)

	err = syncer.StartSyncing(context.Background())
	require.NoError(err)

	err = syncer.Wait(context.Background())
	require.ErrorIs(err, errInvalidRangeProof)
}

func Test_Sync_Result_Correct_Root_Update_Root_During(t *testing.T) {
	require := require.New(t)
	ctrl := gomock.NewController(t)
	defer ctrl.Finish()

	for i := 0; i < 3; i++ {
		r := rand.New(rand.NewSource(int64(i))) // #nosec G404

		dbToSync, err := generateTrie(t, r, 3*maxKeyValuesLimit)
		require.NoError(err)

		firstSyncRoot, err := dbToSync.GetMerkleRoot(context.Background())
		require.NoError(err)

		for x := 0; x < 100; x++ {
			key := make([]byte, r.Intn(50))
			_, err = r.Read(key)
			require.NoError(err)

			val := make([]byte, r.Intn(50))
			_, err = r.Read(val)
			require.NoError(err)

			err = dbToSync.Put(key, val)
			require.NoError(err)

			deleteKeyStart := make([]byte, r.Intn(50))
			_, err = r.Read(deleteKeyStart)
			require.NoError(err)

			it := dbToSync.NewIteratorWithStart(deleteKeyStart)
			if it.Next() {
				err = dbToSync.Delete(it.Key())
				require.NoError(err)
			}
			require.NoError(it.Error())
			it.Release()
		}

		secondSyncRoot, err := dbToSync.GetMerkleRoot(context.Background())
		require.NoError(err)

		db, err := merkledb.New(
			context.Background(),
			memdb.New(),
			merkledb.Config{
				Tracer:        newNoopTracer(),
				HistoryLength: 0,
				NodeCacheSize: 1000,
			},
		)
		require.NoError(err)

		// Only let one response go through until we update the root.
		updatedRootChan := make(chan struct{}, 1)
		updatedRootChan <- struct{}{}

		client := NewMockClient(ctrl)
		client.EXPECT().GetRangeProof(gomock.Any(), gomock.Any()).DoAndReturn(
			func(ctx context.Context, request *syncpb.RangeProofRequest) (*merkledb.RangeProof, error) {
				<-updatedRootChan
				root, err := ids.ToID(request.RootHash)
				require.NoError(err)
				return dbToSync.GetRangeProofAtRoot(ctx, root, request.StartKey, request.EndKey, int(request.KeyLimit))
			},
		).AnyTimes()
		client.EXPECT().GetChangeProof(gomock.Any(), gomock.Any(), gomock.Any()).DoAndReturn(
			func(ctx context.Context, request *syncpb.ChangeProofRequest, _ merkledb.MerkleDB) (*merkledb.ChangeProof, error) {
				<-updatedRootChan
				startRoot, err := ids.ToID(request.StartRootHash)
				require.NoError(err)
				endRoot, err := ids.ToID(request.EndRootHash)
				require.NoError(err)
				return dbToSync.GetChangeProof(ctx, startRoot, endRoot, request.StartKey, request.EndKey, int(request.KeyLimit))
			},
		).AnyTimes()

		syncer, err := NewStateSyncManager(StateSyncConfig{
			SyncDB:                db,
			Client:                client,
			TargetRoot:            firstSyncRoot,
			SimultaneousWorkLimit: 5,
			Log:                   logging.NoLog{},
		})
		require.NoError(err)
		require.NotNil(t, syncer)

		err = syncer.StartSyncing(context.Background())
		require.NoError(err)

		// Wait until we've processed some work
		// before updating the sync target.
		require.Eventually(
			func() bool {
				syncer.workLock.Lock()
				defer syncer.workLock.Unlock()

				return syncer.processedWork.Len() > 0
			},
			5*time.Second,
			10*time.Millisecond,
		)
		require.NoError(syncer.UpdateSyncTarget(secondSyncRoot))
		close(updatedRootChan)

		require.NoError(syncer.Wait(context.Background()))
		require.NoError(syncer.Error())

		newRoot, err := db.GetMerkleRoot(context.Background())
		require.NoError(err)
		require.Equal(secondSyncRoot, newRoot)
	}
}

func Test_Sync_UpdateSyncTarget(t *testing.T) {
	require := require.New(t)
	ctrl := gomock.NewController(t)
	defer ctrl.Finish()

	m, err := NewStateSyncManager(StateSyncConfig{
		SyncDB:                merkledb.NewMockMerkleDB(ctrl), // Not used
		Client:                NewMockClient(ctrl),            // Not used
		TargetRoot:            ids.Empty,
		SimultaneousWorkLimit: 5,
		Log:                   logging.NoLog{},
	})
	require.NoError(err)

	// Populate [m.processWork] to ensure that UpdateSyncTarget
	// moves the work to [m.unprocessedWork].
	item := &syncWorkItem{
		start:       []byte{1},
		end:         []byte{2},
		LocalRootID: ids.GenerateTestID(),
	}
	m.processedWork.Insert(item)

	// Make sure that [m.unprocessedWorkCond] is signaled.
	gotSignalChan := make(chan struct{})
	// Don't UpdateSyncTarget until we're waiting for the signal.
	startedWaiting := make(chan struct{})
	go func() {
		m.workLock.Lock()
		defer m.workLock.Unlock()

		close(startedWaiting)
		m.unprocessedWorkCond.Wait()
		close(gotSignalChan)
	}()

	<-startedWaiting
	newSyncRoot := ids.GenerateTestID()
	err = m.UpdateSyncTarget(newSyncRoot)
	require.NoError(err)
	<-gotSignalChan

	require.Equal(newSyncRoot, m.config.TargetRoot)
	require.Zero(m.processedWork.Len())
	require.Equal(1, m.unprocessedWork.Len())
}

func generateTrie(t *testing.T, r *rand.Rand, count int) (merkledb.MerkleDB, error) {
	db, _, err := generateTrieWithMinKeyLen(t, r, count, 0)
	return db, err
}

func generateTrieWithMinKeyLen(t *testing.T, r *rand.Rand, count int, minKeyLen int) (merkledb.MerkleDB, [][]byte, error) {
	db, err := merkledb.New(
		context.Background(),
		memdb.New(),
		merkledb.Config{
			Tracer:        newNoopTracer(),
			HistoryLength: 1000,
			NodeCacheSize: 1000,
		},
	)
	if err != nil {
		return nil, nil, err
	}
	var (
		allKeys  [][]byte
		seenKeys = make(map[string]struct{})
		batch    = db.NewBatch()
	)
	genKey := func() []byte {
		// new prefixed key
		if len(allKeys) > 2 && r.Intn(25) < 10 {
			prefix := allKeys[r.Intn(len(allKeys))]
			key := make([]byte, r.Intn(50)+len(prefix))
			copy(key, prefix)
			_, err := r.Read(key[len(prefix):])
			require.NoError(t, err)
			return key
		}

		// new key
		key := make([]byte, r.Intn(50)+minKeyLen)
		_, err = r.Read(key)
		require.NoError(t, err)
		return key
	}

	for i := 0; i < count; {
		value := make([]byte, r.Intn(51))
		if len(value) == 0 {
			value = nil
		} else {
			_, err = r.Read(value)
			require.NoError(t, err)
		}
		key := genKey()
		if _, seen := seenKeys[string(key)]; seen {
			continue // avoid duplicate keys so we always get the count
		}
		allKeys = append(allKeys, key)
		seenKeys[string(key)] = struct{}{}
		if err = batch.Put(key, value); err != nil {
			return db, nil, err
		}
		i++
	}
	slices.SortFunc(allKeys, func(a, b []byte) bool {
		return bytes.Compare(a, b) < 0
	})
	return db, allKeys, batch.Write()
}<|MERGE_RESOLUTION|>--- conflicted
+++ resolved
@@ -37,13 +37,8 @@
 	db merkledb.MerkleDB
 }
 
-<<<<<<< HEAD
-func (client *mockClient) GetChangeProof(ctx context.Context, request *syncpb.ChangeProofRequest, _ *merkledb.Database) (*merkledb.ChangeProof, error) {
+func (client *mockClient) GetChangeProof(ctx context.Context, request *syncpb.ChangeProofRequest, _ merkledb.MerkleDB) (*merkledb.ChangeProof, error) {
 	startRoot, err := ids.ToID(request.StartRootHash)
-=======
-func (client *mockClient) GetChangeProof(ctx context.Context, request *syncpb.ChangeProofRequest, _ merkledb.MerkleDB) (*merkledb.ChangeProof, error) {
-	startRoot, err := ids.ToID(request.StartRoot)
->>>>>>> c99236d1
 	if err != nil {
 		return nil, err
 	}
@@ -897,13 +892,8 @@
 		},
 	).AnyTimes()
 	client.EXPECT().GetChangeProof(gomock.Any(), gomock.Any(), gomock.Any()).DoAndReturn(
-<<<<<<< HEAD
-		func(ctx context.Context, request *syncpb.ChangeProofRequest, _ *merkledb.Database) (*merkledb.ChangeProof, error) {
+		func(ctx context.Context, request *syncpb.ChangeProofRequest, _ *merkledb.MerkleDB) (*merkledb.ChangeProof, error) {
 			startRoot, err := ids.ToID(request.StartRootHash)
-=======
-		func(ctx context.Context, request *syncpb.ChangeProofRequest, _ merkledb.MerkleDB) (*merkledb.ChangeProof, error) {
-			startRoot, err := ids.ToID(request.StartRoot)
->>>>>>> c99236d1
 			require.NoError(err)
 			endRoot, err := ids.ToID(request.EndRootHash)
 			require.NoError(err)
