// Copyright (C) 2019-2023, Ava Labs, Inc. All rights reserved.
// See the file LICENSE for licensing terms.

package sync

import (
	"bytes"
	"context"
	"errors"
	"fmt"
	"sync"

	"go.uber.org/zap"

	"github.com/ava-labs/avalanchego/ids"
	"github.com/ava-labs/avalanchego/utils/logging"
	"github.com/ava-labs/avalanchego/x/merkledb"

	pb "github.com/ava-labs/avalanchego/proto/pb/sync"
)

const (
	defaultRequestKeyLimit      = maxKeyValuesLimit
	defaultRequestByteSizeLimit = maxByteSizeLimit
)

var (
	ErrAlreadyStarted             = errors.New("cannot start a Manager that has already been started")
	ErrAlreadyClosed              = errors.New("Manager is closed")
	ErrNoClientProvided           = errors.New("client is a required field of the sync config")
	ErrNoDatabaseProvided         = errors.New("sync database is a required field of the sync config")
	ErrNoLogProvided              = errors.New("log is a required field of the sync config")
	ErrZeroWorkLimit              = errors.New("simultaneous work limit must be greater than 0")
	ErrFinishedWithUnexpectedRoot = errors.New("finished syncing with an unexpected root")
)

type priority byte

// Note that [highPriority] > [medPriority] > [lowPriority].
const (
	lowPriority priority = iota + 1
	medPriority
	highPriority
)

// Signifies that we should sync the range [start, end].
// nil [start] means there is no lower bound.
// nil [end] means there is no upper bound.
// [localRootID] is the ID of the root of this range in our database.
// If we have no local root for this range, [localRootID] is ids.Empty.
type workItem struct {
	start       []byte
	end         []byte
	priority    priority
	localRootID ids.ID
}

// TODO danlaine look into using a sync.Pool for workItems
func newWorkItem(localRootID ids.ID, start, end []byte, priority priority) *workItem {
	return &workItem{
		localRootID: localRootID,
		start:       start,
		end:         end,
		priority:    priority,
	}
}

type Manager struct {
	// Must be held when accessing [config.TargetRoot].
	syncTargetLock sync.RWMutex
	config         ManagerConfig

	workLock sync.Mutex
	// The number of work items currently being processed.
	// Namely, the number of goroutines executing [doWork].
	// [workLock] must be held when accessing [processingWorkItems].
	processingWorkItems int
	// [workLock] must be held while accessing [unprocessedWork].
	unprocessedWork *workHeap
	// Signalled when:
	// - An item is added to [unprocessedWork].
	// - An item is added to [processedWork].
	// - Close() is called.
	// [workLock] is its inner lock.
	unprocessedWorkCond sync.Cond
	// [workLock] must be held while accessing [processedWork].
	processedWork *workHeap

	// When this is closed:
	// - [closed] is true.
	// - [cancelCtx] was called.
	// - [workToBeDone] and [completedWork] are closed.
	doneChan chan struct{}

	errLock sync.Mutex
	// If non-nil, there was a fatal error.
	// [errLock] must be held when accessing [fatalError].
	fatalError error

	// Cancels all currently processing work items.
	cancelCtx context.CancelFunc

	// Set to true when StartSyncing is called.
	syncing   bool
	closeOnce sync.Once
}

type ManagerConfig struct {
	DB                    DB
	Client                Client
	SimultaneousWorkLimit int
	Log                   logging.Logger
	TargetRoot            ids.ID
}

func NewManager(config ManagerConfig) (*Manager, error) {
	switch {
	case config.Client == nil:
		return nil, ErrNoClientProvided
	case config.DB == nil:
		return nil, ErrNoDatabaseProvided
	case config.Log == nil:
		return nil, ErrNoLogProvided
	case config.SimultaneousWorkLimit == 0:
		return nil, ErrZeroWorkLimit
	}

	m := &Manager{
		config:          config,
		doneChan:        make(chan struct{}),
		unprocessedWork: newWorkHeap(),
		processedWork:   newWorkHeap(),
	}
	m.unprocessedWorkCond.L = &m.workLock

	return m, nil
}

func (m *Manager) Start(ctx context.Context) error {
	m.workLock.Lock()
	defer m.workLock.Unlock()

	if m.syncing {
		return ErrAlreadyStarted
	}

	// Add work item to fetch the entire key range.
	// Note that this will be the first work item to be processed.
	m.unprocessedWork.Insert(newWorkItem(ids.Empty, nil, nil, lowPriority))

	m.syncing = true
	ctx, m.cancelCtx = context.WithCancel(ctx)

	go m.sync(ctx)
	return nil
}

// sync awaits signal on [m.unprocessedWorkCond], which indicates that there
// is work to do or syncing completes.  If there is work, sync will dispatch a goroutine to do
// the work.
func (m *Manager) sync(ctx context.Context) {
	defer func() {
		// Invariant: [m.workLock] is held when this goroutine begins.
		m.close()
		m.workLock.Unlock()
	}()

	// Keep doing work until we're closed, done or [ctx] is canceled.
	m.workLock.Lock()
	for {
		// Invariant: [m.workLock] is held here.
		switch {
		case ctx.Err() != nil:
			return // [m.workLock] released by defer.
		case m.processingWorkItems >= m.config.SimultaneousWorkLimit:
			// We're already processing the maximum number of work items.
			// Wait until one of them finishes.
			m.unprocessedWorkCond.Wait()
		case m.unprocessedWork.Len() == 0:
			if m.processingWorkItems == 0 {
				// There's no work to do, and there are no work items being processed
				// which could cause work to be added, so we're done.
				return // [m.workLock] released by defer.
			}
			// There's no work to do.
			// Note that if [m].Close() is called, or [ctx] is canceled,
			// Close() will be called, which will broadcast on [m.unprocessedWorkCond],
			// which will cause Wait() to return, and this goroutine to exit.
			m.unprocessedWorkCond.Wait()
		default:
			m.processingWorkItems++
			work := m.unprocessedWork.GetWork()
			// TODO danlaine: We won't release [m.workLock] until
			// we've started a goroutine for each available work item.
			// We can't apply proofs we receive until we release [m.workLock].
			// Is this OK? Is it possible we end up with too many goroutines?
			go m.doWork(ctx, work)
		}
	}
}

// Close will stop the syncing process
func (m *Manager) Close() {
	m.workLock.Lock()
	defer m.workLock.Unlock()

	m.close()
}

// close is called when there is a fatal error or sync is complete.
// [workLock] must be held
func (m *Manager) close() {
	m.closeOnce.Do(func() {
		// Don't process any more work items.
		// Drop currently processing work items.
		if m.cancelCtx != nil {
			m.cancelCtx()
		}

		// ensure any goroutines waiting for work from the heaps gets released
		m.unprocessedWork.Close()
		m.unprocessedWorkCond.Signal()
		m.processedWork.Close()

		// signal all code waiting on the sync to complete
		close(m.doneChan)
	})
}

// Processes [item] by fetching and applying a change or range proof.
// Assumes [m.workLock] is not held.
func (m *Manager) doWork(ctx context.Context, work *workItem) {
	defer func() {
		m.workLock.Lock()
		defer m.workLock.Unlock()

		m.processingWorkItems--
		m.unprocessedWorkCond.Signal()
	}()

	if work.localRootID == ids.Empty {
		// the keys in this range have not been downloaded, so get all key/values
		m.getAndApplyRangeProof(ctx, work)
	} else {
		// the keys in this range have already been downloaded, but the root changed, so get all changes
		m.getAndApplyChangeProof(ctx, work)
	}
}

// Fetch and apply the change proof given by [work].
// Assumes [m.workLock] is not held.
func (m *Manager) getAndApplyChangeProof(ctx context.Context, work *workItem) {
	targetRootID := m.getTargetRoot()

<<<<<<< HEAD
	if work.LocalRootID == targetRootID {
=======
	if work.localRootID == rootID {
>>>>>>> 67c434aa
		// Start root is the same as the end root, so we're done.
		m.completeWorkItem(ctx, work, work.end, targetRootID, nil)
		return
	}

	changeProof, err := m.config.Client.GetChangeProof(
		ctx,
		&pb.SyncGetChangeProofRequest{
<<<<<<< HEAD
			StartRootHash: work.LocalRootID[:],
			EndRootHash:   targetRootID[:],
=======
			StartRootHash: work.localRootID[:],
			EndRootHash:   rootID[:],
>>>>>>> 67c434aa
			StartKey:      work.start,
			EndKey:        work.end,
			KeyLimit:      defaultRequestKeyLimit,
			BytesLimit:    defaultRequestByteSizeLimit,
		},
		m.config.DB,
	)
	if err != nil {
		m.setError(err)
		return
	}

	select {
	case <-m.doneChan:
		// If we're closed, don't apply the proof.
		return
	default:
	}

	// The start or end root IDs are not present in other nodes' history.
	// Add this range as a fresh uncompleted work item to the work heap.
	// TODO danlaine send range proof instead of failure notification
	if !changeProof.HadRootsInHistory {
		work.localRootID = ids.Empty
		m.enqueueWork(work)
		return
	}

	largestHandledKey := work.end
	// if the proof wasn't empty, apply changes to the sync DB
	if len(changeProof.KeyChanges) > 0 {
		if err := m.config.DB.CommitChangeProof(ctx, changeProof); err != nil {
			m.setError(err)
			return
		}
		largestHandledKey = changeProof.KeyChanges[len(changeProof.KeyChanges)-1].Key
	}

	m.completeWorkItem(ctx, work, largestHandledKey, targetRootID, changeProof.EndProof)
}

// Fetch and apply the range proof given by [work].
// Assumes [m.workLock] is not held.
func (m *Manager) getAndApplyRangeProof(ctx context.Context, work *workItem) {
	targetRootID := m.getTargetRoot()
	proof, err := m.config.Client.GetRangeProof(ctx,
		&pb.SyncGetRangeProofRequest{
			RootHash:   targetRootID[:],
			StartKey:   work.start,
			EndKey:     work.end,
			KeyLimit:   defaultRequestKeyLimit,
			BytesLimit: defaultRequestByteSizeLimit,
		},
	)
	if err != nil {
		m.setError(err)
		return
	}

	select {
	case <-m.doneChan:
		// If we're closed, don't apply the proof.
		return
	default:
	}

	largestHandledKey := work.end
	if len(proof.KeyValues) > 0 {
		// Add all the key-value pairs we got to the database.
		if err := m.config.DB.CommitRangeProof(ctx, work.start, proof); err != nil {
			m.setError(err)
			return
		}

		largestHandledKey = proof.KeyValues[len(proof.KeyValues)-1].Key
	}

	m.completeWorkItem(ctx, work, largestHandledKey, targetRootID, proof.EndProof)
}

// findNextKey returns the start of the key range that should be fetched next.
// Returns nil if there are no more keys to fetch  up to [rangeEnd].
//
// If the last proof received contained at least one key-value pair, then
// [lastReceivedKey] is the greatest key in the key-value pairs received.
// Otherwise it's the end of the range for the last proof received.
//
// [rangeEnd] is the end of the range that we want to fetch.
//
// [endProof] is the end proof of the last proof received.
// Namely it's an inclusion/exclusion proof for [lastReceivedKey].
//
// Invariant: [lastReceivedKey] < [rangeEnd].
func (m *Manager) findNextKey(
	ctx context.Context,
	lastReceivedKey []byte,
	rangeEnd []byte,
	endProof []merkledb.ProofNode,
) ([]byte, error) {
	if len(endProof) == 0 {
		// We try to find the next key to fetch by looking at the end proof.
		// If the end proof is empty, we have no information to use.
		// Start fetching from the next key after [lastReceivedKey].
		return append(lastReceivedKey, 0), nil
	}

	// We want the first key larger than the [lastReceivedKey].
	// This is done by taking two proofs for the same key
	// (one that was just received as part of a proof, and one from the local db)
	// and traversing them from the longest key to the shortest key.
	// For each node in these proofs, compare if the children of that node exist
	// or have the same ID in the other proof.
	proofKeyPath := merkledb.SerializedPath{
		Value:        lastReceivedKey,
		NibbleLength: 2 * len(lastReceivedKey),
	}

	// If the received proof is an exclusion proof, the last node may be for a
	// key that is after the [lastReceivedKey].
	// If the last received node's key is after the [lastReceivedKey], it can
	// be removed to obtain a valid proof for a prefix of the [lastReceivedKey].
	if !proofKeyPath.HasPrefix(endProof[len(endProof)-1].KeyPath) {
		endProof = endProof[:len(endProof)-1]
		// update the proofKeyPath to be for the prefix
		proofKeyPath = endProof[len(endProof)-1].KeyPath
	}

	// get a proof for the same key as the received proof from the local db
	localProofOfKey, err := m.config.DB.GetProof(ctx, proofKeyPath.Value)
	if err != nil {
		return nil, err
	}
	localProofNodes := localProofOfKey.Path

	// The local proof may also be an exclusion proof with an extra node.
	// Remove this extra node if it exists to get a proof of the same key as the received proof
	if !proofKeyPath.HasPrefix(localProofNodes[len(localProofNodes)-1].KeyPath) {
		localProofNodes = localProofNodes[:len(localProofNodes)-1]
	}

	var nextKey []byte

	localProofNodeIndex := len(localProofNodes) - 1
	receivedProofNodeIndex := len(endProof) - 1

	// traverse the two proofs from the deepest nodes up to the root until a difference is found
	for localProofNodeIndex >= 0 && receivedProofNodeIndex >= 0 && nextKey == nil {
		localProofNode := localProofNodes[localProofNodeIndex]
		receivedProofNode := endProof[receivedProofNodeIndex]

		// [deepestNode] is the proof node with the longest key (deepest in the trie) in the
		// two proofs that hasn't been handled yet.
		// [deepestNodeFromOtherProof] is the proof node from the other proof with
		// the same key/depth if it exists, nil otherwise.
		var deepestNode, deepestNodeFromOtherProof *merkledb.ProofNode

		// select the deepest proof node from the two proofs
		switch {
		case receivedProofNode.KeyPath.NibbleLength > localProofNode.KeyPath.NibbleLength:
			// there was a branch node in the received proof that isn't in the local proof
			// see if the received proof node has children not present in the local proof
			deepestNode = &receivedProofNode

			// we have dealt with this received node, so move on to the next received node
			receivedProofNodeIndex--

		case localProofNode.KeyPath.NibbleLength > receivedProofNode.KeyPath.NibbleLength:
			// there was a branch node in the local proof that isn't in the received proof
			// see if the local proof node has children not present in the received proof
			deepestNode = &localProofNode

			// we have dealt with this local node, so move on to the next local node
			localProofNodeIndex--

		default:
			// the two nodes are at the same depth
			// see if any of the children present in the local proof node are different
			// from the children in the received proof node
			deepestNode = &localProofNode
			deepestNodeFromOtherProof = &receivedProofNode

			// we have dealt with this local node and received node, so move on to the next nodes
			localProofNodeIndex--
			receivedProofNodeIndex--
		}

		// We only want to look at the children with keys greater than the proofKey.
		// The proof key has the deepest node's key as a prefix,
		// so only the next nibble of the proof key needs to be considered.

		// If the deepest node has the same key as [proofKeyPath],
		// then all of its children have keys greater than the proof key,
		// so we can start at the 0 nibble.
		startingChildNibble := byte(0)

		// If the deepest node has a key shorter than the key being proven,
		// we can look at the next nibble of the proof key to determine which of that
		// node's children have keys larger than [proofKeyPath].
		// Any child with a nibble greater than the [proofKeyPath]'s nibble at that
		// index will have a larger key.
		if deepestNode.KeyPath.NibbleLength < proofKeyPath.NibbleLength {
			startingChildNibble = proofKeyPath.NibbleVal(deepestNode.KeyPath.NibbleLength) + 1
		}

		// determine if there are any differences in the children for the deepest unhandled node of the two proofs
		if childIndex, hasDifference := findChildDifference(deepestNode, deepestNodeFromOtherProof, startingChildNibble); hasDifference {
			nextKey = deepestNode.KeyPath.AppendNibble(childIndex).Value
			break
		}
	}

	// If the nextKey is before or equal to the [lastReceivedKey]
	// then we couldn't find a better answer than the [lastReceivedKey].
	// Set the nextKey to [lastReceivedKey] + 0, which is the first key in
	// the open range (lastReceivedKey, rangeEnd).
	if nextKey != nil && bytes.Compare(nextKey, lastReceivedKey) <= 0 {
		nextKey = lastReceivedKey
		nextKey = append(nextKey, 0)
	}

	// If the nextKey is larger than the end of the range,
	// return nil to signal that there is no next key in range.
	if len(rangeEnd) > 0 && bytes.Compare(nextKey, rangeEnd) >= 0 {
		return nil, nil
	}

	// the nextKey is within the open range (lastReceivedKey, rangeEnd), so return it
	return nextKey, nil
}

func (m *Manager) Error() error {
	m.errLock.Lock()
	defer m.errLock.Unlock()

	return m.fatalError
}

// Wait blocks until one of the following occurs:
// - sync is complete.
// - sync fatally errored.
// - [ctx] is canceled.
// If [ctx] is canceled, returns [ctx].Err().
func (m *Manager) Wait(ctx context.Context) error {
	select {
	case <-m.doneChan:
	case <-ctx.Done():
		return ctx.Err()
	}

	// There was a fatal error.
	if err := m.Error(); err != nil {
		return err
	}

	root, err := m.config.DB.GetMerkleRoot(ctx)
	if err != nil {
		m.config.Log.Info("completed with error", zap.Error(err))
		return err
	}
	if targetRootID := m.getTargetRoot(); targetRootID != root {
		// This should never happen.
		return fmt.Errorf("%w: expected %s, got %s", ErrFinishedWithUnexpectedRoot, targetRootID, root)
	}
	m.config.Log.Info("completed", zap.String("new root", root.String()))
	return nil
}

func (m *Manager) UpdateSyncTarget(syncTargetRoot ids.ID) error {
	m.workLock.Lock()
	defer m.workLock.Unlock()

	select {
	case <-m.doneChan:
		return ErrAlreadyClosed
	default:
	}

	m.syncTargetLock.Lock()
	defer m.syncTargetLock.Unlock()

	if m.config.TargetRoot == syncTargetRoot {
		// the target hasn't changed, so there is nothing to do
		return nil
	}

	m.config.TargetRoot = syncTargetRoot

	// move all completed ranges into the work heap with high priority
	shouldSignal := m.processedWork.Len() > 0
	for m.processedWork.Len() > 0 {
		// Note that [m.processedWork].Close() hasn't
		// been called because we have [m.workLock]
		// and we checked that [m.closed] is false.
		currentItem := m.processedWork.GetWork()
		currentItem.priority = highPriority
		m.unprocessedWork.Insert(currentItem)
	}
	if shouldSignal {
		// Only signal once because we only have 1 goroutine
		// waiting on [m.unprocessedWorkCond].
		m.unprocessedWorkCond.Signal()
	}
	return nil
}

func (m *Manager) getTargetRoot() ids.ID {
	m.syncTargetLock.RLock()
	defer m.syncTargetLock.RUnlock()

	return m.config.TargetRoot
}

// Record that there was a fatal error and begin shutting down.
func (m *Manager) setError(err error) {
	m.errLock.Lock()
	defer m.errLock.Unlock()

	m.config.Log.Error("syncing failed", zap.Error(err))
	m.fatalError = err
	// Call in goroutine because we might be holding [m.workLock]
	// which [m.Close] will try to acquire.
	go m.Close()
}

// Mark the range [start, end] as synced up to [rootID].
// Assumes [m.workLock] is not held.
func (m *Manager) completeWorkItem(ctx context.Context, work *workItem, largestHandledKey []byte, rootID ids.ID, proofOfLargestKey []merkledb.ProofNode) {
	// if the last key is equal to the end, then the full range is completed
	if !bytes.Equal(largestHandledKey, work.end) {
		// find the next key to start querying by comparing the proofs for the last completed key
		nextStartKey, err := m.findNextKey(ctx, largestHandledKey, work.end, proofOfLargestKey)
		if err != nil {
			m.setError(err)
			return
		}

		// nextStartKey being nil indicates that the entire range has been completed
		if nextStartKey == nil {
			largestHandledKey = work.end
		} else {
			// the full range wasn't completed, so enqueue a new work item for the range [nextStartKey, workItem.end]
			m.enqueueWork(newWorkItem(work.localRootID, nextStartKey, work.end, work.priority))
			largestHandledKey = nextStartKey
		}
	}

	// completed the range [work.start, lastKey], log and record in the completed work heap
	m.config.Log.Info("completed range",
		zap.Binary("start", work.start),
		zap.Binary("end", largestHandledKey),
	)
	if m.getTargetRoot() == rootID {
		m.workLock.Lock()
		defer m.workLock.Unlock()

		m.processedWork.MergeInsert(newWorkItem(rootID, work.start, largestHandledKey, work.priority))
	} else {
		// the root has changed, so reinsert with high priority
		m.enqueueWork(newWorkItem(rootID, work.start, largestHandledKey, highPriority))
	}
}

// Queue the given key range to be fetched and applied.
// If there are sufficiently few unprocessed/processing work items,
// splits the range into two items and queues them both.
// Assumes [m.workLock] is not held.
func (m *Manager) enqueueWork(work *workItem) {
	m.workLock.Lock()
	defer func() {
		m.workLock.Unlock()
		m.unprocessedWorkCond.Signal()
	}()

	if m.processingWorkItems+m.unprocessedWork.Len() > 2*m.config.SimultaneousWorkLimit {
		// There are too many work items already, don't split the range
		m.unprocessedWork.Insert(work)
		return
	}

	// Split the remaining range into to 2.
	// Find the middle point.
	mid := midPoint(work.start, work.end)

	// first item gets higher priority than the second to encourage finished ranges to grow
	// rather than start a new range that is not contiguous with existing completed ranges
	first := newWorkItem(work.localRootID, work.start, mid, medPriority)
	second := newWorkItem(work.localRootID, mid, work.end, lowPriority)

	m.unprocessedWork.Insert(first)
	m.unprocessedWork.Insert(second)
}

// find the midpoint between two keys
// nil on start is treated as all 0's
// nil on end is treated as all 255's
func midPoint(start, end []byte) []byte {
	length := len(start)
	if len(end) > length {
		length = len(end)
	}
	if length == 0 {
		return []byte{127}
	}

	// This check deals with cases where the end has a 255(or is nil which is treated as all 255s) and the start key ends 255.
	// For example, midPoint([255], nil) should be [255, 127], not [255].
	// The result needs the extra byte added on to the end to deal with the fact that the naive midpoint between 255 and 255 would be 255
	if (len(start) > 0 && start[len(start)-1] == 255) && (len(end) == 0 || end[len(end)-1] == 255) {
		length++
	}

	leftover := 0
	midpoint := make([]byte, length+1)
	for i := 0; i < length; i++ {
		startVal := 0
		if i < len(start) {
			startVal = int(start[i])
		}

		endVal := 0
		if len(end) == 0 {
			endVal = 255
		}
		if i < len(end) {
			endVal = int(end[i])
		}

		total := startVal + endVal + leftover
		leftover = 0
		// if total is odd, when we divide, we will lose the .5,
		// record that in the leftover for the next digits
		if total%2 == 1 {
			leftover = 256
		}

		// find the midpoint between the start and the end
		total /= 2

		// larger than byte can hold, so carry over to previous byte
		if total >= 256 {
			total -= 256
			index := i - 1
			for index > 0 && midpoint[index] == 255 {
				midpoint[index] = 0
				index--
			}
			midpoint[index]++
		}
		midpoint[i] = byte(total)
	}
	if leftover > 0 {
		midpoint[length] = 127
	} else {
		midpoint = midpoint[0:length]
	}
	return midpoint
}

// findChildDifference returns the first child index that is different between node 1 and node 2 if one exists and
// a bool indicating if any difference was found
func findChildDifference(node1, node2 *merkledb.ProofNode, startIndex byte) (byte, bool) {
	var (
		child1, child2 ids.ID
		ok1, ok2       bool
	)
	for childIndex := startIndex; childIndex < merkledb.NodeBranchFactor; childIndex++ {
		if node1 != nil {
			child1, ok1 = node1.Children[childIndex]
		}
		if node2 != nil {
			child2, ok2 = node2.Children[childIndex]
		}
		// if one node has a child and the other doesn't or the children ids don't match,
		// return the current child index as the first difference
		if (ok1 || ok2) && child1 != child2 {
			return childIndex, true
		}
	}
	// there were no differences found
	return 0, false
}<|MERGE_RESOLUTION|>--- conflicted
+++ resolved
@@ -252,11 +252,7 @@
 func (m *Manager) getAndApplyChangeProof(ctx context.Context, work *workItem) {
 	targetRootID := m.getTargetRoot()
 
-<<<<<<< HEAD
-	if work.LocalRootID == targetRootID {
-=======
-	if work.localRootID == rootID {
->>>>>>> 67c434aa
+	if work.localRootID == targetRootID {
 		// Start root is the same as the end root, so we're done.
 		m.completeWorkItem(ctx, work, work.end, targetRootID, nil)
 		return
@@ -265,13 +261,8 @@
 	changeProof, err := m.config.Client.GetChangeProof(
 		ctx,
 		&pb.SyncGetChangeProofRequest{
-<<<<<<< HEAD
-			StartRootHash: work.LocalRootID[:],
+			StartRootHash: work.localRootID[:],
 			EndRootHash:   targetRootID[:],
-=======
-			StartRootHash: work.localRootID[:],
-			EndRootHash:   rootID[:],
->>>>>>> 67c434aa
 			StartKey:      work.start,
 			EndKey:        work.end,
 			KeyLimit:      defaultRequestKeyLimit,
