// Copyright (C) 2019-2023, Ava Labs, Inc. All rights reserved.
// See the file LICENSE for licensing terms.

package sync

import (
	"bytes"
	"context"
	"errors"
	"fmt"
	"sync"

	"go.uber.org/zap"

	"github.com/ava-labs/avalanchego/ids"
	"github.com/ava-labs/avalanchego/utils/logging"
	"github.com/ava-labs/avalanchego/utils/maybe"
	"github.com/ava-labs/avalanchego/x/merkledb"

	pb "github.com/ava-labs/avalanchego/proto/pb/sync"
)

const (
	defaultRequestKeyLimit      = maxKeyValuesLimit
	defaultRequestByteSizeLimit = maxByteSizeLimit
)

var (
	ErrAlreadyStarted             = errors.New("cannot start a Manager that has already been started")
	ErrAlreadyClosed              = errors.New("Manager is closed")
	ErrNoClientProvided           = errors.New("client is a required field of the sync config")
	ErrNoDatabaseProvided         = errors.New("sync database is a required field of the sync config")
	ErrNoLogProvided              = errors.New("log is a required field of the sync config")
	ErrZeroWorkLimit              = errors.New("simultaneous work limit must be greater than 0")
	ErrFinishedWithUnexpectedRoot = errors.New("finished syncing with an unexpected root")
)

type priority byte

// Note that [highPriority] > [medPriority] > [lowPriority].
const (
	lowPriority priority = iota + 1
	medPriority
	highPriority
)

// Signifies that we should sync the range [start, end].
// nil [start] means there is no lower bound.
// nil [end] means there is no upper bound.
// [localRootID] is the ID of the root of this range in our database.
// If we have no local root for this range, [localRootID] is ids.Empty.
type workItem struct {
	start       []byte
	end         maybe.Maybe[[]byte]
	priority    priority
	localRootID ids.ID
}

func newWorkItem(localRootID ids.ID, start []byte, end maybe.Maybe[[]byte], priority priority) *workItem {
	return &workItem{
		localRootID: localRootID,
		start:       start,
		end:         end,
		priority:    priority,
	}
}

type Manager struct {
	// Must be held when accessing [config.TargetRoot].
	syncTargetLock sync.RWMutex
	config         ManagerConfig

	workLock sync.Mutex
	// The number of work items currently being processed.
	// Namely, the number of goroutines executing [doWork].
	// [workLock] must be held when accessing [processingWorkItems].
	processingWorkItems int
	// [workLock] must be held while accessing [unprocessedWork].
	unprocessedWork *workHeap
	// Signalled when:
	// - An item is added to [unprocessedWork].
	// - An item is added to [processedWork].
	// - Close() is called.
	// [workLock] is its inner lock.
	unprocessedWorkCond sync.Cond
	// [workLock] must be held while accessing [processedWork].
	processedWork *workHeap

	// When this is closed:
	// - [closed] is true.
	// - [cancelCtx] was called.
	// - [workToBeDone] and [completedWork] are closed.
	doneChan chan struct{}

	errLock sync.Mutex
	// If non-nil, there was a fatal error.
	// [errLock] must be held when accessing [fatalError].
	fatalError error

	// Cancels all currently processing work items.
	cancelCtx context.CancelFunc

	// Set to true when StartSyncing is called.
	syncing   bool
	closeOnce sync.Once
}

type ManagerConfig struct {
	DB                    DB
	Client                Client
	SimultaneousWorkLimit int
	Log                   logging.Logger
	TargetRoot            ids.ID
}

func NewManager(config ManagerConfig) (*Manager, error) {
	switch {
	case config.Client == nil:
		return nil, ErrNoClientProvided
	case config.DB == nil:
		return nil, ErrNoDatabaseProvided
	case config.Log == nil:
		return nil, ErrNoLogProvided
	case config.SimultaneousWorkLimit == 0:
		return nil, ErrZeroWorkLimit
	}

	m := &Manager{
		config:          config,
		doneChan:        make(chan struct{}),
		unprocessedWork: newWorkHeap(),
		processedWork:   newWorkHeap(),
	}
	m.unprocessedWorkCond.L = &m.workLock

	return m, nil
}

func (m *Manager) Start(ctx context.Context) error {
	m.workLock.Lock()
	defer m.workLock.Unlock()

	if m.syncing {
		return ErrAlreadyStarted
	}

	// Add work item to fetch the entire key range.
	// Note that this will be the first work item to be processed.
	m.unprocessedWork.Insert(newWorkItem(ids.Empty, nil, maybe.Nothing[[]byte](), lowPriority))

	m.syncing = true
	ctx, m.cancelCtx = context.WithCancel(ctx)

	go m.sync(ctx)
	return nil
}

// sync awaits signal on [m.unprocessedWorkCond], which indicates that there
// is work to do or syncing completes.  If there is work, sync will dispatch a goroutine to do
// the work.
func (m *Manager) sync(ctx context.Context) {
	defer func() {
		// Invariant: [m.workLock] is held when this goroutine begins.
		m.close()
		m.workLock.Unlock()
	}()

	// Keep doing work until we're closed, done or [ctx] is canceled.
	m.workLock.Lock()
	for {
		// Invariant: [m.workLock] is held here.
		switch {
		case ctx.Err() != nil:
			return // [m.workLock] released by defer.
		case m.processingWorkItems >= m.config.SimultaneousWorkLimit:
			// We're already processing the maximum number of work items.
			// Wait until one of them finishes.
			m.unprocessedWorkCond.Wait()
		case m.unprocessedWork.Len() == 0:
			if m.processingWorkItems == 0 {
				// There's no work to do, and there are no work items being processed
				// which could cause work to be added, so we're done.
				return // [m.workLock] released by defer.
			}
			// There's no work to do.
			// Note that if [m].Close() is called, or [ctx] is canceled,
			// Close() will be called, which will broadcast on [m.unprocessedWorkCond],
			// which will cause Wait() to return, and this goroutine to exit.
			m.unprocessedWorkCond.Wait()
		default:
			m.processingWorkItems++
			work := m.unprocessedWork.GetWork()
			go m.doWork(ctx, work)
		}
	}
}

// Close will stop the syncing process
func (m *Manager) Close() {
	m.workLock.Lock()
	defer m.workLock.Unlock()

	m.close()
}

// close is called when there is a fatal error or sync is complete.
// [workLock] must be held
func (m *Manager) close() {
	m.closeOnce.Do(func() {
		// Don't process any more work items.
		// Drop currently processing work items.
		if m.cancelCtx != nil {
			m.cancelCtx()
		}

		// ensure any goroutines waiting for work from the heaps gets released
		m.unprocessedWork.Close()
		m.unprocessedWorkCond.Signal()
		m.processedWork.Close()

		// signal all code waiting on the sync to complete
		close(m.doneChan)
	})
}

// Processes [item] by fetching and applying a change or range proof.
// Assumes [m.workLock] is not held.
func (m *Manager) doWork(ctx context.Context, work *workItem) {
	defer func() {
		m.workLock.Lock()
		defer m.workLock.Unlock()

		m.processingWorkItems--
		m.unprocessedWorkCond.Signal()
	}()

	if work.localRootID == ids.Empty {
		// the keys in this range have not been downloaded, so get all key/values
		m.getAndApplyRangeProof(ctx, work)
	} else {
		// the keys in this range have already been downloaded, but the root changed, so get all changes
		m.getAndApplyChangeProof(ctx, work)
	}
}

// Fetch and apply the change proof given by [work].
// Assumes [m.workLock] is not held.
func (m *Manager) getAndApplyChangeProof(ctx context.Context, work *workItem) {
	targetRootID := m.getTargetRoot()

	if work.localRootID == targetRootID {
		// Start root is the same as the end root, so we're done.
		m.completeWorkItem(ctx, work, work.end, targetRootID, nil)
		return
	}

	changeOrRangeProof, err := m.config.Client.GetChangeProof(
		ctx,
		&pb.SyncGetChangeProofRequest{
			StartRootHash: work.localRootID[:],
			EndRootHash:   targetRootID[:],
			StartKey:      work.start,
			EndKey: &pb.MaybeBytes{
				Value:     work.end.Value(),
				IsNothing: work.end.IsNothing(),
			},
			KeyLimit:   defaultRequestKeyLimit,
			BytesLimit: defaultRequestByteSizeLimit,
		},
		m.config.DB,
	)
	if err != nil {
		m.setError(err)
		return
	}

	select {
	case <-m.doneChan:
		// If we're closed, don't apply the proof.
		return
	default:
	}

	if changeOrRangeProof.ChangeProof != nil {
		// The server had sufficient history to respond with a change proof.
		changeProof := changeOrRangeProof.ChangeProof
		largestHandledKey := work.end
		// if the proof wasn't empty, apply changes to the sync DB
		if len(changeProof.KeyChanges) > 0 {
			if err := m.config.DB.CommitChangeProof(ctx, changeProof); err != nil {
				m.setError(err)
				return
			}
			largestHandledKey = merkledb.Some(changeProof.KeyChanges[len(changeProof.KeyChanges)-1].Key)
		}

		m.completeWorkItem(ctx, work, largestHandledKey, targetRootID, changeProof.EndProof)
		return
	}

	// The server responded with a range proof.
	rangeProof := changeOrRangeProof.RangeProof
	largestHandledKey := work.end
	if len(rangeProof.KeyValues) > 0 {
		// Add all the key-value pairs we got to the database.
		if err := m.config.DB.CommitRangeProof(ctx, work.start, rangeProof); err != nil {
			m.setError(err)
			return
		}
<<<<<<< HEAD
		largestHandledKey = merkledb.Some(rangeProof.KeyValues[len(rangeProof.KeyValues)-1].Key)
=======
		largestHandledKey = maybe.Some(changeProof.KeyChanges[len(changeProof.KeyChanges)-1].Key)
>>>>>>> b21e9b56
	}

	m.completeWorkItem(ctx, work, largestHandledKey, targetRootID, rangeProof.EndProof)
}

// Fetch and apply the range proof given by [work].
// Assumes [m.workLock] is not held.
func (m *Manager) getAndApplyRangeProof(ctx context.Context, work *workItem) {
	targetRootID := m.getTargetRoot()
	proof, err := m.config.Client.GetRangeProof(ctx,
		&pb.SyncGetRangeProofRequest{
			RootHash: targetRootID[:],
			StartKey: work.start,
			EndKey: &pb.MaybeBytes{
				Value:     work.end.Value(),
				IsNothing: work.end.IsNothing(),
			},
			KeyLimit:   defaultRequestKeyLimit,
			BytesLimit: defaultRequestByteSizeLimit,
		},
	)
	if err != nil {
		m.setError(err)
		return
	}

	select {
	case <-m.doneChan:
		// If we're closed, don't apply the proof.
		return
	default:
	}

	largestHandledKey := work.end
	if len(proof.KeyValues) > 0 {
		// Add all the key-value pairs we got to the database.
		if err := m.config.DB.CommitRangeProof(ctx, work.start, proof); err != nil {
			m.setError(err)
			return
		}

		largestHandledKey = maybe.Some(proof.KeyValues[len(proof.KeyValues)-1].Key)
	}

	m.completeWorkItem(ctx, work, largestHandledKey, targetRootID, proof.EndProof)
}

// findNextKey returns the start of the key range that should be fetched next.
// Returns nil if there are no more keys to fetch  up to [rangeEnd].
//
// If the last proof received contained at least one key-value pair, then
// [lastReceivedKey] is the greatest key in the key-value pairs received.
// Otherwise it's the end of the range for the last proof received.
//
// [rangeEnd] is the end of the range that we want to fetch.
//
// [endProof] is the end proof of the last proof received.
// Namely it's an inclusion/exclusion proof for [lastReceivedKey].
//
// Invariant: [lastReceivedKey] < [rangeEnd].
func (m *Manager) findNextKey(
	ctx context.Context,
	lastReceivedKey []byte,
	rangeEnd []byte,
	endProof []merkledb.ProofNode,
) ([]byte, error) {
	if len(endProof) == 0 {
		// We try to find the next key to fetch by looking at the end proof.
		// If the end proof is empty, we have no information to use.
		// Start fetching from the next key after [lastReceivedKey].
		return append(lastReceivedKey, 0), nil
	}

	// We want the first key larger than the [lastReceivedKey].
	// This is done by taking two proofs for the same key
	// (one that was just received as part of a proof, and one from the local db)
	// and traversing them from the longest key to the shortest key.
	// For each node in these proofs, compare if the children of that node exist
	// or have the same ID in the other proof.
	proofKeyPath := merkledb.SerializedPath{
		Value:        lastReceivedKey,
		NibbleLength: 2 * len(lastReceivedKey),
	}

	// If the received proof is an exclusion proof, the last node may be for a
	// key that is after the [lastReceivedKey].
	// If the last received node's key is after the [lastReceivedKey], it can
	// be removed to obtain a valid proof for a prefix of the [lastReceivedKey].
	if !proofKeyPath.HasPrefix(endProof[len(endProof)-1].KeyPath) {
		endProof = endProof[:len(endProof)-1]
		// update the proofKeyPath to be for the prefix
		proofKeyPath = endProof[len(endProof)-1].KeyPath
	}

	// get a proof for the same key as the received proof from the local db
	localProofOfKey, err := m.config.DB.GetProof(ctx, proofKeyPath.Value)
	if err != nil {
		return nil, err
	}
	localProofNodes := localProofOfKey.Path

	// The local proof may also be an exclusion proof with an extra node.
	// Remove this extra node if it exists to get a proof of the same key as the received proof
	if !proofKeyPath.HasPrefix(localProofNodes[len(localProofNodes)-1].KeyPath) {
		localProofNodes = localProofNodes[:len(localProofNodes)-1]
	}

	var nextKey []byte

	localProofNodeIndex := len(localProofNodes) - 1
	receivedProofNodeIndex := len(endProof) - 1

	// traverse the two proofs from the deepest nodes up to the root until a difference is found
	for localProofNodeIndex >= 0 && receivedProofNodeIndex >= 0 && nextKey == nil {
		localProofNode := localProofNodes[localProofNodeIndex]
		receivedProofNode := endProof[receivedProofNodeIndex]

		// [deepestNode] is the proof node with the longest key (deepest in the trie) in the
		// two proofs that hasn't been handled yet.
		// [deepestNodeFromOtherProof] is the proof node from the other proof with
		// the same key/depth if it exists, nil otherwise.
		var deepestNode, deepestNodeFromOtherProof *merkledb.ProofNode

		// select the deepest proof node from the two proofs
		switch {
		case receivedProofNode.KeyPath.NibbleLength > localProofNode.KeyPath.NibbleLength:
			// there was a branch node in the received proof that isn't in the local proof
			// see if the received proof node has children not present in the local proof
			deepestNode = &receivedProofNode

			// we have dealt with this received node, so move on to the next received node
			receivedProofNodeIndex--

		case localProofNode.KeyPath.NibbleLength > receivedProofNode.KeyPath.NibbleLength:
			// there was a branch node in the local proof that isn't in the received proof
			// see if the local proof node has children not present in the received proof
			deepestNode = &localProofNode

			// we have dealt with this local node, so move on to the next local node
			localProofNodeIndex--

		default:
			// the two nodes are at the same depth
			// see if any of the children present in the local proof node are different
			// from the children in the received proof node
			deepestNode = &localProofNode
			deepestNodeFromOtherProof = &receivedProofNode

			// we have dealt with this local node and received node, so move on to the next nodes
			localProofNodeIndex--
			receivedProofNodeIndex--
		}

		// We only want to look at the children with keys greater than the proofKey.
		// The proof key has the deepest node's key as a prefix,
		// so only the next nibble of the proof key needs to be considered.

		// If the deepest node has the same key as [proofKeyPath],
		// then all of its children have keys greater than the proof key,
		// so we can start at the 0 nibble.
		startingChildNibble := byte(0)

		// If the deepest node has a key shorter than the key being proven,
		// we can look at the next nibble of the proof key to determine which of that
		// node's children have keys larger than [proofKeyPath].
		// Any child with a nibble greater than the [proofKeyPath]'s nibble at that
		// index will have a larger key.
		if deepestNode.KeyPath.NibbleLength < proofKeyPath.NibbleLength {
			startingChildNibble = proofKeyPath.NibbleVal(deepestNode.KeyPath.NibbleLength) + 1
		}

		// determine if there are any differences in the children for the deepest unhandled node of the two proofs
		if childIndex, hasDifference := findChildDifference(deepestNode, deepestNodeFromOtherProof, startingChildNibble); hasDifference {
			nextKey = deepestNode.KeyPath.AppendNibble(childIndex).Value
			break
		}
	}

	// If the nextKey is before or equal to the [lastReceivedKey]
	// then we couldn't find a better answer than the [lastReceivedKey].
	// Set the nextKey to [lastReceivedKey] + 0, which is the first key in
	// the open range (lastReceivedKey, rangeEnd).
	if nextKey != nil && bytes.Compare(nextKey, lastReceivedKey) <= 0 {
		nextKey = lastReceivedKey
		nextKey = append(nextKey, 0)
	}

	// If the nextKey is larger than the end of the range,
	// return nil to signal that there is no next key in range.
	if len(rangeEnd) > 0 && bytes.Compare(nextKey, rangeEnd) >= 0 {
		return nil, nil
	}

	// the nextKey is within the open range (lastReceivedKey, rangeEnd), so return it
	return nextKey, nil
}

func (m *Manager) Error() error {
	m.errLock.Lock()
	defer m.errLock.Unlock()

	return m.fatalError
}

// Wait blocks until one of the following occurs:
// - sync is complete.
// - sync fatally errored.
// - [ctx] is canceled.
// If [ctx] is canceled, returns [ctx].Err().
func (m *Manager) Wait(ctx context.Context) error {
	select {
	case <-m.doneChan:
	case <-ctx.Done():
		return ctx.Err()
	}

	// There was a fatal error.
	if err := m.Error(); err != nil {
		return err
	}

	root, err := m.config.DB.GetMerkleRoot(ctx)
	if err != nil {
		m.config.Log.Info("completed with error", zap.Error(err))
		return err
	}
	if targetRootID := m.getTargetRoot(); targetRootID != root {
		// This should never happen.
		return fmt.Errorf("%w: expected %s, got %s", ErrFinishedWithUnexpectedRoot, targetRootID, root)
	}
	m.config.Log.Info("completed", zap.String("new root", root.String()))
	return nil
}

func (m *Manager) UpdateSyncTarget(syncTargetRoot ids.ID) error {
	m.syncTargetLock.Lock()
	defer m.syncTargetLock.Unlock()

	m.workLock.Lock()
	defer m.workLock.Unlock()

	select {
	case <-m.doneChan:
		return ErrAlreadyClosed
	default:
	}

	if m.config.TargetRoot == syncTargetRoot {
		// the target hasn't changed, so there is nothing to do
		return nil
	}

	m.config.TargetRoot = syncTargetRoot

	// move all completed ranges into the work heap with high priority
	shouldSignal := m.processedWork.Len() > 0
	for m.processedWork.Len() > 0 {
		// Note that [m.processedWork].Close() hasn't
		// been called because we have [m.workLock]
		// and we checked that [m.closed] is false.
		currentItem := m.processedWork.GetWork()
		currentItem.priority = highPriority
		m.unprocessedWork.Insert(currentItem)
	}
	if shouldSignal {
		// Only signal once because we only have 1 goroutine
		// waiting on [m.unprocessedWorkCond].
		m.unprocessedWorkCond.Signal()
	}
	return nil
}

func (m *Manager) getTargetRoot() ids.ID {
	m.syncTargetLock.RLock()
	defer m.syncTargetLock.RUnlock()

	return m.config.TargetRoot
}

// Record that there was a fatal error and begin shutting down.
func (m *Manager) setError(err error) {
	m.errLock.Lock()
	defer m.errLock.Unlock()

	m.config.Log.Error("syncing failed", zap.Error(err))
	m.fatalError = err
	// Call in goroutine because we might be holding [m.workLock]
	// which [m.Close] will try to acquire.
	go m.Close()
}

// Mark the range [start, end] as synced up to [rootID].
// Assumes [m.workLock] is not held.
func (m *Manager) completeWorkItem(ctx context.Context, work *workItem, largestHandledKey maybe.Maybe[[]byte], rootID ids.ID, proofOfLargestKey []merkledb.ProofNode) {
	// if the last key is equal to the end, then the full range is completed
	if !maybe.Equal(largestHandledKey, work.end, bytes.Equal) {
		// find the next key to start querying by comparing the proofs for the last completed key
		nextStartKey, err := m.findNextKey(ctx, largestHandledKey.Value(), work.end.Value(), proofOfLargestKey)
		if err != nil {
			m.setError(err)
			return
		}

		// nextStartKey being nil indicates that the entire range has been completed
		if nextStartKey == nil {
			largestHandledKey = work.end
		} else {
			// the full range wasn't completed, so enqueue a new work item for the range [nextStartKey, workItem.end]
			m.enqueueWork(newWorkItem(work.localRootID, nextStartKey, work.end, work.priority))
			largestHandledKey = maybe.Some(nextStartKey)
		}
	}

	// Process [work] while holding [syncTargetLock] to ensure that object
	// is added to the right queue, even if a target update is triggered
	m.syncTargetLock.RLock()
	defer m.syncTargetLock.RUnlock()

	stale := m.config.TargetRoot != rootID
	if stale {
		// the root has changed, so reinsert with high priority
		m.enqueueWork(newWorkItem(rootID, work.start, largestHandledKey, highPriority))
	} else {
		m.workLock.Lock()
		defer m.workLock.Unlock()

		m.processedWork.MergeInsert(newWorkItem(rootID, work.start, largestHandledKey, work.priority))
	}

	// completed the range [work.start, lastKey], log and record in the completed work heap
	m.config.Log.Info("completed range",
		zap.Binary("start", work.start),
		zap.Binary("end", largestHandledKey.Value()),
		zap.Stringer("rootID", rootID),
		zap.Bool("stale", stale),
	)
}

// Queue the given key range to be fetched and applied.
// If there are sufficiently few unprocessed/processing work items,
// splits the range into two items and queues them both.
// Assumes [m.workLock] is not held.
func (m *Manager) enqueueWork(work *workItem) {
	m.workLock.Lock()
	defer func() {
		m.workLock.Unlock()
		m.unprocessedWorkCond.Signal()
	}()

	if m.processingWorkItems+m.unprocessedWork.Len() > 2*m.config.SimultaneousWorkLimit {
		// There are too many work items already, don't split the range
		m.unprocessedWork.Insert(work)
		return
	}

	// Split the remaining range into to 2.
	// Find the middle point.
	mid := midPoint(work.start, work.end)

	if bytes.Equal(work.start, mid) || bytes.Equal(mid, work.end.Value()) {
		// The range is too small to split.
		// If we didn't have this check we would add work items
		// [start, start] and [start, end]. Since start <= end, this would
		// violate the invariant of [m.unprocessedWork] and [m.processedWork]
		// that there are no overlapping ranges.
		m.unprocessedWork.Insert(work)
		return
	}

	// first item gets higher priority than the second to encourage finished ranges to grow
	// rather than start a new range that is not contiguous with existing completed ranges
	first := newWorkItem(work.localRootID, work.start, maybe.Some(mid), medPriority)
	second := newWorkItem(work.localRootID, mid, work.end, lowPriority)

	m.unprocessedWork.Insert(first)
	m.unprocessedWork.Insert(second)
}

// find the midpoint between two keys
// start is expected to be less than end
// nil on start or end is treated as all 0's
// nothing on end is treated as all 255's
func midPoint(start []byte, end maybe.Maybe[[]byte]) []byte {
	length := len(start)
	if len(end.Value()) > length {
		length = len(end.Value())
	}

	if length == 0 {
		if end.IsNothing() {
			return []byte{127}
		} else if len(end.Value()) == 0 {
			return nil
		}
	}

	// This check deals with cases where the end has a 255(or is nothing which is treated as all 255s) and the start key ends 255.
	// For example, midPoint([255], nothing) should be [255, 127], not [255].
	// The result needs the extra byte added on to the end to deal with the fact that the naive midpoint between 255 and 255 would be 255
	if (len(start) > 0 && start[len(start)-1] == 255) && (len(end.Value()) == 0 || end.Value()[len(end.Value())-1] == 255) {
		length++
	}

	leftover := 0
	midpoint := make([]byte, length+1)
	for i := 0; i < length; i++ {
		startVal := 0
		if i < len(start) {
			startVal = int(start[i])
		}

		endVal := 0
		if end.IsNothing() {
			endVal = 255
		}
		if i < len(end.Value()) {
			endVal = int(end.Value()[i])
		}

		total := startVal + endVal + leftover
		leftover = 0
		// if total is odd, when we divide, we will lose the .5,
		// record that in the leftover for the next digits
		if total%2 == 1 {
			leftover = 256
		}

		// find the midpoint between the start and the end
		total /= 2

		// larger than byte can hold, so carry over to previous byte
		if total >= 256 {
			total -= 256
			index := i - 1
			for index > 0 && midpoint[index] == 255 {
				midpoint[index] = 0
				index--
			}
			midpoint[index]++
		}
		midpoint[i] = byte(total)
	}
	if leftover > 0 {
		midpoint[length] = 127
	} else {
		midpoint = midpoint[0:length]
	}
	return midpoint
}

// findChildDifference returns the first child index that is different between node 1 and node 2 if one exists and
// a bool indicating if any difference was found
func findChildDifference(node1, node2 *merkledb.ProofNode, startIndex byte) (byte, bool) {
	var (
		child1, child2 ids.ID
		ok1, ok2       bool
	)
	for childIndex := startIndex; childIndex < merkledb.NodeBranchFactor; childIndex++ {
		if node1 != nil {
			child1, ok1 = node1.Children[childIndex]
		}
		if node2 != nil {
			child2, ok2 = node2.Children[childIndex]
		}
		// if one node has a child and the other doesn't or the children ids don't match,
		// return the current child index as the first difference
		if (ok1 || ok2) && child1 != child2 {
			return childIndex, true
		}
	}
	// there were no differences found
	return 0, false
}<|MERGE_RESOLUTION|>--- conflicted
+++ resolved
@@ -291,7 +291,7 @@
 				m.setError(err)
 				return
 			}
-			largestHandledKey = merkledb.Some(changeProof.KeyChanges[len(changeProof.KeyChanges)-1].Key)
+			largestHandledKey = maybe.Some(changeProof.KeyChanges[len(changeProof.KeyChanges)-1].Key)
 		}
 
 		m.completeWorkItem(ctx, work, largestHandledKey, targetRootID, changeProof.EndProof)
@@ -307,11 +307,7 @@
 			m.setError(err)
 			return
 		}
-<<<<<<< HEAD
-		largestHandledKey = merkledb.Some(rangeProof.KeyValues[len(rangeProof.KeyValues)-1].Key)
-=======
-		largestHandledKey = maybe.Some(changeProof.KeyChanges[len(changeProof.KeyChanges)-1].Key)
->>>>>>> b21e9b56
+		largestHandledKey = maybe.Some(rangeProof.KeyValues[len(rangeProof.KeyValues)-1].Key)
 	}
 
 	m.completeWorkItem(ctx, work, largestHandledKey, targetRootID, rangeProof.EndProof)
