--- conflicted
+++ resolved
@@ -593,11 +593,7 @@
 // Assumes [m.workLock] is not held.
 func (m *Manager) completeWorkItem(ctx context.Context, work *workItem, largestHandledKey maybe.Maybe[[]byte], rootID ids.ID, proofOfLargestKey []merkledb.ProofNode) {
 	// if the last key is equal to the end, then the full range is completed
-<<<<<<< HEAD
-	if !maybe.BytesEquals(largestHandledKey, work.end) {
-=======
-	if !merkledb.MaybeEqual(largestHandledKey, work.end, bytes.Equal) {
->>>>>>> cfb957cb
+	if !maybe.Equal(largestHandledKey, work.end, bytes.Equal) {
 		// find the next key to start querying by comparing the proofs for the last completed key
 		nextStartKey, err := m.findNextKey(ctx, largestHandledKey.Value(), work.end.Value(), proofOfLargestKey)
 		if err != nil {
