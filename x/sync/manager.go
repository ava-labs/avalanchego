--- conflicted
+++ resolved
@@ -290,7 +290,7 @@
 				m.setError(err)
 				return
 			}
-			largestHandledKey = changeProof.KeyChanges[len(changeProof.KeyChanges)-1].Key
+			largestHandledKey = merkledb.Some(changeProof.KeyChanges[len(changeProof.KeyChanges)-1].Key)
 		}
 
 		m.completeWorkItem(ctx, work, largestHandledKey, targetRootID, changeProof.EndProof)
@@ -306,11 +306,7 @@
 			m.setError(err)
 			return
 		}
-<<<<<<< HEAD
-		largestHandledKey = rangeProof.KeyValues[len(rangeProof.KeyValues)-1].Key
-=======
-		largestHandledKey = merkledb.Some(changeProof.KeyChanges[len(changeProof.KeyChanges)-1].Key)
->>>>>>> 8579d7f1
+		largestHandledKey = merkledb.Some(rangeProof.KeyValues[len(rangeProof.KeyValues)-1].Key)
 	}
 
 	m.completeWorkItem(ctx, work, largestHandledKey, targetRootID, rangeProof.EndProof)
