// Copyright (C) 2019-2023, Ava Labs, Inc. All rights reserved.
// See the file LICENSE for licensing terms.

package sync

import (
	"bytes"
	"context"
	"errors"
	"fmt"
	"time"

	"go.uber.org/zap"

	"google.golang.org/grpc/codes"
	"google.golang.org/grpc/status"
	"google.golang.org/protobuf/proto"

	"github.com/ava-labs/avalanchego/ids"
	"github.com/ava-labs/avalanchego/snow/engine/common"
	"github.com/ava-labs/avalanchego/utils/constants"
	"github.com/ava-labs/avalanchego/utils/logging"
	"github.com/ava-labs/avalanchego/utils/units"
	"github.com/ava-labs/avalanchego/x/merkledb"

	pb "github.com/ava-labs/avalanchego/proto/pb/sync"
)

const (
	// Maximum number of key-value pairs to return in a proof.
	// This overrides any other Limit specified in a RangeProofRequest
	// or ChangeProofRequest if the given Limit is greater.
	maxKeyValuesLimit = 2048
	// Estimated max overhead, in bytes, of putting a proof into a message.
	// We use this to ensure that the proof we generate is not too large to fit in a message.
	// TODO: refine this estimate. This is almost certainly a large overestimate.
	estimatedMessageOverhead = 4 * units.KiB
	maxByteSizeLimit         = constants.DefaultMaxMessageSize - estimatedMessageOverhead
	endProofSizeBufferAmount = 2 * units.KiB
)

var ErrMinProofSizeIsTooLarge = errors.New("cannot generate any proof within the requested limit")

type NetworkServer struct {
	appSender common.AppSender // Used to respond to peer requests via AppResponse.
	db        DB
	log       logging.Logger
}

func NewNetworkServer(appSender common.AppSender, db DB, log logging.Logger) *NetworkServer {
	return &NetworkServer{
		appSender: appSender,
		db:        db,
		log:       log,
	}
}

// AppRequest is called by avalanchego -> VM when there is an incoming AppRequest from a peer.
// Never returns errors as they are considered fatal.
// Sends a response back to the sender if length of response returned by the handler > 0.
func (s *NetworkServer) AppRequest(
	ctx context.Context,
	nodeID ids.NodeID,
	requestID uint32,
	deadline time.Time,
	request []byte,
) error {
	var req pb.Request
	if err := proto.Unmarshal(request, &req); err != nil {
		s.log.Debug(
			"failed to unmarshal AppRequest",
			zap.Stringer("nodeID", nodeID),
			zap.Uint32("requestID", requestID),
			zap.Int("requestLen", len(request)),
			zap.Error(err),
		)
		return nil
	}
	s.log.Debug(
		"processing AppRequest from node",
		zap.Stringer("nodeID", nodeID),
		zap.Uint32("requestID", requestID),
	)

	// bufferedDeadline is half the time till actual deadline so that the message has a
	// reasonable chance of completing its processing and sending the response to the peer.
	timeTillDeadline := time.Until(deadline)
	bufferedDeadline := time.Now().Add(timeTillDeadline / 2)

	// check if we have enough time to handle this request.
	// TODO danlaine: Do we need this? Why?
	if time.Until(bufferedDeadline) < minRequestHandlingDuration {
		// Drop the request if we already missed the deadline to respond.
		s.log.Info(
			"deadline to process AppRequest has expired, skipping",
			zap.Stringer("nodeID", nodeID),
			zap.Uint32("requestID", requestID),
		)
		return nil
	}

	ctx, cancel := context.WithDeadline(ctx, bufferedDeadline)
	defer cancel()

	var err error
	switch req := req.GetMessage().(type) {
	case *pb.Request_ChangeProofRequest:
		err = s.HandleChangeProofRequest(ctx, nodeID, requestID, req.ChangeProofRequest)
	case *pb.Request_RangeProofRequest:
		err = s.HandleRangeProofRequest(ctx, nodeID, requestID, req.RangeProofRequest)
	default:
		s.log.Debug(
			"unknown AppRequest type",
			zap.Stringer("nodeID", nodeID),
			zap.Uint32("requestID", requestID),
			zap.Int("requestLen", len(request)),
			zap.String("requestType", fmt.Sprintf("%T", req)),
		)
		return nil
	}

	if err != nil && !isTimeout(err) {
		// log unexpected errors instead of returning them, since they are fatal.
		s.log.Warn(
			"unexpected error handling AppRequest",
			zap.Stringer("nodeID", nodeID),
			zap.Uint32("requestID", requestID),
			zap.Error(err),
		)
	}
	return nil
}

func maybeBytesToMaybe(mb *pb.MaybeBytes) merkledb.Maybe[[]byte] {
	if mb != nil && !mb.IsNothing {
		return merkledb.Some(mb.Value)
	}
	return merkledb.Nothing[[]byte]()
}

// Generates a change proof and sends it to [nodeID].
func (s *NetworkServer) HandleChangeProofRequest(
	ctx context.Context,
	nodeID ids.NodeID,
	requestID uint32,
	req *pb.SyncGetChangeProofRequest,
) error {
	if req.EndKey == nil {
		req.EndKey = &pb.MaybeBytes{IsNothing: true}
	}
	if req.BytesLimit == 0 ||
		req.KeyLimit == 0 ||
		len(req.StartRootHash) != ids.IDLen ||
		len(req.EndRootHash) != ids.IDLen ||
		(!req.EndKey.IsNothing && bytes.Compare(req.StartKey, req.EndKey.Value) > 0) {
		s.log.Debug(
			"dropping invalid change proof request",
			zap.Stringer("nodeID", nodeID),
			zap.Uint32("requestID", requestID),
			zap.Stringer("req", req),
		)
		return nil // dropping request
	}

	// override limit if it is greater than maxKeyValuesLimit
	keyLimit := req.KeyLimit
	if keyLimit > maxKeyValuesLimit {
		keyLimit = maxKeyValuesLimit
	}
	bytesLimit := int(req.BytesLimit)
	if bytesLimit > maxByteSizeLimit {
		bytesLimit = maxByteSizeLimit
	}
	end := maybeBytesToMaybe(req.EndKey)

	// attempt to get a proof within the bytes limit
	for keyLimit > 0 {
		startRoot, err := ids.ToID(req.StartRootHash)
		if err != nil {
			return err
		}
		endRoot, err := ids.ToID(req.EndRootHash)
		if err != nil {
			return err
		}
<<<<<<< HEAD

		changeProof, err := s.db.GetChangeProof(ctx, startRoot, endRoot, req.StartKey, end, int(keyLimit))
=======
		changeProof, err := s.db.GetChangeProof(ctx, startRoot, endRoot, req.StartKey, req.EndKey.Value, int(keyLimit))
>>>>>>> 8579d7f1
		if err != nil {
			// handle expected errors so clients cannot cause servers to spam warning logs.
			if errors.Is(err, merkledb.ErrRootIDNotPresent) || errors.Is(err, merkledb.ErrStartRootNotFound) {
				s.log.Debug(
					"dropping invalid change proof request",
					zap.Stringer("nodeID", nodeID),
					zap.Uint32("requestID", requestID),
					zap.Stringer("req", req),
					zap.Error(err),
				)
				return nil // dropping request
			}
			return err
		}

		proofBytes, err := proto.Marshal(&pb.SyncGetChangeProofResponse{
			// TODO: Remove [changeProof.HadRootsInHistory] and if
			// this node is unable to serve a change proof because it has
			// insufficient history, get a range proof and set [Response]
			// to that range proof.
			// When this change is made, the client must be updated accordingly.
			Response: &pb.SyncGetChangeProofResponse_ChangeProof{
				ChangeProof: changeProof.ToProto(),
			},
		})
		if err != nil {
			return err
		}

		if len(proofBytes) < bytesLimit {
			return s.appSender.SendAppResponse(ctx, nodeID, requestID, proofBytes)
		}
		// the proof size was too large, try to shrink it
		keyLimit = uint32(len(changeProof.KeyChanges)) / 2
	}
	return ErrMinProofSizeIsTooLarge
}

// Generates a range proof and sends it to [nodeID].
// TODO danlaine how should we handle context cancellation?
func (s *NetworkServer) HandleRangeProofRequest(
	ctx context.Context,
	nodeID ids.NodeID,
	requestID uint32,
	req *pb.SyncGetRangeProofRequest,
) error {
	if req.EndKey == nil {
		req.EndKey = &pb.MaybeBytes{IsNothing: true}
	}
	if req.BytesLimit == 0 ||
		req.KeyLimit == 0 ||
		len(req.RootHash) != ids.IDLen ||
		(!req.EndKey.IsNothing && bytes.Compare(req.StartKey, req.EndKey.Value) > 0) {
		s.log.Debug(
			"dropping invalid range proof request",
			zap.Stringer("nodeID", nodeID),
			zap.Uint32("requestID", requestID),
			zap.Stringer("req", req),
		)
		return nil // dropping request
	}

	// override limit if it is greater than maxKeyValuesLimit
	keyLimit := req.KeyLimit
	if keyLimit > maxKeyValuesLimit {
		keyLimit = maxKeyValuesLimit
	}
	bytesLimit := int(req.BytesLimit)
	if bytesLimit > maxByteSizeLimit {
		bytesLimit = maxByteSizeLimit
	}
	end := maybeBytesToMaybe(req.EndKey)

	for keyLimit > 0 {
		root, err := ids.ToID(req.RootHash)
		if err != nil {
			return err
		}
<<<<<<< HEAD

		rangeProof, err := s.db.GetRangeProofAtRoot(ctx, root, req.StartKey, end, int(keyLimit))
=======
		rangeProof, err := s.db.GetRangeProofAtRoot(ctx, root, req.StartKey, req.EndKey.Value, int(keyLimit))
>>>>>>> 8579d7f1
		if err != nil {
			// handle expected errors so clients cannot cause servers to spam warning logs.
			if errors.Is(err, merkledb.ErrRootIDNotPresent) {
				s.log.Debug(
					"dropping invalid range proof request",
					zap.Stringer("nodeID", nodeID),
					zap.Uint32("requestID", requestID),
					zap.Stringer("req", req),
					zap.Error(err),
				)
				return nil // dropping request
			}
			return err
		}

		proofBytes, err := proto.Marshal(rangeProof.ToProto())
		if err != nil {
			return err
		}

		if len(proofBytes) < bytesLimit {
			return s.appSender.SendAppResponse(ctx, nodeID, requestID, proofBytes)
		}
		// the proof size was too large, try to shrink it
		keyLimit = uint32(len(rangeProof.KeyValues)) / 2
	}
	return ErrMinProofSizeIsTooLarge
}

// isTimeout returns true if err is a timeout from a context cancellation
// or a context cancellation over grpc.
func isTimeout(err error) bool {
	// handle grpc wrapped DeadlineExceeded
	if e, ok := status.FromError(err); ok {
		if e.Code() == codes.DeadlineExceeded {
			return true
		}
	}
	// otherwise, check for context.DeadlineExceeded directly
	return errors.Is(err, context.DeadlineExceeded)
}<|MERGE_RESOLUTION|>--- conflicted
+++ resolved
@@ -183,12 +183,7 @@
 		if err != nil {
 			return err
 		}
-<<<<<<< HEAD
-
 		changeProof, err := s.db.GetChangeProof(ctx, startRoot, endRoot, req.StartKey, end, int(keyLimit))
-=======
-		changeProof, err := s.db.GetChangeProof(ctx, startRoot, endRoot, req.StartKey, req.EndKey.Value, int(keyLimit))
->>>>>>> 8579d7f1
 		if err != nil {
 			// handle expected errors so clients cannot cause servers to spam warning logs.
 			if errors.Is(err, merkledb.ErrRootIDNotPresent) || errors.Is(err, merkledb.ErrStartRootNotFound) {
@@ -267,12 +262,7 @@
 		if err != nil {
 			return err
 		}
-<<<<<<< HEAD
-
 		rangeProof, err := s.db.GetRangeProofAtRoot(ctx, root, req.StartKey, end, int(keyLimit))
-=======
-		rangeProof, err := s.db.GetRangeProofAtRoot(ctx, root, req.StartKey, req.EndKey.Value, int(keyLimit))
->>>>>>> 8579d7f1
 		if err != nil {
 			// handle expected errors so clients cannot cause servers to spam warning logs.
 			if errors.Is(err, merkledb.ErrRootIDNotPresent) {
