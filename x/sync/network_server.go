// Copyright (C) 2019-2023, Ava Labs, Inc. All rights reserved.
// See the file LICENSE for licensing terms.

package sync

import (
	"bytes"
	"context"
	"errors"
	"fmt"
	"time"

	"go.uber.org/zap"

	"google.golang.org/grpc/codes"
	"google.golang.org/grpc/status"

	"google.golang.org/protobuf/proto"

	"github.com/ava-labs/avalanchego/ids"
	"github.com/ava-labs/avalanchego/snow/engine/common"
	"github.com/ava-labs/avalanchego/utils/constants"
	"github.com/ava-labs/avalanchego/utils/hashing"
	"github.com/ava-labs/avalanchego/utils/logging"
	"github.com/ava-labs/avalanchego/utils/units"
	"github.com/ava-labs/avalanchego/x/merkledb"

	syncpb "github.com/ava-labs/avalanchego/proto/pb/sync"
)

const (
	// Maximum number of key-value pairs to return in a proof.
	// This overrides any other Limit specified in a RangeProofRequest
	// or ChangeProofRequest if the given Limit is greater.
	maxKeyValuesLimit = 2048
	// Estimated max overhead, in bytes, of putting a proof into a message.
	// We use this to ensure that the proof we generate is not too large to fit in a message.
	// TODO: refine this estimate. This is almost certainly a large overestimate.
	estimatedMessageOverhead = 4 * units.KiB
	maxByteSizeLimit         = constants.DefaultMaxMessageSize - estimatedMessageOverhead
	endProofSizeBufferAmount = 2 * units.KiB
)

var ErrMinProofSizeIsTooLarge = errors.New("cannot generate any proof within the requested limit")

type NetworkServer struct {
	appSender common.AppSender // Used to respond to peer requests via AppResponse.
	db        *merkledb.Database
	log       logging.Logger
}

func NewNetworkServer(appSender common.AppSender, db *merkledb.Database, log logging.Logger) *NetworkServer {
	return &NetworkServer{
		appSender: appSender,
		db:        db,
		log:       log,
	}
}

// AppRequest is called by avalanchego -> VM when there is an incoming AppRequest from a peer.
// Never returns errors as they are considered fatal.
// Sends a response back to the sender if length of response returned by the handler > 0.
func (s *NetworkServer) AppRequest(
	ctx context.Context,
	nodeID ids.NodeID,
	requestID uint32,
	deadline time.Time,
	request []byte,
) error {
	var req syncpb.Request
	if err := proto.Unmarshal(request, &req); err != nil {
		s.log.Debug(
			"failed to unmarshal AppRequest",
			zap.Stringer("nodeID", nodeID),
			zap.Uint32("requestID", requestID),
			zap.Int("requestLen", len(request)),
			zap.Error(err),
		)
		return nil
	}
	s.log.Debug(
		"processing AppRequest from node",
		zap.Stringer("nodeID", nodeID),
		zap.Uint32("requestID", requestID),
	)

	// bufferedDeadline is half the time till actual deadline so that the message has a
	// reasonable chance of completing its processing and sending the response to the peer.
	timeTillDeadline := time.Until(deadline)
	bufferedDeadline := time.Now().Add(timeTillDeadline / 2)

	// check if we have enough time to handle this request.
	// TODO danlaine: Do we need this? Why?
	if time.Until(bufferedDeadline) < minRequestHandlingDuration {
		// Drop the request if we already missed the deadline to respond.
		s.log.Info(
			"deadline to process AppRequest has expired, skipping",
			zap.Stringer("nodeID", nodeID),
			zap.Uint32("requestID", requestID),
		)
		return nil
	}

	ctx, cancel := context.WithDeadline(ctx, bufferedDeadline)
	defer cancel()

	var err error
	switch req := req.GetMessage().(type) {
	case *syncpb.Request_ChangeProofRequest:
		err = s.HandleChangeProofRequest(ctx, nodeID, requestID, req.ChangeProofRequest)
	case *syncpb.Request_RangeProofRequest:
		err = s.HandleRangeProofRequest(ctx, nodeID, requestID, req.RangeProofRequest)
	default:
		s.log.Debug(
			"unknown AppRequest type",
			zap.Stringer("nodeID", nodeID),
			zap.Uint32("requestID", requestID),
			zap.Int("requestLen", len(request)),
			zap.String("requestType", fmt.Sprintf("%T", req)),
		)
		return nil
	}

	if err != nil && !isTimeout(err) {
		// log unexpected errors instead of returning them, since they are fatal.
		s.log.Warn(
			"unexpected error handling AppRequest",
			zap.Stringer("nodeID", nodeID),
			zap.Uint32("requestID", requestID),
			zap.Error(err),
		)
	}
	return nil
}

// isTimeout returns true if err is a timeout from a context cancellation
// or a context cancellation over grpc.
func isTimeout(err error) bool {
	// handle grpc wrapped DeadlineExceeded
	if e, ok := status.FromError(err); ok {
		if e.Code() == codes.DeadlineExceeded {
			return true
		}
	}
	// otherwise, check for context.DeadlineExceeded directly
	return errors.Is(err, context.DeadlineExceeded)
}

// Generates a change proof and sends it to [nodeID].
func (s *NetworkServer) HandleChangeProofRequest(
	ctx context.Context,
	nodeID ids.NodeID,
	requestID uint32,
	req *syncpb.ChangeProofRequest,
) error {
	if req.BytesLimit == 0 ||
		req.KeyLimit == 0 ||
		len(req.StartRoot) != hashing.HashLen ||
		len(req.EndRoot) != hashing.HashLen ||
		(len(req.End) > 0 && bytes.Compare(req.Start, req.End) > 0) {
		s.log.Debug(
			"dropping invalid change proof request",
			zap.Stringer("nodeID", nodeID),
			zap.Uint32("requestID", requestID),
			zap.Stringer("req", req),
		)
		return nil // dropping request
	}

	// override limit if it is greater than maxKeyValuesLimit
	keyLimit := req.KeyLimit
	if keyLimit > maxKeyValuesLimit {
		keyLimit = maxKeyValuesLimit
	}
	bytesLimit := int(req.BytesLimit)
	if bytesLimit > maxByteSizeLimit {
		bytesLimit = maxByteSizeLimit
	}

	// attempt to get a proof within the bytes limit
	for keyLimit > 0 {
		startRoot, err := ids.ToID(req.StartRoot)
		if err != nil {
			return err
		}
		endRoot, err := ids.ToID(req.EndRoot)
		if err != nil {
			return err
		}
		changeProof, err := s.db.GetChangeProof(ctx, startRoot, endRoot, req.Start, req.End, int(keyLimit))
		if err != nil {
			// handle expected errors so clients cannot cause servers to spam warning logs.
			if errors.Is(err, merkledb.ErrRootIDNotPresent) || errors.Is(err, merkledb.ErrStartRootNotFound) {
				s.log.Debug(
					"dropping invalid change proof request",
					zap.Stringer("nodeID", nodeID),
					zap.Uint32("requestID", requestID),
					zap.Stringer("req", req),
					zap.Error(err),
				)
				return nil // dropping request
			}
			return err
		}

		proofBytes, err := merkledb.Codec.EncodeChangeProof(merkledb.Version, changeProof)
		if err != nil {
			return err
		}
		if len(proofBytes) < bytesLimit {
			return s.appSender.SendAppResponse(ctx, nodeID, requestID, proofBytes)
		}
		// the proof size was too large, try to shrink it
<<<<<<< HEAD
		keyLimit = uint16(len(changeProof.KeyChanges)) / 2
=======
		keyLimit = uint32(len(changeProof.KeyValues)+len(changeProof.DeletedKeys)) / 2
>>>>>>> 0ff1a2a9
	}
	return ErrMinProofSizeIsTooLarge
}

// Generates a range proof and sends it to [nodeID].
// TODO danlaine how should we handle context cancellation?
func (s *NetworkServer) HandleRangeProofRequest(
	ctx context.Context,
	nodeID ids.NodeID,
	requestID uint32,
	req *syncpb.RangeProofRequest,
) error {
	if req.BytesLimit == 0 ||
		req.KeyLimit == 0 ||
		len(req.Root) != hashing.HashLen ||
		(len(req.End) > 0 && bytes.Compare(req.Start, req.End) > 0) {
		s.log.Debug(
			"dropping invalid range proof request",
			zap.Stringer("nodeID", nodeID),
			zap.Uint32("requestID", requestID),
			zap.Stringer("req", req),
		)
		return nil // dropping request
	}

	// override limit if it is greater than maxKeyValuesLimit
	keyLimit := req.KeyLimit
	if keyLimit > maxKeyValuesLimit {
		keyLimit = maxKeyValuesLimit
	}
	bytesLimit := int(req.BytesLimit)
	if bytesLimit > maxByteSizeLimit {
		bytesLimit = maxByteSizeLimit
	}
	for keyLimit > 0 {
		root, err := ids.ToID(req.Root)
		if err != nil {
			return err
		}
		rangeProof, err := s.db.GetRangeProofAtRoot(ctx, root, req.Start, req.End, int(keyLimit))
		if err != nil {
			// handle expected errors so clients cannot cause servers to spam warning logs.
			if errors.Is(err, merkledb.ErrRootIDNotPresent) {
				s.log.Debug(
					"dropping invalid range proof request",
					zap.Stringer("nodeID", nodeID),
					zap.Uint32("requestID", requestID),
					zap.Stringer("req", req),
					zap.Error(err),
				)
				return nil // dropping request
			}
			return err
		}

		proofBytes, err := merkledb.Codec.EncodeRangeProof(merkledb.Version, rangeProof)
		if err != nil {
			return err
		}
		if len(proofBytes) < bytesLimit {
			return s.appSender.SendAppResponse(ctx, nodeID, requestID, proofBytes)
		}
		// the proof size was too large, try to shrink it
		keyLimit = uint32(len(rangeProof.KeyValues)) / 2
	}
	return ErrMinProofSizeIsTooLarge
}<|MERGE_RESOLUTION|>--- conflicted
+++ resolved
@@ -211,11 +211,7 @@
 			return s.appSender.SendAppResponse(ctx, nodeID, requestID, proofBytes)
 		}
 		// the proof size was too large, try to shrink it
-<<<<<<< HEAD
 		keyLimit = uint16(len(changeProof.KeyChanges)) / 2
-=======
-		keyLimit = uint32(len(changeProof.KeyValues)+len(changeProof.DeletedKeys)) / 2
->>>>>>> 0ff1a2a9
 	}
 	return ErrMinProofSizeIsTooLarge
 }
