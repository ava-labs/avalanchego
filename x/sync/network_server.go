// Copyright (C) 2019-2023, Ava Labs, Inc. All rights reserved.
// See the file LICENSE for licensing terms.

package sync

import (
	"bytes"
	"context"
	"errors"
	"fmt"
	"time"

	"go.uber.org/zap"

	"google.golang.org/grpc/codes"
	"google.golang.org/grpc/status"
	"google.golang.org/protobuf/proto"

	"github.com/ava-labs/avalanchego/ids"
	"github.com/ava-labs/avalanchego/snow/engine/common"
	"github.com/ava-labs/avalanchego/utils/constants"
	"github.com/ava-labs/avalanchego/utils/logging"
	"github.com/ava-labs/avalanchego/utils/units"
	"github.com/ava-labs/avalanchego/x/merkledb"

	pb "github.com/ava-labs/avalanchego/proto/pb/sync"
)

const (
	// Maximum number of key-value pairs to return in a proof.
	// This overrides any other Limit specified in a RangeProofRequest
	// or ChangeProofRequest if the given Limit is greater.
	maxKeyValuesLimit = 2048
	// Estimated max overhead, in bytes, of putting a proof into a message.
	// We use this to ensure that the proof we generate is not too large to fit in a message.
	// TODO: refine this estimate. This is almost certainly a large overestimate.
	estimatedMessageOverhead = 4 * units.KiB
	maxByteSizeLimit         = constants.DefaultMaxMessageSize - estimatedMessageOverhead
	endProofSizeBufferAmount = 2 * units.KiB
)

var ErrMinProofSizeIsTooLarge = errors.New("cannot generate any proof within the requested limit")

type NetworkServer struct {
	appSender common.AppSender // Used to respond to peer requests via AppResponse.
	db        DB
	log       logging.Logger
}

func NewNetworkServer(appSender common.AppSender, db DB, log logging.Logger) *NetworkServer {
	return &NetworkServer{
		appSender: appSender,
		db:        db,
		log:       log,
	}
}

// AppRequest is called by avalanchego -> VM when there is an incoming AppRequest from a peer.
// Never returns errors as they are considered fatal.
// Sends a response back to the sender if length of response returned by the handler > 0.
func (s *NetworkServer) AppRequest(
	ctx context.Context,
	nodeID ids.NodeID,
	requestID uint32,
	deadline time.Time,
	request []byte,
) error {
	var req pb.Request
	if err := proto.Unmarshal(request, &req); err != nil {
		s.log.Debug(
			"failed to unmarshal AppRequest",
			zap.Stringer("nodeID", nodeID),
			zap.Uint32("requestID", requestID),
			zap.Int("requestLen", len(request)),
			zap.Error(err),
		)
		return nil
	}
	s.log.Debug(
		"processing AppRequest from node",
		zap.Stringer("nodeID", nodeID),
		zap.Uint32("requestID", requestID),
	)

	// bufferedDeadline is half the time till actual deadline so that the message has a
	// reasonable chance of completing its processing and sending the response to the peer.
	timeTillDeadline := time.Until(deadline)
	bufferedDeadline := time.Now().Add(timeTillDeadline / 2)

	// check if we have enough time to handle this request.
	// TODO danlaine: Do we need this? Why?
	if time.Until(bufferedDeadline) < minRequestHandlingDuration {
		// Drop the request if we already missed the deadline to respond.
		s.log.Info(
			"deadline to process AppRequest has expired, skipping",
			zap.Stringer("nodeID", nodeID),
			zap.Uint32("requestID", requestID),
		)
		return nil
	}

	ctx, cancel := context.WithDeadline(ctx, bufferedDeadline)
	defer cancel()

	var err error
	switch req := req.GetMessage().(type) {
	case *pb.Request_ChangeProofRequest:
		err = s.HandleChangeProofRequest(ctx, nodeID, requestID, req.ChangeProofRequest)
	case *pb.Request_RangeProofRequest:
		err = s.HandleRangeProofRequest(ctx, nodeID, requestID, req.RangeProofRequest)
	default:
		s.log.Debug(
			"unknown AppRequest type",
			zap.Stringer("nodeID", nodeID),
			zap.Uint32("requestID", requestID),
			zap.Int("requestLen", len(request)),
			zap.String("requestType", fmt.Sprintf("%T", req)),
		)
		return nil
	}

	if err != nil && !isTimeout(err) {
		// log unexpected errors instead of returning them, since they are fatal.
		s.log.Warn(
			"unexpected error handling AppRequest",
			zap.Stringer("nodeID", nodeID),
			zap.Uint32("requestID", requestID),
			zap.Error(err),
		)
	}
	return nil
}

// Generates a change proof and sends it to [nodeID].
func (s *NetworkServer) HandleChangeProofRequest(
	ctx context.Context,
	nodeID ids.NodeID,
	requestID uint32,
	req *pb.SyncGetChangeProofRequest,
) error {
	if req.EndKey == nil {
		req.EndKey = &pb.MaybeBytes{IsNothing: true}
	}
	if req.BytesLimit == 0 ||
		req.KeyLimit == 0 ||
		len(req.StartRootHash) != ids.IDLen ||
		len(req.EndRootHash) != ids.IDLen ||
		(!req.EndKey.IsNothing && bytes.Compare(req.StartKey, req.EndKey.Value) > 0) {
		s.log.Debug(
			"dropping invalid change proof request",
			zap.Stringer("nodeID", nodeID),
			zap.Uint32("requestID", requestID),
			zap.Stringer("req", req),
		)
		return nil // dropping request
	}

	// override limits if they exceed caps
	keyLimit := req.KeyLimit
	if keyLimit > maxKeyValuesLimit {
		keyLimit = maxKeyValuesLimit
	}

	bytesLimit := int(req.BytesLimit)
	if bytesLimit > maxByteSizeLimit {
		bytesLimit = maxByteSizeLimit
	}

	startRoot, err := ids.ToID(req.StartRootHash)
	if err != nil {
		return err
	}

	endRoot, err := ids.ToID(req.EndRootHash)
	if err != nil {
		return err
	}

	for keyLimit > 0 {
<<<<<<< HEAD
		changeProof, err := s.db.GetChangeProof(ctx, startRoot, endRoot, req.StartKey, req.EndKey, int(keyLimit))
=======
		startRoot, err := ids.ToID(req.StartRootHash)
		if err != nil {
			return err
		}
		endRoot, err := ids.ToID(req.EndRootHash)
		if err != nil {
			return err
		}
		changeProof, err := s.db.GetChangeProof(ctx, startRoot, endRoot, req.StartKey, req.EndKey.Value, int(keyLimit))
>>>>>>> 8579d7f1
		if err != nil {
			if !errors.Is(err, merkledb.ErrInsufficientHistory) {
				return err
			}

			// [s.db] doesn't have sufficient history to generate change proof.
			// Generate a range proof for the end root ID instead.
			proofBytes, err := getRangeProof(
				ctx,
				s.db,
				&pb.SyncGetRangeProofRequest{
					RootHash:   req.EndRootHash,
					StartKey:   req.StartKey,
					EndKey:     req.EndKey,
					KeyLimit:   req.KeyLimit,
					BytesLimit: req.BytesLimit,
				},
				func(rangeProof *merkledb.RangeProof) ([]byte, error) {
					return proto.Marshal(&pb.SyncGetChangeProofResponse{
						Response: &pb.SyncGetChangeProofResponse_RangeProof{
							RangeProof: rangeProof.ToProto(),
						},
					})
				},
			)
			if err != nil {
				return err
			}

			// TODO handle this fatal error
			return s.appSender.SendAppResponse(ctx, nodeID, requestID, proofBytes)
		}

		// We generated a change proof. See if it's small enough.
		proofBytes, err := proto.Marshal(&pb.SyncGetChangeProofResponse{
			Response: &pb.SyncGetChangeProofResponse_ChangeProof{
				ChangeProof: changeProof.ToProto(),
			},
		})
		if err != nil {
			return err
		}

		if len(proofBytes) < bytesLimit {
			// TODO handle this fatal error
			return s.appSender.SendAppResponse(ctx, nodeID, requestID, proofBytes)
		}

		// The proof was too large. Try to shrink it.
		keyLimit /= 2
	}
	return ErrMinProofSizeIsTooLarge
}

// Generates a range proof and sends it to [nodeID].
// TODO danlaine how should we handle context cancellation?
func (s *NetworkServer) HandleRangeProofRequest(
	ctx context.Context,
	nodeID ids.NodeID,
	requestID uint32,
	req *pb.SyncGetRangeProofRequest,
) error {
	if req.EndKey == nil {
		req.EndKey = &pb.MaybeBytes{IsNothing: true}
	}
	if req.BytesLimit == 0 ||
		req.KeyLimit == 0 ||
		len(req.RootHash) != ids.IDLen ||
		(!req.EndKey.IsNothing && bytes.Compare(req.StartKey, req.EndKey.Value) > 0) {
		s.log.Debug(
			"dropping invalid range proof request",
			zap.Stringer("nodeID", nodeID),
			zap.Uint32("requestID", requestID),
			zap.Stringer("req", req),
		)
		return nil // dropping request
	}

	// override limits if they exceed caps
	if req.KeyLimit > maxKeyValuesLimit {
		req.KeyLimit = maxKeyValuesLimit
	}

	if req.BytesLimit > maxByteSizeLimit {
		req.BytesLimit = maxByteSizeLimit
	}

	proofBytes, err := getRangeProof(
		ctx,
		s.db,
		req,
		func(rangeProof *merkledb.RangeProof) ([]byte, error) {
			return proto.Marshal(rangeProof.ToProto())
		},
	)
	if err != nil {
		return err
	}
	// TODO handle this fatal error
	return s.appSender.SendAppResponse(ctx, nodeID, requestID, proofBytes)
}

// Get the range proof specified by [req].
// If the generated proof is too large, the key limit is reduced
// and the proof is regenerated. This process is repeated until
// the proof is smaller than [req.BytesLimit].
// When a sufficiently small proof is generated, returns it.
// If no sufficiently small proof can be generated, returns [ErrMinProofSizeIsTooLarge].
func getRangeProof(
	ctx context.Context,
	db DB,
	req *pb.SyncGetRangeProofRequest,
	marshalFunc func(*merkledb.RangeProof) ([]byte, error),
) ([]byte, error) {
	root, err := ids.ToID(req.RootHash)
	if err != nil {
		return nil, err
	}

	keyLimit := int(req.KeyLimit)

	for keyLimit > 0 {
<<<<<<< HEAD
		rangeProof, err := db.GetRangeProofAtRoot(
			ctx,
			root,
			req.StartKey,
			req.EndKey,
			keyLimit,
		)
=======
		root, err := ids.ToID(req.RootHash)
		if err != nil {
			return err
		}
		rangeProof, err := s.db.GetRangeProofAtRoot(ctx, root, req.StartKey, req.EndKey.Value, int(keyLimit))
>>>>>>> 8579d7f1
		if err != nil {
			if errors.Is(err, merkledb.ErrInsufficientHistory) {
				return nil, nil // drop request
			}
			return nil, err
		}

		proofBytes, err := marshalFunc(rangeProof)
		if err != nil {
			return nil, err
		}

		if len(proofBytes) < int(req.BytesLimit) {
			return proofBytes, nil
		}

		// The proof was too large. Try to shrink it.
		keyLimit = len(rangeProof.KeyValues) / 2
	}
	return nil, ErrMinProofSizeIsTooLarge
}

// isTimeout returns true if err is a timeout from a context cancellation
// or a context cancellation over grpc.
func isTimeout(err error) bool {
	// handle grpc wrapped DeadlineExceeded
	if e, ok := status.FromError(err); ok {
		if e.Code() == codes.DeadlineExceeded {
			return true
		}
	}
	// otherwise, check for context.DeadlineExceeded directly
	return errors.Is(err, context.DeadlineExceeded)
}<|MERGE_RESOLUTION|>--- conflicted
+++ resolved
@@ -177,19 +177,7 @@
 	}
 
 	for keyLimit > 0 {
-<<<<<<< HEAD
-		changeProof, err := s.db.GetChangeProof(ctx, startRoot, endRoot, req.StartKey, req.EndKey, int(keyLimit))
-=======
-		startRoot, err := ids.ToID(req.StartRootHash)
-		if err != nil {
-			return err
-		}
-		endRoot, err := ids.ToID(req.EndRootHash)
-		if err != nil {
-			return err
-		}
 		changeProof, err := s.db.GetChangeProof(ctx, startRoot, endRoot, req.StartKey, req.EndKey.Value, int(keyLimit))
->>>>>>> 8579d7f1
 		if err != nil {
 			if !errors.Is(err, merkledb.ErrInsufficientHistory) {
 				return err
@@ -312,21 +300,13 @@
 	keyLimit := int(req.KeyLimit)
 
 	for keyLimit > 0 {
-<<<<<<< HEAD
 		rangeProof, err := db.GetRangeProofAtRoot(
 			ctx,
 			root,
 			req.StartKey,
-			req.EndKey,
+			req.EndKey.Value,
 			keyLimit,
 		)
-=======
-		root, err := ids.ToID(req.RootHash)
-		if err != nil {
-			return err
-		}
-		rangeProof, err := s.db.GetRangeProofAtRoot(ctx, root, req.StartKey, req.EndKey.Value, int(keyLimit))
->>>>>>> 8579d7f1
 		if err != nil {
 			if errors.Is(err, merkledb.ErrInsufficientHistory) {
 				return nil, nil // drop request
