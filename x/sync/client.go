// Copyright (C) 2019-2023, Ava Labs, Inc. All rights reserved.
// See the file LICENSE for licensing terms.

package sync

import (
	"context"
	"errors"
	"fmt"
	"math"
	"sync/atomic"
	"time"

	"go.uber.org/zap"

	"google.golang.org/protobuf/proto"

	"github.com/ava-labs/avalanchego/ids"
	"github.com/ava-labs/avalanchego/utils/logging"
	"github.com/ava-labs/avalanchego/utils/maybe"
	"github.com/ava-labs/avalanchego/version"
	"github.com/ava-labs/avalanchego/x/merkledb"

	pb "github.com/ava-labs/avalanchego/proto/pb/sync"
)

const (
	initialRetryWait = 10 * time.Millisecond
	maxRetryWait     = time.Second
	retryWaitFactor  = 1.5 // Larger --> timeout grows more quickly

	epsilon = 1e-6 // small amount to add to time to avoid division by 0
)

var (
	_ Client = (*client)(nil)

	errInvalidRangeProof             = errors.New("failed to verify range proof")
	errTooManyKeys                   = errors.New("response contains more than requested keys")
	errTooManyBytes                  = errors.New("response contains more than requested bytes")
	errUnexpectedChangeProofResponse = errors.New("unexpected response type")
)

// Client synchronously fetches data from the network
// to fulfill state sync requests.
// Repeatedly retries failed requests until the context is canceled.
type Client interface {
	// GetRangeProof synchronously sends the given request
	// and returns the parsed response.
	// This method verifies the range proof before returning it.
	GetRangeProof(
		ctx context.Context,
		request *pb.SyncGetRangeProofRequest,
	) (*merkledb.RangeProof, error)

	// GetChangeProof synchronously sends the given request
	// and returns the parsed response.
	// This method verifies the change proof / range proof
	// before returning it.
	// If the server responds with a change proof,
	// it's verified using [verificationDB].
	GetChangeProof(
		ctx context.Context,
		request *pb.SyncGetChangeProofRequest,
		verificationDB DB,
	) (*merkledb.ChangeOrRangeProof, error)
}

type client struct {
	networkClient       NetworkClient
	stateSyncNodes      []ids.NodeID
	stateSyncNodeIdx    uint32
	stateSyncMinVersion *version.Application
	log                 logging.Logger
	metrics             SyncMetrics
}

type ClientConfig struct {
	NetworkClient       NetworkClient
	StateSyncNodeIDs    []ids.NodeID
	StateSyncMinVersion *version.Application
	Log                 logging.Logger
	Metrics             SyncMetrics
}

func NewClient(config *ClientConfig) Client {
	return &client{
		networkClient:       config.NetworkClient,
		stateSyncNodes:      config.StateSyncNodeIDs,
		stateSyncMinVersion: config.StateSyncMinVersion,
		log:                 config.Log,
		metrics:             config.Metrics,
	}
}

// GetChangeProof synchronously retrieves the change proof given by [req].
// Upon failure, retries until the context is expired.
// The returned change proof is verified.
func (c *client) GetChangeProof(
	ctx context.Context,
	req *pb.SyncGetChangeProofRequest,
	db DB,
) (*merkledb.ChangeOrRangeProof, error) {
	parseFn := func(ctx context.Context, responseBytes []byte) (*merkledb.ChangeOrRangeProof, error) {
		if len(responseBytes) > int(req.BytesLimit) {
			return nil, fmt.Errorf("%w: (%d) > %d)", errTooManyBytes, len(responseBytes), req.BytesLimit)
		}

		var changeProofResp pb.SyncGetChangeProofResponse
		if err := proto.Unmarshal(responseBytes, &changeProofResp); err != nil {
			return nil, err
		}

		startKey := maybeBytesToMaybe(req.StartKey)
		endKey := maybeBytesToMaybe(req.EndKey)

		switch changeProofResp := changeProofResp.Response.(type) {
		case *pb.SyncGetChangeProofResponse_ChangeProof:
			// The server had enough history to send us a change proof
			var changeProof merkledb.ChangeProof
			if err := changeProof.UnmarshalProto(changeProofResp.ChangeProof); err != nil {
				return nil, err
			}

			// Ensure the response does not contain more than the requested number of leaves
			// and the start and end roots match the requested roots.
			if len(changeProof.KeyChanges) > int(req.KeyLimit) {
				return nil, fmt.Errorf(
					"%w: (%d) > %d)",
					errTooManyKeys, len(changeProof.KeyChanges), req.KeyLimit,
				)
			}

			endRoot, err := ids.ToID(req.EndRootHash)
			if err != nil {
				return nil, err
			}

<<<<<<< HEAD
		if err := db.VerifyChangeProof(ctx, &changeProof, req.StartKey, endKey, endRoot); err != nil {
			return nil, fmt.Errorf("%w due to %w", errInvalidRangeProof, err)
=======
			if err := db.VerifyChangeProof(
				ctx,
				&changeProof,
				startKey,
				endKey,
				endRoot,
			); err != nil {
				return nil, fmt.Errorf("%s due to %w", errInvalidRangeProof, err)
			}

			return &merkledb.ChangeOrRangeProof{
				ChangeProof: &changeProof,
			}, nil
		case *pb.SyncGetChangeProofResponse_RangeProof:
			// The server did not have enough history to send us a change proof
			// so they sent a range proof instead.
			rangeProof, err := parseAndVerifyRangeProof(
				ctx,
				changeProofResp.RangeProof,
				int(req.KeyLimit),
				startKey,
				endKey,
				req.EndRootHash,
			)
			if err != nil {
				return nil, err
			}

			return &merkledb.ChangeOrRangeProof{
				RangeProof: rangeProof,
			}, nil
		default:
			return nil, fmt.Errorf(
				"%w: %T",
				errUnexpectedChangeProofResponse, changeProofResp,
			)
>>>>>>> 484a72fb
		}
	}

	reqBytes, err := proto.Marshal(&pb.Request{
		Message: &pb.Request_ChangeProofRequest{
			ChangeProofRequest: req,
		},
	})
	if err != nil {
		return nil, err
	}
	return getAndParse(ctx, c, reqBytes, parseFn)
}

// Parse [rangeProofProto] to a merkledb.RangeProof and verify it's
// a valid range proof for keys in [start, end] for root [rootBytes].
// Returns [errTooManyKeys] if the response contains more than [keyLimit] keys.
func parseAndVerifyRangeProof(
	ctx context.Context,
	rangeProofProto *pb.RangeProof,
	keyLimit int,
	start maybe.Maybe[[]byte],
	end maybe.Maybe[[]byte],
	rootBytes []byte,
) (*merkledb.RangeProof, error) {
	root, err := ids.ToID(rootBytes)
	if err != nil {
		return nil, err
	}

	var rangeProof merkledb.RangeProof
	if err := rangeProof.UnmarshalProto(rangeProofProto); err != nil {
		return nil, err
	}

	// Ensure the response does not contain more than the maximum requested number of leaves.
	if len(rangeProof.KeyValues) > keyLimit {
		return nil, fmt.Errorf(
			"%w: (%d) > %d)",
			errTooManyKeys, len(rangeProof.KeyValues), keyLimit,
		)
	}

	if err := rangeProof.Verify(
		ctx,
		start,
		end,
		root,
	); err != nil {
		return nil, fmt.Errorf("%s due to %w", errInvalidRangeProof, err)
	}
	return &rangeProof, nil
}

// GetRangeProof synchronously retrieves the range proof given by [req].
// Upon failure, retries until the context is expired.
// The returned range proof is verified.
func (c *client) GetRangeProof(
	ctx context.Context,
	req *pb.SyncGetRangeProofRequest,
) (*merkledb.RangeProof, error) {
	parseFn := func(ctx context.Context, responseBytes []byte) (*merkledb.RangeProof, error) {
		if len(responseBytes) > int(req.BytesLimit) {
			return nil, fmt.Errorf(
				"%w: (%d) > %d)",
				errTooManyBytes, len(responseBytes), req.BytesLimit,
			)
		}

		var rangeProofProto pb.RangeProof
		if err := proto.Unmarshal(responseBytes, &rangeProofProto); err != nil {
			return nil, err
		}

		startKey := maybeBytesToMaybe(req.StartKey)
		endKey := maybeBytesToMaybe(req.EndKey)

		return parseAndVerifyRangeProof(
			ctx,
			&rangeProofProto,
			int(req.KeyLimit),
			startKey,
			endKey,
<<<<<<< HEAD
			root,
		); err != nil {
			return nil, fmt.Errorf("%w due to %w", errInvalidRangeProof, err)
		}
		return &rangeProof, nil
=======
			req.RootHash,
		)
>>>>>>> 484a72fb
	}

	reqBytes, err := proto.Marshal(&pb.Request{
		Message: &pb.Request_RangeProofRequest{
			RangeProofRequest: req,
		},
	})
	if err != nil {
		return nil, err
	}

	return getAndParse(ctx, c, reqBytes, parseFn)
}

// getAndParse uses [client] to send [request] to an arbitrary peer.
// Returns the response to the request.
// [parseFn] parses the raw response.
// If the request is unsuccessful or the response can't be parsed,
// retries the request to a different peer until [ctx] expires.
// Returns [errAppSendFailed] if we fail to send an AppRequest/AppResponse.
// This should be treated as a fatal error.
func getAndParse[T any](
	ctx context.Context,
	client *client,
	request []byte,
	parseFn func(context.Context, []byte) (*T, error),
) (*T, error) {
	var (
		lastErr  error
		response *T
	)
	// Loop until the context is cancelled or we get a valid response.
	for attempt := 1; ; attempt++ {
		nodeID, responseBytes, err := client.get(ctx, request)
		if err == nil {
			if response, err = parseFn(ctx, responseBytes); err == nil {
				return response, nil
			}
		}

		if errors.Is(err, errAppSendFailed) {
			// Failing to send an AppRequest is a fatal error.
			return nil, err
		}

		client.log.Debug("request failed, retrying",
			zap.Stringer("nodeID", nodeID),
			zap.Int("attempt", attempt),
			zap.Error(err),
		)
		// if [err] is being propagated from [ctx], avoid overwriting [lastErr].
		if err != ctx.Err() {
			lastErr = err
		}

		retryWait := initialRetryWait * time.Duration(math.Pow(retryWaitFactor, float64(attempt)))
		if retryWait > maxRetryWait || retryWait < 0 { // Handle overflows with negative check.
			retryWait = maxRetryWait
		}

		select {
		case <-ctx.Done():
			if lastErr != nil {
				// prefer reporting [lastErr] if it's not nil.
				return nil, fmt.Errorf(
					"request failed after %d attempts with last error %w and ctx error %w",
					attempt, lastErr, ctx.Err(),
				)
			}
			return nil, ctx.Err()
		case <-time.After(retryWait):
		}
	}
}

// get sends [request] to an arbitrary peer and blocks
// until the node receives a response, failure notification
// or [ctx] is canceled.
// Returns the peer's NodeID and response.
// Returns [errAppSendFailed] if we failed to send an AppRequest/AppResponse.
// This should be treated as fatal.
// It's safe to call this method multiple times concurrently.
func (c *client) get(ctx context.Context, request []byte) (ids.NodeID, []byte, error) {
	var (
		response []byte
		nodeID   ids.NodeID
		err      error
	)

	c.metrics.RequestMade()

	if len(c.stateSyncNodes) == 0 {
		nodeID, response, err = c.networkClient.RequestAny(ctx, c.stateSyncMinVersion, request)
	} else {
		// Get the next nodeID to query using the [nodeIdx] offset.
		// If we're out of nodes, loop back to 0.
		// We do this try to query a different node each time if possible.
		nodeIdx := atomic.AddUint32(&c.stateSyncNodeIdx, 1)
		nodeID = c.stateSyncNodes[nodeIdx%uint32(len(c.stateSyncNodes))]
		response, err = c.networkClient.Request(ctx, nodeID, request)
	}
	if err != nil {
		c.metrics.RequestFailed()
		return nodeID, response, err
	}

	c.metrics.RequestSucceeded()
	return nodeID, response, nil
}<|MERGE_RESOLUTION|>--- conflicted
+++ resolved
@@ -136,10 +136,6 @@
 				return nil, err
 			}
 
-<<<<<<< HEAD
-		if err := db.VerifyChangeProof(ctx, &changeProof, req.StartKey, endKey, endRoot); err != nil {
-			return nil, fmt.Errorf("%w due to %w", errInvalidRangeProof, err)
-=======
 			if err := db.VerifyChangeProof(
 				ctx,
 				&changeProof,
@@ -147,7 +143,7 @@
 				endKey,
 				endRoot,
 			); err != nil {
-				return nil, fmt.Errorf("%s due to %w", errInvalidRangeProof, err)
+				return nil, fmt.Errorf("%w due to %w", errInvalidRangeProof, err)
 			}
 
 			return &merkledb.ChangeOrRangeProof{
@@ -176,7 +172,6 @@
 				"%w: %T",
 				errUnexpectedChangeProofResponse, changeProofResp,
 			)
->>>>>>> 484a72fb
 		}
 	}
 
@@ -226,7 +221,7 @@
 		end,
 		root,
 	); err != nil {
-		return nil, fmt.Errorf("%s due to %w", errInvalidRangeProof, err)
+		return nil, fmt.Errorf("%w due to %w", errInvalidRangeProof, err)
 	}
 	return &rangeProof, nil
 }
@@ -260,16 +255,8 @@
 			int(req.KeyLimit),
 			startKey,
 			endKey,
-<<<<<<< HEAD
-			root,
-		); err != nil {
-			return nil, fmt.Errorf("%w due to %w", errInvalidRangeProof, err)
-		}
-		return &rangeProof, nil
-=======
 			req.RootHash,
 		)
->>>>>>> 484a72fb
 	}
 
 	reqBytes, err := proto.Marshal(&pb.Request{
