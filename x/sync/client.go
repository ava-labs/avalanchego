--- conflicted
+++ resolved
@@ -46,11 +46,7 @@
 	// GetChangeProof synchronously sends the given request, returning a parsed ChangesResponse or error
 	// [verificationDB] is the local db that has all key/values in it for the proof's startroot within the proof's key range
 	// Note: this verifies the response including the change proof.
-<<<<<<< HEAD
-	GetChangeProof(ctx context.Context, request *merkledbpb.ChangeProofRequest, verificationDB merkledb.MerkleDB) (*merkledb.ChangeProof, error)
-=======
-	GetChangeProof(ctx context.Context, request *syncpb.ChangeProofRequest, verificationDB SyncableDB) (*merkledb.ChangeProof, error)
->>>>>>> 0820d8d8
+	GetChangeProof(ctx context.Context, request *merkledbpb.ChangeProofRequest, verificationDB SyncableDB) (*merkledb.ChangeProof, error)
 }
 
 type client struct {
@@ -84,11 +80,7 @@
 // GetChangeProof synchronously retrieves the change proof given by [req].
 // Upon failure, retries until the context is expired.
 // The returned change proof is verified.
-<<<<<<< HEAD
-func (c *client) GetChangeProof(ctx context.Context, req *merkledbpb.ChangeProofRequest, db merkledb.MerkleDB) (*merkledb.ChangeProof, error) {
-=======
-func (c *client) GetChangeProof(ctx context.Context, req *syncpb.ChangeProofRequest, db SyncableDB) (*merkledb.ChangeProof, error) {
->>>>>>> 0820d8d8
+func (c *client) GetChangeProof(ctx context.Context, req *merkledbpb.ChangeProofRequest, db SyncableDB) (*merkledb.ChangeProof, error) {
 	parseFn := func(ctx context.Context, responseBytes []byte) (*merkledb.ChangeProof, error) {
 		if len(responseBytes) > int(req.BytesLimit) {
 			return nil, fmt.Errorf("%w: (%d) > %d)", errTooManyBytes, len(responseBytes), req.BytesLimit)
