--- conflicted
+++ resolved
@@ -111,6 +111,11 @@
 			return nil, err
 		}
 
+		endKey := merkledb.Nothing[[]byte]()
+		if req.EndKey != nil && !req.EndKey.IsNothing {
+			endKey = merkledb.Some(req.EndKey.Value)
+		}
+
 		switch changeProofResp := changeProofResp.Response.(type) {
 		case *pb.SyncGetChangeProofResponse_ChangeProof:
 			// The server had enough history to send us a change proof
@@ -133,12 +138,11 @@
 				return nil, err
 			}
 
-<<<<<<< HEAD
 			if err := db.VerifyChangeProof(
 				ctx,
 				&changeProof,
 				req.StartKey,
-				req.EndKey,
+				endKey,
 				endRoot,
 			); err != nil {
 				return nil, fmt.Errorf("%s due to %w", errInvalidRangeProof, err)
@@ -155,7 +159,7 @@
 				changeProofResp.RangeProof,
 				int(req.KeyLimit),
 				req.StartKey,
-				req.EndKey,
+				endKey,
 				req.EndRootHash,
 			)
 			if err != nil {
@@ -170,15 +174,6 @@
 				"%w: %T",
 				errUnexpectedChangeProofResponse, changeProofResp,
 			)
-=======
-		endKey := merkledb.Nothing[[]byte]()
-		if req.EndKey != nil && !req.EndKey.IsNothing {
-			endKey = merkledb.Some(req.EndKey.Value)
-		}
-
-		if err := db.VerifyChangeProof(ctx, &changeProof, req.StartKey, endKey, endRoot); err != nil {
-			return nil, fmt.Errorf("%s due to %w", errInvalidRangeProof, err)
->>>>>>> 8579d7f1
 		}
 	}
 
@@ -201,7 +196,7 @@
 	rangeProofProto *pb.RangeProof,
 	keyLimit int,
 	start []byte,
-	end []byte,
+	end merkledb.Maybe[[]byte],
 	rootBytes []byte,
 ) (*merkledb.RangeProof, error) {
 	root, err := ids.ToID(rootBytes)
@@ -253,47 +248,19 @@
 			return nil, err
 		}
 
-<<<<<<< HEAD
-		return parseAndVerifyRangeProof(
-=======
-		var rangeProof merkledb.RangeProof
-		if err := rangeProof.UnmarshalProto(&rangeProofProto); err != nil {
-			return nil, err
-		}
-
-		// Ensure the response does not contain more than the maximum requested number of leaves.
-		if len(rangeProof.KeyValues) > int(req.KeyLimit) {
-			return nil, fmt.Errorf("%w: (%d) > %d)", errTooManyKeys, len(rangeProof.KeyValues), req.KeyLimit)
-		}
-
-		root, err := ids.ToID(req.RootHash)
-		if err != nil {
-			return nil, err
-		}
-
 		endKey := merkledb.Nothing[[]byte]()
 		if req.EndKey != nil && !req.EndKey.IsNothing {
 			endKey = merkledb.Some(req.EndKey.Value)
 		}
 
-		if err := rangeProof.Verify(
->>>>>>> 8579d7f1
+		return parseAndVerifyRangeProof(
 			ctx,
 			&rangeProofProto,
 			int(req.KeyLimit),
 			req.StartKey,
-<<<<<<< HEAD
-			req.EndKey,
+			endKey,
 			req.RootHash,
 		)
-=======
-			endKey,
-			root,
-		); err != nil {
-			return nil, fmt.Errorf("%s due to %w", errInvalidRangeProof, err)
-		}
-		return &rangeProof, nil
->>>>>>> 8579d7f1
 	}
 
 	reqBytes, err := proto.Marshal(&pb.Request{
