// Copyright (C) 2019-2023, Ava Labs, Inc. All rights reserved.
// See the file LICENSE for licensing terms.

package sync

import (
	"context"
	"errors"
	"fmt"
	"sync/atomic"
	"time"

	"go.uber.org/zap"

	"google.golang.org/protobuf/proto"

	"github.com/ava-labs/avalanchego/ids"
	"github.com/ava-labs/avalanchego/utils/logging"
	"github.com/ava-labs/avalanchego/version"
	"github.com/ava-labs/avalanchego/x/merkledb"

	syncpb "github.com/ava-labs/avalanchego/proto/pb/sync"
)

const (
	failedRequestSleepInterval = 10 * time.Millisecond

	epsilon = 1e-6 // small amount to add to time to avoid division by 0
)

var (
	_ Client = (*client)(nil)

	errInvalidRangeProof = errors.New("failed to verify range proof")
	errTooManyKeys       = errors.New("response contains more than requested keys")
	errTooManyBytes      = errors.New("response contains more than requested bytes")
)

// Client synchronously fetches data from the network to fulfill state sync requests.
// Repeatedly retries failed requests until the context is canceled.
type Client interface {
	// GetRangeProof synchronously sends the given request, returning a parsed StateResponse or error
	// Note: this verifies the response including the range proof.
	GetRangeProof(ctx context.Context, request *syncpb.RangeProofRequest) (*merkledb.RangeProof, error)
	// GetChangeProof synchronously sends the given request, returning a parsed ChangesResponse or error
	// [verificationDB] is the local db that has all key/values in it for the proof's startroot within the proof's key range
	// Note: this verifies the response including the change proof.
	GetChangeProof(ctx context.Context, request *syncpb.ChangeProofRequest, verificationDB merkledb.MerkleDB) (*merkledb.ChangeProof, error)
}

type client struct {
	networkClient       NetworkClient
	stateSyncNodes      []ids.NodeID
	stateSyncNodeIdx    uint32
	stateSyncMinVersion *version.Application
	log                 logging.Logger
	metrics             SyncMetrics
}

type ClientConfig struct {
	NetworkClient       NetworkClient
	StateSyncNodeIDs    []ids.NodeID
	StateSyncMinVersion *version.Application
	Log                 logging.Logger
	Metrics             SyncMetrics
}

func NewClient(config *ClientConfig) Client {
	c := &client{
		networkClient:       config.NetworkClient,
		stateSyncNodes:      config.StateSyncNodeIDs,
		stateSyncMinVersion: config.StateSyncMinVersion,
		log:                 config.Log,
		metrics:             config.Metrics,
	}
	return c
}

// GetChangeProof synchronously retrieves the change proof given by [req].
// Upon failure, retries until the context is expired.
// The returned change proof is verified.
func (c *client) GetChangeProof(ctx context.Context, req *syncpb.ChangeProofRequest, db merkledb.MerkleDB) (*merkledb.ChangeProof, error) {
	parseFn := func(ctx context.Context, responseBytes []byte) (*merkledb.ChangeProof, error) {
		if len(responseBytes) > int(req.BytesLimit) {
			return nil, fmt.Errorf("%w: (%d) > %d)", errTooManyBytes, len(responseBytes), req.BytesLimit)
		}

		changeProof := &merkledb.ChangeProof{}
		if _, err := merkledb.Codec.DecodeChangeProof(responseBytes, changeProof); err != nil {
			return nil, err
		}

		// Ensure the response does not contain more than the requested number of leaves
		// and the start and end roots match the requested roots.
		if len(changeProof.KeyChanges) > int(req.KeyLimit) {
			return nil, fmt.Errorf("%w: (%d) > %d)", errTooManyKeys, len(changeProof.KeyChanges), req.KeyLimit)
		}

		endRoot, err := ids.ToID(req.EndRootHash)
		if err != nil {
			return nil, err
		}

<<<<<<< HEAD
		if err := changeProof.Verify(ctx, db, req.StartKey, req.EndKey, endRoot); err != nil {
=======
		if err := db.VerifyChangeProof(ctx, changeProof, req.Start, req.End, endRoot); err != nil {
>>>>>>> c99236d1
			return nil, fmt.Errorf("%s due to %w", errInvalidRangeProof, err)
		}
		return changeProof, nil
	}

	reqBytes, err := proto.Marshal(&syncpb.Request{
		Message: &syncpb.Request_ChangeProofRequest{
			ChangeProofRequest: req,
		},
	})
	if err != nil {
		return nil, err
	}
	return getAndParse(ctx, c, reqBytes, parseFn)
}

// GetRangeProof synchronously retrieves the range proof given by [req].
// Upon failure, retries until the context is expired.
// The returned range proof is verified.
func (c *client) GetRangeProof(ctx context.Context, req *syncpb.RangeProofRequest) (*merkledb.RangeProof, error) {
	parseFn := func(ctx context.Context, responseBytes []byte) (*merkledb.RangeProof, error) {
		if len(responseBytes) > int(req.BytesLimit) {
			return nil, fmt.Errorf("%w: (%d) > %d)", errTooManyBytes, len(responseBytes), req.BytesLimit)
		}

		var rangeProofProto syncpb.RangeProofResponse
		if err := proto.Unmarshal(responseBytes, &rangeProofProto); err != nil {
			return nil, err
		}

		var rangeProof merkledb.RangeProof
		if err := rangeProof.UnmarshalProto(&rangeProofProto); err != nil {
			return nil, err
		}

		// Ensure the response does not contain more than the maximum requested number of leaves.
		if len(rangeProof.KeyValues) > int(req.KeyLimit) {
			return nil, fmt.Errorf("%w: (%d) > %d)", errTooManyKeys, len(rangeProof.KeyValues), req.KeyLimit)
		}

		root, err := ids.ToID(req.RootHash)
		if err != nil {
			return nil, err
		}

		if err := rangeProof.Verify(
			ctx,
			req.StartKey,
			req.EndKey,
			root,
		); err != nil {
			return nil, fmt.Errorf("%s due to %w", errInvalidRangeProof, err)
		}
		return &rangeProof, nil
	}

	reqBytes, err := proto.Marshal(&syncpb.Request{
		Message: &syncpb.Request_RangeProofRequest{
			RangeProofRequest: req,
		},
	})
	if err != nil {
		return nil, err
	}

	return getAndParse(ctx, c, reqBytes, parseFn)
}

// getAndParse uses [client] to send [request] to an arbitrary peer. If the peer responds,
// [parseFn] is called with the raw response. If [parseFn] returns an error or the request
// times out, this function will retry the request to a different peer until [ctx] expires.
// If [parseFn] returns a nil error, the result is returned from getAndParse.
func getAndParse[T any](ctx context.Context, client *client, request []byte, parseFn func(context.Context, []byte) (*T, error)) (*T, error) {
	var (
		lastErr  error
		response *T
	)
	// Loop until the context is cancelled or we get a valid response.
	for attempt := 0; ; attempt++ {
		// If the context has finished, return the context error early.
		if err := ctx.Err(); err != nil {
			if lastErr != nil {
				return nil, fmt.Errorf("request failed after %d attempts with last error %w and ctx error %s", attempt, lastErr, err)
			}
			return nil, err
		}
		responseBytes, nodeID, err := client.get(ctx, request)
		if err == nil {
			if response, err = parseFn(ctx, responseBytes); err == nil {
				return response, nil
			}
		}

		client.log.Debug("request failed, retrying",
			zap.Stringer("nodeID", nodeID),
			zap.Int("attempt", attempt),
			zap.Error(err))

		if err != ctx.Err() {
			// if [err] is being propagated from [ctx], avoid overwriting [lastErr].
			lastErr = err
			time.Sleep(failedRequestSleepInterval)
		}
	}
}

// get sends [request] to an arbitrary peer and blocks until the node receives a response
// or [ctx] expires. Returns the raw response from the peer, the peer's NodeID, and an
// error if the request timed out. Thread safe.
func (c *client) get(ctx context.Context, requestBytes []byte) ([]byte, ids.NodeID, error) {
	c.metrics.RequestMade()
	var (
		response  []byte
		nodeID    ids.NodeID
		err       error
		startTime = time.Now()
	)
	if len(c.stateSyncNodes) == 0 {
		response, nodeID, err = c.networkClient.RequestAny(ctx, c.stateSyncMinVersion, requestBytes)
	} else {
		// get the next nodeID using the nodeIdx offset. If we're out of nodes, loop back to 0
		// we do this every attempt to ensure we get a different node each time if possible.
		nodeIdx := atomic.AddUint32(&c.stateSyncNodeIdx, 1)
		nodeID = c.stateSyncNodes[nodeIdx%uint32(len(c.stateSyncNodes))]
		response, err = c.networkClient.Request(ctx, nodeID, requestBytes)
	}
	if err != nil {
		c.metrics.RequestFailed()
		c.networkClient.TrackBandwidth(nodeID, 0)
		return response, nodeID, err
	}

	bandwidth := float64(len(response)) / (time.Since(startTime).Seconds() + epsilon)
	c.networkClient.TrackBandwidth(nodeID, bandwidth)
	c.metrics.RequestSucceeded()
	return response, nodeID, nil
}<|MERGE_RESOLUTION|>--- conflicted
+++ resolved
@@ -101,11 +101,7 @@
 			return nil, err
 		}
 
-<<<<<<< HEAD
-		if err := changeProof.Verify(ctx, db, req.StartKey, req.EndKey, endRoot); err != nil {
-=======
-		if err := db.VerifyChangeProof(ctx, changeProof, req.Start, req.End, endRoot); err != nil {
->>>>>>> c99236d1
+		if err := db.VerifyChangeProof(ctx, changeProof, req.StartKey, req.EndKey, endRoot); err != nil {
 			return nil, fmt.Errorf("%s due to %w", errInvalidRangeProof, err)
 		}
 		return changeProof, nil
