// Copyright (C) 2019-2023, Ava Labs, Inc. All rights reserved.
// See the file LICENSE for licensing terms.

package sync

import (
	"context"
	"errors"
	"fmt"
	"sync"
	"time"

	"go.uber.org/zap"

	"golang.org/x/sync/semaphore"

	"github.com/ava-labs/avalanchego/ids"
	"github.com/ava-labs/avalanchego/snow/engine/common"
	"github.com/ava-labs/avalanchego/utils/logging"
	"github.com/ava-labs/avalanchego/utils/set"
	"github.com/ava-labs/avalanchego/version"
)

// Minimum amount of time to handle a request
const minRequestHandlingDuration = 100 * time.Millisecond

var (
	_ networkClient = (*networkClientImpl)(nil)

	errAcquiringSemaphore = errors.New("error acquiring semaphore")
	errRequestFailed      = errors.New("request failed")
)

// networkClient defines ability to send request / response through the Network
type networkClient interface {
	// requestAny synchronously sends request to an arbitrary peer with a
	// node version greater than or equal to minVersion.
	// Returns response bytes, the ID of the chosen peer, and errRequestFailed if
	// the request should be retried.
<<<<<<< HEAD
	requestAny(ctx context.Context, minVersion *version.Application, request []byte) (ids.NodeID, []byte, error)
=======
	RequestAny(ctx context.Context, minVersion *version.Application, request []byte) (ids.NodeID, []byte, error)
>>>>>>> 524afaa9

	// request synchronously sends request to the selected nodeID.
	// Returns response bytes, and errRequestFailed if the request should be retried.
	request(ctx context.Context, nodeID ids.NodeID, request []byte) ([]byte, error)

	// trackBandwidth should be called for each valid response with the bandwidth
	// (length of response divided by request time), and with 0 if the response is invalid.
	trackBandwidth(nodeID ids.NodeID, bandwidth float64)

	// The following declarations allow this interface to be embedded in the VM
	// to handle incoming responses from peers.
	appResponse(context.Context, ids.NodeID, uint32, []byte) error
	appRequestFailed(context.Context, ids.NodeID, uint32) error
	connected(context.Context, ids.NodeID, *version.Application) error
	disconnected(context.Context, ids.NodeID) error
}

<<<<<<< HEAD
type networkClientImpl struct {
=======
type networkClient struct {
>>>>>>> 524afaa9
	lock sync.Mutex
	log  logging.Logger
	// This node's ID
	myNodeID ids.NodeID
	// requestID counter used to track outbound requests
	requestID uint32
	// requestID => handler for the response/failure
	outstandingRequestHandlers map[uint32]ResponseHandler
	// controls maximum number of active outbound requests
	activeRequests *semaphore.Weighted
	// tracking of peers & bandwidth usage
	peers *peerTracker
	// For sending messages to peers
	appSender common.AppSender
}

func NewNetworkClient(
	appSender common.AppSender,
	myNodeID ids.NodeID,
	maxActiveRequests int64,
	log logging.Logger,
) networkClient {
	return &networkClientImpl{
		appSender:                  appSender,
		myNodeID:                   myNodeID,
		outstandingRequestHandlers: make(map[uint32]ResponseHandler),
		activeRequests:             semaphore.NewWeighted(maxActiveRequests),
		peers:                      newPeerTracker(log),
		log:                        log,
	}
}

// Always returns nil because the engine considers errors
// returned from this function as fatal.
<<<<<<< HEAD
func (c *networkClientImpl) appResponse(
=======
func (c *networkClient) AppResponse(
>>>>>>> 524afaa9
	_ context.Context,
	nodeID ids.NodeID,
	requestID uint32,
	response []byte,
) error {
	c.lock.Lock()
	defer c.lock.Unlock()

	c.log.Info(
		"received AppResponse from peer",
		zap.Stringer("nodeID", nodeID),
		zap.Uint32("requestID", requestID),
		zap.Int("responseLen", len(response)),
	)

	handler, exists := c.getRequestHandler(requestID)
	if !exists {
		// Should never happen since the engine
		// should be managing outstanding requests
		c.log.Warn(
			"received response to unknown request",
			zap.Stringer("nodeID", nodeID),
			zap.Uint32("requestID", requestID),
			zap.Int("responseLen", len(response)),
		)
		return nil
	}
	handler.OnResponse(response)
	return nil
}

// Always returns nil because the engine considers errors
// returned from this function as fatal.
<<<<<<< HEAD
func (c *networkClientImpl) appRequestFailed(
=======
func (c *networkClient) AppRequestFailed(
>>>>>>> 524afaa9
	_ context.Context,
	nodeID ids.NodeID,
	requestID uint32,
) error {
	c.lock.Lock()
	defer c.lock.Unlock()

	c.log.Info(
		"received AppRequestFailed from peer",
		zap.Stringer("nodeID", nodeID),
		zap.Uint32("requestID", requestID),
	)

	handler, exists := c.getRequestHandler(requestID)
	if !exists {
		// Should never happen since the engine
		// should be managing outstanding requests
		c.log.Warn(
			"received request failed to unknown request",
			zap.Stringer("nodeID", nodeID),
			zap.Uint32("requestID", requestID),
		)
		return nil
	}
	handler.OnFailure()
	return nil
}

// Returns the handler for [requestID] and marks the request as fulfilled.
// Returns false if there's no outstanding request with [requestID].
// Assumes [c.lock] is held.
func (c *networkClientImpl) getRequestHandler(requestID uint32) (ResponseHandler, bool) {
	handler, exists := c.outstandingRequestHandlers[requestID]
	if !exists {
		return nil, false
	}
	// mark message as processed, release activeRequests slot
	delete(c.outstandingRequestHandlers, requestID)
	return handler, true
}

<<<<<<< HEAD
// requestAny synchronously sends [request] to a randomly chosen peer with a
=======
// RequestAny synchronously sends [request] to a randomly chosen peer with a
>>>>>>> 524afaa9
// version greater than or equal to [minVersion]. If [minVersion] is nil,
// the request is sent to any peer regardless of their version.
// May block until the number of outstanding requests decreases.
// Returns the node's response and the ID of the node.
func (c *networkClientImpl) requestAny(
	ctx context.Context,
	minVersion *version.Application,
	request []byte,
) (ids.NodeID, []byte, error) {
	// Take a slot from total [activeRequests] and block until a slot becomes available.
	if err := c.activeRequests.Acquire(ctx, 1); err != nil {
<<<<<<< HEAD
		return ids.EmptyNodeID, nil, errAcquiringSemaphore
=======
		return ids.EmptyNodeID, nil, ErrAcquiringSemaphore
>>>>>>> 524afaa9
	}
	defer c.activeRequests.Release(1)

	c.lock.Lock()
	nodeID, ok := c.peers.GetAnyPeer(minVersion)
	if !ok {
		c.lock.Unlock()
		return ids.EmptyNodeID, nil, fmt.Errorf(
			"no peers found matching version %s out of %d peers",
			minVersion, c.peers.Size(),
		)
	}

<<<<<<< HEAD
	// Note [c.get] releases [c.lock].
	response, err := c.get(ctx, nodeID, request)
=======
	// Note [c.request] releases [c.lock].
	response, err := c.request(ctx, nodeID, request)
>>>>>>> 524afaa9
	return nodeID, response, err
}

// Sends [request] to [nodeID] and returns the response.
// Blocks until the number of outstanding requests is
// below the limit before sending the request.
<<<<<<< HEAD
func (c *networkClientImpl) request(
=======
func (c *networkClient) Request(
>>>>>>> 524afaa9
	ctx context.Context,
	nodeID ids.NodeID,
	request []byte,
) ([]byte, error) {
	// Take a slot from total [activeRequests]
	// and block until a slot becomes available.
	if err := c.activeRequests.Acquire(ctx, 1); err != nil {
		return nil, errAcquiringSemaphore
	}
	defer c.activeRequests.Release(1)

	c.lock.Lock()
	// Note [c.request] releases [c.lock].
<<<<<<< HEAD
	return c.get(ctx, nodeID, request)
}

// Sends [get] to [nodeID] and returns the response.
// Returns an error if the get failed or [ctx] is canceled.
// Blocks until a response is received or the [ctx] is canceled fails.
// Releases active requests semaphore if there was an error in sending the get.
// Assumes [nodeID] is never [c.myNodeID] since we guarantee
// [c.myNodeID] will not be added to [c.peers].
// Assumes [c.lock] is held and unlocks [c.lock] before returning.
func (c *networkClientImpl) get(
=======
	return c.request(ctx, nodeID, request)
}

// Sends [request] to [nodeID] and returns the response.
// Returns an error if the request failed or [ctx] is canceled.
// Blocks until a response is received or the [ctx] is canceled fails.
// Releases active requests semaphore if there was an error in sending the request.
// Assumes [nodeID] is never [c.myNodeID] since we guarantee
// [c.myNodeID] will not be added to [c.peers].
// Assumes [c.lock] is held and unlocks [c.lock] before returning.
func (c *networkClient) request(
>>>>>>> 524afaa9
	ctx context.Context,
	nodeID ids.NodeID,
	request []byte,
) ([]byte, error) {
	c.log.Debug("sending request to peer",
		zap.Stringer("nodeID", nodeID),
		zap.Int("requestLen", len(request)),
	)
	c.peers.TrackPeer(nodeID)

	requestID := c.requestID
	c.requestID++

	nodeIDs := set.NewSet[ids.NodeID](1)
	nodeIDs.Add(nodeID)

	// Send an app request to the peer.
	if err := c.appSender.SendAppRequest(ctx, nodeIDs, requestID, request); err != nil {
		c.lock.Unlock()
		return nil, err
	}

	handler := newResponseHandler()
	c.outstandingRequestHandlers[requestID] = handler

	c.lock.Unlock() // unlock so response can be received

	var response []byte
	select {
	case <-ctx.Done():
		return nil, ctx.Err()
	case response = <-handler.responseChan:
	}
	if handler.failed {
		return nil, errRequestFailed
	}

	c.log.Debug("received response from peer",
		zap.Stringer("nodeID", nodeID),
		zap.Uint32("requestID", requestID),
		zap.Int("responseLen", len(response)),
	)
	return response, nil
}

<<<<<<< HEAD
// connected adds the given [nodeID] to the peer
// list so that it can receive messages.
// If [nodeID] is [c.myNodeID], this is a no-op.
func (c *networkClientImpl) connected(
=======
// Connected adds the given [nodeID] to the peer
// list so that it can receive messages.
// If [nodeID] is [c.myNodeID], this is a no-op.
func (c *networkClient) Connected(
>>>>>>> 524afaa9
	_ context.Context,
	nodeID ids.NodeID,
	nodeVersion *version.Application,
) error {
	c.lock.Lock()
	defer c.lock.Unlock()

	if nodeID == c.myNodeID {
		c.log.Debug("skipping registering self as peer")
		return nil
	}

	c.log.Debug("adding new peer", zap.Stringer("nodeID", nodeID))
	c.peers.Connected(nodeID, nodeVersion)
	return nil
}

<<<<<<< HEAD
// disconnected removes given [nodeID] from the peer list.
func (c *networkClientImpl) disconnected(_ context.Context, nodeID ids.NodeID) error {
=======
// Disconnected removes given [nodeID] from the peer list.
func (c *networkClient) Disconnected(_ context.Context, nodeID ids.NodeID) error {
>>>>>>> 524afaa9
	c.lock.Lock()
	defer c.lock.Unlock()

	if nodeID == c.myNodeID {
		c.log.Debug("skipping deregistering self as peer")
		return nil
	}

	c.log.Debug("disconnecting peer", zap.Stringer("nodeID", nodeID))
	c.peers.Disconnected(nodeID)
	return nil
}

// Shutdown disconnects all peers
func (c *networkClientImpl) Shutdown() {
	c.lock.Lock()
	defer c.lock.Unlock()

	// reset peers
	// TODO danlaine: should we call [Disconnected] on each peer?
	c.peers = newPeerTracker(c.log)
}

func (c *networkClientImpl) trackBandwidth(nodeID ids.NodeID, bandwidth float64) {
	c.lock.Lock()
	defer c.lock.Unlock()

	c.peers.TrackBandwidth(nodeID, bandwidth)
}<|MERGE_RESOLUTION|>--- conflicted
+++ resolved
@@ -37,11 +37,7 @@
 	// node version greater than or equal to minVersion.
 	// Returns response bytes, the ID of the chosen peer, and errRequestFailed if
 	// the request should be retried.
-<<<<<<< HEAD
 	requestAny(ctx context.Context, minVersion *version.Application, request []byte) (ids.NodeID, []byte, error)
-=======
-	RequestAny(ctx context.Context, minVersion *version.Application, request []byte) (ids.NodeID, []byte, error)
->>>>>>> 524afaa9
 
 	// request synchronously sends request to the selected nodeID.
 	// Returns response bytes, and errRequestFailed if the request should be retried.
@@ -59,11 +55,7 @@
 	disconnected(context.Context, ids.NodeID) error
 }
 
-<<<<<<< HEAD
 type networkClientImpl struct {
-=======
-type networkClient struct {
->>>>>>> 524afaa9
 	lock sync.Mutex
 	log  logging.Logger
 	// This node's ID
@@ -98,11 +90,7 @@
 
 // Always returns nil because the engine considers errors
 // returned from this function as fatal.
-<<<<<<< HEAD
 func (c *networkClientImpl) appResponse(
-=======
-func (c *networkClient) AppResponse(
->>>>>>> 524afaa9
 	_ context.Context,
 	nodeID ids.NodeID,
 	requestID uint32,
@@ -136,11 +124,7 @@
 
 // Always returns nil because the engine considers errors
 // returned from this function as fatal.
-<<<<<<< HEAD
 func (c *networkClientImpl) appRequestFailed(
-=======
-func (c *networkClient) AppRequestFailed(
->>>>>>> 524afaa9
 	_ context.Context,
 	nodeID ids.NodeID,
 	requestID uint32,
@@ -182,11 +166,7 @@
 	return handler, true
 }
 
-<<<<<<< HEAD
 // requestAny synchronously sends [request] to a randomly chosen peer with a
-=======
-// RequestAny synchronously sends [request] to a randomly chosen peer with a
->>>>>>> 524afaa9
 // version greater than or equal to [minVersion]. If [minVersion] is nil,
 // the request is sent to any peer regardless of their version.
 // May block until the number of outstanding requests decreases.
@@ -198,11 +178,7 @@
 ) (ids.NodeID, []byte, error) {
 	// Take a slot from total [activeRequests] and block until a slot becomes available.
 	if err := c.activeRequests.Acquire(ctx, 1); err != nil {
-<<<<<<< HEAD
 		return ids.EmptyNodeID, nil, errAcquiringSemaphore
-=======
-		return ids.EmptyNodeID, nil, ErrAcquiringSemaphore
->>>>>>> 524afaa9
 	}
 	defer c.activeRequests.Release(1)
 
@@ -216,24 +192,15 @@
 		)
 	}
 
-<<<<<<< HEAD
 	// Note [c.get] releases [c.lock].
 	response, err := c.get(ctx, nodeID, request)
-=======
-	// Note [c.request] releases [c.lock].
-	response, err := c.request(ctx, nodeID, request)
->>>>>>> 524afaa9
 	return nodeID, response, err
 }
 
 // Sends [request] to [nodeID] and returns the response.
 // Blocks until the number of outstanding requests is
 // below the limit before sending the request.
-<<<<<<< HEAD
 func (c *networkClientImpl) request(
-=======
-func (c *networkClient) Request(
->>>>>>> 524afaa9
 	ctx context.Context,
 	nodeID ids.NodeID,
 	request []byte,
@@ -247,11 +214,10 @@
 
 	c.lock.Lock()
 	// Note [c.request] releases [c.lock].
-<<<<<<< HEAD
 	return c.get(ctx, nodeID, request)
 }
 
-// Sends [get] to [nodeID] and returns the response.
+// Sends [request] to [nodeID] and returns the response.
 // Returns an error if the get failed or [ctx] is canceled.
 // Blocks until a response is received or the [ctx] is canceled fails.
 // Releases active requests semaphore if there was an error in sending the get.
@@ -259,19 +225,6 @@
 // [c.myNodeID] will not be added to [c.peers].
 // Assumes [c.lock] is held and unlocks [c.lock] before returning.
 func (c *networkClientImpl) get(
-=======
-	return c.request(ctx, nodeID, request)
-}
-
-// Sends [request] to [nodeID] and returns the response.
-// Returns an error if the request failed or [ctx] is canceled.
-// Blocks until a response is received or the [ctx] is canceled fails.
-// Releases active requests semaphore if there was an error in sending the request.
-// Assumes [nodeID] is never [c.myNodeID] since we guarantee
-// [c.myNodeID] will not be added to [c.peers].
-// Assumes [c.lock] is held and unlocks [c.lock] before returning.
-func (c *networkClient) request(
->>>>>>> 524afaa9
 	ctx context.Context,
 	nodeID ids.NodeID,
 	request []byte,
@@ -317,17 +270,10 @@
 	return response, nil
 }
 
-<<<<<<< HEAD
 // connected adds the given [nodeID] to the peer
 // list so that it can receive messages.
 // If [nodeID] is [c.myNodeID], this is a no-op.
 func (c *networkClientImpl) connected(
-=======
-// Connected adds the given [nodeID] to the peer
-// list so that it can receive messages.
-// If [nodeID] is [c.myNodeID], this is a no-op.
-func (c *networkClient) Connected(
->>>>>>> 524afaa9
 	_ context.Context,
 	nodeID ids.NodeID,
 	nodeVersion *version.Application,
@@ -345,13 +291,8 @@
 	return nil
 }
 
-<<<<<<< HEAD
 // disconnected removes given [nodeID] from the peer list.
 func (c *networkClientImpl) disconnected(_ context.Context, nodeID ids.NodeID) error {
-=======
-// Disconnected removes given [nodeID] from the peer list.
-func (c *networkClient) Disconnected(_ context.Context, nodeID ids.NodeID) error {
->>>>>>> 524afaa9
 	c.lock.Lock()
 	defer c.lock.Unlock()
 
