// Copyright (C) 2019-2023, Ava Labs, Inc. All rights reserved.
// See the file LICENSE for licensing terms.

package sync

import (
	"context"
	"errors"
	"fmt"
	"sync"
	"time"

	"github.com/prometheus/client_golang/prometheus"

	"go.uber.org/zap"

	"golang.org/x/sync/semaphore"

	"github.com/ava-labs/avalanchego/ids"
	"github.com/ava-labs/avalanchego/network/p2p"
	"github.com/ava-labs/avalanchego/snow/engine/common"
	"github.com/ava-labs/avalanchego/utils/logging"
	"github.com/ava-labs/avalanchego/utils/set"
	"github.com/ava-labs/avalanchego/version"
)

// Minimum amount of time to handle a request
const minRequestHandlingDuration = 100 * time.Millisecond

var (
	_ NetworkClient = (*networkClient)(nil)

	errAcquiringSemaphore = errors.New("error acquiring semaphore")
	errRequestFailed      = errors.New("request failed")
	errAppSendFailed      = errors.New("failed to send app message")
)

// NetworkClient defines ability to send request / response through the Network
type NetworkClient interface {
	// RequestAny synchronously sends request to an arbitrary peer with a
	// node version greater than or equal to minVersion.
	// Returns response bytes, the ID of the chosen peer, and ErrRequestFailed if
	// the request should be retried.
	RequestAny(
		ctx context.Context,
		minVersion *version.Application,
		request []byte,
	) (ids.NodeID, []byte, error)

	// Sends [request] to [nodeID] and returns the response.
	// Blocks until the number of outstanding requests is
	// below the limit before sending the request.
	Request(
		ctx context.Context,
		nodeID ids.NodeID,
		request []byte,
	) ([]byte, error)

	// The following declarations allow this interface to be embedded in the VM
	// to handle incoming responses from peers.

	// Always returns nil because the engine considers errors
	// returned from this function as fatal.
	AppResponse(context.Context, ids.NodeID, uint32, []byte) error

	// Always returns nil because the engine considers errors
	// returned from this function as fatal.
	AppRequestFailed(context.Context, ids.NodeID, uint32) error

	// Adds the given [nodeID] to the peer
	// list so that it can receive messages.
	// If [nodeID] is this node's ID, this is a no-op.
	Connected(context.Context, ids.NodeID, *version.Application) error

	// Removes given [nodeID] from the peer list.
	Disconnected(context.Context, ids.NodeID) error
}

type networkClient struct {
	lock sync.Mutex
	log  logging.Logger
	// This node's ID
	myNodeID ids.NodeID
	// requestID counter used to track outbound requests
	requestID uint32
	// requestID => handler for the response/failure
	outstandingRequestHandlers map[uint32]ResponseHandler
	// controls maximum number of active outbound requests
	activeRequests *semaphore.Weighted
	// tracking of peers & bandwidth usage
<<<<<<< HEAD
	peers PeerTracker
=======
	peers *p2p.PeerTracker
>>>>>>> a8e21b84
	// For sending messages to peers
	appSender common.AppSender
}

func NewNetworkClient(
	appSender common.AppSender,
	myNodeID ids.NodeID,
	maxActiveRequests int64,
	log logging.Logger,
	metricsNamespace string,
	registerer prometheus.Registerer,
) (NetworkClient, error) {
<<<<<<< HEAD
	peerTracker, err := NewPeerTracker(log, metricsNamespace, registerer)
=======
	peerTracker, err := p2p.NewPeerTracker(log, metricsNamespace, registerer)
>>>>>>> a8e21b84
	if err != nil {
		return nil, fmt.Errorf("failed to create peer tracker: %w", err)
	}

	return &networkClient{
		appSender:                  appSender,
		myNodeID:                   myNodeID,
		outstandingRequestHandlers: make(map[uint32]ResponseHandler),
		activeRequests:             semaphore.NewWeighted(maxActiveRequests),
		peers:                      peerTracker,
		log:                        log,
	}, nil
}

func (c *networkClient) AppResponse(
	_ context.Context,
	nodeID ids.NodeID,
	requestID uint32,
	response []byte,
) error {
	c.lock.Lock()
	defer c.lock.Unlock()

	c.log.Info(
		"received AppResponse from peer",
		zap.Stringer("nodeID", nodeID),
		zap.Uint32("requestID", requestID),
		zap.Int("responseLen", len(response)),
	)

	handler, exists := c.getRequestHandler(requestID)
	if !exists {
		// Should never happen since the engine
		// should be managing outstanding requests
		c.log.Warn(
			"received response to unknown request",
			zap.Stringer("nodeID", nodeID),
			zap.Uint32("requestID", requestID),
			zap.Int("responseLen", len(response)),
		)
		return nil
	}
	handler.OnResponse(response)
	return nil
}

func (c *networkClient) AppRequestFailed(
	_ context.Context,
	nodeID ids.NodeID,
	requestID uint32,
) error {
	c.lock.Lock()
	defer c.lock.Unlock()

	c.log.Info(
		"received AppRequestFailed from peer",
		zap.Stringer("nodeID", nodeID),
		zap.Uint32("requestID", requestID),
	)

	handler, exists := c.getRequestHandler(requestID)
	if !exists {
		// Should never happen since the engine
		// should be managing outstanding requests
		c.log.Warn(
			"received request failed to unknown request",
			zap.Stringer("nodeID", nodeID),
			zap.Uint32("requestID", requestID),
		)
		return nil
	}
	handler.OnFailure()
	return nil
}

// Returns the handler for [requestID] and marks the request as fulfilled.
// Returns false if there's no outstanding request with [requestID].
// Assumes [c.lock] is held.
func (c *networkClient) getRequestHandler(requestID uint32) (ResponseHandler, bool) {
	handler, exists := c.outstandingRequestHandlers[requestID]
	if !exists {
		return nil, false
	}
	// mark message as processed, release activeRequests slot
	delete(c.outstandingRequestHandlers, requestID)
	return handler, true
}

// If [errAppSendFailed] is returned this should be considered fatal.
func (c *networkClient) RequestAny(
	ctx context.Context,
	minVersion *version.Application,
	request []byte,
) (ids.NodeID, []byte, error) {
	// Take a slot from total [activeRequests] and block until a slot becomes available.
	if err := c.activeRequests.Acquire(ctx, 1); err != nil {
		return ids.EmptyNodeID, nil, errAcquiringSemaphore
	}
	defer c.activeRequests.Release(1)

	nodeID, ok := c.peers.GetAnyPeer(minVersion)
	if !ok {
		return ids.EmptyNodeID, nil, fmt.Errorf(
			"no peers found matching version %s out of %d peers",
			minVersion, c.peers.Size(),
		)
	}

	response, err := c.request(ctx, nodeID, request)
	return nodeID, response, err
}

// If [errAppSendFailed] is returned this should be considered fatal.
func (c *networkClient) Request(
	ctx context.Context,
	nodeID ids.NodeID,
	request []byte,
) ([]byte, error) {
	// Take a slot from total [activeRequests]
	// and block until a slot becomes available.
	if err := c.activeRequests.Acquire(ctx, 1); err != nil {
		return nil, errAcquiringSemaphore
	}
	defer c.activeRequests.Release(1)

	return c.request(ctx, nodeID, request)
}

// Sends [request] to [nodeID] and returns the response.
// Returns an error if the request failed or [ctx] is canceled.
// If [errAppSendFailed] is returned this should be considered fatal.
// Blocks until a response is received or the [ctx] is canceled fails.
// Releases active requests semaphore if there was an error in sending the request.
// Assumes [nodeID] is never [c.myNodeID] since we guarantee
// [c.myNodeID] will not be added to [c.peers].
// Assumes [c.lock] is not held and unlocks [c.lock] before returning.
func (c *networkClient) request(
	ctx context.Context,
	nodeID ids.NodeID,
	request []byte,
) ([]byte, error) {
	c.lock.Lock()
	c.log.Debug("sending request to peer",
		zap.Stringer("nodeID", nodeID),
		zap.Int("requestLen", len(request)),
	)
	c.peers.TrackPeer(nodeID)

	requestID := c.requestID
	c.requestID++

	nodeIDs := set.Of(nodeID)

	// Send an app request to the peer.
	if err := c.appSender.SendAppRequest(ctx, nodeIDs, requestID, request); err != nil {
		c.lock.Unlock()
		c.log.Fatal(
			"failed to send app request",
			zap.Stringer("nodeID", nodeID),
			zap.Int("requestLen", len(request)),
			zap.Error(err),
		)
		return nil, fmt.Errorf("%w: %w", errAppSendFailed, err)
	}

	handler := newResponseHandler()
	c.outstandingRequestHandlers[requestID] = handler

	c.lock.Unlock() // unlock so response can be received

	var (
		response  []byte
		startTime = time.Now()
	)

	select {
	case <-ctx.Done():
		c.peers.TrackBandwidth(nodeID, 0)
		return nil, ctx.Err()
	case response = <-handler.responseChan:
		bandwidth := EstimateBandwidth(len(response), startTime)
		c.peers.TrackBandwidth(nodeID, bandwidth)
	}
	if handler.failed {
		c.peers.TrackBandwidth(nodeID, 0)
		return nil, errRequestFailed
	}

	c.log.Debug("received response from peer",
		zap.Stringer("nodeID", nodeID),
		zap.Uint32("requestID", requestID),
		zap.Int("responseLen", len(response)),
	)
	return response, nil
}

func EstimateBandwidth(msgSize int, requestTime time.Time) float64 {
	elapsedSeconds := time.Since(requestTime).Seconds()
	return float64(msgSize)/elapsedSeconds + epsilon
}

func (c *networkClient) Connected(
	_ context.Context,
	nodeID ids.NodeID,
	nodeVersion *version.Application,
) error {
	if nodeID == c.myNodeID {
		c.log.Debug("skipping registering self as peer")
		return nil
	}

	c.log.Debug("adding new peer", zap.Stringer("nodeID", nodeID))
	c.peers.Connected(nodeID, nodeVersion)
	return nil
}

func (c *networkClient) Disconnected(_ context.Context, nodeID ids.NodeID) error {
	if nodeID == c.myNodeID {
		c.log.Debug("skipping deregistering self as peer")
		return nil
	}

	c.log.Debug("disconnecting peer", zap.Stringer("nodeID", nodeID))
	c.peers.Disconnected(nodeID)
	return nil
}<|MERGE_RESOLUTION|>--- conflicted
+++ resolved
@@ -88,11 +88,7 @@
 	// controls maximum number of active outbound requests
 	activeRequests *semaphore.Weighted
 	// tracking of peers & bandwidth usage
-<<<<<<< HEAD
-	peers PeerTracker
-=======
 	peers *p2p.PeerTracker
->>>>>>> a8e21b84
 	// For sending messages to peers
 	appSender common.AppSender
 }
@@ -105,11 +101,7 @@
 	metricsNamespace string,
 	registerer prometheus.Registerer,
 ) (NetworkClient, error) {
-<<<<<<< HEAD
-	peerTracker, err := NewPeerTracker(log, metricsNamespace, registerer)
-=======
 	peerTracker, err := p2p.NewPeerTracker(log, metricsNamespace, registerer)
->>>>>>> a8e21b84
 	if err != nil {
 		return nil, fmt.Errorf("failed to create peer tracker: %w", err)
 	}
