// Copyright (C) 2019-2024, Ava Labs, Inc. All rights reserved.
// See the file LICENSE for licensing terms.

package sync

import (
	"context"
	"errors"
	"fmt"
	"sync"
	"time"

	"github.com/prometheus/client_golang/prometheus"
	"go.uber.org/zap"
	"golang.org/x/sync/semaphore"

	"github.com/ava-labs/avalanchego/ids"
	"github.com/ava-labs/avalanchego/network/p2p"
	"github.com/ava-labs/avalanchego/snow/engine/common"
	"github.com/ava-labs/avalanchego/utils/logging"
	"github.com/ava-labs/avalanchego/utils/set"
	"github.com/ava-labs/avalanchego/version"
)

// Minimum amount of time to handle a request
const minRequestHandlingDuration = 100 * time.Millisecond

var (
	_ NetworkClient = (*networkClient)(nil)

	errAcquiringSemaphore = errors.New("error acquiring semaphore")
	errRequestFailed      = errors.New("request failed")
	errAppSendFailed      = errors.New("failed to send app message")
)

// NetworkClient defines ability to send request / response through the Network
type NetworkClient interface {
	// RequestAny synchronously sends request to an arbitrary peer with a
	// node version greater than or equal to minVersion.
	// Returns response bytes, the ID of the chosen peer, and ErrRequestFailed if
	// the request should be retried.
	RequestAny(
		ctx context.Context,
		request []byte,
	) (ids.NodeID, []byte, error)

	// Sends [request] to [nodeID] and returns the response.
	// Blocks until the number of outstanding requests is
	// below the limit before sending the request.
	Request(
		ctx context.Context,
		nodeID ids.NodeID,
		request []byte,
	) ([]byte, error)

	// The following declarations allow this interface to be embedded in the VM
	// to handle incoming responses from peers.

	// Always returns nil because the engine considers errors
	// returned from this function as fatal.
	AppResponse(context.Context, ids.NodeID, uint32, []byte) error

	// Always returns nil because the engine considers errors
	// returned from this function as fatal.
	AppRequestFailed(context.Context, ids.NodeID, uint32) error

	// Adds the given [nodeID] to the peer
	// list so that it can receive messages.
	// If [nodeID] is this node's ID, this is a no-op.
	Connected(context.Context, ids.NodeID, *version.Application) error

	// Removes given [nodeID] from the peer list.
	Disconnected(context.Context, ids.NodeID) error
}

type networkClient struct {
	lock sync.Mutex
	log  logging.Logger
	// requestID counter used to track outbound requests
	requestID uint32
	// requestID => handler for the response/failure
	outstandingRequestHandlers map[uint32]ResponseHandler
	// controls maximum number of active outbound requests
	activeRequests *semaphore.Weighted
	// tracking of peers & bandwidth usage
	peers *p2p.PeerTracker
	// For sending messages to peers
	appSender common.AppSender
}

func NewNetworkClient(
	appSender common.AppSender,
	myNodeID ids.NodeID,
	maxActiveRequests int64,
	log logging.Logger,
	metricsNamespace string,
	registerer prometheus.Registerer,
	minVersion *version.Application,
) (NetworkClient, error) {
	peerTracker, err := p2p.NewPeerTracker(
		log,
		metricsNamespace,
		registerer,
		set.Of(myNodeID),
		minVersion,
	)
	if err != nil {
		return nil, fmt.Errorf("failed to create peer tracker: %w", err)
	}

	return &networkClient{
		appSender:                  appSender,
		outstandingRequestHandlers: make(map[uint32]ResponseHandler),
		activeRequests:             semaphore.NewWeighted(maxActiveRequests),
		peers:                      peerTracker,
		log:                        log,
	}, nil
}

func (c *networkClient) AppResponse(
	_ context.Context,
	nodeID ids.NodeID,
	requestID uint32,
	response []byte,
) error {
	c.lock.Lock()
	defer c.lock.Unlock()

	c.log.Info(
		"received AppResponse from peer",
		zap.Stringer("nodeID", nodeID),
		zap.Uint32("requestID", requestID),
		zap.Int("responseLen", len(response)),
	)

	handler, exists := c.getRequestHandler(requestID)
	if !exists {
		// Should never happen since the engine
		// should be managing outstanding requests
		c.log.Warn(
			"received response to unknown request",
			zap.Stringer("nodeID", nodeID),
			zap.Uint32("requestID", requestID),
			zap.Int("responseLen", len(response)),
		)
		return nil
	}
	handler.OnResponse(response)
	return nil
}

func (c *networkClient) AppRequestFailed(
	_ context.Context,
	nodeID ids.NodeID,
	requestID uint32,
) error {
	c.lock.Lock()
	defer c.lock.Unlock()

	c.log.Info(
		"received AppRequestFailed from peer",
		zap.Stringer("nodeID", nodeID),
		zap.Uint32("requestID", requestID),
	)

	handler, exists := c.getRequestHandler(requestID)
	if !exists {
		// Should never happen since the engine
		// should be managing outstanding requests
		c.log.Warn(
			"received request failed to unknown request",
			zap.Stringer("nodeID", nodeID),
			zap.Uint32("requestID", requestID),
		)
		return nil
	}
	handler.OnFailure()
	return nil
}

// Returns the handler for [requestID] and marks the request as fulfilled.
// Returns false if there's no outstanding request with [requestID].
// Assumes [c.lock] is held.
func (c *networkClient) getRequestHandler(requestID uint32) (ResponseHandler, bool) {
	handler, exists := c.outstandingRequestHandlers[requestID]
	if !exists {
		return nil, false
	}
	// mark message as processed, release activeRequests slot
	delete(c.outstandingRequestHandlers, requestID)
	return handler, true
}

// If [errAppSendFailed] is returned this should be considered fatal.
func (c *networkClient) RequestAny(
	ctx context.Context,
	request []byte,
) (ids.NodeID, []byte, error) {
	// Take a slot from total [activeRequests] and block until a slot becomes available.
	if err := c.activeRequests.Acquire(ctx, 1); err != nil {
		return ids.EmptyNodeID, nil, errAcquiringSemaphore
	}
	defer c.activeRequests.Release(1)

<<<<<<< HEAD
	c.lock.Lock()
	nodeID, ok := c.peers.SelectPeer()
	if !ok {
		numPeers := c.peers.Size()
		c.lock.Unlock()
		return ids.EmptyNodeID, nil, fmt.Errorf("no peers found from %d peers", numPeers)
	}

	responseChan, err := c.sendRequest(ctx, nodeID, request)
	c.lock.Unlock()
	if err != nil {
		return ids.EmptyNodeID, nil, err
	}

=======
	nodeID, responseChan, err := c.sendRequestAny(ctx, request)
	if err != nil {
		return ids.EmptyNodeID, nil, err
	}

>>>>>>> 5b305bc5
	response, err := c.awaitResponse(ctx, nodeID, responseChan)
	return nodeID, response, err
}

func (c *networkClient) sendRequestAny(
	ctx context.Context,
	request []byte,
) (ids.NodeID, chan []byte, error) {
	c.lock.Lock()
	defer c.lock.Unlock()

	nodeID, ok := c.peers.SelectPeer()
	if !ok {
		numPeers := c.peers.Size()
		return ids.EmptyNodeID, nil, fmt.Errorf("no peers found from %d peers", numPeers)
	}

	responseChan, err := c.sendRequestLocked(ctx, nodeID, request)
	return nodeID, responseChan, err
}

// If [errAppSendFailed] is returned this should be considered fatal.
func (c *networkClient) Request(
	ctx context.Context,
	nodeID ids.NodeID,
	request []byte,
) ([]byte, error) {
	// Take a slot from total [activeRequests]
	// and block until a slot becomes available.
	if err := c.activeRequests.Acquire(ctx, 1); err != nil {
		return nil, errAcquiringSemaphore
	}
	defer c.activeRequests.Release(1)

<<<<<<< HEAD
	c.lock.Lock()
	responseChan, err := c.sendRequest(ctx, nodeID, request)
	c.lock.Unlock()
=======
	responseChan, err := c.sendRequest(ctx, nodeID, request)
>>>>>>> 5b305bc5
	if err != nil {
		return nil, err
	}

	return c.awaitResponse(ctx, nodeID, responseChan)
}

<<<<<<< HEAD
// Sends [request] to [nodeID] and returns a channel that will populate the
// response.
//
// If [errAppSendFailed] is returned this should be considered fatal.
//
// Assumes [nodeID] is never [c.myNodeID] since we guarantee [c.myNodeID] will
// not be added to [c.peers].
//
// Assumes [c.lock] is held.
=======
>>>>>>> 5b305bc5
func (c *networkClient) sendRequest(
	ctx context.Context,
	nodeID ids.NodeID,
	request []byte,
) (chan []byte, error) {
<<<<<<< HEAD
=======
	c.lock.Lock()
	defer c.lock.Unlock()

	return c.sendRequestLocked(ctx, nodeID, request)
}

// Sends [request] to [nodeID] and returns a channel that will populate the
// response.
//
// If [errAppSendFailed] is returned this should be considered fatal.
//
// Assumes [nodeID] is never [c.myNodeID] since we guarantee [c.myNodeID] will
// not be added to [c.peers].
//
// Assumes [c.lock] is held.
func (c *networkClient) sendRequestLocked(
	ctx context.Context,
	nodeID ids.NodeID,
	request []byte,
) (chan []byte, error) {
>>>>>>> 5b305bc5
	requestID := c.requestID
	c.requestID++

	c.log.Debug("sending request to peer",
		zap.Stringer("nodeID", nodeID),
		zap.Uint32("requestID", requestID),
		zap.Int("requestLen", len(request)),
	)
	c.peers.RegisterRequest(nodeID)

	// Send an app request to the peer.
	nodeIDs := set.Of(nodeID)
	if err := c.appSender.SendAppRequest(ctx, nodeIDs, requestID, request); err != nil {
		c.lock.Unlock()
		c.log.Fatal("failed to send app request",
			zap.Stringer("nodeID", nodeID),
			zap.Uint32("requestID", requestID),
			zap.Int("requestLen", len(request)),
			zap.Error(err),
		)
		return nil, fmt.Errorf("%w: %w", errAppSendFailed, err)
	}

	handler := newResponseHandler()
	c.outstandingRequestHandlers[requestID] = handler
	return handler.responseChan, nil
}

// awaitResponse from [nodeID] and returns the response.
//
// Returns an error if the request failed or [ctx] is canceled.
//
// Blocks until a response is received or the [ctx] is canceled fails.
//
// Assumes [nodeID] is never [c.myNodeID] since we guarantee [c.myNodeID] will
// not be added to [c.peers].
//
// Assumes [c.lock] is not held.
func (c *networkClient) awaitResponse(
	ctx context.Context,
	nodeID ids.NodeID,
	responseChan chan []byte,
) ([]byte, error) {
	var (
		response  []byte
		responded bool
		startTime = time.Now()
	)
	select {
	case <-ctx.Done():
		c.peers.RegisterFailure(nodeID)
		return nil, ctx.Err()
	case response, responded = <-responseChan:
	}
	if !responded {
		c.peers.RegisterFailure(nodeID)
		return nil, errRequestFailed
	}

	elapsedSeconds := time.Since(startTime).Seconds()
	bandwidth := float64(len(response)) / (elapsedSeconds + epsilon)
	c.peers.RegisterResponse(nodeID, bandwidth)

	c.log.Debug("received response from peer",
		zap.Stringer("nodeID", nodeID),
		zap.Int("responseLen", len(response)),
	)
	return response, nil
}

func (c *networkClient) Connected(
	_ context.Context,
	nodeID ids.NodeID,
	nodeVersion *version.Application,
) error {
	c.log.Debug("adding new peer", zap.Stringer("nodeID", nodeID))
	c.peers.Connected(nodeID, nodeVersion)
	return nil
}

func (c *networkClient) Disconnected(_ context.Context, nodeID ids.NodeID) error {
	c.log.Debug("disconnecting peer", zap.Stringer("nodeID", nodeID))
	c.peers.Disconnected(nodeID)
	return nil
}<|MERGE_RESOLUTION|>--- conflicted
+++ resolved
@@ -202,28 +202,11 @@
 	}
 	defer c.activeRequests.Release(1)
 
-<<<<<<< HEAD
-	c.lock.Lock()
-	nodeID, ok := c.peers.SelectPeer()
-	if !ok {
-		numPeers := c.peers.Size()
-		c.lock.Unlock()
-		return ids.EmptyNodeID, nil, fmt.Errorf("no peers found from %d peers", numPeers)
-	}
-
-	responseChan, err := c.sendRequest(ctx, nodeID, request)
-	c.lock.Unlock()
-	if err != nil {
-		return ids.EmptyNodeID, nil, err
-	}
-
-=======
 	nodeID, responseChan, err := c.sendRequestAny(ctx, request)
 	if err != nil {
 		return ids.EmptyNodeID, nil, err
 	}
 
->>>>>>> 5b305bc5
 	response, err := c.awaitResponse(ctx, nodeID, responseChan)
 	return nodeID, response, err
 }
@@ -258,13 +241,7 @@
 	}
 	defer c.activeRequests.Release(1)
 
-<<<<<<< HEAD
-	c.lock.Lock()
 	responseChan, err := c.sendRequest(ctx, nodeID, request)
-	c.lock.Unlock()
-=======
-	responseChan, err := c.sendRequest(ctx, nodeID, request)
->>>>>>> 5b305bc5
 	if err != nil {
 		return nil, err
 	}
@@ -272,7 +249,17 @@
 	return c.awaitResponse(ctx, nodeID, responseChan)
 }
 
-<<<<<<< HEAD
+func (c *networkClient) sendRequest(
+	ctx context.Context,
+	nodeID ids.NodeID,
+	request []byte,
+) (chan []byte, error) {
+	c.lock.Lock()
+	defer c.lock.Unlock()
+
+	return c.sendRequestLocked(ctx, nodeID, request)
+}
+
 // Sends [request] to [nodeID] and returns a channel that will populate the
 // response.
 //
@@ -282,36 +269,11 @@
 // not be added to [c.peers].
 //
 // Assumes [c.lock] is held.
-=======
->>>>>>> 5b305bc5
-func (c *networkClient) sendRequest(
+func (c *networkClient) sendRequestLocked(
 	ctx context.Context,
 	nodeID ids.NodeID,
 	request []byte,
 ) (chan []byte, error) {
-<<<<<<< HEAD
-=======
-	c.lock.Lock()
-	defer c.lock.Unlock()
-
-	return c.sendRequestLocked(ctx, nodeID, request)
-}
-
-// Sends [request] to [nodeID] and returns a channel that will populate the
-// response.
-//
-// If [errAppSendFailed] is returned this should be considered fatal.
-//
-// Assumes [nodeID] is never [c.myNodeID] since we guarantee [c.myNodeID] will
-// not be added to [c.peers].
-//
-// Assumes [c.lock] is held.
-func (c *networkClient) sendRequestLocked(
-	ctx context.Context,
-	nodeID ids.NodeID,
-	request []byte,
-) (chan []byte, error) {
->>>>>>> 5b305bc5
 	requestID := c.requestID
 	c.requestID++
 
