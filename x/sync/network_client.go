// Copyright (C) 2019-2023, Ava Labs, Inc. All rights reserved.
// See the file LICENSE for licensing terms.

package sync

import (
	"context"
	"errors"
	"fmt"
	"sync"
	"time"

	"go.uber.org/zap"

	"golang.org/x/sync/semaphore"

	"github.com/ava-labs/avalanchego/ids"
	"github.com/ava-labs/avalanchego/snow/engine/common"
	"github.com/ava-labs/avalanchego/utils/logging"
	"github.com/ava-labs/avalanchego/utils/set"
	"github.com/ava-labs/avalanchego/version"
)

// Minimum amount of time to handle a request
const minRequestHandlingDuration = 100 * time.Millisecond

var (
	_ NetworkClient = (*networkClient)(nil)

	ErrAcquiringSemaphore = errors.New("error acquiring semaphore")
	ErrRequestFailed      = errors.New("request failed")
)

// NetworkClient defines ability to send request / response through the Network
type NetworkClient interface {
	// RequestAny synchronously sends request to an arbitrary peer with a
	// node version greater than or equal to minVersion.
	// Returns response bytes, the ID of the chosen peer, and ErrRequestFailed if
	// the request should be retried.
	RequestAny(ctx context.Context, minVersion *version.Application, request []byte) (ids.NodeID, []byte, error)

	// Request synchronously sends request to the selected nodeID.
	// Returns response bytes, and ErrRequestFailed if the request should be retried.
	Request(ctx context.Context, nodeID ids.NodeID, request []byte) ([]byte, error)

	// The following declarations allow this interface to be embedded in the VM
	// to handle incoming responses from peers.
	AppResponse(context.Context, ids.NodeID, uint32, []byte) error
	AppRequestFailed(context.Context, ids.NodeID, uint32) error
	Connected(context.Context, ids.NodeID, *version.Application) error
	Disconnected(context.Context, ids.NodeID) error
}

type networkClient struct {
	lock sync.Mutex
	log  logging.Logger
	// This node's ID
	myNodeID ids.NodeID
	// requestID counter used to track outbound requests
	requestID uint32
	// requestID => handler for the response/failure
	outstandingRequestHandlers map[uint32]responseHandlerAndTime
	// controls maximum number of active outbound requests
	activeRequests *semaphore.Weighted
	// tracking of peers & bandwidth usage
	peers *peerTracker
	// For sending messages to peers
	appSender common.AppSender
}

func NewNetworkClient(
	appSender common.AppSender,
	myNodeID ids.NodeID,
	maxActiveRequests int64,
	log logging.Logger,
) NetworkClient {
	return &networkClient{
		appSender:                  appSender,
		myNodeID:                   myNodeID,
		outstandingRequestHandlers: make(map[uint32]responseHandlerAndTime),
		activeRequests:             semaphore.NewWeighted(maxActiveRequests),
		peers:                      newPeerTracker(log),
		log:                        log,
	}
}

// Always returns nil because the engine considers errors
// returned from this function as fatal.
func (c *networkClient) AppResponse(
	_ context.Context,
	nodeID ids.NodeID,
	requestID uint32,
	response []byte,
) error {
	c.lock.Lock()
	defer c.lock.Unlock()

	c.log.Info(
		"received AppResponse from peer",
		zap.Stringer("nodeID", nodeID),
		zap.Uint32("requestID", requestID),
		zap.Int("responseLen", len(response)),
	)

	handler, requestTime, exists := c.getRequestHandler(requestID)
	if !exists {
		// Should never happen since the engine
		// should be managing outstanding requests
		c.log.Warn(
			"received response to unknown request",
			zap.Stringer("nodeID", nodeID),
			zap.Uint32("requestID", requestID),
			zap.Int("responseLen", len(response)),
		)
		return nil
	}
	bandwidth := float64(len(response)) / (time.Since(requestTime).Seconds() + epsilon)
	c.peers.TrackBandwidth(nodeID, bandwidth)

	handler.OnResponse(response)

	return nil
}

// Always returns nil because the engine considers errors
// returned from this function as fatal.
func (c *networkClient) AppRequestFailed(
	_ context.Context,
	nodeID ids.NodeID,
	requestID uint32,
) error {
	c.lock.Lock()
	defer c.lock.Unlock()

	c.log.Info(
		"received AppRequestFailed from peer",
		zap.Stringer("nodeID", nodeID),
		zap.Uint32("requestID", requestID),
	)

	handler, _, exists := c.getRequestHandler(requestID)
	if !exists {
		// Should never happen since the engine
		// should be managing outstanding requests
		c.log.Warn(
			"received request failed to unknown request",
			zap.Stringer("nodeID", nodeID),
			zap.Uint32("requestID", requestID),
		)
		return nil
	}
	c.peers.TrackBandwidth(nodeID, 0)
	handler.OnFailure()
	return nil
}

// Returns the handler for [requestID] and marks the request as fulfilled.
// Also returns the time the request was made.
// Returns false if there's no outstanding request with [requestID].
// Assumes [c.lock] is held.
func (c *networkClient) getRequestHandler(requestID uint32) (ResponseHandler, time.Time, bool) {
	handlerAndTime, exists := c.outstandingRequestHandlers[requestID]
	if !exists {
		return nil, time.Time{}, false
	}
	// mark message as processed, release activeRequests slot
	delete(c.outstandingRequestHandlers, requestID)
	return handlerAndTime.handler, handlerAndTime.requestTime, true
}

// RequestAny synchronously sends [request] to a randomly chosen peer with a
// version greater than or equal to [minVersion]. If [minVersion] is nil,
// the request is sent to any peer regardless of their version.
// May block until the number of outstanding requests decreases.
// Returns the node's response and the ID of the node.
func (c *networkClient) RequestAny(
	ctx context.Context,
	minVersion *version.Application,
	request []byte,
) (ids.NodeID, []byte, error) {
	// Take a slot from total [activeRequests] and block until a slot becomes available.
	if err := c.activeRequests.Acquire(ctx, 1); err != nil {
		return ids.EmptyNodeID, nil, ErrAcquiringSemaphore
	}
	defer c.activeRequests.Release(1)

	c.lock.Lock()
	nodeID, ok := c.peers.GetAnyPeer(minVersion)
	if !ok {
		c.lock.Unlock()
		return ids.EmptyNodeID, nil, fmt.Errorf(
			"no peers found matching version %s out of %d peers",
			minVersion, c.peers.Size(),
		)
	}

	// Note [c.request] releases [c.lock].
	response, err := c.request(ctx, nodeID, request)
	return nodeID, response, err
}

// Sends [request] to [nodeID] and returns the response.
// Blocks until the number of outstanding requests is
// below the limit before sending the request.
func (c *networkClient) Request(
	ctx context.Context,
	nodeID ids.NodeID,
	request []byte,
) ([]byte, error) {
	// Take a slot from total [activeRequests]
	// and block until a slot becomes available.
	if err := c.activeRequests.Acquire(ctx, 1); err != nil {
		return nil, ErrAcquiringSemaphore
	}
	defer c.activeRequests.Release(1)

	c.lock.Lock()
	// Note [c.request] releases [c.lock].
	return c.request(ctx, nodeID, request)
}

// Sends [request] to [nodeID] and returns the response.
// Returns an error if the request failed or [ctx] is canceled.
// Blocks until a response is received or the [ctx] is canceled fails.
// Releases active requests semaphore if there was an error in sending the request.
// Assumes [nodeID] is never [c.myNodeID] since we guarantee
// [c.myNodeID] will not be added to [c.peers].
// Assumes [c.lock] is held and unlocks [c.lock] before returning.
func (c *networkClient) request(
	ctx context.Context,
	nodeID ids.NodeID,
	request []byte,
) ([]byte, error) {
	c.log.Debug("sending request to peer",
		zap.Stringer("nodeID", nodeID),
		zap.Int("requestLen", len(request)),
	)
	c.peers.TrackPeer(nodeID)

	requestID := c.requestID
	c.requestID++

	nodeIDs := set.NewSet[ids.NodeID](1)
	nodeIDs.Add(nodeID)

	// Send an app request to the peer.
	if err := c.appSender.SendAppRequest(ctx, nodeIDs, requestID, request); err != nil {
		c.lock.Unlock()
		return nil, err
	}

	handler := newResponseHandler()
	c.outstandingRequestHandlers[requestID] = responseHandlerAndTime{
		handler:     handler,
		requestTime: time.Now(),
	}

	c.lock.Unlock() // unlock so response can be received

	var response []byte
	select {
	case <-ctx.Done():
		return nil, ctx.Err()
	case response = <-handler.responseChan:
	}
	if handler.failed {
		return nil, ErrRequestFailed
	}

	c.log.Debug("received response from peer",
		zap.Stringer("nodeID", nodeID),
		zap.Uint32("requestID", requestID),
		zap.Int("responseLen", len(response)),
	)
	return response, nil
}

// Connected adds the given [nodeID] to the peer
// list so that it can receive messages.
// If [nodeID] is [c.myNodeID], this is a no-op.
func (c *networkClient) Connected(
	_ context.Context,
	nodeID ids.NodeID,
	nodeVersion *version.Application,
) error {
	c.lock.Lock()
	defer c.lock.Unlock()

	if nodeID == c.myNodeID {
		c.log.Debug("skipping registering self as peer")
		return nil
	}

	c.log.Debug("adding new peer", zap.Stringer("nodeID", nodeID))
	c.peers.Connected(nodeID, nodeVersion)
	return nil
}

// Disconnected removes given [nodeID] from the peer list.
func (c *networkClient) Disconnected(_ context.Context, nodeID ids.NodeID) error {
	c.lock.Lock()
	defer c.lock.Unlock()

	if nodeID == c.myNodeID {
		c.log.Debug("skipping deregistering self as peer")
		return nil
	}

	c.log.Debug("disconnecting peer", zap.Stringer("nodeID", nodeID))
	c.peers.Disconnected(nodeID)
	return nil
}

<<<<<<< HEAD
// Shutdown disconnects all peers
func (c *networkClient) Shutdown() {
	c.lock.Lock()
	defer c.lock.Unlock()

	// reset peers
	// TODO danlaine: should we call [Disconnected] on each peer?
	c.peers = newPeerTracker(c.log)
=======
func (c *networkClient) TrackBandwidth(nodeID ids.NodeID, bandwidth float64) {
	c.lock.Lock()
	defer c.lock.Unlock()

	c.peers.TrackBandwidth(nodeID, bandwidth)
>>>>>>> cccba111
}<|MERGE_RESOLUTION|>--- conflicted
+++ resolved
@@ -309,22 +309,4 @@
 	c.log.Debug("disconnecting peer", zap.Stringer("nodeID", nodeID))
 	c.peers.Disconnected(nodeID)
 	return nil
-}
-
-<<<<<<< HEAD
-// Shutdown disconnects all peers
-func (c *networkClient) Shutdown() {
-	c.lock.Lock()
-	defer c.lock.Unlock()
-
-	// reset peers
-	// TODO danlaine: should we call [Disconnected] on each peer?
-	c.peers = newPeerTracker(c.log)
-=======
-func (c *networkClient) TrackBandwidth(nodeID ids.NodeID, bandwidth float64) {
-	c.lock.Lock()
-	defer c.lock.Unlock()
-
-	c.peers.TrackBandwidth(nodeID, bandwidth)
->>>>>>> cccba111
 }