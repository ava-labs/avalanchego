--- conflicted
+++ resolved
@@ -112,11 +112,7 @@
 			}
 
 			// reserialize the response and pass it to the client to complete the handling.
-<<<<<<< HEAD
-			responseBytes, err = merkledb.Codec.EncodeRangeProof(merkledb.Version, response)
-=======
 			responseBytes, err := proto.Marshal(response.ToProto())
->>>>>>> b157612a
 			require.NoError(err)
 			require.NoError(networkClient.AppResponse(context.Background(), serverNodeID, requestID, responseBytes))
 			return nil
@@ -378,15 +374,11 @@
 			}
 
 			// reserialize the response and pass it to the client to complete the handling.
-<<<<<<< HEAD
-			responseBytes, err = merkledb.Codec.EncodeChangeProof(merkledb.Version, response)
-=======
 			responseBytes, err := proto.Marshal(&pb.SyncGetChangeProofResponse{
 				Response: &pb.SyncGetChangeProofResponse_ChangeProof{
 					ChangeProof: changeProof.ToProto(),
 				},
 			})
->>>>>>> b157612a
 			require.NoError(err)
 			require.NoError(networkClient.AppResponse(context.Background(), serverNodeID, requestID, responseBytes))
 			return nil
