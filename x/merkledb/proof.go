// Copyright (C) 2019-2023, Ava Labs, Inc. All rights reserved.
// See the file LICENSE for licensing terms.

package merkledb

import (
	"bytes"
	"context"
	"errors"
	"fmt"

	"github.com/ava-labs/avalanchego/database"
	"github.com/ava-labs/avalanchego/database/memdb"
	"github.com/ava-labs/avalanchego/ids"
	"github.com/ava-labs/avalanchego/trace"
	"github.com/ava-labs/avalanchego/utils/hashing"
	"github.com/ava-labs/avalanchego/utils/maybe"

	pb "github.com/ava-labs/avalanchego/proto/pb/sync"
)

const verificationCacheSize = 2_000

var (
	ErrInvalidProof                = errors.New("proof obtained an invalid root ID")
	ErrInvalidMaxLength            = errors.New("expected max length to be > 0")
	ErrNonIncreasingValues         = errors.New("keys sent are not in increasing order")
	ErrStateFromOutsideOfRange     = errors.New("state key falls outside of the start->end range")
	ErrNonIncreasingProofNodes     = errors.New("each proof node key must be a strict prefix of the next")
	ErrExtraProofNodes             = errors.New("extra proof nodes in path")
	ErrDataInMissingRootProof      = errors.New("there should be no state or deleted keys in a change proof that had a missing root")
	ErrNoMerkleProof               = errors.New("empty key response must include merkle proof")
	ErrShouldJustBeRoot            = errors.New("end proof should only contain root")
	ErrNoStartProof                = errors.New("no start proof")
	ErrNoEndProof                  = errors.New("no end proof")
	ErrNoProof                     = errors.New("proof has no nodes")
	ErrProofNodeNotForKey          = errors.New("the provided node has a key that is not a prefix of the specified key")
	ErrProofValueDoesntMatch       = errors.New("the provided value does not match the proof node for the provided key's value")
	ErrProofNodeHasUnincludedValue = errors.New("the provided proof has a value for a key within the range that is not present in the provided key/values")
	ErrInvalidMaybe                = errors.New("maybe is nothing but has value")
	ErrInvalidChildIndex           = fmt.Errorf("child index must be less than %d", NodeBranchFactor)
	ErrNilProofNode                = errors.New("proof node is nil")
	ErrNilValueOrHash              = errors.New("proof node's valueOrHash field is nil")
	ErrNilSerializedPath           = errors.New("serialized path is nil")
	ErrNilRangeProof               = errors.New("range proof is nil")
	ErrNilChangeProof              = errors.New("change proof is nil")
	ErrNilMaybeBytes               = errors.New("maybe bytes is nil")
	ErrNilProof                    = errors.New("proof is nil")
	ErrNilValue                    = errors.New("value is nil")
	ErrUnexpectedEndProof          = errors.New("end proof should be empty")
)

type ProofNode struct {
	KeyPath SerializedPath
	// Nothing if this is an intermediate node.
	// The value in this node if its length < [HashLen].
	// The hash of the value in this node otherwise.
	ValueOrHash maybe.Maybe[[]byte]
	Children    map[byte]ids.ID
}

// Assumes [node.Key.KeyPath.NibbleLength] <= math.MaxUint64.
func (node *ProofNode) ToProto() *pb.ProofNode {
	pbNode := &pb.ProofNode{
		Key: &pb.SerializedPath{
			NibbleLength: uint64(node.KeyPath.NibbleLength),
			Value:        node.KeyPath.Value,
		},
		Children: make(map[uint32][]byte, len(node.Children)),
	}

	for childIndex, childID := range node.Children {
		childID := childID
		pbNode.Children[uint32(childIndex)] = childID[:]
	}

	if node.ValueOrHash.HasValue() {
		pbNode.ValueOrHash = &pb.MaybeBytes{
			Value: node.ValueOrHash.Value(),
		}
	} else {
		pbNode.ValueOrHash = &pb.MaybeBytes{
			IsNothing: true,
		}
	}

	return pbNode
}

func (node *ProofNode) UnmarshalProto(pbNode *pb.ProofNode) error {
	switch {
	case pbNode == nil:
		return ErrNilProofNode
	case pbNode.ValueOrHash == nil:
		return ErrNilValueOrHash
	case pbNode.ValueOrHash.IsNothing && len(pbNode.ValueOrHash.Value) != 0:
		return ErrInvalidMaybe
	case pbNode.Key == nil:
		return ErrNilSerializedPath
	}

	node.KeyPath.NibbleLength = int(pbNode.Key.NibbleLength)
	node.KeyPath.Value = pbNode.Key.Value

	node.Children = make(map[byte]ids.ID, len(pbNode.Children))
	for childIndex, childIDBytes := range pbNode.Children {
		if childIndex >= NodeBranchFactor {
			return ErrInvalidChildIndex
		}
		childID, err := ids.ToID(childIDBytes)
		if err != nil {
			return err
		}
		node.Children[byte(childIndex)] = childID
	}

	if !pbNode.ValueOrHash.IsNothing {
		node.ValueOrHash = maybe.Some(pbNode.ValueOrHash.Value)
	}

	return nil
}

// An inclusion/exclustion proof of a key.
type Proof struct {
	// Nodes in the proof path from root --> target key
	// (or node that would be where key is if it doesn't exist).
	// Must always be non-empty (i.e. have the root node).
	Path []ProofNode
	// This is a proof that [key] exists/doesn't exist.
	Key []byte

	// Nothing if [Key] isn't in the trie.
	// Otherwise the value corresponding to [Key].
	Value maybe.Maybe[[]byte]
}

// Returns nil if the trie given in [proof] has root [expectedRootID].
// That is, this is a valid proof that [proof.Key] exists/doesn't exist
// in the trie with root [expectedRootID].
func (proof *Proof) Verify(ctx context.Context, expectedRootID ids.ID) error {
	// Make sure the proof is well-formed.
	if len(proof.Path) == 0 {
		return ErrNoProof
	}
	if err := verifyProofPath(proof.Path, newPath(proof.Key)); err != nil {
		return err
	}

	// Confirm that the last proof node's value matches the claimed proof value
	lastNode := proof.Path[len(proof.Path)-1]

	// If the last proof node's key is [proof.Key] (i.e. this is an inclusion proof)
	// then the value of the last proof node must match [proof.Value].
	// Note odd length keys can never match the [proof.Key] since it's bytes,
	// and thus an even number of nibbles.
	if !lastNode.KeyPath.hasOddLength() &&
		bytes.Equal(proof.Key, lastNode.KeyPath.Value) &&
		!valueOrHashMatches(proof.Value, lastNode.ValueOrHash) {
		return ErrProofValueDoesntMatch
	}

	// If the last proof node has an odd length or a different key than [proof.Key]
	// then this is an exclusion proof and should prove that [proof.Key] isn't in the trie..
	// Note odd length keys can never match the [proof.Key] since it's bytes,
	// and thus an even number of nibbles.
	if (lastNode.KeyPath.hasOddLength() || !bytes.Equal(proof.Key, lastNode.KeyPath.Value)) &&
		proof.Value.HasValue() {
		return ErrProofValueDoesntMatch
	}

	// Don't bother locking [view] -- nobody else has a reference to it.
	view, err := getTrieView(ctx, nil)
	if err != nil {
		return err
	}

	// Insert all proof nodes.
	// [provenPath] is the path that we are proving exists, or the path
	// that is where the path we are proving doesn't exist should be.
	provenPath := maybe.Some(proof.Path[len(proof.Path)-1].KeyPath.deserialize())

	if err = addPathInfo(view, proof.Path, provenPath, provenPath); err != nil {
		return err
	}

	gotRootID, err := view.GetMerkleRoot(ctx)
	if err != nil {
		return err
	}
	if expectedRootID != gotRootID {
		return fmt.Errorf("%w:[%s], expected:[%s]", ErrInvalidProof, gotRootID, expectedRootID)
	}
	return nil
}

func (proof *Proof) ToProto() *pb.Proof {
	value := &pb.MaybeBytes{
		Value:     proof.Value.Value(),
		IsNothing: proof.Value.IsNothing(),
	}

	pbProof := &pb.Proof{
		Key:   proof.Key,
		Value: value,
	}

	pbProof.Proof = make([]*pb.ProofNode, len(proof.Path))
	for i, node := range proof.Path {
		pbProof.Proof[i] = node.ToProto()
	}

	return pbProof
}

func (proof *Proof) UnmarshalProto(pbProof *pb.Proof) error {
	switch {
	case pbProof == nil:
		return ErrNilProof
	case pbProof.Value == nil:
		return ErrNilValue
	case pbProof.Value.IsNothing && len(pbProof.Value.Value) != 0:
		return ErrInvalidMaybe
	}

	proof.Key = pbProof.Key

	if !pbProof.Value.IsNothing {
		proof.Value = maybe.Some(pbProof.Value.Value)
	}

	proof.Path = make([]ProofNode, len(pbProof.Proof))
	for i, pbNode := range pbProof.Proof {
		if err := proof.Path[i].UnmarshalProto(pbNode); err != nil {
			return err
		}
	}

	return nil
}

type KeyValue struct {
	Key   []byte
	Value []byte
}

// A proof that a given set of key-value pairs are in a trie.
type RangeProof struct {
	// Invariant: At least one of [StartProof], [EndProof], [KeyValues] is non-empty.

	// A proof that the smallest key in the requested range does/doesn't exist.
	// Note that this may not be an entire proof -- nodes are omitted if
	// they are also in [EndProof].
	StartProof []ProofNode

	// If no upper range bound was given, [KeyValues] is empty,
	// and [StartProof] is non-empty, this is empty.
	//
	// If no upper range bound was given, [KeyValues] is empty,
	// and [StartProof] is empty, this is the root.
	//
	// If an upper range bound was given and [KeyValues] is empty,
	// this is a proof for the upper range bound.
	//
	// Otherwise, this is a proof for the largest key in [KeyValues].
	EndProof []ProofNode

	// This proof proves that the key-value pairs in [KeyValues] are in the trie.
	// Sorted by increasing key.
	KeyValues []KeyValue
}

// Returns nil iff all the following hold:
//   - The invariants of RangeProof hold.
//   - [start] <= [end].
//   - [proof] proves the key-value pairs in [proof.KeyValues] are in the trie
//     whose root is [expectedRootID].
//   - All keys in [proof.KeyValues] are in the range [start, end].
//     If [start] is empty, all keys are considered > [start].
//     If [end] is empty, all keys are considered < [end].
func (proof *RangeProof) Verify(
	ctx context.Context,
	start []byte,
	end maybe.Maybe[[]byte],
	expectedRootID ids.ID,
) error {
	switch {
	case end.HasValue() && bytes.Compare(start, end.Value()) > 0:
		return ErrStartAfterEnd
	case len(proof.KeyValues) == 0 && len(proof.StartProof) == 0 && len(proof.EndProof) == 0:
		return ErrNoMerkleProof
	case end.IsNothing() && len(proof.KeyValues) == 0 && len(proof.StartProof) > 0 && len(proof.EndProof) != 0:
		return ErrUnexpectedEndProof
	case end.IsNothing() && len(proof.KeyValues) == 0 && len(proof.StartProof) == 0 && len(proof.EndProof) != 1:
		return ErrShouldJustBeRoot
	case end.HasValue() && len(proof.KeyValues) == 0 && len(proof.EndProof) == 0:
		return ErrNoEndProof
	}

	// Make sure the key-value pairs are sorted and in [start, end].
	if err := verifyKeyValues(proof.KeyValues, start, end); err != nil {
		return err
	}

	largestPath := maybe.Bind(end, newPath)
	if len(proof.KeyValues) > 0 {
		// If [proof] has key-value pairs, we should insert children
		// greater than [largestKey] to ancestors of the node containing
		// [largestKey] so that we get the expected root ID.
		largestPath = maybe.Some(newPath(proof.KeyValues[len(proof.KeyValues)-1].Key))
	}

	// The key-value pairs (allegedly) proven by [proof].
	keyValues := make(map[path][]byte, len(proof.KeyValues))
	for _, keyValue := range proof.KeyValues {
		keyValues[newPath(keyValue.Key)] = keyValue.Value
	}

	smallestPath := newPath(start)

	// Ensure that the start proof is valid and contains values that
	// match the key/values that were sent.
	if err := verifyProofPath(proof.StartProof, smallestPath); err != nil {
		return err
	}
	if err := verifyAllRangeProofKeyValuesPresent(proof.StartProof, smallestPath, largestPath, keyValues); err != nil {
		return err
	}

	// Ensure that the end proof is valid and contains values that
	// match the key/values that were sent.
	if err := verifyProofPath(proof.EndProof, largestPath.Value()); err != nil {
		return err
	}
	if err := verifyAllRangeProofKeyValuesPresent(proof.EndProof, smallestPath, largestPath, keyValues); err != nil {
		return err
	}

	ops := make([]database.BatchOp, 0, len(proof.KeyValues))
	// Insert all key-value pairs into the trie.
	for _, kv := range proof.KeyValues {
		ops = append(ops, database.BatchOp{Key: kv.Key, Value: kv.Value})
	}

	// Don't need to lock [view] because nobody else has a reference to it.
	view, err := getTrieView(ctx, ops)
	if err != nil {
		return err
	}

<<<<<<< HEAD
=======
	// Insert all key-value pairs into the trie.
	for _, kv := range proof.KeyValues {
		if _, err := view.insertIntoTrie(newPath(kv.Key), maybe.Some(kv.Value)); err != nil {
			return err
		}
	}

>>>>>>> aea31838
	// For all the nodes along the edges of the proof, insert children
	// < [smallestPath] and > [largestPath]
	// into the trie so that we get the expected root ID (if this proof is valid).
	// By inserting all children < [smallestPath], we prove that there are no keys
	// > [largestPath] but less than the first key given.
	// That is, the peer who gave us this proof is not omitting nodes.
	if err := addPathInfo(
		view,
		proof.StartProof,
		maybe.Some(smallestPath),
		largestPath,
	); err != nil {
		return err
	}
	if err := addPathInfo(
		view,
		proof.EndProof,
		maybe.Some(smallestPath),
		largestPath,
	); err != nil {
		return err
	}

	calculatedRoot, err := view.GetMerkleRoot(ctx)
	if err != nil {
		return err
	}
	if expectedRootID != calculatedRoot {
		return fmt.Errorf("%w:[%s], expected:[%s]", ErrInvalidProof, calculatedRoot, expectedRootID)
	}
	return nil
}

func (proof *RangeProof) ToProto() *pb.RangeProof {
	startProof := make([]*pb.ProofNode, len(proof.StartProof))
	for i, node := range proof.StartProof {
		startProof[i] = node.ToProto()
	}

	endProof := make([]*pb.ProofNode, len(proof.EndProof))
	for i, node := range proof.EndProof {
		endProof[i] = node.ToProto()
	}

	keyValues := make([]*pb.KeyValue, len(proof.KeyValues))
	for i, kv := range proof.KeyValues {
		keyValues[i] = &pb.KeyValue{
			Key:   kv.Key,
			Value: kv.Value,
		}
	}

	return &pb.RangeProof{
		Start:     startProof,
		End:       endProof,
		KeyValues: keyValues,
	}
}

func (proof *RangeProof) UnmarshalProto(pbProof *pb.RangeProof) error {
	if pbProof == nil {
		return ErrNilRangeProof
	}

	proof.StartProof = make([]ProofNode, len(pbProof.Start))
	for i, protoNode := range pbProof.Start {
		if err := proof.StartProof[i].UnmarshalProto(protoNode); err != nil {
			return err
		}
	}

	proof.EndProof = make([]ProofNode, len(pbProof.End))
	for i, protoNode := range pbProof.End {
		if err := proof.EndProof[i].UnmarshalProto(protoNode); err != nil {
			return err
		}
	}

	proof.KeyValues = make([]KeyValue, len(pbProof.KeyValues))
	for i, kv := range pbProof.KeyValues {
		proof.KeyValues[i] = KeyValue{
			Key:   kv.Key,
			Value: kv.Value,
		}
	}

	return nil
}

// Verify that all non-intermediate nodes in [proof] which have keys
// in [[start], [end]] have the value given for that key in [keysValues].
func verifyAllRangeProofKeyValuesPresent(proof []ProofNode, start path, end maybe.Maybe[path], keysValues map[path][]byte) error {
	for i := 0; i < len(proof); i++ {
		var (
			node     = proof[i]
			nodeKey  = node.KeyPath
			nodePath = nodeKey.deserialize()
		)

		// Skip odd length keys since they cannot have a value (enforced by [verifyProofPath]).
		if !nodeKey.hasOddLength() && nodePath.Compare(start) >= 0 && (end.IsNothing() || nodePath.Compare(end.Value()) <= 0) {
			value, ok := keysValues[nodePath]
			if !ok && node.ValueOrHash.HasValue() {
				// We didn't get a key-value pair for this key, but the proof node has a value.
				return ErrProofNodeHasUnincludedValue
			}
			if ok && !valueOrHashMatches(maybe.Some(value), node.ValueOrHash) {
				// We got a key-value pair for this key, but the value in the proof
				// node doesn't match the value we got for this key.
				return ErrProofValueDoesntMatch
			}
		}
	}
	return nil
}

type KeyChange struct {
	Key   []byte
	Value maybe.Maybe[[]byte]
}

// A change proof proves that a set of key-value changes occurred
// between two trie roots, where each key-value pair's key is
// between some lower and upper bound (inclusive).
type ChangeProof struct {
	// Invariant: At least one of [StartProof], [EndProof], or
	// [KeyChanges] is non-empty.

	// If false, the node that created this doesn't have
	// sufficient history to generate a change proof and
	// all other fields must be empty.
	// Otherwise at least one other field is non-empty.
	HadRootsInHistory bool

	// A proof that the smallest key in the requested range does/doesn't
	// exist in the trie with the requested start root.
	// Empty if no lower bound on the requested range was given.
	// Note that this may not be an entire proof -- nodes are omitted if
	// they are also in [EndProof].
	StartProof []ProofNode

	// If [KeyChanges] is non-empty, this is a proof of the largest key
	// in [KeyChanges].
	//
	// If [KeyChanges] is empty and an upper range bound was given,
	// this is a proof of the upper range bound.
	//
	// If [KeyChanges] is empty and no upper range bound was given,
	// this is empty.
	EndProof []ProofNode

	// A subset of key-values that were added, removed, or had their values
	// modified between the requested start root (exclusive) and the requested
	// end root (inclusive).
	// Each key is in the requested range (inclusive).
	// The first key-value is the first key-value at/after the range start.
	// The key-value pairs are consecutive. That is, if keys k1 and k2 are
	// in [KeyChanges] then there is no k3 that was modified between the start and
	// end roots such that k1 < k3 < k2.
	// This is a subset of the requested key-value range, rather than the entire
	// range, because otherwise the proof may be too large.
	// Sorted by increasing key and with no duplicate keys.
	//
	// Example: Suppose that between the start root and the end root, the following
	// key-value pairs were added, removed, or modified:
	//
	// [kv1, kv2, kv3, kv4, kv5]
	// where start <= kv1 < ... < kv5 <= end.
	//
	// The following are possible values of [KeyChanges]:
	//
	// []
	// [kv1]
	// [kv1, kv2]
	// [kv1, kv2, kv3]
	// [kv1, kv2, kv3, kv4]
	// [kv1, kv2, kv3, kv4, kv5]
	//
	// The following values of [KeyChanges] are always invalid, for example:
	//
	// [kv2] (Doesn't include kv1, the first key-value at/after the range start)
	// [kv1, kv3] (Doesn't include kv2, the key-value between kv1 and kv3)
	// [kv1, kv3, kv2] (Not sorted by increasing key)
	// [kv1, kv1] (Duplicate key-value pairs)
	// [kv0, kv1] (For some kv1 < start)
	// [kv1, kv2, kv3, kv4, kv5, kv6] (For some kv6 > end)
	KeyChanges []KeyChange
}

func (proof *ChangeProof) ToProto() *pb.ChangeProof {
	startProof := make([]*pb.ProofNode, len(proof.StartProof))
	for i, node := range proof.StartProof {
		startProof[i] = node.ToProto()
	}

	endProof := make([]*pb.ProofNode, len(proof.EndProof))
	for i, node := range proof.EndProof {
		endProof[i] = node.ToProto()
	}

	keyChanges := make([]*pb.KeyChange, len(proof.KeyChanges))
	for i, kv := range proof.KeyChanges {
		var value pb.MaybeBytes
		if kv.Value.HasValue() {
			value = pb.MaybeBytes{
				Value:     kv.Value.Value(),
				IsNothing: false,
			}
		} else {
			value = pb.MaybeBytes{
				Value:     nil,
				IsNothing: true,
			}
		}
		keyChanges[i] = &pb.KeyChange{
			Key:   kv.Key,
			Value: &value,
		}
	}

	return &pb.ChangeProof{
		HadRootsInHistory: proof.HadRootsInHistory,
		StartProof:        startProof,
		EndProof:          endProof,
		KeyChanges:        keyChanges,
	}
}

func (proof *ChangeProof) UnmarshalProto(pbProof *pb.ChangeProof) error {
	if pbProof == nil {
		return ErrNilChangeProof
	}

	proof.HadRootsInHistory = pbProof.HadRootsInHistory

	proof.StartProof = make([]ProofNode, len(pbProof.StartProof))
	for i, protoNode := range pbProof.StartProof {
		if err := proof.StartProof[i].UnmarshalProto(protoNode); err != nil {
			return err
		}
	}

	proof.EndProof = make([]ProofNode, len(pbProof.EndProof))
	for i, protoNode := range pbProof.EndProof {
		if err := proof.EndProof[i].UnmarshalProto(protoNode); err != nil {
			return err
		}
	}

	proof.KeyChanges = make([]KeyChange, len(pbProof.KeyChanges))
	for i, kv := range pbProof.KeyChanges {
		if kv.Value == nil {
			return ErrNilMaybeBytes
		}

		if kv.Value.IsNothing && len(kv.Value.Value) != 0 {
			return ErrInvalidMaybe
		}

		value := maybe.Nothing[[]byte]()
		if !kv.Value.IsNothing {
			value = maybe.Some(kv.Value.Value)
		}
		proof.KeyChanges[i] = KeyChange{
			Key:   kv.Key,
			Value: value,
		}
	}

	return nil
}

// Verifies that all values present in the [proof]:
// - Are nothing when deleted, not in the db, or the node has an odd path length.
// - if the node's path is within the key range, that has a value that matches the value passed in the change list or in the db
func verifyAllChangeProofKeyValuesPresent(
	ctx context.Context,
	db MerkleDB,
	proof []ProofNode,
	start path,
	end maybe.Maybe[path],
	keysValues map[path]maybe.Maybe[[]byte],
) error {
	for i := 0; i < len(proof); i++ {
		var (
			node     = proof[i]
			nodeKey  = node.KeyPath
			nodePath = nodeKey.deserialize()
		)

		// Check the value of any node with a key that is within the range.
		// Skip odd length keys since they cannot have a value (enforced by [verifyProofPath]).
		if !nodeKey.hasOddLength() && nodePath.Compare(start) >= 0 && (end.IsNothing() || nodePath.Compare(end.Value()) <= 0) {
			value, ok := keysValues[nodePath]
			if !ok {
				// This value isn't in the list of key-value pairs we got.
				dbValue, err := db.GetValue(ctx, nodeKey.Value)
				if err != nil {
					if err != database.ErrNotFound {
						return err
					}
					// This key isn't in the database so proof node should have Nothing.
					value = maybe.Nothing[[]byte]()
				} else {
					// This key is in the database so proof node should have matching value.
					value = maybe.Some(dbValue)
				}
			}
			if !valueOrHashMatches(value, node.ValueOrHash) {
				return ErrProofValueDoesntMatch
			}
		}
	}
	return nil
}

func (proof *ChangeProof) Empty() bool {
	return len(proof.KeyChanges) == 0 &&
		len(proof.StartProof) == 0 && len(proof.EndProof) == 0
}

// Returns nil iff both hold:
// 1. [kvs] is sorted by key in increasing order.
// 2. All keys in [kvs] are in the range [start, end].
// If [start] is nil, there is no lower bound on acceptable keys.
// If [end] is nothing, there is no upper bound on acceptable keys.
// If [kvs] is empty, returns nil.
func verifyKeyChanges(kvs []KeyChange, start []byte, end maybe.Maybe[[]byte]) error {
	if len(kvs) == 0 {
		return nil
	}

	// ensure that the keys are in increasing order
	for i := 0; i < len(kvs)-1; i++ {
		if bytes.Compare(kvs[i].Key, kvs[i+1].Key) >= 0 {
			return ErrNonIncreasingValues
		}
	}

	// ensure that the keys are within the range [start, end]
	if (len(start) > 0 && bytes.Compare(kvs[0].Key, start) < 0) ||
		(end.HasValue() && bytes.Compare(kvs[len(kvs)-1].Key, end.Value()) > 0) {
		return ErrStateFromOutsideOfRange
	}

	return nil
}

// Returns nil iff both hold:
// 1. [kvs] is sorted by key in increasing order.
// 2. All keys in [kvs] are in the range [start, end].
// If [start] is nil, there is no lower bound on acceptable keys.
// If [end] is nothing, there is no upper bound on acceptable keys.
// If [kvs] is empty, returns nil.
func verifyKeyValues(kvs []KeyValue, start []byte, end maybe.Maybe[[]byte]) error {
	hasLowerBound := len(start) > 0
	for i := 0; i < len(kvs); i++ {
		if i < len(kvs)-1 && bytes.Compare(kvs[i].Key, kvs[i+1].Key) >= 0 {
			return ErrNonIncreasingValues
		}
		if (hasLowerBound && bytes.Compare(kvs[i].Key, start) < 0) ||
			(end.HasValue() && bytes.Compare(kvs[i].Key, end.Value()) > 0) {
			return ErrStateFromOutsideOfRange
		}
	}
	return nil
}

// Returns nil iff all the following hold:
//   - Any node with an odd nibble length, should not have a value associated with it
//     since all keys with values are written in bytes, so have even nibble length.
//   - Each key in [proof] is a strict prefix of the following key.
//   - Each key in [proof] is a strict prefix of [keyBytes], except possibly the last.
//   - If the last element in [proof] is [keyPath], this is an inclusion proof.
//     Otherwise, this is an exclusion proof and [keyBytes] must not be in [proof].
func verifyProofPath(proof []ProofNode, keyPath path) error {
	if len(proof) == 0 {
		return nil
	}

	provenKey := keyPath.Serialize()
	// loop over all but the last node since it will not have the prefix in exclusion proofs
	for i := 0; i < len(proof)-1; i++ {
		nodeKey := proof[i].KeyPath

		// intermediate nodes (nodes with odd nibble length) should never have a value associated with them
		if nodeKey.hasOddLength() && !proof[i].ValueOrHash.IsNothing() {
			return ErrOddLengthWithValue
		}

		// each node should have a key that has the proven key as a prefix
		if !provenKey.HasStrictPrefix(nodeKey) {
			return ErrProofNodeNotForKey
		}

		// each node should have a key that is a prefix of the next node's key
		nextKey := proof[i+1].KeyPath
		if !nextKey.HasStrictPrefix(nodeKey) {
			return ErrNonIncreasingProofNodes
		}
	}

	// check the last node for a value since the above loop doesn't check the last node
	if len(proof) > 0 {
		lastNode := proof[len(proof)-1]
		if lastNode.KeyPath.hasOddLength() && !lastNode.ValueOrHash.IsNothing() {
			return ErrOddLengthWithValue
		}
	}

	return nil
}

// Returns true if [value] and [valueDigest] match.
// [valueOrHash] should be the [ValueOrHash] field of a [ProofNode].
func valueOrHashMatches(value maybe.Maybe[[]byte], valueOrHash maybe.Maybe[[]byte]) bool {
	var (
		valueIsNothing  = value.IsNothing()
		digestIsNothing = valueOrHash.IsNothing()
	)

	switch {
	case valueIsNothing != digestIsNothing:
		// One is nothing and the other isn't -- no match.
		return false
	case valueIsNothing:
		// Both are nothing -- match.
		return true
	case len(value.Value()) < HashLength:
		return bytes.Equal(value.Value(), valueOrHash.Value())
	default:
		valueHash := hashing.ComputeHash256(value.Value())
		return bytes.Equal(valueHash, valueOrHash.Value())
	}
}

// Adds each key/value pair in [proofPath] to [t].
// For each proof node, adds the children that are
// < [insertChildrenLessThan] or > [insertChildrenGreaterThan].
// If [insertChildrenLessThan] is Nothing, no children are < [insertChildrenLessThan].
// If [insertChildrenGreaterThan] is Nothing, no children are > [insertChildrenGreaterThan].
// Assumes [t.lock] is held.
func addPathInfo(
	t *trieView,
	proofPath []ProofNode,
	insertChildrenLessThan maybe.Maybe[path],
	insertChildrenGreaterThan maybe.Maybe[path],
) error {
	var (
		shouldInsertLeftChildren  = insertChildrenLessThan.HasValue()
		shouldInsertRightChildren = insertChildrenGreaterThan.HasValue()
	)

	for i := len(proofPath) - 1; i >= 0; i-- {
		proofNode := proofPath[i]
		keyPath := proofNode.KeyPath.deserialize()

		if len(keyPath)&1 == 1 && !proofNode.ValueOrHash.IsNothing() {
			// a value cannot have an odd number of nibbles in its key
			return ErrOddLengthWithValue
		}

		// load the node associated with the key or create a new one
		// pass nothing because we are going to overwrite the value digest below
		n, err := t.insertIntoTrie(keyPath, maybe.Nothing[[]byte]())
		if err != nil {
			return err
		}
		// We overwrite the valueDigest to be the hash provided in the proof
		// node because we may not know the pre-image of the valueDigest.
		n.valueDigest = proofNode.ValueOrHash

		if !shouldInsertLeftChildren && !shouldInsertRightChildren {
			// No children of proof nodes are outside the range.
			// No need to add any children to [n].
			continue
		}

		// Add [proofNode]'s children which are outside the range
		// [insertChildrenLessThan, insertChildrenGreaterThan].
		compressedPath := EmptyPath
		for index, childID := range proofNode.Children {
			if existingChild, ok := n.children[index]; ok {
				compressedPath = existingChild.compressedPath
			}
			childPath := keyPath.Append(index) + compressedPath
			if (shouldInsertLeftChildren && childPath.Compare(insertChildrenLessThan.Value()) < 0) ||
				(shouldInsertRightChildren && childPath.Compare(insertChildrenGreaterThan.Value()) > 0) {
				n.addChildWithoutNode(index, compressedPath, childID)
			}
		}
	}

	return nil
}

func getTrieView(ctx context.Context, ops []database.BatchOp) (*trieView, error) {
	tracer, err := trace.New(trace.Config{Enabled: false})
	if err != nil {
		return nil, err
	}
	db, err := newDatabase(
		ctx,
		memdb.New(),
		Config{
			EvictionBatchSize: DefaultEvictionBatchSize,
			Tracer:            tracer,
			NodeCacheSize:     verificationCacheSize,
		},
		&mockMetrics{},
	)
	if err != nil {
		return nil, err
	}

	return db.newUntrackedView(ops)
}<|MERGE_RESOLUTION|>--- conflicted
+++ resolved
@@ -348,16 +348,6 @@
 		return err
 	}
 
-<<<<<<< HEAD
-=======
-	// Insert all key-value pairs into the trie.
-	for _, kv := range proof.KeyValues {
-		if _, err := view.insertIntoTrie(newPath(kv.Key), maybe.Some(kv.Value)); err != nil {
-			return err
-		}
-	}
-
->>>>>>> aea31838
 	// For all the nodes along the edges of the proof, insert children
 	// < [smallestPath] and > [largestPath]
 	// into the trie so that we get the expected root ID (if this proof is valid).
