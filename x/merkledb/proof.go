--- conflicted
+++ resolved
@@ -868,16 +868,10 @@
 		ctx,
 		memdb.New(),
 		Config{
-<<<<<<< HEAD
 			EvictionBatchSize:         DefaultEvictionBatchSize,
-			Tracer:                    tracer,
+			Tracer:                    trace.Noop,
 			ValueNodeCacheSize:        verificationCacheSize,
 			IntermediateNodeCacheSize: verificationCacheSize,
-=======
-			EvictionBatchSize: DefaultEvictionBatchSize,
-			Tracer:            trace.Noop,
-			NodeCacheSize:     verificationCacheSize,
->>>>>>> 62cadd87
 		},
 		&mockMetrics{},
 	)
