// Copyright (C) 2019-2023, Ava Labs, Inc. All rights reserved.
// See the file LICENSE for licensing terms.

package merkledb

import (
	"bytes"
	"context"
	"errors"
	"fmt"

	"github.com/ava-labs/avalanchego/database"
	"github.com/ava-labs/avalanchego/database/memdb"
	"github.com/ava-labs/avalanchego/ids"
	"github.com/ava-labs/avalanchego/trace"
	"github.com/ava-labs/avalanchego/utils/hashing"

	pb "github.com/ava-labs/avalanchego/proto/pb/sync"
)

const verificationCacheSize = 2_000

var (
	ErrInvalidProof                = errors.New("proof obtained an invalid root ID")
	ErrInvalidMaxLength            = errors.New("expected max length to be > 0")
	ErrNonIncreasingValues         = errors.New("keys sent are not in increasing order")
	ErrStateFromOutsideOfRange     = errors.New("state key falls outside of the start->end range")
	ErrNonIncreasingProofNodes     = errors.New("each proof node key must be a strict prefix of the next")
	ErrExtraProofNodes             = errors.New("extra proof nodes in path")
	ErrDataInMissingRootProof      = errors.New("there should be no state or deleted keys in a change proof that had a missing root")
	ErrNoMerkleProof               = errors.New("empty key response must include merkle proof")
	ErrShouldJustBeRoot            = errors.New("end proof should only contain root")
	ErrNoStartProof                = errors.New("no start proof")
	ErrNoEndProof                  = errors.New("no end proof")
	ErrNoProof                     = errors.New("proof has no nodes")
	ErrProofNodeNotForKey          = errors.New("the provided node has a key that is not a prefix of the specified key")
	ErrProofValueDoesntMatch       = errors.New("the provided value does not match the proof node for the provided key's value")
	ErrProofNodeHasUnincludedValue = errors.New("the provided proof has a value for a key within the range that is not present in the provided key/values")
	ErrInvalidMaybe                = errors.New("maybe is nothing but has value")
	ErrInvalidChildIndex           = fmt.Errorf("child index must be less than %d", NodeBranchFactor)
	ErrNilProofNode                = errors.New("proof node is nil")
	ErrNilValueOrHash              = errors.New("proof node's valueOrHash field is nil")
	ErrNilSerializedPath           = errors.New("serialized path is nil")
	ErrNilRangeProof               = errors.New("range proof is nil")
	ErrNilChangeProof              = errors.New("change proof is nil")
	ErrNilMaybeBytes               = errors.New("maybe bytes is nil")
	ErrNilProof                    = errors.New("proof is nil")
	ErrNilValue                    = errors.New("value is nil")
	ErrUnexpectedEndProof          = errors.New("end proof should be empty")
)

type ProofNode struct {
	KeyPath SerializedPath
	// Nothing if this is an intermediate node.
	// The value in this node if its length < [HashLen].
	// The hash of the value in this node otherwise.
	ValueOrHash Maybe[[]byte]
	Children    map[byte]ids.ID
}

// Assumes [node.Key.KeyPath.NibbleLength] <= math.MaxUint64.
func (node *ProofNode) ToProto() *pb.ProofNode {
	pbNode := &pb.ProofNode{
		Key: &pb.SerializedPath{
			NibbleLength: uint64(node.KeyPath.NibbleLength),
			Value:        node.KeyPath.Value,
		},
		Children: make(map[uint32][]byte, len(node.Children)),
	}

	for childIndex, childID := range node.Children {
		childID := childID
		pbNode.Children[uint32(childIndex)] = childID[:]
	}

	if node.ValueOrHash.hasValue {
		pbNode.ValueOrHash = &pb.MaybeBytes{
			Value: node.ValueOrHash.value,
		}
	} else {
		pbNode.ValueOrHash = &pb.MaybeBytes{
			IsNothing: true,
		}
	}

	return pbNode
}

func (node *ProofNode) UnmarshalProto(pbNode *pb.ProofNode) error {
	switch {
	case pbNode == nil:
		return ErrNilProofNode
	case pbNode.ValueOrHash == nil:
		return ErrNilValueOrHash
	case pbNode.ValueOrHash.IsNothing && len(pbNode.ValueOrHash.Value) != 0:
		return ErrInvalidMaybe
	case pbNode.Key == nil:
		return ErrNilSerializedPath
	}

	node.KeyPath.NibbleLength = int(pbNode.Key.NibbleLength)
	node.KeyPath.Value = pbNode.Key.Value

	node.Children = make(map[byte]ids.ID, len(pbNode.Children))
	for childIndex, childIDBytes := range pbNode.Children {
		if childIndex >= NodeBranchFactor {
			return ErrInvalidChildIndex
		}
		childID, err := ids.ToID(childIDBytes)
		if err != nil {
			return err
		}
		node.Children[byte(childIndex)] = childID
	}

	if !pbNode.ValueOrHash.IsNothing {
		node.ValueOrHash = Some(pbNode.ValueOrHash.Value)
	}

	return nil
}

// An inclusion/exclustion proof of a key.
type Proof struct {
	// Nodes in the proof path from root --> target key
	// (or node that would be where key is if it doesn't exist).
	// Must always be non-empty (i.e. have the root node).
	Path []ProofNode
	// This is a proof that [key] exists/doesn't exist.
	Key []byte

	// Nothing if [Key] isn't in the trie.
	// Otherwise the value corresponding to [Key].
	Value Maybe[[]byte]
}

// Returns nil if the trie given in [proof] has root [expectedRootID].
// That is, this is a valid proof that [proof.Key] exists/doesn't exist
// in the trie with root [expectedRootID].
func (proof *Proof) Verify(ctx context.Context, expectedRootID ids.ID) error {
	// Make sure the proof is well-formed.
	if len(proof.Path) == 0 {
		return ErrNoProof
	}
	if err := verifyProofPath(proof.Path, newPath(proof.Key)); err != nil {
		return err
	}

	// Confirm that the last proof node's value matches the claimed proof value
	lastNode := proof.Path[len(proof.Path)-1]

	// If the last proof node's key is [proof.Key] (i.e. this is an inclusion proof)
	// then the value of the last proof node must match [proof.Value].
	// Note odd length keys can never match the [proof.Key] since it's bytes,
	// and thus an even number of nibbles.
	if !lastNode.KeyPath.hasOddLength() &&
		bytes.Equal(proof.Key, lastNode.KeyPath.Value) &&
		!valueOrHashMatches(proof.Value, lastNode.ValueOrHash) {
		return ErrProofValueDoesntMatch
	}

	// If the last proof node has an odd length or a different key than [proof.Key]
	// then this is an exclusion proof and should prove that [proof.Key] isn't in the trie..
	// Note odd length keys can never match the [proof.Key] since it's bytes,
	// and thus an even number of nibbles.
	if (lastNode.KeyPath.hasOddLength() || !bytes.Equal(proof.Key, lastNode.KeyPath.Value)) &&
		!proof.Value.IsNothing() {
		return ErrProofValueDoesntMatch
	}

	// Don't bother locking [view] -- nobody else has a reference to it.
	view, err := getEmptyTrieView(ctx)
	if err != nil {
		return err
	}

	// Insert all of the proof nodes.
	// [provenPath] is the path that we are proving exists, or the path
	// that is where the path we are proving doesn't exist should be.
	provenPath := Some(proof.Path[len(proof.Path)-1].KeyPath.deserialize())

	if err = addPathInfo(view, proof.Path, provenPath, provenPath); err != nil {
		return err
	}

	gotRootID, err := view.GetMerkleRoot(ctx)
	if err != nil {
		return err
	}
	if expectedRootID != gotRootID {
		return fmt.Errorf("%w:[%s], expected:[%s]", ErrInvalidProof, gotRootID, expectedRootID)
	}
	return nil
}

func (proof *Proof) ToProto() *pb.Proof {
	value := &pb.MaybeBytes{}
	if !proof.Value.IsNothing() {
		value.Value = proof.Value.Value()
	} else {
		value.IsNothing = true
	}

	pbProof := &pb.Proof{
		Key:   proof.Key,
		Value: value,
	}

	pbProof.Proof = make([]*pb.ProofNode, len(proof.Path))
	for i, node := range proof.Path {
		pbProof.Proof[i] = node.ToProto()
	}

	return pbProof
}

func (proof *Proof) UnmarshalProto(pbProof *pb.Proof) error {
	switch {
	case pbProof == nil:
		return ErrNilProof
	case pbProof.Value == nil:
		return ErrNilValue
	case pbProof.Value.IsNothing && len(pbProof.Value.Value) != 0:
		return ErrInvalidMaybe
	}

	proof.Key = pbProof.Key

	if !pbProof.Value.IsNothing {
		proof.Value = Some(pbProof.Value.Value)
	}

	proof.Path = make([]ProofNode, len(pbProof.Proof))
	for i, pbNode := range pbProof.Proof {
		if err := proof.Path[i].UnmarshalProto(pbNode); err != nil {
			return err
		}
	}

	return nil
}

type KeyValue struct {
	Key   []byte
	Value []byte
}

// A proof that a given set of key-value pairs are in a trie.
type RangeProof struct {
	// Invariant: At least one of [StartProof], [EndProof], [KeyValues] is non-empty.

	// A proof that the smallest key in the requested range does/doesn't exist.
	// Note that this may not be an entire proof -- nodes are omitted if
	// they are also in [EndProof].
	StartProof []ProofNode

	// If no upper range bound was given, [KeyValues] is empty,
	// and [StartProof] is non-empty, this is empty.
	//
	// If no upper range bound was given, [KeyValues] is empty,
	// and [StartProof] is empty, this is the root.
	//
	// If an upper range bound was given and [KeyValues] is empty,
	// this is a proof for the upper range bound.
	//
	// Otherwise, this is a proof for the largest key in [KeyValues].
	EndProof []ProofNode

	// This proof proves that the key-value pairs in [KeyValues] are in the trie.
	// Sorted by increasing key.
	KeyValues []KeyValue
}

// Returns nil iff all the following hold:
//   - The invariants of RangeProof hold.
//   - [start] <= [end].
//   - [proof] proves the key-value pairs in [proof.KeyValues] are in the trie
//     whose root is [expectedRootID].
//   - All keys in [proof.KeyValues] are in the range [start, end].
//     If [start] is empty, all keys are considered > [start].
//     If [end] is empty, all keys are considered < [end].
func (proof *RangeProof) Verify(
	ctx context.Context,
	start []byte,
	end Maybe[[]byte],
	expectedRootID ids.ID,
) error {
	switch {
	case end.HasValue() && bytes.Compare(start, end.Value()) > 0:
		return ErrStartAfterEnd
	case len(proof.KeyValues) == 0 && len(proof.StartProof) == 0 && len(proof.EndProof) == 0:
		return ErrNoMerkleProof
	case end.IsNothing() && len(proof.KeyValues) == 0 && len(proof.StartProof) > 0 && len(proof.EndProof) != 0:
		return ErrUnexpectedEndProof
	case end.IsNothing() && len(proof.KeyValues) == 0 && len(proof.StartProof) == 0 && len(proof.EndProof) != 1:
		return ErrShouldJustBeRoot
	case end.HasValue() && len(proof.KeyValues) == 0 && len(proof.EndProof) == 0:
		return ErrNoEndProof
	}

	// Make sure the key-value pairs are sorted and in [start, end].
	if err := verifyKeyValues(proof.KeyValues, start, end); err != nil {
		return err
	}

<<<<<<< HEAD
	// [proof] allegedly provides and proves all key-value
	// pairs in [smallestProvenPath, largestProvenPath].
	// If [smallestProvenPath] is Nothing, [proof] should
	// provide and prove all keys < [largestProvenPath].
	// If [largestProvenPath] is Nothing, [proof] should
	// provide and prove all keys > [smallestProvenPath].
	// If both are Nothing, [proof] should prove the entire trie.
	smallestProvenPath := Nothing[path]()
	if start != nil {
		smallestProvenPath = Some(newPath(start))
	}

	largestProvenPath := Nothing[path]()
	if end != nil {
		largestProvenPath = Some(newPath(end))
	}

	if len(proof.KeyValues) > 0 {
		// If [proof] has key-value pairs, we should insert children
		// greater than [largestProvenPath] to ancestors of the node containing
		// [largestProvenPath] so that we get the expected root ID.
		largestProvenPath = Some(newPath(proof.KeyValues[len(proof.KeyValues)-1].Key))
=======
	largestPath := Nothing[path]()
	if len(proof.KeyValues) > 0 {
		// If [proof] has key-value pairs, we should insert children
		// greater than [largestKey] to ancestors of the node containing
		// [largestKey] so that we get the expected root ID.
		largestPath = Some(newPath(proof.KeyValues[len(proof.KeyValues)-1].Key))
	} else if end.HasValue() {
		largestPath = Some(newPath(end.Value()))
>>>>>>> cae18b9b
	}

	// The key-value pairs (allegedly) proven by [proof].
	keyValues := make(map[path][]byte, len(proof.KeyValues))
	for _, keyValue := range proof.KeyValues {
		keyValues[newPath(keyValue.Key)] = keyValue.Value
	}

<<<<<<< HEAD
=======
	smallestPath := newPath(start)

>>>>>>> cae18b9b
	// Ensure that the start proof is valid and contains values that
	// match the key/values that were sent.
	if err := verifyProofPath(proof.StartProof, smallestProvenPath.Value()); err != nil {
		return err
	}
	if err := verifyAllRangeProofKeyValuesPresent(
		proof.StartProof,
		smallestProvenPath.Value(),
		largestProvenPath.Value(),
		keyValues,
	); err != nil {
		return err
	}

	// Ensure that the end proof is valid and contains values that
	// match the key/values that were sent.
<<<<<<< HEAD
	if err := verifyProofPath(proof.EndProof, largestProvenPath.Value()); err != nil {
=======
	if err := verifyProofPath(proof.EndProof, largestPath.Value()); err != nil {
>>>>>>> cae18b9b
		return err
	}
	if err := verifyAllRangeProofKeyValuesPresent(
		proof.EndProof,
		smallestProvenPath.Value(),
		largestProvenPath.Value(),
		keyValues,
	); err != nil {
		return err
	}

	// Don't need to lock [view] because nobody else has a reference to it.
	view, err := getEmptyTrieView(ctx)
	if err != nil {
		return err
	}

	// Insert all key-value pairs into the trie.
	for _, kv := range proof.KeyValues {
		if _, err := view.insertIntoTrie(newPath(kv.Key), Some(kv.Value)); err != nil {
			return err
		}
	}

	// For all the nodes along the edges of the proof, insert children
<<<<<<< HEAD
	// < [smallestProvenPath] and > [largestProvenPath]
	// into the trie so that we get the expected root ID (if this proof is valid).
	// By inserting all children < [smallestProvenPath], we prove that there are no keys
	// > [smallestProvenPath] but less than the first key given.
=======
	// < [smallestPath] and > [largestPath]
	// into the trie so that we get the expected root ID (if this proof is valid).
	// By inserting all children < [smallestPath], we prove that there are no keys
	// > [largestPath] but less than the first key given.
>>>>>>> cae18b9b
	// That is, the peer who gave us this proof is not omitting nodes.
	if err := addPathInfo(
		view,
		proof.StartProof,
<<<<<<< HEAD
		smallestProvenPath,
		largestProvenPath,
=======
		Some(smallestPath),
		largestPath,
>>>>>>> cae18b9b
	); err != nil {
		return err
	}
	if err := addPathInfo(
		view,
		proof.EndProof,
<<<<<<< HEAD
		smallestProvenPath,
		largestProvenPath,
=======
		Some(smallestPath),
		largestPath,
>>>>>>> cae18b9b
	); err != nil {
		return err
	}

	calculatedRoot, err := view.GetMerkleRoot(ctx)
	if err != nil {
		return err
	}
	if expectedRootID != calculatedRoot {
		return fmt.Errorf("%w:[%s], expected:[%s]", ErrInvalidProof, calculatedRoot, expectedRootID)
	}
	return nil
}

func (proof *RangeProof) ToProto() *pb.RangeProof {
	startProof := make([]*pb.ProofNode, len(proof.StartProof))
	for i, node := range proof.StartProof {
		startProof[i] = node.ToProto()
	}

	endProof := make([]*pb.ProofNode, len(proof.EndProof))
	for i, node := range proof.EndProof {
		endProof[i] = node.ToProto()
	}

	keyValues := make([]*pb.KeyValue, len(proof.KeyValues))
	for i, kv := range proof.KeyValues {
		keyValues[i] = &pb.KeyValue{
			Key:   kv.Key,
			Value: kv.Value,
		}
	}

	return &pb.RangeProof{
		Start:     startProof,
		End:       endProof,
		KeyValues: keyValues,
	}
}

func (proof *RangeProof) UnmarshalProto(pbProof *pb.RangeProof) error {
	if pbProof == nil {
		return ErrNilRangeProof
	}

	proof.StartProof = make([]ProofNode, len(pbProof.Start))
	for i, protoNode := range pbProof.Start {
		if err := proof.StartProof[i].UnmarshalProto(protoNode); err != nil {
			return err
		}
	}

	proof.EndProof = make([]ProofNode, len(pbProof.End))
	for i, protoNode := range pbProof.End {
		if err := proof.EndProof[i].UnmarshalProto(protoNode); err != nil {
			return err
		}
	}

	proof.KeyValues = make([]KeyValue, len(pbProof.KeyValues))
	for i, kv := range pbProof.KeyValues {
		proof.KeyValues[i] = KeyValue{
			Key:   kv.Key,
			Value: kv.Value,
		}
	}

	return nil
}

// Verify that all non-intermediate nodes in [proof] which have keys
// in [[start], [end]] have the value given for that key in [keysValues].
func verifyAllRangeProofKeyValuesPresent(proof []ProofNode, start path, end Maybe[path], keysValues map[path][]byte) error {
	for i := 0; i < len(proof); i++ {
		var (
			node     = proof[i]
			nodeKey  = node.KeyPath
			nodePath = nodeKey.deserialize()
		)

		// Skip odd length keys since they cannot have a value (enforced by [verifyProofPath]).
		if !nodeKey.hasOddLength() && nodePath.Compare(start) >= 0 && (end.IsNothing() || nodePath.Compare(end.Value()) <= 0) {
			value, ok := keysValues[nodePath]
			if !ok && !node.ValueOrHash.IsNothing() {
				// We didn't get a key-value pair for this key, but the proof node has a value.
				return ErrProofNodeHasUnincludedValue
			}
			if ok && !valueOrHashMatches(Some(value), node.ValueOrHash) {
				// We got a key-value pair for this key, but the value in the proof
				// node doesn't match the value we got for this key.
				return ErrProofValueDoesntMatch
			}
		}
	}
	return nil
}

type KeyChange struct {
	Key   []byte
	Value Maybe[[]byte]
}

type ChangeProof struct {
	// If false, the node that created this doesn't have
	// sufficient history to generate a change proof and
	// all other fields must be empty.
	// Otherwise at least one other field is non-empty.
	HadRootsInHistory bool
	// A proof that the smallest key in the requested range does/doesn't
	// exist in the trie with the requested start root.
	// Empty if no lower bound on the requested range was given.
	// Note that this may not be an entire proof -- nodes are omitted if
	// they are also in [EndProof].
	StartProof []ProofNode
	// A proof that the largest key in [KeyValues] and [DeletedKeys]
	// does/doesn't exist in the trie with the requested start root.
	// Empty iff no upper bound on the requested range was given
	// and [KeyValues] and [DeletedKeys] are empty.
	EndProof []ProofNode
	// A subset of key-values that were added, removed, or had their values modified
	// between the requested start root (exclusive) and the requested
	// end root (inclusive).
	// Sorted by increasing key.
	KeyChanges []KeyChange
}

func (proof *ChangeProof) ToProto() *pb.ChangeProof {
	startProof := make([]*pb.ProofNode, len(proof.StartProof))
	for i, node := range proof.StartProof {
		startProof[i] = node.ToProto()
	}

	endProof := make([]*pb.ProofNode, len(proof.EndProof))
	for i, node := range proof.EndProof {
		endProof[i] = node.ToProto()
	}

	keyChanges := make([]*pb.KeyChange, len(proof.KeyChanges))
	for i, kv := range proof.KeyChanges {
		var value pb.MaybeBytes
		if kv.Value.hasValue {
			value = pb.MaybeBytes{
				Value:     kv.Value.value,
				IsNothing: false,
			}
		} else {
			value = pb.MaybeBytes{
				Value:     nil,
				IsNothing: true,
			}
		}
		keyChanges[i] = &pb.KeyChange{
			Key:   kv.Key,
			Value: &value,
		}
	}

	return &pb.ChangeProof{
		HadRootsInHistory: proof.HadRootsInHistory,
		StartProof:        startProof,
		EndProof:          endProof,
		KeyChanges:        keyChanges,
	}
}

func (proof *ChangeProof) UnmarshalProto(pbProof *pb.ChangeProof) error {
	if pbProof == nil {
		return ErrNilChangeProof
	}

	proof.HadRootsInHistory = pbProof.HadRootsInHistory

	proof.StartProof = make([]ProofNode, len(pbProof.StartProof))
	for i, protoNode := range pbProof.StartProof {
		if err := proof.StartProof[i].UnmarshalProto(protoNode); err != nil {
			return err
		}
	}

	proof.EndProof = make([]ProofNode, len(pbProof.EndProof))
	for i, protoNode := range pbProof.EndProof {
		if err := proof.EndProof[i].UnmarshalProto(protoNode); err != nil {
			return err
		}
	}

	proof.KeyChanges = make([]KeyChange, len(pbProof.KeyChanges))
	for i, kv := range pbProof.KeyChanges {
		if kv.Value == nil {
			return ErrNilMaybeBytes
		}

		if kv.Value.IsNothing && len(kv.Value.Value) != 0 {
			return ErrInvalidMaybe
		}

		value := Nothing[[]byte]()
		if !kv.Value.IsNothing {
			value = Some(kv.Value.Value)
		}
		proof.KeyChanges[i] = KeyChange{
			Key:   kv.Key,
			Value: value,
		}
	}

	return nil
}

// Verifies that all values present in the [proof]:
// - Are nothing when deleted, not in the db, or the node has an odd path length.
// - if the node's path is within the key range, that has a value that matches the value passed in the change list or in the db
func verifyAllChangeProofKeyValuesPresent(
	ctx context.Context,
	db MerkleDB,
	proof []ProofNode,
	start path,
	end Maybe[path],
	keysValues map[path]Maybe[[]byte],
) error {
	for i := 0; i < len(proof); i++ {
		var (
			node     = proof[i]
			nodeKey  = node.KeyPath
			nodePath = nodeKey.deserialize()
		)

		// Check the value of any node with a key that is within the range.
		// Skip odd length keys since they cannot have a value (enforced by [verifyProofPath]).
		if !nodeKey.hasOddLength() && nodePath.Compare(start) >= 0 && (end.IsNothing() || nodePath.Compare(end.Value()) <= 0) {
			value, ok := keysValues[nodePath]
			if !ok {
				// This value isn't in the list of key-value pairs we got.
				dbValue, err := db.GetValue(ctx, nodeKey.Value)
				if err != nil {
					if err != database.ErrNotFound {
						return err
					}
					// This key isn't in the database so proof node should have Nothing.
					value = Nothing[[]byte]()
				} else {
					// This key is in the database so proof node should have matching value.
					value = Some(dbValue)
				}
			}
			if !valueOrHashMatches(value, node.ValueOrHash) {
				return ErrProofValueDoesntMatch
			}
		}
	}
	return nil
}

func (proof *ChangeProof) Empty() bool {
	return len(proof.KeyChanges) == 0 &&
		len(proof.StartProof) == 0 && len(proof.EndProof) == 0
}

// Returns nil iff both hold:
// 1. [kvs] is sorted by key in increasing order.
// 2. All keys in [kvs] are in the range [start, end].
// If [start] is nil, there is no lower bound on acceptable keys.
// If [end] is nothing, there is no upper bound on acceptable keys.
// If [kvs] is empty, returns nil.
func verifyKeyChanges(kvs []KeyChange, start []byte, end Maybe[[]byte]) error {
	if len(kvs) == 0 {
		return nil
	}

	// ensure that the keys are in increasing order
	for i := 0; i < len(kvs)-1; i++ {
		if bytes.Compare(kvs[i].Key, kvs[i+1].Key) >= 0 {
			return ErrNonIncreasingValues
		}
	}

	// ensure that the keys are within the range [start, end]
	if (len(start) > 0 && bytes.Compare(kvs[0].Key, start) < 0) ||
		(end.HasValue() && bytes.Compare(kvs[len(kvs)-1].Key, end.Value()) > 0) {
		return ErrStateFromOutsideOfRange
	}

	return nil
}

// Returns nil iff both hold:
// 1. [kvs] is sorted by key in increasing order.
// 2. All keys in [kvs] are in the range [start, end].
// If [start] is nil, there is no lower bound on acceptable keys.
// If [end] is nothing, there is no upper bound on acceptable keys.
// If [kvs] is empty, returns nil.
func verifyKeyValues(kvs []KeyValue, start []byte, end Maybe[[]byte]) error {
	hasLowerBound := len(start) > 0
	for i := 0; i < len(kvs); i++ {
		if i < len(kvs)-1 && bytes.Compare(kvs[i].Key, kvs[i+1].Key) >= 0 {
			return ErrNonIncreasingValues
		}
		if (hasLowerBound && bytes.Compare(kvs[i].Key, start) < 0) ||
			(end.HasValue() && bytes.Compare(kvs[i].Key, end.Value()) > 0) {
			return ErrStateFromOutsideOfRange
		}
	}
	return nil
}

// Returns nil iff all the following hold:
//   - Any node with an odd nibble length, should not have a value associated with it
//     since all keys with values are written in bytes, so have even nibble length.
//   - Each key in [proof] is a strict prefix of the following key.
//   - Each key in [proof] is a strict prefix of [keyBytes], except possibly the last.
//   - If the last element in [proof] is [keyPath], this is an inclusion proof.
//     Otherwise, this is an exclusion proof and [keyBytes] must not be in [proof].
func verifyProofPath(proof []ProofNode, keyPath path) error {
	if len(proof) == 0 {
		return nil
	}

	provenKey := keyPath.Serialize()
	// loop over all but the last node since it will not have the prefix in exclusion proofs
	for i := 0; i < len(proof)-1; i++ {
		nodeKey := proof[i].KeyPath

		// intermediate nodes (nodes with odd nibble length) should never have a value associated with them
		if nodeKey.hasOddLength() && !proof[i].ValueOrHash.IsNothing() {
			return ErrOddLengthWithValue
		}

		// each node should have a key that has the proven key as a prefix
		if !provenKey.HasStrictPrefix(nodeKey) {
			return ErrProofNodeNotForKey
		}

		// each node should have a key that is a prefix of the next node's key
		nextKey := proof[i+1].KeyPath
		if !nextKey.HasStrictPrefix(nodeKey) {
			return ErrNonIncreasingProofNodes
		}
	}

	// check the last node for a value since the above loop doesn't check the last node
	if len(proof) > 0 {
		lastNode := proof[len(proof)-1]
		if lastNode.KeyPath.hasOddLength() && !lastNode.ValueOrHash.IsNothing() {
			return ErrOddLengthWithValue
		}
	}

	return nil
}

// Returns true if [value] and [valueDigest] match.
// [valueOrHash] should be the [ValueOrHash] field of a [ProofNode].
func valueOrHashMatches(value Maybe[[]byte], valueOrHash Maybe[[]byte]) bool {
	var (
		valueIsNothing  = value.IsNothing()
		digestIsNothing = valueOrHash.IsNothing()
	)

	switch {
	case valueIsNothing != digestIsNothing:
		// One is nothing and the other isn't -- no match.
		return false
	case valueIsNothing:
		// Both are nothing -- match.
		return true
	case len(value.value) < HashLength:
		return bytes.Equal(value.value, valueOrHash.value)
	default:
		valueHash := hashing.ComputeHash256(value.value)
		return bytes.Equal(valueHash, valueOrHash.value)
	}
}

// Adds each key/value pair in [proofPath] to [t].
// For each proof node, adds the children that are
// < [insertChildrenLessThan] or > [insertChildrenGreaterThan].
// If [insertChildrenLessThan] is Nothing, no children are < [insertChildrenLessThan].
// If [insertChildrenGreaterThan] is Nothing, no children are > [insertChildrenGreaterThan].
// Assumes [t.lock] is held.
func addPathInfo(
	t *trieView,
	proofPath []ProofNode,
	insertChildrenLessThan Maybe[path],
	insertChildrenGreaterThan Maybe[path],
) error {
	var (
		shouldInsertLeftChildren  = insertChildrenLessThan.hasValue
		shouldInsertRightChildren = insertChildrenGreaterThan.hasValue
	)

	for i := len(proofPath) - 1; i >= 0; i-- {
		proofNode := proofPath[i]
		keyPath := proofNode.KeyPath.deserialize()

		if len(keyPath)&1 == 1 && !proofNode.ValueOrHash.IsNothing() {
			// a value cannot have an odd number of nibbles in its key
			return ErrOddLengthWithValue
		}

		// load the node associated with the key or create a new one
		// pass nothing because we are going to overwrite the value digest below
		n, err := t.insertIntoTrie(keyPath, Nothing[[]byte]())
		if err != nil {
			return err
		}
		// We overwrite the valueDigest to be the hash provided in the proof
		// node because we may not know the pre-image of the valueDigest.
		n.valueDigest = proofNode.ValueOrHash

		if !shouldInsertLeftChildren && !shouldInsertRightChildren {
			// No children of proof nodes are outside the range.
			// No need to add any children to [n].
			continue
		}

		// Add [proofNode]'s children which are outside the range
		// [insertChildrenLessThan, insertChildrenGreaterThan].
		compressedPath := EmptyPath
		for index, childID := range proofNode.Children {
			if existingChild, ok := n.children[index]; ok {
				compressedPath = existingChild.compressedPath
			}
			childPath := keyPath.Append(index) + compressedPath
			if (shouldInsertLeftChildren && childPath.Compare(insertChildrenLessThan.value) < 0) ||
				(shouldInsertRightChildren && childPath.Compare(insertChildrenGreaterThan.value) > 0) {
				n.addChildWithoutNode(index, compressedPath, childID)
			}
		}
	}

	return nil
}

func getEmptyTrieView(ctx context.Context) (*trieView, error) {
	tracer, err := trace.New(trace.Config{Enabled: false})
	if err != nil {
		return nil, err
	}
	db, err := newDatabase(
		ctx,
		memdb.New(),
		Config{
			EvictionBatchSize: DefaultEvictionBatchSize,
			Tracer:            tracer,
			NodeCacheSize:     verificationCacheSize,
		},
		&mockMetrics{},
	)
	if err != nil {
		return nil, err
	}

	return db.newUntrackedView(defaultPreallocationSize)
}<|MERGE_RESOLUTION|>--- conflicted
+++ resolved
@@ -303,7 +303,6 @@
 		return err
 	}
 
-<<<<<<< HEAD
 	// [proof] allegedly provides and proves all key-value
 	// pairs in [smallestProvenPath, largestProvenPath].
 	// If [smallestProvenPath] is Nothing, [proof] should
@@ -317,25 +316,13 @@
 	}
 
 	largestProvenPath := Nothing[path]()
-	if end != nil {
-		largestProvenPath = Some(newPath(end))
-	}
-
-	if len(proof.KeyValues) > 0 {
-		// If [proof] has key-value pairs, we should insert children
-		// greater than [largestProvenPath] to ancestors of the node containing
-		// [largestProvenPath] so that we get the expected root ID.
-		largestProvenPath = Some(newPath(proof.KeyValues[len(proof.KeyValues)-1].Key))
-=======
-	largestPath := Nothing[path]()
 	if len(proof.KeyValues) > 0 {
 		// If [proof] has key-value pairs, we should insert children
 		// greater than [largestKey] to ancestors of the node containing
 		// [largestKey] so that we get the expected root ID.
-		largestPath = Some(newPath(proof.KeyValues[len(proof.KeyValues)-1].Key))
+		largestProvenPath = Some(newPath(proof.KeyValues[len(proof.KeyValues)-1].Key))
 	} else if end.HasValue() {
-		largestPath = Some(newPath(end.Value()))
->>>>>>> cae18b9b
+		largestProvenPath = Some(newPath(end.Value()))
 	}
 
 	// The key-value pairs (allegedly) proven by [proof].
@@ -344,11 +331,6 @@
 		keyValues[newPath(keyValue.Key)] = keyValue.Value
 	}
 
-<<<<<<< HEAD
-=======
-	smallestPath := newPath(start)
-
->>>>>>> cae18b9b
 	// Ensure that the start proof is valid and contains values that
 	// match the key/values that were sent.
 	if err := verifyProofPath(proof.StartProof, smallestProvenPath.Value()); err != nil {
@@ -357,7 +339,7 @@
 	if err := verifyAllRangeProofKeyValuesPresent(
 		proof.StartProof,
 		smallestProvenPath.Value(),
-		largestProvenPath.Value(),
+		largestProvenPath,
 		keyValues,
 	); err != nil {
 		return err
@@ -365,17 +347,13 @@
 
 	// Ensure that the end proof is valid and contains values that
 	// match the key/values that were sent.
-<<<<<<< HEAD
 	if err := verifyProofPath(proof.EndProof, largestProvenPath.Value()); err != nil {
-=======
-	if err := verifyProofPath(proof.EndProof, largestPath.Value()); err != nil {
->>>>>>> cae18b9b
 		return err
 	}
 	if err := verifyAllRangeProofKeyValuesPresent(
 		proof.EndProof,
 		smallestProvenPath.Value(),
-		largestProvenPath.Value(),
+		largestProvenPath,
 		keyValues,
 	); err != nil {
 		return err
@@ -395,41 +373,24 @@
 	}
 
 	// For all the nodes along the edges of the proof, insert children
-<<<<<<< HEAD
 	// < [smallestProvenPath] and > [largestProvenPath]
 	// into the trie so that we get the expected root ID (if this proof is valid).
 	// By inserting all children < [smallestProvenPath], we prove that there are no keys
 	// > [smallestProvenPath] but less than the first key given.
-=======
-	// < [smallestPath] and > [largestPath]
-	// into the trie so that we get the expected root ID (if this proof is valid).
-	// By inserting all children < [smallestPath], we prove that there are no keys
-	// > [largestPath] but less than the first key given.
->>>>>>> cae18b9b
 	// That is, the peer who gave us this proof is not omitting nodes.
 	if err := addPathInfo(
 		view,
 		proof.StartProof,
-<<<<<<< HEAD
 		smallestProvenPath,
 		largestProvenPath,
-=======
-		Some(smallestPath),
-		largestPath,
->>>>>>> cae18b9b
 	); err != nil {
 		return err
 	}
 	if err := addPathInfo(
 		view,
 		proof.EndProof,
-<<<<<<< HEAD
 		smallestProvenPath,
 		largestProvenPath,
-=======
-		Some(smallestPath),
-		largestPath,
->>>>>>> cae18b9b
 	); err != nil {
 		return err
 	}
