// Copyright (C) 2019-2023, Ava Labs, Inc. All rights reserved.
// See the file LICENSE for licensing terms.

package merkledb

import (
	"bytes"
	"context"
	"errors"
	"fmt"

	"github.com/ava-labs/avalanchego/database"
	"github.com/ava-labs/avalanchego/database/memdb"
	"github.com/ava-labs/avalanchego/ids"
	"github.com/ava-labs/avalanchego/trace"
	"github.com/ava-labs/avalanchego/utils/hashing"
	"github.com/ava-labs/avalanchego/utils/maybe"

	pb "github.com/ava-labs/avalanchego/proto/pb/sync"
)

const verificationCacheSize = 2_000

var (
	ErrInvalidProof                = errors.New("proof obtained an invalid root ID")
	ErrInvalidMaxLength            = errors.New("expected max length to be > 0")
	ErrNonIncreasingValues         = errors.New("keys sent are not in increasing order")
	ErrStateFromOutsideOfRange     = errors.New("state key falls outside of the start->end range")
	ErrNonIncreasingProofNodes     = errors.New("each proof node key must be a strict prefix of the next")
	ErrExtraProofNodes             = errors.New("extra proof nodes in path")
	ErrDataInMissingRootProof      = errors.New("there should be no state or deleted keys in a change proof that had a missing root")
	ErrNoMerkleProof               = errors.New("empty key response must include merkle proof")
	ErrShouldJustBeRoot            = errors.New("end proof should only contain root")
	ErrNoStartProof                = errors.New("no start proof")
	ErrNoEndProof                  = errors.New("no end proof")
	ErrNoProof                     = errors.New("proof has no nodes")
	ErrProofNodeNotForKey          = errors.New("the provided node has a key that is not a prefix of the specified key")
	ErrProofValueDoesntMatch       = errors.New("the provided value does not match the proof node for the provided key's value")
	ErrProofNodeHasUnincludedValue = errors.New("the provided proof has a value for a key within the range that is not present in the provided key/values")
	ErrInvalidMaybe                = errors.New("maybe is nothing but has value")
	ErrInvalidChildIndex           = fmt.Errorf("child index must be less than %d", NodeBranchFactor)
	ErrNilProofNode                = errors.New("proof node is nil")
	ErrNilValueOrHash              = errors.New("proof node's valueOrHash field is nil")
	ErrNilSerializedPath           = errors.New("serialized path is nil")
	ErrNilRangeProof               = errors.New("range proof is nil")
	ErrNilChangeProof              = errors.New("change proof is nil")
	ErrNilMaybeBytes               = errors.New("maybe bytes is nil")
	ErrNilProof                    = errors.New("proof is nil")
	ErrNilValue                    = errors.New("value is nil")
	ErrUnexpectedEndProof          = errors.New("end proof should be empty")
)

type ProofNode struct {
	KeyPath SerializedPath
	// Nothing if this is an intermediate node.
	// The value in this node if its length < [HashLen].
	// The hash of the value in this node otherwise.
	ValueOrHash maybe.Maybe[[]byte]
	Children    map[byte]ids.ID
}

// Assumes [node.Key.KeyPath.NibbleLength] <= math.MaxUint64.
func (node *ProofNode) ToProto() *pb.ProofNode {
	pbNode := &pb.ProofNode{
		Key: &pb.SerializedPath{
			NibbleLength: uint64(node.KeyPath.NibbleLength),
			Value:        node.KeyPath.Value,
		},
		Children: make(map[uint32][]byte, len(node.Children)),
	}

	for childIndex, childID := range node.Children {
		childID := childID
		pbNode.Children[uint32(childIndex)] = childID[:]
	}

	if node.ValueOrHash.HasValue() {
		pbNode.ValueOrHash = &pb.MaybeBytes{
			Value: node.ValueOrHash.Value(),
		}
	} else {
		pbNode.ValueOrHash = &pb.MaybeBytes{
			IsNothing: true,
		}
	}

	return pbNode
}

func (node *ProofNode) UnmarshalProto(pbNode *pb.ProofNode) error {
	switch {
	case pbNode == nil:
		return ErrNilProofNode
	case pbNode.ValueOrHash == nil:
		return ErrNilValueOrHash
	case pbNode.ValueOrHash.IsNothing && len(pbNode.ValueOrHash.Value) != 0:
		return ErrInvalidMaybe
	case pbNode.Key == nil:
		return ErrNilSerializedPath
	}

	node.KeyPath.NibbleLength = int(pbNode.Key.NibbleLength)
	node.KeyPath.Value = pbNode.Key.Value

	node.Children = make(map[byte]ids.ID, len(pbNode.Children))
	for childIndex, childIDBytes := range pbNode.Children {
		if childIndex >= NodeBranchFactor {
			return ErrInvalidChildIndex
		}
		childID, err := ids.ToID(childIDBytes)
		if err != nil {
			return err
		}
		node.Children[byte(childIndex)] = childID
	}

	if !pbNode.ValueOrHash.IsNothing {
		node.ValueOrHash = maybe.Some(pbNode.ValueOrHash.Value)
	}

	return nil
}

// An inclusion/exclustion proof of a key.
type Proof struct {
	// Nodes in the proof path from root --> target key
	// (or node that would be where key is if it doesn't exist).
	// Must always be non-empty (i.e. have the root node).
	Path []ProofNode
	// This is a proof that [key] exists/doesn't exist.
	Key []byte

	// Nothing if [Key] isn't in the trie.
	// Otherwise the value corresponding to [Key].
	Value maybe.Maybe[[]byte]
}

// Returns nil if the trie given in [proof] has root [expectedRootID].
// That is, this is a valid proof that [proof.Key] exists/doesn't exist
// in the trie with root [expectedRootID].
func (proof *Proof) Verify(ctx context.Context, expectedRootID ids.ID) error {
	// Make sure the proof is well-formed.
	if len(proof.Path) == 0 {
		return ErrNoProof
	}
	if err := verifyProofPath(proof.Path, newPath(proof.Key)); err != nil {
		return err
	}

	// Confirm that the last proof node's value matches the claimed proof value
	lastNode := proof.Path[len(proof.Path)-1]

	// If the last proof node's key is [proof.Key] (i.e. this is an inclusion proof)
	// then the value of the last proof node must match [proof.Value].
	// Note odd length keys can never match the [proof.Key] since it's bytes,
	// and thus an even number of nibbles.
	if !lastNode.KeyPath.hasOddLength() &&
		bytes.Equal(proof.Key, lastNode.KeyPath.Value) &&
		!valueOrHashMatches(proof.Value, lastNode.ValueOrHash) {
		return ErrProofValueDoesntMatch
	}

	// If the last proof node has an odd length or a different key than [proof.Key]
	// then this is an exclusion proof and should prove that [proof.Key] isn't in the trie..
	// Note odd length keys can never match the [proof.Key] since it's bytes,
	// and thus an even number of nibbles.
	if (lastNode.KeyPath.hasOddLength() || !bytes.Equal(proof.Key, lastNode.KeyPath.Value)) &&
		proof.Value.HasValue() {
		return ErrProofValueDoesntMatch
	}

	// Don't bother locking [view] -- nobody else has a reference to it.
	view, err := getEmptyTrieView(ctx)
	if err != nil {
		return err
	}

	// Insert all of the proof nodes.
	// [provenPath] is the path that we are proving exists, or the path
	// that is where the path we are proving doesn't exist should be.
	provenPath := maybe.Some(proof.Path[len(proof.Path)-1].KeyPath.deserialize())

	if err = addPathInfo(view, proof.Path, provenPath, provenPath); err != nil {
		return err
	}

	gotRootID, err := view.GetMerkleRoot(ctx)
	if err != nil {
		return err
	}
	if expectedRootID != gotRootID {
		return fmt.Errorf("%w:[%s], expected:[%s]", ErrInvalidProof, gotRootID, expectedRootID)
	}
	return nil
}

func (proof *Proof) ToProto() *pb.Proof {
	value := &pb.MaybeBytes{
		Value:     proof.Value.Value(),
		IsNothing: proof.Value.IsNothing(),
	}

	pbProof := &pb.Proof{
		Key:   proof.Key,
		Value: value,
	}

	pbProof.Proof = make([]*pb.ProofNode, len(proof.Path))
	for i, node := range proof.Path {
		pbProof.Proof[i] = node.ToProto()
	}

	return pbProof
}

func (proof *Proof) UnmarshalProto(pbProof *pb.Proof) error {
	switch {
	case pbProof == nil:
		return ErrNilProof
	case pbProof.Value == nil:
		return ErrNilValue
	case pbProof.Value.IsNothing && len(pbProof.Value.Value) != 0:
		return ErrInvalidMaybe
	}

	proof.Key = pbProof.Key

	if !pbProof.Value.IsNothing {
		proof.Value = maybe.Some(pbProof.Value.Value)
	}

	proof.Path = make([]ProofNode, len(pbProof.Proof))
	for i, pbNode := range pbProof.Proof {
		if err := proof.Path[i].UnmarshalProto(pbNode); err != nil {
			return err
		}
	}

	return nil
}

type KeyValue struct {
	Key   []byte
	Value []byte
}

// A proof that a given set of key-value pairs are in a trie.
type RangeProof struct {
	// Invariant: At least one of [StartProof], [EndProof], [KeyValues] is non-empty.

	// A proof that the smallest key in the requested range does/doesn't exist.
	// Note that this may not be an entire proof -- nodes are omitted if
	// they are also in [EndProof].
	StartProof []ProofNode

	// If no upper range bound was given, [KeyValues] is empty,
	// and [StartProof] is non-empty, this is empty.
	//
	// If no upper range bound was given, [KeyValues] is empty,
	// and [StartProof] is empty, this is the root.
	//
	// If an upper range bound was given and [KeyValues] is empty,
	// this is a proof for the upper range bound.
	//
	// Otherwise, this is a proof for the largest key in [KeyValues].
	EndProof []ProofNode

	// This proof proves that the key-value pairs in [KeyValues] are in the trie.
	// Sorted by increasing key.
	KeyValues []KeyValue
}

// Returns nil iff all the following hold:
//   - The invariants of RangeProof hold.
//   - [start] <= [end].
//   - [proof] proves the key-value pairs in [proof.KeyValues] are in the trie
//     whose root is [expectedRootID].
//   - All keys in [proof.KeyValues] are in the range [start, end].
//     If [start] is empty, all keys are considered > [start].
//     If [end] is empty, all keys are considered < [end].
func (proof *RangeProof) Verify(
	ctx context.Context,
	start []byte,
	end maybe.Maybe[[]byte],
	expectedRootID ids.ID,
) error {
	switch {
	case end.HasValue() && bytes.Compare(start, end.Value()) > 0:
		return ErrStartAfterEnd
	case len(proof.KeyValues) == 0 && len(proof.StartProof) == 0 && len(proof.EndProof) == 0:
		return ErrNoMerkleProof
	case end.IsNothing() && len(proof.KeyValues) == 0 && len(proof.StartProof) > 0 && len(proof.EndProof) != 0:
		return ErrUnexpectedEndProof
	case end.IsNothing() && len(proof.KeyValues) == 0 && len(proof.StartProof) == 0 && len(proof.EndProof) != 1:
		return ErrShouldJustBeRoot
	case end.HasValue() && len(proof.KeyValues) == 0 && len(proof.EndProof) == 0:
		return ErrNoEndProof
	}

	// Make sure the key-value pairs are sorted and in [start, end].
	if err := verifyKeyValues(proof.KeyValues, start, end); err != nil {
		return err
	}

<<<<<<< HEAD
	// [proof] allegedly provides and proves all key-value
	// pairs in [smallestProvenPath, largestProvenPath].
	// If [smallestProvenPath] is Nothing, [proof] should
	// provide and prove all keys < [largestProvenPath].
	// If [largestProvenPath] is Nothing, [proof] should
	// provide and prove all keys > [smallestProvenPath].
	// If both are Nothing, [proof] should prove the entire trie.
	smallestProvenPath := Nothing[path]()
	if start != nil {
		smallestProvenPath = Some(newPath(start))
	}

	largestProvenPath := Nothing[path]()
=======
	largestPath := maybe.Bind(end, newPath)
>>>>>>> 9d7d1b0b
	if len(proof.KeyValues) > 0 {
		// If [proof] has key-value pairs, we should insert children
		// greater than [largestKey] to ancestors of the node containing
		// [largestKey] so that we get the expected root ID.
<<<<<<< HEAD
		largestProvenPath = Some(newPath(proof.KeyValues[len(proof.KeyValues)-1].Key))
	} else if end.HasValue() {
		largestProvenPath = Some(newPath(end.Value()))
=======
		largestPath = maybe.Some(newPath(proof.KeyValues[len(proof.KeyValues)-1].Key))
>>>>>>> 9d7d1b0b
	}

	// The key-value pairs (allegedly) proven by [proof].
	keyValues := make(map[path][]byte, len(proof.KeyValues))
	for _, keyValue := range proof.KeyValues {
		keyValues[newPath(keyValue.Key)] = keyValue.Value
	}

	// Ensure that the start proof is valid and contains values that
	// match the key/values that were sent.
	if err := verifyProofPath(proof.StartProof, smallestProvenPath.Value()); err != nil {
		return err
	}
	if err := verifyAllRangeProofKeyValuesPresent(
		proof.StartProof,
		smallestProvenPath.Value(),
		largestProvenPath,
		keyValues,
	); err != nil {
		return err
	}

	// Ensure that the end proof is valid and contains values that
	// match the key/values that were sent.
	if err := verifyProofPath(proof.EndProof, largestProvenPath.Value()); err != nil {
		return err
	}
	if err := verifyAllRangeProofKeyValuesPresent(
		proof.EndProof,
		smallestProvenPath.Value(),
		largestProvenPath,
		keyValues,
	); err != nil {
		return err
	}

	// Don't need to lock [view] because nobody else has a reference to it.
	view, err := getEmptyTrieView(ctx)
	if err != nil {
		return err
	}

	// Insert all key-value pairs into the trie.
	for _, kv := range proof.KeyValues {
		if _, err := view.insertIntoTrie(newPath(kv.Key), maybe.Some(kv.Value)); err != nil {
			return err
		}
	}

	// For all the nodes along the edges of the proof, insert children
	// < [smallestProvenPath] and > [largestProvenPath]
	// into the trie so that we get the expected root ID (if this proof is valid).
	// By inserting all children < [smallestProvenPath], we prove that there are no keys
	// > [smallestProvenPath] but less than the first key given.
	// That is, the peer who gave us this proof is not omitting nodes.
	if err := addPathInfo(
		view,
		proof.StartProof,
<<<<<<< HEAD
		smallestProvenPath,
		largestProvenPath,
=======
		maybe.Some(smallestPath),
		largestPath,
>>>>>>> 9d7d1b0b
	); err != nil {
		return err
	}
	if err := addPathInfo(
		view,
		proof.EndProof,
<<<<<<< HEAD
		smallestProvenPath,
		largestProvenPath,
=======
		maybe.Some(smallestPath),
		largestPath,
>>>>>>> 9d7d1b0b
	); err != nil {
		return err
	}

	calculatedRoot, err := view.GetMerkleRoot(ctx)
	if err != nil {
		return err
	}
	if expectedRootID != calculatedRoot {
		return fmt.Errorf("%w:[%s], expected:[%s]", ErrInvalidProof, calculatedRoot, expectedRootID)
	}
	return nil
}

func (proof *RangeProof) ToProto() *pb.RangeProof {
	startProof := make([]*pb.ProofNode, len(proof.StartProof))
	for i, node := range proof.StartProof {
		startProof[i] = node.ToProto()
	}

	endProof := make([]*pb.ProofNode, len(proof.EndProof))
	for i, node := range proof.EndProof {
		endProof[i] = node.ToProto()
	}

	keyValues := make([]*pb.KeyValue, len(proof.KeyValues))
	for i, kv := range proof.KeyValues {
		keyValues[i] = &pb.KeyValue{
			Key:   kv.Key,
			Value: kv.Value,
		}
	}

	return &pb.RangeProof{
		Start:     startProof,
		End:       endProof,
		KeyValues: keyValues,
	}
}

func (proof *RangeProof) UnmarshalProto(pbProof *pb.RangeProof) error {
	if pbProof == nil {
		return ErrNilRangeProof
	}

	proof.StartProof = make([]ProofNode, len(pbProof.Start))
	for i, protoNode := range pbProof.Start {
		if err := proof.StartProof[i].UnmarshalProto(protoNode); err != nil {
			return err
		}
	}

	proof.EndProof = make([]ProofNode, len(pbProof.End))
	for i, protoNode := range pbProof.End {
		if err := proof.EndProof[i].UnmarshalProto(protoNode); err != nil {
			return err
		}
	}

	proof.KeyValues = make([]KeyValue, len(pbProof.KeyValues))
	for i, kv := range pbProof.KeyValues {
		proof.KeyValues[i] = KeyValue{
			Key:   kv.Key,
			Value: kv.Value,
		}
	}

	return nil
}

// Verify that all non-intermediate nodes in [proof] which have keys
// in [[start], [end]] have the value given for that key in [keysValues].
func verifyAllRangeProofKeyValuesPresent(proof []ProofNode, start path, end maybe.Maybe[path], keysValues map[path][]byte) error {
	for i := 0; i < len(proof); i++ {
		var (
			node     = proof[i]
			nodeKey  = node.KeyPath
			nodePath = nodeKey.deserialize()
		)

		// Skip odd length keys since they cannot have a value (enforced by [verifyProofPath]).
		if !nodeKey.hasOddLength() && nodePath.Compare(start) >= 0 && (end.IsNothing() || nodePath.Compare(end.Value()) <= 0) {
			value, ok := keysValues[nodePath]
			if !ok && node.ValueOrHash.HasValue() {
				// We didn't get a key-value pair for this key, but the proof node has a value.
				return ErrProofNodeHasUnincludedValue
			}
			if ok && !valueOrHashMatches(maybe.Some(value), node.ValueOrHash) {
				// We got a key-value pair for this key, but the value in the proof
				// node doesn't match the value we got for this key.
				return ErrProofValueDoesntMatch
			}
		}
	}
	return nil
}

type KeyChange struct {
	Key   []byte
	Value maybe.Maybe[[]byte]
}

type ChangeProof struct {
	// If false, the node that created this doesn't have
	// sufficient history to generate a change proof and
	// all other fields must be empty.
	// Otherwise at least one other field is non-empty.
	HadRootsInHistory bool
	// A proof that the smallest key in the requested range does/doesn't
	// exist in the trie with the requested start root.
	// Empty if no lower bound on the requested range was given.
	// Note that this may not be an entire proof -- nodes are omitted if
	// they are also in [EndProof].
	StartProof []ProofNode
	// A proof that the largest key in [KeyValues] and [DeletedKeys]
	// does/doesn't exist in the trie with the requested start root.
	// Empty iff no upper bound on the requested range was given
	// and [KeyValues] and [DeletedKeys] are empty.
	EndProof []ProofNode
	// A subset of key-values that were added, removed, or had their values modified
	// between the requested start root (exclusive) and the requested
	// end root (inclusive).
	// Sorted by increasing key.
	KeyChanges []KeyChange
}

func (proof *ChangeProof) ToProto() *pb.ChangeProof {
	startProof := make([]*pb.ProofNode, len(proof.StartProof))
	for i, node := range proof.StartProof {
		startProof[i] = node.ToProto()
	}

	endProof := make([]*pb.ProofNode, len(proof.EndProof))
	for i, node := range proof.EndProof {
		endProof[i] = node.ToProto()
	}

	keyChanges := make([]*pb.KeyChange, len(proof.KeyChanges))
	for i, kv := range proof.KeyChanges {
		var value pb.MaybeBytes
		if kv.Value.HasValue() {
			value = pb.MaybeBytes{
				Value:     kv.Value.Value(),
				IsNothing: false,
			}
		} else {
			value = pb.MaybeBytes{
				Value:     nil,
				IsNothing: true,
			}
		}
		keyChanges[i] = &pb.KeyChange{
			Key:   kv.Key,
			Value: &value,
		}
	}

	return &pb.ChangeProof{
		HadRootsInHistory: proof.HadRootsInHistory,
		StartProof:        startProof,
		EndProof:          endProof,
		KeyChanges:        keyChanges,
	}
}

func (proof *ChangeProof) UnmarshalProto(pbProof *pb.ChangeProof) error {
	if pbProof == nil {
		return ErrNilChangeProof
	}

	proof.HadRootsInHistory = pbProof.HadRootsInHistory

	proof.StartProof = make([]ProofNode, len(pbProof.StartProof))
	for i, protoNode := range pbProof.StartProof {
		if err := proof.StartProof[i].UnmarshalProto(protoNode); err != nil {
			return err
		}
	}

	proof.EndProof = make([]ProofNode, len(pbProof.EndProof))
	for i, protoNode := range pbProof.EndProof {
		if err := proof.EndProof[i].UnmarshalProto(protoNode); err != nil {
			return err
		}
	}

	proof.KeyChanges = make([]KeyChange, len(pbProof.KeyChanges))
	for i, kv := range pbProof.KeyChanges {
		if kv.Value == nil {
			return ErrNilMaybeBytes
		}

		if kv.Value.IsNothing && len(kv.Value.Value) != 0 {
			return ErrInvalidMaybe
		}

		value := maybe.Nothing[[]byte]()
		if !kv.Value.IsNothing {
			value = maybe.Some(kv.Value.Value)
		}
		proof.KeyChanges[i] = KeyChange{
			Key:   kv.Key,
			Value: value,
		}
	}

	return nil
}

// Verifies that all values present in the [proof]:
// - Are nothing when deleted, not in the db, or the node has an odd path length.
// - if the node's path is within the key range, that has a value that matches the value passed in the change list or in the db
func verifyAllChangeProofKeyValuesPresent(
	ctx context.Context,
	db MerkleDB,
	proof []ProofNode,
	start path,
	end maybe.Maybe[path],
	keysValues map[path]maybe.Maybe[[]byte],
) error {
	for i := 0; i < len(proof); i++ {
		var (
			node     = proof[i]
			nodeKey  = node.KeyPath
			nodePath = nodeKey.deserialize()
		)

		// Check the value of any node with a key that is within the range.
		// Skip odd length keys since they cannot have a value (enforced by [verifyProofPath]).
		if !nodeKey.hasOddLength() && nodePath.Compare(start) >= 0 && (end.IsNothing() || nodePath.Compare(end.Value()) <= 0) {
			value, ok := keysValues[nodePath]
			if !ok {
				// This value isn't in the list of key-value pairs we got.
				dbValue, err := db.GetValue(ctx, nodeKey.Value)
				if err != nil {
					if err != database.ErrNotFound {
						return err
					}
					// This key isn't in the database so proof node should have Nothing.
					value = maybe.Nothing[[]byte]()
				} else {
					// This key is in the database so proof node should have matching value.
					value = maybe.Some(dbValue)
				}
			}
			if !valueOrHashMatches(value, node.ValueOrHash) {
				return ErrProofValueDoesntMatch
			}
		}
	}
	return nil
}

func (proof *ChangeProof) Empty() bool {
	return len(proof.KeyChanges) == 0 &&
		len(proof.StartProof) == 0 && len(proof.EndProof) == 0
}

// Returns nil iff both hold:
// 1. [kvs] is sorted by key in increasing order.
// 2. All keys in [kvs] are in the range [start, end].
// If [start] is nil, there is no lower bound on acceptable keys.
// If [end] is nothing, there is no upper bound on acceptable keys.
// If [kvs] is empty, returns nil.
func verifyKeyChanges(kvs []KeyChange, start []byte, end maybe.Maybe[[]byte]) error {
	if len(kvs) == 0 {
		return nil
	}

	// ensure that the keys are in increasing order
	for i := 0; i < len(kvs)-1; i++ {
		if bytes.Compare(kvs[i].Key, kvs[i+1].Key) >= 0 {
			return ErrNonIncreasingValues
		}
	}

	// ensure that the keys are within the range [start, end]
	if (len(start) > 0 && bytes.Compare(kvs[0].Key, start) < 0) ||
		(end.HasValue() && bytes.Compare(kvs[len(kvs)-1].Key, end.Value()) > 0) {
		return ErrStateFromOutsideOfRange
	}

	return nil
}

// Returns nil iff both hold:
// 1. [kvs] is sorted by key in increasing order.
// 2. All keys in [kvs] are in the range [start, end].
// If [start] is nil, there is no lower bound on acceptable keys.
// If [end] is nothing, there is no upper bound on acceptable keys.
// If [kvs] is empty, returns nil.
func verifyKeyValues(kvs []KeyValue, start []byte, end maybe.Maybe[[]byte]) error {
	hasLowerBound := len(start) > 0
	for i := 0; i < len(kvs); i++ {
		if i < len(kvs)-1 && bytes.Compare(kvs[i].Key, kvs[i+1].Key) >= 0 {
			return ErrNonIncreasingValues
		}
		if (hasLowerBound && bytes.Compare(kvs[i].Key, start) < 0) ||
			(end.HasValue() && bytes.Compare(kvs[i].Key, end.Value()) > 0) {
			return ErrStateFromOutsideOfRange
		}
	}
	return nil
}

// Returns nil iff all the following hold:
//   - Any node with an odd nibble length, should not have a value associated with it
//     since all keys with values are written in bytes, so have even nibble length.
//   - Each key in [proof] is a strict prefix of the following key.
//   - Each key in [proof] is a strict prefix of [keyBytes], except possibly the last.
//   - If the last element in [proof] is [keyPath], this is an inclusion proof.
//     Otherwise, this is an exclusion proof and [keyBytes] must not be in [proof].
func verifyProofPath(proof []ProofNode, keyPath path) error {
	if len(proof) == 0 {
		return nil
	}

	provenKey := keyPath.Serialize()
	// loop over all but the last node since it will not have the prefix in exclusion proofs
	for i := 0; i < len(proof)-1; i++ {
		nodeKey := proof[i].KeyPath

		// intermediate nodes (nodes with odd nibble length) should never have a value associated with them
		if nodeKey.hasOddLength() && !proof[i].ValueOrHash.IsNothing() {
			return ErrOddLengthWithValue
		}

		// each node should have a key that has the proven key as a prefix
		if !provenKey.HasStrictPrefix(nodeKey) {
			return ErrProofNodeNotForKey
		}

		// each node should have a key that is a prefix of the next node's key
		nextKey := proof[i+1].KeyPath
		if !nextKey.HasStrictPrefix(nodeKey) {
			return ErrNonIncreasingProofNodes
		}
	}

	// check the last node for a value since the above loop doesn't check the last node
	if len(proof) > 0 {
		lastNode := proof[len(proof)-1]
		if lastNode.KeyPath.hasOddLength() && !lastNode.ValueOrHash.IsNothing() {
			return ErrOddLengthWithValue
		}
	}

	return nil
}

// Returns true if [value] and [valueDigest] match.
// [valueOrHash] should be the [ValueOrHash] field of a [ProofNode].
func valueOrHashMatches(value maybe.Maybe[[]byte], valueOrHash maybe.Maybe[[]byte]) bool {
	var (
		valueIsNothing  = value.IsNothing()
		digestIsNothing = valueOrHash.IsNothing()
	)

	switch {
	case valueIsNothing != digestIsNothing:
		// One is nothing and the other isn't -- no match.
		return false
	case valueIsNothing:
		// Both are nothing -- match.
		return true
	case len(value.Value()) < HashLength:
		return bytes.Equal(value.Value(), valueOrHash.Value())
	default:
		valueHash := hashing.ComputeHash256(value.Value())
		return bytes.Equal(valueHash, valueOrHash.Value())
	}
}

// Adds each key/value pair in [proofPath] to [t].
// For each proof node, adds the children that are
// < [insertChildrenLessThan] or > [insertChildrenGreaterThan].
// If [insertChildrenLessThan] is Nothing, no children are < [insertChildrenLessThan].
// If [insertChildrenGreaterThan] is Nothing, no children are > [insertChildrenGreaterThan].
// Assumes [t.lock] is held.
func addPathInfo(
	t *trieView,
	proofPath []ProofNode,
	insertChildrenLessThan maybe.Maybe[path],
	insertChildrenGreaterThan maybe.Maybe[path],
) error {
	var (
		shouldInsertLeftChildren  = insertChildrenLessThan.HasValue()
		shouldInsertRightChildren = insertChildrenGreaterThan.HasValue()
	)

	for i := len(proofPath) - 1; i >= 0; i-- {
		proofNode := proofPath[i]
		keyPath := proofNode.KeyPath.deserialize()

		if len(keyPath)&1 == 1 && !proofNode.ValueOrHash.IsNothing() {
			// a value cannot have an odd number of nibbles in its key
			return ErrOddLengthWithValue
		}

		// load the node associated with the key or create a new one
		// pass nothing because we are going to overwrite the value digest below
		n, err := t.insertIntoTrie(keyPath, maybe.Nothing[[]byte]())
		if err != nil {
			return err
		}
		// We overwrite the valueDigest to be the hash provided in the proof
		// node because we may not know the pre-image of the valueDigest.
		n.valueDigest = proofNode.ValueOrHash

		if !shouldInsertLeftChildren && !shouldInsertRightChildren {
			// No children of proof nodes are outside the range.
			// No need to add any children to [n].
			continue
		}

		// Add [proofNode]'s children which are outside the range
		// [insertChildrenLessThan, insertChildrenGreaterThan].
		compressedPath := EmptyPath
		for index, childID := range proofNode.Children {
			if existingChild, ok := n.children[index]; ok {
				compressedPath = existingChild.compressedPath
			}
			childPath := keyPath.Append(index) + compressedPath
			if (shouldInsertLeftChildren && childPath.Compare(insertChildrenLessThan.Value()) < 0) ||
				(shouldInsertRightChildren && childPath.Compare(insertChildrenGreaterThan.Value()) > 0) {
				n.addChildWithoutNode(index, compressedPath, childID)
			}
		}
	}

	return nil
}

func getEmptyTrieView(ctx context.Context) (*trieView, error) {
	tracer, err := trace.New(trace.Config{Enabled: false})
	if err != nil {
		return nil, err
	}
	db, err := newDatabase(
		ctx,
		memdb.New(),
		Config{
			EvictionBatchSize: DefaultEvictionBatchSize,
			Tracer:            tracer,
			NodeCacheSize:     verificationCacheSize,
		},
		&mockMetrics{},
	)
	if err != nil {
		return nil, err
	}

	return db.newUntrackedView(defaultPreallocationSize)
}<|MERGE_RESOLUTION|>--- conflicted
+++ resolved
@@ -302,7 +302,6 @@
 		return err
 	}
 
-<<<<<<< HEAD
 	// [proof] allegedly provides and proves all key-value
 	// pairs in [smallestProvenPath, largestProvenPath].
 	// If [smallestProvenPath] is Nothing, [proof] should
@@ -310,26 +309,17 @@
 	// If [largestProvenPath] is Nothing, [proof] should
 	// provide and prove all keys > [smallestProvenPath].
 	// If both are Nothing, [proof] should prove the entire trie.
-	smallestProvenPath := Nothing[path]()
+	smallestProvenPath := maybe.Nothing[path]()
 	if start != nil {
-		smallestProvenPath = Some(newPath(start))
-	}
-
-	largestProvenPath := Nothing[path]()
-=======
-	largestPath := maybe.Bind(end, newPath)
->>>>>>> 9d7d1b0b
+		smallestProvenPath = maybe.Some(newPath(start))
+	}
+
+	largestProvenPath := maybe.Bind(end, newPath)
 	if len(proof.KeyValues) > 0 {
 		// If [proof] has key-value pairs, we should insert children
 		// greater than [largestKey] to ancestors of the node containing
 		// [largestKey] so that we get the expected root ID.
-<<<<<<< HEAD
-		largestProvenPath = Some(newPath(proof.KeyValues[len(proof.KeyValues)-1].Key))
-	} else if end.HasValue() {
-		largestProvenPath = Some(newPath(end.Value()))
-=======
-		largestPath = maybe.Some(newPath(proof.KeyValues[len(proof.KeyValues)-1].Key))
->>>>>>> 9d7d1b0b
+		largestProvenPath = maybe.Some(newPath(proof.KeyValues[len(proof.KeyValues)-1].Key))
 	}
 
 	// The key-value pairs (allegedly) proven by [proof].
@@ -388,26 +378,16 @@
 	if err := addPathInfo(
 		view,
 		proof.StartProof,
-<<<<<<< HEAD
 		smallestProvenPath,
 		largestProvenPath,
-=======
-		maybe.Some(smallestPath),
-		largestPath,
->>>>>>> 9d7d1b0b
 	); err != nil {
 		return err
 	}
 	if err := addPathInfo(
 		view,
 		proof.EndProof,
-<<<<<<< HEAD
 		smallestProvenPath,
 		largestProvenPath,
-=======
-		maybe.Some(smallestPath),
-		largestPath,
->>>>>>> 9d7d1b0b
 	); err != nil {
 		return err
 	}
