--- conflicted
+++ resolved
@@ -302,22 +302,12 @@
 		return err
 	}
 
-<<<<<<< HEAD
-	largestPath := maybe.Nothing[path]()
-=======
-	largestPath := MaybeBind(end, newPath)
->>>>>>> cfb957cb
+	largestPath := maybe.Bind(end, newPath)
 	if len(proof.KeyValues) > 0 {
 		// If [proof] has key-value pairs, we should insert children
 		// greater than [largestKey] to ancestors of the node containing
 		// [largestKey] so that we get the expected root ID.
-<<<<<<< HEAD
 		largestPath = maybe.Some(newPath(proof.KeyValues[len(proof.KeyValues)-1].Key))
-	} else if end.HasValue() {
-		largestPath = maybe.Some(newPath(end.Value()))
-=======
-		largestPath = Some(newPath(proof.KeyValues[len(proof.KeyValues)-1].Key))
->>>>>>> cfb957cb
 	}
 
 	// The key-value pairs (allegedly) proven by [proof].
