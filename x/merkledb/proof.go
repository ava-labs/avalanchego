// Copyright (C) 2019-2023, Ava Labs, Inc. All rights reserved.
// See the file LICENSE for licensing terms.

package merkledb

import (
	"bytes"
	"context"
	"errors"
	"fmt"

	"github.com/ava-labs/avalanchego/database"
	"github.com/ava-labs/avalanchego/database/memdb"
	"github.com/ava-labs/avalanchego/ids"
	"github.com/ava-labs/avalanchego/trace"
	"github.com/ava-labs/avalanchego/utils/hashing"

	syncpb "github.com/ava-labs/avalanchego/proto/pb/sync"
)

const verificationCacheSize = 2_000

var (
	ErrInvalidProof                = errors.New("proof obtained an invalid root ID")
	ErrInvalidMaxLength            = errors.New("expected max length to be > 0")
	ErrNonIncreasingValues         = errors.New("keys sent are not in increasing order")
	ErrStateFromOutsideOfRange     = errors.New("state key falls outside of the start->end range")
	ErrNonIncreasingProofNodes     = errors.New("each proof node key must be a strict prefix of the next")
	ErrExtraProofNodes             = errors.New("extra proof nodes in path")
	ErrDataInMissingRootProof      = errors.New("there should be no state or deleted keys in a change proof that had a missing root")
	ErrNoMerkleProof               = errors.New("empty key response must include merkle proof")
	ErrShouldJustBeRoot            = errors.New("end proof should only contain root")
	ErrNoStartProof                = errors.New("no start proof")
	ErrNoEndProof                  = errors.New("no end proof")
	ErrNoProof                     = errors.New("proof has no nodes")
	ErrProofNodeNotForKey          = errors.New("the provided node has a key that is not a prefix of the specified key")
	ErrProofValueDoesntMatch       = errors.New("the provided value does not match the proof node for the provided key's value")
	ErrProofNodeHasUnincludedValue = errors.New("the provided proof has a value for a key within the range that is not present in the provided key/values")
	ErrInvalidMaybe                = errors.New("maybe is nothing but has value")
	ErrInvalidChildIndex           = fmt.Errorf("child index must be less than %d", NodeBranchFactor)
	ErrNilProofNode                = errors.New("proof node is nil")
	ErrNilValueOrHash              = errors.New("proof node's valueOrHash field is nil")
	ErrNilSerializedPath           = errors.New("serialized path is nil")
	ErrNilRangeProof               = errors.New("range proof is nil")
<<<<<<< HEAD
	ErrNilStartProof               = errors.New("start proof is nil")
	ErrNilEndProof                 = errors.New("end proof is nil")
=======
	ErrNilChangeProof              = errors.New("change proof is nil")
	ErrNilMaybeBytes               = errors.New("maybe bytes is nil")
>>>>>>> b923ef72
)

type ProofNode struct {
	KeyPath SerializedPath
	// Nothing if this is an intermediate node.
	// The value in this node if its length < [HashLen].
	// The hash of the value in this node otherwise.
	ValueOrHash Maybe[[]byte]
	Children    map[byte]ids.ID
}

// Assumes [node.Key.KeyPath.NibbleLength] <= math.MaxUint64.
func (node *ProofNode) ToProto() *syncpb.ProofNode {
	pbNode := &syncpb.ProofNode{
		Key: &syncpb.SerializedPath{
			NibbleLength: uint64(node.KeyPath.NibbleLength),
			Value:        node.KeyPath.Value,
		},
		Children: make(map[uint32][]byte, len(node.Children)),
	}

	for childIndex, childID := range node.Children {
		childID := childID
		pbNode.Children[uint32(childIndex)] = childID[:]
	}

	if node.ValueOrHash.hasValue {
		pbNode.ValueOrHash = &syncpb.MaybeBytes{
			Value: node.ValueOrHash.value,
		}
	} else {
		pbNode.ValueOrHash = &syncpb.MaybeBytes{
			IsNothing: true,
		}
	}

	return pbNode
}

func (node *ProofNode) UnmarshalProto(pbNode *syncpb.ProofNode) error {
	switch {
	case pbNode == nil:
		return ErrNilProofNode
	case pbNode.ValueOrHash == nil:
		return ErrNilValueOrHash
	case pbNode.ValueOrHash.IsNothing && len(pbNode.ValueOrHash.Value) != 0:
		return ErrInvalidMaybe
	case pbNode.Key == nil:
		return ErrNilSerializedPath
	}

	node.KeyPath.NibbleLength = int(pbNode.Key.NibbleLength)
	node.KeyPath.Value = pbNode.Key.Value

	node.Children = make(map[byte]ids.ID, len(pbNode.Children))
	for childIndex, childIDBytes := range pbNode.Children {
		if childIndex >= NodeBranchFactor {
			return ErrInvalidChildIndex
		}
		childID, err := ids.ToID(childIDBytes)
		if err != nil {
			return err
		}
		node.Children[byte(childIndex)] = childID
	}

	if !pbNode.ValueOrHash.IsNothing {
		node.ValueOrHash = Some(pbNode.ValueOrHash.Value)
	}

	return nil
}

// An inclusion/exclustion proof of a key.
type Proof struct {
	// Nodes in the proof path from root --> target key
	// (or node that would be where key is if it doesn't exist).
	// Must always be non-empty (i.e. have the root node).
	Path []ProofNode
	// This is a proof that [key] exists/doesn't exist.
	Key []byte

	// Nothing if [Key] isn't in the trie.
	// Otherwise the value corresponding to [Key].
	Value Maybe[[]byte]
}

// Returns nil if the trie given in [proof] has root [expectedRootID].
// That is, this is a valid proof that [proof.Key] exists/doesn't exist
// in the trie with root [expectedRootID].
func (proof *Proof) Verify(ctx context.Context, expectedRootID ids.ID) error {
	// Make sure the proof is well-formed.
	if len(proof.Path) == 0 {
		return ErrNoProof
	}
	if err := verifyProofPath(proof.Path, newPath(proof.Key)); err != nil {
		return err
	}

	// Confirm that the last proof node's value matches the claimed proof value
	lastNode := proof.Path[len(proof.Path)-1]

	// If the last proof node's key is [proof.Key] (i.e. this is an inclusion proof)
	// then the value of the last proof node must match [proof.Value].
	// Note odd length keys can never match the [proof.Key] since it's bytes,
	// and thus an even number of nibbles.
	if !lastNode.KeyPath.hasOddLength() &&
		bytes.Equal(proof.Key, lastNode.KeyPath.Value) &&
		!valueOrHashMatches(proof.Value, lastNode.ValueOrHash) {
		return ErrProofValueDoesntMatch
	}

	// If the last proof node has an odd length or a different key than [proof.Key]
	// then this is an exclusion proof and should prove that [proof.Key] isn't in the trie..
	// Note odd length keys can never match the [proof.Key] since it's bytes,
	// and thus an even number of nibbles.
	if (lastNode.KeyPath.hasOddLength() || !bytes.Equal(proof.Key, lastNode.KeyPath.Value)) &&
		!proof.Value.IsNothing() {
		return ErrProofValueDoesntMatch
	}

	view, err := getEmptyTrieView(ctx)
	if err != nil {
		return err
	}

	// Insert all of the proof nodes.
	// [provenPath] is the path that we are proving exists, or the path
	// that is where the path we are proving doesn't exist should be.
	provenPath := proof.Path[len(proof.Path)-1].KeyPath.deserialize()

	// Don't bother locking [db] and [view] -- nobody else has a reference to them.
	if err = addPathInfo(view, proof.Path, provenPath, provenPath); err != nil {
		return err
	}

	gotRootID, err := view.GetMerkleRoot(ctx)
	if err != nil {
		return err
	}
	if expectedRootID != gotRootID {
		return fmt.Errorf("%w:[%s], expected:[%s]", ErrInvalidProof, gotRootID, expectedRootID)
	}
	return nil
}

type KeyValue struct {
	Key   []byte
	Value []byte
}

// A proof that a given set of key-value pairs are in a trie.
type RangeProof struct {
	// A proof that the smallest key in the requested range does/doesn't exist.
	// Note that this may not be an entire proof -- nodes are omitted if
	// they are also in [EndProof].
	StartProof []ProofNode

	// A proof of the greatest key in [KeyValues], or, if this proof contains
	// no [KeyValues], just the root.
	// Empty if the request for this range proof gave no upper bound
	// on the range to fetch, unless this proof contains no [KeyValues]
	// and [StartProof] is empty.
	EndProof []ProofNode

	// This proof proves that the key-value pairs in [KeyValues] are in the trie.
	// Sorted by increasing key.
	KeyValues []KeyValue
}

// Returns nil iff all the following hold:
//   - [start] <= [end].
//   - [proof] is non-empty.
//   - All keys in [proof.KeyValues] are in the range [start, end].
//     If [start] is empty, all keys are considered > [start].
//     If [end] is empty, all keys are considered < [end].
//   - [proof.KeyValues] is sorted by increasing key.
//   - [proof.StartProof] and [proof.EndProof] are well-formed.
//   - One of the following holds:
//     [end] and [proof.EndProof] are empty.
//     [proof.StartProof], [start], [end], and [proof.KeyValues] are empty and
//     [proof.EndProof] is just the root.
//     [end] is non-empty and [proof.EndProof] is a valid proof of a key <= [end].
//   - [expectedRootID] is the root of the trie containing the given key-value
//     pairs and start/end proofs.
func (proof *RangeProof) Verify(
	ctx context.Context,
	start []byte,
	end []byte,
	expectedRootID ids.ID,
) error {
	switch {
	case len(end) > 0 && bytes.Compare(start, end) > 0:
		return ErrStartAfterEnd
	case len(proof.KeyValues) == 0 && len(proof.StartProof) == 0 && len(proof.EndProof) == 0:
		return ErrNoMerkleProof
	case len(start) == 0 && len(end) == 0 && len(proof.KeyValues) == 0 && len(proof.EndProof) != 1:
		return ErrShouldJustBeRoot
	case len(proof.EndProof) == 0 && len(end) > 0:
		return ErrNoEndProof
	}

	// Make sure the key-value pairs are sorted and in [start, end].
	if err := verifyKeyValues(proof.KeyValues, start, end); err != nil {
		return err
	}

	largestkey := end
	if len(proof.KeyValues) > 0 {
		// If [proof] has key-value pairs, we should insert children
		// greater than [end] to ancestors of the node containing [end]
		// so that we get the expected root ID.
		largestkey = proof.KeyValues[len(proof.KeyValues)-1].Key
	}

	// The key-value pairs (allegedly) proven by [proof].
	keyValues := make(map[path][]byte, len(proof.KeyValues))
	for _, keyValue := range proof.KeyValues {
		keyValues[newPath(keyValue.Key)] = keyValue.Value
	}

	smallestPath := newPath(start)
	largestPath := newPath(largestkey)

	// Ensure that the start proof is valid and contains values that
	// match the key/values that were sent.
	if err := verifyProofPath(proof.StartProof, smallestPath); err != nil {
		return err
	}
	if err := verifyAllRangeProofKeyValuesPresent(proof.StartProof, smallestPath, largestPath, keyValues); err != nil {
		return err
	}

	// Ensure that the end proof is valid and contains values that
	// match the key/values that were sent.
	if err := verifyProofPath(proof.EndProof, largestPath); err != nil {
		return err
	}
	if err := verifyAllRangeProofKeyValuesPresent(proof.EndProof, smallestPath, largestPath, keyValues); err != nil {
		return err
	}

	// Don't need to lock [view] because nobody else has a reference to it.
	view, err := getEmptyTrieView(ctx)
	if err != nil {
		return err
	}

	// Insert all key-value pairs into the trie.
	for _, kv := range proof.KeyValues {
		if _, err := view.insertIntoTrie(newPath(kv.Key), Some(kv.Value)); err != nil {
			return err
		}
	}

	// For all the nodes along the edges of the proof, insert children < [start] and > [end]
	// into the trie so that we get the expected root ID (if this proof is valid).
	// By inserting all children < [start], we prove that there are no keys
	// > [start] but less than the first key given. That is, the peer who
	// gave us this proof is not omitting nodes.
	if err := addPathInfo(view, proof.StartProof, smallestPath, largestPath); err != nil {
		return err
	}
	if err := addPathInfo(view, proof.EndProof, smallestPath, largestPath); err != nil {
		return err
	}

	calculatedRoot, err := view.GetMerkleRoot(ctx)
	if err != nil {
		return err
	}
	if expectedRootID != calculatedRoot {
		return fmt.Errorf("%w:[%s], expected:[%s]", ErrInvalidProof, calculatedRoot, expectedRootID)
	}
	return nil
}

func (proof *RangeProof) ToProto() *syncpb.RangeProof {
	startProof := &syncpb.Proof{
		Proof: make([]*syncpb.ProofNode, len(proof.StartProof)),
	}
	for i, node := range proof.StartProof {
		startProof.Proof[i] = node.ToProto()
	}

	endProof := &syncpb.Proof{
		Proof: make([]*syncpb.ProofNode, len(proof.EndProof)),
	}
	for i, node := range proof.EndProof {
		endProof.Proof[i] = node.ToProto()
	}

	keyValues := make([]*syncpb.KeyValue, len(proof.KeyValues))
	for i, kv := range proof.KeyValues {
		keyValues[i] = &syncpb.KeyValue{
			Key:   kv.Key,
			Value: kv.Value,
		}
	}

	return &syncpb.RangeProof{
		Start:     startProof,
		End:       endProof,
		KeyValues: keyValues,
	}
}

func (proof *RangeProof) UnmarshalProto(pbProof *syncpb.RangeProof) error {
	switch {
	case pbProof == nil:
		return ErrNilRangeProof
	case pbProof.Start == nil:
		return ErrNilStartProof
	case pbProof.End == nil:
		return ErrNilEndProof
	}

	proof.StartProof = make([]ProofNode, len(pbProof.Start.Proof))
	for i, protoNode := range pbProof.Start.Proof {
		if err := proof.StartProof[i].UnmarshalProto(protoNode); err != nil {
			return err
		}
	}

	proof.EndProof = make([]ProofNode, len(pbProof.End.Proof))
	for i, protoNode := range pbProof.End.Proof {
		if err := proof.EndProof[i].UnmarshalProto(protoNode); err != nil {
			return err
		}
	}

	proof.KeyValues = make([]KeyValue, len(pbProof.KeyValues))
	for i, kv := range pbProof.KeyValues {
		proof.KeyValues[i] = KeyValue{
			Key:   kv.Key,
			Value: kv.Value,
		}
	}

	return nil
}

// Verify that all non-intermediate nodes in [proof] which have keys
// in [[start], [end]] have the value given for that key in [keysValues].
func verifyAllRangeProofKeyValuesPresent(proof []ProofNode, start, end path, keysValues map[path][]byte) error {
	for i := 0; i < len(proof); i++ {
		var (
			node     = proof[i]
			nodeKey  = node.KeyPath
			nodePath = nodeKey.deserialize()
		)

		// Skip odd length keys since they cannot have a value (enforced by [verifyProofPath]).
		if !nodeKey.hasOddLength() && nodePath.Compare(start) >= 0 && nodePath.Compare(end) <= 0 {
			value, ok := keysValues[nodePath]
			if !ok && !node.ValueOrHash.IsNothing() {
				// We didn't get a key-value pair for this key, but the proof node has a value.
				return ErrProofNodeHasUnincludedValue
			}
			if ok && !valueOrHashMatches(Some(value), node.ValueOrHash) {
				// We got a key-value pair for this key, but the value in the proof
				// node doesn't match the value we got for this key.
				return ErrProofValueDoesntMatch
			}
		}
	}
	return nil
}

type KeyChange struct {
	Key   []byte
	Value Maybe[[]byte]
}

type ChangeProof struct {
	// If false, the node that created this doesn't have
	// sufficient history to generate a change proof and
	// all other fields must be empty.
	// Otherwise at least one other field is non-empty.
	HadRootsInHistory bool
	// A proof that the smallest key in the requested range does/doesn't
	// exist in the trie with the requested start root.
	// Empty if no lower bound on the requested range was given.
	// Note that this may not be an entire proof -- nodes are omitted if
	// they are also in [EndProof].
	StartProof []ProofNode
	// A proof that the largest key in [KeyValues] and [DeletedKeys]
	// does/doesn't exist in the trie with the requested start root.
	// Empty iff no upper bound on the requested range was given
	// and [KeyValues] and [DeletedKeys] are empty.
	EndProof []ProofNode
	// A subset of key-values that were added, removed, or had their values modified
	// between the requested start root (exclusive) and the requested
	// end root (inclusive).
	// Sorted by increasing key.
	KeyChanges []KeyChange
}

func (proof *ChangeProof) ToProto() *syncpb.ChangeProof {
	startProof := make([]*syncpb.ProofNode, len(proof.StartProof))
	for i, node := range proof.StartProof {
		startProof[i] = node.ToProto()
	}

	endProof := make([]*syncpb.ProofNode, len(proof.EndProof))
	for i, node := range proof.EndProof {
		endProof[i] = node.ToProto()
	}

	keyChanges := make([]*syncpb.KeyChange, len(proof.KeyChanges))
	for i, kv := range proof.KeyChanges {
		var value syncpb.MaybeBytes
		if kv.Value.hasValue {
			value = syncpb.MaybeBytes{
				Value:     kv.Value.value,
				IsNothing: false,
			}
		} else {
			value = syncpb.MaybeBytes{
				Value:     nil,
				IsNothing: true,
			}
		}
		keyChanges[i] = &syncpb.KeyChange{
			Key:   kv.Key,
			Value: &value,
		}
	}

	return &syncpb.ChangeProof{
		HadRootsInHistory: proof.HadRootsInHistory,
		StartProof:        startProof,
		EndProof:          endProof,
		KeyChanges:        keyChanges,
	}
}

func (proof *ChangeProof) UnmarshalProto(pbProof *syncpb.ChangeProof) error {
	if pbProof == nil {
		return ErrNilChangeProof
	}

	proof.HadRootsInHistory = pbProof.HadRootsInHistory

	proof.StartProof = make([]ProofNode, len(pbProof.StartProof))
	for i, protoNode := range pbProof.StartProof {
		if err := proof.StartProof[i].UnmarshalProto(protoNode); err != nil {
			return err
		}
	}

	proof.EndProof = make([]ProofNode, len(pbProof.EndProof))
	for i, protoNode := range pbProof.EndProof {
		if err := proof.EndProof[i].UnmarshalProto(protoNode); err != nil {
			return err
		}
	}

	proof.KeyChanges = make([]KeyChange, len(pbProof.KeyChanges))
	for i, kv := range pbProof.KeyChanges {
		if kv.Value == nil {
			return ErrNilMaybeBytes
		}

		if kv.Value.IsNothing && len(kv.Value.Value) != 0 {
			return ErrInvalidMaybe
		}

		value := Nothing[[]byte]()
		if !kv.Value.IsNothing {
			value = Some(kv.Value.Value)
		}
		proof.KeyChanges[i] = KeyChange{
			Key:   kv.Key,
			Value: value,
		}
	}

	return nil
}

// Verifies that all values present in the [proof]:
// - Are nothing when deleted, not in the db, or the node has an odd path length.
// - if the node's path is within the key range, that has a value that matches the value passed in the change list or in the db
func verifyAllChangeProofKeyValuesPresent(
	ctx context.Context,
	db MerkleDB,
	proof []ProofNode,
	start path,
	end path,
	keysValues map[path]Maybe[[]byte],
) error {
	for i := 0; i < len(proof); i++ {
		var (
			node     = proof[i]
			nodeKey  = node.KeyPath
			nodePath = nodeKey.deserialize()
		)

		// Check the value of any node with a key that is within the range.
		// Skip odd length keys since they cannot have a value (enforced by [verifyProofPath]).
		if !nodeKey.hasOddLength() && nodePath.Compare(start) >= 0 && nodePath.Compare(end) <= 0 {
			value, ok := keysValues[nodePath]
			if !ok {
				// This value isn't in the list of key-value pairs we got.
				dbValue, err := db.GetValue(ctx, nodeKey.Value)
				if err != nil {
					if err != database.ErrNotFound {
						return err
					}
					// This key isn't in the database so proof node should have Nothing.
					value = Nothing[[]byte]()
				} else {
					// This key is in the database so proof node should have matching value.
					value = Some(dbValue)
				}
			}
			if !valueOrHashMatches(value, node.ValueOrHash) {
				return ErrProofValueDoesntMatch
			}
		}
	}
	return nil
}

func (proof *ChangeProof) Empty() bool {
	return len(proof.KeyChanges) == 0 &&
		len(proof.StartProof) == 0 && len(proof.EndProof) == 0
}

// Returns nil iff both hold:
// 1. [kvs] is sorted by key in increasing order.
// 2. All keys in [kvs] are in the range [start, end].
// If [start] is nil, there is no lower bound on acceptable keys.
// If [end] is nil, there is no upper bound on acceptable keys.
// If [kvs] is empty, returns nil.
func verifyKeyChanges(kvs []KeyChange, start, end []byte) error {
	if len(kvs) == 0 {
		return nil
	}

	// ensure that the keys are in increasing order
	for i := 0; i < len(kvs)-1; i++ {
		if bytes.Compare(kvs[i].Key, kvs[i+1].Key) >= 0 {
			return ErrNonIncreasingValues
		}
	}

	// ensure that the keys are within the range [start, end]
	if (len(start) > 0 && bytes.Compare(kvs[0].Key, start) < 0) ||
		(len(end) > 0 && bytes.Compare(kvs[len(kvs)-1].Key, end) > 0) {
		return ErrStateFromOutsideOfRange
	}

	return nil
}

// Returns nil iff both hold:
// 1. [kvs] is sorted by key in increasing order.
// 2. All keys in [kvs] are in the range [start, end].
// If [start] is nil, there is no lower bound on acceptable keys.
// If [end] is nil, there is no upper bound on acceptable keys.
// If [kvs] is empty, returns nil.
func verifyKeyValues(kvs []KeyValue, start, end []byte) error {
	hasLowerBound := len(start) > 0
	hasUpperBound := len(end) > 0
	for i := 0; i < len(kvs); i++ {
		if i < len(kvs)-1 && bytes.Compare(kvs[i].Key, kvs[i+1].Key) >= 0 {
			return ErrNonIncreasingValues
		}
		if (hasLowerBound && bytes.Compare(kvs[i].Key, start) < 0) ||
			(hasUpperBound && bytes.Compare(kvs[i].Key, end) > 0) {
			return ErrStateFromOutsideOfRange
		}
	}
	return nil
}

// Returns nil iff all the following hold:
//   - Any node with an odd nibble length, should not have a value associated with it
//     since all keys with values are written in bytes, so have even nibble length.
//   - Each key in [proof] is a strict prefix of the following key.
//   - Each key in [proof] is a strict prefix of [keyBytes], except possibly the last.
//   - If the last element in [proof] is [keyBytes], this is an inclusion proof.
//     Otherwise, this is an exclusion proof and [keyBytes] must not be in [proof].
func verifyProofPath(proof []ProofNode, keyPath path) error {
	provenKey := keyPath.Serialize()

	// loop over all but the last node since it will not have the prefix in exclusion proofs
	for i := 0; i < len(proof)-1; i++ {
		nodeKey := proof[i].KeyPath

		// intermediate nodes (nodes with odd nibble length) should never have a value associated with them
		if nodeKey.hasOddLength() && !proof[i].ValueOrHash.IsNothing() {
			return ErrOddLengthWithValue
		}

		// each node should have a key that has the proven key as a prefix
		if !provenKey.HasStrictPrefix(nodeKey) {
			return ErrProofNodeNotForKey
		}

		// each node should have a key that is a prefix of the next node's key
		nextKey := proof[i+1].KeyPath
		if !nextKey.HasStrictPrefix(nodeKey) {
			return ErrNonIncreasingProofNodes
		}
	}

	// check the last node for a value since the above loop doesn't check the last node
	if len(proof) > 0 {
		lastNode := proof[len(proof)-1]
		if lastNode.KeyPath.hasOddLength() && !lastNode.ValueOrHash.IsNothing() {
			return ErrOddLengthWithValue
		}
	}

	return nil
}

// Returns true if [value] and [valueDigest] match.
// [valueOrHash] should be the [ValueOrHash] field of a [ProofNode].
func valueOrHashMatches(value Maybe[[]byte], valueOrHash Maybe[[]byte]) bool {
	var (
		valueIsNothing  = value.IsNothing()
		digestIsNothing = valueOrHash.IsNothing()
	)

	switch {
	case valueIsNothing != digestIsNothing:
		// One is nothing and the other isn't -- no match.
		return false
	case valueIsNothing:
		// Both are nothing -- match.
		return true
	case len(value.value) < HashLength:
		return bytes.Equal(value.value, valueOrHash.value)
	default:
		valueHash := hashing.ComputeHash256(value.value)
		return bytes.Equal(valueHash, valueOrHash.value)
	}
}

// Adds each key/value pair in [proofPath] to [t].
// For each proof node, adds the children that are < [start] or > [end].
// If [start] is empty, no children are < [start].
// If [end] is empty, no children are > [end].
// Assumes [t.lock] is held.
func addPathInfo(
	t *trieView,
	proofPath []ProofNode,
	startPath path,
	endPath path,
) error {
	var (
		hasLowerBound = len(startPath) > 0
		hasUpperBound = len(endPath) > 0
	)

	for i := len(proofPath) - 1; i >= 0; i-- {
		proofNode := proofPath[i]
		keyPath := proofNode.KeyPath.deserialize()

		if len(keyPath)&1 == 1 && !proofNode.ValueOrHash.IsNothing() {
			// a value cannot have an odd number of nibbles in its key
			return ErrOddLengthWithValue
		}

		// load the node associated with the key or create a new one
		// pass nothing because we are going to overwrite the value digest below
		n, err := t.insertIntoTrie(keyPath, Nothing[[]byte]())
		if err != nil {
			return err
		}
		// We overwrite the valueDigest to be the hash provided in the proof
		// node because we may not know the pre-image of the valueDigest.
		n.valueDigest = proofNode.ValueOrHash

		if !hasLowerBound && !hasUpperBound {
			// No children of proof nodes are outside the range.
			// No need to add any children to [n].
			continue
		}

		// Add [proofNode]'s children which are outside the range [start, end].
		compressedPath := EmptyPath
		for index, childID := range proofNode.Children {
			if existingChild, ok := n.children[index]; ok {
				compressedPath = existingChild.compressedPath
			}
			childPath := keyPath.Append(index) + compressedPath
			if (hasLowerBound && childPath.Compare(startPath) < 0) ||
				(hasUpperBound && childPath.Compare(endPath) > 0) {
				n.addChildWithoutNode(index, compressedPath, childID)
			}
		}
	}

	return nil
}

func getEmptyTrieView(ctx context.Context) (*trieView, error) {
	tracer, err := trace.New(trace.Config{Enabled: false})
	if err != nil {
		return nil, err
	}
	db, err := newDatabase(
		ctx,
		memdb.New(),
		Config{
			Tracer:        tracer,
			NodeCacheSize: verificationCacheSize,
		},
		&mockMetrics{},
	)
	if err != nil {
		return nil, err
	}

	return db.newUntrackedView(defaultPreallocationSize)
}<|MERGE_RESOLUTION|>--- conflicted
+++ resolved
@@ -42,13 +42,10 @@
 	ErrNilValueOrHash              = errors.New("proof node's valueOrHash field is nil")
 	ErrNilSerializedPath           = errors.New("serialized path is nil")
 	ErrNilRangeProof               = errors.New("range proof is nil")
-<<<<<<< HEAD
 	ErrNilStartProof               = errors.New("start proof is nil")
 	ErrNilEndProof                 = errors.New("end proof is nil")
-=======
 	ErrNilChangeProof              = errors.New("change proof is nil")
 	ErrNilMaybeBytes               = errors.New("maybe bytes is nil")
->>>>>>> b923ef72
 )
 
 type ProofNode struct {
@@ -448,14 +445,18 @@
 }
 
 func (proof *ChangeProof) ToProto() *syncpb.ChangeProof {
-	startProof := make([]*syncpb.ProofNode, len(proof.StartProof))
+	startProof := &syncpb.Proof{
+		Proof: make([]*syncpb.ProofNode, len(proof.StartProof)),
+	}
 	for i, node := range proof.StartProof {
-		startProof[i] = node.ToProto()
-	}
-
-	endProof := make([]*syncpb.ProofNode, len(proof.EndProof))
+		startProof.Proof[i] = node.ToProto()
+	}
+
+	endProof := &syncpb.Proof{
+		Proof: make([]*syncpb.ProofNode, len(proof.EndProof)),
+	}
 	for i, node := range proof.EndProof {
-		endProof[i] = node.ToProto()
+		endProof.Proof[i] = node.ToProto()
 	}
 
 	keyChanges := make([]*syncpb.KeyChange, len(proof.KeyChanges))
@@ -487,21 +488,28 @@
 }
 
 func (proof *ChangeProof) UnmarshalProto(pbProof *syncpb.ChangeProof) error {
-	if pbProof == nil {
+	switch {
+	case pbProof == nil:
 		return ErrNilChangeProof
+	case pbProof.StartProof == nil:
+		// TODO we could allow nil proofs here.
+		// Should we do that?
+		return ErrNilStartProof
+	case pbProof.EndProof == nil:
+		return ErrNilEndProof
 	}
 
 	proof.HadRootsInHistory = pbProof.HadRootsInHistory
 
-	proof.StartProof = make([]ProofNode, len(pbProof.StartProof))
-	for i, protoNode := range pbProof.StartProof {
+	proof.StartProof = make([]ProofNode, len(pbProof.StartProof.Proof))
+	for i, protoNode := range pbProof.StartProof.Proof {
 		if err := proof.StartProof[i].UnmarshalProto(protoNode); err != nil {
 			return err
 		}
 	}
 
-	proof.EndProof = make([]ProofNode, len(pbProof.EndProof))
-	for i, protoNode := range pbProof.EndProof {
+	proof.EndProof = make([]ProofNode, len(pbProof.EndProof.Proof))
+	for i, protoNode := range pbProof.EndProof.Proof {
 		if err := proof.EndProof[i].UnmarshalProto(protoNode); err != nil {
 			return err
 		}
