// Copyright (C) 2019-2024, Ava Labs, Inc. All rights reserved.
// See the file LICENSE for licensing terms.

package merkledb

import (
	"context"
	"errors"
	"slices"
	"sync"

	"go.opentelemetry.io/otel/attribute"

	"github.com/ava-labs/avalanchego/database"
	"github.com/ava-labs/avalanchego/ids"
	"github.com/ava-labs/avalanchego/utils"
	"github.com/ava-labs/avalanchego/utils/maybe"

	oteltrace "go.opentelemetry.io/otel/trace"
)

const (
	initKeyValuesSize        = 256
	defaultPreallocationSize = 100
)

var (
	_ View = (*view)(nil)

	ErrCommitted                  = errors.New("view has been committed")
	ErrInvalid                    = errors.New("the trie this view was based on has changed, rendering this view invalid")
	ErrPartialByteLengthWithValue = errors.New(
		"the underlying db only supports whole number of byte keys, so cannot record changes with partial byte lengths",
	)
	ErrVisitPathToKey         = errors.New("failed to visit expected node during insertion")
	ErrStartAfterEnd          = errors.New("start key > end key")
	ErrNoChanges              = errors.New("no changes provided")
	ErrParentNotDatabase      = errors.New("parent trie is not database")
	ErrNodesAlreadyCalculated = errors.New("cannot modify the trie after the node changes have been calculated")
)

type view struct {
	// If true, this view has been committed.
	// [commitLock] must be held while accessing this field.
	committed  bool
	commitLock sync.RWMutex

	// valueChangesApplied is used to enforce that no changes are made to the
	// trie after the nodes have been calculated
	valueChangesApplied utils.Atomic[bool]

	// applyValueChangesOnce prevents node calculation from occurring multiple
	// times
	applyValueChangesOnce sync.Once

	// Controls the view's validity related fields.
	// Must be held while reading/writing [childViews], [invalidated], and [parentTrie].
	// Only use to lock current view or descendants of the current view
	// DO NOT grab the [validityTrackingLock] of any ancestor trie while this is held.
	validityTrackingLock sync.RWMutex

	// If true, this view has been invalidated and can't be used.
	//
	// Invariant: This view is marked as invalid before any of its ancestors change.
	// Since we ensure that all subviews are marked invalid before making an invalidating change
	// then if we are still valid at the end of the function, then no corrupting changes could have
	// occurred during execution.
	// Namely, if we have a method with:
	//
	// *Code Accessing Ancestor State*
	//
	// if v.isInvalid() {
	//     return ErrInvalid
	//  }
	// return [result]
	//
	// If the invalidated check passes, then we're guaranteed that no ancestor changes occurred
	// during the code that accessed ancestor state and the result of that work is still valid
	//
	// [validityTrackingLock] must be held when reading/writing this field.
	invalidated bool

	// the uncommitted parent trie of this view
	// [validityTrackingLock] must be held when reading/writing this field.
	parentTrie View

	// The valid children of this view.
	// [validityTrackingLock] must be held when reading/writing this field.
	childViews []*view

	// Changes made to this view.
	// May include nodes that haven't been updated
	// but will when their ID is recalculated.
	changes *changeSummary

	db *merkleDB

	// The root of the trie represented by this view.
	root maybe.Maybe[*node]

	tokenSize int
}

// NewView returns a new view on top of this view where the passed changes
// have been applied.
// Adds the new view to [v.childViews].
// Assumes [v.commitLock] isn't held.
func (v *view) NewView(
	ctx context.Context,
	changes ViewChanges,
) (View, error) {
	if v.isInvalid() {
		return nil, ErrInvalid
	}
	v.commitLock.RLock()
	defer v.commitLock.RUnlock()

	if v.committed {
		return v.getParentTrie().NewView(ctx, changes)
	}

	if err := v.applyValueChanges(ctx); err != nil {
		return nil, err
	}

	childView, err := newView(v.db, v, changes)
	if err != nil {
		return nil, err
	}

	v.validityTrackingLock.Lock()
	defer v.validityTrackingLock.Unlock()

	if v.invalidated {
		return nil, ErrInvalid
	}
	v.childViews = append(v.childViews, childView)

	return childView, nil
}

// Creates a new view with the given [parentTrie].
func newView(
	db *merkleDB,
	parentTrie View,
	changes ViewChanges,
) (*view, error) {
	v := &view{
		root:       maybe.Bind(parentTrie.getRoot(), (*node).clone),
		db:         db,
		parentTrie: parentTrie,
		changes:    newChangeSummary(len(changes.BatchOps) + len(changes.MapOps)),
		tokenSize:  db.tokenSize,
	}

	for _, op := range changes.BatchOps {
		key := op.Key
		if !changes.ConsumeBytes {
			key = slices.Clone(op.Key)
		}

		newVal := maybe.Nothing[[]byte]()
		if !op.Delete {
			newVal = maybe.Some(op.Value)
			if !changes.ConsumeBytes {
				newVal = maybe.Some(slices.Clone(op.Value))
			}
		}
		if err := v.recordValueChange(toKey(key), newVal); err != nil {
			return nil, err
		}
	}
	for key, val := range changes.MapOps {
		if !changes.ConsumeBytes {
			val = maybe.Bind(val, slices.Clone[[]byte])
		}
		if err := v.recordValueChange(toKey(stringToByteSlice(key)), val); err != nil {
			return nil, err
		}
	}
	return v, nil
}

// Creates a view of the db at a historical root using the provided [changes].
// Returns ErrNoChanges if [changes] is empty.
func newViewWithChanges(
	db *merkleDB,
	changes *changeSummary,
) (*view, error) {
	if changes == nil {
		return nil, ErrNoChanges
	}

	v := &view{
		root:       changes.rootChange.after,
		db:         db,
		parentTrie: db,
		changes:    changes,
		tokenSize:  db.tokenSize,
	}
	// since this is a set of historical changes, all nodes have already been calculated
	// since no new changes have occurred, no new calculations need to be done
	v.applyValueChangesOnce.Do(func() {})
	v.valueChangesApplied.Set(true)
	return v, nil
}

func (v *view) getTokenSize() int {
	return v.tokenSize
}

func (v *view) getRoot() maybe.Maybe[*node] {
	return v.root
}

// applyValueChanges generates the node changes from the value changes. It then
// hashes the changed nodes to calculate the new trie.
//
// Cancelling [ctx] doesn't cancel the operation. It's used only for tracing.
func (v *view) applyValueChanges(ctx context.Context) error {
	var err error
	v.applyValueChangesOnce.Do(func() {
		// Create the span inside the once wrapper to make traces more useful.
		// Otherwise, spans would be created during calls where the IDs are not
		// re-calculated.
		ctx, span := v.db.infoTracer.Start(ctx, "MerkleDB.view.applyValueChanges")
		defer span.End()

		if v.isInvalid() {
			err = ErrInvalid
			return
		}
		defer v.valueChangesApplied.Set(true)

		oldRoot := maybe.Bind(v.root, (*node).clone)

		// Note we're setting [err] defined outside this function.
		if err = v.calculateNodeChanges(ctx); err != nil {
			return
		}
		v.hashChangedNodes(ctx)

		v.changes.rootChange = change[maybe.Maybe[*node]]{
			before: oldRoot,
			after:  v.root,
		}

		// ensure no ancestor changes occurred during execution
		if v.isInvalid() {
			err = ErrInvalid
			return
		}
	})
	return err
}

func (v *view) calculateNodeChanges(ctx context.Context) error {
	_, span := v.db.infoTracer.Start(ctx, "MerkleDB.view.calculateNodeChanges")
	defer span.End()

	// Add all the changed key/values to the nodes of the trie
	for key, change := range v.changes.values {
		if change.after.IsNothing() {
			if err := v.remove(key); err != nil {
				return err
			}
		} else if _, err := v.insert(key, change.after); err != nil {
			return err
		}
	}

	return nil
}

func (v *view) hashChangedNodes(ctx context.Context) {
	_, span := v.db.infoTracer.Start(ctx, "MerkleDB.view.hashChangedNodes")
	defer span.End()

	if v.root.IsNothing() {
		v.changes.rootID = ids.Empty
		return
	}

	_ = v.db.hashNodesSema.Acquire(context.Background(), 1)
	defer v.db.hashNodesSema.Release(1)

	v.changes.rootID = v.hashChangedNode(v.root.Value())
}

// Calculates the ID of all descendants of [n] which need to be recalculated,
// and then calculates the ID of [n] itself.
func (v *view) hashChangedNode(n *node) ids.ID {
<<<<<<< HEAD
	// If there are no children, we can avoid allocating [keyBuffer].
	if len(n.children) == 0 {
		return n.calculateID(v.db.metrics)
	}

	// Calculate the size of the largest child key of this node. This allows
	// only allocating a single slice for all of the keys.
	var maxBitLength int
	for _, childEntry := range n.children {
		totalBitLength := n.key.length + v.tokenSize + childEntry.compressedKey.length
		maxBitLength = max(maxBitLength, totalBitLength)
	}

	var (
		maxBytesNeeded = bytesNeeded(maxBitLength)
		// keyBuffer is allocated onto the heap because it is dynamically sized.
		keyBuffer = make([]byte, maxBytesNeeded)
		// childBuffer is allocated on the stack.
		childBuffer = make([]byte, 1)
		dualIndex   = dualBitIndex(v.tokenSize)
		bytesForKey = bytesNeeded(n.key.length)
		// We track the last byte of [n.key] so that we can reset the value for
		// each key. This is needed because the child buffer may get ORed at
		// this byte.
		lastKeyByte byte

		// We use [wg] to wait until all descendants of [n] have been updated.
		wg sync.WaitGroup
	)

	if bytesForKey > 0 {
		// We can just copy this node's key once. It doesn't change as we
		// iterate over the children.
		copy(keyBuffer, n.key.value)
		lastKeyByte = keyBuffer[bytesForKey-1]
	}
=======
	// We use [wg] to wait until all descendants of [n] have been updated.
	var wg sync.WaitGroup
>>>>>>> 434db9cd

	for childIndex, childEntry := range n.children {
		childBuffer[0] = childIndex << dualIndex
		childIndexAsKey := Key{
			// It is safe to use byteSliceToString because [childBuffer] is not
			// modified while [childIndexAsKey] is in use.
			value:  byteSliceToString(childBuffer),
			length: v.tokenSize,
		}

		totalBitLength := n.key.length + v.tokenSize + childEntry.compressedKey.length
		buffer := keyBuffer[:bytesNeeded(totalBitLength)]
		// Make sure the last byte of the key is originally set correctly
		if bytesForKey > 0 {
			buffer[bytesForKey-1] = lastKeyByte
		}
		extendIntoBuffer(buffer, childIndexAsKey, n.key.length)
		extendIntoBuffer(buffer, childEntry.compressedKey, n.key.length+v.tokenSize)
		childKey := Key{
			// It is safe to use byteSliceToString because [buffer] is not
			// modified while [childKey] is in use.
			value:  byteSliceToString(buffer),
			length: totalBitLength,
		}

		childNodeChange, ok := v.changes.nodes[childKey]
		if !ok {
			// This child wasn't changed.
			continue
		}
		childEntry.hasValue = childNodeChange.after.hasValue()

		// Try updating the child and its descendants in a goroutine.
		if ok := v.db.hashNodesSema.TryAcquire(1); ok {
			wg.Add(1)
<<<<<<< HEAD
			go func(childEntry *child) {
=======
			go func() {
>>>>>>> 434db9cd
				childEntry.id = v.hashChangedNode(childNodeChange.after)
				v.db.hashNodesSema.Release(1)
				wg.Done()
			}(childEntry)
		} else {
			// We're at the goroutine limit; do the work in this goroutine.
			childEntry.id = v.hashChangedNode(childNodeChange.after)
		}
	}

	// Wait until all descendants of [n] have been updated.
	wg.Wait()

	// The IDs [n]'s descendants are up to date so we can calculate [n]'s ID.
	return n.calculateID(v.db.metrics)
}

// GetProof returns a proof that [bytesPath] is in or not in trie [t].
func (v *view) GetProof(ctx context.Context, key []byte) (*Proof, error) {
	_, span := v.db.infoTracer.Start(ctx, "MerkleDB.view.GetProof")
	defer span.End()

	if err := v.applyValueChanges(ctx); err != nil {
		return nil, err
	}

	result, err := getProof(v, key)
	if err != nil {
		return nil, err
	}
	if v.isInvalid() {
		return nil, ErrInvalid
	}
	return result, nil
}

// GetRangeProof returns a range proof for (at least part of) the key range [start, end].
// The returned proof's [KeyValues] has at most [maxLength] values.
// [maxLength] must be > 0.
func (v *view) GetRangeProof(
	ctx context.Context,
	start maybe.Maybe[[]byte],
	end maybe.Maybe[[]byte],
	maxLength int,
) (*RangeProof, error) {
	_, span := v.db.infoTracer.Start(ctx, "MerkleDB.view.GetRangeProof")
	defer span.End()

	if err := v.applyValueChanges(ctx); err != nil {
		return nil, err
	}
	result, err := getRangeProof(v, start, end, maxLength)
	if err != nil {
		return nil, err
	}
	if v.isInvalid() {
		return nil, ErrInvalid
	}
	return result, nil
}

// CommitToDB commits changes from this view to the underlying DB.
func (v *view) CommitToDB(ctx context.Context) error {
	ctx, span := v.db.infoTracer.Start(ctx, "MerkleDB.view.CommitToDB")
	defer span.End()

	v.db.commitLock.Lock()
	defer v.db.commitLock.Unlock()

	return v.commitToDB(ctx)
}

// Commits the changes from [trieToCommit] to this view,
// this view to its parent, and so on until committing to the db.
// Assumes [v.db.commitLock] is held.
func (v *view) commitToDB(ctx context.Context) error {
	v.commitLock.Lock()
	defer v.commitLock.Unlock()

	ctx, span := v.db.infoTracer.Start(ctx, "MerkleDB.view.commitToDB", oteltrace.WithAttributes(
		attribute.Int("changeCount", len(v.changes.values)),
	))
	defer span.End()

	// Call this here instead of in [v.db.commitChanges]
	// because doing so there would be a deadlock.
	if err := v.applyValueChanges(ctx); err != nil {
		return err
	}

	if err := v.db.commitChanges(ctx, v); err != nil {
		return err
	}

	v.committed = true

	return nil
}

// Assumes [v.validityTrackingLock] isn't held.
func (v *view) isInvalid() bool {
	v.validityTrackingLock.RLock()
	defer v.validityTrackingLock.RUnlock()

	return v.invalidated
}

// Invalidates this view and all descendants.
// Assumes [v.validityTrackingLock] isn't held.
func (v *view) invalidate() {
	v.validityTrackingLock.Lock()
	defer v.validityTrackingLock.Unlock()

	v.invalidated = true

	for _, childView := range v.childViews {
		childView.invalidate()
	}

	// after invalidating the children, they no longer need to be tracked
	v.childViews = make([]*view, 0, defaultPreallocationSize)
}

func (v *view) updateParent(newParent View) {
	v.validityTrackingLock.Lock()
	defer v.validityTrackingLock.Unlock()

	v.parentTrie = newParent
}

// GetMerkleRoot returns the ID of the root of this view.
func (v *view) GetMerkleRoot(ctx context.Context) (ids.ID, error) {
	if err := v.applyValueChanges(ctx); err != nil {
		return ids.Empty, err
	}
	return v.changes.rootID, nil
}

func (v *view) GetValues(ctx context.Context, keys [][]byte) ([][]byte, []error) {
	_, span := v.db.debugTracer.Start(ctx, "MerkleDB.view.GetValues", oteltrace.WithAttributes(
		attribute.Int("keyCount", len(keys)),
	))
	defer span.End()

	results := make([][]byte, len(keys))
	valueErrors := make([]error, len(keys))

	for i, key := range keys {
		results[i], valueErrors[i] = v.getValueCopy(ToKey(key))
	}
	return results, valueErrors
}

// GetValue returns the value for the given [key].
// Returns database.ErrNotFound if it doesn't exist.
func (v *view) GetValue(ctx context.Context, key []byte) ([]byte, error) {
	_, span := v.db.debugTracer.Start(ctx, "MerkleDB.view.GetValue")
	defer span.End()

	return v.getValueCopy(ToKey(key))
}

// getValueCopy returns a copy of the value for the given [key].
// Returns database.ErrNotFound if it doesn't exist.
func (v *view) getValueCopy(key Key) ([]byte, error) {
	val, err := v.getValue(key)
	if err != nil {
		return nil, err
	}
	return slices.Clone(val), nil
}

func (v *view) getValue(key Key) ([]byte, error) {
	if v.isInvalid() {
		return nil, ErrInvalid
	}

	if change, ok := v.changes.values[key]; ok {
		v.db.metrics.ViewChangesValueHit()
		if change.after.IsNothing() {
			return nil, database.ErrNotFound
		}
		return change.after.Value(), nil
	}
	v.db.metrics.ViewChangesValueMiss()

	// if we don't have local copy of the value, then grab a copy from the parent trie
	value, err := v.getParentTrie().getValue(key)
	if err != nil {
		return nil, err
	}

	// ensure no ancestor changes occurred during execution
	if v.isInvalid() {
		return nil, ErrInvalid
	}

	return value, nil
}

// Must not be called after [applyValueChanges] has returned.
func (v *view) remove(key Key) error {
	if v.valueChangesApplied.Get() {
		return ErrNodesAlreadyCalculated
	}

	// confirm a node exists with a value
	keyNode, err := v.getNode(key, true)
	if err != nil {
		if errors.Is(err, database.ErrNotFound) {
			// [key] isn't in the trie.
			return nil
		}
		return err
	}

	if !keyNode.hasValue() {
		// [key] doesn't have a value.
		return nil
	}

	// if the node exists and contains a value
	// mark all ancestor for change
	// grab parent and grandparent nodes for path compression
	var grandParent, parent, nodeToDelete *node
	if err := visitPathToKey(v, key, func(n *node) error {
		grandParent = parent
		parent = nodeToDelete
		nodeToDelete = n
		return v.recordNodeChange(n)
	}); err != nil {
		return err
	}

	hadValue := nodeToDelete.hasValue()
	nodeToDelete.setValue(maybe.Nothing[[]byte]())

	// if the removed node has no children, the node can be removed from the trie
	if len(nodeToDelete.children) == 0 {
		if err := v.recordNodeDeleted(nodeToDelete, hadValue); err != nil {
			return err
		}

		if nodeToDelete.key == v.root.Value().key {
			// We deleted the root. The trie is empty now.
			v.root = maybe.Nothing[*node]()
			return nil
		}

		// Note [parent] != nil since [nodeToDelete.key] != [v.root.key].
		// i.e. There's the root and at least one more node.
		parent.removeChild(nodeToDelete, v.tokenSize)

		// merge the parent node and its child into a single node if possible
		return v.compressNodePath(grandParent, parent)
	}

	// merge this node and its parent into a single node if possible
	return v.compressNodePath(parent, nodeToDelete)
}

// Merges [n] with its [parent] if [n] has only one child and no value.
// If [parent] is nil, [n] is the root node and [v.root] is updated to [n].
// Assumes at least one of the following is true:
// * [n] has a value.
// * [n] has children.
// Must not be called after [applyValueChanges] has returned.
func (v *view) compressNodePath(parent, n *node) error {
	if v.valueChangesApplied.Get() {
		return ErrNodesAlreadyCalculated
	}

	if len(n.children) != 1 || n.hasValue() {
		return nil
	}

	// We know from above that [n] has no value.
	if err := v.recordNodeDeleted(n, false /* hasValue */); err != nil {
		return err
	}

	var (
		childEntry *child
		childKey   Key
	)
	// There is only one child, but we don't know the index.
	// "Cycle" over the key/values to find the only child.
	// Note this iteration once because len(node.children) == 1.
	for index, entry := range n.children {
		childKey = n.key.Extend(ToToken(index, v.tokenSize), entry.compressedKey)
		childEntry = entry
	}

	if parent == nil {
		root, err := v.getNode(childKey, childEntry.hasValue)
		if err != nil {
			return err
		}
		v.root = maybe.Some(root)
		return nil
	}

	parent.setChildEntry(childKey.Token(parent.key.length, v.tokenSize),
		&child{
			compressedKey: childKey.Skip(parent.key.length + v.tokenSize),
			id:            childEntry.id,
			hasValue:      childEntry.hasValue,
		})
	return v.recordNodeChange(parent)
}

// Get a copy of the node matching the passed key from the view.
// Used by views to get nodes from their ancestors.
func (v *view) getEditableNode(key Key, hadValue bool) (*node, error) {
	if v.isInvalid() {
		return nil, ErrInvalid
	}

	// grab the node in question
	n, err := v.getNode(key, hadValue)
	if err != nil {
		return nil, err
	}

	// ensure no ancestor changes occurred during execution
	if v.isInvalid() {
		return nil, ErrInvalid
	}

	// return a clone of the node, so it can be edited without affecting this view
	return n.clone(), nil
}

// insert a key/value pair into the correct node of the trie.
// Must not be called after [applyValueChanges] has returned.
func (v *view) insert(
	key Key,
	value maybe.Maybe[[]byte],
) (*node, error) {
	if v.valueChangesApplied.Get() {
		return nil, ErrNodesAlreadyCalculated
	}

	if v.root.IsNothing() {
		// the trie is empty, so create a new root node.
		root := newNode(key)
		root.setValue(value)
		v.root = maybe.Some(root)
		return root, v.recordNewNode(root)
	}

	// Find the node that most closely matches [key].
	var closestNode *node
	if err := visitPathToKey(v, key, func(n *node) error {
		closestNode = n
		// Need to recalculate ID for all nodes on path to [key].
		return v.recordNodeChange(n)
	}); err != nil {
		return nil, err
	}

	if closestNode == nil {
		// [v.root.key] isn't a prefix of [key].
		var (
			oldRoot            = v.root.Value()
			commonPrefixLength = getLengthOfCommonPrefix(oldRoot.key, key, 0 /*offset*/, v.tokenSize)
			commonPrefix       = oldRoot.key.Take(commonPrefixLength)
			newRoot            = newNode(commonPrefix)
			oldRootID          = oldRoot.calculateID(v.db.metrics)
		)

		// Call addChildWithID instead of addChild so the old root is added
		// to the new root with the correct ID.
		// TODO:
		// [oldRootID] shouldn't need to be calculated here.
		// Either oldRootID should already be calculated or will be calculated at the end with the other nodes
		// Initialize the v.changes.rootID during newView and then use that here instead of oldRootID
		newRoot.addChildWithID(oldRoot, v.tokenSize, oldRootID)
		if err := v.recordNewNode(newRoot); err != nil {
			return nil, err
		}
		v.root = maybe.Some(newRoot)

		closestNode = newRoot
	}

	// a node with that exact key already exists so update its value
	if closestNode.key == key {
		closestNode.setValue(value)
		// closestNode was already marked as changed in the ancestry loop above
		return closestNode, nil
	}

	// A node with the exact key doesn't exist so determine the portion of the
	// key that hasn't been matched yet
	// Note that [key] has prefix [closestNode.key], so [key] must be longer
	// and the following index won't OOB.
	existingChildEntry, hasChild := closestNode.children[key.Token(closestNode.key.length, v.tokenSize)]
	if !hasChild {
		// there are no existing nodes along the key [key], so create a new node to insert [value]
		newNode := newNode(key)
		newNode.setValue(value)
		closestNode.addChild(newNode, v.tokenSize)
		return newNode, v.recordNewNode(newNode)
	}

	// if we have reached this point, then the [key] we are trying to insert and
	// the existing path node have some common prefix.
	// a new branching node will be created that will represent this common prefix and
	// have the existing path node and the value being inserted as children.

	// generate the new branch node
	// find how many tokens are common between the existing child's compressed key and
	// the current key(offset by the closest node's key),
	// then move all the common tokens into the branch node
	commonPrefixLength := getLengthOfCommonPrefix(
		existingChildEntry.compressedKey,
		key,
		closestNode.key.length+v.tokenSize,
		v.tokenSize,
	)

	if existingChildEntry.compressedKey.length <= commonPrefixLength {
		// Since the compressed key is shorter than the common prefix,
		// we should have visited [existingChildEntry] in [visitPathToKey].
		return nil, ErrVisitPathToKey
	}

	branchNode := newNode(key.Take(closestNode.key.length + v.tokenSize + commonPrefixLength))
	closestNode.addChild(branchNode, v.tokenSize)
	nodeWithValue := branchNode

	if key.length == branchNode.key.length {
		// the branch node has exactly the key to be inserted as its key, so set the value on the branch node
		branchNode.setValue(value)
	} else {
		// the key to be inserted is a child of the branch node
		// create a new node and add the value to it
		newNode := newNode(key)
		newNode.setValue(value)
		branchNode.addChild(newNode, v.tokenSize)
		if err := v.recordNewNode(newNode); err != nil {
			return nil, err
		}
		nodeWithValue = newNode
	}

	// add the existing child onto the branch node
	branchNode.setChildEntry(
		existingChildEntry.compressedKey.Token(commonPrefixLength, v.tokenSize),
		&child{
			compressedKey: existingChildEntry.compressedKey.Skip(commonPrefixLength + v.tokenSize),
			id:            existingChildEntry.id,
			hasValue:      existingChildEntry.hasValue,
		})

	return nodeWithValue, v.recordNewNode(branchNode)
}

func getLengthOfCommonPrefix(first, second Key, secondOffset int, tokenSize int) int {
	commonIndex := 0
	for first.length > commonIndex && second.length > commonIndex+secondOffset &&
		first.Token(commonIndex, tokenSize) == second.Token(commonIndex+secondOffset, tokenSize) {
		commonIndex += tokenSize
	}
	return commonIndex
}

// Records that a node has been created.
// Must not be called after [applyValueChanges] has returned.
func (v *view) recordNewNode(after *node) error {
	return v.recordKeyChange(after.key, after, after.hasValue(), true /* newNode */)
}

// Records that an existing node has been changed.
// Must not be called after [applyValueChanges] has returned.
func (v *view) recordNodeChange(after *node) error {
	return v.recordKeyChange(after.key, after, after.hasValue(), false /* newNode */)
}

// Records that the node associated with the given key has been deleted.
// Must not be called after [applyValueChanges] has returned.
func (v *view) recordNodeDeleted(after *node, hadValue bool) error {
	return v.recordKeyChange(after.key, nil, hadValue, false /* newNode */)
}

// Records that the node associated with the given key has been changed.
// If it is an existing node, record what its value was before it was changed.
// Must not be called after [applyValueChanges] has returned.
func (v *view) recordKeyChange(key Key, after *node, hadValue bool, newNode bool) error {
	if v.valueChangesApplied.Get() {
		return ErrNodesAlreadyCalculated
	}

	if existing, ok := v.changes.nodes[key]; ok {
		existing.after = after
		return nil
	}

	if newNode {
		v.changes.nodes[key] = &change[*node]{
			after: after,
		}
		return nil
	}

	before, err := v.getParentTrie().getEditableNode(key, hadValue)
	if err != nil {
		return err
	}
	v.changes.nodes[key] = &change[*node]{
		before: before,
		after:  after,
	}
	return nil
}

// Records that a key's value has been added or updated.
// Doesn't actually change the trie data structure.
// That's deferred until we call [applyValueChanges].
// Must not be called after [applyValueChanges] has returned.
func (v *view) recordValueChange(key Key, value maybe.Maybe[[]byte]) error {
	if v.valueChangesApplied.Get() {
		return ErrNodesAlreadyCalculated
	}

	// update the existing change if it exists
	if existing, ok := v.changes.values[key]; ok {
		existing.after = value
		return nil
	}

	// grab the before value
	var beforeMaybe maybe.Maybe[[]byte]
	before, err := v.getParentTrie().getValue(key)
	switch err {
	case nil:
		beforeMaybe = maybe.Some(before)
	case database.ErrNotFound:
		beforeMaybe = maybe.Nothing[[]byte]()
	default:
		return err
	}

	v.changes.values[key] = &change[maybe.Maybe[[]byte]]{
		before: beforeMaybe,
		after:  value,
	}
	return nil
}

// Retrieves a node with the given [key].
// If the node is fetched from [v.parentTrie] and [id] isn't empty,
// sets the node's ID to [id].
// If the node is loaded from the baseDB, [hasValue] determines which database the node is stored in.
// Returns database.ErrNotFound if the node doesn't exist.
func (v *view) getNode(key Key, hasValue bool) (*node, error) {
	// check for the key within the changed nodes
	if nodeChange, isChanged := v.changes.nodes[key]; isChanged {
		v.db.metrics.ViewChangesNodeHit()
		if nodeChange.after == nil {
			return nil, database.ErrNotFound
		}
		return nodeChange.after, nil
	}
	v.db.metrics.ViewChangesNodeMiss()

	// get the node from the parent trie and store a local copy
	return v.getParentTrie().getEditableNode(key, hasValue)
}

// Get the parent trie of the view
func (v *view) getParentTrie() View {
	v.validityTrackingLock.RLock()
	defer v.validityTrackingLock.RUnlock()
	return v.parentTrie
}<|MERGE_RESOLUTION|>--- conflicted
+++ resolved
@@ -290,7 +290,6 @@
 // Calculates the ID of all descendants of [n] which need to be recalculated,
 // and then calculates the ID of [n] itself.
 func (v *view) hashChangedNode(n *node) ids.ID {
-<<<<<<< HEAD
 	// If there are no children, we can avoid allocating [keyBuffer].
 	if len(n.children) == 0 {
 		return n.calculateID(v.db.metrics)
@@ -298,14 +297,13 @@
 
 	// Calculate the size of the largest child key of this node. This allows
 	// only allocating a single slice for all of the keys.
-	var maxBitLength int
+	var maxChildBitLength int
 	for _, childEntry := range n.children {
-		totalBitLength := n.key.length + v.tokenSize + childEntry.compressedKey.length
-		maxBitLength = max(maxBitLength, totalBitLength)
+		maxChildBitLength = max(maxChildBitLength, childEntry.compressedKey.length)
 	}
 
 	var (
-		maxBytesNeeded = bytesNeeded(maxBitLength)
+		maxBytesNeeded = bytesNeeded(n.key.length + v.tokenSize + maxChildBitLength)
 		// keyBuffer is allocated onto the heap because it is dynamically sized.
 		keyBuffer = make([]byte, maxBytesNeeded)
 		// childBuffer is allocated on the stack.
@@ -327,10 +325,6 @@
 		copy(keyBuffer, n.key.value)
 		lastKeyByte = keyBuffer[bytesForKey-1]
 	}
-=======
-	// We use [wg] to wait until all descendants of [n] have been updated.
-	var wg sync.WaitGroup
->>>>>>> 434db9cd
 
 	for childIndex, childEntry := range n.children {
 		childBuffer[0] = childIndex << dualIndex
@@ -366,11 +360,7 @@
 		// Try updating the child and its descendants in a goroutine.
 		if ok := v.db.hashNodesSema.TryAcquire(1); ok {
 			wg.Add(1)
-<<<<<<< HEAD
 			go func(childEntry *child) {
-=======
-			go func() {
->>>>>>> 434db9cd
 				childEntry.id = v.hashChangedNode(childNodeChange.after)
 				v.db.hashNodesSema.Release(1)
 				wg.Done()
