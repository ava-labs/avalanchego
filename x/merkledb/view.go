--- conflicted
+++ resolved
@@ -297,31 +297,11 @@
 
 // Calculates the ID of all descendants of [n] which need to be recalculated,
 // and then calculates the ID of [n] itself.
-<<<<<<< HEAD
 //
 // Invariant: [keyBuffer] must be populated with [n]'s key and have sufficient
 // length to contain any of [n]'s child keys.
 func (v *view) hashChangedNode(n *node, keyBuffer []byte) (ids.ID, []byte) {
 	var (
-=======
-func (v *view) hashChangedNode(n *node) ids.ID {
-	// If there are no children, we can avoid allocating [keyBuffer].
-	if len(n.children) == 0 {
-		return n.calculateID(v.db.metrics)
-	}
-
-	// Calculate the size of the largest child key of this node. This allows
-	// only allocating a single slice for all of the keys.
-	var maxChildBitLength int
-	for _, childEntry := range n.children {
-		maxChildBitLength = max(maxChildBitLength, childEntry.compressedKey.length)
-	}
-
-	var (
-		maxBytesNeeded = bytesNeeded(n.key.length + v.tokenSize + maxChildBitLength)
-		// keyBuffer is allocated onto the heap because it is dynamically sized.
-		keyBuffer = make([]byte, maxBytesNeeded)
->>>>>>> 5be62de0
 		// childBuffer is allocated on the stack.
 		childBuffer = make([]byte, 1)
 		dualIndex   = dualBitIndex(v.tokenSize)
@@ -332,19 +312,9 @@
 		lastKeyByte byte
 
 		// We use [wg] to wait until all descendants of [n] have been updated.
-<<<<<<< HEAD
-		wg sync.WaitGroup
+		wg waitGroup
 	)
 	if bytesForKey > 0 {
-=======
-		wg waitGroup
-	)
-
-	if bytesForKey > 0 {
-		// We only need to copy this node's key once because it does not change
-		// as we iterate over the children.
-		copy(keyBuffer, n.key.value)
->>>>>>> 5be62de0
 		lastKeyByte = keyBuffer[bytesForKey-1]
 	}
 
@@ -358,7 +328,6 @@
 		}
 
 		totalBitLength := n.key.length + v.tokenSize + childEntry.compressedKey.length
-<<<<<<< HEAD
 		// Because [keyBuffer] may have been modified in a prior iteration of
 		// this loop, it is not guaranteed that it's length is at least
 		// [bytesNeeded(totalBitLength)]. However, that's fine. The below
@@ -378,19 +347,6 @@
 			// It is safe to use byteSliceToString because [keyBuffer] is not
 			// modified while [childKey] is in use.
 			value:  byteSliceToString(keyBuffer),
-=======
-		buffer := keyBuffer[:bytesNeeded(totalBitLength)]
-		// Make sure the last byte of the key is originally set correctly
-		if bytesForKey > 0 {
-			buffer[bytesForKey-1] = lastKeyByte
-		}
-		extendIntoBuffer(buffer, childIndexAsKey, n.key.length)
-		extendIntoBuffer(buffer, childEntry.compressedKey, n.key.length+v.tokenSize)
-		childKey := Key{
-			// It is safe to use byteSliceToString because [buffer] is not
-			// modified while [childKey] is in use.
-			value:  byteSliceToString(buffer),
->>>>>>> 5be62de0
 			length: totalBitLength,
 		}
 
@@ -413,25 +369,12 @@
 		// Try updating the child and its descendants in a goroutine.
 		if childKeyBuffer, ok := v.db.hashNodesKeyPool.TryAcquire(); ok {
 			wg.Add(1)
-<<<<<<< HEAD
-			go func(childEntry *child, childNode *node, childKeyBuffer []byte) {
+			go func(wg *sync.WaitGroup, childEntry *child, childNode *node, childKeyBuffer []byte) {
 				childKeyBuffer = v.setKeyBuffer(childNode, childKeyBuffer)
 				childEntry.id, childKeyBuffer = v.hashChangedNode(childNode, childKeyBuffer)
 				v.db.hashNodesKeyPool.Release(childKeyBuffer)
 				wg.Done()
-			}(childEntry, childNode, childKeyBuffer)
-=======
-
-			// Passing variables explicitly through the function call rather
-			// than implicitly passing them through the scope of the function
-			// definition allows the passed variables to be allocated on the
-			// stack.
-			go func(wg *sync.WaitGroup, childEntry *child) {
-				childEntry.id = v.hashChangedNode(childNodeChange.after)
-				v.db.hashNodesSema.Release(1)
-				wg.Done()
-			}(wg.wg, childEntry)
->>>>>>> 5be62de0
+			}(wg.wg, childEntry, childNode, childKeyBuffer)
 		} else {
 			// We're at the goroutine limit; do the work in this goroutine.
 			//
