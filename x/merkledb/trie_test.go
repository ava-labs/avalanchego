// Copyright (C) 2019-2023, Ava Labs, Inc. All rights reserved.
// See the file LICENSE for licensing terms.

package merkledb

import (
	"context"
	"math/rand"
	"strconv"
	"sync"
	"testing"

	"github.com/stretchr/testify/require"

	"github.com/ava-labs/avalanchego/database"
	"github.com/ava-labs/avalanchego/database/memdb"
	"github.com/ava-labs/avalanchego/ids"
	"github.com/ava-labs/avalanchego/utils/hashing"
)

func getNodeValue(t ReadOnlyTrie, key string) ([]byte, error) {
	var view *trieView
	if asTrieView, ok := t.(*trieView); ok {
		if err := asTrieView.calculateNodeIDs(context.Background()); err != nil {
			return nil, err
		}
		view = asTrieView
	}
	if asDatabases, ok := t.(*merkleDB); ok {
		dbView, err := asDatabases.NewView(context.Background(), ViewChanges{})
		if err != nil {
			return nil, err
		}
		view = dbView.(*trieView)
	}

	path := ToKey([]byte(key))
	var result *node
	err := view.visitPathToKey(path, func(n *node) error {
		result = n
		return nil
	})
	if err != nil {
		return nil, err
	}
	if result.key != path || result == nil {
		return nil, database.ErrNotFound
	}

	return result.value.Value(), nil
}

func Test_GetValue_Safety(t *testing.T) {
	require := require.New(t)

	db, err := getBasicDB()
	require.NoError(err)

	trieView, err := db.NewView(
		context.Background(),
		ViewChanges{
			BatchOps: []database.BatchOp{
				{Key: []byte{0}, Value: []byte{0}},
			},
		},
	)
	require.NoError(err)

	trieVal, err := trieView.GetValue(context.Background(), []byte{0})
	require.NoError(err)
	require.Equal([]byte{0}, trieVal)
	trieVal[0] = 1

	// should still be []byte{0} after edit
	trieVal, err = trieView.GetValue(context.Background(), []byte{0})
	require.NoError(err)
	require.Equal([]byte{0}, trieVal)
}

func Test_GetValues_Safety(t *testing.T) {
	require := require.New(t)

	db, err := getBasicDB()
	require.NoError(err)

	trieView, err := db.NewView(
		context.Background(),
		ViewChanges{
			BatchOps: []database.BatchOp{
				{Key: []byte{0}, Value: []byte{0}},
			},
		},
	)
	require.NoError(err)

	trieVals, errs := trieView.GetValues(context.Background(), [][]byte{{0}})
	require.Len(errs, 1)
	require.NoError(errs[0])
	require.Equal([]byte{0}, trieVals[0])
	trieVals[0][0] = 1
	require.Equal([]byte{1}, trieVals[0])

	// should still be []byte{0} after edit
	trieVals, errs = trieView.GetValues(context.Background(), [][]byte{{0}})
	require.Len(errs, 1)
	require.NoError(errs[0])
	require.Equal([]byte{0}, trieVals[0])
}

func TestTrieViewVisitPathToKey(t *testing.T) {
	require := require.New(t)

	db, err := getBasicDB()
	require.NoError(err)

	trieIntf, err := db.NewView(context.Background(), ViewChanges{})
	require.NoError(err)
	require.IsType(&trieView{}, trieIntf)
	trie := trieIntf.(*trieView)

	var nodePath []*node
	require.NoError(trie.visitPathToKey(ToKey(nil), func(n *node) error {
		nodePath = append(nodePath, n)
		return nil
	}))

	// Just the root
	require.Len(nodePath, 1)
	require.Equal(trie.sentinelNode, nodePath[0])

	// Insert a key
	key1 := []byte{0}
	trieIntf, err = trie.NewView(
		context.Background(),
		ViewChanges{
			BatchOps: []database.BatchOp{
				{Key: key1, Value: []byte("value")},
			},
		},
	)
	require.NoError(err)
	require.IsType(&trieView{}, trieIntf)
	trie = trieIntf.(*trieView)
	require.NoError(trie.calculateNodeIDs(context.Background()))

	nodePath = make([]*node, 0, 2)
	require.NoError(trie.visitPathToKey(ToKey(key1), func(n *node) error {
		nodePath = append(nodePath, n)
		return nil
	}))

	// Root and 1 value
	require.Len(nodePath, 2)
<<<<<<< HEAD
	require.Equal(trie.sentinelNode, nodePath[0])
	require.Equal(ToKey(key1, BranchFactor16), nodePath[1].key)
=======
	require.Equal(trie.root, nodePath[0])
	require.Equal(ToKey(key1), nodePath[1].key)
>>>>>>> 7490a925

	// Insert another key which is a child of the first
	key2 := []byte{0, 1}
	trieIntf, err = trie.NewView(
		context.Background(),
		ViewChanges{
			BatchOps: []database.BatchOp{
				{Key: key2, Value: []byte("value")},
			},
		},
	)
	require.NoError(err)
	require.IsType(&trieView{}, trieIntf)
	trie = trieIntf.(*trieView)
	require.NoError(trie.calculateNodeIDs(context.Background()))

	nodePath = make([]*node, 0, 3)
	require.NoError(trie.visitPathToKey(ToKey(key2), func(n *node) error {
		nodePath = append(nodePath, n)
		return nil
	}))
	require.Len(nodePath, 3)
<<<<<<< HEAD
	require.Equal(trie.sentinelNode, nodePath[0])
	require.Equal(ToKey(key1, BranchFactor16), nodePath[1].key)
	require.Equal(ToKey(key2, BranchFactor16), nodePath[2].key)
=======
	require.Equal(trie.root, nodePath[0])
	require.Equal(ToKey(key1), nodePath[1].key)
	require.Equal(ToKey(key2), nodePath[2].key)
>>>>>>> 7490a925

	// Insert a key which shares no prefix with the others
	key3 := []byte{255}
	trieIntf, err = trie.NewView(
		context.Background(),
		ViewChanges{
			BatchOps: []database.BatchOp{
				{Key: key3, Value: []byte("value")},
			},
		},
	)
	require.NoError(err)
	require.IsType(&trieView{}, trieIntf)
	trie = trieIntf.(*trieView)
	require.NoError(trie.calculateNodeIDs(context.Background()))

	nodePath = make([]*node, 0, 2)
	require.NoError(trie.visitPathToKey(ToKey(key3), func(n *node) error {
		nodePath = append(nodePath, n)
		return nil
	}))

	require.Len(nodePath, 2)
<<<<<<< HEAD
	require.Equal(trie.sentinelNode, nodePath[0])
	require.Equal(ToKey(key3, BranchFactor16), nodePath[1].key)
=======
	require.Equal(trie.root, nodePath[0])
	require.Equal(ToKey(key3), nodePath[1].key)
>>>>>>> 7490a925

	// Other key path not affected
	nodePath = make([]*node, 0, 3)
	require.NoError(trie.visitPathToKey(ToKey(key2), func(n *node) error {
		nodePath = append(nodePath, n)
		return nil
	}))
	require.Len(nodePath, 3)
<<<<<<< HEAD
	require.Equal(trie.sentinelNode, nodePath[0])
	require.Equal(ToKey(key1, BranchFactor16), nodePath[1].key)
	require.Equal(ToKey(key2, BranchFactor16), nodePath[2].key)
=======
	require.Equal(trie.root, nodePath[0])
	require.Equal(ToKey(key1), nodePath[1].key)
	require.Equal(ToKey(key2), nodePath[2].key)
>>>>>>> 7490a925

	// Gets closest node when key doesn't exist
	key4 := []byte{0, 1, 2}
	nodePath = make([]*node, 0, 3)
	require.NoError(trie.visitPathToKey(ToKey(key4), func(n *node) error {
		nodePath = append(nodePath, n)
		return nil
	}))

	require.Len(nodePath, 3)
<<<<<<< HEAD
	require.Equal(trie.sentinelNode, nodePath[0])
	require.Equal(ToKey(key1, BranchFactor16), nodePath[1].key)
	require.Equal(ToKey(key2, BranchFactor16), nodePath[2].key)
=======
	require.Equal(trie.root, nodePath[0])
	require.Equal(ToKey(key1), nodePath[1].key)
	require.Equal(ToKey(key2), nodePath[2].key)
>>>>>>> 7490a925

	// Gets just root when key doesn't exist and no key shares a prefix
	key5 := []byte{128}
	nodePath = make([]*node, 0, 1)
	require.NoError(trie.visitPathToKey(ToKey(key5), func(n *node) error {
		nodePath = append(nodePath, n)
		return nil
	}))
	require.Len(nodePath, 1)
	require.Equal(trie.sentinelNode, nodePath[0])
}

func Test_Trie_ViewOnCommitedView(t *testing.T) {
	require := require.New(t)

	dbTrie, err := getBasicDB()
	require.NoError(err)
	require.NotNil(dbTrie)

	committedTrie, err := dbTrie.NewView(
		context.Background(),
		ViewChanges{
			BatchOps: []database.BatchOp{
				{Key: []byte{0}, Value: []byte{0}},
			},
		},
	)
	require.NoError(err)

	require.NoError(committedTrie.CommitToDB(context.Background()))

	newView, err := committedTrie.NewView(
		context.Background(),
		ViewChanges{
			BatchOps: []database.BatchOp{
				{Key: []byte{1}, Value: []byte{1}},
			},
		},
	)
	require.NoError(err)
	require.NoError(newView.CommitToDB(context.Background()))

	val0, err := dbTrie.GetValue(context.Background(), []byte{0})
	require.NoError(err)
	require.Equal([]byte{0}, val0)
	val1, err := dbTrie.GetValue(context.Background(), []byte{1})
	require.NoError(err)
	require.Equal([]byte{1}, val1)
}

func Test_Trie_WriteToDB(t *testing.T) {
	require := require.New(t)

	dbTrie, err := getBasicDB()
	require.NoError(err)
	require.NotNil(dbTrie)

	trieIntf1, err := dbTrie.NewView(context.Background(), ViewChanges{})
	require.NoError(err)
	trie1 := trieIntf1.(*trieView)

	// value hasn't been inserted so shouldn't exist
	value, err := trie1.GetValue(context.Background(), []byte("key"))
	require.ErrorIs(err, database.ErrNotFound)
	require.Nil(value)

	trieIntf2, err := trie1.NewView(
		context.Background(),
		ViewChanges{
			BatchOps: []database.BatchOp{
				{Key: []byte("key"), Value: []byte("value")},
			},
		},
	)
	require.NoError(err)
	trie2 := trieIntf2.(*trieView)

	value, err = getNodeValue(trie2, "key")
	require.NoError(err)
	require.Equal([]byte("value"), value)

	require.NoError(trie1.CommitToDB(context.Background()))
	require.NoError(trie2.CommitToDB(context.Background()))

	key := []byte("key")
	prefixedKey := make([]byte, len(key)+valueNodePrefixLen)
	copy(prefixedKey, valueNodePrefix)
	copy(prefixedKey[valueNodePrefixLen:], key)
	rawBytes, err := dbTrie.baseDB.Get(prefixedKey)
	require.NoError(err)

	node, err := parseNode(ToKey(key), rawBytes)
	require.NoError(err)
	require.Equal([]byte("value"), node.value.Value())
}

func Test_Trie_InsertAndRetrieve(t *testing.T) {
	require := require.New(t)

	dbTrie, err := getBasicDB()
	require.NoError(err)
	require.NotNil(dbTrie)

	// value hasn't been inserted so shouldn't exist
	value, err := dbTrie.Get([]byte("key"))
	require.ErrorIs(err, database.ErrNotFound)
	require.Nil(value)

	require.NoError(dbTrie.Put([]byte("key"), []byte("value")))

	value, err = getNodeValue(dbTrie, "key")
	require.NoError(err)
	require.Equal([]byte("value"), value)
}

func Test_Trie_Overwrite(t *testing.T) {
	require := require.New(t)

	dbTrie, err := getBasicDB()
	require.NoError(err)
	require.NotNil(dbTrie)
	trie, err := dbTrie.NewView(
		context.Background(),
		ViewChanges{
			BatchOps: []database.BatchOp{
				{Key: []byte("key"), Value: []byte("value0")},
				{Key: []byte("key"), Value: []byte("value1")},
			},
		},
	)
	require.NoError(err)
	value, err := getNodeValue(trie, "key")
	require.NoError(err)
	require.Equal([]byte("value1"), value)

	trie, err = dbTrie.NewView(
		context.Background(),
		ViewChanges{
			BatchOps: []database.BatchOp{
				{Key: []byte("key"), Value: []byte("value2")},
			},
		},
	)
	require.NoError(err)
	value, err = getNodeValue(trie, "key")
	require.NoError(err)
	require.Equal([]byte("value2"), value)
}

func Test_Trie_Delete(t *testing.T) {
	require := require.New(t)

	dbTrie, err := getBasicDB()
	require.NoError(err)
	require.NotNil(dbTrie)

	trie, err := dbTrie.NewView(
		context.Background(),
		ViewChanges{
			BatchOps: []database.BatchOp{
				{Key: []byte("key"), Value: []byte("value0")},
			},
		},
	)
	require.NoError(err)

	value, err := getNodeValue(trie, "key")
	require.NoError(err)
	require.Equal([]byte("value0"), value)

	trie, err = dbTrie.NewView(
		context.Background(),
		ViewChanges{
			BatchOps: []database.BatchOp{
				{Key: []byte("key"), Delete: true},
			},
		},
	)
	require.NoError(err)

	value, err = getNodeValue(trie, "key")
	require.ErrorIs(err, database.ErrNotFound)
	require.Nil(value)
}

func Test_Trie_DeleteMissingKey(t *testing.T) {
	require := require.New(t)

	trie, err := getBasicDB()
	require.NoError(err)
	require.NotNil(trie)

	require.NoError(trie.DeleteContext(context.Background(), []byte("key")))
}

func Test_Trie_ExpandOnKeyPath(t *testing.T) {
	require := require.New(t)

	dbTrie, err := getBasicDB()
	require.NoError(err)
	require.NotNil(dbTrie)
	trieIntf, err := dbTrie.NewView(
		context.Background(),
		ViewChanges{
			BatchOps: []database.BatchOp{
				{Key: []byte("key"), Value: []byte("value0")},
			},
		},
	)
	require.NoError(err)
	trie := trieIntf.(*trieView)

	value, err := getNodeValue(trie, "key")
	require.NoError(err)
	require.Equal([]byte("value0"), value)

	trieIntf, err = trie.NewView(
		context.Background(),
		ViewChanges{
			BatchOps: []database.BatchOp{
				{Key: []byte("key1"), Value: []byte("value1")},
			},
		},
	)
	require.NoError(err)
	trie = trieIntf.(*trieView)

	value, err = getNodeValue(trie, "key")
	require.NoError(err)
	require.Equal([]byte("value0"), value)

	value, err = getNodeValue(trie, "key1")
	require.NoError(err)
	require.Equal([]byte("value1"), value)

	trieIntf, err = trie.NewView(
		context.Background(),
		ViewChanges{
			BatchOps: []database.BatchOp{
				{Key: []byte("key12"), Value: []byte("value12")},
			},
		},
	)
	require.NoError(err)
	trie = trieIntf.(*trieView)

	value, err = getNodeValue(trie, "key")
	require.NoError(err)
	require.Equal([]byte("value0"), value)

	value, err = getNodeValue(trie, "key1")
	require.NoError(err)
	require.Equal([]byte("value1"), value)

	value, err = getNodeValue(trie, "key12")
	require.NoError(err)
	require.Equal([]byte("value12"), value)
}

func Test_Trie_compressedKeys(t *testing.T) {
	require := require.New(t)

	dbTrie, err := getBasicDB()
	require.NoError(err)
	require.NotNil(dbTrie)
	trieIntf, err := dbTrie.NewView(
		context.Background(),
		ViewChanges{
			BatchOps: []database.BatchOp{
				{Key: []byte("key12"), Value: []byte("value12")},
			},
		},
	)
	require.NoError(err)
	trie := trieIntf.(*trieView)

	value, err := getNodeValue(trie, "key12")
	require.NoError(err)
	require.Equal([]byte("value12"), value)

	trieIntf, err = trie.NewView(
		context.Background(),
		ViewChanges{
			BatchOps: []database.BatchOp{
				{Key: []byte("key1"), Value: []byte("value1")},
			},
		},
	)
	require.NoError(err)
	trie = trieIntf.(*trieView)

	value, err = getNodeValue(trie, "key12")
	require.NoError(err)
	require.Equal([]byte("value12"), value)

	value, err = getNodeValue(trie, "key1")
	require.NoError(err)
	require.Equal([]byte("value1"), value)

	trieIntf, err = trie.NewView(
		context.Background(),
		ViewChanges{
			BatchOps: []database.BatchOp{
				{Key: []byte("key"), Value: []byte("value")},
			},
		},
	)
	require.NoError(err)
	trie = trieIntf.(*trieView)

	value, err = getNodeValue(trie, "key12")
	require.NoError(err)
	require.Equal([]byte("value12"), value)

	value, err = getNodeValue(trie, "key1")
	require.NoError(err)
	require.Equal([]byte("value1"), value)

	value, err = getNodeValue(trie, "key")
	require.NoError(err)
	require.Equal([]byte("value"), value)
}

func Test_Trie_SplitBranch(t *testing.T) {
	require := require.New(t)

	dbTrie, err := getBasicDB()
	require.NoError(err)
	require.NotNil(dbTrie)

	// force a new node to generate with common prefix "key1" and have these two nodes as children
	trie, err := dbTrie.NewView(
		context.Background(),
		ViewChanges{
			BatchOps: []database.BatchOp{
				{Key: []byte("key12"), Value: []byte("value12")},
				{Key: []byte("key134"), Value: []byte("value134")},
			},
		},
	)
	require.NoError(err)

	value, err := getNodeValue(trie, "key12")
	require.NoError(err)
	require.Equal([]byte("value12"), value)

	value, err = getNodeValue(trie, "key134")
	require.NoError(err)
	require.Equal([]byte("value134"), value)
}

func Test_Trie_HashCountOnBranch(t *testing.T) {
	require := require.New(t)

	dbTrie, err := getBasicDB()
	require.NoError(err)
	require.NotNil(dbTrie)

	key1, key2, keyPrefix := []byte("key12"), []byte("key1F"), []byte("key1")

	trieIntf, err := dbTrie.NewView(
		context.Background(),
		ViewChanges{
			BatchOps: []database.BatchOp{
				{Key: key1, Value: []byte("")},
			},
		})
	require.NoError(err)
	trie := trieIntf.(*trieView)

	// create new node with common prefix whose children
	// are key1, key2
	view2, err := trie.NewView(
		context.Background(),
		ViewChanges{
			BatchOps: []database.BatchOp{
				{Key: key2, Value: []byte("")},
			},
		})
	require.NoError(err)

	// clear the hash count to ignore setup
	dbTrie.metrics.(*mockMetrics).hashCount = 0

	// force the new root to calculate
	_, err = view2.GetMerkleRoot(context.Background())
	require.NoError(err)

	// Make sure the branch node with the common prefix was created.
	// Note it's only created on call to GetMerkleRoot, not in NewView.
	_, err = view2.getEditableNode(ToKey(keyPrefix), false)
	require.NoError(err)

	// only hashes the new branch node, the new child node, and root
	// shouldn't hash the existing node
	require.Equal(int64(3), dbTrie.metrics.(*mockMetrics).hashCount)
}

func Test_Trie_HashCountOnDelete(t *testing.T) {
	require := require.New(t)

	dbTrie, err := getBasicDB()
	require.NoError(err)

	trie, err := dbTrie.NewView(
		context.Background(),
		ViewChanges{
			BatchOps: []database.BatchOp{
				{Key: []byte("k"), Value: []byte("value0")},
				{Key: []byte("ke"), Value: []byte("value1")},
				{Key: []byte("key"), Value: []byte("value2")},
				{Key: []byte("key1"), Value: []byte("value3")},
				{Key: []byte("key2"), Value: []byte("value4")},
			},
		},
	)
	require.NoError(err)
	require.NotNil(trie)

	require.NoError(trie.CommitToDB(context.Background()))
	oldCount := dbTrie.metrics.(*mockMetrics).hashCount

	// delete the middle values
	view, err := trie.NewView(
		context.Background(),
		ViewChanges{
			BatchOps: []database.BatchOp{
				{Key: []byte("k"), Delete: true},
				{Key: []byte("ke"), Delete: true},
				{Key: []byte("key"), Delete: true},
			},
		},
	)
	require.NoError(err)
	require.NoError(view.CommitToDB(context.Background()))

	// the root is the only updated node so only one new hash
	require.Equal(oldCount+1, dbTrie.metrics.(*mockMetrics).hashCount)
}

func Test_Trie_NoExistingResidual(t *testing.T) {
	require := require.New(t)

	dbTrie, err := getBasicDB()
	require.NoError(err)
	require.NotNil(dbTrie)

	trie, err := dbTrie.NewView(
		context.Background(),
		ViewChanges{
			BatchOps: []database.BatchOp{
				{Key: []byte("k"), Value: []byte("1")},
				{Key: []byte("ke"), Value: []byte("2")},
				{Key: []byte("key1"), Value: []byte("3")},
				{Key: []byte("key123"), Value: []byte("4")},
			},
		},
	)
	require.NoError(err)
	require.NotNil(trie)

	value, err := getNodeValue(trie, "k")
	require.NoError(err)
	require.Equal([]byte("1"), value)

	value, err = getNodeValue(trie, "ke")
	require.NoError(err)
	require.Equal([]byte("2"), value)

	value, err = getNodeValue(trie, "key1")
	require.NoError(err)
	require.Equal([]byte("3"), value)

	value, err = getNodeValue(trie, "key123")
	require.NoError(err)
	require.Equal([]byte("4"), value)
}

func Test_Trie_BatchApply(t *testing.T) {
	require := require.New(t)

	dbTrie, err := getBasicDB()
	require.NoError(err)
	require.NotNil(dbTrie)

	trie, err := dbTrie.NewView(
		context.Background(),
		ViewChanges{
			BatchOps: []database.BatchOp{
				{Key: []byte("key1"), Value: []byte("value1")},
				{Key: []byte("key12"), Value: []byte("value12")},
				{Key: []byte("key134"), Value: []byte("value134")},
				{Key: []byte("key1"), Delete: true},
			},
		},
	)
	require.NoError(err)
	require.NotNil(trie)

	value, err := getNodeValue(trie, "key12")
	require.NoError(err)
	require.Equal([]byte("value12"), value)

	value, err = getNodeValue(trie, "key134")
	require.NoError(err)
	require.Equal([]byte("value134"), value)

	_, err = getNodeValue(trie, "key1")
	require.ErrorIs(err, database.ErrNotFound)
}

func Test_Trie_ChainDeletion(t *testing.T) {
	require := require.New(t)

	trie, err := getBasicDB()
	require.NoError(err)
	require.NotNil(trie)
	newTrie, err := trie.NewView(
		context.Background(),
		ViewChanges{
			BatchOps: []database.BatchOp{
				{Key: []byte("k"), Value: []byte("value0")},
				{Key: []byte("ke"), Value: []byte("value1")},
				{Key: []byte("key"), Value: []byte("value2")},
				{Key: []byte("key1"), Value: []byte("value3")},
			},
		},
	)
	require.NoError(err)

	require.NoError(newTrie.(*trieView).calculateNodeIDs(context.Background()))
	root, err := newTrie.getEditableNode(Key{}, false)
	require.NoError(err)
	require.Len(root.children, 1)

	newTrie, err = newTrie.NewView(
		context.Background(),
		ViewChanges{
			BatchOps: []database.BatchOp{
				{Key: []byte("k"), Delete: true},
				{Key: []byte("ke"), Delete: true},
				{Key: []byte("key"), Delete: true},
				{Key: []byte("key1"), Delete: true},
			},
		},
	)
	require.NoError(err)
	require.NoError(newTrie.(*trieView).calculateNodeIDs(context.Background()))
	root, err = newTrie.getEditableNode(Key{}, false)
	require.NoError(err)
	// since all values have been deleted, the nodes should have been cleaned up
	require.Empty(root.children)
}

func Test_Trie_Invalidate_Siblings_On_Commit(t *testing.T) {
	require := require.New(t)

	dbTrie, err := getBasicDB()
	require.NoError(err)
	require.NotNil(dbTrie)

	view1, err := dbTrie.NewView(context.Background(), ViewChanges{})
	require.NoError(err)

	view2, err := view1.NewView(
		context.Background(),
		ViewChanges{
			BatchOps: []database.BatchOp{
				{Key: []byte{0}, Value: []byte{0}},
			},
		},
	)
	require.NoError(err)

	// Siblings of view2
	sibling1, err := view1.NewView(context.Background(), ViewChanges{})
	require.NoError(err)
	sibling2, err := view1.NewView(context.Background(), ViewChanges{})
	require.NoError(err)

	require.False(sibling1.(*trieView).isInvalid())
	require.False(sibling2.(*trieView).isInvalid())

	require.NoError(view1.CommitToDB(context.Background()))
	require.NoError(view2.CommitToDB(context.Background()))

	require.True(sibling1.(*trieView).isInvalid())
	require.True(sibling2.(*trieView).isInvalid())
	require.False(view2.(*trieView).isInvalid())
}

func Test_Trie_NodeCollapse(t *testing.T) {
	require := require.New(t)

	dbTrie, err := getBasicDB()
	require.NoError(err)
	require.NotNil(dbTrie)

	trie, err := dbTrie.NewView(
		context.Background(),
		ViewChanges{
			BatchOps: []database.BatchOp{
				{Key: []byte("k"), Value: []byte("value0")},
				{Key: []byte("ke"), Value: []byte("value1")},
				{Key: []byte("key"), Value: []byte("value2")},
				{Key: []byte("key1"), Value: []byte("value3")},
				{Key: []byte("key2"), Value: []byte("value4")},
			},
		},
	)
	require.NoError(err)

	require.NoError(trie.(*trieView).calculateNodeIDs(context.Background()))
	root, err := trie.getEditableNode(Key{}, false)
	require.NoError(err)
	require.Len(root.children, 1)

	root, err = trie.getEditableNode(Key{}, false)
	require.NoError(err)
	require.Len(root.children, 1)

	firstNode, err := trie.getEditableNode(getSingleChildKey(root, dbTrie.tokenSize), true)
	require.NoError(err)
	require.Len(firstNode.children, 1)

	// delete the middle values
	trie, err = trie.NewView(
		context.Background(),
		ViewChanges{
			BatchOps: []database.BatchOp{
				{Key: []byte("k"), Delete: true},
				{Key: []byte("ke"), Delete: true},
				{Key: []byte("key"), Delete: true},
			},
		},
	)
	require.NoError(err)
	require.NoError(trie.(*trieView).calculateNodeIDs(context.Background()))

	root, err = trie.getEditableNode(Key{}, false)
	require.NoError(err)
	require.Len(root.children, 1)

	firstNode, err = trie.getEditableNode(getSingleChildKey(root, dbTrie.tokenSize), true)
	require.NoError(err)
	require.Len(firstNode.children, 2)
}

func Test_Trie_MultipleStates(t *testing.T) {
	randCount := int64(0)
	for _, commitApproach := range []string{"never", "before", "after"} {
		t.Run(commitApproach, func(t *testing.T) {
			require := require.New(t)

			r := rand.New(rand.NewSource(randCount)) // #nosec G404
			randCount++
			rdb := memdb.New()
			defer rdb.Close()
			db, err := New(
				context.Background(),
				rdb,
				newDefaultConfig(),
			)
			require.NoError(err)
			defer db.Close()

			initialSet := 1000
			// Populate initial set of keys
			ops := make([]database.BatchOp, 0, initialSet)
			require.NoError(err)
			kv := [][]byte{}
			for i := 0; i < initialSet; i++ {
				k := []byte(strconv.Itoa(i))
				kv = append(kv, k)
				ops = append(ops, database.BatchOp{Key: k, Value: hashing.ComputeHash256(k)})
			}
			root, err := db.NewView(
				context.Background(),
				ViewChanges{
					BatchOps: ops,
				},
			)
			require.NoError(err)

			// Get initial root
			_, err = root.GetMerkleRoot(context.Background())
			require.NoError(err)

			if commitApproach == "before" {
				require.NoError(root.CommitToDB(context.Background()))
			}

			// Populate additional states
			concurrentStates := []Trie{}
			for i := 0; i < 5; i++ {
				newState, err := root.NewView(context.Background(), ViewChanges{})
				require.NoError(err)
				concurrentStates = append(concurrentStates, newState)
			}

			if commitApproach == "after" {
				require.NoError(root.CommitToDB(context.Background()))
			}

			// Process ops
			newStart := initialSet
			concurrentOps := make([][]database.BatchOp, len(concurrentStates))
			for i := 0; i < 100; i++ {
				if r.Intn(100) < 20 {
					// New Key
					for index := range concurrentStates {
						k := []byte(strconv.Itoa(newStart))
						concurrentOps[index] = append(concurrentOps[index], database.BatchOp{Key: k, Value: hashing.ComputeHash256(k)})
					}
					newStart++
				} else {
					// Fetch and update old
					selectedKey := kv[r.Intn(len(kv))]
					var pastV []byte
					for index, state := range concurrentStates {
						v, err := state.GetValue(context.Background(), selectedKey)
						require.NoError(err)
						if pastV == nil {
							pastV = v
						} else {
							require.Equal(pastV, v)
						}
						concurrentOps[index] = append(concurrentOps[index], database.BatchOp{Key: selectedKey, Value: hashing.ComputeHash256(v)})
					}
				}
			}
			for index, state := range concurrentStates {
				concurrentStates[index], err = state.NewView(
					context.Background(),
					ViewChanges{
						BatchOps: concurrentOps[index],
					},
				)
				require.NoError(err)
			}

			// Generate roots
			var pastRoot ids.ID
			for _, state := range concurrentStates {
				mroot, err := state.GetMerkleRoot(context.Background())
				require.NoError(err)
				if pastRoot == ids.Empty {
					pastRoot = mroot
				} else {
					require.Equal(pastRoot, mroot)
				}
			}
		})
	}
}

func TestNewViewOnCommittedView(t *testing.T) {
	require := require.New(t)

	db, err := getBasicDB()
	require.NoError(err)

	// Create a view
	view1Intf, err := db.NewView(context.Background(), ViewChanges{BatchOps: []database.BatchOp{{Key: []byte{1}, Value: []byte{1}}}})
	require.NoError(err)
	require.IsType(&trieView{}, view1Intf)
	view1 := view1Intf.(*trieView)

	// view1
	//   |
	//  db

	require.Len(db.childViews, 1)
	require.Contains(db.childViews, view1)
	require.Equal(db, view1.parentTrie)

	// Commit the view
	require.NoError(view1.CommitToDB(context.Background()))

	// view1 (committed)
	//   |
	//  db

	require.Len(db.childViews, 1)
	require.Contains(db.childViews, view1)
	require.Equal(db, view1.parentTrie)

	// Create a new view on the committed view
	view2Intf, err := view1.NewView(context.Background(), ViewChanges{})
	require.NoError(err)
	require.IsType(&trieView{}, view2Intf)
	view2 := view2Intf.(*trieView)

	// view2
	//   |
	// view1 (committed)
	//   |
	//  db

	require.Equal(db, view2.parentTrie)
	require.Contains(db.childViews, view1)
	require.Contains(db.childViews, view2)
	require.Len(db.childViews, 2)

	// Make sure the new view has the right value
	got, err := view2.GetValue(context.Background(), []byte{1})
	require.NoError(err)
	require.Equal([]byte{1}, got)

	// Make another view
	view3Intf, err := view2.NewView(context.Background(), ViewChanges{})
	require.NoError(err)
	require.IsType(&trieView{}, view3Intf)
	view3 := view3Intf.(*trieView)

	// view3
	//   |
	// view2
	//   |
	// view1 (committed)
	//   |
	//  db

	require.Equal(view2, view3.parentTrie)
	require.Contains(view2.childViews, view3)
	require.Len(view2.childViews, 1)
	require.Contains(db.childViews, view1)
	require.Contains(db.childViews, view2)
	require.Len(db.childViews, 2)

	// Commit view2
	require.NoError(view2.CommitToDB(context.Background()))

	// view3
	//   |
	// view2 (committed)
	//   |
	// view1 (committed)
	//   |
	//  db

	// Note that view2 being committed invalidates view1
	require.True(view1.invalidated)
	require.Contains(db.childViews, view2)
	require.Contains(db.childViews, view3)
	require.Len(db.childViews, 2)
	require.Equal(db, view3.parentTrie)

	// Commit view3
	require.NoError(view3.CommitToDB(context.Background()))

	// view3 being committed invalidates view2
	require.True(view2.invalidated)
	require.Contains(db.childViews, view3)
	require.Len(db.childViews, 1)
	require.Equal(db, view3.parentTrie)
}

func Test_TrieView_NewView(t *testing.T) {
	require := require.New(t)

	db, err := getBasicDB()
	require.NoError(err)

	// Create a view
	view1Intf, err := db.NewView(context.Background(), ViewChanges{})
	require.NoError(err)
	require.IsType(&trieView{}, view1Intf)
	view1 := view1Intf.(*trieView)

	// Create a view atop view1
	view2Intf, err := view1.NewView(context.Background(), ViewChanges{})
	require.NoError(err)
	require.IsType(&trieView{}, view2Intf)
	view2 := view2Intf.(*trieView)

	// view2
	//   |
	// view1
	//   |
	//  db

	// Assert view2's parent is view1
	require.Equal(view1, view2.parentTrie)
	require.Contains(view1.childViews, view2)
	require.Len(view1.childViews, 1)

	// Commit view1
	require.NoError(view1.CommitToDB(context.Background()))

	// Make another view atop view1
	view3Intf, err := view1.NewView(context.Background(), ViewChanges{})
	require.NoError(err)
	require.IsType(&trieView{}, view3Intf)
	view3 := view3Intf.(*trieView)

	// view3
	//   |
	// view2
	//   |
	// view1
	//   |
	//  db

	// Assert view3's parent is db
	require.Equal(db, view3.parentTrie)
	require.Contains(db.childViews, view3)
	require.NotContains(view1.childViews, view3)

	// Assert that NewPreallocatedView on an invalid view fails
	invalidView := &trieView{invalidated: true}
	_, err = invalidView.NewView(context.Background(), ViewChanges{})
	require.ErrorIs(err, ErrInvalid)
}

func TestTrieViewInvalidate(t *testing.T) {
	require := require.New(t)

	db, err := getBasicDB()
	require.NoError(err)

	// Create a view
	view1Intf, err := db.NewView(context.Background(), ViewChanges{})
	require.NoError(err)
	require.IsType(&trieView{}, view1Intf)
	view1 := view1Intf.(*trieView)

	// Create 2 views atop view1
	view2Intf, err := view1.NewView(context.Background(), ViewChanges{})
	require.NoError(err)
	require.IsType(&trieView{}, view2Intf)
	view2 := view2Intf.(*trieView)

	view3Intf, err := view1.NewView(context.Background(), ViewChanges{})
	require.NoError(err)
	require.IsType(&trieView{}, view3Intf)
	view3 := view3Intf.(*trieView)

	// view2  view3
	//   |    /
	//   view1
	//     |
	//     db

	// Invalidate view1
	view1.invalidate()

	require.Empty(view1.childViews)
	require.True(view1.invalidated)
	require.True(view2.invalidated)
	require.True(view3.invalidated)
}

func Test_Trie_ConcurrentNewViewAndCommit(t *testing.T) {
	require := require.New(t)

	trie, err := getBasicDB()
	require.NoError(err)
	require.NotNil(trie)

	newTrie, err := trie.NewView(
		context.Background(),
		ViewChanges{
			BatchOps: []database.BatchOp{
				{Key: []byte("key"), Value: []byte("value0")},
			},
		},
	)
	require.NoError(err)

	var wg sync.WaitGroup
	defer wg.Wait()

	wg.Add(1)
	go func() {
		defer wg.Done()
		require.NoError(newTrie.CommitToDB(context.Background()))
	}()

	newView, err := newTrie.NewView(context.Background(), ViewChanges{})
	require.NoError(err)
	require.NotNil(newView)
}

// Returns the path of the only child of this node.
// Assumes this node has exactly one child.
func getSingleChildKey(n *node, tokenSize int) Key {
	for index, entry := range n.children {
		return n.key.Extend(ToToken(index, tokenSize), entry.compressedKey)
	}
	return Key{}
}

func TestTrieCommitToDB(t *testing.T) {
	r := require.New(t)

	type test struct {
		name        string
		trieFunc    func() TrieView
		expectedErr error
	}

	// Make a database
	db, err := getBasicDB()
	r.NoError(err)

	tests := []test{
		{
			name: "invalid",
			trieFunc: func() TrieView {
				view, err := db.NewView(context.Background(), ViewChanges{})
				r.NoError(err)

				// Invalidate the view
				view.(*trieView).invalidate()

				return view
			},
			expectedErr: ErrInvalid,
		},
		{
			name: "committed",
			trieFunc: func() TrieView {
				view, err := db.NewView(context.Background(), ViewChanges{})
				r.NoError(err)

				// Commit the view
				r.NoError(view.CommitToDB(context.Background()))

				return view
			},
			expectedErr: ErrCommitted,
		},
		{
			name: "parent not database",
			trieFunc: func() TrieView {
				view, err := db.NewView(context.Background(), ViewChanges{})
				r.NoError(err)

				// Change the parent
				view.(*trieView).parentTrie = &trieView{}

				return view
			},
			expectedErr: ErrParentNotDatabase,
		},
	}

	for _, tt := range tests {
		require := require.New(t)

		trie := tt.trieFunc()
		err := trie.CommitToDB(context.Background())
		require.ErrorIs(err, tt.expectedErr)
	}

	// Put 2 key-value pairs
	key1, value1 := []byte("key1"), []byte("value1")
	key2, value2 := []byte("key2"), []byte("value2")
	r.NoError(db.Put(key1, value1))
	r.NoError(db.Put(key2, value2))

	// Make a view
	key3, value3 := []byte("key3"), []byte("value3")
	// Delete a key-value pair, modify a key-value pair,
	// and insert a new key-value pair
	view, err := db.NewView(
		context.Background(),
		ViewChanges{
			BatchOps: []database.BatchOp{
				{Key: key1, Delete: true},
				{Key: key2, Value: value3},
				{Key: key3, Value: value3},
			},
		},
	)
	r.NoError(err)

	// Commit the view
	r.NoError(view.CommitToDB(context.Background()))

	// Make sure the database has the right values
	_, err = db.Get(key1)
	r.ErrorIs(err, database.ErrNotFound)

	got, err := db.Get(key2)
	r.NoError(err)
	r.Equal(value3, got)

	got, err = db.Get(key3)
	r.NoError(err)
	r.Equal(value3, got)
}<|MERGE_RESOLUTION|>--- conflicted
+++ resolved
@@ -151,13 +151,9 @@
 
 	// Root and 1 value
 	require.Len(nodePath, 2)
-<<<<<<< HEAD
+
 	require.Equal(trie.sentinelNode, nodePath[0])
-	require.Equal(ToKey(key1, BranchFactor16), nodePath[1].key)
-=======
-	require.Equal(trie.root, nodePath[0])
 	require.Equal(ToKey(key1), nodePath[1].key)
->>>>>>> 7490a925
 
 	// Insert another key which is a child of the first
 	key2 := []byte{0, 1}
@@ -180,15 +176,10 @@
 		return nil
 	}))
 	require.Len(nodePath, 3)
-<<<<<<< HEAD
+
 	require.Equal(trie.sentinelNode, nodePath[0])
-	require.Equal(ToKey(key1, BranchFactor16), nodePath[1].key)
-	require.Equal(ToKey(key2, BranchFactor16), nodePath[2].key)
-=======
-	require.Equal(trie.root, nodePath[0])
 	require.Equal(ToKey(key1), nodePath[1].key)
 	require.Equal(ToKey(key2), nodePath[2].key)
->>>>>>> 7490a925
 
 	// Insert a key which shares no prefix with the others
 	key3 := []byte{255}
@@ -212,13 +203,9 @@
 	}))
 
 	require.Len(nodePath, 2)
-<<<<<<< HEAD
+
 	require.Equal(trie.sentinelNode, nodePath[0])
-	require.Equal(ToKey(key3, BranchFactor16), nodePath[1].key)
-=======
-	require.Equal(trie.root, nodePath[0])
 	require.Equal(ToKey(key3), nodePath[1].key)
->>>>>>> 7490a925
 
 	// Other key path not affected
 	nodePath = make([]*node, 0, 3)
@@ -227,15 +214,10 @@
 		return nil
 	}))
 	require.Len(nodePath, 3)
-<<<<<<< HEAD
+
 	require.Equal(trie.sentinelNode, nodePath[0])
-	require.Equal(ToKey(key1, BranchFactor16), nodePath[1].key)
-	require.Equal(ToKey(key2, BranchFactor16), nodePath[2].key)
-=======
-	require.Equal(trie.root, nodePath[0])
 	require.Equal(ToKey(key1), nodePath[1].key)
 	require.Equal(ToKey(key2), nodePath[2].key)
->>>>>>> 7490a925
 
 	// Gets closest node when key doesn't exist
 	key4 := []byte{0, 1, 2}
@@ -246,15 +228,9 @@
 	}))
 
 	require.Len(nodePath, 3)
-<<<<<<< HEAD
 	require.Equal(trie.sentinelNode, nodePath[0])
-	require.Equal(ToKey(key1, BranchFactor16), nodePath[1].key)
-	require.Equal(ToKey(key2, BranchFactor16), nodePath[2].key)
-=======
-	require.Equal(trie.root, nodePath[0])
 	require.Equal(ToKey(key1), nodePath[1].key)
 	require.Equal(ToKey(key2), nodePath[2].key)
->>>>>>> 7490a925
 
 	// Gets just root when key doesn't exist and no key shares a prefix
 	key5 := []byte{128}
