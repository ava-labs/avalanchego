// Copyright (C) 2019-2023, Ava Labs, Inc. All rights reserved.
// See the file LICENSE for licensing terms.

package merkledb

import (
	"context"
	"math/rand"
	"strconv"
	"sync"
	"testing"
	"time"

	"github.com/stretchr/testify/require"

	"github.com/ava-labs/avalanchego/database"
	"github.com/ava-labs/avalanchego/database/memdb"
	"github.com/ava-labs/avalanchego/ids"
	"github.com/ava-labs/avalanchego/utils/hashing"
)

func getNodeValue(t ReadOnlyTrie, key string) ([]byte, error) {
	if asTrieView, ok := t.(*trieView); ok {
		if err := asTrieView.calculateNodeIDs(context.Background()); err != nil {
			return nil, err
		}
		path := newPath([]byte(key))
		nodePath, err := asTrieView.getPathTo(path)
		if err != nil {
			return nil, err
		}
		closestNode := nodePath[len(nodePath)-1]
		if closestNode.key.Compare(path) != 0 || closestNode == nil {
			return nil, database.ErrNotFound
		}

		return closestNode.value.value, nil
	}
	if asDatabases, ok := t.(*Database); ok {
		view, err := asDatabases.NewView()
		if err != nil {
			return nil, err
		}
		path := newPath([]byte(key))
		nodePath, err := view.(*trieView).getPathTo(path)
		if err != nil {
			return nil, err
		}
		closestNode := nodePath[len(nodePath)-1]
		if closestNode.key.Compare(path) != 0 || closestNode == nil {
			return nil, database.ErrNotFound
		}

		return closestNode.value.value, nil
	}
	return nil, nil
}

func Test_GetValue_Safety(t *testing.T) {
	require := require.New(t)

	db, err := getBasicDB()
	require.NoError(err)

	trieView, err := db.NewView()
	require.NoError(err)

	require.NoError(trieView.Insert(context.Background(), []byte{0}, []byte{0}))
	trieVal, err := trieView.GetValue(context.Background(), []byte{0})
	require.NoError(err)
	require.Equal([]byte{0}, trieVal)
	trieVal[0] = 1

	// should still be []byte{0} after edit
	trieVal, err = trieView.GetValue(context.Background(), []byte{0})
	require.NoError(err)
	require.Equal([]byte{0}, trieVal)
}

func Test_GetValues_Safety(t *testing.T) {
	require := require.New(t)

	db, err := getBasicDB()
	require.NoError(err)

	trieView, err := db.NewView()
	require.NoError(err)

	require.NoError(trieView.Insert(context.Background(), []byte{0}, []byte{0}))
	trieVals, errs := trieView.GetValues(context.Background(), [][]byte{{0}})
	require.Len(errs, 1)
	require.NoError(errs[0])
	require.Equal([]byte{0}, trieVals[0])
	trieVals[0][0] = 1
	require.Equal([]byte{1}, trieVals[0])

	// should still be []byte{0} after edit
	trieVals, errs = trieView.GetValues(context.Background(), [][]byte{{0}})
	require.Len(errs, 1)
	require.NoError(errs[0])
	require.Equal([]byte{0}, trieVals[0])
}

func TestTrieViewGetPathTo(t *testing.T) {
	require := require.New(t)

	db, err := getBasicDB()
	require.NoError(err)

	trieIntf, err := db.NewView()
	require.NoError(err)
	trie, ok := trieIntf.(*trieView)
	require.True(ok)

	path, err := trie.getPathTo(newPath(nil))
	require.NoError(err)

	// Just the root
	require.Len(path, 1)
	require.Equal(trie.root, path[0])

	// Insert a key
	key1 := []byte{0}
	err = trie.Insert(context.Background(), key1, []byte("value"))
	require.NoError(err)
	err = trie.calculateNodeIDs(context.Background())
	require.NoError(err)

	path, err = trie.getPathTo(newPath(key1))
	require.NoError(err)

	// Root and 1 value
	require.Len(path, 2)
	require.Equal(trie.root, path[0])
	require.Equal(newPath(key1), path[1].key)

	// Insert another key which is a child of the first
	key2 := []byte{0, 1}
	err = trie.Insert(context.Background(), key2, []byte("value"))
	require.NoError(err)
	err = trie.calculateNodeIDs(context.Background())
	require.NoError(err)

	path, err = trie.getPathTo(newPath(key2))
	require.NoError(err)
	require.Len(path, 3)
	require.Equal(trie.root, path[0])
	require.Equal(newPath(key1), path[1].key)
	require.Equal(newPath(key2), path[2].key)

	// Insert a key which shares no prefix with the others
	key3 := []byte{255}
	err = trie.Insert(context.Background(), key3, []byte("value"))
	require.NoError(err)
	err = trie.calculateNodeIDs(context.Background())
	require.NoError(err)

	path, err = trie.getPathTo(newPath(key3))
	require.NoError(err)
	require.Len(path, 2)
	require.Equal(trie.root, path[0])
	require.Equal(newPath(key3), path[1].key)

	// Other key paths not affected
	path, err = trie.getPathTo(newPath(key2))
	require.NoError(err)
	require.Len(path, 3)
	require.Equal(trie.root, path[0])
	require.Equal(newPath(key1), path[1].key)
	require.Equal(newPath(key2), path[2].key)

	// Gets closest node when key doesn't exist
	key4 := []byte{0, 1, 2}
	path, err = trie.getPathTo(newPath(key4))
	require.NoError(err)
	require.Len(path, 3)
	require.Equal(trie.root, path[0])
	require.Equal(newPath(key1), path[1].key)
	require.Equal(newPath(key2), path[2].key)

	// Gets just root when key doesn't exist and no key shares a prefix
	key5 := []byte{128}
	path, err = trie.getPathTo(newPath(key5))
	require.NoError(err)
	require.Len(path, 1)
	require.Equal(trie.root, path[0])
}

func Test_Trie_ViewOnCommitedView(t *testing.T) {
	dbTrie, err := getBasicDB()
	require.NoError(t, err)
	require.NotNil(t, dbTrie)

	committedTrie, err := dbTrie.NewView()
	require.NoError(t, err)
	err = committedTrie.Insert(context.Background(), []byte{0}, []byte{0})
	require.NoError(t, err)

	require.NoError(t, committedTrie.CommitToDB(context.Background()))

	newView, err := committedTrie.NewView()
	require.NoError(t, err)

	err = newView.Insert(context.Background(), []byte{1}, []byte{1})
	require.NoError(t, err)
	require.NoError(t, newView.CommitToDB(context.Background()))

	val0, err := dbTrie.GetValue(context.Background(), []byte{0})
	require.NoError(t, err)
	require.Equal(t, []byte{0}, val0)
	val1, err := dbTrie.GetValue(context.Background(), []byte{1})
	require.NoError(t, err)
	require.Equal(t, []byte{1}, val1)
}

func Test_Trie_Partial_Commit_Leaves_Valid_Tries(t *testing.T) {
	dbTrie, err := getBasicDB()
	require.NoError(t, err)
	require.NotNil(t, dbTrie)

	trie2, err := dbTrie.NewView()
	require.NoError(t, err)
	err = trie2.Insert(context.Background(), []byte("key"), []byte("value"))
	require.NoError(t, err)

	trie3, err := trie2.NewView()
	require.NoError(t, err)
	err = trie3.Insert(context.Background(), []byte("key1"), []byte("value1"))
	require.NoError(t, err)

	trie4, err := trie3.NewView()
	require.NoError(t, err)
	err = trie4.Insert(context.Background(), []byte("key2"), []byte("value2"))
	require.NoError(t, err)

	trie5, err := trie4.NewView()
	require.NoError(t, err)
	err = trie5.Insert(context.Background(), []byte("key3"), []byte("value3"))
	require.NoError(t, err)

	err = trie3.CommitToDB(context.Background())
	require.NoError(t, err)

	root, err := trie3.GetMerkleRoot(context.Background())
	require.NoError(t, err)

	dbRoot, err := dbTrie.GetMerkleRoot(context.Background())
	require.NoError(t, err)

	require.Equal(t, root, dbRoot)
}

func Test_Trie_WriteToDB(t *testing.T) {
	dbTrie, err := getBasicDB()
	require.NoError(t, err)
	require.NotNil(t, dbTrie)
	trie, err := dbTrie.NewView()
	require.NoError(t, err)

	// value hasn't been inserted so shouldn't exist
	value, err := trie.GetValue(context.Background(), []byte("key"))
	require.Error(t, err)
	require.Equal(t, database.ErrNotFound, err)
	require.Nil(t, value)

	err = trie.Insert(context.Background(), []byte("key"), []byte("value"))
	require.NoError(t, err)

	value, err = getNodeValue(trie, "key")
	require.NoError(t, err)
	require.Equal(t, []byte("value"), value)

	err = trie.CommitToDB(context.Background())
	require.NoError(t, err)
	p := newPath([]byte("key"))
	rawBytes, err := dbTrie.nodeDB.Get(p.Bytes())
	require.NoError(t, err)
	node, err := parseNode(p, rawBytes)
	require.NoError(t, err)
	require.Equal(t, []byte("value"), node.value.value)
}

func Test_Trie_InsertAndRetrieve(t *testing.T) {
	dbTrie, err := getBasicDB()
	require.NoError(t, err)
	require.NotNil(t, dbTrie)
	trie := Trie(dbTrie)

	// value hasn't been inserted so shouldn't exist
	value, err := dbTrie.Get([]byte("key"))
	require.Error(t, err)
	require.Equal(t, database.ErrNotFound, err)
	require.Nil(t, value)

	err = trie.Insert(context.Background(), []byte("key"), []byte("value"))
	require.NoError(t, err)

	value, err = getNodeValue(trie, "key")
	require.NoError(t, err)
	require.Equal(t, []byte("value"), value)
}

func Test_Trie_Overwrite(t *testing.T) {
	dbTrie, err := getBasicDB()
	require.NoError(t, err)
	require.NotNil(t, dbTrie)
	trie := Trie(dbTrie)

	err = trie.Insert(context.Background(), []byte("key"), []byte("value0"))
	require.NoError(t, err)

	value, err := getNodeValue(trie, "key")
	require.NoError(t, err)
	require.Equal(t, []byte("value0"), value)

	err = trie.Insert(context.Background(), []byte("key"), []byte("value1"))
	require.NoError(t, err)

	value, err = getNodeValue(trie, "key")
	require.NoError(t, err)
	require.Equal(t, []byte("value1"), value)
}

func Test_Trie_Delete(t *testing.T) {
	dbTrie, err := getBasicDB()
	require.NoError(t, err)
	require.NotNil(t, dbTrie)
	trie := Trie(dbTrie)

	err = trie.Insert(context.Background(), []byte("key"), []byte("value0"))
	require.NoError(t, err)

	value, err := getNodeValue(trie, "key")
	require.NoError(t, err)
	require.Equal(t, []byte("value0"), value)

	err = trie.Remove(context.Background(), []byte("key"))
	require.NoError(t, err)

	value, err = getNodeValue(trie, "key")
	require.ErrorIs(t, err, database.ErrNotFound)
	require.Nil(t, value)
}

func Test_Trie_DeleteMissingKey(t *testing.T) {
	trie, err := getBasicDB()
	require.NoError(t, err)
	require.NotNil(t, trie)

	err = trie.Remove(context.Background(), []byte("key"))
	require.NoError(t, err)
}

func Test_Trie_ExpandOnKeyPath(t *testing.T) {
	dbTrie, err := getBasicDB()
	require.NoError(t, err)
	require.NotNil(t, dbTrie)
	trie := Trie(dbTrie)

	err = trie.Insert(context.Background(), []byte("key"), []byte("value0"))
	require.NoError(t, err)

	value, err := getNodeValue(trie, "key")
	require.NoError(t, err)
	require.Equal(t, []byte("value0"), value)

	err = trie.Insert(context.Background(), []byte("key1"), []byte("value1"))
	require.NoError(t, err)

	value, err = getNodeValue(trie, "key")
	require.NoError(t, err)
	require.Equal(t, []byte("value0"), value)

	value, err = getNodeValue(trie, "key1")
	require.NoError(t, err)
	require.Equal(t, []byte("value1"), value)

	err = trie.Insert(context.Background(), []byte("key12"), []byte("value12"))
	require.NoError(t, err)

	value, err = getNodeValue(trie, "key")
	require.NoError(t, err)
	require.Equal(t, []byte("value0"), value)

	value, err = getNodeValue(trie, "key1")
	require.NoError(t, err)
	require.Equal(t, []byte("value1"), value)

	value, err = getNodeValue(trie, "key12")
	require.NoError(t, err)
	require.Equal(t, []byte("value12"), value)
}

func Test_Trie_CompressedPaths(t *testing.T) {
	dbTrie, err := getBasicDB()
	require.NoError(t, err)
	require.NotNil(t, dbTrie)
	trie := Trie(dbTrie)

	err = trie.Insert(context.Background(), []byte("key12"), []byte("value12"))
	require.NoError(t, err)

	value, err := getNodeValue(trie, "key12")
	require.NoError(t, err)
	require.Equal(t, []byte("value12"), value)

	err = trie.Insert(context.Background(), []byte("key1"), []byte("value1"))
	require.NoError(t, err)

	value, err = getNodeValue(trie, "key12")
	require.NoError(t, err)
	require.Equal(t, []byte("value12"), value)

	value, err = getNodeValue(trie, "key1")
	require.NoError(t, err)
	require.Equal(t, []byte("value1"), value)

	err = trie.Insert(context.Background(), []byte("key"), []byte("value"))
	require.NoError(t, err)

	value, err = getNodeValue(trie, "key12")
	require.NoError(t, err)
	require.Equal(t, []byte("value12"), value)

	value, err = getNodeValue(trie, "key1")
	require.NoError(t, err)
	require.Equal(t, []byte("value1"), value)

	value, err = getNodeValue(trie, "key")
	require.NoError(t, err)
	require.Equal(t, []byte("value"), value)
}

func Test_Trie_SplitBranch(t *testing.T) {
	dbTrie, err := getBasicDB()
	require.NoError(t, err)
	require.NotNil(t, dbTrie)
	trie := Trie(dbTrie)

	// force a new node to generate with common prefix "key1" and have these two nodes as children
	err = trie.Insert(context.Background(), []byte("key12"), []byte("value12"))
	require.NoError(t, err)
	err = trie.Insert(context.Background(), []byte("key134"), []byte("value134"))
	require.NoError(t, err)

	value, err := getNodeValue(trie, "key12")
	require.NoError(t, err)
	require.Equal(t, []byte("value12"), value)

	value, err = getNodeValue(trie, "key134")
	require.NoError(t, err)
	require.Equal(t, []byte("value134"), value)
}

func Test_Trie_HashCountOnBranch(t *testing.T) {
	dbTrie, err := getBasicDB()
	require.NoError(t, err)
	require.NotNil(t, dbTrie)
	trie := Trie(dbTrie)

	// force a new node to generate with common prefix "key1" and have these two nodes as children
	err = trie.Insert(context.Background(), []byte("key12"), []byte("value12"))
	require.NoError(t, err)
	oldCount := dbTrie.metrics.(*mockMetrics).hashCount
	err = trie.Insert(context.Background(), []byte("key134"), []byte("value134"))
	require.NoError(t, err)
	// only hashes the new branch node, the new child node, and root
	// shouldn't hash the existing node
	require.Equal(t, oldCount+3, dbTrie.metrics.(*mockMetrics).hashCount)
}

func Test_Trie_HashCountOnDelete(t *testing.T) {
	trie, err := getBasicDB()
	require.NoError(t, err)
	require.NotNil(t, trie)

	err = trie.Insert(context.Background(), []byte("k"), []byte("value0"))
	require.NoError(t, err)
	err = trie.Insert(context.Background(), []byte("ke"), []byte("value1"))
	require.NoError(t, err)
	err = trie.Insert(context.Background(), []byte("key"), []byte("value2"))
	require.NoError(t, err)
	err = trie.Insert(context.Background(), []byte("key1"), []byte("value3"))
	require.NoError(t, err)
	err = trie.Insert(context.Background(), []byte("key2"), []byte("value4"))
	require.NoError(t, err)

	oldCount := trie.metrics.(*mockMetrics).hashCount

	// delete the middle values
	view, err := trie.NewView()
	require.NoError(t, err)
	err = view.Remove(context.Background(), []byte("k"))
	require.NoError(t, err)
	err = view.Remove(context.Background(), []byte("ke"))
	require.NoError(t, err)
	err = view.Remove(context.Background(), []byte("key"))
	require.NoError(t, err)
	err = view.CommitToDB(context.Background())
	require.NoError(t, err)

	// the root is the only updated node so only one new hash
	require.Equal(t, oldCount+1, trie.metrics.(*mockMetrics).hashCount)
}

func Test_Trie_NoExistingResidual(t *testing.T) {
	dbTrie, err := getBasicDB()
	require.NoError(t, err)
	require.NotNil(t, dbTrie)
	trie := Trie(dbTrie)

	err = trie.Insert(context.Background(), []byte("k"), []byte("1"))
	require.NoError(t, err)
	err = trie.Insert(context.Background(), []byte("ke"), []byte("2"))
	require.NoError(t, err)
	err = trie.Insert(context.Background(), []byte("key1"), []byte("3"))
	require.NoError(t, err)
	err = trie.Insert(context.Background(), []byte("key123"), []byte("4"))
	require.NoError(t, err)

	value, err := getNodeValue(trie, "k")
	require.NoError(t, err)
	require.Equal(t, []byte("1"), value)

	value, err = getNodeValue(trie, "ke")
	require.NoError(t, err)
	require.Equal(t, []byte("2"), value)

	value, err = getNodeValue(trie, "key1")
	require.NoError(t, err)
	require.Equal(t, []byte("3"), value)

	value, err = getNodeValue(trie, "key123")
	require.NoError(t, err)
	require.Equal(t, []byte("4"), value)
}

func Test_Trie_CommitChanges(t *testing.T) {
	require := require.New(t)

	db, err := getBasicDB()
	require.NoError(err)

	view1Intf, err := db.NewView()
	require.NoError(err)
	view1, ok := view1Intf.(*trieView)
	require.True(ok)

	err = view1.Insert(context.Background(), []byte{1}, []byte{1})
	require.NoError(err)

	// view1
	//   |
	//  db

	// Case: Committing to an invalid view
	view1.invalidated = true
	err = view1.commitChanges(context.Background(), &trieView{})
	require.ErrorIs(err, ErrInvalid)
	view1.invalidated = false // Reset

	// Case: Committing a nil view is a no-op
	oldRoot, err := view1.getMerkleRoot(context.Background())
	require.NoError(err)
	err = view1.commitChanges(context.Background(), nil)
	require.NoError(err)
	newRoot, err := view1.getMerkleRoot(context.Background())
	require.NoError(err)
	require.Equal(oldRoot, newRoot)

	// Case: Committing a view with the wrong parent.
	err = view1.commitChanges(context.Background(), &trieView{})
	require.ErrorIs(err, ErrViewIsNotAChild)

	// Case: Committing a view which is invalid
	err = view1.commitChanges(context.Background(), &trieView{
		parentTrie:  view1,
		invalidated: true,
	})
	require.ErrorIs(err, ErrInvalid)

	// Make more views atop the existing one
	view2Intf, err := view1.NewView()
	require.NoError(err)
	view2, ok := view2Intf.(*trieView)
	require.True(ok)

	err = view2.Insert(context.Background(), []byte{2}, []byte{2})
	require.NoError(err)
	err = view2.Remove(context.Background(), []byte{1})
	require.NoError(err)

	view2Root, err := view2.getMerkleRoot(context.Background())
	require.NoError(err)

	// view1 has 1 --> 1
	// view2 has 2 --> 2

	view3Intf, err := view1.NewView()
	require.NoError(err)
	view3, ok := view3Intf.(*trieView)
	require.True(ok)

	view4Intf, err := view2.NewView()
	require.NoError(err)
	view4, ok := view4Intf.(*trieView)
	require.True(ok)

	// view4
	//   |
	// view2  view3
	//   |   /
	// view1
	//   |
	//  db

	// Commit view2 to view1
	err = view1.commitChanges(context.Background(), view2)
	require.NoError(err)

	// All siblings of view2 should be invalidated
	require.True(view3.invalidated)

	// Children of view2 are now children of view1
	require.Equal(view1, view4.parentTrie)
	require.Contains(view1.childViews, view4)

	// Value changes from view2 are reflected in view1
	newView1Root, err := view1.getMerkleRoot(context.Background())
	require.NoError(err)
	require.Equal(view2Root, newView1Root)
	_, err = view1.GetValue(context.Background(), []byte{1})
	require.ErrorIs(err, database.ErrNotFound)
	got, err := view1.GetValue(context.Background(), []byte{2})
	require.NoError(err)
	require.Equal([]byte{2}, got)
}

func Test_Trie_BatchApply(t *testing.T) {
	dbTrie, err := getBasicDB()
	require.NoError(t, err)
	require.NotNil(t, dbTrie)
	trie, err := dbTrie.NewView()
	require.NoError(t, err)

	err = trie.Insert(context.Background(), []byte("key1"), []byte("value1"))
	require.NoError(t, err)
	err = trie.Insert(context.Background(), []byte("key12"), []byte("value12"))
	require.NoError(t, err)
	err = trie.Insert(context.Background(), []byte("key134"), []byte("value134"))
	require.NoError(t, err)
	err = trie.Remove(context.Background(), []byte("key1"))
	require.NoError(t, err)

	value, err := getNodeValue(trie, "key12")
	require.NoError(t, err)
	require.Equal(t, []byte("value12"), value)

	value, err = getNodeValue(trie, "key134")
	require.NoError(t, err)
	require.Equal(t, []byte("value134"), value)

	_, err = getNodeValue(trie, "key1")
	require.Error(t, err)
	require.Equal(t, database.ErrNotFound, err)
}

func Test_Trie_ChainDeletion(t *testing.T) {
	trie, err := getBasicDB()
	require.NoError(t, err)
	require.NotNil(t, trie)
	newTrie, err := trie.NewView()
	require.NoError(t, err)

	err = newTrie.Insert(context.Background(), []byte("k"), []byte("value0"))
	require.NoError(t, err)
	err = newTrie.Insert(context.Background(), []byte("ke"), []byte("value1"))
	require.NoError(t, err)
	err = newTrie.Insert(context.Background(), []byte("key"), []byte("value2"))
	require.NoError(t, err)
	err = newTrie.Insert(context.Background(), []byte("key1"), []byte("value3"))
	require.NoError(t, err)
	err = newTrie.(*trieView).calculateNodeIDs(context.Background())
	require.NoError(t, err)
	root, err := newTrie.getEditableNode(EmptyPath)
	require.NoError(t, err)
	require.Equal(t, 1, len(root.children))

	err = newTrie.Remove(context.Background(), []byte("k"))
	require.NoError(t, err)
	err = newTrie.Remove(context.Background(), []byte("ke"))
	require.NoError(t, err)
	err = newTrie.Remove(context.Background(), []byte("key"))
	require.NoError(t, err)
	err = newTrie.Remove(context.Background(), []byte("key1"))
	require.NoError(t, err)
	err = newTrie.(*trieView).calculateNodeIDs(context.Background())
	require.NoError(t, err)
	root, err = newTrie.getEditableNode(EmptyPath)
	require.NoError(t, err)
	// since all values have been deleted, the nodes should have been cleaned up
	require.Equal(t, 0, len(root.children))
}

func Test_Trie_Invalidate_Children_On_Edits(t *testing.T) {
	dbTrie, err := getBasicDB()
	require.NoError(t, err)
	require.NotNil(t, dbTrie)

	trie, err := dbTrie.NewView()
	require.NoError(t, err)

	childTrie1, err := trie.NewView()
	require.NoError(t, err)
	childTrie2, err := trie.NewView()
	require.NoError(t, err)
	childTrie3, err := trie.NewView()
	require.NoError(t, err)

	require.False(t, childTrie1.(*trieView).isInvalid())
	require.False(t, childTrie2.(*trieView).isInvalid())
	require.False(t, childTrie3.(*trieView).isInvalid())

	err = trie.Insert(context.Background(), []byte{0}, []byte{0})
	require.NoError(t, err)

	require.True(t, childTrie1.(*trieView).isInvalid())
	require.True(t, childTrie2.(*trieView).isInvalid())
	require.True(t, childTrie3.(*trieView).isInvalid())
}

func Test_Trie_Invalidate_Siblings_On_Commit(t *testing.T) {
	dbTrie, err := getBasicDB()
	require.NoError(t, err)
	require.NotNil(t, dbTrie)

	baseView, err := dbTrie.NewView()
	require.NoError(t, err)

	viewToCommit, err := baseView.NewView()
	require.NoError(t, err)

	sibling1, err := baseView.NewView()
	require.NoError(t, err)
	sibling2, err := baseView.NewView()
	require.NoError(t, err)

	require.False(t, sibling1.(*trieView).isInvalid())
	require.False(t, sibling2.(*trieView).isInvalid())

	require.NoError(t, viewToCommit.Insert(context.Background(), []byte{0}, []byte{0}))
	require.NoError(t, viewToCommit.CommitToDB(context.Background()))

	require.True(t, sibling1.(*trieView).isInvalid())
	require.True(t, sibling2.(*trieView).isInvalid())
	require.False(t, viewToCommit.(*trieView).isInvalid())
}

func Test_Trie_NodeCollapse(t *testing.T) {
	dbTrie, err := getBasicDB()
	require.NoError(t, err)
	require.NotNil(t, dbTrie)
	trie, err := dbTrie.NewView()
	require.NoError(t, err)

	err = trie.Insert(context.Background(), []byte("k"), []byte("value0"))
	require.NoError(t, err)
	err = trie.Insert(context.Background(), []byte("ke"), []byte("value1"))
	require.NoError(t, err)
	err = trie.Insert(context.Background(), []byte("key"), []byte("value2"))
	require.NoError(t, err)
	err = trie.Insert(context.Background(), []byte("key1"), []byte("value3"))
	require.NoError(t, err)
	err = trie.Insert(context.Background(), []byte("key2"), []byte("value4"))
	require.NoError(t, err)

	err = trie.(*trieView).calculateNodeIDs(context.Background())
	require.NoError(t, err)
	root, err := trie.getEditableNode(EmptyPath)
	require.NoError(t, err)
	require.Equal(t, 1, len(root.children))

	root, err = trie.getEditableNode(EmptyPath)
	require.NoError(t, err)
	require.Equal(t, 1, len(root.children))

	firstNode, err := trie.getEditableNode(root.getSingleChildPath())
	require.NoError(t, err)
	require.Equal(t, 1, len(firstNode.children))

	// delete the middle values
	err = trie.Remove(context.Background(), []byte("k"))
	require.NoError(t, err)
	err = trie.Remove(context.Background(), []byte("ke"))
	require.NoError(t, err)
	err = trie.Remove(context.Background(), []byte("key"))
	require.NoError(t, err)

	err = trie.(*trieView).calculateNodeIDs(context.Background())
	require.NoError(t, err)

	root, err = trie.getEditableNode(EmptyPath)
	require.NoError(t, err)
	require.Equal(t, 1, len(root.children))

	firstNode, err = trie.getEditableNode(root.getSingleChildPath())
	require.NoError(t, err)
	require.Equal(t, 2, len(firstNode.children))
}

func Test_Trie_MultipleStates(t *testing.T) {
	randCount := int64(0)
	for _, commitApproach := range []string{"never", "before", "after"} {
		t.Run(commitApproach, func(t *testing.T) {
			r := rand.New(rand.NewSource(randCount)) // #nosec G404
			randCount++
			rdb := memdb.New()
			defer rdb.Close()
			db, err := New(
				context.Background(),
				rdb,
				Config{
					Tracer:        newNoopTracer(),
					HistoryLength: 100,
					NodeCacheSize: 100,
				},
			)
			require.NoError(t, err)
			defer db.Close()

			initialSet := 1000
			// Populate initial set of keys
			root, err := db.NewView()
			require.NoError(t, err)
			kv := [][]byte{}
			for i := 0; i < initialSet; i++ {
				k := []byte(strconv.Itoa(i))
				kv = append(kv, k)
				require.NoError(t, root.Insert(context.Background(), k, hashing.ComputeHash256(k)))
			}

			// Get initial root
			_, err = root.GetMerkleRoot(context.Background())
			require.NoError(t, err)

			if commitApproach == "before" {
				require.NoError(t, root.CommitToDB(context.Background()))
			}

			// Populate additional states
			concurrentStates := []Trie{}
			for i := 0; i < 5; i++ {
				newState, err := root.NewView()
				require.NoError(t, err)
				concurrentStates = append(concurrentStates, newState)
			}

			if commitApproach == "after" {
				require.NoError(t, root.CommitToDB(context.Background()))
			}

			// Process ops
			newStart := initialSet
			for i := 0; i < 100; i++ {
				if r.Intn(100) < 20 {
					// New Key
					for _, state := range concurrentStates {
						k := []byte(strconv.Itoa(newStart))
						require.NoError(t, state.Insert(context.Background(), k, hashing.ComputeHash256(k)))
					}
					newStart++
				} else {
					// Fetch and update old
					selectedKey := kv[r.Intn(len(kv))]
					var pastV []byte
					for _, state := range concurrentStates {
						v, err := state.GetValue(context.Background(), selectedKey)
						require.NoError(t, err)
						if pastV == nil {
							pastV = v
						} else {
							require.Equal(t, pastV, v, "lookup mismatch")
						}
						require.NoError(t, state.Insert(context.Background(), selectedKey, hashing.ComputeHash256(v)))
					}
				}
			}

			// Generate roots
			var pastRoot ids.ID
			for _, state := range concurrentStates {
				mroot, err := state.GetMerkleRoot(context.Background())
				require.NoError(t, err)
				if pastRoot == ids.Empty {
					pastRoot = mroot
				} else {
					require.Equal(t, pastRoot, mroot, "root mismatch")
				}
			}
		})
	}
}

func TestNewViewOnCommittedView(t *testing.T) {
	require := require.New(t)

	db, err := getBasicDB()
	require.NoError(err)

	// Create a view
	view1Intf, err := db.NewView()
	require.NoError(err)
	view1, ok := view1Intf.(*trieView)
	require.True(ok)

	// view1
	//   |
	//  db

	require.Len(db.childViews, 1)
	require.Contains(db.childViews, view1)
	require.Equal(db, view1.parentTrie)

	err = view1.Insert(context.Background(), []byte{1}, []byte{1})
	require.NoError(err)

	// Commit the view
	err = view1.CommitToDB(context.Background())
	require.NoError(err)

	// view1 (committed)
	//   |
	//  db

	require.Len(db.childViews, 1)
	require.Contains(db.childViews, view1)
	require.Equal(db, view1.parentTrie)

	// Create a new view on the committed view
	view2Intf, err := view1.NewView()
	require.NoError(err)
	view2, ok := view2Intf.(*trieView)
	require.True(ok)

	// view2
	//   |
	// view1 (committed)
	//   |
	//  db

	require.Equal(db, view2.parentTrie)
	require.Contains(db.childViews, view1)
	require.Contains(db.childViews, view2)
	require.Len(db.childViews, 2)

	// Make sure the new view has the right value
	got, err := view2.GetValue(context.Background(), []byte{1})
	require.NoError(err)
	require.Equal([]byte{1}, got)

	// Make another view
	view3Intf, err := view2.NewView()
	require.NoError(err)
	view3, ok := view3Intf.(*trieView)
	require.True(ok)

	// view3
	//   |
	// view2
	//   |
	// view1 (committed)
	//   |
	//  db

	require.Equal(view2, view3.parentTrie)
	require.Contains(view2.childViews, view3)
	require.Len(view2.childViews, 1)
	require.Contains(db.childViews, view1)
	require.Contains(db.childViews, view2)
	require.Len(db.childViews, 2)

	// Commit view2
	err = view2.CommitToDB(context.Background())
	require.NoError(err)

	// view3
	//   |
	// view2 (committed)
	//   |
	// view1 (committed)
	//   |
	//  db

	// Note that view2 being committed invalidates view1
	require.True(view1.invalidated)
	require.Contains(db.childViews, view2)
	require.Contains(db.childViews, view3)
	require.Len(db.childViews, 2)
	require.Equal(db, view3.parentTrie)

	// Commit view3
	err = view3.CommitToDB(context.Background())
	require.NoError(err)

	// view3 being committed invalidates view2
	require.True(view2.invalidated)
	require.Contains(db.childViews, view3)
	require.Len(db.childViews, 1)
	require.Equal(db, view3.parentTrie)
}

func Test_TrieView_NewView(t *testing.T) {
	require := require.New(t)

	db, err := getBasicDB()
	require.NoError(err)

	// Create a view
	view1Intf, err := db.NewView()
	require.NoError(err)
	view1, ok := view1Intf.(*trieView)
	require.True(ok)

	// Create a view atop view1
	view2Intf, err := view1.NewView()
	require.NoError(err)
	view2, ok := view2Intf.(*trieView)
	require.True(ok)

	// view2
	//   |
	// view1
	//   |
	//  db

	// Assert view2's parent is view1
	require.Equal(view1, view2.parentTrie)
	require.Contains(view1.childViews, view2)
	require.Len(view1.childViews, 1)

	// Commit view1
	err = view1.CommitToDB(context.Background())
	require.NoError(err)

	// Make another view atop view1
	view3Intf, err := view1.NewView()
	require.NoError(err)
	view3, ok := view3Intf.(*trieView)
	require.True(ok)

	// view3
	//   |
	// view2
	//   |
	// view1
	//   |
	//  db

	// Assert view3's parent is db
	require.Equal(db, view3.parentTrie)
	require.Contains(db.childViews, view3)
	require.NotContains(view1.childViews, view3)

	// Assert that NewPreallocatedView on an invalid view fails
	invalidView := &trieView{invalidated: true}
	_, err = invalidView.NewView()
	require.ErrorIs(err, ErrInvalid)
}

func TestTrieViewInvalidate(t *testing.T) {
	require := require.New(t)

	db, err := getBasicDB()
	require.NoError(err)

	// Create a view
	view1Intf, err := db.NewView()
	require.NoError(err)
	view1, ok := view1Intf.(*trieView)
	require.True(ok)

	// Create 2 views atop view1
	view2Intf, err := view1.NewView()
	require.NoError(err)
	view2, ok := view2Intf.(*trieView)
	require.True(ok)

	view3Intf, err := view1.NewView()
	require.NoError(err)
	view3, ok := view3Intf.(*trieView)
	require.True(ok)

	// view2  view3
	//   |    /
	//   view1
	//     |
	//     db

	// Invalidate view1
	view1.invalidate()

	require.Empty(view1.childViews)
	require.True(view1.invalidated)
	require.True(view2.invalidated)
	require.True(view3.invalidated)
}

func TestTrieViewMoveChildViewsToView(t *testing.T) {
	require := require.New(t)

	db, err := getBasicDB()
	require.NoError(err)

	// Create a view
	view1Intf, err := db.NewView()
	require.NoError(err)
	view1, ok := view1Intf.(*trieView)
	require.True(ok)

	// Create a view atop view1
	view2Intf, err := view1.NewView()
	require.NoError(err)
	view2, ok := view2Intf.(*trieView)
	require.True(ok)

	// Create a view atop view2
	view3Intf, err := view1.NewView()
	require.NoError(err)
	view3, ok := view3Intf.(*trieView)
	require.True(ok)

	// view3
	//   |
	// view2
	//   |
	// view1
	//   |
	//   db

	view1.moveChildViewsToView(view2)

	require.Equal(view1, view3.parentTrie)
	require.Contains(view1.childViews, view3)
	require.Contains(view1.childViews, view2)
	require.Len(view1.childViews, 2)
}

func TestTrieViewInvalidChildrenExcept(t *testing.T) {
	require := require.New(t)

	db, err := getBasicDB()
	require.NoError(err)

	// Create a view
	view1Intf, err := db.NewView()
	require.NoError(err)
	view1, ok := view1Intf.(*trieView)
	require.True(ok)

	// Create 2 views atop view1
	view2Intf, err := view1.NewView()
	require.NoError(err)
	view2, ok := view2Intf.(*trieView)
	require.True(ok)

	view3Intf, err := view1.NewView()
	require.NoError(err)
	view3, ok := view3Intf.(*trieView)
	require.True(ok)

	view1.invalidateChildrenExcept(view2)

	require.False(view2.invalidated)
	require.True(view3.invalidated)
	require.Contains(view1.childViews, view2)
	require.Len(view1.childViews, 1)

	view1.invalidateChildrenExcept(nil)
	require.True(view2.invalidated)
	require.True(view3.invalidated)
	require.Empty(view1.childViews)
}

<<<<<<< HEAD
func Test_Trie_CommitToParentView_Concurrent(t *testing.T) {
	for i := 0; i < 5000; i++ {
		dbTrie, err := getBasicDB()
		require.NoError(t, err)
		require.NotNil(t, dbTrie)

		baseView, err := dbTrie.NewView()
		require.NoError(t, err)

		parentView, err := baseView.NewView()
		require.NoError(t, err)
		err = parentView.Insert(context.Background(), []byte{0}, []byte{0})
		require.NoError(t, err)

		childView, err := parentView.NewView()
		require.NoError(t, err)
		err = childView.Insert(context.Background(), []byte{1}, []byte{1})
		require.NoError(t, err)

		var wg sync.WaitGroup
		wg.Add(2)
		go func() {
			defer wg.Done()
			require.NoError(t, parentView.CommitToParent(context.Background()))
		}()
		go func() {
			defer wg.Done()
			go require.NoError(t, childView.CommitToParent(context.Background()))
		}()

		wg.Wait()

		val0, err := baseView.GetValue(context.Background(), []byte{0})
		require.NoError(t, err)
		require.Equal(t, []byte{0}, val0)

		val1, err := baseView.GetValue(context.Background(), []byte{1})
		require.NoError(t, err)
		require.Equal(t, []byte{1}, val1)
	}
}

func Test_Trie_CommitToParentDB_Concurrent(t *testing.T) {
	for i := 0; i < 5000; i++ {
		dbTrie, err := getBasicDB()
		require.NoError(t, err)
		require.NotNil(t, dbTrie)

		parentView, err := dbTrie.NewView()
		require.NoError(t, err)
		err = parentView.Insert(context.Background(), []byte{0}, []byte{0})
		require.NoError(t, err)

		childView, err := parentView.NewView()
		require.NoError(t, err)
		err = childView.Insert(context.Background(), []byte{1}, []byte{1})
		require.NoError(t, err)

		var wg sync.WaitGroup
		wg.Add(2)
		go func() {
			defer wg.Done()
			require.NoError(t, parentView.CommitToParent(context.Background()))
		}()
		go func() {
			defer wg.Done()
			go require.NoError(t, childView.CommitToParent(context.Background()))
		}()

		wg.Wait()

		val0, err := dbTrie.GetValue(context.Background(), []byte{0})
		require.NoError(t, err)
		require.Equal(t, []byte{0}, val0)

		val1, err := dbTrie.GetValue(context.Background(), []byte{1})
		require.NoError(t, err)
		require.Equal(t, []byte{1}, val1)
	}
=======
func Test_Trie_ConcurrentReadWrite(t *testing.T) {
	require := require.New(t)

	trie, err := getBasicDB()
	require.NoError(err)
	require.NotNil(trie)
	newTrie, err := trie.NewView()
	require.NoError(err)

	var wg sync.WaitGroup
	defer wg.Wait()

	wg.Add(1)
	go func() {
		defer wg.Done()
		err := newTrie.Insert(context.Background(), []byte("key"), []byte("value"))
		require.NoError(err)
	}()

	require.Eventually(
		func() bool {
			value, err := newTrie.GetValue(context.Background(), []byte("key"))

			if err == database.ErrNotFound {
				return false
			}

			require.NoError(err)
			require.Equal([]byte("value"), value)
			return true
		},
		time.Second,
		time.Millisecond,
	)
}

func Test_Trie_ConcurrentNewViewAndCommit(t *testing.T) {
	require := require.New(t)

	trie, err := getBasicDB()
	require.NoError(err)
	require.NotNil(trie)

	newTrie, err := trie.NewView()
	require.NoError(err)
	err = newTrie.Insert(context.Background(), []byte("key"), []byte("value0"))
	require.NoError(err)

	var wg sync.WaitGroup
	defer wg.Wait()

	wg.Add(1)
	go func() {
		defer wg.Done()
		err := newTrie.CommitToDB(context.Background())
		require.NoError(err)
	}()

	newView, err := newTrie.NewView()
	require.NoError(err)
	require.NotNil(newView)
}

func Test_Trie_ConcurrentDeleteAndMerkleRoot(t *testing.T) {
	require := require.New(t)

	trie, err := getBasicDB()
	require.NoError(err)
	require.NotNil(trie)

	newTrie, err := trie.NewView()
	require.NoError(err)
	err = newTrie.Insert(context.Background(), []byte("key"), []byte("value0"))
	require.NoError(err)

	var wg sync.WaitGroup
	defer wg.Wait()

	wg.Add(1)
	go func() {
		defer wg.Done()
		err := newTrie.Remove(context.Background(), []byte("key"))
		require.NoError(err)
	}()

	rootID, err := newTrie.GetMerkleRoot(context.Background())
	require.NoError(err)
	require.NotZero(rootID)
}

func Test_Trie_ConcurrentInsertProveCommit(t *testing.T) {
	require := require.New(t)

	trie, err := getBasicDB()
	require.NoError(err)
	require.NotNil(trie)

	newTrie, err := trie.NewView()
	require.NoError(err)

	var wg sync.WaitGroup
	defer wg.Wait()

	wg.Add(1)
	go func() {
		defer wg.Done()
		err := newTrie.Insert(context.Background(), []byte("key2"), []byte("value2"))
		require.NoError(err)
	}()

	require.Eventually(
		func() bool {
			proof, err := newTrie.GetProof(context.Background(), []byte("key2"))
			require.NoError(err)
			require.NotNil(proof)

			if proof.Value.value == nil {
				// this is an exclusion proof since the value is nil
				// return false to keep waiting for Insert to complete.
				return false
			}
			require.Equal([]byte("value2"), proof.Value.value)

			err = newTrie.CommitToDB(context.Background())
			require.NoError(err)
			return true
		},
		time.Second,
		time.Millisecond,
	)
}

func Test_Trie_ConcurrentInsertAndRangeProof(t *testing.T) {
	require := require.New(t)

	trie, err := getBasicDB()
	require.NoError(err)
	require.NotNil(trie)

	newTrie, err := trie.NewView()
	require.NoError(err)
	err = newTrie.Insert(context.Background(), []byte("key1"), []byte("value1"))
	require.NoError(err)

	var wg sync.WaitGroup
	defer wg.Wait()

	wg.Add(1)
	go func() {
		defer wg.Done()
		err := newTrie.Insert(context.Background(), []byte("key2"), []byte("value2"))
		require.NoError(err)
		err = newTrie.Insert(context.Background(), []byte("key3"), []byte("value3"))
		require.NoError(err)
	}()

	require.Eventually(
		func() bool {
			rangeProof, err := newTrie.GetRangeProof(context.Background(), []byte("key1"), []byte("key3"), 3)
			require.NoError(err)
			require.NotNil(rangeProof)

			if len(rangeProof.KeyValues) < 3 {
				// Wait for the other goroutine to finish inserting
				return false
			}

			// Make sure we have exactly 3 KeyValues
			require.Len(rangeProof.KeyValues, 3)
			return true
		},
		time.Second,
		time.Millisecond,
	)
>>>>>>> 7ea0a7cd
}<|MERGE_RESOLUTION|>--- conflicted
+++ resolved
@@ -1181,7 +1181,6 @@
 	require.Empty(view1.childViews)
 }
 
-<<<<<<< HEAD
 func Test_Trie_CommitToParentView_Concurrent(t *testing.T) {
 	for i := 0; i < 5000; i++ {
 		dbTrie, err := getBasicDB()
@@ -1261,7 +1260,8 @@
 		require.NoError(t, err)
 		require.Equal(t, []byte{1}, val1)
 	}
-=======
+}
+
 func Test_Trie_ConcurrentReadWrite(t *testing.T) {
 	require := require.New(t)
 
@@ -1436,5 +1436,4 @@
 		time.Second,
 		time.Millisecond,
 	)
->>>>>>> 7ea0a7cd
 }