--- conflicted
+++ resolved
@@ -154,13 +154,8 @@
 
 	// Root and 1 value
 	require.Len(nodePath, 2)
-<<<<<<< HEAD
 	require.Equal(trie.sentinelNode, nodePath[0])
-	require.Equal(NewPath(key1, BranchFactor16), nodePath[1].key)
-=======
-	require.Equal(trie.root, nodePath[0])
 	require.Equal(ToKey(key1, BranchFactor16), nodePath[1].key)
->>>>>>> a21d0cf1
 
 	// Insert another key which is a child of the first
 	key2 := []byte{0, 1}
@@ -180,15 +175,9 @@
 	nodePath, err = trie.getPathTo(ToKey(key2, BranchFactor16))
 	require.NoError(err)
 	require.Len(nodePath, 3)
-<<<<<<< HEAD
 	require.Equal(trie.sentinelNode, nodePath[0])
-	require.Equal(NewPath(key1, BranchFactor16), nodePath[1].key)
-	require.Equal(NewPath(key2, BranchFactor16), nodePath[2].key)
-=======
-	require.Equal(trie.root, nodePath[0])
 	require.Equal(ToKey(key1, BranchFactor16), nodePath[1].key)
 	require.Equal(ToKey(key2, BranchFactor16), nodePath[2].key)
->>>>>>> a21d0cf1
 
 	// Insert a key which shares no prefix with the others
 	key3 := []byte{255}
@@ -208,42 +197,25 @@
 	nodePath, err = trie.getPathTo(ToKey(key3, BranchFactor16))
 	require.NoError(err)
 	require.Len(nodePath, 2)
-<<<<<<< HEAD
 	require.Equal(trie.sentinelNode, nodePath[0])
-	require.Equal(NewPath(key3, BranchFactor16), nodePath[1].key)
-=======
-	require.Equal(trie.root, nodePath[0])
 	require.Equal(ToKey(key3, BranchFactor16), nodePath[1].key)
->>>>>>> a21d0cf1
 
 	// Other key path not affected
 	nodePath, err = trie.getPathTo(ToKey(key2, BranchFactor16))
 	require.NoError(err)
 	require.Len(nodePath, 3)
-<<<<<<< HEAD
 	require.Equal(trie.sentinelNode, nodePath[0])
-	require.Equal(NewPath(key1, BranchFactor16), nodePath[1].key)
-	require.Equal(NewPath(key2, BranchFactor16), nodePath[2].key)
-=======
-	require.Equal(trie.root, nodePath[0])
 	require.Equal(ToKey(key1, BranchFactor16), nodePath[1].key)
 	require.Equal(ToKey(key2, BranchFactor16), nodePath[2].key)
->>>>>>> a21d0cf1
 
 	// Gets closest node when key doesn't exist
 	key4 := []byte{0, 1, 2}
 	nodePath, err = trie.getPathTo(ToKey(key4, BranchFactor16))
 	require.NoError(err)
 	require.Len(nodePath, 3)
-<<<<<<< HEAD
 	require.Equal(trie.sentinelNode, nodePath[0])
-	require.Equal(NewPath(key1, BranchFactor16), nodePath[1].key)
-	require.Equal(NewPath(key2, BranchFactor16), nodePath[2].key)
-=======
-	require.Equal(trie.root, nodePath[0])
 	require.Equal(ToKey(key1, BranchFactor16), nodePath[1].key)
 	require.Equal(ToKey(key2, BranchFactor16), nodePath[2].key)
->>>>>>> a21d0cf1
 
 	// Gets just root when key doesn't exist and no key shares a prefix
 	key5 := []byte{128}
