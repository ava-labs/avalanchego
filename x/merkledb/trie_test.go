// Copyright (C) 2019-2023, Ava Labs, Inc. All rights reserved.
// See the file LICENSE for licensing terms.

package merkledb

import (
	"context"
	"math/rand"
	"strconv"
	"sync"
	"testing"

	"github.com/ava-labs/avalanchego/utils/maybe"

	"github.com/stretchr/testify/require"

	"github.com/ava-labs/avalanchego/database"
	"github.com/ava-labs/avalanchego/database/memdb"
	"github.com/ava-labs/avalanchego/ids"
	"github.com/ava-labs/avalanchego/utils/hashing"
)

func getNodeValue(t ReadOnlyTrie, key string) ([]byte, error) {
	if asTrieView, ok := t.(*trieView); ok {
		if err := asTrieView.calculateNodeIDs(context.Background()); err != nil {
			return nil, err
		}
		path := newPath([]byte(key))
		nodePath, err := asTrieView.getPathTo(path)
		if err != nil {
			return nil, err
		}
		closestNode := nodePath[len(nodePath)-1]
		if closestNode.key.Compare(path) != 0 || closestNode == nil {
			return nil, database.ErrNotFound
		}

		return closestNode.value.Value(), nil
	}
	if asDatabases, ok := t.(*merkleDB); ok {
		view, err := asDatabases.NewView(context.Background(), nil)
		if err != nil {
			return nil, err
		}
		path := newPath([]byte(key))
		nodePath, err := view.(*trieView).getPathTo(path)
		if err != nil {
			return nil, err
		}
		closestNode := nodePath[len(nodePath)-1]
		if closestNode.key.Compare(path) != 0 || closestNode == nil {
			return nil, database.ErrNotFound
		}

		return closestNode.value.Value(), nil
	}
	return nil, nil
}

func Test_GetValue_Safety(t *testing.T) {
	require := require.New(t)

	db, err := getBasicDB()
	require.NoError(err)

	trieView, err := db.NewView(context.Background(), []database.BatchOp{{Key: []byte{0}, Value: []byte{0}}})
	require.NoError(err)

	trieVal, err := trieView.GetValue(context.Background(), []byte{0})
	require.NoError(err)
	require.Equal([]byte{0}, trieVal)
	trieVal[0] = 1

	// should still be []byte{0} after edit
	trieVal, err = trieView.GetValue(context.Background(), []byte{0})
	require.NoError(err)
	require.Equal([]byte{0}, trieVal)
}

func Test_GetValues_Safety(t *testing.T) {
	require := require.New(t)

	db, err := getBasicDB()
	require.NoError(err)

	trieView, err := db.NewView(context.Background(), []database.BatchOp{{Key: []byte{0}, Value: []byte{0}}})
	require.NoError(err)

	trieVals, errs := trieView.GetValues(context.Background(), [][]byte{{0}})
	require.Len(errs, 1)
	require.NoError(errs[0])
	require.Equal([]byte{0}, trieVals[0])
	trieVals[0][0] = 1
	require.Equal([]byte{1}, trieVals[0])

	// should still be []byte{0} after edit
	trieVals, errs = trieView.GetValues(context.Background(), [][]byte{{0}})
	require.Len(errs, 1)
	require.NoError(errs[0])
	require.Equal([]byte{0}, trieVals[0])
}

func TestTrieViewGetPathTo(t *testing.T) {
	require := require.New(t)

	db, err := getBasicDB()
	require.NoError(err)

	trieIntf, err := db.NewView(context.Background(), nil)
	require.NoError(err)
	require.IsType(&trieView{}, trieIntf)
	trie := trieIntf.(*trieView)

	path, err := trie.getPathTo(newPath(nil))
	require.NoError(err)

	// Just the root
	require.Len(path, 1)
	require.Equal(trie.root, path[0])

	// Insert a key
	key1 := []byte{0}
	trieIntf, err = trie.NewView(context.Background(), []database.BatchOp{{Key: key1, Value: []byte("value")}})
	require.NoError(err)
	require.IsType(&trieView{}, trieIntf)
	trie = trieIntf.(*trieView)
	require.NoError(trie.calculateNodeIDs(context.Background()))

	path, err = trie.getPathTo(newPath(key1))
	require.NoError(err)

	// Root and 1 value
	require.Len(path, 2)
	require.Equal(trie.root, path[0])
	require.Equal(newPath(key1), path[1].key)

	// Insert another key which is a child of the first
	key2 := []byte{0, 1}
	trieIntf, err = trie.NewView(context.Background(), []database.BatchOp{{Key: key2, Value: []byte("value")}})
	require.NoError(err)
	require.IsType(&trieView{}, trieIntf)
	trie = trieIntf.(*trieView)
	require.NoError(trie.calculateNodeIDs(context.Background()))

	path, err = trie.getPathTo(newPath(key2))
	require.NoError(err)
	require.Len(path, 3)
	require.Equal(trie.root, path[0])
	require.Equal(newPath(key1), path[1].key)
	require.Equal(newPath(key2), path[2].key)

	// Insert a key which shares no prefix with the others
	key3 := []byte{255}
	trieIntf, err = trie.NewView(context.Background(), []database.BatchOp{{Key: key3, Value: []byte("value")}})
	require.NoError(err)
	require.IsType(&trieView{}, trieIntf)
	trie = trieIntf.(*trieView)
	require.NoError(trie.calculateNodeIDs(context.Background()))

	path, err = trie.getPathTo(newPath(key3))
	require.NoError(err)
	require.Len(path, 2)
	require.Equal(trie.root, path[0])
	require.Equal(newPath(key3), path[1].key)

	// Other key paths not affected
	path, err = trie.getPathTo(newPath(key2))
	require.NoError(err)
	require.Len(path, 3)
	require.Equal(trie.root, path[0])
	require.Equal(newPath(key1), path[1].key)
	require.Equal(newPath(key2), path[2].key)

	// Gets closest node when key doesn't exist
	key4 := []byte{0, 1, 2}
	path, err = trie.getPathTo(newPath(key4))
	require.NoError(err)
	require.Len(path, 3)
	require.Equal(trie.root, path[0])
	require.Equal(newPath(key1), path[1].key)
	require.Equal(newPath(key2), path[2].key)

	// Gets just root when key doesn't exist and no key shares a prefix
	key5 := []byte{128}
	path, err = trie.getPathTo(newPath(key5))
	require.NoError(err)
	require.Len(path, 1)
	require.Equal(trie.root, path[0])
}

func Test_Trie_ViewOnCommitedView(t *testing.T) {
	require := require.New(t)

	dbTrie, err := getBasicDB()
	require.NoError(err)
	require.NotNil(dbTrie)

	committedTrie, err := dbTrie.NewView(context.Background(), []database.BatchOp{{Key: []byte{0}, Value: []byte{0}}})
	require.NoError(err)

	require.NoError(committedTrie.CommitToDB(context.Background()))

	newView, err := committedTrie.NewView(context.Background(), []database.BatchOp{{Key: []byte{1}, Value: []byte{1}}})
	require.NoError(err)
	require.NoError(newView.CommitToDB(context.Background()))

	val0, err := dbTrie.GetValue(context.Background(), []byte{0})
	require.NoError(err)
	require.Equal([]byte{0}, val0)
	val1, err := dbTrie.GetValue(context.Background(), []byte{1})
	require.NoError(err)
	require.Equal([]byte{1}, val1)
}

<<<<<<< HEAD
func Test_Trie_Partial_Commit_Leaves_Valid_Tries(t *testing.T) {
	require := require.New(t)

	dbTrie, err := getBasicDB()
	require.NoError(err)
	require.NotNil(dbTrie)

	trie2, err := dbTrie.NewView(context.Background(), []database.BatchOp{{Key: []byte("key"), Value: []byte("value")}})
	require.NoError(err)

	trie3, err := trie2.NewView(context.Background(), []database.BatchOp{{Key: []byte("key1"), Value: []byte("value1")}})
	require.NoError(err)

	trie4, err := trie3.NewView(context.Background(), []database.BatchOp{{Key: []byte("key2"), Value: []byte("value2")}})
	require.NoError(err)

	_, err = trie4.NewView(context.Background(), []database.BatchOp{{Key: []byte("key3"), Value: []byte("value3")}})
	require.NoError(err)

	require.NoError(trie3.CommitToDB(context.Background()))

	root, err := trie3.GetMerkleRoot(context.Background())
	require.NoError(err)

	dbRoot, err := dbTrie.GetMerkleRoot(context.Background())
	require.NoError(err)

	require.Equal(root, dbRoot)
}

=======
>>>>>>> 26c71f3e
func Test_Trie_WriteToDB(t *testing.T) {
	require := require.New(t)

	dbTrie, err := getBasicDB()
	require.NoError(err)
	require.NotNil(dbTrie)

<<<<<<< HEAD
	trieIntf, err := dbTrie.NewView(context.Background(), nil)
=======
	trieIntf1, err := dbTrie.NewView(nil)
>>>>>>> 26c71f3e
	require.NoError(err)
	trie1 := trieIntf1.(*trieView)

	// value hasn't been inserted so shouldn't exist
	value, err := trie1.GetValue(context.Background(), []byte("key"))
	require.ErrorIs(err, database.ErrNotFound)
	require.Nil(value)

<<<<<<< HEAD
	trieIntf, err = trie.NewView(context.Background(), []database.BatchOp{{Key: []byte("key"), Value: []byte("value")}})
=======
	trieIntf2, err := trie1.NewView([]database.BatchOp{{Key: []byte("key"), Value: []byte("value")}})
>>>>>>> 26c71f3e
	require.NoError(err)
	trie2 := trieIntf2.(*trieView)

	value, err = getNodeValue(trie2, "key")
	require.NoError(err)
	require.Equal([]byte("value"), value)

	require.NoError(trie1.CommitToDB(context.Background()))
	require.NoError(trie2.CommitToDB(context.Background()))

	p := newPath([]byte("key"))
	rawBytes, err := dbTrie.nodeDB.Get(p.Bytes())
	require.NoError(err)

	node, err := parseNode(p, rawBytes)
	require.NoError(err)
	require.Equal([]byte("value"), node.value.Value())
}

func Test_Trie_InsertAndRetrieve(t *testing.T) {
	require := require.New(t)

	dbTrie, err := getBasicDB()
	require.NoError(err)
	require.NotNil(dbTrie)

	// value hasn't been inserted so shouldn't exist
	value, err := dbTrie.Get([]byte("key"))
	require.ErrorIs(err, database.ErrNotFound)
	require.Nil(value)

	require.NoError(dbTrie.Put([]byte("key"), []byte("value")))

	value, err = getNodeValue(dbTrie, "key")
	require.NoError(err)
	require.Equal([]byte("value"), value)
}

func Test_Trie_Overwrite(t *testing.T) {
	require := require.New(t)

	dbTrie, err := getBasicDB()
	require.NoError(err)
	require.NotNil(dbTrie)
	trie, err := dbTrie.NewView(context.Background(), []database.BatchOp{
		{Key: []byte("key"), Value: []byte("value0")},
		{Key: []byte("key"), Value: []byte("value1")},
	})
	require.NoError(err)
	value, err := getNodeValue(trie, "key")
	require.NoError(err)
	require.Equal([]byte("value1"), value)

	trie, err = dbTrie.NewView(context.Background(), []database.BatchOp{
		{Key: []byte("key"), Value: []byte("value2")},
	})
	require.NoError(err)
	value, err = getNodeValue(trie, "key")
	require.NoError(err)
	require.Equal([]byte("value2"), value)
}

func Test_Trie_Delete(t *testing.T) {
	require := require.New(t)

	dbTrie, err := getBasicDB()
	require.NoError(err)
	require.NotNil(dbTrie)

	trie, err := dbTrie.NewView(context.Background(), []database.BatchOp{{Key: []byte("key"), Value: []byte("value0")}})
	require.NoError(err)

	value, err := getNodeValue(trie, "key")
	require.NoError(err)
	require.Equal([]byte("value0"), value)

	trie, err = dbTrie.NewView(context.Background(), []database.BatchOp{{Key: []byte("key"), Delete: true}})
	require.NoError(err)

	value, err = getNodeValue(trie, "key")
	require.ErrorIs(err, database.ErrNotFound)
	require.Nil(value)
}

func Test_Trie_DeleteMissingKey(t *testing.T) {
	require := require.New(t)

	trie, err := getBasicDB()
	require.NoError(err)
	require.NotNil(trie)

	require.NoError(trie.Remove(context.Background(), []byte("key")))
}

func Test_Trie_ExpandOnKeyPath(t *testing.T) {
	require := require.New(t)

	dbTrie, err := getBasicDB()
	require.NoError(err)
	require.NotNil(dbTrie)
	trieIntf, err := dbTrie.NewView(context.Background(), []database.BatchOp{{Key: []byte("key"), Value: []byte("value0")}})
	require.NoError(err)
	trie := trieIntf.(*trieView)

	value, err := getNodeValue(trie, "key")
	require.NoError(err)
	require.Equal([]byte("value0"), value)

	trieIntf, err = trie.NewView(context.Background(), []database.BatchOp{{Key: []byte("key1"), Value: []byte("value1")}})
	require.NoError(err)
	trie = trieIntf.(*trieView)

	value, err = getNodeValue(trie, "key")
	require.NoError(err)
	require.Equal([]byte("value0"), value)

	value, err = getNodeValue(trie, "key1")
	require.NoError(err)
	require.Equal([]byte("value1"), value)

	trieIntf, err = trie.NewView(context.Background(), []database.BatchOp{{Key: []byte("key12"), Value: []byte("value12")}})
	require.NoError(err)
	trie = trieIntf.(*trieView)

	value, err = getNodeValue(trie, "key")
	require.NoError(err)
	require.Equal([]byte("value0"), value)

	value, err = getNodeValue(trie, "key1")
	require.NoError(err)
	require.Equal([]byte("value1"), value)

	value, err = getNodeValue(trie, "key12")
	require.NoError(err)
	require.Equal([]byte("value12"), value)
}

func Test_Trie_CompressedPaths(t *testing.T) {
	require := require.New(t)

	dbTrie, err := getBasicDB()
	require.NoError(err)
	require.NotNil(dbTrie)
	trieIntf, err := dbTrie.NewView(context.Background(), []database.BatchOp{{Key: []byte("key12"), Value: []byte("value12")}})
	require.NoError(err)
	trie := trieIntf.(*trieView)

	value, err := getNodeValue(trie, "key12")
	require.NoError(err)
	require.Equal([]byte("value12"), value)

	trieIntf, err = trie.NewView(context.Background(), []database.BatchOp{{Key: []byte("key1"), Value: []byte("value1")}})
	require.NoError(err)
	trie = trieIntf.(*trieView)

	value, err = getNodeValue(trie, "key12")
	require.NoError(err)
	require.Equal([]byte("value12"), value)

	value, err = getNodeValue(trie, "key1")
	require.NoError(err)
	require.Equal([]byte("value1"), value)

	trieIntf, err = trie.NewView(context.Background(), []database.BatchOp{{Key: []byte("key"), Value: []byte("value")}})
	require.NoError(err)
	trie = trieIntf.(*trieView)

	value, err = getNodeValue(trie, "key12")
	require.NoError(err)
	require.Equal([]byte("value12"), value)

	value, err = getNodeValue(trie, "key1")
	require.NoError(err)
	require.Equal([]byte("value1"), value)

	value, err = getNodeValue(trie, "key")
	require.NoError(err)
	require.Equal([]byte("value"), value)
}

func Test_Trie_SplitBranch(t *testing.T) {
	require := require.New(t)

	dbTrie, err := getBasicDB()
	require.NoError(err)
	require.NotNil(dbTrie)

	// force a new node to generate with common prefix "key1" and have these two nodes as children
	trie, err := dbTrie.NewView(context.Background(), []database.BatchOp{
		{Key: []byte("key12"), Value: []byte("value12")},
		{Key: []byte("key134"), Value: []byte("value134")},
	})
	require.NoError(err)

	value, err := getNodeValue(trie, "key12")
	require.NoError(err)
	require.Equal([]byte("value12"), value)

	value, err = getNodeValue(trie, "key134")
	require.NoError(err)
	require.Equal([]byte("value134"), value)
}

func Test_Trie_HashCountOnBranch(t *testing.T) {
	require := require.New(t)

	dbTrie, err := getBasicDB()
	require.NoError(err)
	require.NotNil(dbTrie)
	trieIntf, err := dbTrie.NewView(context.Background(), nil)
	require.NoError(err)
	trie := trieIntf.(*trieView)

	// force a new node to generate with common prefix "key1" and have these two nodes as children
	_, err = trie.insert(newPath([]byte("key12")), maybe.Some([]byte("value12")))
	require.NoError(err)
	_, err = trie.insert(newPath([]byte("key134")), maybe.Some([]byte("value134")))
	require.NoError(err)
	// only hashes the new branch node, the new child node, and root
	// shouldn't hash the existing node
	require.NoError(trie.calculateNodeIDs(context.Background()))
	require.Equal(int64(5), dbTrie.metrics.(*mockMetrics).hashCount)
}

func Test_Trie_HashCountOnDelete(t *testing.T) {
	require := require.New(t)

	dbTrie, err := getBasicDB()
	require.NoError(err)

	trie, err := dbTrie.NewView(context.Background(), []database.BatchOp{
		{Key: []byte("k"), Value: []byte("value0")},
		{Key: []byte("ke"), Value: []byte("value1")},
		{Key: []byte("key"), Value: []byte("value2")},
		{Key: []byte("key1"), Value: []byte("value3")},
		{Key: []byte("key2"), Value: []byte("value4")},
	})
	require.NoError(err)
	require.NotNil(trie)

	require.NoError(trie.CommitToDB(context.Background()))
	oldCount := dbTrie.metrics.(*mockMetrics).hashCount

	// delete the middle values
	view, err := trie.NewView(context.Background(), []database.BatchOp{
		{Key: []byte("k"), Delete: true},
		{Key: []byte("ke"), Delete: true},
		{Key: []byte("key"), Delete: true},
	})
	require.NoError(err)
	require.NoError(view.CommitToDB(context.Background()))

	// the root is the only updated node so only one new hash
	require.Equal(oldCount+1, dbTrie.metrics.(*mockMetrics).hashCount)
}

func Test_Trie_NoExistingResidual(t *testing.T) {
	require := require.New(t)

	dbTrie, err := getBasicDB()
	require.NoError(err)
	require.NotNil(dbTrie)

	trie, err := dbTrie.NewView(context.Background(), []database.BatchOp{
		{Key: []byte("k"), Value: []byte("1")},
		{Key: []byte("ke"), Value: []byte("2")},
		{Key: []byte("key1"), Value: []byte("3")},
		{Key: []byte("key123"), Value: []byte("4")},
	})
	require.NoError(err)
	require.NotNil(trie)

	value, err := getNodeValue(trie, "k")
	require.NoError(err)
	require.Equal([]byte("1"), value)

	value, err = getNodeValue(trie, "ke")
	require.NoError(err)
	require.Equal([]byte("2"), value)

	value, err = getNodeValue(trie, "key1")
	require.NoError(err)
	require.Equal([]byte("3"), value)

	value, err = getNodeValue(trie, "key123")
	require.NoError(err)
	require.Equal([]byte("4"), value)
}

<<<<<<< HEAD
func Test_Trie_CommitChanges(t *testing.T) {
	require := require.New(t)

	db, err := getBasicDB()
	require.NoError(err)

	view1Intf, err := db.NewView(context.Background(), []database.BatchOp{{Key: []byte{1}, Value: []byte{1}}})
	require.NoError(err)
	require.IsType(&trieView{}, view1Intf)
	view1 := view1Intf.(*trieView)

	// view1
	//   |
	//  db

	// Case: Committing to an invalid view
	view1.invalidated = true
	err = view1.commitChanges(context.Background(), &trieView{})
	require.ErrorIs(err, ErrInvalid)
	view1.invalidated = false // Reset

	// Case: Committing a nil view is a no-op
	oldRoot, err := view1.getMerkleRoot(context.Background())
	require.NoError(err)
	require.NoError(view1.commitChanges(context.Background(), nil))
	newRoot, err := view1.getMerkleRoot(context.Background())
	require.NoError(err)
	require.Equal(oldRoot, newRoot)

	// Case: Committing a view with the wrong parent.
	err = view1.commitChanges(context.Background(), &trieView{})
	require.ErrorIs(err, ErrViewIsNotAChild)

	// Case: Committing a view which is invalid
	err = view1.commitChanges(context.Background(), &trieView{
		parentTrie:  view1,
		invalidated: true,
	})
	require.ErrorIs(err, ErrInvalid)

	// Make more views atop the existing one
	view2Intf, err := view1.NewView(context.Background(), []database.BatchOp{
		{Key: []byte{2}, Value: []byte{2}},
		{Key: []byte{1}, Delete: true},
	})
	require.NoError(err)
	require.IsType(&trieView{}, view2Intf)
	view2 := view2Intf.(*trieView)

	view2Root, err := view2.getMerkleRoot(context.Background())
	require.NoError(err)

	// view1 has 1 --> 1
	// view2 has 2 --> 2

	view3Intf, err := view1.NewView(context.Background(), nil)
	require.NoError(err)
	require.IsType(&trieView{}, view3Intf)
	view3 := view3Intf.(*trieView)

	view4Intf, err := view2.NewView(context.Background(), nil)
	require.NoError(err)
	require.IsType(&trieView{}, view4Intf)
	view4 := view4Intf.(*trieView)

	// view4
	//   |
	// view2  view3
	//   |   /
	// view1
	//   |
	//  db

	// Commit view2 to view1
	require.NoError(view1.commitChanges(context.Background(), view2))

	// All siblings of view2 should be invalidated
	require.True(view3.invalidated)

	// Children of view2 are now children of view1
	require.Equal(view1, view4.parentTrie)
	require.Contains(view1.childViews, view4)

	// Value changes from view2 are reflected in view1
	newView1Root, err := view1.getMerkleRoot(context.Background())
	require.NoError(err)
	require.Equal(view2Root, newView1Root)
	_, err = view1.GetValue(context.Background(), []byte{1})
	require.ErrorIs(err, database.ErrNotFound)
	got, err := view1.GetValue(context.Background(), []byte{2})
	require.NoError(err)
	require.Equal([]byte{2}, got)
}

=======
>>>>>>> 26c71f3e
func Test_Trie_BatchApply(t *testing.T) {
	require := require.New(t)

	dbTrie, err := getBasicDB()
	require.NoError(err)
	require.NotNil(dbTrie)

	trie, err := dbTrie.NewView(context.Background(), []database.BatchOp{
		{Key: []byte("key1"), Value: []byte("value1")},
		{Key: []byte("key12"), Value: []byte("value12")},
		{Key: []byte("key134"), Value: []byte("value134")},
		{Key: []byte("key1"), Delete: true},
	})
	require.NoError(err)
	require.NotNil(trie)

	value, err := getNodeValue(trie, "key12")
	require.NoError(err)
	require.Equal([]byte("value12"), value)

	value, err = getNodeValue(trie, "key134")
	require.NoError(err)
	require.Equal([]byte("value134"), value)

	_, err = getNodeValue(trie, "key1")
	require.ErrorIs(err, database.ErrNotFound)
}

func Test_Trie_ChainDeletion(t *testing.T) {
	require := require.New(t)

	trie, err := getBasicDB()
	require.NoError(err)
	require.NotNil(trie)
	newTrie, err := trie.NewView(context.Background(), []database.BatchOp{
		{Key: []byte("k"), Value: []byte("value0")},
		{Key: []byte("ke"), Value: []byte("value1")},
		{Key: []byte("key"), Value: []byte("value2")},
		{Key: []byte("key1"), Value: []byte("value3")},
	})
	require.NoError(err)

	require.NoError(newTrie.(*trieView).calculateNodeIDs(context.Background()))
	root, err := newTrie.getEditableNode(EmptyPath)
	require.NoError(err)
	require.Len(root.children, 1)

	newTrie, err = newTrie.NewView(context.Background(), []database.BatchOp{
		{Key: []byte("k"), Delete: true},
		{Key: []byte("ke"), Delete: true},
		{Key: []byte("key"), Delete: true},
		{Key: []byte("key1"), Delete: true},
	})
	require.NoError(err)
	require.NoError(newTrie.(*trieView).calculateNodeIDs(context.Background()))
	root, err = newTrie.getEditableNode(EmptyPath)
	require.NoError(err)
	// since all values have been deleted, the nodes should have been cleaned up
	require.Empty(root.children)
}

func Test_Trie_Invalidate_Siblings_On_Commit(t *testing.T) {
	require := require.New(t)

	dbTrie, err := getBasicDB()
	require.NoError(err)
	require.NotNil(dbTrie)

<<<<<<< HEAD
	baseView, err := dbTrie.NewView(context.Background(), nil)
	require.NoError(err)

	viewToCommit, err := baseView.NewView(context.Background(), []database.BatchOp{{Key: []byte{0}, Value: []byte{0}}})
	require.NoError(err)

	sibling1, err := baseView.NewView(context.Background(), nil)
	require.NoError(err)
	sibling2, err := baseView.NewView(context.Background(), nil)
=======
	view1, err := dbTrie.NewView(nil)
	require.NoError(err)

	view2, err := view1.NewView([]database.BatchOp{{Key: []byte{0}, Value: []byte{0}}})
	require.NoError(err)

	// Siblings of view2
	sibling1, err := view1.NewView(nil)
	require.NoError(err)
	sibling2, err := view1.NewView(nil)
>>>>>>> 26c71f3e
	require.NoError(err)

	require.False(sibling1.(*trieView).isInvalid())
	require.False(sibling2.(*trieView).isInvalid())

	require.NoError(view1.CommitToDB(context.Background()))
	require.NoError(view2.CommitToDB(context.Background()))

	require.True(sibling1.(*trieView).isInvalid())
	require.True(sibling2.(*trieView).isInvalid())
	require.False(view2.(*trieView).isInvalid())
}

func Test_Trie_NodeCollapse(t *testing.T) {
	require := require.New(t)

	dbTrie, err := getBasicDB()
	require.NoError(err)
	require.NotNil(dbTrie)

	trie, err := dbTrie.NewView(context.Background(), []database.BatchOp{
		{Key: []byte("k"), Value: []byte("value0")},
		{Key: []byte("ke"), Value: []byte("value1")},
		{Key: []byte("key"), Value: []byte("value2")},
		{Key: []byte("key1"), Value: []byte("value3")},
		{Key: []byte("key2"), Value: []byte("value4")},
	})
	require.NoError(err)

	require.NoError(trie.(*trieView).calculateNodeIDs(context.Background()))
	root, err := trie.getEditableNode(EmptyPath)
	require.NoError(err)
	require.Len(root.children, 1)

	root, err = trie.getEditableNode(EmptyPath)
	require.NoError(err)
	require.Len(root.children, 1)

	firstNode, err := trie.getEditableNode(root.getSingleChildPath())
	require.NoError(err)
	require.Len(firstNode.children, 1)

	// delete the middle values
	trie, err = trie.NewView(context.Background(), []database.BatchOp{
		{Key: []byte("k"), Delete: true},
		{Key: []byte("ke"), Delete: true},
		{Key: []byte("key"), Delete: true},
	})
	require.NoError(err)
	require.NoError(trie.(*trieView).calculateNodeIDs(context.Background()))

	root, err = trie.getEditableNode(EmptyPath)
	require.NoError(err)
	require.Len(root.children, 1)

	firstNode, err = trie.getEditableNode(root.getSingleChildPath())
	require.NoError(err)
	require.Len(firstNode.children, 2)
}

func Test_Trie_MultipleStates(t *testing.T) {
	randCount := int64(0)
	for _, commitApproach := range []string{"never", "before", "after"} {
		t.Run(commitApproach, func(t *testing.T) {
			require := require.New(t)

			r := rand.New(rand.NewSource(randCount)) // #nosec G404
			randCount++
			rdb := memdb.New()
			defer rdb.Close()
			db, err := New(
				context.Background(),
				rdb,
				newDefaultConfig(),
			)
			require.NoError(err)
			defer db.Close()

			initialSet := 1000
			// Populate initial set of keys
			ops := make([]database.BatchOp, 0, initialSet)
			require.NoError(err)
			kv := [][]byte{}
			for i := 0; i < initialSet; i++ {
				k := []byte(strconv.Itoa(i))
				kv = append(kv, k)
				ops = append(ops, database.BatchOp{Key: k, Value: hashing.ComputeHash256(k)})
			}
			root, err := db.NewView(context.Background(), ops)
			require.NoError(err)

			// Get initial root
			_, err = root.GetMerkleRoot(context.Background())
			require.NoError(err)

			if commitApproach == "before" {
				require.NoError(root.CommitToDB(context.Background()))
			}

			// Populate additional states
			concurrentStates := []Trie{}
			for i := 0; i < 5; i++ {
				newState, err := root.NewView(context.Background(), nil)
				require.NoError(err)
				concurrentStates = append(concurrentStates, newState)
			}

			if commitApproach == "after" {
				require.NoError(root.CommitToDB(context.Background()))
			}

			// Process ops
			newStart := initialSet
			concurrentOps := make([][]database.BatchOp, len(concurrentStates))
			for i := 0; i < 100; i++ {
				if r.Intn(100) < 20 {
					// New Key
					for index := range concurrentStates {
						k := []byte(strconv.Itoa(newStart))
						concurrentOps[index] = append(concurrentOps[index], database.BatchOp{Key: k, Value: hashing.ComputeHash256(k)})
					}
					newStart++
				} else {
					// Fetch and update old
					selectedKey := kv[r.Intn(len(kv))]
					var pastV []byte
					for index, state := range concurrentStates {
						v, err := state.GetValue(context.Background(), selectedKey)
						require.NoError(err)
						if pastV == nil {
							pastV = v
						} else {
							require.Equal(pastV, v)
						}
						concurrentOps[index] = append(concurrentOps[index], database.BatchOp{Key: selectedKey, Value: hashing.ComputeHash256(v)})
					}
				}
			}
			for index, state := range concurrentStates {
				concurrentStates[index], err = state.NewView(context.Background(), concurrentOps[index])
				require.NoError(err)
			}

			// Generate roots
			var pastRoot ids.ID
			for _, state := range concurrentStates {
				mroot, err := state.GetMerkleRoot(context.Background())
				require.NoError(err)
				if pastRoot == ids.Empty {
					pastRoot = mroot
				} else {
					require.Equal(pastRoot, mroot)
				}
			}
		})
	}
}

func TestNewViewOnCommittedView(t *testing.T) {
	require := require.New(t)

	db, err := getBasicDB()
	require.NoError(err)

	// Create a view
	view1Intf, err := db.NewView(context.Background(), nil)
	require.NoError(err)
	require.IsType(&trieView{}, view1Intf)
	view1 := view1Intf.(*trieView)

	// view1
	//   |
	//  db

	require.Len(db.childViews, 1)
	require.Contains(db.childViews, view1)
	require.Equal(db, view1.parentTrie)

	_, err = view1.insert(newPath([]byte{1}), maybe.Some([]byte{1}))
	require.NoError(err)

	// Commit the view
	require.NoError(view1.CommitToDB(context.Background()))

	// view1 (committed)
	//   |
	//  db

	require.Len(db.childViews, 1)
	require.Contains(db.childViews, view1)
	require.Equal(db, view1.parentTrie)

	// Create a new view on the committed view
	view2Intf, err := view1.NewView(context.Background(), nil)
	require.NoError(err)
	require.IsType(&trieView{}, view2Intf)
	view2 := view2Intf.(*trieView)

	// view2
	//   |
	// view1 (committed)
	//   |
	//  db

	require.Equal(db, view2.parentTrie)
	require.Contains(db.childViews, view1)
	require.Contains(db.childViews, view2)
	require.Len(db.childViews, 2)

	// Make sure the new view has the right value
	got, err := view2.GetValue(context.Background(), []byte{1})
	require.NoError(err)
	require.Equal([]byte{1}, got)

	// Make another view
	view3Intf, err := view2.NewView(context.Background(), nil)
	require.NoError(err)
	require.IsType(&trieView{}, view3Intf)
	view3 := view3Intf.(*trieView)

	// view3
	//   |
	// view2
	//   |
	// view1 (committed)
	//   |
	//  db

	require.Equal(view2, view3.parentTrie)
	require.Contains(view2.childViews, view3)
	require.Len(view2.childViews, 1)
	require.Contains(db.childViews, view1)
	require.Contains(db.childViews, view2)
	require.Len(db.childViews, 2)

	// Commit view2
	require.NoError(view2.CommitToDB(context.Background()))

	// view3
	//   |
	// view2 (committed)
	//   |
	// view1 (committed)
	//   |
	//  db

	// Note that view2 being committed invalidates view1
	require.True(view1.invalidated)
	require.Contains(db.childViews, view2)
	require.Contains(db.childViews, view3)
	require.Len(db.childViews, 2)
	require.Equal(db, view3.parentTrie)

	// Commit view3
	require.NoError(view3.CommitToDB(context.Background()))

	// view3 being committed invalidates view2
	require.True(view2.invalidated)
	require.Contains(db.childViews, view3)
	require.Len(db.childViews, 1)
	require.Equal(db, view3.parentTrie)
}

func Test_TrieView_NewView(t *testing.T) {
	require := require.New(t)

	db, err := getBasicDB()
	require.NoError(err)

	// Create a view
	view1Intf, err := db.NewView(context.Background(), nil)
	require.NoError(err)
	require.IsType(&trieView{}, view1Intf)
	view1 := view1Intf.(*trieView)

	// Create a view atop view1
	view2Intf, err := view1.NewView(context.Background(), nil)
	require.NoError(err)
	require.IsType(&trieView{}, view2Intf)
	view2 := view2Intf.(*trieView)

	// view2
	//   |
	// view1
	//   |
	//  db

	// Assert view2's parent is view1
	require.Equal(view1, view2.parentTrie)
	require.Contains(view1.childViews, view2)
	require.Len(view1.childViews, 1)

	// Commit view1
	require.NoError(view1.CommitToDB(context.Background()))

	// Make another view atop view1
	view3Intf, err := view1.NewView(context.Background(), nil)
	require.NoError(err)
	require.IsType(&trieView{}, view3Intf)
	view3 := view3Intf.(*trieView)

	// view3
	//   |
	// view2
	//   |
	// view1
	//   |
	//  db

	// Assert view3's parent is db
	require.Equal(db, view3.parentTrie)
	require.Contains(db.childViews, view3)
	require.NotContains(view1.childViews, view3)

	// Assert that NewPreallocatedView on an invalid view fails
	invalidView := &trieView{invalidated: true}
	_, err = invalidView.NewView(context.Background(), nil)
	require.ErrorIs(err, ErrInvalid)
}

func TestTrieViewInvalidate(t *testing.T) {
	require := require.New(t)

	db, err := getBasicDB()
	require.NoError(err)

	// Create a view
	view1Intf, err := db.NewView(context.Background(), nil)
	require.NoError(err)
	require.IsType(&trieView{}, view1Intf)
	view1 := view1Intf.(*trieView)

	// Create 2 views atop view1
	view2Intf, err := view1.NewView(context.Background(), nil)
	require.NoError(err)
	require.IsType(&trieView{}, view2Intf)
	view2 := view2Intf.(*trieView)

	view3Intf, err := view1.NewView(context.Background(), nil)
	require.NoError(err)
	require.IsType(&trieView{}, view3Intf)
	view3 := view3Intf.(*trieView)

	// view2  view3
	//   |    /
	//   view1
	//     |
	//     db

	// Invalidate view1
	view1.invalidate()

	require.Empty(view1.childViews)
	require.True(view1.invalidated)
	require.True(view2.invalidated)
	require.True(view3.invalidated)
}

<<<<<<< HEAD
func TestTrieViewMoveChildViewsToView(t *testing.T) {
	require := require.New(t)

	db, err := getBasicDB()
	require.NoError(err)

	// Create a view
	view1Intf, err := db.NewView(context.Background(), nil)
	require.NoError(err)
	require.IsType(&trieView{}, view1Intf)
	view1 := view1Intf.(*trieView)

	// Create a view atop view1
	view2Intf, err := view1.NewView(context.Background(), nil)
	require.NoError(err)
	require.IsType(&trieView{}, view2Intf)
	view2 := view2Intf.(*trieView)

	// Create a view atop view2
	view3Intf, err := view1.NewView(context.Background(), nil)
	require.NoError(err)
	require.IsType(&trieView{}, view3Intf)
	view3 := view3Intf.(*trieView)

	// view3
	//   |
	// view2
	//   |
	// view1
	//   |
	//   db

	view1.moveChildViewsToView(view2)

	require.Equal(view1, view3.parentTrie)
	require.Contains(view1.childViews, view3)
	require.Contains(view1.childViews, view2)
	require.Len(view1.childViews, 2)
}

=======
>>>>>>> 26c71f3e
func TestTrieViewInvalidChildrenExcept(t *testing.T) {
	require := require.New(t)

	db, err := getBasicDB()
	require.NoError(err)

	// Create a view
	view1Intf, err := db.NewView(context.Background(), nil)
	require.NoError(err)
	require.IsType(&trieView{}, view1Intf)
	view1 := view1Intf.(*trieView)

	// Create 2 views atop view1
	view2Intf, err := view1.NewView(context.Background(), nil)
	require.NoError(err)
	require.IsType(&trieView{}, view2Intf)
	view2 := view2Intf.(*trieView)

	view3Intf, err := view1.NewView(context.Background(), nil)
	require.NoError(err)
	require.IsType(&trieView{}, view3Intf)
	view3 := view3Intf.(*trieView)

	view1.invalidateChildrenExcept(view2)

	require.False(view2.invalidated)
	require.True(view3.invalidated)
	require.Contains(view1.childViews, view2)
	require.Len(view1.childViews, 1)

	view1.invalidateChildrenExcept(nil)
	require.True(view2.invalidated)
	require.True(view3.invalidated)
	require.Empty(view1.childViews)
}

func Test_Trie_ConcurrentNewViewAndCommit(t *testing.T) {
	require := require.New(t)

	trie, err := getBasicDB()
	require.NoError(err)
	require.NotNil(trie)

	newTrie, err := trie.NewView(context.Background(), []database.BatchOp{
		{Key: []byte("key"), Value: []byte("value0")},
	})
	require.NoError(err)

	var wg sync.WaitGroup
	defer wg.Wait()

	wg.Add(1)
	go func() {
		defer wg.Done()
		require.NoError(newTrie.CommitToDB(context.Background()))
	}()

	newView, err := newTrie.NewView(context.Background(), nil)
	require.NoError(err)
	require.NotNil(newView)
}

func TestTrieCommitToDB(t *testing.T) {
	r := require.New(t)

	type test struct {
		name        string
		trieFunc    func() TrieView
		expectedErr error
	}

	// Make a database
	db, err := getBasicDB()
	r.NoError(err)

	tests := []test{
		{
			name: "invalid",
			trieFunc: func() TrieView {
				view, err := db.NewView(nil)
				r.NoError(err)

				// Invalidate the view
				view.(*trieView).invalidate()

				return view
			},
			expectedErr: ErrInvalid,
		},
		{
			name: "committed",
			trieFunc: func() TrieView {
				view, err := db.NewView(nil)
				r.NoError(err)

				// Commit the view
				r.NoError(view.CommitToDB(context.Background()))

				return view
			},
			expectedErr: ErrCommitted,
		},
		{
			name: "parent not database",
			trieFunc: func() TrieView {
				view, err := db.NewView(nil)
				r.NoError(err)

				// Change the parent
				view.(*trieView).parentTrie = &trieView{}

				return view
			},
			expectedErr: ErrParentNotDatabase,
		},
	}

	for _, tt := range tests {
		require := require.New(t)

		trie := tt.trieFunc()
		err := trie.commitToDB(context.Background())
		require.ErrorIs(err, tt.expectedErr)
	}

	// Put 2 key-value pairs
	key1, value1 := []byte("key1"), []byte("value1")
	key2, value2 := []byte("key2"), []byte("value2")
	r.NoError(db.Put(key1, value1))
	r.NoError(db.Put(key2, value2))

	// Make a view
	key3, value3 := []byte("key3"), []byte("value3")
	// Delete a key-value pair, modify a key-value pair,
	// and insert a new key-value pair
	view, err := db.NewView([]database.BatchOp{
		{Key: key1, Delete: true},
		{Key: key2, Value: value3},
		{Key: key3, Value: value3},
	})
	r.NoError(err)

	// Commit the view
	r.NoError(view.CommitToDB(context.Background()))

	// Make sure the database has the right values
	_, err = db.Get(key1)
	r.ErrorIs(err, database.ErrNotFound)

	got, err := db.Get(key2)
	r.NoError(err)
	r.Equal(value3, got)

	got, err = db.Get(key3)
	r.NoError(err)
	r.Equal(value3, got)
}<|MERGE_RESOLUTION|>--- conflicted
+++ resolved
@@ -212,39 +212,6 @@
 	require.Equal([]byte{1}, val1)
 }
 
-<<<<<<< HEAD
-func Test_Trie_Partial_Commit_Leaves_Valid_Tries(t *testing.T) {
-	require := require.New(t)
-
-	dbTrie, err := getBasicDB()
-	require.NoError(err)
-	require.NotNil(dbTrie)
-
-	trie2, err := dbTrie.NewView(context.Background(), []database.BatchOp{{Key: []byte("key"), Value: []byte("value")}})
-	require.NoError(err)
-
-	trie3, err := trie2.NewView(context.Background(), []database.BatchOp{{Key: []byte("key1"), Value: []byte("value1")}})
-	require.NoError(err)
-
-	trie4, err := trie3.NewView(context.Background(), []database.BatchOp{{Key: []byte("key2"), Value: []byte("value2")}})
-	require.NoError(err)
-
-	_, err = trie4.NewView(context.Background(), []database.BatchOp{{Key: []byte("key3"), Value: []byte("value3")}})
-	require.NoError(err)
-
-	require.NoError(trie3.CommitToDB(context.Background()))
-
-	root, err := trie3.GetMerkleRoot(context.Background())
-	require.NoError(err)
-
-	dbRoot, err := dbTrie.GetMerkleRoot(context.Background())
-	require.NoError(err)
-
-	require.Equal(root, dbRoot)
-}
-
-=======
->>>>>>> 26c71f3e
 func Test_Trie_WriteToDB(t *testing.T) {
 	require := require.New(t)
 
@@ -252,11 +219,7 @@
 	require.NoError(err)
 	require.NotNil(dbTrie)
 
-<<<<<<< HEAD
-	trieIntf, err := dbTrie.NewView(context.Background(), nil)
-=======
-	trieIntf1, err := dbTrie.NewView(nil)
->>>>>>> 26c71f3e
+	trieIntf1, err := dbTrie.NewView(context.Background(), nil)
 	require.NoError(err)
 	trie1 := trieIntf1.(*trieView)
 
@@ -265,11 +228,7 @@
 	require.ErrorIs(err, database.ErrNotFound)
 	require.Nil(value)
 
-<<<<<<< HEAD
-	trieIntf, err = trie.NewView(context.Background(), []database.BatchOp{{Key: []byte("key"), Value: []byte("value")}})
-=======
-	trieIntf2, err := trie1.NewView([]database.BatchOp{{Key: []byte("key"), Value: []byte("value")}})
->>>>>>> 26c71f3e
+	trieIntf2, err := trie1.NewView(context.Background(), []database.BatchOp{{Key: []byte("key"), Value: []byte("value")}})
 	require.NoError(err)
 	trie2 := trieIntf2.(*trieView)
 
@@ -559,103 +518,6 @@
 	require.Equal([]byte("4"), value)
 }
 
-<<<<<<< HEAD
-func Test_Trie_CommitChanges(t *testing.T) {
-	require := require.New(t)
-
-	db, err := getBasicDB()
-	require.NoError(err)
-
-	view1Intf, err := db.NewView(context.Background(), []database.BatchOp{{Key: []byte{1}, Value: []byte{1}}})
-	require.NoError(err)
-	require.IsType(&trieView{}, view1Intf)
-	view1 := view1Intf.(*trieView)
-
-	// view1
-	//   |
-	//  db
-
-	// Case: Committing to an invalid view
-	view1.invalidated = true
-	err = view1.commitChanges(context.Background(), &trieView{})
-	require.ErrorIs(err, ErrInvalid)
-	view1.invalidated = false // Reset
-
-	// Case: Committing a nil view is a no-op
-	oldRoot, err := view1.getMerkleRoot(context.Background())
-	require.NoError(err)
-	require.NoError(view1.commitChanges(context.Background(), nil))
-	newRoot, err := view1.getMerkleRoot(context.Background())
-	require.NoError(err)
-	require.Equal(oldRoot, newRoot)
-
-	// Case: Committing a view with the wrong parent.
-	err = view1.commitChanges(context.Background(), &trieView{})
-	require.ErrorIs(err, ErrViewIsNotAChild)
-
-	// Case: Committing a view which is invalid
-	err = view1.commitChanges(context.Background(), &trieView{
-		parentTrie:  view1,
-		invalidated: true,
-	})
-	require.ErrorIs(err, ErrInvalid)
-
-	// Make more views atop the existing one
-	view2Intf, err := view1.NewView(context.Background(), []database.BatchOp{
-		{Key: []byte{2}, Value: []byte{2}},
-		{Key: []byte{1}, Delete: true},
-	})
-	require.NoError(err)
-	require.IsType(&trieView{}, view2Intf)
-	view2 := view2Intf.(*trieView)
-
-	view2Root, err := view2.getMerkleRoot(context.Background())
-	require.NoError(err)
-
-	// view1 has 1 --> 1
-	// view2 has 2 --> 2
-
-	view3Intf, err := view1.NewView(context.Background(), nil)
-	require.NoError(err)
-	require.IsType(&trieView{}, view3Intf)
-	view3 := view3Intf.(*trieView)
-
-	view4Intf, err := view2.NewView(context.Background(), nil)
-	require.NoError(err)
-	require.IsType(&trieView{}, view4Intf)
-	view4 := view4Intf.(*trieView)
-
-	// view4
-	//   |
-	// view2  view3
-	//   |   /
-	// view1
-	//   |
-	//  db
-
-	// Commit view2 to view1
-	require.NoError(view1.commitChanges(context.Background(), view2))
-
-	// All siblings of view2 should be invalidated
-	require.True(view3.invalidated)
-
-	// Children of view2 are now children of view1
-	require.Equal(view1, view4.parentTrie)
-	require.Contains(view1.childViews, view4)
-
-	// Value changes from view2 are reflected in view1
-	newView1Root, err := view1.getMerkleRoot(context.Background())
-	require.NoError(err)
-	require.Equal(view2Root, newView1Root)
-	_, err = view1.GetValue(context.Background(), []byte{1})
-	require.ErrorIs(err, database.ErrNotFound)
-	got, err := view1.GetValue(context.Background(), []byte{2})
-	require.NoError(err)
-	require.Equal([]byte{2}, got)
-}
-
-=======
->>>>>>> 26c71f3e
 func Test_Trie_BatchApply(t *testing.T) {
 	require := require.New(t)
 
@@ -724,28 +586,16 @@
 	require.NoError(err)
 	require.NotNil(dbTrie)
 
-<<<<<<< HEAD
-	baseView, err := dbTrie.NewView(context.Background(), nil)
-	require.NoError(err)
-
-	viewToCommit, err := baseView.NewView(context.Background(), []database.BatchOp{{Key: []byte{0}, Value: []byte{0}}})
-	require.NoError(err)
-
-	sibling1, err := baseView.NewView(context.Background(), nil)
-	require.NoError(err)
-	sibling2, err := baseView.NewView(context.Background(), nil)
-=======
-	view1, err := dbTrie.NewView(nil)
-	require.NoError(err)
-
-	view2, err := view1.NewView([]database.BatchOp{{Key: []byte{0}, Value: []byte{0}}})
+	view1, err := dbTrie.NewView(context.Background(), nil)
+	require.NoError(err)
+
+	view2, err := view1.NewView(context.Background(), []database.BatchOp{{Key: []byte{0}, Value: []byte{0}}})
 	require.NoError(err)
 
 	// Siblings of view2
-	sibling1, err := view1.NewView(nil)
-	require.NoError(err)
-	sibling2, err := view1.NewView(nil)
->>>>>>> 26c71f3e
+	sibling1, err := view1.NewView(context.Background(), nil)
+	require.NoError(err)
+	sibling2, err := view1.NewView(context.Background(), nil)
 	require.NoError(err)
 
 	require.False(sibling1.(*trieView).isInvalid())
@@ -1104,49 +954,6 @@
 	require.True(view3.invalidated)
 }
 
-<<<<<<< HEAD
-func TestTrieViewMoveChildViewsToView(t *testing.T) {
-	require := require.New(t)
-
-	db, err := getBasicDB()
-	require.NoError(err)
-
-	// Create a view
-	view1Intf, err := db.NewView(context.Background(), nil)
-	require.NoError(err)
-	require.IsType(&trieView{}, view1Intf)
-	view1 := view1Intf.(*trieView)
-
-	// Create a view atop view1
-	view2Intf, err := view1.NewView(context.Background(), nil)
-	require.NoError(err)
-	require.IsType(&trieView{}, view2Intf)
-	view2 := view2Intf.(*trieView)
-
-	// Create a view atop view2
-	view3Intf, err := view1.NewView(context.Background(), nil)
-	require.NoError(err)
-	require.IsType(&trieView{}, view3Intf)
-	view3 := view3Intf.(*trieView)
-
-	// view3
-	//   |
-	// view2
-	//   |
-	// view1
-	//   |
-	//   db
-
-	view1.moveChildViewsToView(view2)
-
-	require.Equal(view1, view3.parentTrie)
-	require.Contains(view1.childViews, view3)
-	require.Contains(view1.childViews, view2)
-	require.Len(view1.childViews, 2)
-}
-
-=======
->>>>>>> 26c71f3e
 func TestTrieViewInvalidChildrenExcept(t *testing.T) {
 	require := require.New(t)
 
@@ -1226,7 +1033,7 @@
 		{
 			name: "invalid",
 			trieFunc: func() TrieView {
-				view, err := db.NewView(nil)
+				view, err := db.NewView(context.Background(), nil)
 				r.NoError(err)
 
 				// Invalidate the view
@@ -1239,7 +1046,7 @@
 		{
 			name: "committed",
 			trieFunc: func() TrieView {
-				view, err := db.NewView(nil)
+				view, err := db.NewView(context.Background(), nil)
 				r.NoError(err)
 
 				// Commit the view
@@ -1252,7 +1059,7 @@
 		{
 			name: "parent not database",
 			trieFunc: func() TrieView {
-				view, err := db.NewView(nil)
+				view, err := db.NewView(context.Background(), nil)
 				r.NoError(err)
 
 				// Change the parent
@@ -1282,7 +1089,7 @@
 	key3, value3 := []byte("key3"), []byte("value3")
 	// Delete a key-value pair, modify a key-value pair,
 	// and insert a new key-value pair
-	view, err := db.NewView([]database.BatchOp{
+	view, err := db.NewView(context.Background(), []database.BatchOp{
 		{Key: key1, Delete: true},
 		{Key: key2, Value: value3},
 		{Key: key3, Value: value3},
