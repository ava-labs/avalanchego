// Copyright (C) 2019-2023, Ava Labs, Inc. All rights reserved.
// See the file LICENSE for licensing terms.

package merkledb

import (
	"context"
	"math/rand"
	"strconv"
	"sync"
	"testing"

	"github.com/stretchr/testify/require"

	"github.com/ava-labs/avalanchego/database"
	"github.com/ava-labs/avalanchego/database/memdb"
	"github.com/ava-labs/avalanchego/ids"
	"github.com/ava-labs/avalanchego/utils/hashing"
)

func getNodeValue(t ReadOnlyTrie, key string) ([]byte, error) {
<<<<<<< HEAD
=======
	return getNodeValueWithBranchFactor(t, key, BranchFactor16)
}

func getNodeValueWithBranchFactor(t ReadOnlyTrie, key string, bf BranchFactor) ([]byte, error) {
	var view *trieView
>>>>>>> e933587b
	if asTrieView, ok := t.(*trieView); ok {
		if err := asTrieView.calculateNodeIDs(context.Background()); err != nil {
			return nil, err
		}
<<<<<<< HEAD
		path := ToKey([]byte(key))
		nodePath, err := asTrieView.getPathTo(path)
		if err != nil {
			return nil, err
		}
		closestNode := nodePath[len(nodePath)-1]
		if closestNode.key != path || closestNode == nil {
			return nil, database.ErrNotFound
		}

		return closestNode.value.Value(), nil
=======
		view = asTrieView
>>>>>>> e933587b
	}
	if asDatabases, ok := t.(*merkleDB); ok {
		dbView, err := asDatabases.NewView(context.Background(), ViewChanges{})
		if err != nil {
			return nil, err
		}
<<<<<<< HEAD
		path := ToKey([]byte(key))
		nodePath, err := view.(*trieView).getPathTo(path)
		if err != nil {
			return nil, err
		}
		closestNode := nodePath[len(nodePath)-1]
		if closestNode.key != path || closestNode == nil {
			return nil, database.ErrNotFound
		}
=======
		view = dbView.(*trieView)
	}
>>>>>>> e933587b

	path := ToKey([]byte(key), bf)
	var result *node
	err := view.visitPathToKey(path, func(n *node) error {
		result = n
		return nil
	})
	if err != nil {
		return nil, err
	}
	if result.key != path || result == nil {
		return nil, database.ErrNotFound
	}

	return result.value.Value(), nil
}

func Test_GetValue_Safety(t *testing.T) {
	require := require.New(t)

	db, err := getBasicDB()
	require.NoError(err)

	trieView, err := db.NewView(
		context.Background(),
		ViewChanges{
			BatchOps: []database.BatchOp{
				{Key: []byte{0}, Value: []byte{0}},
			},
		},
	)
	require.NoError(err)

	trieVal, err := trieView.GetValue(context.Background(), []byte{0})
	require.NoError(err)
	require.Equal([]byte{0}, trieVal)
	trieVal[0] = 1

	// should still be []byte{0} after edit
	trieVal, err = trieView.GetValue(context.Background(), []byte{0})
	require.NoError(err)
	require.Equal([]byte{0}, trieVal)
}

func Test_GetValues_Safety(t *testing.T) {
	require := require.New(t)

	db, err := getBasicDB()
	require.NoError(err)

	trieView, err := db.NewView(
		context.Background(),
		ViewChanges{
			BatchOps: []database.BatchOp{
				{Key: []byte{0}, Value: []byte{0}},
			},
		},
	)
	require.NoError(err)

	trieVals, errs := trieView.GetValues(context.Background(), [][]byte{{0}})
	require.Len(errs, 1)
	require.NoError(errs[0])
	require.Equal([]byte{0}, trieVals[0])
	trieVals[0][0] = 1
	require.Equal([]byte{1}, trieVals[0])

	// should still be []byte{0} after edit
	trieVals, errs = trieView.GetValues(context.Background(), [][]byte{{0}})
	require.Len(errs, 1)
	require.NoError(errs[0])
	require.Equal([]byte{0}, trieVals[0])
}

func TestTrieViewVisitPathToKey(t *testing.T) {
	require := require.New(t)

	db, err := getBasicDB()
	require.NoError(err)

	trieIntf, err := db.NewView(context.Background(), ViewChanges{})
	require.NoError(err)
	require.IsType(&trieView{}, trieIntf)
	trie := trieIntf.(*trieView)

<<<<<<< HEAD
	nodePath, err := trie.getPathTo(ToKey(nil))
	require.NoError(err)
=======
	var nodePath []*node
	require.NoError(trie.visitPathToKey(ToKey(nil, BranchFactor16), func(n *node) error {
		nodePath = append(nodePath, n)
		return nil
	}))
>>>>>>> e933587b

	// Just the root
	require.Len(nodePath, 1)
	require.Equal(trie.root, nodePath[0])

	// Insert a key
	key1 := []byte{0}
	trieIntf, err = trie.NewView(
		context.Background(),
		ViewChanges{
			BatchOps: []database.BatchOp{
				{Key: key1, Value: []byte("value")},
			},
		},
	)
	require.NoError(err)
	require.IsType(&trieView{}, trieIntf)
	trie = trieIntf.(*trieView)
	require.NoError(trie.calculateNodeIDs(context.Background()))

<<<<<<< HEAD
	nodePath, err = trie.getPathTo(ToKey(key1))
	require.NoError(err)
=======
	nodePath = make([]*node, 0, 2)
	require.NoError(trie.visitPathToKey(ToKey(key1, BranchFactor16), func(n *node) error {
		nodePath = append(nodePath, n)
		return nil
	}))
>>>>>>> e933587b

	// Root and 1 value
	require.Len(nodePath, 2)
	require.Equal(trie.root, nodePath[0])
	require.Equal(ToKey(key1), nodePath[1].key)

	// Insert another key which is a child of the first
	key2 := []byte{0, 1}
	trieIntf, err = trie.NewView(
		context.Background(),
		ViewChanges{
			BatchOps: []database.BatchOp{
				{Key: key2, Value: []byte("value")},
			},
		},
	)
	require.NoError(err)
	require.IsType(&trieView{}, trieIntf)
	trie = trieIntf.(*trieView)
	require.NoError(trie.calculateNodeIDs(context.Background()))

<<<<<<< HEAD
	nodePath, err = trie.getPathTo(ToKey(key2))
	require.NoError(err)
=======
	nodePath = make([]*node, 0, 3)
	require.NoError(trie.visitPathToKey(ToKey(key2, BranchFactor16), func(n *node) error {
		nodePath = append(nodePath, n)
		return nil
	}))
>>>>>>> e933587b
	require.Len(nodePath, 3)
	require.Equal(trie.root, nodePath[0])
	require.Equal(ToKey(key1), nodePath[1].key)
	require.Equal(ToKey(key2), nodePath[2].key)

	// Insert a key which shares no prefix with the others
	key3 := []byte{255}
	trieIntf, err = trie.NewView(
		context.Background(),
		ViewChanges{
			BatchOps: []database.BatchOp{
				{Key: key3, Value: []byte("value")},
			},
		},
	)
	require.NoError(err)
	require.IsType(&trieView{}, trieIntf)
	trie = trieIntf.(*trieView)
	require.NoError(trie.calculateNodeIDs(context.Background()))

<<<<<<< HEAD
	nodePath, err = trie.getPathTo(ToKey(key3))
	require.NoError(err)
=======
	nodePath = make([]*node, 0, 2)
	require.NoError(trie.visitPathToKey(ToKey(key3, BranchFactor16), func(n *node) error {
		nodePath = append(nodePath, n)
		return nil
	}))
>>>>>>> e933587b
	require.Len(nodePath, 2)
	require.Equal(trie.root, nodePath[0])
	require.Equal(ToKey(key3), nodePath[1].key)

	// Other key path not affected
<<<<<<< HEAD
	nodePath, err = trie.getPathTo(ToKey(key2))
	require.NoError(err)
=======
	nodePath = make([]*node, 0, 3)
	require.NoError(trie.visitPathToKey(ToKey(key2, BranchFactor16), func(n *node) error {
		nodePath = append(nodePath, n)
		return nil
	}))
>>>>>>> e933587b
	require.Len(nodePath, 3)
	require.Equal(trie.root, nodePath[0])
	require.Equal(ToKey(key1), nodePath[1].key)
	require.Equal(ToKey(key2), nodePath[2].key)

	// Gets closest node when key doesn't exist
	key4 := []byte{0, 1, 2}
<<<<<<< HEAD
	nodePath, err = trie.getPathTo(ToKey(key4))
	require.NoError(err)
=======
	nodePath = make([]*node, 0, 3)
	require.NoError(trie.visitPathToKey(ToKey(key4, BranchFactor16), func(n *node) error {
		nodePath = append(nodePath, n)
		return nil
	}))
>>>>>>> e933587b
	require.Len(nodePath, 3)
	require.Equal(trie.root, nodePath[0])
	require.Equal(ToKey(key1), nodePath[1].key)
	require.Equal(ToKey(key2), nodePath[2].key)

	// Gets just root when key doesn't exist and no key shares a prefix
	key5 := []byte{128}
<<<<<<< HEAD
	nodePath, err = trie.getPathTo(ToKey(key5))
	require.NoError(err)
=======
	nodePath = make([]*node, 0, 1)
	require.NoError(trie.visitPathToKey(ToKey(key5, BranchFactor16), func(n *node) error {
		nodePath = append(nodePath, n)
		return nil
	}))
>>>>>>> e933587b
	require.Len(nodePath, 1)
	require.Equal(trie.root, nodePath[0])
}

func Test_Trie_ViewOnCommitedView(t *testing.T) {
	require := require.New(t)

	dbTrie, err := getBasicDB()
	require.NoError(err)
	require.NotNil(dbTrie)

	committedTrie, err := dbTrie.NewView(
		context.Background(),
		ViewChanges{
			BatchOps: []database.BatchOp{
				{Key: []byte{0}, Value: []byte{0}},
			},
		},
	)
	require.NoError(err)

	require.NoError(committedTrie.CommitToDB(context.Background()))

	newView, err := committedTrie.NewView(
		context.Background(),
		ViewChanges{
			BatchOps: []database.BatchOp{
				{Key: []byte{1}, Value: []byte{1}},
			},
		},
	)
	require.NoError(err)
	require.NoError(newView.CommitToDB(context.Background()))

	val0, err := dbTrie.GetValue(context.Background(), []byte{0})
	require.NoError(err)
	require.Equal([]byte{0}, val0)
	val1, err := dbTrie.GetValue(context.Background(), []byte{1})
	require.NoError(err)
	require.Equal([]byte{1}, val1)
}

func Test_Trie_WriteToDB(t *testing.T) {
	require := require.New(t)

	dbTrie, err := getBasicDB()
	require.NoError(err)
	require.NotNil(dbTrie)

	trieIntf1, err := dbTrie.NewView(context.Background(), ViewChanges{})
	require.NoError(err)
	trie1 := trieIntf1.(*trieView)

	// value hasn't been inserted so shouldn't exist
	value, err := trie1.GetValue(context.Background(), []byte("key"))
	require.ErrorIs(err, database.ErrNotFound)
	require.Nil(value)

	trieIntf2, err := trie1.NewView(
		context.Background(),
		ViewChanges{
			BatchOps: []database.BatchOp{
				{Key: []byte("key"), Value: []byte("value")},
			},
		},
	)
	require.NoError(err)
	trie2 := trieIntf2.(*trieView)

	value, err = getNodeValue(trie2, "key")
	require.NoError(err)
	require.Equal([]byte("value"), value)

	require.NoError(trie1.CommitToDB(context.Background()))
	require.NoError(trie2.CommitToDB(context.Background()))

	key := []byte("key")
	prefixedKey := make([]byte, len(key)+valueNodePrefixLen)
	copy(prefixedKey, valueNodePrefix)
	copy(prefixedKey[valueNodePrefixLen:], key)
	rawBytes, err := dbTrie.baseDB.Get(prefixedKey)
	require.NoError(err)

	node, err := parseNode(ToKey(key), rawBytes)
	require.NoError(err)
	require.Equal([]byte("value"), node.value.Value())
}

func Test_Trie_InsertAndRetrieve(t *testing.T) {
	require := require.New(t)

	dbTrie, err := getBasicDB()
	require.NoError(err)
	require.NotNil(dbTrie)

	// value hasn't been inserted so shouldn't exist
	value, err := dbTrie.Get([]byte("key"))
	require.ErrorIs(err, database.ErrNotFound)
	require.Nil(value)

	require.NoError(dbTrie.Put([]byte("key"), []byte("value")))

	value, err = getNodeValue(dbTrie, "key")
	require.NoError(err)
	require.Equal([]byte("value"), value)
}

func Test_Trie_Overwrite(t *testing.T) {
	require := require.New(t)

	dbTrie, err := getBasicDB()
	require.NoError(err)
	require.NotNil(dbTrie)
	trie, err := dbTrie.NewView(
		context.Background(),
		ViewChanges{
			BatchOps: []database.BatchOp{
				{Key: []byte("key"), Value: []byte("value0")},
				{Key: []byte("key"), Value: []byte("value1")},
			},
		},
	)
	require.NoError(err)
	value, err := getNodeValue(trie, "key")
	require.NoError(err)
	require.Equal([]byte("value1"), value)

	trie, err = dbTrie.NewView(
		context.Background(),
		ViewChanges{
			BatchOps: []database.BatchOp{
				{Key: []byte("key"), Value: []byte("value2")},
			},
		},
	)
	require.NoError(err)
	value, err = getNodeValue(trie, "key")
	require.NoError(err)
	require.Equal([]byte("value2"), value)
}

func Test_Trie_Delete(t *testing.T) {
	require := require.New(t)

	dbTrie, err := getBasicDB()
	require.NoError(err)
	require.NotNil(dbTrie)

	trie, err := dbTrie.NewView(
		context.Background(),
		ViewChanges{
			BatchOps: []database.BatchOp{
				{Key: []byte("key"), Value: []byte("value0")},
			},
		},
	)
	require.NoError(err)

	value, err := getNodeValue(trie, "key")
	require.NoError(err)
	require.Equal([]byte("value0"), value)

	trie, err = dbTrie.NewView(
		context.Background(),
		ViewChanges{
			BatchOps: []database.BatchOp{
				{Key: []byte("key"), Delete: true},
			},
		},
	)
	require.NoError(err)

	value, err = getNodeValue(trie, "key")
	require.ErrorIs(err, database.ErrNotFound)
	require.Nil(value)
}

func Test_Trie_DeleteMissingKey(t *testing.T) {
	require := require.New(t)

	trie, err := getBasicDB()
	require.NoError(err)
	require.NotNil(trie)

	require.NoError(trie.DeleteContext(context.Background(), []byte("key")))
}

func Test_Trie_ExpandOnKeyPath(t *testing.T) {
	require := require.New(t)

	dbTrie, err := getBasicDB()
	require.NoError(err)
	require.NotNil(dbTrie)
	trieIntf, err := dbTrie.NewView(
		context.Background(),
		ViewChanges{
			BatchOps: []database.BatchOp{
				{Key: []byte("key"), Value: []byte("value0")},
			},
		},
	)
	require.NoError(err)
	trie := trieIntf.(*trieView)

	value, err := getNodeValue(trie, "key")
	require.NoError(err)
	require.Equal([]byte("value0"), value)

	trieIntf, err = trie.NewView(
		context.Background(),
		ViewChanges{
			BatchOps: []database.BatchOp{
				{Key: []byte("key1"), Value: []byte("value1")},
			},
		},
	)
	require.NoError(err)
	trie = trieIntf.(*trieView)

	value, err = getNodeValue(trie, "key")
	require.NoError(err)
	require.Equal([]byte("value0"), value)

	value, err = getNodeValue(trie, "key1")
	require.NoError(err)
	require.Equal([]byte("value1"), value)

	trieIntf, err = trie.NewView(
		context.Background(),
		ViewChanges{
			BatchOps: []database.BatchOp{
				{Key: []byte("key12"), Value: []byte("value12")},
			},
		},
	)
	require.NoError(err)
	trie = trieIntf.(*trieView)

	value, err = getNodeValue(trie, "key")
	require.NoError(err)
	require.Equal([]byte("value0"), value)

	value, err = getNodeValue(trie, "key1")
	require.NoError(err)
	require.Equal([]byte("value1"), value)

	value, err = getNodeValue(trie, "key12")
	require.NoError(err)
	require.Equal([]byte("value12"), value)
}

func Test_Trie_CompressedPaths(t *testing.T) {
	require := require.New(t)

	dbTrie, err := getBasicDB()
	require.NoError(err)
	require.NotNil(dbTrie)
	trieIntf, err := dbTrie.NewView(
		context.Background(),
		ViewChanges{
			BatchOps: []database.BatchOp{
				{Key: []byte("key12"), Value: []byte("value12")},
			},
		},
	)
	require.NoError(err)
	trie := trieIntf.(*trieView)

	value, err := getNodeValue(trie, "key12")
	require.NoError(err)
	require.Equal([]byte("value12"), value)

	trieIntf, err = trie.NewView(
		context.Background(),
		ViewChanges{
			BatchOps: []database.BatchOp{
				{Key: []byte("key1"), Value: []byte("value1")},
			},
		},
	)
	require.NoError(err)
	trie = trieIntf.(*trieView)

	value, err = getNodeValue(trie, "key12")
	require.NoError(err)
	require.Equal([]byte("value12"), value)

	value, err = getNodeValue(trie, "key1")
	require.NoError(err)
	require.Equal([]byte("value1"), value)

	trieIntf, err = trie.NewView(
		context.Background(),
		ViewChanges{
			BatchOps: []database.BatchOp{
				{Key: []byte("key"), Value: []byte("value")},
			},
		},
	)
	require.NoError(err)
	trie = trieIntf.(*trieView)

	value, err = getNodeValue(trie, "key12")
	require.NoError(err)
	require.Equal([]byte("value12"), value)

	value, err = getNodeValue(trie, "key1")
	require.NoError(err)
	require.Equal([]byte("value1"), value)

	value, err = getNodeValue(trie, "key")
	require.NoError(err)
	require.Equal([]byte("value"), value)
}

func Test_Trie_SplitBranch(t *testing.T) {
	require := require.New(t)

	dbTrie, err := getBasicDB()
	require.NoError(err)
	require.NotNil(dbTrie)

	// force a new node to generate with common prefix "key1" and have these two nodes as children
	trie, err := dbTrie.NewView(
		context.Background(),
		ViewChanges{
			BatchOps: []database.BatchOp{
				{Key: []byte("key12"), Value: []byte("value12")},
				{Key: []byte("key134"), Value: []byte("value134")},
			},
		},
	)
	require.NoError(err)

	value, err := getNodeValue(trie, "key12")
	require.NoError(err)
	require.Equal([]byte("value12"), value)

	value, err = getNodeValue(trie, "key134")
	require.NoError(err)
	require.Equal([]byte("value134"), value)
}

func Test_Trie_HashCountOnBranch(t *testing.T) {
	require := require.New(t)

	dbTrie, err := getBasicDB()
	require.NoError(err)
	require.NotNil(dbTrie)

	key1, key2, keyPrefix := []byte("key12"), []byte("key1F"), []byte("key1")

	trieIntf, err := dbTrie.NewView(
		context.Background(),
		ViewChanges{
			BatchOps: []database.BatchOp{
				{Key: key1, Value: []byte("")},
			},
		})
	require.NoError(err)
	trie := trieIntf.(*trieView)

	// create new node with common prefix whose children
	// are key1, key2
	view2, err := trie.NewView(
		context.Background(),
		ViewChanges{
			BatchOps: []database.BatchOp{
				{Key: key2, Value: []byte("")},
			},
		})
	require.NoError(err)

	// clear the hash count to ignore setup
	dbTrie.metrics.(*mockMetrics).hashCount = 0

	// force the new root to calculate
	_, err = view2.GetMerkleRoot(context.Background())
	require.NoError(err)

	// Make sure the branch node with the common prefix was created.
	// Note it's only created on call to GetMerkleRoot, not in NewView.
	_, err = view2.getEditableNode(ToKey(keyPrefix), false)
	require.NoError(err)

	// only hashes the new branch node, the new child node, and root
	// shouldn't hash the existing node
	require.Equal(int64(3), dbTrie.metrics.(*mockMetrics).hashCount)
}

func Test_Trie_HashCountOnDelete(t *testing.T) {
	require := require.New(t)

	dbTrie, err := getBasicDB()
	require.NoError(err)

	trie, err := dbTrie.NewView(
		context.Background(),
		ViewChanges{
			BatchOps: []database.BatchOp{
				{Key: []byte("k"), Value: []byte("value0")},
				{Key: []byte("ke"), Value: []byte("value1")},
				{Key: []byte("key"), Value: []byte("value2")},
				{Key: []byte("key1"), Value: []byte("value3")},
				{Key: []byte("key2"), Value: []byte("value4")},
			},
		},
	)
	require.NoError(err)
	require.NotNil(trie)

	require.NoError(trie.CommitToDB(context.Background()))
	oldCount := dbTrie.metrics.(*mockMetrics).hashCount

	// delete the middle values
	view, err := trie.NewView(
		context.Background(),
		ViewChanges{
			BatchOps: []database.BatchOp{
				{Key: []byte("k"), Delete: true},
				{Key: []byte("ke"), Delete: true},
				{Key: []byte("key"), Delete: true},
			},
		},
	)
	require.NoError(err)
	require.NoError(view.CommitToDB(context.Background()))

	// the root is the only updated node so only one new hash
	require.Equal(oldCount+1, dbTrie.metrics.(*mockMetrics).hashCount)
}

func Test_Trie_NoExistingResidual(t *testing.T) {
	require := require.New(t)

	dbTrie, err := getBasicDB()
	require.NoError(err)
	require.NotNil(dbTrie)

	trie, err := dbTrie.NewView(
		context.Background(),
		ViewChanges{
			BatchOps: []database.BatchOp{
				{Key: []byte("k"), Value: []byte("1")},
				{Key: []byte("ke"), Value: []byte("2")},
				{Key: []byte("key1"), Value: []byte("3")},
				{Key: []byte("key123"), Value: []byte("4")},
			},
		},
	)
	require.NoError(err)
	require.NotNil(trie)

	value, err := getNodeValue(trie, "k")
	require.NoError(err)
	require.Equal([]byte("1"), value)

	value, err = getNodeValue(trie, "ke")
	require.NoError(err)
	require.Equal([]byte("2"), value)

	value, err = getNodeValue(trie, "key1")
	require.NoError(err)
	require.Equal([]byte("3"), value)

	value, err = getNodeValue(trie, "key123")
	require.NoError(err)
	require.Equal([]byte("4"), value)
}

func Test_Trie_BatchApply(t *testing.T) {
	require := require.New(t)

	dbTrie, err := getBasicDB()
	require.NoError(err)
	require.NotNil(dbTrie)

	trie, err := dbTrie.NewView(
		context.Background(),
		ViewChanges{
			BatchOps: []database.BatchOp{
				{Key: []byte("key1"), Value: []byte("value1")},
				{Key: []byte("key12"), Value: []byte("value12")},
				{Key: []byte("key134"), Value: []byte("value134")},
				{Key: []byte("key1"), Delete: true},
			},
		},
	)
	require.NoError(err)
	require.NotNil(trie)

	value, err := getNodeValue(trie, "key12")
	require.NoError(err)
	require.Equal([]byte("value12"), value)

	value, err = getNodeValue(trie, "key134")
	require.NoError(err)
	require.Equal([]byte("value134"), value)

	_, err = getNodeValue(trie, "key1")
	require.ErrorIs(err, database.ErrNotFound)
}

func Test_Trie_ChainDeletion(t *testing.T) {
	require := require.New(t)

	trie, err := getBasicDB()
	require.NoError(err)
	require.NotNil(trie)
	newTrie, err := trie.NewView(
		context.Background(),
		ViewChanges{
			BatchOps: []database.BatchOp{
				{Key: []byte("k"), Value: []byte("value0")},
				{Key: []byte("ke"), Value: []byte("value1")},
				{Key: []byte("key"), Value: []byte("value2")},
				{Key: []byte("key1"), Value: []byte("value3")},
			},
		},
	)
	require.NoError(err)

	require.NoError(newTrie.(*trieView).calculateNodeIDs(context.Background()))
	root, err := newTrie.getEditableNode(Key{}, false)
	require.NoError(err)
	require.Len(root.children, 1)

	newTrie, err = newTrie.NewView(
		context.Background(),
		ViewChanges{
			BatchOps: []database.BatchOp{
				{Key: []byte("k"), Delete: true},
				{Key: []byte("ke"), Delete: true},
				{Key: []byte("key"), Delete: true},
				{Key: []byte("key1"), Delete: true},
			},
		},
	)
	require.NoError(err)
	require.NoError(newTrie.(*trieView).calculateNodeIDs(context.Background()))
	root, err = newTrie.getEditableNode(Key{}, false)
	require.NoError(err)
	// since all values have been deleted, the nodes should have been cleaned up
	require.Empty(root.children)
}

func Test_Trie_Invalidate_Siblings_On_Commit(t *testing.T) {
	require := require.New(t)

	dbTrie, err := getBasicDB()
	require.NoError(err)
	require.NotNil(dbTrie)

	view1, err := dbTrie.NewView(context.Background(), ViewChanges{})
	require.NoError(err)

	view2, err := view1.NewView(
		context.Background(),
		ViewChanges{
			BatchOps: []database.BatchOp{
				{Key: []byte{0}, Value: []byte{0}},
			},
		},
	)
	require.NoError(err)

	// Siblings of view2
	sibling1, err := view1.NewView(context.Background(), ViewChanges{})
	require.NoError(err)
	sibling2, err := view1.NewView(context.Background(), ViewChanges{})
	require.NoError(err)

	require.False(sibling1.(*trieView).isInvalid())
	require.False(sibling2.(*trieView).isInvalid())

	require.NoError(view1.CommitToDB(context.Background()))
	require.NoError(view2.CommitToDB(context.Background()))

	require.True(sibling1.(*trieView).isInvalid())
	require.True(sibling2.(*trieView).isInvalid())
	require.False(view2.(*trieView).isInvalid())
}

func Test_Trie_NodeCollapse(t *testing.T) {
	require := require.New(t)

	dbTrie, err := getBasicDB()
	require.NoError(err)
	require.NotNil(dbTrie)

	trie, err := dbTrie.NewView(
		context.Background(),
		ViewChanges{
			BatchOps: []database.BatchOp{
				{Key: []byte("k"), Value: []byte("value0")},
				{Key: []byte("ke"), Value: []byte("value1")},
				{Key: []byte("key"), Value: []byte("value2")},
				{Key: []byte("key1"), Value: []byte("value3")},
				{Key: []byte("key2"), Value: []byte("value4")},
			},
		},
	)
	require.NoError(err)

	require.NoError(trie.(*trieView).calculateNodeIDs(context.Background()))
	root, err := trie.getEditableNode(Key{}, false)
	require.NoError(err)
	require.Len(root.children, 1)

	root, err = trie.getEditableNode(Key{}, false)
	require.NoError(err)
	require.Len(root.children, 1)

	firstNode, err := trie.getEditableNode(getSingleChildKey(dbTrie.tokenConfig, root), true)
	require.NoError(err)
	require.Len(firstNode.children, 1)

	// delete the middle values
	trie, err = trie.NewView(
		context.Background(),
		ViewChanges{
			BatchOps: []database.BatchOp{
				{Key: []byte("k"), Delete: true},
				{Key: []byte("ke"), Delete: true},
				{Key: []byte("key"), Delete: true},
			},
		},
	)
	require.NoError(err)
	require.NoError(trie.(*trieView).calculateNodeIDs(context.Background()))

	root, err = trie.getEditableNode(Key{}, false)
	require.NoError(err)
	require.Len(root.children, 1)

	firstNode, err = trie.getEditableNode(getSingleChildKey(dbTrie.tokenConfig, root), true)
	require.NoError(err)
	require.Len(firstNode.children, 2)
}

func Test_Trie_MultipleStates(t *testing.T) {
	randCount := int64(0)
	for _, commitApproach := range []string{"never", "before", "after"} {
		t.Run(commitApproach, func(t *testing.T) {
			require := require.New(t)

			r := rand.New(rand.NewSource(randCount)) // #nosec G404
			randCount++
			rdb := memdb.New()
			defer rdb.Close()
			db, err := New(
				context.Background(),
				rdb,
				newDefaultConfig(),
			)
			require.NoError(err)
			defer db.Close()

			initialSet := 1000
			// Populate initial set of keys
			ops := make([]database.BatchOp, 0, initialSet)
			require.NoError(err)
			kv := [][]byte{}
			for i := 0; i < initialSet; i++ {
				k := []byte(strconv.Itoa(i))
				kv = append(kv, k)
				ops = append(ops, database.BatchOp{Key: k, Value: hashing.ComputeHash256(k)})
			}
			root, err := db.NewView(
				context.Background(),
				ViewChanges{
					BatchOps: ops,
				},
			)
			require.NoError(err)

			// Get initial root
			_, err = root.GetMerkleRoot(context.Background())
			require.NoError(err)

			if commitApproach == "before" {
				require.NoError(root.CommitToDB(context.Background()))
			}

			// Populate additional states
			concurrentStates := []Trie{}
			for i := 0; i < 5; i++ {
				newState, err := root.NewView(context.Background(), ViewChanges{})
				require.NoError(err)
				concurrentStates = append(concurrentStates, newState)
			}

			if commitApproach == "after" {
				require.NoError(root.CommitToDB(context.Background()))
			}

			// Process ops
			newStart := initialSet
			concurrentOps := make([][]database.BatchOp, len(concurrentStates))
			for i := 0; i < 100; i++ {
				if r.Intn(100) < 20 {
					// New Key
					for index := range concurrentStates {
						k := []byte(strconv.Itoa(newStart))
						concurrentOps[index] = append(concurrentOps[index], database.BatchOp{Key: k, Value: hashing.ComputeHash256(k)})
					}
					newStart++
				} else {
					// Fetch and update old
					selectedKey := kv[r.Intn(len(kv))]
					var pastV []byte
					for index, state := range concurrentStates {
						v, err := state.GetValue(context.Background(), selectedKey)
						require.NoError(err)
						if pastV == nil {
							pastV = v
						} else {
							require.Equal(pastV, v)
						}
						concurrentOps[index] = append(concurrentOps[index], database.BatchOp{Key: selectedKey, Value: hashing.ComputeHash256(v)})
					}
				}
			}
			for index, state := range concurrentStates {
				concurrentStates[index], err = state.NewView(
					context.Background(),
					ViewChanges{
						BatchOps: concurrentOps[index],
					},
				)
				require.NoError(err)
			}

			// Generate roots
			var pastRoot ids.ID
			for _, state := range concurrentStates {
				mroot, err := state.GetMerkleRoot(context.Background())
				require.NoError(err)
				if pastRoot == ids.Empty {
					pastRoot = mroot
				} else {
					require.Equal(pastRoot, mroot)
				}
			}
		})
	}
}

func TestNewViewOnCommittedView(t *testing.T) {
	require := require.New(t)

	db, err := getBasicDB()
	require.NoError(err)

	// Create a view
	view1Intf, err := db.NewView(context.Background(), ViewChanges{BatchOps: []database.BatchOp{{Key: []byte{1}, Value: []byte{1}}}})
	require.NoError(err)
	require.IsType(&trieView{}, view1Intf)
	view1 := view1Intf.(*trieView)

	// view1
	//   |
	//  db

	require.Len(db.childViews, 1)
	require.Contains(db.childViews, view1)
	require.Equal(db, view1.parentTrie)

	// Commit the view
	require.NoError(view1.CommitToDB(context.Background()))

	// view1 (committed)
	//   |
	//  db

	require.Len(db.childViews, 1)
	require.Contains(db.childViews, view1)
	require.Equal(db, view1.parentTrie)

	// Create a new view on the committed view
	view2Intf, err := view1.NewView(context.Background(), ViewChanges{})
	require.NoError(err)
	require.IsType(&trieView{}, view2Intf)
	view2 := view2Intf.(*trieView)

	// view2
	//   |
	// view1 (committed)
	//   |
	//  db

	require.Equal(db, view2.parentTrie)
	require.Contains(db.childViews, view1)
	require.Contains(db.childViews, view2)
	require.Len(db.childViews, 2)

	// Make sure the new view has the right value
	got, err := view2.GetValue(context.Background(), []byte{1})
	require.NoError(err)
	require.Equal([]byte{1}, got)

	// Make another view
	view3Intf, err := view2.NewView(context.Background(), ViewChanges{})
	require.NoError(err)
	require.IsType(&trieView{}, view3Intf)
	view3 := view3Intf.(*trieView)

	// view3
	//   |
	// view2
	//   |
	// view1 (committed)
	//   |
	//  db

	require.Equal(view2, view3.parentTrie)
	require.Contains(view2.childViews, view3)
	require.Len(view2.childViews, 1)
	require.Contains(db.childViews, view1)
	require.Contains(db.childViews, view2)
	require.Len(db.childViews, 2)

	// Commit view2
	require.NoError(view2.CommitToDB(context.Background()))

	// view3
	//   |
	// view2 (committed)
	//   |
	// view1 (committed)
	//   |
	//  db

	// Note that view2 being committed invalidates view1
	require.True(view1.invalidated)
	require.Contains(db.childViews, view2)
	require.Contains(db.childViews, view3)
	require.Len(db.childViews, 2)
	require.Equal(db, view3.parentTrie)

	// Commit view3
	require.NoError(view3.CommitToDB(context.Background()))

	// view3 being committed invalidates view2
	require.True(view2.invalidated)
	require.Contains(db.childViews, view3)
	require.Len(db.childViews, 1)
	require.Equal(db, view3.parentTrie)
}

func Test_TrieView_NewView(t *testing.T) {
	require := require.New(t)

	db, err := getBasicDB()
	require.NoError(err)

	// Create a view
	view1Intf, err := db.NewView(context.Background(), ViewChanges{})
	require.NoError(err)
	require.IsType(&trieView{}, view1Intf)
	view1 := view1Intf.(*trieView)

	// Create a view atop view1
	view2Intf, err := view1.NewView(context.Background(), ViewChanges{})
	require.NoError(err)
	require.IsType(&trieView{}, view2Intf)
	view2 := view2Intf.(*trieView)

	// view2
	//   |
	// view1
	//   |
	//  db

	// Assert view2's parent is view1
	require.Equal(view1, view2.parentTrie)
	require.Contains(view1.childViews, view2)
	require.Len(view1.childViews, 1)

	// Commit view1
	require.NoError(view1.CommitToDB(context.Background()))

	// Make another view atop view1
	view3Intf, err := view1.NewView(context.Background(), ViewChanges{})
	require.NoError(err)
	require.IsType(&trieView{}, view3Intf)
	view3 := view3Intf.(*trieView)

	// view3
	//   |
	// view2
	//   |
	// view1
	//   |
	//  db

	// Assert view3's parent is db
	require.Equal(db, view3.parentTrie)
	require.Contains(db.childViews, view3)
	require.NotContains(view1.childViews, view3)

	// Assert that NewPreallocatedView on an invalid view fails
	invalidView := &trieView{invalidated: true}
	_, err = invalidView.NewView(context.Background(), ViewChanges{})
	require.ErrorIs(err, ErrInvalid)
}

func TestTrieViewInvalidate(t *testing.T) {
	require := require.New(t)

	db, err := getBasicDB()
	require.NoError(err)

	// Create a view
	view1Intf, err := db.NewView(context.Background(), ViewChanges{})
	require.NoError(err)
	require.IsType(&trieView{}, view1Intf)
	view1 := view1Intf.(*trieView)

	// Create 2 views atop view1
	view2Intf, err := view1.NewView(context.Background(), ViewChanges{})
	require.NoError(err)
	require.IsType(&trieView{}, view2Intf)
	view2 := view2Intf.(*trieView)

	view3Intf, err := view1.NewView(context.Background(), ViewChanges{})
	require.NoError(err)
	require.IsType(&trieView{}, view3Intf)
	view3 := view3Intf.(*trieView)

	// view2  view3
	//   |    /
	//   view1
	//     |
	//     db

	// Invalidate view1
	view1.invalidate()

	require.Empty(view1.childViews)
	require.True(view1.invalidated)
	require.True(view2.invalidated)
	require.True(view3.invalidated)
}

func Test_Trie_ConcurrentNewViewAndCommit(t *testing.T) {
	require := require.New(t)

	trie, err := getBasicDB()
	require.NoError(err)
	require.NotNil(trie)

	newTrie, err := trie.NewView(
		context.Background(),
		ViewChanges{
			BatchOps: []database.BatchOp{
				{Key: []byte("key"), Value: []byte("value0")},
			},
		},
	)
	require.NoError(err)

	var wg sync.WaitGroup
	defer wg.Wait()

	wg.Add(1)
	go func() {
		defer wg.Done()
		require.NoError(newTrie.CommitToDB(context.Background()))
	}()

	newView, err := newTrie.NewView(context.Background(), ViewChanges{})
	require.NoError(err)
	require.NotNil(newView)
}

// Returns the path of the only child of this node.
// Assumes this node has exactly one child.
func getSingleChildKey(tc TokenConfiguration, n *node) Key {
	for index, entry := range n.children {
		return n.key.AppendExtend(tc.ToToken(index), entry.compressedKey)
	}
	return Key{}
}

func TestTrieCommitToDB(t *testing.T) {
	r := require.New(t)

	type test struct {
		name        string
		trieFunc    func() TrieView
		expectedErr error
	}

	// Make a database
	db, err := getBasicDB()
	r.NoError(err)

	tests := []test{
		{
			name: "invalid",
			trieFunc: func() TrieView {
				view, err := db.NewView(context.Background(), ViewChanges{})
				r.NoError(err)

				// Invalidate the view
				view.(*trieView).invalidate()

				return view
			},
			expectedErr: ErrInvalid,
		},
		{
			name: "committed",
			trieFunc: func() TrieView {
				view, err := db.NewView(context.Background(), ViewChanges{})
				r.NoError(err)

				// Commit the view
				r.NoError(view.CommitToDB(context.Background()))

				return view
			},
			expectedErr: ErrCommitted,
		},
		{
			name: "parent not database",
			trieFunc: func() TrieView {
				view, err := db.NewView(context.Background(), ViewChanges{})
				r.NoError(err)

				// Change the parent
				view.(*trieView).parentTrie = &trieView{}

				return view
			},
			expectedErr: ErrParentNotDatabase,
		},
	}

	for _, tt := range tests {
		require := require.New(t)

		trie := tt.trieFunc()
		err := trie.CommitToDB(context.Background())
		require.ErrorIs(err, tt.expectedErr)
	}

	// Put 2 key-value pairs
	key1, value1 := []byte("key1"), []byte("value1")
	key2, value2 := []byte("key2"), []byte("value2")
	r.NoError(db.Put(key1, value1))
	r.NoError(db.Put(key2, value2))

	// Make a view
	key3, value3 := []byte("key3"), []byte("value3")
	// Delete a key-value pair, modify a key-value pair,
	// and insert a new key-value pair
	view, err := db.NewView(
		context.Background(),
		ViewChanges{
			BatchOps: []database.BatchOp{
				{Key: key1, Delete: true},
				{Key: key2, Value: value3},
				{Key: key3, Value: value3},
			},
		},
	)
	r.NoError(err)

	// Commit the view
	r.NoError(view.CommitToDB(context.Background()))

	// Make sure the database has the right values
	_, err = db.Get(key1)
	r.ErrorIs(err, database.ErrNotFound)

	got, err := db.Get(key2)
	r.NoError(err)
	r.Equal(value3, got)

	got, err = db.Get(key3)
	r.NoError(err)
	r.Equal(value3, got)
}<|MERGE_RESOLUTION|>--- conflicted
+++ resolved
@@ -19,55 +19,22 @@
 )
 
 func getNodeValue(t ReadOnlyTrie, key string) ([]byte, error) {
-<<<<<<< HEAD
-=======
-	return getNodeValueWithBranchFactor(t, key, BranchFactor16)
-}
-
-func getNodeValueWithBranchFactor(t ReadOnlyTrie, key string, bf BranchFactor) ([]byte, error) {
 	var view *trieView
->>>>>>> e933587b
 	if asTrieView, ok := t.(*trieView); ok {
 		if err := asTrieView.calculateNodeIDs(context.Background()); err != nil {
 			return nil, err
 		}
-<<<<<<< HEAD
-		path := ToKey([]byte(key))
-		nodePath, err := asTrieView.getPathTo(path)
-		if err != nil {
-			return nil, err
-		}
-		closestNode := nodePath[len(nodePath)-1]
-		if closestNode.key != path || closestNode == nil {
-			return nil, database.ErrNotFound
-		}
-
-		return closestNode.value.Value(), nil
-=======
 		view = asTrieView
->>>>>>> e933587b
 	}
 	if asDatabases, ok := t.(*merkleDB); ok {
 		dbView, err := asDatabases.NewView(context.Background(), ViewChanges{})
 		if err != nil {
 			return nil, err
 		}
-<<<<<<< HEAD
-		path := ToKey([]byte(key))
-		nodePath, err := view.(*trieView).getPathTo(path)
-		if err != nil {
-			return nil, err
-		}
-		closestNode := nodePath[len(nodePath)-1]
-		if closestNode.key != path || closestNode == nil {
-			return nil, database.ErrNotFound
-		}
-=======
 		view = dbView.(*trieView)
 	}
->>>>>>> e933587b
-
-	path := ToKey([]byte(key), bf)
+
+	path := ToKey([]byte(key))
 	var result *node
 	err := view.visitPathToKey(path, func(n *node) error {
 		result = n
@@ -151,16 +118,11 @@
 	require.IsType(&trieView{}, trieIntf)
 	trie := trieIntf.(*trieView)
 
-<<<<<<< HEAD
-	nodePath, err := trie.getPathTo(ToKey(nil))
-	require.NoError(err)
-=======
 	var nodePath []*node
-	require.NoError(trie.visitPathToKey(ToKey(nil, BranchFactor16), func(n *node) error {
+	require.NoError(trie.visitPathToKey(ToKey(nil), func(n *node) error {
 		nodePath = append(nodePath, n)
 		return nil
 	}))
->>>>>>> e933587b
 
 	// Just the root
 	require.Len(nodePath, 1)
@@ -181,16 +143,11 @@
 	trie = trieIntf.(*trieView)
 	require.NoError(trie.calculateNodeIDs(context.Background()))
 
-<<<<<<< HEAD
-	nodePath, err = trie.getPathTo(ToKey(key1))
-	require.NoError(err)
-=======
 	nodePath = make([]*node, 0, 2)
-	require.NoError(trie.visitPathToKey(ToKey(key1, BranchFactor16), func(n *node) error {
+	require.NoError(trie.visitPathToKey(ToKey(key1), func(n *node) error {
 		nodePath = append(nodePath, n)
 		return nil
 	}))
->>>>>>> e933587b
 
 	// Root and 1 value
 	require.Len(nodePath, 2)
@@ -212,16 +169,11 @@
 	trie = trieIntf.(*trieView)
 	require.NoError(trie.calculateNodeIDs(context.Background()))
 
-<<<<<<< HEAD
-	nodePath, err = trie.getPathTo(ToKey(key2))
-	require.NoError(err)
-=======
 	nodePath = make([]*node, 0, 3)
-	require.NoError(trie.visitPathToKey(ToKey(key2, BranchFactor16), func(n *node) error {
+	require.NoError(trie.visitPathToKey(ToKey(key2), func(n *node) error {
 		nodePath = append(nodePath, n)
 		return nil
 	}))
->>>>>>> e933587b
 	require.Len(nodePath, 3)
 	require.Equal(trie.root, nodePath[0])
 	require.Equal(ToKey(key1), nodePath[1].key)
@@ -242,31 +194,22 @@
 	trie = trieIntf.(*trieView)
 	require.NoError(trie.calculateNodeIDs(context.Background()))
 
-<<<<<<< HEAD
-	nodePath, err = trie.getPathTo(ToKey(key3))
-	require.NoError(err)
-=======
 	nodePath = make([]*node, 0, 2)
-	require.NoError(trie.visitPathToKey(ToKey(key3, BranchFactor16), func(n *node) error {
+	require.NoError(trie.visitPathToKey(ToKey(key3), func(n *node) error {
 		nodePath = append(nodePath, n)
 		return nil
 	}))
->>>>>>> e933587b
+
 	require.Len(nodePath, 2)
 	require.Equal(trie.root, nodePath[0])
 	require.Equal(ToKey(key3), nodePath[1].key)
 
 	// Other key path not affected
-<<<<<<< HEAD
-	nodePath, err = trie.getPathTo(ToKey(key2))
-	require.NoError(err)
-=======
 	nodePath = make([]*node, 0, 3)
-	require.NoError(trie.visitPathToKey(ToKey(key2, BranchFactor16), func(n *node) error {
+	require.NoError(trie.visitPathToKey(ToKey(key2), func(n *node) error {
 		nodePath = append(nodePath, n)
 		return nil
 	}))
->>>>>>> e933587b
 	require.Len(nodePath, 3)
 	require.Equal(trie.root, nodePath[0])
 	require.Equal(ToKey(key1), nodePath[1].key)
@@ -274,16 +217,12 @@
 
 	// Gets closest node when key doesn't exist
 	key4 := []byte{0, 1, 2}
-<<<<<<< HEAD
-	nodePath, err = trie.getPathTo(ToKey(key4))
-	require.NoError(err)
-=======
 	nodePath = make([]*node, 0, 3)
-	require.NoError(trie.visitPathToKey(ToKey(key4, BranchFactor16), func(n *node) error {
+	require.NoError(trie.visitPathToKey(ToKey(key4), func(n *node) error {
 		nodePath = append(nodePath, n)
 		return nil
 	}))
->>>>>>> e933587b
+
 	require.Len(nodePath, 3)
 	require.Equal(trie.root, nodePath[0])
 	require.Equal(ToKey(key1), nodePath[1].key)
@@ -291,16 +230,11 @@
 
 	// Gets just root when key doesn't exist and no key shares a prefix
 	key5 := []byte{128}
-<<<<<<< HEAD
-	nodePath, err = trie.getPathTo(ToKey(key5))
-	require.NoError(err)
-=======
 	nodePath = make([]*node, 0, 1)
-	require.NoError(trie.visitPathToKey(ToKey(key5, BranchFactor16), func(n *node) error {
+	require.NoError(trie.visitPathToKey(ToKey(key5), func(n *node) error {
 		nodePath = append(nodePath, n)
 		return nil
 	}))
->>>>>>> e933587b
 	require.Len(nodePath, 1)
 	require.Equal(trie.root, nodePath[0])
 }
