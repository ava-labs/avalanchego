// Copyright (C) 2019-2023, Ava Labs, Inc. All rights reserved.
// See the file LICENSE for licensing terms.

package merkledb

import (
	"context"
	"math/rand"
	"strconv"
	"sync"
	"testing"

	"github.com/stretchr/testify/require"

	"github.com/ava-labs/avalanchego/database"
	"github.com/ava-labs/avalanchego/database/memdb"
	"github.com/ava-labs/avalanchego/ids"
	"github.com/ava-labs/avalanchego/utils/hashing"
	"github.com/ava-labs/avalanchego/utils/maybe"
)

func getNodeValue(t ReadOnlyTrie, key string) ([]byte, error) {
	if asTrieView, ok := t.(*trieView); ok {
		if err := asTrieView.calculateNodeIDs(context.Background()); err != nil {
			return nil, err
		}
		path := newPath([]byte(key))
		nodePath, err := asTrieView.getPathTo(path)
		if err != nil {
			return nil, err
		}
		closestNode := nodePath[len(nodePath)-1]
		if closestNode.key.Compare(path) != 0 || closestNode == nil {
			return nil, database.ErrNotFound
		}

		return closestNode.value.Value(), nil
	}
	if asDatabases, ok := t.(*merkleDB); ok {
		view, err := asDatabases.NewView(nil)
		if err != nil {
			return nil, err
		}
		path := newPath([]byte(key))
		nodePath, err := view.(*trieView).getPathTo(path)
		if err != nil {
			return nil, err
		}
		closestNode := nodePath[len(nodePath)-1]
		if closestNode.key.Compare(path) != 0 || closestNode == nil {
			return nil, database.ErrNotFound
		}

		return closestNode.value.Value(), nil
	}
	return nil, nil
}

func Test_GetValue_Safety(t *testing.T) {
	require := require.New(t)

	db, err := getBasicDB()
	require.NoError(err)

	trieView, err := db.NewView([]database.BatchOp{{Key: []byte{0}, Value: []byte{0}}})
	require.NoError(err)

	trieVal, err := trieView.GetValue(context.Background(), []byte{0})
	require.NoError(err)
	require.Equal([]byte{0}, trieVal)
	trieVal[0] = 1

	// should still be []byte{0} after edit
	trieVal, err = trieView.GetValue(context.Background(), []byte{0})
	require.NoError(err)
	require.Equal([]byte{0}, trieVal)
}

func Test_GetValues_Safety(t *testing.T) {
	require := require.New(t)

	db, err := getBasicDB()
	require.NoError(err)

	trieView, err := db.NewView([]database.BatchOp{{Key: []byte{0}, Value: []byte{0}}})
	require.NoError(err)

	trieVals, errs := trieView.GetValues(context.Background(), [][]byte{{0}})
	require.Len(errs, 1)
	require.NoError(errs[0])
	require.Equal([]byte{0}, trieVals[0])
	trieVals[0][0] = 1
	require.Equal([]byte{1}, trieVals[0])

	// should still be []byte{0} after edit
	trieVals, errs = trieView.GetValues(context.Background(), [][]byte{{0}})
	require.Len(errs, 1)
	require.NoError(errs[0])
	require.Equal([]byte{0}, trieVals[0])
}

func TestTrieViewGetPathTo(t *testing.T) {
	require := require.New(t)

	db, err := getBasicDB()
	require.NoError(err)

	trieIntf, err := db.NewView(nil)
	require.NoError(err)
	require.IsType(&trieView{}, trieIntf)
	trie := trieIntf.(*trieView)

	path, err := trie.getPathTo(newPath(nil))
	require.NoError(err)

	// Just the root
	require.Len(path, 1)
	require.Equal(trie.root, path[0])

	// Insert a key
	key1 := []byte{0}
	require.NoError(trie.insert(key1, []byte("value")))
	require.NoError(trie.calculateNodeIDs(context.Background()))

	path, err = trie.getPathTo(newPath(key1))
	require.NoError(err)

	// Root and 1 value
	require.Len(path, 2)
	require.Equal(trie.root, path[0])
	require.Equal(newPath(key1), path[1].key)

	// Insert another key which is a child of the first
	key2 := []byte{0, 1}
	require.NoError(trie.insert(key2, []byte("value")))
	require.NoError(trie.calculateNodeIDs(context.Background()))

	path, err = trie.getPathTo(newPath(key2))
	require.NoError(err)
	require.Len(path, 3)
	require.Equal(trie.root, path[0])
	require.Equal(newPath(key1), path[1].key)
	require.Equal(newPath(key2), path[2].key)

	// Insert a key which shares no prefix with the others
	key3 := []byte{255}
	require.NoError(trie.insert(key3, []byte("value")))
	require.NoError(trie.calculateNodeIDs(context.Background()))

	path, err = trie.getPathTo(newPath(key3))
	require.NoError(err)
	require.Len(path, 2)
	require.Equal(trie.root, path[0])
	require.Equal(newPath(key3), path[1].key)

	// Other key paths not affected
	path, err = trie.getPathTo(newPath(key2))
	require.NoError(err)
	require.Len(path, 3)
	require.Equal(trie.root, path[0])
	require.Equal(newPath(key1), path[1].key)
	require.Equal(newPath(key2), path[2].key)

	// Gets closest node when key doesn't exist
	key4 := []byte{0, 1, 2}
	path, err = trie.getPathTo(newPath(key4))
	require.NoError(err)
	require.Len(path, 3)
	require.Equal(trie.root, path[0])
	require.Equal(newPath(key1), path[1].key)
	require.Equal(newPath(key2), path[2].key)

	// Gets just root when key doesn't exist and no key shares a prefix
	key5 := []byte{128}
	path, err = trie.getPathTo(newPath(key5))
	require.NoError(err)
	require.Len(path, 1)
	require.Equal(trie.root, path[0])
}

func Test_Trie_ViewOnCommitedView(t *testing.T) {
	require := require.New(t)

	dbTrie, err := getBasicDB()
	require.NoError(err)
	require.NotNil(dbTrie)

	committedTrie, err := dbTrie.NewView([]database.BatchOp{{Key: []byte{0}, Value: []byte{0}}})
	require.NoError(err)

	require.NoError(committedTrie.CommitToDB(context.Background()))

	newView, err := committedTrie.NewView([]database.BatchOp{{Key: []byte{1}, Value: []byte{1}}})
	require.NoError(err)
	require.NoError(newView.CommitToDB(context.Background()))

	val0, err := dbTrie.GetValue(context.Background(), []byte{0})
	require.NoError(err)
	require.Equal([]byte{0}, val0)
	val1, err := dbTrie.GetValue(context.Background(), []byte{1})
	require.NoError(err)
	require.Equal([]byte{1}, val1)
}

func Test_Trie_Partial_Commit_Leaves_Valid_Tries(t *testing.T) {
	require := require.New(t)

	dbTrie, err := getBasicDB()
	require.NoError(err)
	require.NotNil(dbTrie)

	trie2, err := dbTrie.NewView([]database.BatchOp{{Key: []byte("key"), Value: []byte("value")}})
	require.NoError(err)

	trie3, err := trie2.NewView([]database.BatchOp{{Key: []byte("key1"), Value: []byte("value1")}})
	require.NoError(err)

	trie4, err := trie3.NewView([]database.BatchOp{{Key: []byte("key2"), Value: []byte("value2")}})
	require.NoError(err)

	_, err = trie4.NewView([]database.BatchOp{{Key: []byte("key3"), Value: []byte("value3")}})
	require.NoError(err)

	require.NoError(trie3.CommitToDB(context.Background()))

	root, err := trie3.GetMerkleRoot(context.Background())
	require.NoError(err)

	dbRoot, err := dbTrie.GetMerkleRoot(context.Background())
	require.NoError(err)

	require.Equal(root, dbRoot)
}

func Test_Trie_WriteToDB(t *testing.T) {
	require := require.New(t)

	dbTrie, err := getBasicDB()
	require.NoError(err)
	require.NotNil(dbTrie)

	trieIntF, err := dbTrie.NewView(nil)
	require.NoError(err)
	trie := trieIntF.(*trieView)

	// value hasn't been inserted so shouldn't exist
	value, err := trie.GetValue(context.Background(), []byte("key"))
	require.ErrorIs(err, database.ErrNotFound)
	require.Nil(value)

	require.NoError(trie.insert([]byte("key"), []byte("value")))

	value, err = getNodeValue(trie, "key")
	require.NoError(err)
	require.Equal([]byte("value"), value)

	require.NoError(trie.CommitToDB(context.Background()))

	p := newPath([]byte("key"))
	rawBytes, err := dbTrie.nodeDB.Get(p.Bytes())
	require.NoError(err)

	node, err := parseNode(p, rawBytes)
	require.NoError(err)
	require.Equal([]byte("value"), node.value.Value())
}

func Test_Trie_InsertAndRetrieve(t *testing.T) {
	require := require.New(t)

	dbTrie, err := getBasicDB()
	require.NoError(err)
	require.NotNil(dbTrie)

	// value hasn't been inserted so shouldn't exist
	value, err := dbTrie.Get([]byte("key"))
	require.ErrorIs(err, database.ErrNotFound)
	require.Nil(value)

	require.NoError(dbTrie.Put([]byte("key"), []byte("value")))

	value, err = getNodeValue(dbTrie, "key")
	require.NoError(err)
	require.Equal([]byte("value"), value)
}

func Test_Trie_Delete(t *testing.T) {
	require := require.New(t)

	dbTrie, err := getBasicDB()
	require.NoError(err)
	require.NotNil(dbTrie)

	trie, err := dbTrie.NewView([]database.BatchOp{{Key: []byte("key"), Value: []byte("value0")}})
	require.NoError(err)

	value, err := getNodeValue(trie, "key")
	require.NoError(err)
	require.Equal([]byte("value0"), value)

	trie, err = dbTrie.NewView([]database.BatchOp{{Key: []byte("key"), Delete: true}})
	require.NoError(err)

	value, err = getNodeValue(trie, "key")
	require.ErrorIs(err, database.ErrNotFound)
	require.Nil(value)
}

func Test_Trie_DeleteMissingKey(t *testing.T) {
	require := require.New(t)

	trie, err := getBasicDB()
	require.NoError(err)
	require.NotNil(trie)

	require.NoError(trie.Remove(context.Background(), []byte("key")))
}

func Test_Trie_ExpandOnKeyPath(t *testing.T) {
	require := require.New(t)

	dbTrie, err := getBasicDB()
	require.NoError(err)
	require.NotNil(dbTrie)
	trieIntF, err := dbTrie.NewView(nil)
	require.NoError(err)
	trie := trieIntF.(*trieView)

	require.NoError(trie.insert([]byte("key"), []byte("value0")))

	value, err := getNodeValue(trie, "key")
	require.NoError(err)
	require.Equal([]byte("value0"), value)

	require.NoError(trie.insert([]byte("key1"), []byte("value1")))

	value, err = getNodeValue(trie, "key")
	require.NoError(err)
	require.Equal([]byte("value0"), value)

	value, err = getNodeValue(trie, "key1")
	require.NoError(err)
	require.Equal([]byte("value1"), value)

	require.NoError(trie.insert([]byte("key12"), []byte("value12")))

	value, err = getNodeValue(trie, "key")
	require.NoError(err)
	require.Equal([]byte("value0"), value)

	value, err = getNodeValue(trie, "key1")
	require.NoError(err)
	require.Equal([]byte("value1"), value)

	value, err = getNodeValue(trie, "key12")
	require.NoError(err)
	require.Equal([]byte("value12"), value)
}

func Test_Trie_CompressedPaths(t *testing.T) {
	require := require.New(t)

	dbTrie, err := getBasicDB()
	require.NoError(err)
	require.NotNil(dbTrie)
	trieIntF, err := dbTrie.NewView(nil)
	require.NoError(err)
	trie := trieIntF.(*trieView)

	require.NoError(trie.insert([]byte("key12"), []byte("value12")))

	value, err := getNodeValue(trie, "key12")
	require.NoError(err)
	require.Equal([]byte("value12"), value)

	require.NoError(trie.insert([]byte("key1"), []byte("value1")))

	value, err = getNodeValue(trie, "key12")
	require.NoError(err)
	require.Equal([]byte("value12"), value)

	value, err = getNodeValue(trie, "key1")
	require.NoError(err)
	require.Equal([]byte("value1"), value)

	require.NoError(trie.insert([]byte("key"), []byte("value")))

	value, err = getNodeValue(trie, "key12")
	require.NoError(err)
	require.Equal([]byte("value12"), value)

	value, err = getNodeValue(trie, "key1")
	require.NoError(err)
	require.Equal([]byte("value1"), value)

	value, err = getNodeValue(trie, "key")
	require.NoError(err)
	require.Equal([]byte("value"), value)
}

func Test_Trie_SplitBranch(t *testing.T) {
	require := require.New(t)

	dbTrie, err := getBasicDB()
	require.NoError(err)
	require.NotNil(dbTrie)

	// force a new node to generate with common prefix "key1" and have these two nodes as children
	trie, err := dbTrie.NewView([]database.BatchOp{
		{Key: []byte("key12"), Value: []byte("value12")},
		{Key: []byte("key134"), Value: []byte("value134")},
	})
	require.NoError(err)

	value, err := getNodeValue(trie, "key12")
	require.NoError(err)
	require.Equal([]byte("value12"), value)

	value, err = getNodeValue(trie, "key134")
	require.NoError(err)
	require.Equal([]byte("value134"), value)
}

func Test_Trie_HashCountOnBranch(t *testing.T) {
	require := require.New(t)

	dbTrie, err := getBasicDB()
	require.NoError(err)
	require.NotNil(dbTrie)
	trieIntF, err := dbTrie.NewView(nil)
	require.NoError(err)
	trie := trieIntF.(*trieView)

	// force a new node to generate with common prefix "key1" and have these two nodes as children
	require.NoError(trie.insert([]byte("key12"), []byte("value12")))
	require.NoError(trie.calculateNodeIDs(context.Background()))
	oldCount := dbTrie.metrics.(*mockMetrics).hashCount
	require.NoError(trie.insert([]byte("key134"), []byte("value134")))
	// only hashes the new branch node, the new child node, and root
	// shouldn't hash the existing node
	require.NoError(trie.calculateNodeIDs(context.Background()))
	require.Equal(oldCount+3, dbTrie.metrics.(*mockMetrics).hashCount)
}

func Test_Trie_HashCountOnDelete(t *testing.T) {
	require := require.New(t)

	dbTrie, err := getBasicDB()
	require.NoError(err)

	trie, err := dbTrie.NewView([]database.BatchOp{
		{Key: []byte("k"), Value: []byte("value0")},
		{Key: []byte("ke"), Value: []byte("value1")},
		{Key: []byte("key"), Value: []byte("value2")},
		{Key: []byte("key1"), Value: []byte("value3")},
		{Key: []byte("key2"), Value: []byte("value4")},
	})
	require.NoError(err)
	require.NotNil(trie)

	require.NoError(trie.CommitToDB(context.Background()))
	oldCount := dbTrie.metrics.(*mockMetrics).hashCount

	// delete the middle values
	view, err := trie.NewView([]database.BatchOp{
		{Key: []byte("k"), Delete: true},
		{Key: []byte("ke"), Delete: true},
		{Key: []byte("key"), Delete: true},
	})
	require.NoError(err)
	require.NoError(view.CommitToDB(context.Background()))

	// the root is the only updated node so only one new hash
	require.Equal(oldCount+1, dbTrie.metrics.(*mockMetrics).hashCount)
}

func Test_Trie_NoExistingResidual(t *testing.T) {
	require := require.New(t)

	dbTrie, err := getBasicDB()
	require.NoError(err)
	require.NotNil(dbTrie)

	trie, err := dbTrie.NewView([]database.BatchOp{
		{Key: []byte("k"), Value: []byte("1")},
		{Key: []byte("ke"), Value: []byte("2")},
		{Key: []byte("key1"), Value: []byte("3")},
		{Key: []byte("key123"), Value: []byte("4")},
	})
	require.NoError(err)
	require.NotNil(trie)

	value, err := getNodeValue(trie, "k")
	require.NoError(err)
	require.Equal([]byte("1"), value)

	value, err = getNodeValue(trie, "ke")
	require.NoError(err)
	require.Equal([]byte("2"), value)

	value, err = getNodeValue(trie, "key1")
	require.NoError(err)
	require.Equal([]byte("3"), value)

	value, err = getNodeValue(trie, "key123")
	require.NoError(err)
	require.Equal([]byte("4"), value)
}

func Test_Trie_CommitChanges(t *testing.T) {
	require := require.New(t)

	db, err := getBasicDB()
	require.NoError(err)

	view1Intf, err := db.NewView([]database.BatchOp{{Key: []byte{1}, Value: []byte{1}}})
	require.NoError(err)
	require.IsType(&trieView{}, view1Intf)
	view1 := view1Intf.(*trieView)

	// view1
	//   |
	//  db

	// Case: Committing to an invalid view
	view1.invalidated = true
	err = view1.commitChanges(context.Background(), &trieView{})
	require.ErrorIs(err, ErrInvalid)
	view1.invalidated = false // Reset

	// Case: Committing a nil view is a no-op
	oldRoot, err := view1.getMerkleRoot(context.Background())
	require.NoError(err)
	require.NoError(view1.commitChanges(context.Background(), nil))
	newRoot, err := view1.getMerkleRoot(context.Background())
	require.NoError(err)
	require.Equal(oldRoot, newRoot)

	// Case: Committing a view with the wrong parent.
	err = view1.commitChanges(context.Background(), &trieView{})
	require.ErrorIs(err, ErrViewIsNotAChild)

	// Case: Committing a view which is invalid
	err = view1.commitChanges(context.Background(), &trieView{
		parentTrie:  view1,
		invalidated: true,
	})
	require.ErrorIs(err, ErrInvalid)

	// Make more views atop the existing one
	view2Intf, err := view1.NewView([]database.BatchOp{
		{Key: []byte{2}, Value: []byte{2}},
		{Key: []byte{1}, Delete: true},
	})
	require.NoError(err)
	require.IsType(&trieView{}, view2Intf)
	view2 := view2Intf.(*trieView)

	view2Root, err := view2.getMerkleRoot(context.Background())
	require.NoError(err)

	// view1 has 1 --> 1
	// view2 has 2 --> 2

	view3Intf, err := view1.NewView(nil)
	require.NoError(err)
	require.IsType(&trieView{}, view3Intf)
	view3 := view3Intf.(*trieView)

	view4Intf, err := view2.NewView(nil)
	require.NoError(err)
	require.IsType(&trieView{}, view4Intf)
	view4 := view4Intf.(*trieView)

	// view4
	//   |
	// view2  view3
	//   |   /
	// view1
	//   |
	//  db

	// Commit view2 to view1
	require.NoError(view1.commitChanges(context.Background(), view2))

	// All siblings of view2 should be invalidated
	require.True(view3.invalidated)

	// Children of view2 are now children of view1
	require.Equal(view1, view4.parentTrie)
	require.Contains(view1.childViews, view4)

	// Value changes from view2 are reflected in view1
	newView1Root, err := view1.getMerkleRoot(context.Background())
	require.NoError(err)
	require.Equal(view2Root, newView1Root)
	_, err = view1.GetValue(context.Background(), []byte{1})
	require.ErrorIs(err, database.ErrNotFound)
	got, err := view1.GetValue(context.Background(), []byte{2})
	require.NoError(err)
	require.Equal([]byte{2}, got)
}

func Test_Trie_BatchApply(t *testing.T) {
	require := require.New(t)

	dbTrie, err := getBasicDB()
	require.NoError(err)
	require.NotNil(dbTrie)

	trie, err := dbTrie.NewView([]database.BatchOp{
		{Key: []byte("key1"), Value: []byte("value1")},
		{Key: []byte("key12"), Value: []byte("value12")},
		{Key: []byte("key134"), Value: []byte("value134")},
		{Key: []byte("key1"), Delete: true},
	})
	require.NoError(err)
	require.NotNil(trie)

	value, err := getNodeValue(trie, "key12")
	require.NoError(err)
	require.Equal([]byte("value12"), value)

	value, err = getNodeValue(trie, "key134")
	require.NoError(err)
	require.Equal([]byte("value134"), value)

	_, err = getNodeValue(trie, "key1")
	require.ErrorIs(err, database.ErrNotFound)
}

func Test_Trie_ChainDeletion(t *testing.T) {
	require := require.New(t)

	trie, err := getBasicDB()
	require.NoError(err)
	require.NotNil(trie)
	newTrie, err := trie.NewView([]database.BatchOp{
		{Key: []byte("k"), Value: []byte("value0")},
		{Key: []byte("ke"), Value: []byte("value1")},
		{Key: []byte("key"), Value: []byte("value2")},
		{Key: []byte("key1"), Value: []byte("value3")},
	})
	require.NoError(err)

	require.NoError(newTrie.(*trieView).calculateNodeIDs(context.Background()))
	root, err := newTrie.getEditableNode(EmptyPath)
	require.NoError(err)
	require.Len(root.children, 1)

	newTrie, err = newTrie.NewView([]database.BatchOp{
		{Key: []byte("k"), Delete: true},
		{Key: []byte("ke"), Delete: true},
		{Key: []byte("key"), Delete: true},
		{Key: []byte("key1"), Delete: true},
	})
	require.NoError(err)
	require.NoError(newTrie.(*trieView).calculateNodeIDs(context.Background()))
	root, err = newTrie.getEditableNode(EmptyPath)
	require.NoError(err)
	// since all values have been deleted, the nodes should have been cleaned up
	require.Empty(root.children)
}

func Test_Trie_Invalidate_Children_On_Edits(t *testing.T) {
	require := require.New(t)

	dbTrie, err := getBasicDB()
	require.NoError(err)
	require.NotNil(dbTrie)

	trie, err := dbTrie.NewView(nil)
	require.NoError(err)

	childTrie1, err := trie.NewView(nil)
	require.NoError(err)
	childTrie2, err := trie.NewView(nil)
	require.NoError(err)
	childTrie3, err := trie.NewView(nil)
	require.NoError(err)

	require.False(childTrie1.(*trieView).isInvalid())
	require.False(childTrie2.(*trieView).isInvalid())
	require.False(childTrie3.(*trieView).isInvalid())

	require.NoError(trie.(*trieView).insert([]byte{0}, []byte{0}))

	require.True(childTrie1.(*trieView).isInvalid())
	require.True(childTrie2.(*trieView).isInvalid())
	require.True(childTrie3.(*trieView).isInvalid())
}

func Test_Trie_Invalidate_Siblings_On_Commit(t *testing.T) {
	require := require.New(t)

	dbTrie, err := getBasicDB()
	require.NoError(err)
	require.NotNil(dbTrie)

	baseView, err := dbTrie.NewView(nil)
	require.NoError(err)

	viewToCommit, err := baseView.NewView(nil)
	require.NoError(err)

	sibling1, err := baseView.NewView(nil)
	require.NoError(err)
	sibling2, err := baseView.NewView(nil)
	require.NoError(err)

	require.False(sibling1.(*trieView).isInvalid())
	require.False(sibling2.(*trieView).isInvalid())

	require.NoError(viewToCommit.(*trieView).insert([]byte{0}, []byte{0}))
	require.NoError(viewToCommit.CommitToDB(context.Background()))

	require.True(sibling1.(*trieView).isInvalid())
	require.True(sibling2.(*trieView).isInvalid())
	require.False(viewToCommit.(*trieView).isInvalid())
}

func Test_Trie_NodeCollapse(t *testing.T) {
	require := require.New(t)

	dbTrie, err := getBasicDB()
	require.NoError(err)
	require.NotNil(dbTrie)

	trie, err := dbTrie.NewView([]database.BatchOp{
		{Key: []byte("k"), Value: []byte("value0")},
		{Key: []byte("ke"), Value: []byte("value1")},
		{Key: []byte("key"), Value: []byte("value2")},
		{Key: []byte("key1"), Value: []byte("value3")},
		{Key: []byte("key2"), Value: []byte("value4")},
	})
	require.NoError(err)

	require.NoError(trie.(*trieView).calculateNodeIDs(context.Background()))
	root, err := trie.getEditableNode(EmptyPath)
	require.NoError(err)
	require.Len(root.children, 1)

	root, err = trie.getEditableNode(EmptyPath)
	require.NoError(err)
	require.Len(root.children, 1)

	firstNode, err := trie.getEditableNode(root.getSingleChildPath())
	require.NoError(err)
	require.Len(firstNode.children, 1)

	// delete the middle values
	trie, err = trie.NewView([]database.BatchOp{
		{Key: []byte("k"), Delete: true},
		{Key: []byte("ke"), Delete: true},
		{Key: []byte("key"), Delete: true},
	})
	require.NoError(err)
	require.NoError(trie.(*trieView).calculateNodeIDs(context.Background()))

	root, err = trie.getEditableNode(EmptyPath)
	require.NoError(err)
	require.Len(root.children, 1)

	firstNode, err = trie.getEditableNode(root.getSingleChildPath())
	require.NoError(err)
	require.Len(firstNode.children, 2)
}

func Test_Trie_MultipleStates(t *testing.T) {
	randCount := int64(0)
	for _, commitApproach := range []string{"never", "before", "after"} {
		t.Run(commitApproach, func(t *testing.T) {
			require := require.New(t)

			r := rand.New(rand.NewSource(randCount)) // #nosec G404
			randCount++
			rdb := memdb.New()
			defer rdb.Close()
			db, err := New(
				context.Background(),
				rdb,
				newDefaultConfig(),
			)
			require.NoError(err)
			defer db.Close()

			initialSet := 1000
			// Populate initial set of keys
			ops := make([]database.BatchOp, 0, initialSet)
			require.NoError(err)
			kv := [][]byte{}
			for i := 0; i < initialSet; i++ {
				k := []byte(strconv.Itoa(i))
				kv = append(kv, k)
				ops = append(ops, database.BatchOp{Key: k, Value: hashing.ComputeHash256(k)})
			}
			root, err := db.NewView(ops)
			require.NoError(err)

			// Get initial root
			_, err = root.GetMerkleRoot(context.Background())
			require.NoError(err)

			if commitApproach == "before" {
				require.NoError(root.CommitToDB(context.Background()))
			}

			// Populate additional states
			concurrentStates := []Trie{}
			for i := 0; i < 5; i++ {
				newState, err := root.NewView(nil)
				require.NoError(err)
				concurrentStates = append(concurrentStates, newState)
			}

			if commitApproach == "after" {
				require.NoError(root.CommitToDB(context.Background()))
			}

			// Process ops
			newStart := initialSet
			concurrentOps := make([][]database.BatchOp, len(concurrentStates))
			for i := 0; i < 100; i++ {
				if r.Intn(100) < 20 {
					// New Key
					for index := range concurrentStates {
						k := []byte(strconv.Itoa(newStart))
						concurrentOps[index] = append(concurrentOps[index], database.BatchOp{Key: k, Value: hashing.ComputeHash256(k)})
					}
					newStart++
				} else {
					// Fetch and update old
					selectedKey := kv[r.Intn(len(kv))]
					var pastV []byte
					for index, state := range concurrentStates {
						v, err := state.GetValue(context.Background(), selectedKey)
						require.NoError(err)
						if pastV == nil {
							pastV = v
						} else {
							require.Equal(pastV, v)
						}
						concurrentOps[index] = append(concurrentOps[index], database.BatchOp{Key: selectedKey, Value: hashing.ComputeHash256(v)})
					}
				}
			}
			for index, state := range concurrentStates {
				concurrentStates[index], err = state.NewView(concurrentOps[index])
				require.NoError(err)
			}

			// Generate roots
			var pastRoot ids.ID
			for _, state := range concurrentStates {
				mroot, err := state.GetMerkleRoot(context.Background())
				require.NoError(err)
				if pastRoot == ids.Empty {
					pastRoot = mroot
				} else {
					require.Equal(pastRoot, mroot)
				}
			}
		})
	}
}

func TestNewViewOnCommittedView(t *testing.T) {
	require := require.New(t)

	db, err := getBasicDB()
	require.NoError(err)

	// Create a view
	view1Intf, err := db.NewView(nil)
	require.NoError(err)
	require.IsType(&trieView{}, view1Intf)
	view1 := view1Intf.(*trieView)

	// view1
	//   |
	//  db

	require.Len(db.childViews, 1)
	require.Contains(db.childViews, view1)
	require.Equal(db, view1.parentTrie)

	require.NoError(view1.insert([]byte{1}, []byte{1}))

	// Commit the view
	require.NoError(view1.CommitToDB(context.Background()))

	// view1 (committed)
	//   |
	//  db

	require.Len(db.childViews, 1)
	require.Contains(db.childViews, view1)
	require.Equal(db, view1.parentTrie)

	// Create a new view on the committed view
	view2Intf, err := view1.NewView(nil)
	require.NoError(err)
	require.IsType(&trieView{}, view2Intf)
	view2 := view2Intf.(*trieView)

	// view2
	//   |
	// view1 (committed)
	//   |
	//  db

	require.Equal(db, view2.parentTrie)
	require.Contains(db.childViews, view1)
	require.Contains(db.childViews, view2)
	require.Len(db.childViews, 2)

	// Make sure the new view has the right value
	got, err := view2.GetValue(context.Background(), []byte{1})
	require.NoError(err)
	require.Equal([]byte{1}, got)

	// Make another view
	view3Intf, err := view2.NewView(nil)
	require.NoError(err)
	require.IsType(&trieView{}, view3Intf)
	view3 := view3Intf.(*trieView)

	// view3
	//   |
	// view2
	//   |
	// view1 (committed)
	//   |
	//  db

	require.Equal(view2, view3.parentTrie)
	require.Contains(view2.childViews, view3)
	require.Len(view2.childViews, 1)
	require.Contains(db.childViews, view1)
	require.Contains(db.childViews, view2)
	require.Len(db.childViews, 2)

	// Commit view2
	require.NoError(view2.CommitToDB(context.Background()))

	// view3
	//   |
	// view2 (committed)
	//   |
	// view1 (committed)
	//   |
	//  db

	// Note that view2 being committed invalidates view1
	require.True(view1.invalidated)
	require.Contains(db.childViews, view2)
	require.Contains(db.childViews, view3)
	require.Len(db.childViews, 2)
	require.Equal(db, view3.parentTrie)

	// Commit view3
	require.NoError(view3.CommitToDB(context.Background()))

	// view3 being committed invalidates view2
	require.True(view2.invalidated)
	require.Contains(db.childViews, view3)
	require.Len(db.childViews, 1)
	require.Equal(db, view3.parentTrie)
}

func Test_TrieView_NewView(t *testing.T) {
	require := require.New(t)

	db, err := getBasicDB()
	require.NoError(err)

	// Create a view
	view1Intf, err := db.NewView(nil)
	require.NoError(err)
	require.IsType(&trieView{}, view1Intf)
	view1 := view1Intf.(*trieView)

	// Create a view atop view1
	view2Intf, err := view1.NewView(nil)
	require.NoError(err)
	require.IsType(&trieView{}, view2Intf)
	view2 := view2Intf.(*trieView)

	// view2
	//   |
	// view1
	//   |
	//  db

	// Assert view2's parent is view1
	require.Equal(view1, view2.parentTrie)
	require.Contains(view1.childViews, view2)
	require.Len(view1.childViews, 1)

	// Commit view1
	require.NoError(view1.CommitToDB(context.Background()))

	// Make another view atop view1
	view3Intf, err := view1.NewView(nil)
	require.NoError(err)
	require.IsType(&trieView{}, view3Intf)
	view3 := view3Intf.(*trieView)

	// view3
	//   |
	// view2
	//   |
	// view1
	//   |
	//  db

	// Assert view3's parent is db
	require.Equal(db, view3.parentTrie)
	require.Contains(db.childViews, view3)
	require.NotContains(view1.childViews, view3)

	// Assert that NewPreallocatedView on an invalid view fails
	invalidView := &trieView{invalidated: true}
	_, err = invalidView.NewView(nil)
	require.ErrorIs(err, ErrInvalid)
}

func TestTrieViewInvalidate(t *testing.T) {
	require := require.New(t)

	db, err := getBasicDB()
	require.NoError(err)

	// Create a view
	view1Intf, err := db.NewView(nil)
	require.NoError(err)
	require.IsType(&trieView{}, view1Intf)
	view1 := view1Intf.(*trieView)

	// Create 2 views atop view1
	view2Intf, err := view1.NewView(nil)
	require.NoError(err)
	require.IsType(&trieView{}, view2Intf)
	view2 := view2Intf.(*trieView)

	view3Intf, err := view1.NewView(nil)
	require.NoError(err)
	require.IsType(&trieView{}, view3Intf)
	view3 := view3Intf.(*trieView)

	// view2  view3
	//   |    /
	//   view1
	//     |
	//     db

	// Invalidate view1
	view1.invalidate()

	require.Empty(view1.childViews)
	require.True(view1.invalidated)
	require.True(view2.invalidated)
	require.True(view3.invalidated)
}

func TestTrieViewMoveChildViewsToView(t *testing.T) {
	require := require.New(t)

	db, err := getBasicDB()
	require.NoError(err)

	// Create a view
	view1Intf, err := db.NewView(nil)
	require.NoError(err)
	require.IsType(&trieView{}, view1Intf)
	view1 := view1Intf.(*trieView)

	// Create a view atop view1
	view2Intf, err := view1.NewView(nil)
	require.NoError(err)
	require.IsType(&trieView{}, view2Intf)
	view2 := view2Intf.(*trieView)

	// Create a view atop view2
	view3Intf, err := view1.NewView(nil)
	require.NoError(err)
	require.IsType(&trieView{}, view3Intf)
	view3 := view3Intf.(*trieView)

	// view3
	//   |
	// view2
	//   |
	// view1
	//   |
	//   db

	view1.moveChildViewsToView(view2)

	require.Equal(view1, view3.parentTrie)
	require.Contains(view1.childViews, view3)
	require.Contains(view1.childViews, view2)
	require.Len(view1.childViews, 2)
}

func TestTrieViewInvalidChildrenExcept(t *testing.T) {
	require := require.New(t)

	db, err := getBasicDB()
	require.NoError(err)

	// Create a view
	view1Intf, err := db.NewView(nil)
	require.NoError(err)
	require.IsType(&trieView{}, view1Intf)
	view1 := view1Intf.(*trieView)

	// Create 2 views atop view1
	view2Intf, err := view1.NewView(nil)
	require.NoError(err)
	require.IsType(&trieView{}, view2Intf)
	view2 := view2Intf.(*trieView)

	view3Intf, err := view1.NewView(nil)
	require.NoError(err)
	require.IsType(&trieView{}, view3Intf)
	view3 := view3Intf.(*trieView)

	view1.invalidateChildrenExcept(view2)

	require.False(view2.invalidated)
	require.True(view3.invalidated)
	require.Contains(view1.childViews, view2)
	require.Len(view1.childViews, 1)

	view1.invalidateChildrenExcept(nil)
	require.True(view2.invalidated)
	require.True(view3.invalidated)
	require.Empty(view1.childViews)
}

func Test_Trie_ConcurrentNewViewAndCommit(t *testing.T) {
	require := require.New(t)

	trie, err := getBasicDB()
	require.NoError(err)
	require.NotNil(trie)

	newTrie, err := trie.NewView([]database.BatchOp{
		{Key: []byte("key"), Value: []byte("value0")},
	})
	require.NoError(err)

	var wg sync.WaitGroup
	defer wg.Wait()

	wg.Add(1)
	go func() {
		defer wg.Done()
		require.NoError(newTrie.CommitToDB(context.Background()))
	}()

	newView, err := newTrie.NewView(nil)
	require.NoError(err)
	require.NotNil(newView)
<<<<<<< HEAD
=======
}

func Test_Trie_ConcurrentDeleteAndMerkleRoot(t *testing.T) {
	require := require.New(t)

	trie, err := getBasicDB()
	require.NoError(err)
	require.NotNil(trie)

	newTrie, err := trie.NewView()
	require.NoError(err)
	require.NoError(newTrie.Insert(context.Background(), []byte("key"), []byte("value0")))

	var wg sync.WaitGroup
	defer wg.Wait()

	wg.Add(1)
	go func() {
		defer wg.Done()
		require.NoError(newTrie.Remove(context.Background(), []byte("key")))
	}()

	rootID, err := newTrie.GetMerkleRoot(context.Background())
	require.NoError(err)
	require.NotZero(rootID)
}

func Test_Trie_ConcurrentInsertProveCommit(t *testing.T) {
	require := require.New(t)

	trie, err := getBasicDB()
	require.NoError(err)
	require.NotNil(trie)

	newTrie, err := trie.NewView()
	require.NoError(err)

	var wg sync.WaitGroup
	defer wg.Wait()

	wg.Add(1)
	go func() {
		defer wg.Done()
		require.NoError(newTrie.Insert(context.Background(), []byte("key2"), []byte("value2")))
	}()

	require.Eventually(
		func() bool {
			proof, err := newTrie.GetProof(context.Background(), []byte("key2"))
			require.NoError(err)
			require.NotNil(proof)

			if proof.Value.Value() == nil {
				// this is an exclusion proof since the value is nil
				// return false to keep waiting for Insert to complete.
				return false
			}
			require.Equal([]byte("value2"), proof.Value.Value())

			require.NoError(newTrie.CommitToDB(context.Background()))
			return true
		},
		time.Second,
		time.Millisecond,
	)
}

func Test_Trie_ConcurrentInsertAndRangeProof(t *testing.T) {
	require := require.New(t)

	trie, err := getBasicDB()
	require.NoError(err)
	require.NotNil(trie)

	newTrie, err := trie.NewView()
	require.NoError(err)
	require.NoError(newTrie.Insert(context.Background(), []byte("key1"), []byte("value1")))

	var wg sync.WaitGroup
	defer wg.Wait()

	wg.Add(1)
	go func() {
		defer wg.Done()
		require.NoError(newTrie.Insert(context.Background(), []byte("key2"), []byte("value2")))
		require.NoError(newTrie.Insert(context.Background(), []byte("key3"), []byte("value3")))
	}()

	require.Eventually(
		func() bool {
			rangeProof, err := newTrie.GetRangeProof(context.Background(), []byte("key1"), maybe.Some([]byte("key3")), 3)
			require.NoError(err)
			require.NotNil(rangeProof)

			if len(rangeProof.KeyValues) < 3 {
				// Wait for the other goroutine to finish inserting
				return false
			}

			// Make sure we have exactly 3 KeyValues
			require.Len(rangeProof.KeyValues, 3)
			return true
		},
		time.Second,
		time.Millisecond,
	)
>>>>>>> aea31838
}<|MERGE_RESOLUTION|>--- conflicted
+++ resolved
@@ -16,7 +16,6 @@
 	"github.com/ava-labs/avalanchego/database/memdb"
 	"github.com/ava-labs/avalanchego/ids"
 	"github.com/ava-labs/avalanchego/utils/hashing"
-	"github.com/ava-labs/avalanchego/utils/maybe"
 )
 
 func getNodeValue(t ReadOnlyTrie, key string) ([]byte, error) {
@@ -1163,113 +1162,4 @@
 	newView, err := newTrie.NewView(nil)
 	require.NoError(err)
 	require.NotNil(newView)
-<<<<<<< HEAD
-=======
-}
-
-func Test_Trie_ConcurrentDeleteAndMerkleRoot(t *testing.T) {
-	require := require.New(t)
-
-	trie, err := getBasicDB()
-	require.NoError(err)
-	require.NotNil(trie)
-
-	newTrie, err := trie.NewView()
-	require.NoError(err)
-	require.NoError(newTrie.Insert(context.Background(), []byte("key"), []byte("value0")))
-
-	var wg sync.WaitGroup
-	defer wg.Wait()
-
-	wg.Add(1)
-	go func() {
-		defer wg.Done()
-		require.NoError(newTrie.Remove(context.Background(), []byte("key")))
-	}()
-
-	rootID, err := newTrie.GetMerkleRoot(context.Background())
-	require.NoError(err)
-	require.NotZero(rootID)
-}
-
-func Test_Trie_ConcurrentInsertProveCommit(t *testing.T) {
-	require := require.New(t)
-
-	trie, err := getBasicDB()
-	require.NoError(err)
-	require.NotNil(trie)
-
-	newTrie, err := trie.NewView()
-	require.NoError(err)
-
-	var wg sync.WaitGroup
-	defer wg.Wait()
-
-	wg.Add(1)
-	go func() {
-		defer wg.Done()
-		require.NoError(newTrie.Insert(context.Background(), []byte("key2"), []byte("value2")))
-	}()
-
-	require.Eventually(
-		func() bool {
-			proof, err := newTrie.GetProof(context.Background(), []byte("key2"))
-			require.NoError(err)
-			require.NotNil(proof)
-
-			if proof.Value.Value() == nil {
-				// this is an exclusion proof since the value is nil
-				// return false to keep waiting for Insert to complete.
-				return false
-			}
-			require.Equal([]byte("value2"), proof.Value.Value())
-
-			require.NoError(newTrie.CommitToDB(context.Background()))
-			return true
-		},
-		time.Second,
-		time.Millisecond,
-	)
-}
-
-func Test_Trie_ConcurrentInsertAndRangeProof(t *testing.T) {
-	require := require.New(t)
-
-	trie, err := getBasicDB()
-	require.NoError(err)
-	require.NotNil(trie)
-
-	newTrie, err := trie.NewView()
-	require.NoError(err)
-	require.NoError(newTrie.Insert(context.Background(), []byte("key1"), []byte("value1")))
-
-	var wg sync.WaitGroup
-	defer wg.Wait()
-
-	wg.Add(1)
-	go func() {
-		defer wg.Done()
-		require.NoError(newTrie.Insert(context.Background(), []byte("key2"), []byte("value2")))
-		require.NoError(newTrie.Insert(context.Background(), []byte("key3"), []byte("value3")))
-	}()
-
-	require.Eventually(
-		func() bool {
-			rangeProof, err := newTrie.GetRangeProof(context.Background(), []byte("key1"), maybe.Some([]byte("key3")), 3)
-			require.NoError(err)
-			require.NotNil(rangeProof)
-
-			if len(rangeProof.KeyValues) < 3 {
-				// Wait for the other goroutine to finish inserting
-				return false
-			}
-
-			// Make sure we have exactly 3 KeyValues
-			require.Len(rangeProof.KeyValues, 3)
-			return true
-		},
-		time.Second,
-		time.Millisecond,
-	)
->>>>>>> aea31838
 }