--- conflicted
+++ resolved
@@ -133,13 +133,8 @@
 	trie = trieIntf.(*trieView)
 	require.NoError(trie.calculateNodeIDs(context.Background()))
 
-<<<<<<< HEAD
-	nodePath = make([]*node, 0, 2)
+	nodePath = make([]*node, 0, 1)
 	require.NoError(visitPathToKey(trie, ToKey(key1), func(n *node) error {
-=======
-	nodePath = make([]*node, 0, 1)
-	require.NoError(trie.visitPathToKey(ToKey(key1), func(n *node) error {
->>>>>>> f80cb929
 		nodePath = append(nodePath, n)
 		return nil
 	}))
@@ -163,13 +158,8 @@
 	trie = trieIntf.(*trieView)
 	require.NoError(trie.calculateNodeIDs(context.Background()))
 
-<<<<<<< HEAD
-	nodePath = make([]*node, 0, 3)
+	nodePath = make([]*node, 0, 2)
 	require.NoError(visitPathToKey(trie, ToKey(key2), func(n *node) error {
-=======
-	nodePath = make([]*node, 0, 2)
-	require.NoError(trie.visitPathToKey(ToKey(key2), func(n *node) error {
->>>>>>> f80cb929
 		nodePath = append(nodePath, n)
 		return nil
 	}))
