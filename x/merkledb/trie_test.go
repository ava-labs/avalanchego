// Copyright (C) 2019-2023, Ava Labs, Inc. All rights reserved.
// See the file LICENSE for licensing terms.

package merkledb

import (
	"context"
	"errors"
	"math/rand"
	"strconv"
	"sync"
	"testing"
	"time"

	"github.com/stretchr/testify/require"

	"github.com/ava-labs/avalanchego/database"
	"github.com/ava-labs/avalanchego/database/memdb"
	"github.com/ava-labs/avalanchego/ids"
	"github.com/ava-labs/avalanchego/utils/hashing"
)

func getNodeValue(t ReadOnlyTrie, key string) ([]byte, error) {
	if asTrieView, ok := t.(*trieView); ok {
		if err := asTrieView.calculateNodeIDs(context.Background()); err != nil {
			return nil, err
		}
		path := newPath([]byte(key))
		nodePath, err := asTrieView.getPathTo(path)
		if err != nil {
			return nil, err
		}
		closestNode := nodePath[len(nodePath)-1]
		if closestNode.key.Compare(path) != 0 || closestNode == nil {
			return nil, database.ErrNotFound
		}

		return closestNode.value.value, nil
	}
	if asDatabases, ok := t.(*merkleDB); ok {
		view, err := asDatabases.NewView()
		if err != nil {
			return nil, err
		}
		path := newPath([]byte(key))
		nodePath, err := view.(*trieView).getPathTo(path)
		if err != nil {
			return nil, err
		}
		closestNode := nodePath[len(nodePath)-1]
		if closestNode.key.Compare(path) != 0 || closestNode == nil {
			return nil, database.ErrNotFound
		}

		return closestNode.value.value, nil
	}
	return nil, nil
}

func Test_GetValue_Safety(t *testing.T) {
	require := require.New(t)

	db, err := getBasicDB()
	require.NoError(err)

	trieView, err := db.NewView()
	require.NoError(err)

	require.NoError(trieView.Insert(context.Background(), []byte{0}, []byte{0}))
	trieVal, err := trieView.GetValue(context.Background(), []byte{0})
	require.NoError(err)
	require.Equal([]byte{0}, trieVal)
	trieVal[0] = 1

	// should still be []byte{0} after edit
	trieVal, err = trieView.GetValue(context.Background(), []byte{0})
	require.NoError(err)
	require.Equal([]byte{0}, trieVal)
}

func Test_GetValues_Safety(t *testing.T) {
	require := require.New(t)

	db, err := getBasicDB()
	require.NoError(err)

	trieView, err := db.NewView()
	require.NoError(err)

	require.NoError(trieView.Insert(context.Background(), []byte{0}, []byte{0}))
	trieVals, errs := trieView.GetValues(context.Background(), [][]byte{{0}})
	require.Len(errs, 1)
	require.NoError(errs[0])
	require.Equal([]byte{0}, trieVals[0])
	trieVals[0][0] = 1
	require.Equal([]byte{1}, trieVals[0])

	// should still be []byte{0} after edit
	trieVals, errs = trieView.GetValues(context.Background(), [][]byte{{0}})
	require.Len(errs, 1)
	require.NoError(errs[0])
	require.Equal([]byte{0}, trieVals[0])
}

func TestTrieViewGetPathTo(t *testing.T) {
	require := require.New(t)

	db, err := getBasicDB()
	require.NoError(err)

	trieIntf, err := db.NewView()
	require.NoError(err)
	require.IsType(&trieView{}, trieIntf)
	trie := trieIntf.(*trieView)

	path, err := trie.getPathTo(newPath(nil))
	require.NoError(err)

	// Just the root
	require.Len(path, 1)
	require.Equal(trie.root, path[0])

	// Insert a key
	key1 := []byte{0}
	require.NoError(trie.Insert(context.Background(), key1, []byte("value")))
	require.NoError(trie.calculateNodeIDs(context.Background()))

	path, err = trie.getPathTo(newPath(key1))
	require.NoError(err)

	// Root and 1 value
	require.Len(path, 2)
	require.Equal(trie.root, path[0])
	require.Equal(newPath(key1), path[1].key)

	// Insert another key which is a child of the first
	key2 := []byte{0, 1}
	require.NoError(trie.Insert(context.Background(), key2, []byte("value")))
	require.NoError(trie.calculateNodeIDs(context.Background()))

	path, err = trie.getPathTo(newPath(key2))
	require.NoError(err)
	require.Len(path, 3)
	require.Equal(trie.root, path[0])
	require.Equal(newPath(key1), path[1].key)
	require.Equal(newPath(key2), path[2].key)

	// Insert a key which shares no prefix with the others
	key3 := []byte{255}
	require.NoError(trie.Insert(context.Background(), key3, []byte("value")))
	require.NoError(trie.calculateNodeIDs(context.Background()))

	path, err = trie.getPathTo(newPath(key3))
	require.NoError(err)
	require.Len(path, 2)
	require.Equal(trie.root, path[0])
	require.Equal(newPath(key3), path[1].key)

	// Other key paths not affected
	path, err = trie.getPathTo(newPath(key2))
	require.NoError(err)
	require.Len(path, 3)
	require.Equal(trie.root, path[0])
	require.Equal(newPath(key1), path[1].key)
	require.Equal(newPath(key2), path[2].key)

	// Gets closest node when key doesn't exist
	key4 := []byte{0, 1, 2}
	path, err = trie.getPathTo(newPath(key4))
	require.NoError(err)
	require.Len(path, 3)
	require.Equal(trie.root, path[0])
	require.Equal(newPath(key1), path[1].key)
	require.Equal(newPath(key2), path[2].key)

	// Gets just root when key doesn't exist and no key shares a prefix
	key5 := []byte{128}
	path, err = trie.getPathTo(newPath(key5))
	require.NoError(err)
	require.Len(path, 1)
	require.Equal(trie.root, path[0])
}

func Test_Trie_ViewOnCommitedView(t *testing.T) {
	require := require.New(t)

	dbTrie, err := getBasicDB()
	require.NoError(err)
	require.NotNil(dbTrie)

	committedTrie, err := dbTrie.NewView()
	require.NoError(err)
	require.NoError(committedTrie.Insert(context.Background(), []byte{0}, []byte{0}))

	require.NoError(committedTrie.CommitToDB(context.Background()))

	newView, err := committedTrie.NewView()
	require.NoError(err)

	require.NoError(newView.Insert(context.Background(), []byte{1}, []byte{1}))
	require.NoError(newView.CommitToDB(context.Background()))

	val0, err := dbTrie.GetValue(context.Background(), []byte{0})
	require.NoError(err)
	require.Equal([]byte{0}, val0)
	val1, err := dbTrie.GetValue(context.Background(), []byte{1})
	require.NoError(err)
	require.Equal([]byte{1}, val1)
}

func Test_Trie_Partial_Commit_Leaves_Valid_Tries(t *testing.T) {
	require := require.New(t)

	dbTrie, err := getBasicDB()
	require.NoError(err)
	require.NotNil(dbTrie)

	trie2, err := dbTrie.NewView()
	require.NoError(err)
	require.NoError(trie2.Insert(context.Background(), []byte("key"), []byte("value")))

	trie3, err := trie2.NewView()
	require.NoError(err)
	require.NoError(trie3.Insert(context.Background(), []byte("key1"), []byte("value1")))

	trie4, err := trie3.NewView()
	require.NoError(err)
	require.NoError(trie4.Insert(context.Background(), []byte("key2"), []byte("value2")))

	trie5, err := trie4.NewView()
	require.NoError(err)
	require.NoError(trie5.Insert(context.Background(), []byte("key3"), []byte("value3")))

	require.NoError(trie3.CommitToDB(context.Background()))

	root, err := trie3.GetMerkleRoot(context.Background())
	require.NoError(err)

	dbRoot, err := dbTrie.GetMerkleRoot(context.Background())
	require.NoError(err)

	require.Equal(root, dbRoot)
}

func Test_Trie_WriteToDB(t *testing.T) {
	require := require.New(t)

	dbTrie, err := getBasicDB()
	require.NoError(err)
	require.NotNil(dbTrie)

	trie, err := dbTrie.NewView()
	require.NoError(err)

	// value hasn't been inserted so shouldn't exist
	value, err := trie.GetValue(context.Background(), []byte("key"))
	require.ErrorIs(err, database.ErrNotFound)
	require.Nil(value)

	require.NoError(trie.Insert(context.Background(), []byte("key"), []byte("value")))

	value, err = getNodeValue(trie, "key")
	require.NoError(err)
	require.Equal([]byte("value"), value)

	require.NoError(trie.CommitToDB(context.Background()))

	p := newPath([]byte("key"))
	rawBytes, err := dbTrie.nodeDB.Get(p.Bytes())
	require.NoError(err)

	node, err := parseNode(p, rawBytes)
	require.NoError(err)
	require.Equal([]byte("value"), node.value.value)
}

func Test_Trie_InsertAndRetrieve(t *testing.T) {
	require := require.New(t)

	dbTrie, err := getBasicDB()
	require.NoError(err)
	require.NotNil(dbTrie)

	trie := Trie(dbTrie)

	// value hasn't been inserted so shouldn't exist
	value, err := dbTrie.Get([]byte("key"))
	require.ErrorIs(err, database.ErrNotFound)
	require.Nil(value)

	require.NoError(trie.Insert(context.Background(), []byte("key"), []byte("value")))

	value, err = getNodeValue(trie, "key")
	require.NoError(err)
	require.Equal([]byte("value"), value)
}

func Test_Trie_Overwrite(t *testing.T) {
	require := require.New(t)

	dbTrie, err := getBasicDB()
	require.NoError(err)
	require.NotNil(dbTrie)
	trie := Trie(dbTrie)

	require.NoError(trie.Insert(context.Background(), []byte("key"), []byte("value0")))

	value, err := getNodeValue(trie, "key")
	require.NoError(err)
	require.Equal([]byte("value0"), value)

	require.NoError(trie.Insert(context.Background(), []byte("key"), []byte("value1")))

	value, err = getNodeValue(trie, "key")
	require.NoError(err)
	require.Equal([]byte("value1"), value)
}

func Test_Trie_Delete(t *testing.T) {
	require := require.New(t)

	dbTrie, err := getBasicDB()
	require.NoError(err)
	require.NotNil(dbTrie)
	trie := Trie(dbTrie)

	require.NoError(trie.Insert(context.Background(), []byte("key"), []byte("value0")))

	value, err := getNodeValue(trie, "key")
	require.NoError(err)
	require.Equal([]byte("value0"), value)

	require.NoError(trie.Remove(context.Background(), []byte("key")))

	value, err = getNodeValue(trie, "key")
	require.ErrorIs(err, database.ErrNotFound)
	require.Nil(value)
}

func Test_Trie_DeleteMissingKey(t *testing.T) {
	require := require.New(t)

	trie, err := getBasicDB()
	require.NoError(err)
	require.NotNil(trie)

	require.NoError(trie.Remove(context.Background(), []byte("key")))
}

func Test_Trie_ExpandOnKeyPath(t *testing.T) {
	require := require.New(t)

	dbTrie, err := getBasicDB()
	require.NoError(err)
	require.NotNil(dbTrie)
	trie := Trie(dbTrie)

	require.NoError(trie.Insert(context.Background(), []byte("key"), []byte("value0")))

	value, err := getNodeValue(trie, "key")
	require.NoError(err)
	require.Equal([]byte("value0"), value)

	require.NoError(trie.Insert(context.Background(), []byte("key1"), []byte("value1")))

	value, err = getNodeValue(trie, "key")
	require.NoError(err)
	require.Equal([]byte("value0"), value)

	value, err = getNodeValue(trie, "key1")
	require.NoError(err)
	require.Equal([]byte("value1"), value)

	require.NoError(trie.Insert(context.Background(), []byte("key12"), []byte("value12")))

	value, err = getNodeValue(trie, "key")
	require.NoError(err)
	require.Equal([]byte("value0"), value)

	value, err = getNodeValue(trie, "key1")
	require.NoError(err)
	require.Equal([]byte("value1"), value)

	value, err = getNodeValue(trie, "key12")
	require.NoError(err)
	require.Equal([]byte("value12"), value)
}

func Test_Trie_CompressedPaths(t *testing.T) {
	require := require.New(t)

	dbTrie, err := getBasicDB()
	require.NoError(err)
	require.NotNil(dbTrie)
	trie := Trie(dbTrie)

	require.NoError(trie.Insert(context.Background(), []byte("key12"), []byte("value12")))

	value, err := getNodeValue(trie, "key12")
	require.NoError(err)
	require.Equal([]byte("value12"), value)

	require.NoError(trie.Insert(context.Background(), []byte("key1"), []byte("value1")))

	value, err = getNodeValue(trie, "key12")
	require.NoError(err)
	require.Equal([]byte("value12"), value)

	value, err = getNodeValue(trie, "key1")
	require.NoError(err)
	require.Equal([]byte("value1"), value)

	require.NoError(trie.Insert(context.Background(), []byte("key"), []byte("value")))

	value, err = getNodeValue(trie, "key12")
	require.NoError(err)
	require.Equal([]byte("value12"), value)

	value, err = getNodeValue(trie, "key1")
	require.NoError(err)
	require.Equal([]byte("value1"), value)

	value, err = getNodeValue(trie, "key")
	require.NoError(err)
	require.Equal([]byte("value"), value)
}

func Test_Trie_SplitBranch(t *testing.T) {
	require := require.New(t)

	dbTrie, err := getBasicDB()
	require.NoError(err)
	require.NotNil(dbTrie)
	trie := Trie(dbTrie)

	// force a new node to generate with common prefix "key1" and have these two nodes as children
	require.NoError(trie.Insert(context.Background(), []byte("key12"), []byte("value12")))
	require.NoError(trie.Insert(context.Background(), []byte("key134"), []byte("value134")))

	value, err := getNodeValue(trie, "key12")
	require.NoError(err)
	require.Equal([]byte("value12"), value)

	value, err = getNodeValue(trie, "key134")
	require.NoError(err)
	require.Equal([]byte("value134"), value)
}

func Test_Trie_HashCountOnBranch(t *testing.T) {
	require := require.New(t)

	dbTrie, err := getBasicDB()
	require.NoError(err)
	require.NotNil(dbTrie)
	trie := Trie(dbTrie)

	// force a new node to generate with common prefix "key1" and have these two nodes as children
	require.NoError(trie.Insert(context.Background(), []byte("key12"), []byte("value12")))
	oldCount := dbTrie.metrics.(*mockMetrics).hashCount
	require.NoError(trie.Insert(context.Background(), []byte("key134"), []byte("value134")))
	// only hashes the new branch node, the new child node, and root
	// shouldn't hash the existing node
	require.Equal(oldCount+3, dbTrie.metrics.(*mockMetrics).hashCount)
}

func Test_Trie_HashCountOnDelete(t *testing.T) {
	require := require.New(t)

	trie, err := getBasicDB()
	require.NoError(err)
	require.NotNil(trie)

	require.NoError(trie.Insert(context.Background(), []byte("k"), []byte("value0")))
	require.NoError(trie.Insert(context.Background(), []byte("ke"), []byte("value1")))
	require.NoError(trie.Insert(context.Background(), []byte("key"), []byte("value2")))
	require.NoError(trie.Insert(context.Background(), []byte("key1"), []byte("value3")))
	require.NoError(trie.Insert(context.Background(), []byte("key2"), []byte("value4")))

	oldCount := trie.metrics.(*mockMetrics).hashCount

	// delete the middle values
	view, err := trie.NewView()
	require.NoError(err)
	require.NoError(view.Remove(context.Background(), []byte("k")))
	require.NoError(view.Remove(context.Background(), []byte("ke")))
	require.NoError(view.Remove(context.Background(), []byte("key")))
	require.NoError(view.CommitToDB(context.Background()))

	// the root is the only updated node so only one new hash
	require.Equal(oldCount+1, trie.metrics.(*mockMetrics).hashCount)
}

func Test_Trie_NoExistingResidual(t *testing.T) {
	require := require.New(t)

	dbTrie, err := getBasicDB()
	require.NoError(err)
	require.NotNil(dbTrie)
	trie := Trie(dbTrie)

	require.NoError(trie.Insert(context.Background(), []byte("k"), []byte("1")))
	require.NoError(trie.Insert(context.Background(), []byte("ke"), []byte("2")))
	require.NoError(trie.Insert(context.Background(), []byte("key1"), []byte("3")))
	require.NoError(trie.Insert(context.Background(), []byte("key123"), []byte("4")))

	value, err := getNodeValue(trie, "k")
	require.NoError(err)
	require.Equal([]byte("1"), value)

	value, err = getNodeValue(trie, "ke")
	require.NoError(err)
	require.Equal([]byte("2"), value)

	value, err = getNodeValue(trie, "key1")
	require.NoError(err)
	require.Equal([]byte("3"), value)

	value, err = getNodeValue(trie, "key123")
	require.NoError(err)
	require.Equal([]byte("4"), value)
}

func Test_Trie_CommitChanges(t *testing.T) {
	require := require.New(t)

	db, err := getBasicDB()
	require.NoError(err)

	view1Intf, err := db.NewView()
	require.NoError(err)
	require.IsType(&trieView{}, view1Intf)
	view1 := view1Intf.(*trieView)

	require.NoError(view1.Insert(context.Background(), []byte{1}, []byte{1}))

	// view1
	//   |
	//  db

	// Case: Committing to an invalid view
	view1.invalidated = true
	err = view1.commitChanges(context.Background(), &trieView{})
	require.ErrorIs(err, ErrInvalid)
	view1.invalidated = false // Reset

	// Case: Committing a nil view is a no-op
	oldRoot, err := view1.getMerkleRoot(context.Background())
	require.NoError(err)
	require.NoError(view1.commitChanges(context.Background(), nil))
	newRoot, err := view1.getMerkleRoot(context.Background())
	require.NoError(err)
	require.Equal(oldRoot, newRoot)

	// Case: Committing a view with the wrong parent.
	err = view1.commitChanges(context.Background(), &trieView{})
	require.ErrorIs(err, ErrViewIsNotAChild)

	// Case: Committing a view which is invalid
	err = view1.commitChanges(context.Background(), &trieView{
		parentTrie:  view1,
		invalidated: true,
	})
	require.ErrorIs(err, ErrInvalid)

	// Make more views atop the existing one
	view2Intf, err := view1.NewView()
	require.NoError(err)
	require.IsType(&trieView{}, view2Intf)
	view2 := view2Intf.(*trieView)

	require.NoError(view2.Insert(context.Background(), []byte{2}, []byte{2}))
	require.NoError(view2.Remove(context.Background(), []byte{1}))

	view2Root, err := view2.getMerkleRoot(context.Background())
	require.NoError(err)

	// view1 has 1 --> 1
	// view2 has 2 --> 2

	view3Intf, err := view1.NewView()
	require.NoError(err)
	require.IsType(&trieView{}, view3Intf)
	view3 := view3Intf.(*trieView)

	view4Intf, err := view2.NewView()
	require.NoError(err)
	require.IsType(&trieView{}, view4Intf)
	view4 := view4Intf.(*trieView)

	// view4
	//   |
	// view2  view3
	//   |   /
	// view1
	//   |
	//  db

	// Commit view2 to view1
	require.NoError(view1.commitChanges(context.Background(), view2))

	// All siblings of view2 should be invalidated
	require.True(view3.invalidated)

	// Children of view2 are now children of view1
	require.Equal(view1, view4.parentTrie)
	require.Contains(view1.childViews, view4)

	// Value changes from view2 are reflected in view1
	newView1Root, err := view1.getMerkleRoot(context.Background())
	require.NoError(err)
	require.Equal(view2Root, newView1Root)
	_, err = view1.GetValue(context.Background(), []byte{1})
	require.ErrorIs(err, database.ErrNotFound)
	got, err := view1.GetValue(context.Background(), []byte{2})
	require.NoError(err)
	require.Equal([]byte{2}, got)
}

func Test_Trie_BatchApply(t *testing.T) {
	require := require.New(t)

	dbTrie, err := getBasicDB()
	require.NoError(err)
	require.NotNil(dbTrie)

	trie, err := dbTrie.NewView()
	require.NoError(err)

	require.NoError(trie.Insert(context.Background(), []byte("key1"), []byte("value1")))
	require.NoError(trie.Insert(context.Background(), []byte("key12"), []byte("value12")))
	require.NoError(trie.Insert(context.Background(), []byte("key134"), []byte("value134")))
	require.NoError(trie.Remove(context.Background(), []byte("key1")))

	value, err := getNodeValue(trie, "key12")
	require.NoError(err)
	require.Equal([]byte("value12"), value)

	value, err = getNodeValue(trie, "key134")
	require.NoError(err)
	require.Equal([]byte("value134"), value)

	_, err = getNodeValue(trie, "key1")
	require.ErrorIs(err, database.ErrNotFound)
}

func Test_Trie_ChainDeletion(t *testing.T) {
	require := require.New(t)

	trie, err := getBasicDB()
	require.NoError(err)
	require.NotNil(trie)
	newTrie, err := trie.NewView()
	require.NoError(err)

	require.NoError(newTrie.Insert(context.Background(), []byte("k"), []byte("value0")))
	require.NoError(newTrie.Insert(context.Background(), []byte("ke"), []byte("value1")))
	require.NoError(newTrie.Insert(context.Background(), []byte("key"), []byte("value2")))
	require.NoError(newTrie.Insert(context.Background(), []byte("key1"), []byte("value3")))
	require.NoError(newTrie.(*trieView).calculateNodeIDs(context.Background()))
	root, err := newTrie.getEditableNode(EmptyPath)
	require.NoError(err)
	require.Len(root.children, 1)

	require.NoError(newTrie.Remove(context.Background(), []byte("k")))
	require.NoError(newTrie.Remove(context.Background(), []byte("ke")))
	require.NoError(newTrie.Remove(context.Background(), []byte("key")))
	require.NoError(newTrie.Remove(context.Background(), []byte("key1")))
	require.NoError(newTrie.(*trieView).calculateNodeIDs(context.Background()))
	root, err = newTrie.getEditableNode(EmptyPath)
	require.NoError(err)
	// since all values have been deleted, the nodes should have been cleaned up
	require.Empty(root.children)
}

func Test_Trie_Invalidate_Children_On_Edits(t *testing.T) {
	require := require.New(t)

	dbTrie, err := getBasicDB()
	require.NoError(err)
	require.NotNil(dbTrie)

	trie, err := dbTrie.NewView()
	require.NoError(err)

	childTrie1, err := trie.NewView()
	require.NoError(err)
	childTrie2, err := trie.NewView()
	require.NoError(err)
	childTrie3, err := trie.NewView()
	require.NoError(err)

	require.False(childTrie1.(*trieView).isInvalid())
	require.False(childTrie2.(*trieView).isInvalid())
	require.False(childTrie3.(*trieView).isInvalid())

	require.NoError(trie.Insert(context.Background(), []byte{0}, []byte{0}))

	require.True(childTrie1.(*trieView).isInvalid())
	require.True(childTrie2.(*trieView).isInvalid())
	require.True(childTrie3.(*trieView).isInvalid())
}

func Test_Trie_Invalidate_Siblings_On_Commit(t *testing.T) {
	require := require.New(t)

	dbTrie, err := getBasicDB()
	require.NoError(err)
	require.NotNil(dbTrie)

	baseView, err := dbTrie.NewView()
	require.NoError(err)

	viewToCommit, err := baseView.NewView()
	require.NoError(err)

	sibling1, err := baseView.NewView()
	require.NoError(err)
	sibling2, err := baseView.NewView()
	require.NoError(err)

	require.False(sibling1.(*trieView).isInvalid())
	require.False(sibling2.(*trieView).isInvalid())

	require.NoError(viewToCommit.Insert(context.Background(), []byte{0}, []byte{0}))
	require.NoError(viewToCommit.CommitToDB(context.Background()))

	require.True(sibling1.(*trieView).isInvalid())
	require.True(sibling2.(*trieView).isInvalid())
	require.False(viewToCommit.(*trieView).isInvalid())
}

func Test_Trie_NodeCollapse(t *testing.T) {
	require := require.New(t)

	dbTrie, err := getBasicDB()
	require.NoError(err)
	require.NotNil(dbTrie)
	trie, err := dbTrie.NewView()
	require.NoError(err)

	require.NoError(trie.Insert(context.Background(), []byte("k"), []byte("value0")))
	require.NoError(trie.Insert(context.Background(), []byte("ke"), []byte("value1")))
	require.NoError(trie.Insert(context.Background(), []byte("key"), []byte("value2")))
	require.NoError(trie.Insert(context.Background(), []byte("key1"), []byte("value3")))
	require.NoError(trie.Insert(context.Background(), []byte("key2"), []byte("value4")))

	require.NoError(trie.(*trieView).calculateNodeIDs(context.Background()))
	root, err := trie.getEditableNode(EmptyPath)
	require.NoError(err)
	require.Len(root.children, 1)

	root, err = trie.getEditableNode(EmptyPath)
	require.NoError(err)
	require.Len(root.children, 1)

	firstNode, err := trie.getEditableNode(root.getSingleChildPath())
	require.NoError(err)
	require.Len(firstNode.children, 1)

	// delete the middle values
	require.NoError(trie.Remove(context.Background(), []byte("k")))
	require.NoError(trie.Remove(context.Background(), []byte("ke")))
	require.NoError(trie.Remove(context.Background(), []byte("key")))

	require.NoError(trie.(*trieView).calculateNodeIDs(context.Background()))

	root, err = trie.getEditableNode(EmptyPath)
	require.NoError(err)
	require.Len(root.children, 1)

	firstNode, err = trie.getEditableNode(root.getSingleChildPath())
	require.NoError(err)
	require.Len(firstNode.children, 2)
}

func Test_Trie_MultipleStates(t *testing.T) {
	randCount := int64(0)
	for _, commitApproach := range []string{"never", "before", "after"} {
		t.Run(commitApproach, func(t *testing.T) {
			require := require.New(t)

			r := rand.New(rand.NewSource(randCount)) // #nosec G404
			randCount++
			rdb := memdb.New()
			defer rdb.Close()
			db, err := New(
				context.Background(),
				rdb,
				Config{
					Tracer:        newNoopTracer(),
					HistoryLength: 100,
					NodeCacheSize: 100,
				},
			)
			require.NoError(err)
			defer db.Close()

			initialSet := 1000
			// Populate initial set of keys
			root, err := db.NewView()
			require.NoError(err)
			kv := [][]byte{}
			for i := 0; i < initialSet; i++ {
				k := []byte(strconv.Itoa(i))
				kv = append(kv, k)
				require.NoError(root.Insert(context.Background(), k, hashing.ComputeHash256(k)))
			}

			// Get initial root
			_, err = root.GetMerkleRoot(context.Background())
			require.NoError(err)

			if commitApproach == "before" {
				require.NoError(root.CommitToDB(context.Background()))
			}

			// Populate additional states
			concurrentStates := []Trie{}
			for i := 0; i < 5; i++ {
				newState, err := root.NewView()
				require.NoError(err)
				concurrentStates = append(concurrentStates, newState)
			}

			if commitApproach == "after" {
				require.NoError(root.CommitToDB(context.Background()))
			}

			// Process ops
			newStart := initialSet
			for i := 0; i < 100; i++ {
				if r.Intn(100) < 20 {
					// New Key
					for _, state := range concurrentStates {
						k := []byte(strconv.Itoa(newStart))
						require.NoError(state.Insert(context.Background(), k, hashing.ComputeHash256(k)))
					}
					newStart++
				} else {
					// Fetch and update old
					selectedKey := kv[r.Intn(len(kv))]
					var pastV []byte
					for _, state := range concurrentStates {
						v, err := state.GetValue(context.Background(), selectedKey)
						require.NoError(err)
						if pastV == nil {
							pastV = v
						} else {
							require.Equal(pastV, v)
						}
						require.NoError(state.Insert(context.Background(), selectedKey, hashing.ComputeHash256(v)))
					}
				}
			}

			// Generate roots
			var pastRoot ids.ID
			for _, state := range concurrentStates {
				mroot, err := state.GetMerkleRoot(context.Background())
				require.NoError(err)
				if pastRoot == ids.Empty {
					pastRoot = mroot
				} else {
					require.Equal(pastRoot, mroot, "root mismatch")
				}
			}
		})
	}
}

func TestNewViewOnCommittedView(t *testing.T) {
	require := require.New(t)

	db, err := getBasicDB()
	require.NoError(err)

	// Create a view
	view1Intf, err := db.NewView()
	require.NoError(err)
	require.IsType(&trieView{}, view1Intf)
	view1 := view1Intf.(*trieView)

	// view1
	//   |
	//  db

	require.Len(db.childViews, 1)
	require.Contains(db.childViews, view1)
	require.Equal(db, view1.parentTrie)

	require.NoError(view1.Insert(context.Background(), []byte{1}, []byte{1}))

	// Commit the view
	require.NoError(view1.CommitToDB(context.Background()))

	// view1 (committed)
	//   |
	//  db

	require.Len(db.childViews, 1)
	require.Contains(db.childViews, view1)
	require.Equal(db, view1.parentTrie)

	// Create a new view on the committed view
	view2Intf, err := view1.NewView()
	require.NoError(err)
	require.IsType(&trieView{}, view2Intf)
	view2 := view2Intf.(*trieView)

	// view2
	//   |
	// view1 (committed)
	//   |
	//  db

	require.Equal(db, view2.parentTrie)
	require.Contains(db.childViews, view1)
	require.Contains(db.childViews, view2)
	require.Len(db.childViews, 2)

	// Make sure the new view has the right value
	got, err := view2.GetValue(context.Background(), []byte{1})
	require.NoError(err)
	require.Equal([]byte{1}, got)

	// Make another view
	view3Intf, err := view2.NewView()
	require.NoError(err)
	require.IsType(&trieView{}, view3Intf)
	view3 := view3Intf.(*trieView)

	// view3
	//   |
	// view2
	//   |
	// view1 (committed)
	//   |
	//  db

	require.Equal(view2, view3.parentTrie)
	require.Contains(view2.childViews, view3)
	require.Len(view2.childViews, 1)
	require.Contains(db.childViews, view1)
	require.Contains(db.childViews, view2)
	require.Len(db.childViews, 2)

	// Commit view2
	require.NoError(view2.CommitToDB(context.Background()))

	// view3
	//   |
	// view2 (committed)
	//   |
	// view1 (committed)
	//   |
	//  db

	// Note that view2 being committed invalidates view1
	require.True(view1.invalidated)
	require.Contains(db.childViews, view2)
	require.Contains(db.childViews, view3)
	require.Len(db.childViews, 2)
	require.Equal(db, view3.parentTrie)

	// Commit view3
	require.NoError(view3.CommitToDB(context.Background()))

	// view3 being committed invalidates view2
	require.True(view2.invalidated)
	require.Contains(db.childViews, view3)
	require.Len(db.childViews, 1)
	require.Equal(db, view3.parentTrie)
}

func Test_TrieView_NewView(t *testing.T) {
	require := require.New(t)

	db, err := getBasicDB()
	require.NoError(err)

	// Create a view
	view1Intf, err := db.NewView()
	require.NoError(err)
	require.IsType(&trieView{}, view1Intf)
	view1 := view1Intf.(*trieView)

	// Create a view atop view1
	view2Intf, err := view1.NewView()
	require.NoError(err)
	require.IsType(&trieView{}, view2Intf)
	view2 := view2Intf.(*trieView)

	// view2
	//   |
	// view1
	//   |
	//  db

	// Assert view2's parent is view1
	require.Equal(view1, view2.parentTrie)
	require.Contains(view1.childViews, view2)
	require.Len(view1.childViews, 1)

	// Commit view1
	require.NoError(view1.CommitToDB(context.Background()))

	// Make another view atop view1
	view3Intf, err := view1.NewView()
	require.NoError(err)
	require.IsType(&trieView{}, view3Intf)
	view3 := view3Intf.(*trieView)

	// view3
	//   |
	// view2
	//   |
	// view1
	//   |
	//  db

	// Assert view3's parent is db
	require.Equal(db, view3.parentTrie)
	require.Contains(db.childViews, view3)
	require.NotContains(view1.childViews, view3)

	// Assert that NewPreallocatedView on an invalid view fails
	invalidView := &trieView{invalidated: true}
	_, err = invalidView.NewView()
	require.ErrorIs(err, ErrInvalid)
}

func TestTrieViewInvalidate(t *testing.T) {
	require := require.New(t)

	db, err := getBasicDB()
	require.NoError(err)

	// Create a view
	view1Intf, err := db.NewView()
	require.NoError(err)
	require.IsType(&trieView{}, view1Intf)
	view1 := view1Intf.(*trieView)

	// Create 2 views atop view1
	view2Intf, err := view1.NewView()
	require.NoError(err)
	require.IsType(&trieView{}, view2Intf)
	view2 := view2Intf.(*trieView)

	view3Intf, err := view1.NewView()
	require.NoError(err)
	require.IsType(&trieView{}, view3Intf)
	view3 := view3Intf.(*trieView)

	// view2  view3
	//   |    /
	//   view1
	//     |
	//     db

	// Invalidate view1
	view1.invalidate()

	require.Empty(view1.childViews)
	require.True(view1.invalidated)
	require.True(view2.invalidated)
	require.True(view3.invalidated)
}

func TestTrieViewMoveChildViewsToView(t *testing.T) {
	require := require.New(t)

	db, err := getBasicDB()
	require.NoError(err)

	// Create a view
	view1Intf, err := db.NewView()
	require.NoError(err)
	require.IsType(&trieView{}, view1Intf)
	view1 := view1Intf.(*trieView)

	// Create a view atop view1
	view2Intf, err := view1.NewView()
	require.NoError(err)
	require.IsType(&trieView{}, view2Intf)
	view2 := view2Intf.(*trieView)

	// Create a view atop view2
	view3Intf, err := view1.NewView()
	require.NoError(err)
	require.IsType(&trieView{}, view3Intf)
	view3 := view3Intf.(*trieView)

	// view3
	//   |
	// view2
	//   |
	// view1
	//   |
	//   db

	view1.moveChildViewsToView(view2)

	require.Equal(view1, view3.parentTrie)
	require.Contains(view1.childViews, view3)
	require.Contains(view1.childViews, view2)
	require.Len(view1.childViews, 2)
}

func TestTrieViewInvalidChildrenExcept(t *testing.T) {
	require := require.New(t)

	db, err := getBasicDB()
	require.NoError(err)

	// Create a view
	view1Intf, err := db.NewView()
	require.NoError(err)
	require.IsType(&trieView{}, view1Intf)
	view1 := view1Intf.(*trieView)

	// Create 2 views atop view1
	view2Intf, err := view1.NewView()
	require.NoError(err)
	require.IsType(&trieView{}, view2Intf)
	view2 := view2Intf.(*trieView)

	view3Intf, err := view1.NewView()
	require.NoError(err)
	require.IsType(&trieView{}, view3Intf)
	view3 := view3Intf.(*trieView)

	view1.invalidateChildrenExcept(view2)

	require.False(view2.invalidated)
	require.True(view3.invalidated)
	require.Contains(view1.childViews, view2)
	require.Len(view1.childViews, 1)

	view1.invalidateChildrenExcept(nil)
	require.True(view2.invalidated)
	require.True(view3.invalidated)
	require.Empty(view1.childViews)
}

func Test_Trie_CommitToParentView_Concurrent(t *testing.T) {
<<<<<<< HEAD
	require := require.New(t)

	for i := 0; i < 5000; i++ {
=======
	for i := 0; i < 1000; i++ {
>>>>>>> e286b326
		dbTrie, err := getBasicDB()
		require.NoError(err)
		require.NotNil(dbTrie)

		baseView, err := dbTrie.NewView()
		require.NoError(err)

		parentView, err := baseView.NewView()
		require.NoError(err)
		require.NoError(parentView.Insert(context.Background(), []byte{0}, []byte{0}))

		childView1, err := parentView.NewView()
		require.NoError(err)
		require.NoError(childView1.Insert(context.Background(), []byte{1}, []byte{1}))

		childView2, err := childView1.NewView()
		require.NoError(err)
		require.NoError(childView2.Insert(context.Background(), []byte{2}, []byte{2}))

		var wg sync.WaitGroup
		wg.Add(3)
		go func() {
			defer wg.Done()
			require.NoError(parentView.CommitToParent(context.Background()))
		}()
		go func() {
			defer wg.Done()
			require.NoError(childView1.CommitToParent(context.Background()))
		}()
		go func() {
			defer wg.Done()
			require.NoError(childView2.CommitToParent(context.Background()))
		}()

		wg.Wait()

		val0, err := baseView.GetValue(context.Background(), []byte{0})
		require.NoError(err)
		require.Equal([]byte{0}, val0)

		val1, err := baseView.GetValue(context.Background(), []byte{1})
		require.NoError(err)
		require.Equal([]byte{1}, val1)

		val2, err := baseView.GetValue(context.Background(), []byte{2})
		require.NoError(err)
		require.Equal([]byte{2}, val2)
	}
}

func Test_Trie_CommitToParentDB_Concurrent(t *testing.T) {
<<<<<<< HEAD
	require := require.New(t)

	for i := 0; i < 5000; i++ {
=======
	for i := 0; i < 1000; i++ {
>>>>>>> e286b326
		dbTrie, err := getBasicDB()
		require.NoError(err)
		require.NotNil(dbTrie)

		parentView, err := dbTrie.NewView()
		require.NoError(err)
		require.NoError(parentView.Insert(context.Background(), []byte{0}, []byte{0}))

		childView1, err := parentView.NewView()
		require.NoError(err)
		require.NoError(childView1.Insert(context.Background(), []byte{1}, []byte{1}))

		childView2, err := childView1.NewView()
		require.NoError(err)
		require.NoError(childView2.Insert(context.Background(), []byte{2}, []byte{2}))

		var wg sync.WaitGroup
		wg.Add(3)
		go func() {
			defer wg.Done()
			require.NoError(parentView.CommitToParent(context.Background()))
		}()
		go func() {
			defer wg.Done()
			require.NoError(childView1.CommitToParent(context.Background()))
		}()
		go func() {
			defer wg.Done()
			require.NoError(childView2.CommitToParent(context.Background()))
		}()

		wg.Wait()

		val0, err := dbTrie.GetValue(context.Background(), []byte{0})
		require.NoError(err)
		require.Equal([]byte{0}, val0)

		val1, err := dbTrie.GetValue(context.Background(), []byte{1})
		require.NoError(err)
		require.Equal([]byte{1}, val1)

		val2, err := dbTrie.GetValue(context.Background(), []byte{2})
		require.NoError(err)
		require.Equal([]byte{2}, val2)
	}
}

func Test_Trie_ConcurrentReadWrite(t *testing.T) {
	require := require.New(t)

	trie, err := getBasicDB()
	require.NoError(err)
	require.NotNil(trie)
	newTrie, err := trie.NewView()
	require.NoError(err)

	var wg sync.WaitGroup
	defer wg.Wait()

	wg.Add(1)
	go func() {
		defer wg.Done()
		require.NoError(newTrie.Insert(context.Background(), []byte("key"), []byte("value")))
	}()

	require.Eventually(
		func() bool {
			value, err := newTrie.GetValue(context.Background(), []byte("key"))

			if errors.Is(err, database.ErrNotFound) {
				return false
			}

			require.NoError(err)
			require.Equal([]byte("value"), value)
			return true
		},
		time.Second,
		time.Millisecond,
	)
}

func Test_Trie_ConcurrentNewViewAndCommit(t *testing.T) {
	require := require.New(t)

	trie, err := getBasicDB()
	require.NoError(err)
	require.NotNil(trie)

	newTrie, err := trie.NewView()
	require.NoError(err)
	require.NoError(newTrie.Insert(context.Background(), []byte("key"), []byte("value0")))

	var wg sync.WaitGroup
	defer wg.Wait()

	wg.Add(1)
	go func() {
		defer wg.Done()
		require.NoError(newTrie.CommitToDB(context.Background()))
	}()

	newView, err := newTrie.NewView()
	require.NoError(err)
	require.NotNil(newView)
}

func Test_Trie_ConcurrentDeleteAndMerkleRoot(t *testing.T) {
	require := require.New(t)

	trie, err := getBasicDB()
	require.NoError(err)
	require.NotNil(trie)

	newTrie, err := trie.NewView()
	require.NoError(err)
	require.NoError(newTrie.Insert(context.Background(), []byte("key"), []byte("value0")))

	var wg sync.WaitGroup
	defer wg.Wait()

	wg.Add(1)
	go func() {
		defer wg.Done()
		require.NoError(newTrie.Remove(context.Background(), []byte("key")))
	}()

	rootID, err := newTrie.GetMerkleRoot(context.Background())
	require.NoError(err)
	require.NotZero(rootID)
}

func Test_Trie_ConcurrentInsertProveCommit(t *testing.T) {
	require := require.New(t)

	trie, err := getBasicDB()
	require.NoError(err)
	require.NotNil(trie)

	newTrie, err := trie.NewView()
	require.NoError(err)

	var wg sync.WaitGroup
	defer wg.Wait()

	wg.Add(1)
	go func() {
		defer wg.Done()
		require.NoError(newTrie.Insert(context.Background(), []byte("key2"), []byte("value2")))
	}()

	require.Eventually(
		func() bool {
			proof, err := newTrie.GetProof(context.Background(), []byte("key2"))
			require.NoError(err)
			require.NotNil(proof)

			if proof.Value.value == nil {
				// this is an exclusion proof since the value is nil
				// return false to keep waiting for Insert to complete.
				return false
			}
			require.Equal([]byte("value2"), proof.Value.value)

			require.NoError(newTrie.CommitToDB(context.Background()))
			return true
		},
		time.Second,
		time.Millisecond,
	)
}

func Test_Trie_ConcurrentInsertAndRangeProof(t *testing.T) {
	require := require.New(t)

	trie, err := getBasicDB()
	require.NoError(err)
	require.NotNil(trie)

	newTrie, err := trie.NewView()
	require.NoError(err)
	require.NoError(newTrie.Insert(context.Background(), []byte("key1"), []byte("value1")))

	var wg sync.WaitGroup
	defer wg.Wait()

	wg.Add(1)
	go func() {
		defer wg.Done()
		require.NoError(newTrie.Insert(context.Background(), []byte("key2"), []byte("value2")))
		require.NoError(newTrie.Insert(context.Background(), []byte("key3"), []byte("value3")))
	}()

	require.Eventually(
		func() bool {
			rangeProof, err := newTrie.GetRangeProof(context.Background(), []byte("key1"), []byte("key3"), 3)
			require.NoError(err)
			require.NotNil(rangeProof)

			if len(rangeProof.KeyValues) < 3 {
				// Wait for the other goroutine to finish inserting
				return false
			}

			// Make sure we have exactly 3 KeyValues
			require.Len(rangeProof.KeyValues, 3)
			return true
		},
		time.Second,
		time.Millisecond,
	)
}<|MERGE_RESOLUTION|>--- conflicted
+++ resolved
@@ -1144,13 +1144,9 @@
 }
 
 func Test_Trie_CommitToParentView_Concurrent(t *testing.T) {
-<<<<<<< HEAD
-	require := require.New(t)
-
-	for i := 0; i < 5000; i++ {
-=======
+	require := require.New(t)
+
 	for i := 0; i < 1000; i++ {
->>>>>>> e286b326
 		dbTrie, err := getBasicDB()
 		require.NoError(err)
 		require.NotNil(dbTrie)
@@ -1202,13 +1198,9 @@
 }
 
 func Test_Trie_CommitToParentDB_Concurrent(t *testing.T) {
-<<<<<<< HEAD
-	require := require.New(t)
-
-	for i := 0; i < 5000; i++ {
-=======
+	require := require.New(t)
+
 	for i := 0; i < 1000; i++ {
->>>>>>> e286b326
 		dbTrie, err := getBasicDB()
 		require.NoError(err)
 		require.NotNil(dbTrie)
