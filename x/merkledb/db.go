// Copyright (C) 2019-2023, Ava Labs, Inc. All rights reserved.
// See the file LICENSE for licensing terms.

package merkledb

import (
	"bytes"
	"context"
	"errors"
	"fmt"
	"sync"

	"github.com/prometheus/client_golang/prometheus"

	"go.opentelemetry.io/otel/attribute"

	oteltrace "go.opentelemetry.io/otel/trace"

	"golang.org/x/exp/maps"
	"golang.org/x/exp/slices"

	"github.com/ava-labs/avalanchego/database"
	"github.com/ava-labs/avalanchego/database/prefixdb"
	"github.com/ava-labs/avalanchego/database/versiondb"
	"github.com/ava-labs/avalanchego/ids"
	"github.com/ava-labs/avalanchego/trace"
	"github.com/ava-labs/avalanchego/utils"
	"github.com/ava-labs/avalanchego/utils/math"
	"github.com/ava-labs/avalanchego/utils/set"
)

const (
	RootPath = EmptyPath

	// TODO: name better
	rebuildViewSizeFractionOfCacheSize = 50
	minRebuildViewSizePerCommit        = 1000
)

var (
	_ TrieView          = &Database{}
	_ database.Database = &Database{}

	Codec, Version = newCodec()

	rootKey                 = []byte{}
	nodePrefix              = []byte("node")
	metadataPrefix          = []byte("metadata")
	cleanShutdownKey        = []byte("cleanShutdown")
	hadCleanShutdown        = []byte{1}
	didNotHaveCleanShutdown = []byte{0}

	errSameRoot = errors.New("start and end root are the same")
)

type Config struct {
	// The number of changes to the database that we store in memory in order to
	// serve change proofs.
	HistoryLength int
	NodeCacheSize int
	// If [Reg] is nil, metrics are collected locally but not exported through
	// Prometheus.
	// This may be useful for testing.
	Reg    prometheus.Registerer
	Tracer trace.Tracer
}

// Can only be edited by committing changes from a trieView.
type Database struct {
	// Must be held when reading/writing fields.
	lock sync.RWMutex

	// Must be held when preparing work to be committed to the DB.
	// Used to prevent editing of the trie without restricting read access
	// until the full set of changes is ready to be written.
	// Should be held before taking [db.lock]
	commitLock sync.RWMutex

	// versiondb that the other dbs are built on.
	// Allows the changes made to the snapshot and [nodeDB] to be atomic.
	nodeDB *versiondb.Database

	// Stores data about the database's current state.
	metadataDB database.Database

	// If a value is nil, the corresponding key isn't in the trie.
	nodeCache     onEvictCache[path, *node]
	onEvictionErr utils.Atomic[error]

	// Stores change lists. Used to serve change proofs and construct
	// historical views of the trie.
	history *trieHistory

	// True iff the db has been closed.
	closed bool

	metrics merkleMetrics

	tracer trace.Tracer

	// The root of this trie.
	root *node

	// Valid children of this trie.
	childViews []*trieView
}

func newDatabase(
	ctx context.Context,
	db database.Database,
	config Config,
	metrics merkleMetrics,
) (*Database, error) {
	trieDB := &Database{
		metrics:    metrics,
		nodeDB:     versiondb.New(prefixdb.New(nodePrefix, db)),
		metadataDB: prefixdb.New(metadataPrefix, db),
		history:    newTrieHistory(config.HistoryLength),
		tracer:     config.Tracer,
		childViews: make([]*trieView, 0, defaultPreallocationSize),
	}

	// Note: trieDB.OnEviction is responsible for writing intermediary nodes to
	// disk as they are evicted from the cache.
	trieDB.nodeCache = newOnEvictCache[path](config.NodeCacheSize, trieDB.onEviction)

	root, err := trieDB.initializeRootIfNeeded()
	if err != nil {
		return nil, err
	}

	// add current root to history (has no changes)
	trieDB.history.record(&changeSummary{
		rootID: root,
		values: map[path]*change[Maybe[[]byte]]{},
		nodes:  map[path]*change[*node]{},
	})

	shutdownType, err := trieDB.metadataDB.Get(cleanShutdownKey)
	switch err {
	case nil:
		if bytes.Equal(shutdownType, didNotHaveCleanShutdown) {
			if err := trieDB.rebuild(ctx); err != nil {
				return nil, err
			}
		}
	case database.ErrNotFound:
		// If the marker wasn't found then the DB is being created for the first
		// time and there is nothing to do.
	default:
		return nil, err
	}

	// mark that the db has not yet been cleanly closed
	err = trieDB.metadataDB.Put(cleanShutdownKey, didNotHaveCleanShutdown)
	return trieDB, err
}

// Deletes every intermediate node and rebuilds them by re-adding every key/value.
// TODO: make this more efficient by only clearing out the stale portions of the trie.
func (db *Database) rebuild(ctx context.Context) error {
	db.root = newNode(nil, RootPath)
	if err := db.nodeDB.Delete(rootKey); err != nil {
		return err
	}
	it := db.nodeDB.NewIterator()
	defer it.Release()

	currentViewSize := 0
	viewSizeLimit := math.Max(
		db.nodeCache.maxSize/rebuildViewSizeFractionOfCacheSize,
		minRebuildViewSizePerCommit,
	)

	currentView, err := db.newUntrackedView(viewSizeLimit)
	if err != nil {
		return err
	}

	for it.Next() {
		if currentViewSize >= viewSizeLimit {
			if err := currentView.commitToDB(ctx); err != nil {
				return err
			}
			currentView, err = db.newUntrackedView(viewSizeLimit)
			if err != nil {
				return err
			}
			currentViewSize = 0
		}

		key := it.Key()
		path := path(key)
		value := it.Value()
		n, err := parseNode(path, value)
		if err != nil {
			return err
		}
		if n.hasValue() {
			serializedPath := path.Serialize()
			if err := currentView.Insert(ctx, serializedPath.Value, n.value.value); err != nil {
				return err
			}
			currentViewSize++
		}
		if err := db.nodeDB.Delete(key); err != nil {
			return err
		}
	}
	if err := it.Error(); err != nil {
		return err
	}
	if err := currentView.commitToDB(ctx); err != nil {
		return err
	}
	return db.nodeDB.Compact(nil, nil)
}

// New returns a new merkle database.
func New(ctx context.Context, db database.Database, config Config) (*Database, error) {
	metrics, err := newMetrics("merkleDB", config.Reg)
	if err != nil {
		return nil, err
	}
	return newDatabase(ctx, db, config, metrics)
}

// Commits the key/value pairs within the [proof] to the db.
func (db *Database) CommitChangeProof(ctx context.Context, proof *ChangeProof) error {
	db.commitLock.Lock()
	defer db.commitLock.Unlock()

	if db.closed {
		return database.ErrClosed
	}

	view, err := db.prepareChangeProofView(proof)
	if err != nil {
		return err
	}
	return view.commitToDB(ctx)
}

// Commits the key/value pairs within the [proof] to the db.
// [start] is the smallest key in the range this [proof] covers.
func (db *Database) CommitRangeProof(ctx context.Context, start []byte, proof *RangeProof) error {
	db.commitLock.Lock()
	defer db.commitLock.Unlock()

	if db.closed {
		return database.ErrClosed
	}

	view, err := db.prepareRangeProofView(start, proof)
	if err != nil {
		return err
	}
	return view.commitToDB(ctx)
}

func (db *Database) Compact(start []byte, limit []byte) error {
	return db.nodeDB.Compact(start, limit)
}

func (db *Database) Close() error {
	db.commitLock.Lock()
	defer db.commitLock.Unlock()

	db.lock.Lock()
	defer db.lock.Unlock()

	if db.closed {
		return database.ErrClosed
	}

	db.closed = true

	defer func() {
		_ = db.metadataDB.Close()
		_ = db.nodeDB.Close()
	}()

	if err := db.onEvictionErr.Get(); err != nil {
		// If there was an error during cache eviction,
		// [db.nodeCache] and [db.nodeDB] are in an inconsistent state.
		// Do not write cached nodes to disk or mark clean shutdown.
		return nil
	}

	// Flush [nodeCache] to persist intermediary nodes to disk.
	if err := db.nodeCache.Flush(); err != nil {
		// There was an error during cache eviction.
		// Don't commit to disk.
		return err
	}

	if err := db.nodeDB.Commit(); err != nil {
		return err
	}

	// Successfully wrote intermediate nodes.
	return db.metadataDB.Put(cleanShutdownKey, hadCleanShutdown)
}

func (db *Database) Delete(key []byte) error {
	// this is a duplicate because the database interface doesn't support
	// contexts, which are used for tracing
	return db.Remove(context.Background(), key)
}

func (db *Database) Get(key []byte) ([]byte, error) {
	// this is a duplicate because the database interface doesn't support
	// contexts, which are used for tracing
	return db.GetValue(context.Background(), key)
}

func (db *Database) GetValues(ctx context.Context, keys [][]byte) ([][]byte, []error) {
	_, span := db.tracer.Start(ctx, "MerkleDB.GetValues", oteltrace.WithAttributes(
		attribute.Int("keyCount", len(keys)),
	))
	defer span.End()

	// Lock to ensure no commit happens during the reads.
	db.lock.RLock()
	defer db.lock.RUnlock()

	values := make([][]byte, len(keys))
	errors := make([]error, len(keys))
	for i, key := range keys {
		values[i], errors[i] = db.getValueCopy(newPath(key), false /*lock*/)
	}
	return values, errors
}

// GetValue returns the value associated with [key].
// Returns database.ErrNotFound if it doesn't exist.
func (db *Database) GetValue(ctx context.Context, key []byte) ([]byte, error) {
	_, span := db.tracer.Start(ctx, "MerkleDB.GetValue")
	defer span.End()

	return db.getValueCopy(newPath(key), true /*lock*/)
}

// getValueCopy returns a copy of the value for the given [key].
// Returns database.ErrNotFound if it doesn't exist.
func (db *Database) getValueCopy(key path, lock bool) ([]byte, error) {
	val, err := db.getValue(key, lock)
	if err != nil {
		return nil, err
	}
	return slices.Clone(val), nil
}

// getValue returns the value for the given [key].
// Returns database.ErrNotFound if it doesn't exist.
// If [lock], [db.lock]'s read lock is acquired.
// Otherwise assumes [db.lock] is already held.
func (db *Database) getValue(key path, lock bool) ([]byte, error) {
	if lock {
		db.lock.RLock()
		defer db.lock.RUnlock()
	}

	if db.closed {
		return nil, database.ErrClosed
	}

	n, err := db.getNode(key)
	if err != nil {
		return nil, err
	}
	if n.value.IsNothing() {
		return nil, database.ErrNotFound
	}
	return n.value.value, nil
}

// Returns the ID of the root node of the merkle trie.
func (db *Database) GetMerkleRoot(ctx context.Context) (ids.ID, error) {
	_, span := db.tracer.Start(ctx, "MerkleDB.GetMerkleRoot")
	defer span.End()

	db.lock.RLock()
	defer db.lock.RUnlock()

	if db.closed {
		return ids.Empty, database.ErrClosed
	}

	return db.getMerkleRoot(), nil
}

// Returns the ID of the root node of the merkle trie.
// Assumes [db.lock] is read locked.
func (db *Database) getMerkleRoot() ids.ID {
	return db.root.id
}

// Returns a proof of the existence/non-existence of [key] in this trie.
func (db *Database) GetProof(ctx context.Context, key []byte) (*Proof, error) {
	db.commitLock.RLock()
	defer db.commitLock.RUnlock()

	return db.getProof(ctx, key)
}

// Returns a proof of the existence/non-existence of [key] in this trie.
// Assumes [db.commitLock] is read locked.
func (db *Database) getProof(ctx context.Context, key []byte) (*Proof, error) {
	if db.closed {
		return nil, database.ErrClosed
	}

	view, err := db.newUntrackedView(defaultPreallocationSize)
	if err != nil {
		return nil, err
	}
	// Don't need to lock [view] because nobody else has a reference to it.
	return view.getProof(ctx, key)
}

// Returns a proof for the key/value pairs in this trie within the range
// [start, end].
func (db *Database) GetRangeProof(
	ctx context.Context,
	start,
	end []byte,
	maxLength int,
) (*RangeProof, error) {
	db.commitLock.RLock()
	defer db.commitLock.RUnlock()

	return db.getRangeProofAtRoot(ctx, db.getMerkleRoot(), start, end, maxLength)
}

// Returns a proof for the key/value pairs in this trie within the range
// [start, end] when the root of the trie was [rootID].
func (db *Database) GetRangeProofAtRoot(
	ctx context.Context,
	rootID ids.ID,
	start,
	end []byte,
	maxLength int,
) (*RangeProof, error) {
	db.commitLock.RLock()
	defer db.commitLock.RUnlock()

	return db.getRangeProofAtRoot(ctx, rootID, start, end, maxLength)
}

// Assumes [db.commitLock] is read locked.
func (db *Database) getRangeProofAtRoot(
	ctx context.Context,
	rootID ids.ID,
	start,
	end []byte,
	maxLength int,
) (*RangeProof, error) {
	if db.closed {
		return nil, database.ErrClosed
	}
	if maxLength <= 0 {
		return nil, fmt.Errorf("%w but was %d", ErrInvalidMaxLength, maxLength)
	}

	historicalView, err := db.getHistoricalViewForRange(rootID, start, end)
	if err != nil {
		return nil, err
	}
	return historicalView.GetRangeProof(ctx, start, end, maxLength)
}

// Returns a proof for a subset of the key/value changes in key range
// [start, end] that occurred between [startRootID] and [endRootID].
// Returns at most [maxLength] key/value pairs.
func (db *Database) GetChangeProof(
	ctx context.Context,
	startRootID ids.ID,
	endRootID ids.ID,
	start []byte,
	end []byte,
	maxLength int,
) (*ChangeProof, error) {
	if len(end) > 0 && bytes.Compare(start, end) == 1 {
		return nil, ErrStartAfterEnd
	}
	if startRootID == endRootID {
		return nil, errSameRoot
	}

	db.commitLock.RLock()
	defer db.commitLock.RUnlock()

	if db.closed {
		return nil, database.ErrClosed
	}

	result := &ChangeProof{
		HadRootsInHistory: true,
	}
	changes, err := db.history.getValueChanges(startRootID, endRootID, start, end, maxLength)
	if err == ErrRootIDNotPresent {
		result.HadRootsInHistory = false
		return result, nil
	}
	if err != nil {
		return nil, err
	}

	// [changedKeys] are a subset of the keys that were added or had their
	// values modified between [startRootID] to [endRootID] sorted in increasing
	// order.
	changedKeys := maps.Keys(changes.values)
	slices.SortFunc(changedKeys, func(i, j path) bool {
		return i.Compare(j) < 0
	})

	// TODO: sync.pool these buffers
	result.KeyChanges = make([]KeyChange, 0, len(changedKeys))

	for _, key := range changedKeys {
		change := changes.values[key]
		serializedKey := key.Serialize().Value

		result.KeyChanges = append(result.KeyChanges, KeyChange{
			Key: serializedKey,
			// create a copy so edits of the []byte don't affect the db
			Value: Clone(change.after),
		})
	}

	largestKey := end
	if len(result.KeyChanges) > 0 {
		largestKey = result.KeyChanges[len(result.KeyChanges)-1].Key
	}

	// Since we hold [db.commitlock] we must still have sufficient
	// history to recreate the trie at [endRootID].
	historicalView, err := db.getHistoricalViewForRange(endRootID, start, largestKey)
	if err != nil {
		return nil, err
	}

	if len(largestKey) > 0 {
		endProof, err := historicalView.getProof(ctx, largestKey)
		if err != nil {
			return nil, err
		}
		result.EndProof = endProof.Path
	}

	if len(start) > 0 {
		startProof, err := historicalView.getProof(ctx, start)
		if err != nil {
			return nil, err
		}
		result.StartProof = startProof.Path

		// strip out any common nodes to reduce proof size
		commonNodeIndex := 0
		for ; commonNodeIndex < len(result.StartProof) &&
			commonNodeIndex < len(result.EndProof) &&
			result.StartProof[commonNodeIndex].KeyPath.Equal(result.EndProof[commonNodeIndex].KeyPath); commonNodeIndex++ {
		}
		result.StartProof = result.StartProof[commonNodeIndex:]
	}

	// Note that one of the following must be true:
	//  - [result.StartProof] is non-empty.
	//  - [result.EndProof] is non-empty.
	//  - [result.KeyValues] is non-empty.
	//  - [result.DeletedKeys] is non-empty.
	// If all of these were false, it would mean that no
	// [start] and [end] were given, and no diff between
	// the trie at [startRootID] and [endRootID] was found.
	// Since [startRootID] != [endRootID], this is impossible.
	return result, nil
}

// Returns a new view on top of this trie.
// Changes made to the view will only be reflected in the original trie if Commit is called.
// Assumes [db.lock] isn't held.
func (db *Database) NewView() (TrieView, error) {
	return db.NewPreallocatedView(defaultPreallocationSize)
}

// Returns a new view that isn't tracked in [db.childViews].
// For internal use only, namely in methods that create short-lived views.
// Assumes [db.lock] and/or [db.commitLock] is read locked.
func (db *Database) newUntrackedView(estimatedSize int) (*trieView, error) {
	return newTrieView(db, db, db.root.clone(), estimatedSize)
}

// Returns a new view preallocated to hold at least [estimatedSize] value changes at a time.
// If more changes are made, additional memory will be allocated.
// The returned view is added to [db.childViews].
// Assumes [db.lock] isn't held.
func (db *Database) NewPreallocatedView(estimatedSize int) (TrieView, error) {
	db.lock.Lock()
	defer db.lock.Unlock()

	if db.closed {
		return nil, database.ErrClosed
	}

	newView, err := newTrieView(db, db, db.root.clone(), estimatedSize)
	if err != nil {
		return nil, err
	}
	db.childViews = append(db.childViews, newView)
	return newView, nil
}

func (db *Database) Has(k []byte) (bool, error) {
	db.lock.RLock()
	defer db.lock.RUnlock()

	if db.closed {
		return false, database.ErrClosed
	}

	_, err := db.getValue(newPath(k), false /*lock*/)
	if err == database.ErrNotFound {
		return false, nil
	}
	return err == nil, err
}

func (db *Database) HealthCheck(ctx context.Context) (interface{}, error) {
	db.lock.RLock()
	defer db.lock.RUnlock()

	if db.closed {
		return nil, database.ErrClosed
	}
	return db.nodeDB.HealthCheck(ctx)
}

func (db *Database) Insert(ctx context.Context, k, v []byte) error {
	db.commitLock.Lock()
	defer db.commitLock.Unlock()

	if db.closed {
		return database.ErrClosed
	}

	view, err := db.newUntrackedView(defaultPreallocationSize)
	if err != nil {
		return err
	}
	// Don't need to lock [view] because nobody else has a reference to it.
	if err := view.insert(k, v); err != nil {
		return err
	}
	return view.commitToDB(ctx)
}

func (db *Database) NewBatch() database.Batch {
	return &batch{
		db: db,
	}
}

func (db *Database) NewIterator() database.Iterator {
	return &iterator{
		nodeIter: db.nodeDB.NewIterator(),
		db:       db,
	}
}

func (db *Database) NewIteratorWithStart(start []byte) database.Iterator {
	return &iterator{
		nodeIter: db.nodeDB.NewIteratorWithStart(newPath(start).Bytes()),
		db:       db,
	}
}

func (db *Database) NewIteratorWithPrefix(prefix []byte) database.Iterator {
	return &iterator{
		nodeIter: db.nodeDB.NewIteratorWithPrefix(newPath(prefix).Bytes()),
		db:       db,
	}
}

func (db *Database) NewIteratorWithStartAndPrefix(start, prefix []byte) database.Iterator {
	startBytes := newPath(start).Bytes()
	prefixBytes := newPath(prefix).Bytes()
	return &iterator{
		nodeIter: db.nodeDB.NewIteratorWithStartAndPrefix(startBytes, prefixBytes),
		db:       db,
	}
}

// If [node] is an intermediary node, puts it in [nodeDB].
// Note this is called by [db.nodeCache] with its lock held, so
// the movement of [node] from [db.nodeCache] to [db.nodeDB] is atomic.
// As soon as [db.nodeCache] no longer has [node], [db.nodeDB] does.
// Non-nil error is fatal -- causes [db] to close.
func (db *Database) onEviction(node *node) error {
	if node == nil || node.hasValue() {
		// only persist intermediary nodes
		return nil
	}

	nodeBytes, err := node.marshal()
	if err != nil {
		db.onEvictionErr.Set(err)
		// Prevent reads/writes from/to [db.nodeDB] to avoid inconsistent state.
		_ = db.nodeDB.Close()
		// This is a fatal error.
		go db.Close()
		return err
	}

	if err := db.nodeDB.Put(node.key.Bytes(), nodeBytes); err != nil {
		db.onEvictionErr.Set(err)
		_ = db.nodeDB.Close()
		go db.Close()
		return err
	}
	return nil
}

// Inserts the key/value pair into the db.
func (db *Database) Put(k, v []byte) error {
	return db.Insert(context.Background(), k, v)
}

func (db *Database) Remove(ctx context.Context, key []byte) error {
	db.commitLock.Lock()
	defer db.commitLock.Unlock()

	if db.closed {
		return database.ErrClosed
	}

	view, err := db.newUntrackedView(defaultPreallocationSize)
	if err != nil {
		return err
	}
	// Don't need to lock [view] because nobody else has a reference to it.
	if err = view.remove(key); err != nil {
		return err
	}
	return view.commitToDB(ctx)
}

func (db *Database) commitBatch(ops []database.BatchOp) error {
	db.commitLock.Lock()
	defer db.commitLock.Unlock()

	if db.closed {
		return database.ErrClosed
	}

	view, err := db.prepareBatchView(ops)
	if err != nil {
		return err
	}
	return view.commitToDB(context.Background())
}

// CommitToParent is a no-op for the db because it has no parent
func (*Database) CommitToParent(context.Context) error {
	return nil
}

// commitToDB is a no-op for the db because it is the db
func (*Database) commitToDB(context.Context) error {
	return nil
}

// commitChanges commits the changes in trieToCommit to the db
func (db *Database) commitChanges(ctx context.Context, trieToCommit *trieView) error {
	db.lock.Lock()
	defer db.lock.Unlock()

	switch {
	case db.closed:
		return database.ErrClosed
	case trieToCommit == nil:
		return nil
	case trieToCommit.isInvalid():
		return ErrInvalid
	}

	changes := trieToCommit.changes
	_, span := db.tracer.Start(ctx, "MerkleDB.commitChanges", oteltrace.WithAttributes(
		attribute.Int("nodesChanged", len(changes.nodes)),
		attribute.Int("valuesChanged", len(changes.values)),
	))
	defer span.End()

	// invalidate all child views except for the view being committed
	db.invalidateChildrenExcept(trieToCommit)

	// move any child views of the committed trie onto the db
	db.moveChildViewsToDB(trieToCommit)

	if len(changes.nodes) == 0 {
		return nil
	}

	rootChange, ok := changes.nodes[RootPath]
	if !ok {
		return errNoNewRoot
	}

	// commit any outstanding cache evicted nodes.
	// Note that we do this here because below we may Abort
	// [db.nodeDB], which would cause us to lose these changes.
	if err := db.nodeDB.Commit(); err != nil {
		return err
	}

	_, nodesSpan := db.tracer.Start(ctx, "MerkleDB.commitChanges.writeNodes")
	for key, nodeChange := range changes.nodes {
		if nodeChange.after == nil {
			db.metrics.IOKeyWrite()
			if err := db.nodeDB.Delete(key.Bytes()); err != nil {
				db.nodeDB.Abort()
				nodesSpan.End()
				return err
			}
		} else if nodeChange.after.hasValue() || (nodeChange.before != nil && nodeChange.before.hasValue()) {
			// Note: If [nodeChange.after] is an intermediary node we only
			// persist [nodeChange] if [nodeChange.before] was a leaf.
			// This guarantees that the key/value pairs are correctly persisted
			// on disk, without being polluted by the previous value.
			// Otherwise, intermediary nodes are persisted on cache eviction or
			// shutdown.
			db.metrics.IOKeyWrite()
			nodeBytes, err := nodeChange.after.marshal()
			if err != nil {
				db.nodeDB.Abort()
				nodesSpan.End()
				return err
			}

			if err := db.nodeDB.Put(key.Bytes(), nodeBytes); err != nil {
				db.nodeDB.Abort()
				nodesSpan.End()
				return err
			}
		}
	}
	nodesSpan.End()

	_, commitSpan := db.tracer.Start(ctx, "MerkleDB.commitChanges.dbCommit")
	err := db.nodeDB.Commit()
	commitSpan.End()
	if err != nil {
		db.nodeDB.Abort()
		return err
	}

	// Only modify in-memory state after the commit succeeds
	// so that we don't need to clean up on error.
	db.root = rootChange.after

	for key, nodeChange := range changes.nodes {
		if err := db.putNodeInCache(key, nodeChange.after); err != nil {
			return err
		}
	}

	db.history.record(changes)
	return nil
}

// moveChildViewsToDB removes any child views from the trieToCommit and moves them to the db
// assumes [db.lock] is held
func (db *Database) moveChildViewsToDB(trieToCommit *trieView) {
	trieToCommit.validityTrackingLock.Lock()
	defer trieToCommit.validityTrackingLock.Unlock()

	for _, childView := range trieToCommit.childViews {
		childView.updateParent(db)
		db.childViews = append(db.childViews, childView)
	}
	trieToCommit.childViews = make([]*trieView, 0, defaultPreallocationSize)
}

// CommitToDB is a no-op for db since it is already in sync with itself.
// This exists to satisfy the TrieView interface.
func (*Database) CommitToDB(context.Context) error {
	return nil
}

// Invalidates and removes any child views that aren't [exception].
// Assumes [db.lock] is held.
func (db *Database) invalidateChildrenExcept(exception *trieView) {
	isTrackedView := false

	for _, childView := range db.childViews {
		if childView != exception {
			childView.invalidate()
		} else {
			isTrackedView = true
		}
	}
	db.childViews = make([]*trieView, 0, defaultPreallocationSize)
	if isTrackedView {
		db.childViews = append(db.childViews, exception)
	}
}

func (db *Database) initializeRootIfNeeded() (ids.ID, error) {
	// ensure that root exists
	nodeBytes, err := db.nodeDB.Get(rootKey)
	if err == nil {
		// Root already exists, so parse it and set the in-mem copy
		db.root, err = parseNode(RootPath, nodeBytes)
		if err != nil {
			return ids.Empty, err
		}
		if err := db.root.calculateID(db.metrics); err != nil {
			return ids.Empty, err
		}
		return db.root.id, nil
	}
	if err != database.ErrNotFound {
		return ids.Empty, err
	}

	// Root doesn't exist; make a new one.
	db.root = newNode(nil, RootPath)

	// update its ID
	if err := db.root.calculateID(db.metrics); err != nil {
		return ids.Empty, err
	}

	// write the newly constructed root to the DB
	rootBytes, err := db.root.marshal()
	if err != nil {
		return ids.Empty, err
	}
	if err := db.nodeDB.Put(rootKey, rootBytes); err != nil {
		return ids.Empty, err
	}

	return db.root.id, db.nodeDB.Commit()
}

// Returns a view of the trie as it was when it had root [rootID] for keys within range [start, end].
// Assumes [db.commitLock] is read locked.
func (db *Database) getHistoricalViewForRange(
	rootID ids.ID,
	start []byte,
	end []byte,
) (*trieView, error) {
	currentRootID := db.getMerkleRoot()

	// looking for the trie's current root id, so return the trie unmodified
	if currentRootID == rootID {
		return newTrieView(db, db, db.root.clone(), 100)
	}

	changeHistory, err := db.history.getChangesToGetToRoot(rootID, start, end)
	if err != nil {
		return nil, err
	}
	return newTrieViewWithChanges(db, db, changeHistory, len(changeHistory.nodes))
}

// Returns all of the keys in range [start, end] that aren't in [keySet].
// If [start] is nil, then the range has no lower bound.
// If [end] is nil, then the range has no upper bound.
func (db *Database) getKeysNotInSet(start, end []byte, keySet set.Set[string]) ([][]byte, error) {
	db.lock.RLock()
	defer db.lock.RUnlock()

	it := db.NewIteratorWithStart(start)
	defer it.Release()

	keysNotInSet := make([][]byte, 0, keySet.Len())
	for it.Next() {
		key := it.Key()
		if len(end) != 0 && bytes.Compare(key, end) > 0 {
			break
		}
		if !keySet.Contains(string(key)) {
			keysNotInSet = append(keysNotInSet, key)
		}
	}
	return keysNotInSet, it.Error()
}

// Returns a copy of the node with the given [key].
// This copy may be edited by the caller without affecting the database state.
// Returns database.ErrNotFound if the node doesn't exist.
// Assumes [db.lock] isn't held.
func (db *Database) getEditableNode(key path) (*node, error) {
	db.lock.RLock()
	defer db.lock.RUnlock()

	n, err := db.getNode(key)
	if err != nil {
		return nil, err
	}
	return n.clone(), nil
}

// Returns the node with the given [key].
// Editing the returned node affects the database state.
// Returns database.ErrNotFound if the node doesn't exist.
// Assumes [db.lock] is read locked.
func (db *Database) getNode(key path) (*node, error) {
	if db.closed {
		return nil, database.ErrClosed
	}
	if key == RootPath {
		return db.root, nil
	}

	if n, isCached := db.getNodeInCache(key); isCached {
		db.metrics.DBNodeCacheHit()
		if n == nil {
			return nil, database.ErrNotFound
		}
		return n, nil
	}

	db.metrics.DBNodeCacheMiss()
	db.metrics.IOKeyRead()
	rawBytes, err := db.nodeDB.Get(key.Bytes())
	if err != nil {
		if err == database.ErrNotFound {
			// Cache the miss.
			if err := db.putNodeInCache(key, nil); err != nil {
				return nil, err
			}
		}
		return nil, err
	}

	node, err := parseNode(key, rawBytes)
	if err != nil {
		return nil, err
	}

	err = db.putNodeInCache(key, node)
	return node, err
}

// If [lock], grabs [db.lock]'s read lock.
// Otherwise assumes [db.lock] is already read locked.
func (db *Database) getKeyValues(
	start []byte,
	end []byte,
	maxLength int,
	keysToIgnore set.Set[string],
	lock bool,
) ([]KeyValue, error) {
	if lock {
		db.lock.RLock()
		defer db.lock.RUnlock()
	}

	if db.closed {
		return nil, database.ErrClosed
	}

	if maxLength <= 0 {
		return nil, fmt.Errorf("%w but was %d", ErrInvalidMaxLength, maxLength)
	}

	it := db.NewIteratorWithStart(start)
	defer it.Release()

	remainingLength := maxLength
	result := make([]KeyValue, 0, maxLength)
	// Keep adding key/value pairs until one of the following:
	// * We hit a key that is lexicographically larger than the end key.
	// * [maxLength] elements are in [result].
	// * There are no more values to add.
	for remainingLength > 0 && it.Next() {
		key := it.Key()
		if len(end) != 0 && bytes.Compare(it.Key(), end) > 0 {
			break
		}
		if keysToIgnore.Contains(string(key)) {
			continue
		}
		result = append(result, KeyValue{
			Key:   key,
			Value: it.Value(),
		})
		remainingLength--
	}

	return result, it.Error()
}

// Returns a new view atop [db] with the changes in [ops] applied to it.
// Assumes [db.commitLock] is read locked.
func (db *Database) prepareBatchView(ops []database.BatchOp) (*trieView, error) {
	view, err := db.newUntrackedView(len(ops))
	if err != nil {
		return nil, err
	}
	// Don't need to lock [view] because nobody else has a reference to it.

	// write into the trie
	for _, op := range ops {
		if op.Delete {
			if err := view.remove(op.Key); err != nil {
				return nil, err
			}
		} else if err := view.insert(op.Key, op.Value); err != nil {
			return nil, err
		}
	}

	return view, nil
}

// Returns a new view atop [db] with the key/value pairs in [proof.KeyValues]
// inserted and the key/value pairs in [proof.DeletedKeys] removed.
// Assumes [db.commitLock] is locked.
func (db *Database) prepareChangeProofView(proof *ChangeProof) (*trieView, error) {
<<<<<<< HEAD
	db.lock.RLock()
	view, err := db.newUntrackedView(len(proof.KeyChanges))
	db.lock.RUnlock()
=======
	view, err := db.newUntrackedView(len(proof.KeyValues))
>>>>>>> 915fe429
	if err != nil {
		return nil, err
	}
	// Don't need to lock [view] because nobody else has a reference to it.

	for _, kv := range proof.KeyChanges {
		if kv.Value.IsNothing() {
			if err := view.remove(kv.Key); err != nil {
				return nil, err
			}
		} else if err := view.insert(kv.Key, kv.Value.value); err != nil {
			return nil, err
		}
	}
	return view, nil
}

// Returns a new view atop [db] with the key/value pairs in [proof.KeyValues] added and
// any existing key-value pairs in the proof's range but not in the proof removed.
// Assumes [db.commitLock] is locked.
func (db *Database) prepareRangeProofView(start []byte, proof *RangeProof) (*trieView, error) {
	// Don't need to lock [view] because nobody else has a reference to it.
	view, err := db.newUntrackedView(len(proof.KeyValues))
	if err != nil {
		return nil, err
	}
	keys := set.NewSet[string](len(proof.KeyValues))
	for _, kv := range proof.KeyValues {
		keys.Add(string(kv.Key))
		if err := view.insert(kv.Key, kv.Value); err != nil {
			return nil, err
		}
	}

	var largestKey []byte
	if len(proof.KeyValues) > 0 {
		largestKey = proof.KeyValues[len(proof.KeyValues)-1].Key
	}
	keysToDelete, err := db.getKeysNotInSet(start, largestKey, keys)
	if err != nil {
		return nil, err
	}
	for _, keyToDelete := range keysToDelete {
		if err := view.remove(keyToDelete); err != nil {
			return nil, err
		}
	}
	return view, nil
}

// Non-nil error is fatal -- [db] will close.
func (db *Database) putNodeInCache(key path, n *node) error {
	// TODO Cache metrics
	// Note that this may cause a node to be evicted from the cache,
	// which will call [OnEviction].
	return db.nodeCache.Put(key, n)
}

func (db *Database) getNodeInCache(key path) (*node, bool) {
	// TODO Cache metrics
	if node, ok := db.nodeCache.Get(key); ok {
		return node, true
	}
	return nil, false
}<|MERGE_RESOLUTION|>--- conflicted
+++ resolved
@@ -1120,13 +1120,7 @@
 // inserted and the key/value pairs in [proof.DeletedKeys] removed.
 // Assumes [db.commitLock] is locked.
 func (db *Database) prepareChangeProofView(proof *ChangeProof) (*trieView, error) {
-<<<<<<< HEAD
-	db.lock.RLock()
 	view, err := db.newUntrackedView(len(proof.KeyChanges))
-	db.lock.RUnlock()
-=======
-	view, err := db.newUntrackedView(len(proof.KeyValues))
->>>>>>> 915fe429
 	if err != nil {
 		return nil, err
 	}
