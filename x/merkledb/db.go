--- conflicted
+++ resolved
@@ -215,15 +215,10 @@
 	// Valid children of this trie.
 	childViews []*view
 
-<<<<<<< HEAD
-	// hashNodesSema controls the number of goroutines that are created inside
-	// [hashChangedNode] at any given time.
-	hashNodesSema *semaphore.Weighted
-=======
-	// calculateNodeIDsSema controls the number of goroutines inside
-	// [calculateNodeIDsHelper] at any given time.
-	calculateNodeIDsSema semaphore
->>>>>>> a75f0e8e
+	// hashNodesKeyPool controls the number of goroutines that are created
+	// inside [hashChangedNode] at any given time and provides slices for the
+	// keys needed while hashing.
+	hashNodesKeyPool *bytesPool
 
 	tokenSize int
 }
@@ -247,9 +242,9 @@
 		return nil, err
 	}
 
-	rootGenConcurrency := uint(runtime.NumCPU())
+	rootGenConcurrency := runtime.NumCPU()
 	if config.RootGenConcurrency != 0 {
-		rootGenConcurrency = config.RootGenConcurrency
+		rootGenConcurrency = int(config.RootGenConcurrency)
 	}
 
 	// Share a sync.Pool of []byte between the intermediateNodeDB and valueNodeDB
@@ -275,21 +270,12 @@
 			bufferPool,
 			metrics,
 			int(config.ValueNodeCacheSize)),
-<<<<<<< HEAD
-		history:       newTrieHistory(int(config.HistoryLength)),
-		debugTracer:   getTracerIfEnabled(config.TraceLevel, DebugTrace, config.Tracer),
-		infoTracer:    getTracerIfEnabled(config.TraceLevel, InfoTrace, config.Tracer),
-		childViews:    make([]*view, 0, defaultPreallocationSize),
-		hashNodesSema: semaphore.NewWeighted(int64(rootGenConcurrency)),
-		tokenSize:     BranchFactorToTokenSize[config.BranchFactor],
-=======
-		history:              newTrieHistory(int(config.HistoryLength)),
-		debugTracer:          getTracerIfEnabled(config.TraceLevel, DebugTrace, config.Tracer),
-		infoTracer:           getTracerIfEnabled(config.TraceLevel, InfoTrace, config.Tracer),
-		childViews:           make([]*view, 0, defaultPreallocationSize),
-		calculateNodeIDsSema: make(semaphore, rootGenConcurrency),
-		tokenSize:            BranchFactorToTokenSize[config.BranchFactor],
->>>>>>> a75f0e8e
+		history:          newTrieHistory(int(config.HistoryLength)),
+		debugTracer:      getTracerIfEnabled(config.TraceLevel, DebugTrace, config.Tracer),
+		infoTracer:       getTracerIfEnabled(config.TraceLevel, InfoTrace, config.Tracer),
+		childViews:       make([]*view, 0, defaultPreallocationSize),
+		hashNodesKeyPool: newBytesPool(rootGenConcurrency),
+		tokenSize:        BranchFactorToTokenSize[config.BranchFactor],
 	}
 
 	if err := trieDB.initializeRoot(); err != nil {
