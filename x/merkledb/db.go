--- conflicted
+++ resolved
@@ -184,31 +184,22 @@
 	config Config,
 	metrics merkleMetrics,
 ) (*merkleDB, error) {
+
 	bufferPool := &sync.Pool{
 		New: func() interface{} {
 			return make([]byte, 0, defaultBufferLength)
 		},
 	}
 	trieDB := &merkleDB{
-<<<<<<< HEAD
 		metrics:            metrics,
 		baseDB:             db,
 		bufferPool:         bufferPool,
 		valueNodeDB:        newValueNodeDB(db, bufferPool, metrics, config.ValueNodeCacheSize),
 		intermediateNodeDB: newIntermediateNodeDB(db, bufferPool, metrics, config.IntermediateNodeCacheSize, config.EvictionBatchSize),
 		history:            newTrieHistory(config.HistoryLength),
-		tracer:             config.Tracer,
+		debugTracer:        getTracerIfEnabled(config.TraceLevel, DebugTrace, config.Tracer),
+		infoTracer:         getTracerIfEnabled(config.TraceLevel, InfoTrace, config.Tracer),
 		childViews:         make([]*trieView, 0, defaultPreallocationSize),
-=======
-		metrics:           metrics,
-		nodeDB:            prefixdb.New(nodePrefix, db),
-		metadataDB:        prefixdb.New(metadataPrefix, db),
-		history:           newTrieHistory(config.HistoryLength),
-		debugTracer:       getTracerIfEnabled(config.TraceLevel, DebugTrace, config.Tracer),
-		infoTracer:        getTracerIfEnabled(config.TraceLevel, InfoTrace, config.Tracer),
-		childViews:        make([]*trieView, 0, defaultPreallocationSize),
-		evictionBatchSize: config.EvictionBatchSize,
->>>>>>> 62cadd87
 	}
 
 	root, err := trieDB.initializeRootIfNeeded()
@@ -276,19 +267,13 @@
 		return err
 	}
 
-<<<<<<< HEAD
 	// add all key/values back into the database
 	currentOps := make([]database.BatchOp, 0, opsSizeLimit)
 	valueIt := db.NewIterator()
 	defer valueIt.Release()
 	for valueIt.Next() {
 		if len(currentOps) >= opsSizeLimit {
-			view, err := db.newUntrackedView(currentOps)
-=======
-	for it.Next() {
-		if len(currentOps) >= viewSizeLimit {
 			view, err := db.newUntrackedView(currentOps, true)
->>>>>>> 62cadd87
 			if err != nil {
 				return err
 			}
@@ -817,12 +802,8 @@
 	return view.commitToDB(ctx)
 }
 
-<<<<<<< HEAD
-// Assumes [db.lock] is not held
-=======
 // Assumes values inside of [ops] are safe to reference after the function
 // returns.
->>>>>>> 62cadd87
 func (db *merkleDB) commitBatch(ops []database.BatchOp) error {
 	db.commitLock.Lock()
 	defer db.commitLock.Unlock()
@@ -927,13 +908,8 @@
 	}
 	nodesSpan.End()
 
-<<<<<<< HEAD
-	_, commitSpan := db.tracer.Start(ctx, "MerkleDB.commitChanges.valueNodeDBCommit")
+	_, commitSpan := db.infoTracer.Start(ctx, "MerkleDB.commitChanges.valueNodeDBCommit")
 	err := currentValueNodeBatch.Write()
-=======
-	_, commitSpan := db.infoTracer.Start(ctx, "MerkleDB.commitChanges.dbCommit")
-	err := batch.Write()
->>>>>>> 62cadd87
 	commitSpan.End()
 	if err != nil {
 		return err
