// Copyright (C) 2019-2023, Ava Labs, Inc. All rights reserved.
// See the file LICENSE for licensing terms.

package merkledb

import (
	"bytes"
	"context"
	"errors"
	"fmt"
	"runtime"
	"sync"

	"github.com/prometheus/client_golang/prometheus"

	"golang.org/x/exp/maps"
	"golang.org/x/exp/slices"
	"golang.org/x/sync/semaphore"

	"go.opentelemetry.io/otel/attribute"

	oteltrace "go.opentelemetry.io/otel/trace"

	"github.com/ava-labs/avalanchego/database"
	"github.com/ava-labs/avalanchego/ids"
	"github.com/ava-labs/avalanchego/trace"
	"github.com/ava-labs/avalanchego/utils"
	"github.com/ava-labs/avalanchego/utils/math"
	"github.com/ava-labs/avalanchego/utils/maybe"
	"github.com/ava-labs/avalanchego/utils/set"
	"github.com/ava-labs/avalanchego/utils/units"
)

const (

	// TODO: name better
	rebuildViewSizeFractionOfCacheSize   = 50
	minRebuildViewSizePerCommit          = 1000
	rebuildIntermediateDeletionWriteSize = units.MiB
	valueNodePrefixLen                   = 1
)

var (
	_ MerkleDB = (*merkleDB)(nil)

	codec = newCodec()

	metadataPrefix         = []byte{0}
	valueNodePrefix        = []byte{1}
	intermediateNodePrefix = []byte{2}

	cleanShutdownKey        = []byte(string(metadataPrefix) + "cleanShutdown")
	hadCleanShutdown        = []byte{1}
	didNotHaveCleanShutdown = []byte{0}

	errSameRoot      = errors.New("start and end root are the same")
	errNoNewSentinel = errors.New("there was no updated sentinel node in change list")
)

type ChangeProofer interface {
	// GetChangeProof returns a proof for a subset of the key/value changes in key range
	// [start, end] that occurred between [startRootID] and [endRootID].
	// Returns at most [maxLength] key/value pairs.
	// Returns [ErrInsufficientHistory] if this node has insufficient history
	// to generate the proof.
	GetChangeProof(
		ctx context.Context,
		startRootID ids.ID,
		endRootID ids.ID,
		start maybe.Maybe[[]byte],
		end maybe.Maybe[[]byte],
		maxLength int,
	) (*ChangeProof, error)

	// Returns nil iff all the following hold:
	//   - [start] <= [end].
	//   - [proof] is non-empty.
	//   - All keys in [proof.KeyValues] and [proof.DeletedKeys] are in [start, end].
	//     If [start] is nothing, all keys are considered > [start].
	//     If [end] is nothing, all keys are considered < [end].
	//   - [proof.KeyValues] and [proof.DeletedKeys] are sorted in order of increasing key.
	//   - [proof.StartProof] and [proof.EndProof] are well-formed.
	//   - When the changes in [proof.KeyChanes] are applied,
	//     the root ID of the database is [expectedEndRootID].
	VerifyChangeProof(
		ctx context.Context,
		proof *ChangeProof,
		start maybe.Maybe[[]byte],
		end maybe.Maybe[[]byte],
		expectedEndRootID ids.ID,
	) error

	// CommitChangeProof commits the key/value pairs within the [proof] to the db.
	CommitChangeProof(ctx context.Context, proof *ChangeProof) error
}

type RangeProofer interface {
	// GetRangeProofAtRoot returns a proof for the key/value pairs in this trie within the range
	// [start, end] when the root of the trie was [rootID].
	// If [start] is Nothing, there's no lower bound on the range.
	// If [end] is Nothing, there's no upper bound on the range.
	GetRangeProofAtRoot(
		ctx context.Context,
		rootID ids.ID,
		start maybe.Maybe[[]byte],
		end maybe.Maybe[[]byte],
		maxLength int,
	) (*RangeProof, error)

	// CommitRangeProof commits the key/value pairs within the [proof] to the db.
	// [start] is the smallest possible key in the range this [proof] covers.
	// [end] is the largest possible key in the range this [proof] covers.
	CommitRangeProof(ctx context.Context, start, end maybe.Maybe[[]byte], proof *RangeProof) error
}

type Prefetcher interface {
	// PrefetchPath attempts to load all trie nodes on the path of [key]
	// into the cache.
	PrefetchPath(key []byte) error

	// PrefetchPaths attempts to load all trie nodes on the paths of [keys]
	// into the cache.
	//
	// Using PrefetchPaths can be more efficient than PrefetchPath because
	// the underlying view used to compute each path can be reused.
	PrefetchPaths(keys [][]byte) error
}

type MerkleDB interface {
	database.Database
	Trie
	MerkleRootGetter
	ProofGetter
	ChangeProofer
	RangeProofer
	Prefetcher
}

type Config struct {
	// BranchFactor determines the number of children each node can have.
	BranchFactor BranchFactor

	// RootGenConcurrency is the number of goroutines to use when
	// generating a new state root.
	//
	// If 0 is specified, [runtime.NumCPU] will be used.
	RootGenConcurrency uint
	// The number of bytes to write to disk when intermediate nodes are evicted
	// from their cache and written to disk.
	EvictionBatchSize uint
	// The number of changes to the database that we store in memory in order to
	// serve change proofs.
	HistoryLength uint
	// The number of bytes to cache nodes with values.
	ValueNodeCacheSize uint
	// The number of bytes to cache nodes without values.
	IntermediateNodeCacheSize uint
	// If [Reg] is nil, metrics are collected locally but not exported through
	// Prometheus.
	// This may be useful for testing.
	Reg        prometheus.Registerer
	TraceLevel TraceLevel
	Tracer     trace.Tracer
}

// merkleDB can only be edited by committing changes from a trieView.
type merkleDB struct {
	// Must be held when reading/writing fields.
	lock sync.RWMutex

	// Must be held when preparing work to be committed to the DB.
	// Used to prevent editing of the trie without restricting read access
	// until the full set of changes is ready to be written.
	// Should be held before taking [db.lock]
	commitLock sync.RWMutex

	// Contains all the key-value pairs stored by this database,
	// including metadata, intermediate nodes and value nodes.
	baseDB database.Database

	valueNodeDB        *valueNodeDB
	intermediateNodeDB *intermediateNodeDB

	// Stores change lists. Used to serve change proofs and construct
	// historical views of the trie.
	history *trieHistory

	// True iff the db has been closed.
	closed bool

	metrics merkleMetrics

	debugTracer trace.Tracer
	infoTracer  trace.Tracer

	// The sentinel node of this trie.
	// It is the node with a nil key and is the ancestor of all nodes in the trie.
	// If it has a value or has multiple children, it is also the root of the trie.
	sentinelNode *node

	// Valid children of this trie.
	childViews []*trieView

	// calculateNodeIDsSema controls the number of goroutines inside
	// [calculateNodeIDsHelper] at any given time.
	calculateNodeIDsSema *semaphore.Weighted

	tokenSize int
}

// New returns a new merkle database.
func New(ctx context.Context, db database.Database, config Config) (MerkleDB, error) {
	metrics, err := newMetrics("merkleDB", config.Reg)
	if err != nil {
		return nil, err
	}
	return newDatabase(ctx, db, config, metrics)
}

func newDatabase(
	ctx context.Context,
	db database.Database,
	config Config,
	metrics merkleMetrics,
) (*merkleDB, error) {
	if err := config.BranchFactor.Valid(); err != nil {
		return nil, err
	}

	rootGenConcurrency := uint(runtime.NumCPU())
	if config.RootGenConcurrency != 0 {
		rootGenConcurrency = config.RootGenConcurrency
	}

	// Share a sync.Pool of []byte between the intermediateNodeDB and valueNodeDB
	// to reduce memory allocations.
	bufferPool := &sync.Pool{
		New: func() interface{} {
			return make([]byte, 0, defaultBufferLength)
		},
	}
	trieDB := &merkleDB{
		metrics:              metrics,
		baseDB:               db,
		valueNodeDB:          newValueNodeDB(db, bufferPool, metrics, int(config.ValueNodeCacheSize)),
		intermediateNodeDB:   newIntermediateNodeDB(db, bufferPool, metrics, int(config.IntermediateNodeCacheSize), int(config.EvictionBatchSize), BranchFactorToTokenSize[config.BranchFactor]),
		history:              newTrieHistory(int(config.HistoryLength)),
		debugTracer:          getTracerIfEnabled(config.TraceLevel, DebugTrace, config.Tracer),
		infoTracer:           getTracerIfEnabled(config.TraceLevel, InfoTrace, config.Tracer),
		childViews:           make([]*trieView, 0, defaultPreallocationSize),
		calculateNodeIDsSema: semaphore.NewWeighted(int64(rootGenConcurrency)),
		tokenSize:            BranchFactorToTokenSize[config.BranchFactor],
	}

	root, err := trieDB.initializeRootIfNeeded()
	if err != nil {
		return nil, err
	}

	// add current root to history (has no changes)
	trieDB.history.record(&changeSummary{
		rootID: root,
		values: map[Key]*change[maybe.Maybe[[]byte]]{},
		nodes:  map[Key]*change[*node]{},
	})

	shutdownType, err := trieDB.baseDB.Get(cleanShutdownKey)
	switch err {
	case nil:
		if bytes.Equal(shutdownType, didNotHaveCleanShutdown) {
			if err := trieDB.rebuild(ctx, int(config.ValueNodeCacheSize)); err != nil {
				return nil, err
			}
		}
	case database.ErrNotFound:
		// If the marker wasn't found then the DB is being created for the first
		// time and there is nothing to do.
	default:
		return nil, err
	}

	// mark that the db has not yet been cleanly closed
	err = trieDB.baseDB.Put(cleanShutdownKey, didNotHaveCleanShutdown)
	return trieDB, err
}

// Deletes every intermediate node and rebuilds them by re-adding every key/value.
// TODO: make this more efficient by only clearing out the stale portions of the trie.
func (db *merkleDB) rebuild(ctx context.Context, cacheSize int) error {
	db.sentinelNode = newNode(Key{})

	// Delete intermediate nodes.
	if err := database.ClearPrefix(db.baseDB, intermediateNodePrefix, rebuildIntermediateDeletionWriteSize); err != nil {
		return err
	}

	// Add all key-value pairs back into the database.
	opsSizeLimit := math.Max(
		cacheSize/rebuildViewSizeFractionOfCacheSize,
		minRebuildViewSizePerCommit,
	)
	currentOps := make([]database.BatchOp, 0, opsSizeLimit)
	valueIt := db.NewIterator()
	defer valueIt.Release()
	for valueIt.Next() {
		if len(currentOps) >= opsSizeLimit {
			view, err := newTrieView(db, db, ViewChanges{BatchOps: currentOps, ConsumeBytes: true})
			if err != nil {
				return err
			}
			if err := view.commitToDB(ctx); err != nil {
				return err
			}
			currentOps = make([]database.BatchOp, 0, opsSizeLimit)
			// reset the iterator to prevent memory bloat
			nextValue := valueIt.Key()
			valueIt.Release()
			valueIt = db.NewIteratorWithStart(nextValue)
			continue
		}

		currentOps = append(currentOps, database.BatchOp{
			Key:   valueIt.Key(),
			Value: valueIt.Value(),
		})
	}
	if err := valueIt.Error(); err != nil {
		return err
	}
	view, err := newTrieView(db, db, ViewChanges{BatchOps: currentOps, ConsumeBytes: true})
	if err != nil {
		return err
	}
	if err := view.commitToDB(ctx); err != nil {
		return err
	}
	return db.Compact(nil, nil)
}

func (db *merkleDB) CommitChangeProof(ctx context.Context, proof *ChangeProof) error {
	db.commitLock.Lock()
	defer db.commitLock.Unlock()

	if db.closed {
		return database.ErrClosed
	}
	ops := make([]database.BatchOp, len(proof.KeyChanges))
	for i, kv := range proof.KeyChanges {
		ops[i] = database.BatchOp{
			Key:    kv.Key,
			Value:  kv.Value.Value(),
			Delete: kv.Value.IsNothing(),
		}
	}

	view, err := newTrieView(db, db, ViewChanges{BatchOps: ops})
	if err != nil {
		return err
	}
	return view.commitToDB(ctx)
}

func (db *merkleDB) CommitRangeProof(ctx context.Context, start, end maybe.Maybe[[]byte], proof *RangeProof) error {
	db.commitLock.Lock()
	defer db.commitLock.Unlock()

	if db.closed {
		return database.ErrClosed
	}

	ops := make([]database.BatchOp, len(proof.KeyValues))
	keys := set.NewSet[string](len(proof.KeyValues))
	for i, kv := range proof.KeyValues {
		keys.Add(string(kv.Key))
		ops[i] = database.BatchOp{
			Key:   kv.Key,
			Value: kv.Value,
		}
	}

	largestKey := end
	if len(proof.KeyValues) > 0 {
		largestKey = maybe.Some(proof.KeyValues[len(proof.KeyValues)-1].Key)
	}
	keysToDelete, err := db.getKeysNotInSet(start, largestKey, keys)
	if err != nil {
		return err
	}
	for _, keyToDelete := range keysToDelete {
		ops = append(ops, database.BatchOp{
			Key:    keyToDelete,
			Delete: true,
		})
	}

	// Don't need to lock [view] because nobody else has a reference to it.
	view, err := newTrieView(db, db, ViewChanges{BatchOps: ops})
	if err != nil {
		return err
	}

	return view.commitToDB(ctx)
}

func (db *merkleDB) Compact(start []byte, limit []byte) error {
	if db.closed {
		return database.ErrClosed
	}
	return db.baseDB.Compact(start, limit)
}

func (db *merkleDB) Close() error {
	db.commitLock.Lock()
	defer db.commitLock.Unlock()

	db.lock.Lock()
	defer db.lock.Unlock()

	if db.closed {
		return database.ErrClosed
	}

	db.closed = true
	db.valueNodeDB.Close()
	// Flush intermediary nodes to disk.
	if err := db.intermediateNodeDB.Flush(); err != nil {
		return err
	}

	// Successfully wrote intermediate nodes.
	return db.baseDB.Put(cleanShutdownKey, hadCleanShutdown)
}

func (db *merkleDB) PrefetchPaths(keys [][]byte) error {
	db.commitLock.RLock()
	defer db.commitLock.RUnlock()

	if db.closed {
		return database.ErrClosed
	}

	// reuse the view so that it can keep repeated nodes in memory
	tempView, err := newTrieView(db, db, ViewChanges{})
	if err != nil {
		return err
	}
	for _, key := range keys {
		if err := db.prefetchPath(tempView, key); err != nil {
			return err
		}
	}

	return nil
}

func (db *merkleDB) PrefetchPath(key []byte) error {
	db.commitLock.RLock()
	defer db.commitLock.RUnlock()

	if db.closed {
		return database.ErrClosed
	}
	tempView, err := newTrieView(db, db, ViewChanges{})
	if err != nil {
		return err
	}

	return db.prefetchPath(tempView, key)
}

func (db *merkleDB) prefetchPath(view *trieView, keyBytes []byte) error {
	return view.visitPathToKey(ToKey(keyBytes), func(n *node) error {
		if !n.hasValue() {
			return db.intermediateNodeDB.nodeCache.Put(n.key, n)
		}

		db.valueNodeDB.nodeCache.Put(n.key, n)
		return nil
	})
}

func (db *merkleDB) Get(key []byte) ([]byte, error) {
	// this is a duplicate because the database interface doesn't support
	// contexts, which are used for tracing
	return db.GetValue(context.Background(), key)
}

func (db *merkleDB) GetValues(ctx context.Context, keys [][]byte) ([][]byte, []error) {
	_, span := db.debugTracer.Start(ctx, "MerkleDB.GetValues", oteltrace.WithAttributes(
		attribute.Int("keyCount", len(keys)),
	))
	defer span.End()

	// Lock to ensure no commit happens during the reads.
	db.lock.RLock()
	defer db.lock.RUnlock()

	values := make([][]byte, len(keys))
	getErrors := make([]error, len(keys))
	for i, key := range keys {
		values[i], getErrors[i] = db.getValueCopy(ToKey(key))
	}
	return values, getErrors
}

// GetValue returns the value associated with [key].
// Returns database.ErrNotFound if it doesn't exist.
func (db *merkleDB) GetValue(ctx context.Context, key []byte) ([]byte, error) {
	_, span := db.debugTracer.Start(ctx, "MerkleDB.GetValue")
	defer span.End()

	db.lock.RLock()
	defer db.lock.RUnlock()

	return db.getValueCopy(ToKey(key))
}

// getValueCopy returns a copy of the value for the given [key].
// Returns database.ErrNotFound if it doesn't exist.
// Assumes [db.lock] is read locked.
func (db *merkleDB) getValueCopy(key Key) ([]byte, error) {
	val, err := db.getValueWithoutLock(key)
	if err != nil {
		return nil, err
	}
	return slices.Clone(val), nil
}

// getValue returns the value for the given [key].
// Returns database.ErrNotFound if it doesn't exist.
// Assumes [db.lock] isn't held.
func (db *merkleDB) getValue(key Key) ([]byte, error) {
	db.lock.RLock()
	defer db.lock.RUnlock()

	return db.getValueWithoutLock(key)
}

// getValueWithoutLock returns the value for the given [key].
// Returns database.ErrNotFound if it doesn't exist.
// Assumes [db.lock] is read locked.
func (db *merkleDB) getValueWithoutLock(key Key) ([]byte, error) {
	if db.closed {
		return nil, database.ErrClosed
	}

	n, err := db.getNode(key, true /* hasValue */)
	if err != nil {
		return nil, err
	}
	if n.value.IsNothing() {
		return nil, database.ErrNotFound
	}
	return n.value.Value(), nil
}

func (db *merkleDB) GetMerkleRoot(ctx context.Context) (ids.ID, error) {
	_, span := db.infoTracer.Start(ctx, "MerkleDB.GetMerkleRoot")
	defer span.End()

	db.lock.RLock()
	defer db.lock.RUnlock()

	if db.closed {
		return ids.Empty, database.ErrClosed
	}

	return db.getMerkleRoot(), nil
}

// Assumes [db.lock] is read locked.
func (db *merkleDB) getMerkleRoot() ids.ID {
	if !isSentinelNodeTheRoot(db.sentinelNode) {
		// if the sentinel node should be skipped, the trie's root is the nil key node's only child
		for _, childEntry := range db.sentinelNode.children {
			return childEntry.id
		}
	}
	return db.sentinelNode.id
}

// isSentinelNodeTheRoot returns true if the passed in sentinel node has a value and or multiple child nodes
// When this is true, the root of the trie is the sentinel node
// When this is false, the root of the trie is the sentinel node's single child
func isSentinelNodeTheRoot(sentinel *node) bool {
	return sentinel.valueDigest.HasValue() || len(sentinel.children) != 1
}

func (db *merkleDB) GetProof(ctx context.Context, key []byte) (*Proof, error) {
	db.commitLock.RLock()
	defer db.commitLock.RUnlock()

	return db.getProof(ctx, key)
}

// Assumes [db.commitLock] is read locked.
// Assumes [db.lock] is not held
func (db *merkleDB) getProof(ctx context.Context, key []byte) (*Proof, error) {
	if db.closed {
		return nil, database.ErrClosed
	}

	view, err := newTrieView(db, db, ViewChanges{})
	if err != nil {
		return nil, err
	}
	// Don't need to lock [view] because nobody else has a reference to it.
	return view.getProof(ctx, key)
}

func (db *merkleDB) GetRangeProof(
	ctx context.Context,
	start maybe.Maybe[[]byte],
	end maybe.Maybe[[]byte],
	maxLength int,
) (*RangeProof, error) {
	db.commitLock.RLock()
	defer db.commitLock.RUnlock()

	return db.getRangeProofAtRoot(ctx, db.getMerkleRoot(), start, end, maxLength)
}

func (db *merkleDB) GetRangeProofAtRoot(
	ctx context.Context,
	rootID ids.ID,
	start maybe.Maybe[[]byte],
	end maybe.Maybe[[]byte],
	maxLength int,
) (*RangeProof, error) {
	db.commitLock.RLock()
	defer db.commitLock.RUnlock()

	return db.getRangeProofAtRoot(ctx, rootID, start, end, maxLength)
}

// Assumes [db.commitLock] is read locked.
// Assumes [db.lock] is not held
func (db *merkleDB) getRangeProofAtRoot(
	ctx context.Context,
	rootID ids.ID,
	start maybe.Maybe[[]byte],
	end maybe.Maybe[[]byte],
	maxLength int,
) (*RangeProof, error) {
	if db.closed {
		return nil, database.ErrClosed
	}
	if maxLength <= 0 {
		return nil, fmt.Errorf("%w but was %d", ErrInvalidMaxLength, maxLength)
	}

	historicalView, err := db.getHistoricalViewForRange(rootID, start, end)
	if err != nil {
		return nil, err
	}
	return historicalView.GetRangeProof(ctx, start, end, maxLength)
}

func (db *merkleDB) GetChangeProof(
	ctx context.Context,
	startRootID ids.ID,
	endRootID ids.ID,
	start maybe.Maybe[[]byte],
	end maybe.Maybe[[]byte],
	maxLength int,
) (*ChangeProof, error) {
	if start.HasValue() && end.HasValue() && bytes.Compare(start.Value(), end.Value()) == 1 {
		return nil, ErrStartAfterEnd
	}
	if startRootID == endRootID {
		return nil, errSameRoot
	}

	db.commitLock.RLock()
	defer db.commitLock.RUnlock()

	if db.closed {
		return nil, database.ErrClosed
	}

	changes, err := db.history.getValueChanges(startRootID, endRootID, start, end, maxLength)
	if err != nil {
		return nil, err
	}

	// [changedKeys] are a subset of the keys that were added or had their
	// values modified between [startRootID] to [endRootID] sorted in increasing
	// order.
	changedKeys := maps.Keys(changes.values)
	utils.Sort(changedKeys)

	result := &ChangeProof{
		KeyChanges: make([]KeyChange, 0, len(changedKeys)),
	}

	for _, key := range changedKeys {
		change := changes.values[key]

		result.KeyChanges = append(result.KeyChanges, KeyChange{
			Key: key.Bytes(),
			// create a copy so edits of the []byte don't affect the db
			Value: maybe.Bind(change.after, slices.Clone[[]byte]),
		})
	}

	largestKey := end
	if len(result.KeyChanges) > 0 {
		largestKey = maybe.Some(result.KeyChanges[len(result.KeyChanges)-1].Key)
	}

	// Since we hold [db.commitlock] we must still have sufficient
	// history to recreate the trie at [endRootID].
	historicalView, err := db.getHistoricalViewForRange(endRootID, start, largestKey)
	if err != nil {
		return nil, err
	}

	if largestKey.HasValue() {
		endProof, err := historicalView.getProof(ctx, largestKey.Value())
		if err != nil {
			return nil, err
		}
		result.EndProof = endProof.Path
	}

	if start.HasValue() {
		startProof, err := historicalView.getProof(ctx, start.Value())
		if err != nil {
			return nil, err
		}
		result.StartProof = startProof.Path

		// strip out any common nodes to reduce proof size
		commonNodeIndex := 0
		for ; commonNodeIndex < len(result.StartProof) &&
			commonNodeIndex < len(result.EndProof) &&
			result.StartProof[commonNodeIndex].Key == result.EndProof[commonNodeIndex].Key; commonNodeIndex++ {
		}
		result.StartProof = result.StartProof[commonNodeIndex:]
	}

	// Note that one of the following must be true:
	//  - [result.StartProof] is non-empty.
	//  - [result.EndProof] is non-empty.
	//  - [result.KeyValues] is non-empty.
	//  - [result.DeletedKeys] is non-empty.
	// If all of these were false, it would mean that no
	// [start] and [end] were given, and no diff between
	// the trie at [startRootID] and [endRootID] was found.
	// Since [startRootID] != [endRootID], this is impossible.
	return result, nil
}

// NewView returns a new view on top of this Trie where the passed changes
// have been applied.
//
// Changes made to the view will only be reflected in the original trie if
// Commit is called.
//
// Assumes [db.commitLock] and [db.lock] aren't held.
func (db *merkleDB) NewView(
	_ context.Context,
	changes ViewChanges,
) (TrieView, error) {
	// ensure the db doesn't change while creating the new view
	db.commitLock.RLock()
	defer db.commitLock.RUnlock()

	if db.closed {
		return nil, database.ErrClosed
	}

	newView, err := newTrieView(db, db, changes)
	if err != nil {
		return nil, err
	}

	// ensure access to childViews is protected
	db.lock.Lock()
	defer db.lock.Unlock()

	db.childViews = append(db.childViews, newView)
	return newView, nil
}

func (db *merkleDB) Has(k []byte) (bool, error) {
	db.lock.RLock()
	defer db.lock.RUnlock()

	if db.closed {
		return false, database.ErrClosed
	}

	_, err := db.getValueWithoutLock(ToKey(k))
	if errors.Is(err, database.ErrNotFound) {
		return false, nil
	}
	return err == nil, err
}

func (db *merkleDB) HealthCheck(ctx context.Context) (interface{}, error) {
	db.lock.RLock()
	defer db.lock.RUnlock()

	if db.closed {
		return nil, database.ErrClosed
	}
	return db.baseDB.HealthCheck(ctx)
}

func (db *merkleDB) NewBatch() database.Batch {
	return &batch{
		db: db,
	}
}

func (db *merkleDB) NewIterator() database.Iterator {
	return db.NewIteratorWithStartAndPrefix(nil, nil)
}

func (db *merkleDB) NewIteratorWithStart(start []byte) database.Iterator {
	return db.NewIteratorWithStartAndPrefix(start, nil)
}

func (db *merkleDB) NewIteratorWithPrefix(prefix []byte) database.Iterator {
	return db.NewIteratorWithStartAndPrefix(nil, prefix)
}

func (db *merkleDB) NewIteratorWithStartAndPrefix(start, prefix []byte) database.Iterator {
	return db.valueNodeDB.newIteratorWithStartAndPrefix(start, prefix)
}

func (db *merkleDB) Put(k, v []byte) error {
	return db.PutContext(context.Background(), k, v)
}

// Same as [Put] but takes in a context used for tracing.
func (db *merkleDB) PutContext(ctx context.Context, k, v []byte) error {
	db.commitLock.Lock()
	defer db.commitLock.Unlock()

	if db.closed {
		return database.ErrClosed
	}

	view, err := newTrieView(db, db, ViewChanges{BatchOps: []database.BatchOp{{Key: k, Value: v}}})
	if err != nil {
		return err
	}
	return view.commitToDB(ctx)
}

func (db *merkleDB) Delete(key []byte) error {
	return db.DeleteContext(context.Background(), key)
}

func (db *merkleDB) DeleteContext(ctx context.Context, key []byte) error {
	db.commitLock.Lock()
	defer db.commitLock.Unlock()

	if db.closed {
		return database.ErrClosed
	}

	view, err := newTrieView(db, db,
		ViewChanges{
			BatchOps: []database.BatchOp{{
				Key:    key,
				Delete: true,
			}},
			ConsumeBytes: true,
		})
	if err != nil {
		return err
	}
	return view.commitToDB(ctx)
}

// Assumes values inside [ops] are safe to reference after the function
// returns. Assumes [db.lock] isn't held.
func (db *merkleDB) commitBatch(ops []database.BatchOp) error {
	db.commitLock.Lock()
	defer db.commitLock.Unlock()

	if db.closed {
		return database.ErrClosed
	}

	view, err := newTrieView(db, db, ViewChanges{BatchOps: ops, ConsumeBytes: true})
	if err != nil {
		return err
	}
	return view.commitToDB(context.Background())
}

// commitChanges commits the changes in [trieToCommit] to [db].
// Assumes [trieToCommit]'s node IDs have been calculated.
func (db *merkleDB) commitChanges(ctx context.Context, trieToCommit *trieView) error {
	db.lock.Lock()
	defer db.lock.Unlock()

	switch {
	case db.closed:
		return database.ErrClosed
	case trieToCommit == nil:
		return nil
	case trieToCommit.isInvalid():
		return ErrInvalid
	case trieToCommit.committed:
		return ErrCommitted
	case trieToCommit.db != trieToCommit.getParentTrie():
		return ErrParentNotDatabase
	}

	changes := trieToCommit.changes
	_, span := db.infoTracer.Start(ctx, "MerkleDB.commitChanges", oteltrace.WithAttributes(
		attribute.Int("nodesChanged", len(changes.nodes)),
		attribute.Int("valuesChanged", len(changes.values)),
	))
	defer span.End()

	// invalidate all child views except for the view being committed
	db.invalidateChildrenExcept(trieToCommit)

	// move any child views of the committed trie onto the db
	db.moveChildViewsToDB(trieToCommit)

	if len(changes.nodes) == 0 {
		return nil
	}

	sentinelChange, ok := changes.nodes[Key{}]
	if !ok {
		return errNoNewSentinel
	}

	currentValueNodeBatch := db.valueNodeDB.NewBatch()

	_, nodesSpan := db.infoTracer.Start(ctx, "MerkleDB.commitChanges.writeNodes")
	for key, nodeChange := range changes.nodes {
		shouldAddIntermediate := nodeChange.after != nil && !nodeChange.after.hasValue()
		shouldDeleteIntermediate := !shouldAddIntermediate && nodeChange.before != nil && !nodeChange.before.hasValue()

		shouldAddValue := nodeChange.after != nil && nodeChange.after.hasValue()
		shouldDeleteValue := !shouldAddValue && nodeChange.before != nil && nodeChange.before.hasValue()

		if shouldAddIntermediate {
			if err := db.intermediateNodeDB.Put(key, nodeChange.after); err != nil {
				nodesSpan.End()
				return err
			}
		} else if shouldDeleteIntermediate {
			if err := db.intermediateNodeDB.Delete(key); err != nil {
				nodesSpan.End()
				return err
			}
		}

		if shouldAddValue {
			currentValueNodeBatch.Put(key, nodeChange.after)
		} else if shouldDeleteValue {
			currentValueNodeBatch.Delete(key)
		}
	}
	nodesSpan.End()

	_, commitSpan := db.infoTracer.Start(ctx, "MerkleDB.commitChanges.valueNodeDBCommit")
	err := currentValueNodeBatch.Write()
	commitSpan.End()
	if err != nil {
		return err
	}

	// Only modify in-memory state after the commit succeeds
	// so that we don't need to clean up on error.
	db.sentinelNode = sentinelChange.after
	db.history.record(changes)
	return nil
}

// moveChildViewsToDB removes any child views from the trieToCommit and moves them to the db
// assumes [db.lock] is held
func (db *merkleDB) moveChildViewsToDB(trieToCommit *trieView) {
	trieToCommit.validityTrackingLock.Lock()
	defer trieToCommit.validityTrackingLock.Unlock()

	for _, childView := range trieToCommit.childViews {
		childView.updateParent(db)
		db.childViews = append(db.childViews, childView)
	}
	trieToCommit.childViews = make([]*trieView, 0, defaultPreallocationSize)
}

// CommitToDB is a no-op for db since it is already in sync with itself.
// This exists to satisfy the TrieView interface.
func (*merkleDB) CommitToDB(context.Context) error {
	return nil
}

// This is defined on merkleDB instead of ChangeProof
// because it accesses database internals.
// Assumes [db.lock] isn't held.
func (db *merkleDB) VerifyChangeProof(
	ctx context.Context,
	proof *ChangeProof,
	start maybe.Maybe[[]byte],
	end maybe.Maybe[[]byte],
	expectedEndRootID ids.ID,
) error {
	switch {
	case start.HasValue() && end.HasValue() && bytes.Compare(start.Value(), end.Value()) > 0:
		return ErrStartAfterEnd
	case proof.Empty():
		return ErrNoMerkleProof
	case end.HasValue() && len(proof.KeyChanges) == 0 && len(proof.EndProof) == 0:
		// We requested an end proof but didn't get one.
		return ErrNoEndProof
	case start.HasValue() && len(proof.StartProof) == 0 && len(proof.EndProof) == 0:
		// We requested a start proof but didn't get one.
		// Note that we also have to check that [proof.EndProof] is empty
		// to handle the case that the start proof is empty because all
		// its nodes are also in the end proof, and those nodes are omitted.
		return ErrNoStartProof
	}

	// Make sure the key-value pairs are sorted and in [start, end].
	if err := verifyKeyChanges(proof.KeyChanges, start, end); err != nil {
		return err
	}

	smallestKey := maybe.Bind(start, ToKey)

	// Make sure the start proof, if given, is well-formed.
	if err := verifyProofPath(proof.StartProof, smallestKey); err != nil {
		return err
	}

	// Find the greatest key in [proof.KeyChanges]
	// Note that [proof.EndProof] is a proof for this key.
	// [largestKey] is also used when we add children of proof nodes to [trie] below.
	largestKey := maybe.Bind(end, ToKey)
	if len(proof.KeyChanges) > 0 {
		// If [proof] has key-value pairs, we should insert children
		// greater than [end] to ancestors of the node containing [end]
		// so that we get the expected root ID.
		largestKey = maybe.Some(ToKey(proof.KeyChanges[len(proof.KeyChanges)-1].Key))
	}

	// Make sure the end proof, if given, is well-formed.
	if err := verifyProofPath(proof.EndProof, largestKey); err != nil {
		return err
	}

	keyValues := make(map[Key]maybe.Maybe[[]byte], len(proof.KeyChanges))
	for _, keyValue := range proof.KeyChanges {
		keyValues[ToKey(keyValue.Key)] = keyValue.Value
	}

	// want to prevent commit writes to DB, but not prevent DB reads
	db.commitLock.RLock()
	defer db.commitLock.RUnlock()

	if db.closed {
		return database.ErrClosed
	}

	if err := verifyAllChangeProofKeyValuesPresent(
		ctx,
		db,
		proof.StartProof,
		smallestKey,
		largestKey,
		keyValues,
	); err != nil {
		return err
	}

	if err := verifyAllChangeProofKeyValuesPresent(
		ctx,
		db,
		proof.EndProof,
		smallestKey,
		largestKey,
		keyValues,
	); err != nil {
		return err
	}

	// Insert the key-value pairs into the trie.
	ops := make([]database.BatchOp, len(proof.KeyChanges))
	for i, kv := range proof.KeyChanges {
		ops[i] = database.BatchOp{
			Key:    kv.Key,
			Value:  kv.Value.Value(),
			Delete: kv.Value.IsNothing(),
		}
	}

	// Don't need to lock [view] because nobody else has a reference to it.
	view, err := newTrieView(db, db, ViewChanges{BatchOps: ops, ConsumeBytes: true})
	if err != nil {
		return err
	}

	// For all the nodes along the edges of the proof, insert the children whose
	// keys are less than [insertChildrenLessThan] or whose keys are greater
	// than [insertChildrenGreaterThan] into the trie so that we get the
	// expected root ID (if this proof is valid).
	if err := addPathInfo(
		view,
		proof.StartProof,
		smallestKey,
		largestKey,
	); err != nil {
		return err
	}
	if err := addPathInfo(
		view,
		proof.EndProof,
		smallestKey,
		largestKey,
	); err != nil {
		return err
	}

	// Make sure we get the expected root.
	calculatedRoot, err := view.GetMerkleRoot(ctx)
	if err != nil {
		return err
	}
	if expectedEndRootID != calculatedRoot {
		return fmt.Errorf("%w:[%s], expected:[%s]", ErrInvalidProof, calculatedRoot, expectedEndRootID)
	}

	return nil
}

// Invalidates and removes any child views that aren't [exception].
// Assumes [db.lock] is held.
func (db *merkleDB) invalidateChildrenExcept(exception *trieView) {
	isTrackedView := false

	for _, childView := range db.childViews {
		if childView != exception {
			childView.invalidate()
		} else {
			isTrackedView = true
		}
	}
	db.childViews = make([]*trieView, 0, defaultPreallocationSize)
	if isTrackedView {
		db.childViews = append(db.childViews, exception)
	}
}

func (db *merkleDB) initializeRootIfNeeded() (ids.ID, error) {
	// not sure if the  sentinel node exists or if it had a value
	// check under both prefixes
	var err error
<<<<<<< HEAD
	db.sentinelNode, err = db.intermediateNodeDB.Get(Key{})
	if err == database.ErrNotFound {
		db.sentinelNode, err = db.valueNodeDB.Get(Key{})
=======
	db.root, err = db.intermediateNodeDB.Get(Key{})
	if errors.Is(err, database.ErrNotFound) {
		db.root, err = db.valueNodeDB.Get(Key{})
>>>>>>> ebaf9d4b
	}
	if err == nil {
		// sentinel node already exists, so calculate the root ID of the trie
		db.sentinelNode.calculateID(db.metrics)
		return db.getMerkleRoot(), nil
	}
	if !errors.Is(err, database.ErrNotFound) {
		return ids.Empty, err
	}

	// sentinel node doesn't exist; make a new one.
	db.sentinelNode = newNode(Key{})

	// update its ID
	db.sentinelNode.calculateID(db.metrics)

	if err := db.intermediateNodeDB.Put(Key{}, db.sentinelNode); err != nil {
		return ids.Empty, err
	}

	return db.sentinelNode.id, nil
}

// Returns a view of the trie as it was when it had root [rootID] for keys within range [start, end].
// If [start] is Nothing, there's no lower bound on the range.
// If [end] is Nothing, there's no upper bound on the range.
// Assumes [db.commitLock] is read locked.
// Assumes [db.lock] isn't held.
func (db *merkleDB) getHistoricalViewForRange(
	rootID ids.ID,
	start maybe.Maybe[[]byte],
	end maybe.Maybe[[]byte],
) (*trieView, error) {
	currentRootID := db.getMerkleRoot()

	// looking for the trie's current root id, so return the trie unmodified
	if currentRootID == rootID {
		// create an empty trie
		return newTrieView(db, db, ViewChanges{})
	}

	changeHistory, err := db.history.getChangesToGetToRoot(rootID, start, end)
	if err != nil {
		return nil, err
	}
	return newHistoricalTrieView(db, changeHistory)
}

// Returns all keys in range [start, end] that aren't in [keySet].
// If [start] is Nothing, then the range has no lower bound.
// If [end] is Nothing, then the range has no upper bound.
func (db *merkleDB) getKeysNotInSet(start, end maybe.Maybe[[]byte], keySet set.Set[string]) ([][]byte, error) {
	db.lock.RLock()
	defer db.lock.RUnlock()

	it := db.NewIteratorWithStart(start.Value())
	defer it.Release()

	keysNotInSet := make([][]byte, 0, keySet.Len())
	for it.Next() {
		key := it.Key()
		if end.HasValue() && bytes.Compare(key, end.Value()) > 0 {
			break
		}
		if !keySet.Contains(string(key)) {
			keysNotInSet = append(keysNotInSet, key)
		}
	}
	return keysNotInSet, it.Error()
}

// Returns a copy of the node with the given [key].
// hasValue determines which db the key is looked up in (intermediateNodeDB or valueNodeDB)
// This copy may be edited by the caller without affecting the database state.
// Returns database.ErrNotFound if the node doesn't exist.
// Assumes [db.lock] isn't held.
func (db *merkleDB) getEditableNode(key Key, hasValue bool) (*node, error) {
	db.lock.RLock()
	defer db.lock.RUnlock()

	n, err := db.getNode(key, hasValue)
	if err != nil {
		return nil, err
	}
	return n.clone(), nil
}

// Returns the node with the given [key].
// hasValue determines which db the key is looked up in (intermediateNodeDB or valueNodeDB)
// Editing the returned node affects the database state.
// Returns database.ErrNotFound if the node doesn't exist.
// Assumes [db.lock] is read locked.
func (db *merkleDB) getNode(key Key, hasValue bool) (*node, error) {
	switch {
	case db.closed:
		return nil, database.ErrClosed
	case key == Key{}:
		return db.sentinelNode, nil
	case hasValue:
		return db.valueNodeDB.Get(key)
	}
	return db.intermediateNodeDB.Get(key)
}

// Returns [key] prefixed by [prefix].
// The returned []byte is taken from [bufferPool] and
// should be returned to it when the caller is done with it.
func addPrefixToKey(bufferPool *sync.Pool, prefix []byte, key []byte) []byte {
	prefixLen := len(prefix)
	keyLen := prefixLen + len(key)
	prefixedKey := getBufferFromPool(bufferPool, keyLen)
	copy(prefixedKey, prefix)
	copy(prefixedKey[prefixLen:], key)
	return prefixedKey
}

// Returns a []byte from [bufferPool] with length exactly [size].
// The []byte is not guaranteed to be zeroed.
func getBufferFromPool(bufferPool *sync.Pool, size int) []byte {
	buffer := bufferPool.Get().([]byte)
	if cap(buffer) >= size {
		// The [] byte we got from the pool is big enough to hold the prefixed key
		buffer = buffer[:size]
	} else {
		// The []byte from the pool wasn't big enough.
		// Put it back and allocate a new, bigger one
		bufferPool.Put(buffer)
		buffer = make([]byte, size)
	}
	return buffer
}

// cacheEntrySize returns a rough approximation of the memory consumed by storing the key and node
func cacheEntrySize(key Key, n *node) int {
	if n == nil {
		return len(key.Bytes())
	}
	// nodes cache their bytes representation so the total memory consumed is roughly twice that
	return len(key.Bytes()) + 2*len(n.bytes())
}<|MERGE_RESOLUTION|>--- conflicted
+++ resolved
@@ -1157,15 +1157,9 @@
 	// not sure if the  sentinel node exists or if it had a value
 	// check under both prefixes
 	var err error
-<<<<<<< HEAD
 	db.sentinelNode, err = db.intermediateNodeDB.Get(Key{})
-	if err == database.ErrNotFound {
+	if errors.Is(err, database.ErrNotFound) {
 		db.sentinelNode, err = db.valueNodeDB.Get(Key{})
-=======
-	db.root, err = db.intermediateNodeDB.Get(Key{})
-	if errors.Is(err, database.ErrNotFound) {
-		db.root, err = db.valueNodeDB.Get(Key{})
->>>>>>> ebaf9d4b
 	}
 	if err == nil {
 		// sentinel node already exists, so calculate the root ID of the trie
