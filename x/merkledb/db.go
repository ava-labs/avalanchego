// Copyright (C) 2019-2023, Ava Labs, Inc. All rights reserved.
// See the file LICENSE for licensing terms.

package merkledb

import (
	"bytes"
	"context"
	"errors"
	"fmt"
	"sync"

	"go.opentelemetry.io/otel/attribute"

	oteltrace "go.opentelemetry.io/otel/trace"

	"golang.org/x/exp/maps"
	"golang.org/x/exp/slices"

	"github.com/prometheus/client_golang/prometheus"

	"github.com/ava-labs/avalanchego/database"
	"github.com/ava-labs/avalanchego/database/prefixdb"
	"github.com/ava-labs/avalanchego/ids"
	"github.com/ava-labs/avalanchego/trace"
	"github.com/ava-labs/avalanchego/utils"
	"github.com/ava-labs/avalanchego/utils/math"
	"github.com/ava-labs/avalanchego/utils/set"
)

const (
	DefaultEvictionBatchSize = 100
	RootPath                 = EmptyPath
	// TODO: name better
	rebuildViewSizeFractionOfCacheSize = 50
	minRebuildViewSizePerCommit        = 1000
)

var (
	_ TrieView = (*merkleDB)(nil)
	_ MerkleDB = (*merkleDB)(nil)

	codec = newCodec()

	rootKey                 []byte
	nodePrefix              = []byte("node")
	metadataPrefix          = []byte("metadata")
	cleanShutdownKey        = []byte("cleanShutdown")
	hadCleanShutdown        = []byte{1}
	didNotHaveCleanShutdown = []byte{0}

	errSameRoot = errors.New("start and end root are the same")
)

type ChangeProofer interface {
	// GetChangeProof returns a proof for a subset of the key/value changes in key range
	// [start, end] that occurred between [startRootID] and [endRootID].
	// Returns at most [maxLength] key/value pairs.
	GetChangeProof(
		ctx context.Context,
		startRootID ids.ID,
		endRootID ids.ID,
		start []byte,
		end []byte,
		maxLength int,
	) (*ChangeProof, error)

	// Returns nil iff all of the following hold:
	//   - [start] <= [end].
	//   - [proof] is non-empty iff [proof.HadRootsInHistory].
	//   - All keys in [proof.KeyValues] and [proof.DeletedKeys] are in [start, end].
	//     If [start] is empty, all keys are considered > [start].
	//     If [end] is nothing, all keys are considered < [end].
	//   - [proof.KeyValues] and [proof.DeletedKeys] are sorted in order of increasing key.
	//   - [proof.StartProof] and [proof.EndProof] are well-formed.
	//   - When the keys in [proof.KeyValues] are added to [db] and the keys in [proof.DeletedKeys]
	//     are removed from [db], the root ID of [db] is [expectedEndRootID].
	//
	// Assumes [db.lock] isn't held.
	// This is defined on Database instead of ChangeProof because it accesses
	// database internals.
	VerifyChangeProof(
		ctx context.Context,
		proof *ChangeProof,
		start []byte,
		end Maybe[[]byte],
		expectedEndRootID ids.ID,
	) error

	// CommitChangeProof commits the key/value pairs within the [proof] to the db.
	CommitChangeProof(ctx context.Context, proof *ChangeProof) error
}

type RangeProofer interface {
	// GetRangeProofAtRoot returns a proof for the key/value pairs in this trie within the range
	// [start, end] when the root of the trie was [rootID].
	GetRangeProofAtRoot(
		ctx context.Context,
		rootID ids.ID,
		start,
		end []byte,
		maxLength int,
	) (*RangeProof, error)

	// CommitRangeProof commits the key/value pairs within the [proof] to the db.
	// [start] is the smallest key in the range this [proof] covers.
	CommitRangeProof(ctx context.Context, start []byte, proof *RangeProof) error
}

type MerkleDB interface {
	database.Database
	Trie
	MerkleRootGetter
	ProofGetter
	ChangeProofer
	RangeProofer
}

type Config struct {
	// The number of nodes that are evicted from the cache and written to
	// disk at a time.
	EvictionBatchSize int
	// The number of changes to the database that we store in memory in order to
	// serve change proofs.
	HistoryLength int
	NodeCacheSize int
	// If [Reg] is nil, metrics are collected locally but not exported through
	// Prometheus.
	// This may be useful for testing.
	Reg    prometheus.Registerer
	Tracer trace.Tracer
}

// merkleDB can only be edited by committing changes from a trieView.
type merkleDB struct {
	// Must be held when reading/writing fields.
	lock sync.RWMutex

	// Must be held when preparing work to be committed to the DB.
	// Used to prevent editing of the trie without restricting read access
	// until the full set of changes is ready to be written.
	// Should be held before taking [db.lock]
	commitLock sync.RWMutex

	nodeDB database.Database

	// Stores data about the database's current state.
	metadataDB database.Database

	// If a value is nil, the corresponding key isn't in the trie.
	// Note that a call to Put may cause a node to be evicted
	// from the cache, which will call [OnEviction].
	// A non-nil error returned from Put is considered fatal.
	nodeCache         onEvictCache[path, *node]
	onEvictionErr     utils.Atomic[error]
	evictionBatchSize int

	// Stores change lists. Used to serve change proofs and construct
	// historical views of the trie.
	history *trieHistory

	// True iff the db has been closed.
	closed bool

	metrics merkleMetrics

	tracer trace.Tracer

	// The root of this trie.
	root *node

	// Valid children of this trie.
	childViews []*trieView
}

func newDatabase(
	ctx context.Context,
	db database.Database,
	config Config,
	metrics merkleMetrics,
) (*merkleDB, error) {
	trieDB := &merkleDB{
		metrics:           metrics,
		nodeDB:            prefixdb.New(nodePrefix, db),
		metadataDB:        prefixdb.New(metadataPrefix, db),
		history:           newTrieHistory(config.HistoryLength),
		tracer:            config.Tracer,
		childViews:        make([]*trieView, 0, defaultPreallocationSize),
		evictionBatchSize: config.EvictionBatchSize,
	}

	// Note: trieDB.OnEviction is responsible for writing intermediary nodes to
	// disk as they are evicted from the cache.
	trieDB.nodeCache = newOnEvictCache[path](config.NodeCacheSize, trieDB.onEviction)

	root, err := trieDB.initializeRootIfNeeded()
	if err != nil {
		return nil, err
	}

	// add current root to history (has no changes)
	trieDB.history.record(&changeSummary{
		rootID: root,
		values: map[path]*change[Maybe[[]byte]]{},
		nodes:  map[path]*change[*node]{},
	})

	shutdownType, err := trieDB.metadataDB.Get(cleanShutdownKey)
	switch err {
	case nil:
		if bytes.Equal(shutdownType, didNotHaveCleanShutdown) {
			if err := trieDB.rebuild(ctx); err != nil {
				return nil, err
			}
		}
	case database.ErrNotFound:
		// If the marker wasn't found then the DB is being created for the first
		// time and there is nothing to do.
	default:
		return nil, err
	}

	// mark that the db has not yet been cleanly closed
	err = trieDB.metadataDB.Put(cleanShutdownKey, didNotHaveCleanShutdown)
	return trieDB, err
}

// Deletes every intermediate node and rebuilds them by re-adding every key/value.
// TODO: make this more efficient by only clearing out the stale portions of the trie.
func (db *merkleDB) rebuild(ctx context.Context) error {
	db.root = newNode(nil, RootPath)
	if err := db.nodeDB.Delete(rootKey); err != nil {
		return err
	}
	it := db.nodeDB.NewIterator()
	defer it.Release()

	currentViewSize := 0
	viewSizeLimit := math.Max(
		db.nodeCache.maxSize/rebuildViewSizeFractionOfCacheSize,
		minRebuildViewSizePerCommit,
	)

	currentView, err := db.newUntrackedView(viewSizeLimit)
	if err != nil {
		return err
	}

	for it.Next() {
		if currentViewSize >= viewSizeLimit {
			if err := currentView.commitToDB(ctx); err != nil {
				return err
			}
			currentView, err = db.newUntrackedView(viewSizeLimit)
			if err != nil {
				return err
			}
			currentViewSize = 0
		}

		key := it.Key()
		path := path(key)
		value := it.Value()
		n, err := parseNode(path, value)
		if err != nil {
			return err
		}
		if n.hasValue() {
			serializedPath := path.Serialize()
			if err := currentView.Insert(ctx, serializedPath.Value, n.value.value); err != nil {
				return err
			}
			currentViewSize++
		} else if err := db.nodeDB.Delete(key); err != nil {
			return err
		}
	}
	if err := it.Error(); err != nil {
		return err
	}
	if err := currentView.commitToDB(ctx); err != nil {
		return err
	}
	return db.nodeDB.Compact(nil, nil)
}

// New returns a new merkle database.
func New(ctx context.Context, db database.Database, config Config) (*merkleDB, error) {
	metrics, err := newMetrics("merkleDB", config.Reg)
	if err != nil {
		return nil, err
	}
	return newDatabase(ctx, db, config, metrics)
}

func (db *merkleDB) CommitChangeProof(ctx context.Context, proof *ChangeProof) error {
	db.commitLock.Lock()
	defer db.commitLock.Unlock()

	if db.closed {
		return database.ErrClosed
	}

	view, err := db.prepareChangeProofView(proof)
	if err != nil {
		return err
	}
	return view.commitToDB(ctx)
}

func (db *merkleDB) CommitRangeProof(ctx context.Context, start []byte, proof *RangeProof) error {
	db.commitLock.Lock()
	defer db.commitLock.Unlock()

	if db.closed {
		return database.ErrClosed
	}

	view, err := db.prepareRangeProofView(start, proof)
	if err != nil {
		return err
	}
	return view.commitToDB(ctx)
}

func (db *merkleDB) Compact(start []byte, limit []byte) error {
	return db.nodeDB.Compact(start, limit)
}

func (db *merkleDB) Close() error {
	db.commitLock.Lock()
	defer db.commitLock.Unlock()

	db.lock.Lock()
	defer db.lock.Unlock()

	if db.closed {
		return database.ErrClosed
	}

	db.closed = true

	defer func() {
		_ = db.metadataDB.Close()
		_ = db.nodeDB.Close()
	}()

	if err := db.onEvictionErr.Get(); err != nil {
		// If there was an error during cache eviction,
		// [db.nodeCache] and [db.nodeDB] are in an inconsistent state.
		// Do not write cached nodes to disk or mark clean shutdown.
		return nil
	}

	// Flush [nodeCache] to persist intermediary nodes to disk.
	if err := db.nodeCache.Flush(); err != nil {
		// There was an error during cache eviction.
		// Don't commit to disk.
		return err
	}

	// Successfully wrote intermediate nodes.
	return db.metadataDB.Put(cleanShutdownKey, hadCleanShutdown)
}

func (db *merkleDB) Delete(key []byte) error {
	// this is a duplicate because the database interface doesn't support
	// contexts, which are used for tracing
	return db.Remove(context.Background(), key)
}

func (db *merkleDB) Get(key []byte) ([]byte, error) {
	// this is a duplicate because the database interface doesn't support
	// contexts, which are used for tracing
	return db.GetValue(context.Background(), key)
}

func (db *merkleDB) GetValues(ctx context.Context, keys [][]byte) ([][]byte, []error) {
	_, span := db.tracer.Start(ctx, "MerkleDB.GetValues", oteltrace.WithAttributes(
		attribute.Int("keyCount", len(keys)),
	))
	defer span.End()

	// Lock to ensure no commit happens during the reads.
	db.lock.RLock()
	defer db.lock.RUnlock()

	values := make([][]byte, len(keys))
	errors := make([]error, len(keys))
	for i, key := range keys {
		values[i], errors[i] = db.getValueCopy(newPath(key), false /*lock*/)
	}
	return values, errors
}

// GetValue returns the value associated with [key].
// Returns database.ErrNotFound if it doesn't exist.
func (db *merkleDB) GetValue(ctx context.Context, key []byte) ([]byte, error) {
	_, span := db.tracer.Start(ctx, "MerkleDB.GetValue")
	defer span.End()

	return db.getValueCopy(newPath(key), true /*lock*/)
}

// getValueCopy returns a copy of the value for the given [key].
// Returns database.ErrNotFound if it doesn't exist.
func (db *merkleDB) getValueCopy(key path, lock bool) ([]byte, error) {
	val, err := db.getValue(key, lock)
	if err != nil {
		return nil, err
	}
	return slices.Clone(val), nil
}

// getValue returns the value for the given [key].
// Returns database.ErrNotFound if it doesn't exist.
// If [lock], [db.lock]'s read lock is acquired.
// Otherwise, assumes [db.lock] is already held.
func (db *merkleDB) getValue(key path, lock bool) ([]byte, error) {
	if lock {
		db.lock.RLock()
		defer db.lock.RUnlock()
	}

	if db.closed {
		return nil, database.ErrClosed
	}

	n, err := db.getNode(key)
	if err != nil {
		return nil, err
	}
	if n.value.IsNothing() {
		return nil, database.ErrNotFound
	}
	return n.value.value, nil
}

func (db *merkleDB) GetMerkleRoot(ctx context.Context) (ids.ID, error) {
	_, span := db.tracer.Start(ctx, "MerkleDB.GetMerkleRoot")
	defer span.End()

	db.lock.RLock()
	defer db.lock.RUnlock()

	if db.closed {
		return ids.Empty, database.ErrClosed
	}

	return db.getMerkleRoot(), nil
}

// Assumes [db.lock] is read locked.
func (db *merkleDB) getMerkleRoot() ids.ID {
	return db.root.id
}

func (db *merkleDB) GetProof(ctx context.Context, key []byte) (*Proof, error) {
	db.commitLock.RLock()
	defer db.commitLock.RUnlock()

	return db.getProof(ctx, key)
}

// Assumes [db.commitLock] is read locked.
func (db *merkleDB) getProof(ctx context.Context, key []byte) (*Proof, error) {
	if db.closed {
		return nil, database.ErrClosed
	}

	view, err := db.newUntrackedView(defaultPreallocationSize)
	if err != nil {
		return nil, err
	}
	// Don't need to lock [view] because nobody else has a reference to it.
	return view.getProof(ctx, key)
}

// GetRangeProof returns a proof for the key/value pairs in this trie within the range
// [start, end].
func (db *merkleDB) GetRangeProof(
	ctx context.Context,
	start,
	end []byte,
	maxLength int,
) (*RangeProof, error) {
	db.commitLock.RLock()
	defer db.commitLock.RUnlock()

	return db.getRangeProofAtRoot(ctx, db.getMerkleRoot(), start, end, maxLength)
}

// GetRangeProofAtRoot returns a proof for the key/value pairs in this trie within the range
// [start, end] when the root of the trie was [rootID].
func (db *merkleDB) GetRangeProofAtRoot(
	ctx context.Context,
	rootID ids.ID,
	start,
	end []byte,
	maxLength int,
) (*RangeProof, error) {
	db.commitLock.RLock()
	defer db.commitLock.RUnlock()

	return db.getRangeProofAtRoot(ctx, rootID, start, end, maxLength)
}

// Assumes [db.commitLock] is read locked.
func (db *merkleDB) getRangeProofAtRoot(
	ctx context.Context,
	rootID ids.ID,
	start,
	end []byte,
	maxLength int,
) (*RangeProof, error) {
	if db.closed {
		return nil, database.ErrClosed
	}
	if maxLength <= 0 {
		return nil, fmt.Errorf("%w but was %d", ErrInvalidMaxLength, maxLength)
	}

	historicalView, err := db.getHistoricalViewForRange(rootID, start, end)
	if err != nil {
		return nil, err
	}
	return historicalView.GetRangeProof(ctx, start, end, maxLength)
}

func (db *merkleDB) GetChangeProof(
	ctx context.Context,
	startRootID ids.ID,
	endRootID ids.ID,
	start []byte,
	end []byte,
	maxLength int,
) (*ChangeProof, error) {
	if len(end) > 0 && bytes.Compare(start, end) == 1 {
		return nil, ErrStartAfterEnd
	}
	if startRootID == endRootID {
		return nil, errSameRoot
	}

	db.commitLock.RLock()
	defer db.commitLock.RUnlock()

	if db.closed {
		return nil, database.ErrClosed
	}

	result := &ChangeProof{
		HadRootsInHistory: true,
	}
	changes, err := db.history.getValueChanges(startRootID, endRootID, start, end, maxLength)
	if err == ErrRootIDNotPresent {
		result.HadRootsInHistory = false
		return result, nil
	}
	if err != nil {
		return nil, err
	}

	// [changedKeys] are a subset of the keys that were added or had their
	// values modified between [startRootID] to [endRootID] sorted in increasing
	// order.
	changedKeys := maps.Keys(changes.values)
	slices.SortFunc(changedKeys, func(i, j path) bool {
		return i.Compare(j) < 0
	})

	result.KeyChanges = make([]KeyChange, 0, len(changedKeys))

	for _, key := range changedKeys {
		change := changes.values[key]
		serializedKey := key.Serialize().Value

		result.KeyChanges = append(result.KeyChanges, KeyChange{
			Key: serializedKey,
			// create a copy so edits of the []byte don't affect the db
			Value: Clone(change.after),
		})
	}

	largestKey := Nothing[[]byte]()
	if len(result.KeyChanges) > 0 {
		largestKey = Some(result.KeyChanges[len(result.KeyChanges)-1].Key)
	} else if len(end) > 0 {
		largestKey = Some(end)
	}

	// Since we hold [db.commitlock] we must still have sufficient
	// history to recreate the trie at [endRootID].
	historicalView, err := db.getHistoricalViewForRange(endRootID, start, largestKey.Value())
	if err != nil {
		return nil, err
	}

	if largestKey.HasValue() {
		endProof, err := historicalView.getProof(ctx, largestKey.Value())
		if err != nil {
			return nil, err
		}
		result.EndProof = endProof.Path
	}

	if len(start) > 0 {
		startProof, err := historicalView.getProof(ctx, start)
		if err != nil {
			return nil, err
		}
		result.StartProof = startProof.Path

		// strip out any common nodes to reduce proof size
		commonNodeIndex := 0
		for ; commonNodeIndex < len(result.StartProof) &&
			commonNodeIndex < len(result.EndProof) &&
			result.StartProof[commonNodeIndex].KeyPath.Equal(result.EndProof[commonNodeIndex].KeyPath); commonNodeIndex++ {
		}
		result.StartProof = result.StartProof[commonNodeIndex:]
	}

	// Note that one of the following must be true:
	//  - [result.StartProof] is non-empty.
	//  - [result.EndProof] is non-empty.
	//  - [result.KeyValues] is non-empty.
	//  - [result.DeletedKeys] is non-empty.
	// If all of these were false, it would mean that no
	// [start] and [end] were given, and no diff between
	// the trie at [startRootID] and [endRootID] was found.
	// Since [startRootID] != [endRootID], this is impossible.
	return result, nil
}

// NewView returns a new view on top of this trie.
// Changes made to the view will only be reflected in the original trie if Commit is called.
// Assumes [db.lock] isn't held.
func (db *merkleDB) NewView() (TrieView, error) {
	return db.NewPreallocatedView(defaultPreallocationSize)
}

// Returns a new view that isn't tracked in [db.childViews].
// For internal use only, namely in methods that create short-lived views.
// Assumes [db.lock] and/or [db.commitLock] is read locked.
func (db *merkleDB) newUntrackedView(estimatedSize int) (*trieView, error) {
	return newTrieView(db, db, db.root.clone(), estimatedSize)
}

// NewPreallocatedView returns a new view with memory allocated to hold at least [estimatedSize] value changes at a time.
// If more changes are made, additional memory will be allocated.
// The returned view is added to [db.childViews].
// Assumes [db.lock] isn't held.
func (db *merkleDB) NewPreallocatedView(estimatedSize int) (TrieView, error) {
	db.lock.Lock()
	defer db.lock.Unlock()

	if db.closed {
		return nil, database.ErrClosed
	}

	newView, err := newTrieView(db, db, db.root.clone(), estimatedSize)
	if err != nil {
		return nil, err
	}
	db.childViews = append(db.childViews, newView)
	return newView, nil
}

func (db *merkleDB) Has(k []byte) (bool, error) {
	db.lock.RLock()
	defer db.lock.RUnlock()

	if db.closed {
		return false, database.ErrClosed
	}

	_, err := db.getValue(newPath(k), false /*lock*/)
	if err == database.ErrNotFound {
		return false, nil
	}
	return err == nil, err
}

func (db *merkleDB) HealthCheck(ctx context.Context) (interface{}, error) {
	db.lock.RLock()
	defer db.lock.RUnlock()

	if db.closed {
		return nil, database.ErrClosed
	}
	return db.nodeDB.HealthCheck(ctx)
}

func (db *merkleDB) Insert(ctx context.Context, k, v []byte) error {
	db.commitLock.Lock()
	defer db.commitLock.Unlock()

	if db.closed {
		return database.ErrClosed
	}

	view, err := db.newUntrackedView(defaultPreallocationSize)
	if err != nil {
		return err
	}
	// Don't need to lock [view] because nobody else has a reference to it.
	if err := view.insert(k, v); err != nil {
		return err
	}
	return view.commitToDB(ctx)
}

func (db *merkleDB) NewBatch() database.Batch {
	return &batch{
		db: db,
	}
}

func (db *merkleDB) NewIterator() database.Iterator {
	return &iterator{
		nodeIter: db.nodeDB.NewIterator(),
		db:       db,
	}
}

func (db *merkleDB) NewIteratorWithStart(start []byte) database.Iterator {
	return &iterator{
		nodeIter: db.nodeDB.NewIteratorWithStart(newPath(start).Bytes()),
		db:       db,
	}
}

func (db *merkleDB) NewIteratorWithPrefix(prefix []byte) database.Iterator {
	return &iterator{
		nodeIter: db.nodeDB.NewIteratorWithPrefix(newPath(prefix).Bytes()),
		db:       db,
	}
}

func (db *merkleDB) NewIteratorWithStartAndPrefix(start, prefix []byte) database.Iterator {
	startBytes := newPath(start).Bytes()
	prefixBytes := newPath(prefix).Bytes()
	return &iterator{
		nodeIter: db.nodeDB.NewIteratorWithStartAndPrefix(startBytes, prefixBytes),
		db:       db,
	}
}

// If [node] is an intermediary node, puts it in [nodeDB].
// Note this is called by [db.nodeCache] with its lock held, so
// the movement of [node] from [db.nodeCache] to [db.nodeDB] is atomic.
// As soon as [db.nodeCache] no longer has [node], [db.nodeDB] does.
// Non-nil error is fatal -- causes [db] to close.
func (db *merkleDB) onEviction(n *node) error {
	// the evicted node isn't an intermediary node, so skip writing.
	if n == nil || n.hasValue() {
		return nil
	}

	batch := db.nodeDB.NewBatch()
	if err := writeNodeToBatch(batch, n); err != nil {
		return err
	}

	// Evict the oldest [evictionBatchSize] nodes from the cache
	// and write them to disk. We write a batch of them, rather than
	// just [n], so that we don't immediately evict and write another
	// node, because each time this method is called we do a disk write.
	var err error
	for removedCount := 0; removedCount < db.evictionBatchSize; removedCount++ {
		_, n, exists := db.nodeCache.removeOldest()
		if !exists {
			// The cache is empty.
			break
		}
		if n == nil || n.hasValue() {
			// only persist intermediary nodes
			continue
		}
		// Note this must be = not := since we check
		// [err] outside the loop.
		if err = writeNodeToBatch(batch, n); err != nil {
			break
		}
	}
	if err == nil {
		err = batch.Write()
	}
	if err != nil {
		db.onEvictionErr.Set(err)
		_ = db.nodeDB.Close()
		go db.Close()
		return err
	}
	return nil
}

// Writes [n] to [batch]. Assumes [n] is non-nil.
func writeNodeToBatch(batch database.Batch, n *node) error {
	nodeBytes, err := n.marshal()
	if err != nil {
		return err
	}

	return batch.Put(n.key.Bytes(), nodeBytes)
}

// Put upserts the key/value pair into the db.
func (db *merkleDB) Put(k, v []byte) error {
	return db.Insert(context.Background(), k, v)
}

func (db *merkleDB) Remove(ctx context.Context, key []byte) error {
	db.commitLock.Lock()
	defer db.commitLock.Unlock()

	if db.closed {
		return database.ErrClosed
	}

	view, err := db.newUntrackedView(defaultPreallocationSize)
	if err != nil {
		return err
	}
	// Don't need to lock [view] because nobody else has a reference to it.
	if err = view.remove(key); err != nil {
		return err
	}
	return view.commitToDB(ctx)
}

func (db *merkleDB) commitBatch(ops []database.BatchOp) error {
	db.commitLock.Lock()
	defer db.commitLock.Unlock()

	if db.closed {
		return database.ErrClosed
	}

	view, err := db.prepareBatchView(ops)
	if err != nil {
		return err
	}
	return view.commitToDB(context.Background())
}

// CommitToParent is a no-op for the db because it has no parent
func (*merkleDB) CommitToParent(context.Context) error {
	return nil
}

// commitToDB is a no-op for the db because it is the db
func (*merkleDB) commitToDB(context.Context) error {
	return nil
}

// commitChanges commits the changes in trieToCommit to the db
func (db *merkleDB) commitChanges(ctx context.Context, trieToCommit *trieView) error {
	db.lock.Lock()
	defer db.lock.Unlock()

	switch {
	case db.closed:
		return database.ErrClosed
	case trieToCommit == nil:
		return nil
	case trieToCommit.isInvalid():
		return ErrInvalid
	}

	changes := trieToCommit.changes
	_, span := db.tracer.Start(ctx, "MerkleDB.commitChanges", oteltrace.WithAttributes(
		attribute.Int("nodesChanged", len(changes.nodes)),
		attribute.Int("valuesChanged", len(changes.values)),
	))
	defer span.End()

	// invalidate all child views except for the view being committed
	db.invalidateChildrenExcept(trieToCommit)

	// move any child views of the committed trie onto the db
	db.moveChildViewsToDB(trieToCommit)

	if len(changes.nodes) == 0 {
		return nil
	}

	rootChange, ok := changes.nodes[RootPath]
	if !ok {
		return errNoNewRoot
	}

	batch := db.nodeDB.NewBatch()

	_, nodesSpan := db.tracer.Start(ctx, "MerkleDB.commitChanges.writeNodes")
	for key, nodeChange := range changes.nodes {
		if nodeChange.after == nil {
			db.metrics.IOKeyWrite()
			if err := batch.Delete(key.Bytes()); err != nil {
				nodesSpan.End()
				return err
			}
		} else if nodeChange.after.hasValue() || (nodeChange.before != nil && nodeChange.before.hasValue()) {
			// Note: If [nodeChange.after] is an intermediary node we only
			// persist [nodeChange] if [nodeChange.before] was a leaf.
			// This guarantees that the key/value pairs are correctly persisted
			// on disk, without being polluted by the previous value.
			// Otherwise, intermediary nodes are persisted on cache eviction or
			// shutdown.
			db.metrics.IOKeyWrite()
			if err := writeNodeToBatch(batch, nodeChange.after); err != nil {
				nodesSpan.End()
				return err
			}
		}
	}
	nodesSpan.End()

	_, commitSpan := db.tracer.Start(ctx, "MerkleDB.commitChanges.dbCommit")
	err := batch.Write()
	commitSpan.End()
	if err != nil {
		return err
	}

	// Only modify in-memory state after the commit succeeds
	// so that we don't need to clean up on error.
	db.root = rootChange.after

	for key, nodeChange := range changes.nodes {
		if err := db.nodeCache.Put(key, nodeChange.after); err != nil {
			return err
		}
	}

	db.history.record(changes)
	return nil
}

// moveChildViewsToDB removes any child views from the trieToCommit and moves them to the db
// assumes [db.lock] is held
func (db *merkleDB) moveChildViewsToDB(trieToCommit *trieView) {
	trieToCommit.validityTrackingLock.Lock()
	defer trieToCommit.validityTrackingLock.Unlock()

	for _, childView := range trieToCommit.childViews {
		childView.updateParent(db)
		db.childViews = append(db.childViews, childView)
	}
	trieToCommit.childViews = make([]*trieView, 0, defaultPreallocationSize)
}

// CommitToDB is a no-op for db since it is already in sync with itself.
// This exists to satisfy the TrieView interface.
func (*merkleDB) CommitToDB(context.Context) error {
	return nil
}

func (db *merkleDB) VerifyChangeProof(
	ctx context.Context,
	proof *ChangeProof,
	start []byte,
	end Maybe[[]byte],
	expectedEndRootID ids.ID,
) error {
	if end.HasValue() && bytes.Compare(start, end.Value()) > 0 {
		return ErrStartAfterEnd
	}

	if !proof.HadRootsInHistory {
		// The node we requested the proof from didn't have sufficient
		// history to fulfill this request.
		if !proof.Empty() {
			// cannot have any changes if the root was missing
			return ErrDataInMissingRootProof
		}
		return nil
	}

	switch {
	case proof.Empty():
		return ErrNoMerkleProof
<<<<<<< HEAD
	case len(end) > 0 && len(proof.KeyChanges) == 0 && len(proof.EndProof) == 0:
=======
	case end.HasValue() && len(proof.EndProof) == 0:
>>>>>>> cae18b9b
		// We requested an end proof but didn't get one.
		return ErrNoEndProof
	case len(start) > 0 && len(proof.StartProof) == 0 && len(proof.EndProof) == 0:
		// We requested a start proof but didn't get one.
		// Note that we also have to check that [proof.EndProof] is empty
		// to handle the case that the start proof is empty because all
		// its nodes are also in the end proof, and those nodes are omitted.
		return ErrNoStartProof
	}

	// Make sure the key-value pairs are sorted and in [start, end].
	if err := verifyKeyChanges(proof.KeyChanges, start, end); err != nil {
		return err
	}

	smallestPath := newPath(start)

	// Make sure the start proof, if given, is well-formed.
	if err := verifyProofPath(proof.StartProof, smallestPath); err != nil {
		return err
	}

	// Find the greatest key in [proof.KeyChanges]
	// Note that [proof.EndProof] is a proof for this key.
	// [largestPath] is also used when we add children of proof nodes to [trie] below.
	largestPath := Nothing[path]()
	if len(proof.KeyChanges) > 0 {
		// If [proof] has key-value pairs, we should insert children
		// greater than [end] to ancestors of the node containing [end]
		// so that we get the expected root ID.
		largestPath = Some(newPath(proof.KeyChanges[len(proof.KeyChanges)-1].Key))
	} else if end.HasValue() {
		largestPath = Some(newPath(end.Value()))
	}

	// Make sure the end proof, if given, is well-formed.
	if err := verifyProofPath(proof.EndProof, largestPath.Value()); err != nil {
		return err
	}

	keyValues := make(map[path]Maybe[[]byte], len(proof.KeyChanges))
	for _, keyValue := range proof.KeyChanges {
		keyValues[newPath(keyValue.Key)] = keyValue.Value
	}

	// want to prevent commit writes to DB, but not prevent db reads
	db.commitLock.RLock()
	defer db.commitLock.RUnlock()

	if err := verifyAllChangeProofKeyValuesPresent(
		ctx,
		db,
		proof.StartProof,
		smallestPath,
		largestPath,
		keyValues,
	); err != nil {
		return err
	}

	if err := verifyAllChangeProofKeyValuesPresent(
		ctx,
		db,
		proof.EndProof,
		smallestPath,
		largestPath,
		keyValues,
	); err != nil {
		return err
	}

	// Don't need to lock [view] because nobody else has a reference to it.
	view, err := db.newUntrackedView(len(proof.KeyChanges))
	if err != nil {
		return err
	}

	// Insert the key-value pairs into the trie.
	for _, kv := range proof.KeyChanges {
		if kv.Value.IsNothing() {
			if err := view.removeFromTrie(newPath(kv.Key)); err != nil {
				return err
			}
		} else if _, err := view.insertIntoTrie(newPath(kv.Key), kv.Value); err != nil {
			return err
		}
	}

	// For all the nodes along the edges of the proof, insert the children whose
	// keys are less than [insertChildrenLessThan] or whose keys are greater
	// than [insertChildrenGreaterThan] into the trie so that we get the
	// expected root ID (if this proof is valid).
	insertChildrenLessThan := Nothing[path]()
	if len(smallestPath) > 0 {
		insertChildrenLessThan = Some(smallestPath)
	}
	if err := addPathInfo(
		view,
		proof.StartProof,
		insertChildrenLessThan,
		largestPath,
	); err != nil {
		return err
	}
	if err := addPathInfo(
		view,
		proof.EndProof,
		insertChildrenLessThan,
		largestPath,
	); err != nil {
		return err
	}

	// Make sure we get the expected root.
	calculatedRoot, err := view.getMerkleRoot(ctx)
	if err != nil {
		return err
	}
	if expectedEndRootID != calculatedRoot {
		return fmt.Errorf("%w:[%s], expected:[%s]", ErrInvalidProof, calculatedRoot, expectedEndRootID)
	}

	return nil
}

// Invalidates and removes any child views that aren't [exception].
// Assumes [db.lock] is held.
func (db *merkleDB) invalidateChildrenExcept(exception *trieView) {
	isTrackedView := false

	for _, childView := range db.childViews {
		if childView != exception {
			childView.invalidate()
		} else {
			isTrackedView = true
		}
	}
	db.childViews = make([]*trieView, 0, defaultPreallocationSize)
	if isTrackedView {
		db.childViews = append(db.childViews, exception)
	}
}

func (db *merkleDB) initializeRootIfNeeded() (ids.ID, error) {
	// ensure that root exists
	nodeBytes, err := db.nodeDB.Get(rootKey)
	if err == nil {
		// Root already exists, so parse it and set the in-mem copy
		db.root, err = parseNode(RootPath, nodeBytes)
		if err != nil {
			return ids.Empty, err
		}
		if err := db.root.calculateID(db.metrics); err != nil {
			return ids.Empty, err
		}
		return db.root.id, nil
	}
	if err != database.ErrNotFound {
		return ids.Empty, err
	}

	// Root doesn't exist; make a new one.
	db.root = newNode(nil, RootPath)

	// update its ID
	if err := db.root.calculateID(db.metrics); err != nil {
		return ids.Empty, err
	}

	// write the newly constructed root to the DB
	rootBytes, err := db.root.marshal()
	if err != nil {
		return ids.Empty, err
	}

	batch := db.nodeDB.NewBatch()
	if err := batch.Put(rootKey, rootBytes); err != nil {
		return ids.Empty, err
	}

	return db.root.id, batch.Write()
}

// Returns a view of the trie as it was when it had root [rootID] for keys within range [start, end].
// Assumes [db.commitLock] is read locked.
func (db *merkleDB) getHistoricalViewForRange(
	rootID ids.ID,
	start []byte,
	end []byte,
) (*trieView, error) {
	currentRootID := db.getMerkleRoot()

	// looking for the trie's current root id, so return the trie unmodified
	if currentRootID == rootID {
		return newTrieView(db, db, db.root.clone(), 100)
	}

	changeHistory, err := db.history.getChangesToGetToRoot(rootID, start, end)
	if err != nil {
		return nil, err
	}
	return newTrieViewWithChanges(db, db, changeHistory, len(changeHistory.nodes))
}

// Returns all keys in range [start, end] that aren't in [keySet].
// If [start] is nil, then the range has no lower bound.
// If [end] is nil, then the range has no upper bound.
func (db *merkleDB) getKeysNotInSet(start, end []byte, keySet set.Set[string]) ([][]byte, error) {
	db.lock.RLock()
	defer db.lock.RUnlock()

	it := db.NewIteratorWithStart(start)
	defer it.Release()

	keysNotInSet := make([][]byte, 0, keySet.Len())
	for it.Next() {
		key := it.Key()
		if len(end) != 0 && bytes.Compare(key, end) > 0 {
			break
		}
		if !keySet.Contains(string(key)) {
			keysNotInSet = append(keysNotInSet, key)
		}
	}
	return keysNotInSet, it.Error()
}

// Returns a copy of the node with the given [key].
// This copy may be edited by the caller without affecting the database state.
// Returns database.ErrNotFound if the node doesn't exist.
// Assumes [db.lock] isn't held.
func (db *merkleDB) getEditableNode(key path) (*node, error) {
	db.lock.RLock()
	defer db.lock.RUnlock()

	n, err := db.getNode(key)
	if err != nil {
		return nil, err
	}
	return n.clone(), nil
}

// Returns the node with the given [key].
// Editing the returned node affects the database state.
// Returns database.ErrNotFound if the node doesn't exist.
// Assumes [db.lock] is read locked.
func (db *merkleDB) getNode(key path) (*node, error) {
	if db.closed {
		return nil, database.ErrClosed
	}
	if key == RootPath {
		return db.root, nil
	}

	if n, isCached := db.nodeCache.Get(key); isCached {
		db.metrics.DBNodeCacheHit()
		if n == nil {
			return nil, database.ErrNotFound
		}
		return n, nil
	}

	db.metrics.DBNodeCacheMiss()
	db.metrics.IOKeyRead()
	rawBytes, err := db.nodeDB.Get(key.Bytes())
	if err != nil {
		if err == database.ErrNotFound {
			// Cache the miss.
			if err := db.nodeCache.Put(key, nil); err != nil {
				return nil, err
			}
		}
		return nil, err
	}

	node, err := parseNode(key, rawBytes)
	if err != nil {
		return nil, err
	}

	err = db.nodeCache.Put(key, node)
	return node, err
}

// Returns a new view atop [db] with the changes in [ops] applied to it.
// Assumes [db.commitLock] is read locked.
func (db *merkleDB) prepareBatchView(ops []database.BatchOp) (*trieView, error) {
	view, err := db.newUntrackedView(len(ops))
	if err != nil {
		return nil, err
	}
	// Don't need to lock [view] because nobody else has a reference to it.

	// write into the trie
	for _, op := range ops {
		if op.Delete {
			if err := view.remove(op.Key); err != nil {
				return nil, err
			}
		} else if err := view.insert(op.Key, op.Value); err != nil {
			return nil, err
		}
	}

	return view, nil
}

// Returns a new view atop [db] with the key/value pairs in [proof.KeyValues]
// inserted and the key/value pairs in [proof.DeletedKeys] removed.
// Assumes [db.commitLock] is locked.
func (db *merkleDB) prepareChangeProofView(proof *ChangeProof) (*trieView, error) {
	view, err := db.newUntrackedView(len(proof.KeyChanges))
	if err != nil {
		return nil, err
	}
	// Don't need to lock [view] because nobody else has a reference to it.

	for _, kv := range proof.KeyChanges {
		if kv.Value.IsNothing() {
			if err := view.remove(kv.Key); err != nil {
				return nil, err
			}
		} else if err := view.insert(kv.Key, kv.Value.value); err != nil {
			return nil, err
		}
	}
	return view, nil
}

// Returns a new view atop [db] with the key/value pairs in [proof.KeyValues] added and
// any existing key-value pairs in the proof's range but not in the proof removed.
// Assumes [db.commitLock] is locked.
func (db *merkleDB) prepareRangeProofView(start []byte, proof *RangeProof) (*trieView, error) {
	// Don't need to lock [view] because nobody else has a reference to it.
	view, err := db.newUntrackedView(len(proof.KeyValues))
	if err != nil {
		return nil, err
	}
	keys := set.NewSet[string](len(proof.KeyValues))
	for _, kv := range proof.KeyValues {
		keys.Add(string(kv.Key))
		if err := view.insert(kv.Key, kv.Value); err != nil {
			return nil, err
		}
	}

	var largestKey []byte
	if len(proof.KeyValues) > 0 {
		largestKey = proof.KeyValues[len(proof.KeyValues)-1].Key
	}
	keysToDelete, err := db.getKeysNotInSet(start, largestKey, keys)
	if err != nil {
		return nil, err
	}
	for _, keyToDelete := range keysToDelete {
		if err := view.remove(keyToDelete); err != nil {
			return nil, err
		}
	}
	return view, nil
}<|MERGE_RESOLUTION|>--- conflicted
+++ resolved
@@ -980,11 +980,7 @@
 	switch {
 	case proof.Empty():
 		return ErrNoMerkleProof
-<<<<<<< HEAD
-	case len(end) > 0 && len(proof.KeyChanges) == 0 && len(proof.EndProof) == 0:
-=======
-	case end.HasValue() && len(proof.EndProof) == 0:
->>>>>>> cae18b9b
+	case end.HasValue() && len(proof.KeyChanges) == 0 && len(proof.EndProof) == 0:
 		// We requested an end proof but didn't get one.
 		return ErrNoEndProof
 	case len(start) > 0 && len(proof.StartProof) == 0 && len(proof.EndProof) == 0:
