// Copyright (C) 2019-2023, Ava Labs, Inc. All rights reserved.
// See the file LICENSE for licensing terms.

package merkledb

import (
	"bytes"
	"context"
	"errors"
	"fmt"
	"runtime"
	"sync"

	"github.com/prometheus/client_golang/prometheus"

	"golang.org/x/exp/maps"
	"golang.org/x/exp/slices"
	"golang.org/x/sync/semaphore"

	"go.opentelemetry.io/otel/attribute"

	oteltrace "go.opentelemetry.io/otel/trace"

	"github.com/ava-labs/avalanchego/database"
	"github.com/ava-labs/avalanchego/ids"
	"github.com/ava-labs/avalanchego/trace"
	"github.com/ava-labs/avalanchego/utils"
	"github.com/ava-labs/avalanchego/utils/math"
	"github.com/ava-labs/avalanchego/utils/maybe"
	"github.com/ava-labs/avalanchego/utils/set"
	"github.com/ava-labs/avalanchego/utils/units"
)

const (

	// TODO: name better
	rebuildViewSizeFractionOfCacheSize   = 50
	minRebuildViewSizePerCommit          = 1000
	rebuildIntermediateDeletionWriteSize = units.MiB
	valueNodePrefixLen                   = 1
)

var (
	_ MerkleDB = (*merkleDB)(nil)

	codec = newCodec()

	metadataPrefix         = []byte{0}
	valueNodePrefix        = []byte{1}
	intermediateNodePrefix = []byte{2}

	cleanShutdownKey        = []byte(string(metadataPrefix) + "cleanShutdown")
	hadCleanShutdown        = []byte{1}
	didNotHaveCleanShutdown = []byte{0}

	errSameRoot      = errors.New("start and end root are the same")
	errNoNewSentinel = errors.New("there was no updated sentinel node in change list")
)

type ChangeProofer interface {
	// GetChangeProof returns a proof for a subset of the key/value changes in key range
	// [start, end] that occurred between [startRootID] and [endRootID].
	// Returns at most [maxLength] key/value pairs.
	// Returns [ErrInsufficientHistory] if this node has insufficient history
	// to generate the proof.
	GetChangeProof(
		ctx context.Context,
		startRootID ids.ID,
		endRootID ids.ID,
		start maybe.Maybe[[]byte],
		end maybe.Maybe[[]byte],
		maxLength int,
	) (*ChangeProof, error)

	// Returns nil iff all of the following hold:
	//   - [start] <= [end].
	//   - [proof] is non-empty.
	//   - All keys in [proof.KeyValues] and [proof.DeletedKeys] are in [start, end].
	//     If [start] is nothing, all keys are considered > [start].
	//     If [end] is nothing, all keys are considered < [end].
	//   - [proof.KeyValues] and [proof.DeletedKeys] are sorted in order of increasing key.
	//   - [proof.StartProof] and [proof.EndProof] are well-formed.
	//   - When the changes in [proof.KeyChanes] are applied,
	//     the root ID of the database is [expectedEndRootID].
	VerifyChangeProof(
		ctx context.Context,
		proof *ChangeProof,
		start maybe.Maybe[[]byte],
		end maybe.Maybe[[]byte],
		expectedEndRootID ids.ID,
	) error

	// CommitChangeProof commits the key/value pairs within the [proof] to the db.
	CommitChangeProof(ctx context.Context, proof *ChangeProof) error
}

type RangeProofer interface {
	// GetRangeProofAtRoot returns a proof for the key/value pairs in this trie within the range
	// [start, end] when the root of the trie was [rootID].
	// If [start] is Nothing, there's no lower bound on the range.
	// If [end] is Nothing, there's no upper bound on the range.
	GetRangeProofAtRoot(
		ctx context.Context,
		rootID ids.ID,
		start maybe.Maybe[[]byte],
		end maybe.Maybe[[]byte],
		maxLength int,
	) (*RangeProof, error)

	// CommitRangeProof commits the key/value pairs within the [proof] to the db.
	// [start] is the smallest possible key in the range this [proof] covers.
	// [end] is the largest possible key in the range this [proof] covers.
	CommitRangeProof(ctx context.Context, start, end maybe.Maybe[[]byte], proof *RangeProof) error
}

type Prefetcher interface {
	// PrefetchPath attempts to load all trie nodes on the path of [key]
	// into the cache.
	PrefetchPath(key []byte) error

	// PrefetchPaths attempts to load all trie nodes on the paths of [keys]
	// into the cache.
	//
	// Using PrefetchPaths can be more efficient than PrefetchPath because
	// the underlying view used to compute each path can be reused.
	PrefetchPaths(keys [][]byte) error
}

type MerkleDB interface {
	database.Database
	Trie
	MerkleRootGetter
	ProofGetter
	ChangeProofer
	RangeProofer
	Prefetcher
}

type Config struct {
	// BranchFactor determines the number of children each node can have.
	BranchFactor BranchFactor

	// RootGenConcurrency is the number of goroutines to use when
	// generating a new state root.
	//
	// If 0 is specified, [runtime.NumCPU] will be used.
	RootGenConcurrency uint
	// The number of bytes to write to disk when intermediate nodes are evicted
	// from their cache and written to disk.
	EvictionBatchSize uint
	// The number of changes to the database that we store in memory in order to
	// serve change proofs.
	HistoryLength uint
	// The number of bytes to cache nodes with values.
	ValueNodeCacheSize uint
	// The number of bytes to cache nodes without values.
	IntermediateNodeCacheSize uint
	// If [Reg] is nil, metrics are collected locally but not exported through
	// Prometheus.
	// This may be useful for testing.
	Reg        prometheus.Registerer
	TraceLevel TraceLevel
	Tracer     trace.Tracer
}

// merkleDB can only be edited by committing changes from a trieView.
type merkleDB struct {
	// Must be held when reading/writing fields.
	lock sync.RWMutex

	// Must be held when preparing work to be committed to the DB.
	// Used to prevent editing of the trie without restricting read access
	// until the full set of changes is ready to be written.
	// Should be held before taking [db.lock]
	commitLock sync.RWMutex

	// Contains all of the key-value pairs stored by this database,
	// including metadata, intermediate nodes and value nodes.
	baseDB database.Database

	valueNodeDB        *valueNodeDB
	intermediateNodeDB *intermediateNodeDB

	// Stores change lists. Used to serve change proofs and construct
	// historical views of the trie.
	history *trieHistory

	// True iff the db has been closed.
	closed bool

	metrics merkleMetrics

	debugTracer trace.Tracer
	infoTracer  trace.Tracer

	// The sentinel node of this trie.
	// It is the node with a nil key and is the ancestor of all nodes in the trie.
	// If it has a value or has multiple children, it is also the root of the trie.
	sentinelNode *node

	// Valid children of this trie.
	childViews []*trieView

	// calculateNodeIDsSema controls the number of goroutines inside
	// [calculateNodeIDsHelper] at any given time.
	calculateNodeIDsSema *semaphore.Weighted

<<<<<<< HEAD
	toKey       func(p []byte) Key
	sentinelKey Key
=======
	tokenSize int
>>>>>>> 7490a925
}

// New returns a new merkle database.
func New(ctx context.Context, db database.Database, config Config) (MerkleDB, error) {
	metrics, err := newMetrics("merkleDB", config.Reg)
	if err != nil {
		return nil, err
	}
	return newDatabase(ctx, db, config, metrics)
}

func newDatabase(
	ctx context.Context,
	db database.Database,
	config Config,
	metrics merkleMetrics,
) (*merkleDB, error) {
	if err := config.BranchFactor.Valid(); err != nil {
		return nil, err
	}

	rootGenConcurrency := uint(runtime.NumCPU())
	if config.RootGenConcurrency != 0 {
		rootGenConcurrency = config.RootGenConcurrency
	}

	// Share a sync.Pool of []byte between the intermediateNodeDB and valueNodeDB
	// to reduce memory allocations.
	bufferPool := &sync.Pool{
		New: func() interface{} {
			return make([]byte, 0, defaultBufferLength)
		},
	}
	trieDB := &merkleDB{
		metrics:              metrics,
		baseDB:               db,
		valueNodeDB:          newValueNodeDB(db, bufferPool, metrics, int(config.ValueNodeCacheSize)),
		intermediateNodeDB:   newIntermediateNodeDB(db, bufferPool, metrics, int(config.IntermediateNodeCacheSize), int(config.EvictionBatchSize), BranchFactorToTokenSize[config.BranchFactor]),
		history:              newTrieHistory(int(config.HistoryLength)),
		debugTracer:          getTracerIfEnabled(config.TraceLevel, DebugTrace, config.Tracer),
		infoTracer:           getTracerIfEnabled(config.TraceLevel, InfoTrace, config.Tracer),
		childViews:           make([]*trieView, 0, defaultPreallocationSize),
		calculateNodeIDsSema: semaphore.NewWeighted(int64(rootGenConcurrency)),
<<<<<<< HEAD
		toKey:                toKey,
		sentinelKey:          toKey([]byte{}),
=======
		tokenSize:            BranchFactorToTokenSize[config.BranchFactor],
>>>>>>> 7490a925
	}

	root, err := trieDB.initializeRootIfNeeded()
	if err != nil {
		return nil, err
	}

	// add current root to history (has no changes)
	trieDB.history.record(&changeSummary{
		rootID: root,
		values: map[Key]*change[maybe.Maybe[[]byte]]{},
		nodes:  map[Key]*change[*node]{},
	})

	shutdownType, err := trieDB.baseDB.Get(cleanShutdownKey)
	switch err {
	case nil:
		if bytes.Equal(shutdownType, didNotHaveCleanShutdown) {
			if err := trieDB.rebuild(ctx, int(config.ValueNodeCacheSize)); err != nil {
				return nil, err
			}
		}
	case database.ErrNotFound:
		// If the marker wasn't found then the DB is being created for the first
		// time and there is nothing to do.
	default:
		return nil, err
	}

	// mark that the db has not yet been cleanly closed
	err = trieDB.baseDB.Put(cleanShutdownKey, didNotHaveCleanShutdown)
	return trieDB, err
}

// Deletes every intermediate node and rebuilds them by re-adding every key/value.
// TODO: make this more efficient by only clearing out the stale portions of the trie.
func (db *merkleDB) rebuild(ctx context.Context, cacheSize int) error {
<<<<<<< HEAD
	db.sentinelNode = newNode(nil, db.sentinelKey)
=======
	db.root = newNode(Key{})
>>>>>>> 7490a925

	// Delete intermediate nodes.
	if err := database.ClearPrefix(db.baseDB, intermediateNodePrefix, rebuildIntermediateDeletionWriteSize); err != nil {
		return err
	}

	// Add all key-value pairs back into the database.
	opsSizeLimit := math.Max(
		cacheSize/rebuildViewSizeFractionOfCacheSize,
		minRebuildViewSizePerCommit,
	)
	currentOps := make([]database.BatchOp, 0, opsSizeLimit)
	valueIt := db.NewIterator()
	defer valueIt.Release()
	for valueIt.Next() {
		if len(currentOps) >= opsSizeLimit {
			view, err := newTrieView(db, db, ViewChanges{BatchOps: currentOps, ConsumeBytes: true})
			if err != nil {
				return err
			}
			if err := view.commitToDB(ctx); err != nil {
				return err
			}
			currentOps = make([]database.BatchOp, 0, opsSizeLimit)
			// reset the iterator to prevent memory bloat
			nextValue := valueIt.Key()
			valueIt.Release()
			valueIt = db.NewIteratorWithStart(nextValue)
			continue
		}

		currentOps = append(currentOps, database.BatchOp{
			Key:   valueIt.Key(),
			Value: valueIt.Value(),
		})
	}
	if err := valueIt.Error(); err != nil {
		return err
	}
	view, err := newTrieView(db, db, ViewChanges{BatchOps: currentOps, ConsumeBytes: true})
	if err != nil {
		return err
	}
	if err := view.commitToDB(ctx); err != nil {
		return err
	}
	return db.Compact(nil, nil)
}

func (db *merkleDB) CommitChangeProof(ctx context.Context, proof *ChangeProof) error {
	db.commitLock.Lock()
	defer db.commitLock.Unlock()

	if db.closed {
		return database.ErrClosed
	}
	ops := make([]database.BatchOp, len(proof.KeyChanges))
	for i, kv := range proof.KeyChanges {
		ops[i] = database.BatchOp{
			Key:    kv.Key,
			Value:  kv.Value.Value(),
			Delete: kv.Value.IsNothing(),
		}
	}

	view, err := newTrieView(db, db, ViewChanges{BatchOps: ops})
	if err != nil {
		return err
	}
	return view.commitToDB(ctx)
}

func (db *merkleDB) CommitRangeProof(ctx context.Context, start, end maybe.Maybe[[]byte], proof *RangeProof) error {
	db.commitLock.Lock()
	defer db.commitLock.Unlock()

	if db.closed {
		return database.ErrClosed
	}

	ops := make([]database.BatchOp, len(proof.KeyValues))
	keys := set.NewSet[string](len(proof.KeyValues))
	for i, kv := range proof.KeyValues {
		keys.Add(string(kv.Key))
		ops[i] = database.BatchOp{
			Key:   kv.Key,
			Value: kv.Value,
		}
	}

	largestKey := end
	if len(proof.KeyValues) > 0 {
		largestKey = maybe.Some(proof.KeyValues[len(proof.KeyValues)-1].Key)
	}
	keysToDelete, err := db.getKeysNotInSet(start, largestKey, keys)
	if err != nil {
		return err
	}
	for _, keyToDelete := range keysToDelete {
		ops = append(ops, database.BatchOp{
			Key:    keyToDelete,
			Delete: true,
		})
	}

	// Don't need to lock [view] because nobody else has a reference to it.
	view, err := newTrieView(db, db, ViewChanges{BatchOps: ops})
	if err != nil {
		return err
	}

	return view.commitToDB(ctx)
}

func (db *merkleDB) Compact(start []byte, limit []byte) error {
	if db.closed {
		return database.ErrClosed
	}
	return db.baseDB.Compact(start, limit)
}

func (db *merkleDB) Close() error {
	db.commitLock.Lock()
	defer db.commitLock.Unlock()

	db.lock.Lock()
	defer db.lock.Unlock()

	if db.closed {
		return database.ErrClosed
	}

	db.closed = true
	db.valueNodeDB.Close()
	// Flush intermediary nodes to disk.
	if err := db.intermediateNodeDB.Flush(); err != nil {
		return err
	}

	// Successfully wrote intermediate nodes.
	return db.baseDB.Put(cleanShutdownKey, hadCleanShutdown)
}

func (db *merkleDB) PrefetchPaths(keys [][]byte) error {
	db.commitLock.RLock()
	defer db.commitLock.RUnlock()

	if db.closed {
		return database.ErrClosed
	}

	// reuse the view so that it can keep repeated nodes in memory
	tempView, err := newTrieView(db, db, ViewChanges{})
	if err != nil {
		return err
	}
	for _, key := range keys {
		if err := db.prefetchPath(tempView, key); err != nil {
			return err
		}
	}

	return nil
}

func (db *merkleDB) PrefetchPath(key []byte) error {
	db.commitLock.RLock()
	defer db.commitLock.RUnlock()

	if db.closed {
		return database.ErrClosed
	}
	tempView, err := newTrieView(db, db, ViewChanges{})
	if err != nil {
		return err
	}

	return db.prefetchPath(tempView, key)
}

func (db *merkleDB) prefetchPath(view *trieView, keyBytes []byte) error {
	return view.visitPathToKey(ToKey(keyBytes), func(n *node) error {
		if !n.hasValue() {
			return db.intermediateNodeDB.nodeCache.Put(n.key, n)
		}

		db.valueNodeDB.nodeCache.Put(n.key, n)
		return nil
	})
}

func (db *merkleDB) Get(key []byte) ([]byte, error) {
	// this is a duplicate because the database interface doesn't support
	// contexts, which are used for tracing
	return db.GetValue(context.Background(), key)
}

func (db *merkleDB) GetValues(ctx context.Context, keys [][]byte) ([][]byte, []error) {
	_, span := db.debugTracer.Start(ctx, "MerkleDB.GetValues", oteltrace.WithAttributes(
		attribute.Int("keyCount", len(keys)),
	))
	defer span.End()

	// Lock to ensure no commit happens during the reads.
	db.lock.RLock()
	defer db.lock.RUnlock()

	values := make([][]byte, len(keys))
	errors := make([]error, len(keys))
	for i, key := range keys {
		values[i], errors[i] = db.getValueCopy(ToKey(key))
	}
	return values, errors
}

// GetValue returns the value associated with [key].
// Returns database.ErrNotFound if it doesn't exist.
func (db *merkleDB) GetValue(ctx context.Context, key []byte) ([]byte, error) {
	_, span := db.debugTracer.Start(ctx, "MerkleDB.GetValue")
	defer span.End()

	db.lock.RLock()
	defer db.lock.RUnlock()

	return db.getValueCopy(ToKey(key))
}

// getValueCopy returns a copy of the value for the given [key].
// Returns database.ErrNotFound if it doesn't exist.
// Assumes [db.lock] is read locked.
func (db *merkleDB) getValueCopy(key Key) ([]byte, error) {
	val, err := db.getValueWithoutLock(key)
	if err != nil {
		return nil, err
	}
	return slices.Clone(val), nil
}

// getValue returns the value for the given [key].
// Returns database.ErrNotFound if it doesn't exist.
// Assumes [db.lock] isn't held.
func (db *merkleDB) getValue(key Key) ([]byte, error) {
	db.lock.RLock()
	defer db.lock.RUnlock()

	return db.getValueWithoutLock(key)
}

// getValueWithoutLock returns the value for the given [key].
// Returns database.ErrNotFound if it doesn't exist.
// Assumes [db.lock] is read locked.
func (db *merkleDB) getValueWithoutLock(key Key) ([]byte, error) {
	if db.closed {
		return nil, database.ErrClosed
	}

	n, err := db.getNode(key, true /* hasValue */)
	if err != nil {
		return nil, err
	}
	if n.value.IsNothing() {
		return nil, database.ErrNotFound
	}
	return n.value.Value(), nil
}

func (db *merkleDB) GetMerkleRoot(ctx context.Context) (ids.ID, error) {
	_, span := db.infoTracer.Start(ctx, "MerkleDB.GetMerkleRoot")
	defer span.End()

	db.lock.RLock()
	defer db.lock.RUnlock()

	if db.closed {
		return ids.Empty, database.ErrClosed
	}

	return db.getMerkleRoot(), nil
}

// Assumes [db.lock] is read locked.
func (db *merkleDB) getMerkleRoot() ids.ID {
	if !isSentinelNodeTheRoot(db.sentinelNode) {
		// if the sentinel node should be skipped, the trie's root is the nil key node's only child
		for _, childEntry := range db.sentinelNode.children {
			return childEntry.id
		}
	}
	return db.sentinelNode.id
}

// isSentinelNodeTheRoot returns true if the passed in sentinel node has a value and or multiple child nodes
// When this is true, the root of the trie is the sentinel node
// When this is false, the root of the trie is the sentinel node's single child
func isSentinelNodeTheRoot(sentinel *node) bool {
	return sentinel.valueDigest.HasValue() || len(sentinel.children) != 1
}

func (db *merkleDB) GetProof(ctx context.Context, key []byte) (*Proof, error) {
	db.commitLock.RLock()
	defer db.commitLock.RUnlock()

	return db.getProof(ctx, key)
}

// Assumes [db.commitLock] is read locked.
// Assumes [db.lock] is not held
func (db *merkleDB) getProof(ctx context.Context, key []byte) (*Proof, error) {
	if db.closed {
		return nil, database.ErrClosed
	}

	view, err := newTrieView(db, db, ViewChanges{})
	if err != nil {
		return nil, err
	}
	// Don't need to lock [view] because nobody else has a reference to it.
	return view.getProof(ctx, key)
}

func (db *merkleDB) GetRangeProof(
	ctx context.Context,
	start maybe.Maybe[[]byte],
	end maybe.Maybe[[]byte],
	maxLength int,
) (*RangeProof, error) {
	db.commitLock.RLock()
	defer db.commitLock.RUnlock()

	return db.getRangeProofAtRoot(ctx, db.getMerkleRoot(), start, end, maxLength)
}

func (db *merkleDB) GetRangeProofAtRoot(
	ctx context.Context,
	rootID ids.ID,
	start maybe.Maybe[[]byte],
	end maybe.Maybe[[]byte],
	maxLength int,
) (*RangeProof, error) {
	db.commitLock.RLock()
	defer db.commitLock.RUnlock()

	return db.getRangeProofAtRoot(ctx, rootID, start, end, maxLength)
}

// Assumes [db.commitLock] is read locked.
// Assumes [db.lock] is not held
func (db *merkleDB) getRangeProofAtRoot(
	ctx context.Context,
	rootID ids.ID,
	start maybe.Maybe[[]byte],
	end maybe.Maybe[[]byte],
	maxLength int,
) (*RangeProof, error) {
	if db.closed {
		return nil, database.ErrClosed
	}
	if maxLength <= 0 {
		return nil, fmt.Errorf("%w but was %d", ErrInvalidMaxLength, maxLength)
	}

	historicalView, err := db.getHistoricalViewForRange(rootID, start, end)
	if err != nil {
		return nil, err
	}
	return historicalView.GetRangeProof(ctx, start, end, maxLength)
}

func (db *merkleDB) GetChangeProof(
	ctx context.Context,
	startRootID ids.ID,
	endRootID ids.ID,
	start maybe.Maybe[[]byte],
	end maybe.Maybe[[]byte],
	maxLength int,
) (*ChangeProof, error) {
	if start.HasValue() && end.HasValue() && bytes.Compare(start.Value(), end.Value()) == 1 {
		return nil, ErrStartAfterEnd
	}
	if startRootID == endRootID {
		return nil, errSameRoot
	}

	db.commitLock.RLock()
	defer db.commitLock.RUnlock()

	if db.closed {
		return nil, database.ErrClosed
	}

	changes, err := db.history.getValueChanges(startRootID, endRootID, start, end, maxLength)
	if err != nil {
		return nil, err
	}

	// [changedKeys] are a subset of the keys that were added or had their
	// values modified between [startRootID] to [endRootID] sorted in increasing
	// order.
	changedKeys := maps.Keys(changes.values)
	utils.Sort(changedKeys)

	result := &ChangeProof{
		KeyChanges: make([]KeyChange, 0, len(changedKeys)),
	}

	for _, key := range changedKeys {
		change := changes.values[key]

		result.KeyChanges = append(result.KeyChanges, KeyChange{
			Key: key.Bytes(),
			// create a copy so edits of the []byte don't affect the db
			Value: maybe.Bind(change.after, slices.Clone[[]byte]),
		})
	}

	largestKey := end
	if len(result.KeyChanges) > 0 {
		largestKey = maybe.Some(result.KeyChanges[len(result.KeyChanges)-1].Key)
	}

	// Since we hold [db.commitlock] we must still have sufficient
	// history to recreate the trie at [endRootID].
	historicalView, err := db.getHistoricalViewForRange(endRootID, start, largestKey)
	if err != nil {
		return nil, err
	}

	if largestKey.HasValue() {
		endProof, err := historicalView.getProof(ctx, largestKey.Value())
		if err != nil {
			return nil, err
		}
		result.EndProof = endProof.Path
	}

	if start.HasValue() {
		startProof, err := historicalView.getProof(ctx, start.Value())
		if err != nil {
			return nil, err
		}
		result.StartProof = startProof.Path

		// strip out any common nodes to reduce proof size
		commonNodeIndex := 0
		for ; commonNodeIndex < len(result.StartProof) &&
			commonNodeIndex < len(result.EndProof) &&
			result.StartProof[commonNodeIndex].Key == result.EndProof[commonNodeIndex].Key; commonNodeIndex++ {
		}
		result.StartProof = result.StartProof[commonNodeIndex:]
	}

	// Note that one of the following must be true:
	//  - [result.StartProof] is non-empty.
	//  - [result.EndProof] is non-empty.
	//  - [result.KeyValues] is non-empty.
	//  - [result.DeletedKeys] is non-empty.
	// If all of these were false, it would mean that no
	// [start] and [end] were given, and no diff between
	// the trie at [startRootID] and [endRootID] was found.
	// Since [startRootID] != [endRootID], this is impossible.
	return result, nil
}

// NewView returns a new view on top of this Trie where the passed changes
// have been applied.
//
// Changes made to the view will only be reflected in the original trie if
// Commit is called.
//
// Assumes [db.commitLock] and [db.lock] aren't held.
func (db *merkleDB) NewView(
	_ context.Context,
	changes ViewChanges,
) (TrieView, error) {
	// ensure the db doesn't change while creating the new view
	db.commitLock.RLock()
	defer db.commitLock.RUnlock()

	if db.closed {
		return nil, database.ErrClosed
	}

	newView, err := newTrieView(db, db, changes)
	if err != nil {
		return nil, err
	}

	// ensure access to childViews is protected
	db.lock.Lock()
	defer db.lock.Unlock()

	db.childViews = append(db.childViews, newView)
	return newView, nil
}

func (db *merkleDB) Has(k []byte) (bool, error) {
	db.lock.RLock()
	defer db.lock.RUnlock()

	if db.closed {
		return false, database.ErrClosed
	}

	_, err := db.getValueWithoutLock(ToKey(k))
	if err == database.ErrNotFound {
		return false, nil
	}
	return err == nil, err
}

func (db *merkleDB) HealthCheck(ctx context.Context) (interface{}, error) {
	db.lock.RLock()
	defer db.lock.RUnlock()

	if db.closed {
		return nil, database.ErrClosed
	}
	return db.baseDB.HealthCheck(ctx)
}

func (db *merkleDB) NewBatch() database.Batch {
	return &batch{
		db: db,
	}
}

func (db *merkleDB) NewIterator() database.Iterator {
	return db.NewIteratorWithStartAndPrefix(nil, nil)
}

func (db *merkleDB) NewIteratorWithStart(start []byte) database.Iterator {
	return db.NewIteratorWithStartAndPrefix(start, nil)
}

func (db *merkleDB) NewIteratorWithPrefix(prefix []byte) database.Iterator {
	return db.NewIteratorWithStartAndPrefix(nil, prefix)
}

func (db *merkleDB) NewIteratorWithStartAndPrefix(start, prefix []byte) database.Iterator {
	return db.valueNodeDB.newIteratorWithStartAndPrefix(start, prefix)
}

func (db *merkleDB) Put(k, v []byte) error {
	return db.PutContext(context.Background(), k, v)
}

// Same as [Put] but takes in a context used for tracing.
func (db *merkleDB) PutContext(ctx context.Context, k, v []byte) error {
	db.commitLock.Lock()
	defer db.commitLock.Unlock()

	if db.closed {
		return database.ErrClosed
	}

	view, err := newTrieView(db, db, ViewChanges{BatchOps: []database.BatchOp{{Key: k, Value: v}}})
	if err != nil {
		return err
	}
	return view.commitToDB(ctx)
}

func (db *merkleDB) Delete(key []byte) error {
	return db.DeleteContext(context.Background(), key)
}

func (db *merkleDB) DeleteContext(ctx context.Context, key []byte) error {
	db.commitLock.Lock()
	defer db.commitLock.Unlock()

	if db.closed {
		return database.ErrClosed
	}

	view, err := newTrieView(db, db,
		ViewChanges{
			BatchOps: []database.BatchOp{{
				Key:    key,
				Delete: true,
			}},
			ConsumeBytes: true,
		})
	if err != nil {
		return err
	}
	return view.commitToDB(ctx)
}

// Assumes values inside of [ops] are safe to reference after the function
// returns. Assumes [db.lock] isn't held.
func (db *merkleDB) commitBatch(ops []database.BatchOp) error {
	db.commitLock.Lock()
	defer db.commitLock.Unlock()

	if db.closed {
		return database.ErrClosed
	}

	view, err := newTrieView(db, db, ViewChanges{BatchOps: ops, ConsumeBytes: true})
	if err != nil {
		return err
	}
	return view.commitToDB(context.Background())
}

// commitChanges commits the changes in [trieToCommit] to [db].
// Assumes [trieToCommit]'s node IDs have been calculated.
func (db *merkleDB) commitChanges(ctx context.Context, trieToCommit *trieView) error {
	db.lock.Lock()
	defer db.lock.Unlock()

	switch {
	case db.closed:
		return database.ErrClosed
	case trieToCommit == nil:
		return nil
	case trieToCommit.isInvalid():
		return ErrInvalid
	case trieToCommit.committed:
		return ErrCommitted
	case trieToCommit.db != trieToCommit.getParentTrie():
		return ErrParentNotDatabase
	}

	changes := trieToCommit.changes
	_, span := db.infoTracer.Start(ctx, "MerkleDB.commitChanges", oteltrace.WithAttributes(
		attribute.Int("nodesChanged", len(changes.nodes)),
		attribute.Int("valuesChanged", len(changes.values)),
	))
	defer span.End()

	// invalidate all child views except for the view being committed
	db.invalidateChildrenExcept(trieToCommit)

	// move any child views of the committed trie onto the db
	db.moveChildViewsToDB(trieToCommit)

	if len(changes.nodes) == 0 {
		return nil
	}

<<<<<<< HEAD
	sentinelChange, ok := changes.nodes[db.sentinelKey]
=======
	rootChange, ok := changes.nodes[Key{}]
>>>>>>> 7490a925
	if !ok {
		return errNoNewSentinel
	}

	currentValueNodeBatch := db.valueNodeDB.NewBatch()

	_, nodesSpan := db.infoTracer.Start(ctx, "MerkleDB.commitChanges.writeNodes")
	for key, nodeChange := range changes.nodes {
		shouldAddIntermediate := nodeChange.after != nil && !nodeChange.after.hasValue()
		shouldDeleteIntermediate := !shouldAddIntermediate && nodeChange.before != nil && !nodeChange.before.hasValue()

		shouldAddValue := nodeChange.after != nil && nodeChange.after.hasValue()
		shouldDeleteValue := !shouldAddValue && nodeChange.before != nil && nodeChange.before.hasValue()

		if shouldAddIntermediate {
			if err := db.intermediateNodeDB.Put(key, nodeChange.after); err != nil {
				nodesSpan.End()
				return err
			}
		} else if shouldDeleteIntermediate {
			if err := db.intermediateNodeDB.Delete(key); err != nil {
				nodesSpan.End()
				return err
			}
		}

		if shouldAddValue {
			currentValueNodeBatch.Put(key, nodeChange.after)
		} else if shouldDeleteValue {
			currentValueNodeBatch.Delete(key)
		}
	}
	nodesSpan.End()

	_, commitSpan := db.infoTracer.Start(ctx, "MerkleDB.commitChanges.valueNodeDBCommit")
	err := currentValueNodeBatch.Write()
	commitSpan.End()
	if err != nil {
		return err
	}

	// Only modify in-memory state after the commit succeeds
	// so that we don't need to clean up on error.
	db.sentinelNode = sentinelChange.after
	db.history.record(changes)
	return nil
}

// moveChildViewsToDB removes any child views from the trieToCommit and moves them to the db
// assumes [db.lock] is held
func (db *merkleDB) moveChildViewsToDB(trieToCommit *trieView) {
	trieToCommit.validityTrackingLock.Lock()
	defer trieToCommit.validityTrackingLock.Unlock()

	for _, childView := range trieToCommit.childViews {
		childView.updateParent(db)
		db.childViews = append(db.childViews, childView)
	}
	trieToCommit.childViews = make([]*trieView, 0, defaultPreallocationSize)
}

// CommitToDB is a no-op for db since it is already in sync with itself.
// This exists to satisfy the TrieView interface.
func (*merkleDB) CommitToDB(context.Context) error {
	return nil
}

// This is defined on merkleDB instead of ChangeProof
// because it accesses database internals.
// Assumes [db.lock] isn't held.
func (db *merkleDB) VerifyChangeProof(
	ctx context.Context,
	proof *ChangeProof,
	start maybe.Maybe[[]byte],
	end maybe.Maybe[[]byte],
	expectedEndRootID ids.ID,
) error {
	switch {
	case start.HasValue() && end.HasValue() && bytes.Compare(start.Value(), end.Value()) > 0:
		return ErrStartAfterEnd
	case proof.Empty():
		return ErrNoMerkleProof
	case end.HasValue() && len(proof.KeyChanges) == 0 && len(proof.EndProof) == 0:
		// We requested an end proof but didn't get one.
		return ErrNoEndProof
	case start.HasValue() && len(proof.StartProof) == 0 && len(proof.EndProof) == 0:
		// We requested a start proof but didn't get one.
		// Note that we also have to check that [proof.EndProof] is empty
		// to handle the case that the start proof is empty because all
		// its nodes are also in the end proof, and those nodes are omitted.
		return ErrNoStartProof
	}

	// Make sure the key-value pairs are sorted and in [start, end].
	if err := verifyKeyChanges(proof.KeyChanges, start, end); err != nil {
		return err
	}

	smallestKey := maybe.Bind(start, ToKey)

	// Make sure the start proof, if given, is well-formed.
	if err := verifyProofPath(proof.StartProof, smallestKey); err != nil {
		return err
	}

	// Find the greatest key in [proof.KeyChanges]
	// Note that [proof.EndProof] is a proof for this key.
	// [largestKey] is also used when we add children of proof nodes to [trie] below.
	largestKey := maybe.Bind(end, ToKey)
	if len(proof.KeyChanges) > 0 {
		// If [proof] has key-value pairs, we should insert children
		// greater than [end] to ancestors of the node containing [end]
		// so that we get the expected root ID.
		largestKey = maybe.Some(ToKey(proof.KeyChanges[len(proof.KeyChanges)-1].Key))
	}

	// Make sure the end proof, if given, is well-formed.
	if err := verifyProofPath(proof.EndProof, largestKey); err != nil {
		return err
	}

	keyValues := make(map[Key]maybe.Maybe[[]byte], len(proof.KeyChanges))
	for _, keyValue := range proof.KeyChanges {
		keyValues[ToKey(keyValue.Key)] = keyValue.Value
	}

	// want to prevent commit writes to DB, but not prevent DB reads
	db.commitLock.RLock()
	defer db.commitLock.RUnlock()

	if db.closed {
		return database.ErrClosed
	}

	if err := verifyAllChangeProofKeyValuesPresent(
		ctx,
		db,
		proof.StartProof,
		smallestKey,
		largestKey,
		keyValues,
	); err != nil {
		return err
	}

	if err := verifyAllChangeProofKeyValuesPresent(
		ctx,
		db,
		proof.EndProof,
		smallestKey,
		largestKey,
		keyValues,
	); err != nil {
		return err
	}

	// Insert the key-value pairs into the trie.
	ops := make([]database.BatchOp, len(proof.KeyChanges))
	for i, kv := range proof.KeyChanges {
		ops[i] = database.BatchOp{
			Key:    kv.Key,
			Value:  kv.Value.Value(),
			Delete: kv.Value.IsNothing(),
		}
	}

	// Don't need to lock [view] because nobody else has a reference to it.
	view, err := newTrieView(db, db, ViewChanges{BatchOps: ops, ConsumeBytes: true})
	if err != nil {
		return err
	}

	// For all the nodes along the edges of the proof, insert the children whose
	// keys are less than [insertChildrenLessThan] or whose keys are greater
	// than [insertChildrenGreaterThan] into the trie so that we get the
	// expected root ID (if this proof is valid).
	if err := addPathInfo(
		view,
		proof.StartProof,
		smallestKey,
		largestKey,
	); err != nil {
		return err
	}
	if err := addPathInfo(
		view,
		proof.EndProof,
		smallestKey,
		largestKey,
	); err != nil {
		return err
	}

	// Make sure we get the expected root.
	calculatedRoot, err := view.GetMerkleRoot(ctx)
	if err != nil {
		return err
	}
	if expectedEndRootID != calculatedRoot {
		return fmt.Errorf("%w:[%s], expected:[%s]", ErrInvalidProof, calculatedRoot, expectedEndRootID)
	}

	return nil
}

// Invalidates and removes any child views that aren't [exception].
// Assumes [db.lock] is held.
func (db *merkleDB) invalidateChildrenExcept(exception *trieView) {
	isTrackedView := false

	for _, childView := range db.childViews {
		if childView != exception {
			childView.invalidate()
		} else {
			isTrackedView = true
		}
	}
	db.childViews = make([]*trieView, 0, defaultPreallocationSize)
	if isTrackedView {
		db.childViews = append(db.childViews, exception)
	}
}

func (db *merkleDB) initializeRootIfNeeded() (ids.ID, error) {
	// not sure if the  sentinel node exists or if it had a value
	// check under both prefixes
	var err error
<<<<<<< HEAD
	db.sentinelNode, err = db.intermediateNodeDB.Get(db.sentinelKey)
	if err == database.ErrNotFound {
		db.sentinelNode, err = db.valueNodeDB.Get(db.sentinelKey)
=======
	db.root, err = db.intermediateNodeDB.Get(Key{})
	if err == database.ErrNotFound {
		db.root, err = db.valueNodeDB.Get(Key{})
>>>>>>> 7490a925
	}
	if err == nil {
		// sentinel node already exists, so calculate the root ID of the trie
		db.sentinelNode.calculateID(db.metrics)
		return db.getMerkleRoot(), nil
	}
	if err != database.ErrNotFound {
		return ids.Empty, err
	}

<<<<<<< HEAD
	// sentinel node doesn't exist; make a new one.
	db.sentinelNode = newNode(nil, db.sentinelKey)
=======
	// Root doesn't exist; make a new one.
	db.root = newNode(Key{})
>>>>>>> 7490a925

	// update its ID
	db.sentinelNode.calculateID(db.metrics)

<<<<<<< HEAD
	if err := db.intermediateNodeDB.Put(db.sentinelKey, db.sentinelNode); err != nil {
=======
	if err := db.intermediateNodeDB.Put(Key{}, db.root); err != nil {
>>>>>>> 7490a925
		return ids.Empty, err
	}

	return db.sentinelNode.id, nil
}

// Returns a view of the trie as it was when it had root [rootID] for keys within range [start, end].
// If [start] is Nothing, there's no lower bound on the range.
// If [end] is Nothing, there's no upper bound on the range.
// Assumes [db.commitLock] is read locked.
// Assumes [db.lock] isn't held.
func (db *merkleDB) getHistoricalViewForRange(
	rootID ids.ID,
	start maybe.Maybe[[]byte],
	end maybe.Maybe[[]byte],
) (*trieView, error) {
	currentRootID := db.getMerkleRoot()

	// looking for the trie's current root id, so return the trie unmodified
	if currentRootID == rootID {
		// create an empty trie
		return newTrieView(db, db, ViewChanges{})
	}

	changeHistory, err := db.history.getChangesToGetToRoot(rootID, start, end)
	if err != nil {
		return nil, err
	}
	return newHistoricalTrieView(db, changeHistory)
}

// Returns all keys in range [start, end] that aren't in [keySet].
// If [start] is Nothing, then the range has no lower bound.
// If [end] is Nothing, then the range has no upper bound.
func (db *merkleDB) getKeysNotInSet(start, end maybe.Maybe[[]byte], keySet set.Set[string]) ([][]byte, error) {
	db.lock.RLock()
	defer db.lock.RUnlock()

	it := db.NewIteratorWithStart(start.Value())
	defer it.Release()

	keysNotInSet := make([][]byte, 0, keySet.Len())
	for it.Next() {
		key := it.Key()
		if end.HasValue() && bytes.Compare(key, end.Value()) > 0 {
			break
		}
		if !keySet.Contains(string(key)) {
			keysNotInSet = append(keysNotInSet, key)
		}
	}
	return keysNotInSet, it.Error()
}

// Returns a copy of the node with the given [key].
// hasValue determines which db the key is looked up in (intermediateNodeDB or valueNodeDB)
// This copy may be edited by the caller without affecting the database state.
// Returns database.ErrNotFound if the node doesn't exist.
// Assumes [db.lock] isn't held.
func (db *merkleDB) getEditableNode(key Key, hasValue bool) (*node, error) {
	db.lock.RLock()
	defer db.lock.RUnlock()

	n, err := db.getNode(key, hasValue)
	if err != nil {
		return nil, err
	}
	return n.clone(), nil
}

// Returns the node with the given [key].
// hasValue determines which db the key is looked up in (intermediateNodeDB or valueNodeDB)
// Editing the returned node affects the database state.
// Returns database.ErrNotFound if the node doesn't exist.
// Assumes [db.lock] is read locked.
func (db *merkleDB) getNode(key Key, hasValue bool) (*node, error) {
	switch {
	case db.closed:
		return nil, database.ErrClosed
<<<<<<< HEAD
	case key == db.sentinelKey:
		return db.sentinelNode, nil
=======
	case key == Key{}:
		return db.root, nil
>>>>>>> 7490a925
	case hasValue:
		return db.valueNodeDB.Get(key)
	}
	return db.intermediateNodeDB.Get(key)
}

// Returns [key] prefixed by [prefix].
// The returned []byte is taken from [bufferPool] and
// should be returned to it when the caller is done with it.
func addPrefixToKey(bufferPool *sync.Pool, prefix []byte, key []byte) []byte {
	prefixLen := len(prefix)
	keyLen := prefixLen + len(key)
	prefixedKey := getBufferFromPool(bufferPool, keyLen)
	copy(prefixedKey, prefix)
	copy(prefixedKey[prefixLen:], key)
	return prefixedKey
}

// Returns a []byte from [bufferPool] with length exactly [size].
// The []byte is not guaranteed to be zeroed.
func getBufferFromPool(bufferPool *sync.Pool, size int) []byte {
	buffer := bufferPool.Get().([]byte)
	if cap(buffer) >= size {
		// The [] byte we got from the pool is big enough to hold the prefixed key
		buffer = buffer[:size]
	} else {
		// The []byte from the pool wasn't big enough.
		// Put it back and allocate a new, bigger one
		bufferPool.Put(buffer)
		buffer = make([]byte, size)
	}
	return buffer
}

// cacheEntrySize returns a rough approximation of the memory consumed by storing the key and node
func cacheEntrySize(key Key, n *node) int {
	if n == nil {
		return len(key.Bytes())
	}
	// nodes cache their bytes representation so the total memory consumed is roughly twice that
	return len(key.Bytes()) + 2*len(n.bytes())
}<|MERGE_RESOLUTION|>--- conflicted
+++ resolved
@@ -205,12 +205,7 @@
 	// [calculateNodeIDsHelper] at any given time.
 	calculateNodeIDsSema *semaphore.Weighted
 
-<<<<<<< HEAD
-	toKey       func(p []byte) Key
-	sentinelKey Key
-=======
 	tokenSize int
->>>>>>> 7490a925
 }
 
 // New returns a new merkle database.
@@ -254,12 +249,7 @@
 		infoTracer:           getTracerIfEnabled(config.TraceLevel, InfoTrace, config.Tracer),
 		childViews:           make([]*trieView, 0, defaultPreallocationSize),
 		calculateNodeIDsSema: semaphore.NewWeighted(int64(rootGenConcurrency)),
-<<<<<<< HEAD
-		toKey:                toKey,
-		sentinelKey:          toKey([]byte{}),
-=======
 		tokenSize:            BranchFactorToTokenSize[config.BranchFactor],
->>>>>>> 7490a925
 	}
 
 	root, err := trieDB.initializeRootIfNeeded()
@@ -297,11 +287,7 @@
 // Deletes every intermediate node and rebuilds them by re-adding every key/value.
 // TODO: make this more efficient by only clearing out the stale portions of the trie.
 func (db *merkleDB) rebuild(ctx context.Context, cacheSize int) error {
-<<<<<<< HEAD
-	db.sentinelNode = newNode(nil, db.sentinelKey)
-=======
-	db.root = newNode(Key{})
->>>>>>> 7490a925
+	db.sentinelNode = newNode(Key{})
 
 	// Delete intermediate nodes.
 	if err := database.ClearPrefix(db.baseDB, intermediateNodePrefix, rebuildIntermediateDeletionWriteSize); err != nil {
@@ -943,11 +929,7 @@
 		return nil
 	}
 
-<<<<<<< HEAD
-	sentinelChange, ok := changes.nodes[db.sentinelKey]
-=======
-	rootChange, ok := changes.nodes[Key{}]
->>>>>>> 7490a925
+	sentinelChange, ok := changes.nodes[Key{}]
 	if !ok {
 		return errNoNewSentinel
 	}
@@ -1175,15 +1157,9 @@
 	// not sure if the  sentinel node exists or if it had a value
 	// check under both prefixes
 	var err error
-<<<<<<< HEAD
-	db.sentinelNode, err = db.intermediateNodeDB.Get(db.sentinelKey)
+	db.sentinelNode, err = db.intermediateNodeDB.Get(Key{})
 	if err == database.ErrNotFound {
-		db.sentinelNode, err = db.valueNodeDB.Get(db.sentinelKey)
-=======
-	db.root, err = db.intermediateNodeDB.Get(Key{})
-	if err == database.ErrNotFound {
-		db.root, err = db.valueNodeDB.Get(Key{})
->>>>>>> 7490a925
+		db.sentinelNode, err = db.valueNodeDB.Get(Key{})
 	}
 	if err == nil {
 		// sentinel node already exists, so calculate the root ID of the trie
@@ -1194,22 +1170,13 @@
 		return ids.Empty, err
 	}
 
-<<<<<<< HEAD
 	// sentinel node doesn't exist; make a new one.
-	db.sentinelNode = newNode(nil, db.sentinelKey)
-=======
-	// Root doesn't exist; make a new one.
-	db.root = newNode(Key{})
->>>>>>> 7490a925
+	db.sentinelNode = newNode(Key{})
 
 	// update its ID
 	db.sentinelNode.calculateID(db.metrics)
 
-<<<<<<< HEAD
-	if err := db.intermediateNodeDB.Put(db.sentinelKey, db.sentinelNode); err != nil {
-=======
-	if err := db.intermediateNodeDB.Put(Key{}, db.root); err != nil {
->>>>>>> 7490a925
+	if err := db.intermediateNodeDB.Put(Key{}, db.sentinelNode); err != nil {
 		return ids.Empty, err
 	}
 
@@ -1289,13 +1256,8 @@
 	switch {
 	case db.closed:
 		return nil, database.ErrClosed
-<<<<<<< HEAD
-	case key == db.sentinelKey:
+	case key == Key{}:
 		return db.sentinelNode, nil
-=======
-	case key == Key{}:
-		return db.root, nil
->>>>>>> 7490a925
 	case hasValue:
 		return db.valueNodeDB.Get(key)
 	}
