--- conflicted
+++ resolved
@@ -11,16 +11,14 @@
 	"runtime"
 	"sync"
 
-	"github.com/ava-labs/avalanchego/utils/units"
-
-	"go.opentelemetry.io/otel/attribute"
-
-	oteltrace "go.opentelemetry.io/otel/trace"
+	"github.com/prometheus/client_golang/prometheus"
 
 	"golang.org/x/exp/maps"
 	"golang.org/x/exp/slices"
 
-	"github.com/prometheus/client_golang/prometheus"
+	"go.opentelemetry.io/otel/attribute"
+
+	oteltrace "go.opentelemetry.io/otel/trace"
 
 	"github.com/ava-labs/avalanchego/database"
 	"github.com/ava-labs/avalanchego/ids"
@@ -29,6 +27,7 @@
 	"github.com/ava-labs/avalanchego/utils/math"
 	"github.com/ava-labs/avalanchego/utils/maybe"
 	"github.com/ava-labs/avalanchego/utils/set"
+	"github.com/ava-labs/avalanchego/utils/units"
 )
 
 const (
@@ -270,19 +269,13 @@
 		return err
 	}
 
-<<<<<<< HEAD
 	// add all key/values back into the database
 	currentOps := make([]database.BatchOp, 0, opsSizeLimit)
 	valueIt := db.NewIterator()
 	defer valueIt.Release()
 	for valueIt.Next() {
 		if len(currentOps) >= opsSizeLimit {
-			view, err := db.newUntrackedView(currentOps, true)
-=======
-	for it.Next() {
-		if len(currentOps) >= viewSizeLimit {
 			view, err := newTrieView(db, db, ViewChanges{BatchOps: currentOps, ConsumeBytes: true})
->>>>>>> 5422b676
 			if err != nil {
 				return err
 			}
