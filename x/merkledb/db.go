--- conflicted
+++ resolved
@@ -960,25 +960,8 @@
 	end Maybe[[]byte],
 	expectedEndRootID ids.ID,
 ) error {
-<<<<<<< HEAD
-=======
-	if end.HasValue() && bytes.Compare(start, end.Value()) > 0 {
-		return ErrStartAfterEnd
-	}
-
-	if !proof.HadRootsInHistory {
-		// The node we requested the proof from didn't have sufficient
-		// history to fulfill this request.
-		if !proof.Empty() {
-			// cannot have any changes if the root was missing
-			return ErrDataInMissingRootProof
-		}
-		return nil
-	}
-
->>>>>>> 8579d7f1
 	switch {
-	case len(end) > 0 && bytes.Compare(start, end) > 0:
+	case end.HasValue() && bytes.Compare(start, end.Value()) > 0:
 		return ErrStartAfterEnd
 	case proof.Empty():
 		return ErrNoMerkleProof
