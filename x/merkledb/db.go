// Copyright (C) 2019-2023, Ava Labs, Inc. All rights reserved.
// See the file LICENSE for licensing terms.

package merkledb

import (
	"bytes"
	"context"
	"errors"
	"fmt"
	"runtime"
	"sync"

	"github.com/prometheus/client_golang/prometheus"

	"golang.org/x/exp/maps"
	"golang.org/x/exp/slices"
	"golang.org/x/sync/semaphore"

	"go.opentelemetry.io/otel/attribute"

	oteltrace "go.opentelemetry.io/otel/trace"

	"github.com/ava-labs/avalanchego/database"
	"github.com/ava-labs/avalanchego/ids"
	"github.com/ava-labs/avalanchego/trace"
	"github.com/ava-labs/avalanchego/utils"
	"github.com/ava-labs/avalanchego/utils/math"
	"github.com/ava-labs/avalanchego/utils/maybe"
	"github.com/ava-labs/avalanchego/utils/set"
	"github.com/ava-labs/avalanchego/utils/units"
)

const (

	// TODO: name better
	rebuildViewSizeFractionOfCacheSize   = 50
	minRebuildViewSizePerCommit          = 1000
	rebuildIntermediateDeletionWriteSize = units.MiB
	valueNodePrefixLen                   = 1
)

var (
	rootKey []byte
	_       MerkleDB = (*merkleDB)(nil)

	codec = newCodec(BranchFactor16)

	metadataPrefix         = []byte{0}
	valueNodePrefix        = []byte{1}
	intermediateNodePrefix = []byte{2}

	cleanShutdownKey        = []byte(string(metadataPrefix) + "cleanShutdown")
	hadCleanShutdown        = []byte{1}
	didNotHaveCleanShutdown = []byte{0}

	errSameRoot  = errors.New("start and end root are the same")
	errNoNewRoot = errors.New("there was no updated root in change list")
)

type ChangeProofer interface {
	// GetChangeProof returns a proof for a subset of the key/value changes in key range
	// [start, end] that occurred between [startRootID] and [endRootID].
	// Returns at most [maxLength] key/value pairs.
	// Returns [ErrInsufficientHistory] if this node has insufficient history
	// to generate the proof.
	GetChangeProof(
		ctx context.Context,
		startRootID ids.ID,
		endRootID ids.ID,
		start maybe.Maybe[[]byte],
		end maybe.Maybe[[]byte],
		maxLength int,
	) (*ChangeProof, error)

	// Returns nil iff all of the following hold:
	//   - [start] <= [end].
	//   - [proof] is non-empty.
	//   - All keys in [proof.KeyValues] and [proof.DeletedKeys] are in [start, end].
	//     If [start] is nothing, all keys are considered > [start].
	//     If [end] is nothing, all keys are considered < [end].
	//   - [proof.KeyValues] and [proof.DeletedKeys] are sorted in order of increasing key.
	//   - [proof.StartProof] and [proof.EndProof] are well-formed.
	//   - When the changes in [proof.KeyChanes] are applied,
	//     the root ID of the database is [expectedEndRootID].
	VerifyChangeProof(
		ctx context.Context,
		proof *ChangeProof,
		start maybe.Maybe[[]byte],
		end maybe.Maybe[[]byte],
		expectedEndRootID ids.ID,
	) error

	// CommitChangeProof commits the key/value pairs within the [proof] to the db.
	CommitChangeProof(ctx context.Context, proof *ChangeProof) error
}

type RangeProofer interface {
	// GetRangeProofAtRoot returns a proof for the key/value pairs in this trie within the range
	// [start, end] when the root of the trie was [rootID].
	// If [start] is Nothing, there's no lower bound on the range.
	// If [end] is Nothing, there's no upper bound on the range.
	GetRangeProofAtRoot(
		ctx context.Context,
		rootID ids.ID,
		start maybe.Maybe[[]byte],
		end maybe.Maybe[[]byte],
		maxLength int,
	) (*RangeProof, error)

	// CommitRangeProof commits the key/value pairs within the [proof] to the db.
	// [start] is the smallest possible key in the range this [proof] covers.
	// [end] is the largest possible key in the range this [proof] covers.
	CommitRangeProof(ctx context.Context, start, end maybe.Maybe[[]byte], proof *RangeProof) error
}

type MerkleDB interface {
	database.Database
	Trie
	MerkleRootGetter
	ProofGetter
	ChangeProofer
	RangeProofer
}

type Config struct {
	// BranchFactor determines the number of children each node can have
	// defaults to BranchFactorDefault if unspecified
	BranchFactor BranchFactor

	// RootGenConcurrency is the number of goroutines to use when
	// generating a new state root.
	//
	// If 0 is specified, [runtime.NumCPU] will be used.
	RootGenConcurrency uint
	// The number of bytes to write to disk when intermediate nodes are evicted
	// from their cache and written to disk.
	EvictionBatchSize uint
	// The number of changes to the database that we store in memory in order to
	// serve change proofs.
	HistoryLength uint
	// The number of bytes to cache nodes with values.
	ValueNodeCacheSize uint
	// The number of bytes to cache nodes without values.
	IntermediateNodeCacheSize uint
	// If [Reg] is nil, metrics are collected locally but not exported through
	// Prometheus.
	// This may be useful for testing.
	Reg        prometheus.Registerer
	TraceLevel TraceLevel
	Tracer     trace.Tracer
}

// merkleDB can only be edited by committing changes from a trieView.
type merkleDB struct {
	// Must be held when reading/writing fields.
	lock sync.RWMutex

	// Must be held when preparing work to be committed to the DB.
	// Used to prevent editing of the trie without restricting read access
	// until the full set of changes is ready to be written.
	// Should be held before taking [db.lock]
	commitLock sync.RWMutex

	// Contains all of the key-value pairs stored by this database,
	// including metadata, intermediate nodes and value nodes.
	baseDB database.Database

	valueNodeDB        *valueNodeDB
	intermediateNodeDB *intermediateNodeDB

	// Stores change lists. Used to serve change proofs and construct
	// historical views of the trie.
	history *trieHistory

	// True iff the db has been closed.
	closed bool

	metrics merkleMetrics

	debugTracer trace.Tracer
	infoTracer  trace.Tracer

	// The root of this trie.
	root *node

	// Valid children of this trie.
	childViews []*trieView

	// calculateNodeIDsSema controls the number of goroutines inside
	// [calculateNodeIDsHelper] at any given time.
	calculateNodeIDsSema *semaphore.Weighted

	newPath  func(p []byte) Path
	rootPath Path
}

// New returns a new merkle database.
func New(ctx context.Context, db database.Database, config Config) (MerkleDB, error) {
	metrics, err := newMetrics("merkleDB", config.Reg)
	if err != nil {
		return nil, err
	}
	return newDatabase(ctx, db, config, metrics)
}

func newDatabase(
	ctx context.Context,
	db database.Database,
	config Config,
	metrics merkleMetrics,
) (*merkleDB, error) {
	rootGenConcurrency := uint(runtime.NumCPU())
	if config.RootGenConcurrency != 0 {
		rootGenConcurrency = config.RootGenConcurrency
	}

	if err := config.BranchFactor.Valid(); err != nil {
		return nil, err
	}

	newPath := func(b []byte) Path {
		return NewPath(b, config.BranchFactor)
	}

	// Share a sync.Pool of []byte between the intermediateNodeDB and valueNodeDB
	// to reduce memory allocations.
	bufferPool := &sync.Pool{
		New: func() interface{} {
			return make([]byte, 0, defaultBufferLength)
		},
	}
	trieDB := &merkleDB{
		metrics:              metrics,
		baseDB:               db,
		valueNodeDB:          newValueNodeDB(db, bufferPool, metrics, int(config.ValueNodeCacheSize), config.BranchFactor),
		intermediateNodeDB:   newIntermediateNodeDB(db, bufferPool, metrics, int(config.IntermediateNodeCacheSize), int(config.EvictionBatchSize)),
		history:              newTrieHistory(int(config.HistoryLength), newPath),
		debugTracer:          getTracerIfEnabled(config.TraceLevel, DebugTrace, config.Tracer),
		infoTracer:           getTracerIfEnabled(config.TraceLevel, InfoTrace, config.Tracer),
		childViews:           make([]*trieView, 0, defaultPreallocationSize),
		calculateNodeIDsSema: semaphore.NewWeighted(int64(rootGenConcurrency)),
		newPath:              newPath,
<<<<<<< HEAD
		rootPath:             newPath(RootKey),
=======
		branchFactor:         config.BranchFactor,
		rootPath:             newPath(rootKey),
>>>>>>> 31f8c37f
	}

	root, err := trieDB.initializeRootIfNeeded()
	if err != nil {
		return nil, err
	}

	// add current root to history (has no changes)
	trieDB.history.record(&changeSummary{
		rootID: root,
		values: map[Path]*change[maybe.Maybe[[]byte]]{},
		nodes:  map[Path]*change[*node]{},
	})

	shutdownType, err := trieDB.baseDB.Get(cleanShutdownKey)
	switch err {
	case nil:
		if bytes.Equal(shutdownType, didNotHaveCleanShutdown) {
			if err := trieDB.rebuild(ctx, int(config.ValueNodeCacheSize)); err != nil {
				return nil, err
			}
		}
	case database.ErrNotFound:
		// If the marker wasn't found then the DB is being created for the first
		// time and there is nothing to do.
	default:
		return nil, err
	}

	// mark that the db has not yet been cleanly closed
	err = trieDB.baseDB.Put(cleanShutdownKey, didNotHaveCleanShutdown)
	return trieDB, err
}

// Deletes every intermediate node and rebuilds them by re-adding every key/value.
// TODO: make this more efficient by only clearing out the stale portions of the trie.
func (db *merkleDB) rebuild(ctx context.Context, cacheSize int) error {
	db.root = newNode(nil, db.rootPath)

	// Delete intermediate nodes.
	if err := database.ClearPrefix(db.baseDB, intermediateNodePrefix, rebuildIntermediateDeletionWriteSize); err != nil {
		return err
	}

	// Add all key-value pairs back into the database.
	opsSizeLimit := math.Max(
		cacheSize/rebuildViewSizeFractionOfCacheSize,
		minRebuildViewSizePerCommit,
	)
	currentOps := make([]database.BatchOp, 0, opsSizeLimit)
	valueIt := db.NewIterator()
	defer valueIt.Release()
	for valueIt.Next() {
		if len(currentOps) >= opsSizeLimit {
			view, err := newTrieView(db, db, ViewChanges{BatchOps: currentOps, ConsumeBytes: true})
			if err != nil {
				return err
			}
			if err := view.commitToDB(ctx); err != nil {
				return err
			}
			currentOps = make([]database.BatchOp, 0, opsSizeLimit)
			// reset the iterator to prevent memory bloat
			nextValue := valueIt.Key()
			valueIt.Release()
			valueIt = db.NewIteratorWithStart(nextValue)
			continue
		}

		currentOps = append(currentOps, database.BatchOp{
			Key:   valueIt.Key(),
			Value: valueIt.Value(),
		})
	}
	if err := valueIt.Error(); err != nil {
		return err
	}
	view, err := newTrieView(db, db, ViewChanges{BatchOps: currentOps, ConsumeBytes: true})
	if err != nil {
		return err
	}
	if err := view.commitToDB(ctx); err != nil {
		return err
	}
	return db.Compact(nil, nil)
}

func (db *merkleDB) CommitChangeProof(ctx context.Context, proof *ChangeProof) error {
	db.commitLock.Lock()
	defer db.commitLock.Unlock()

	if db.closed {
		return database.ErrClosed
	}
	ops := make([]database.BatchOp, len(proof.KeyChanges))
	for i, kv := range proof.KeyChanges {
		ops[i] = database.BatchOp{
			Key:    kv.Key,
			Value:  kv.Value.Value(),
			Delete: kv.Value.IsNothing(),
		}
	}

	view, err := newTrieView(db, db, ViewChanges{BatchOps: ops})
	if err != nil {
		return err
	}
	return view.commitToDB(ctx)
}

func (db *merkleDB) CommitRangeProof(ctx context.Context, start, end maybe.Maybe[[]byte], proof *RangeProof) error {
	db.commitLock.Lock()
	defer db.commitLock.Unlock()

	if db.closed {
		return database.ErrClosed
	}

	ops := make([]database.BatchOp, len(proof.KeyValues))
	keys := set.NewSet[string](len(proof.KeyValues))
	for i, kv := range proof.KeyValues {
		keys.Add(string(kv.Key))
		ops[i] = database.BatchOp{
			Key:   kv.Key,
			Value: kv.Value,
		}
	}

	largestKey := end
	if len(proof.KeyValues) > 0 {
		largestKey = maybe.Some(proof.KeyValues[len(proof.KeyValues)-1].Key)
	}
	keysToDelete, err := db.getKeysNotInSet(start, largestKey, keys)
	if err != nil {
		return err
	}
	for _, keyToDelete := range keysToDelete {
		ops = append(ops, database.BatchOp{
			Key:    keyToDelete,
			Delete: true,
		})
	}

	// Don't need to lock [view] because nobody else has a reference to it.
	view, err := newTrieView(db, db, ViewChanges{BatchOps: ops})
	if err != nil {
		return err
	}

	return view.commitToDB(ctx)
}

func (db *merkleDB) Compact(start []byte, limit []byte) error {
	if db.closed {
		return database.ErrClosed
	}
	return db.baseDB.Compact(start, limit)
}

func (db *merkleDB) Close() error {
	db.commitLock.Lock()
	defer db.commitLock.Unlock()

	db.lock.Lock()
	defer db.lock.Unlock()

	if db.closed {
		return database.ErrClosed
	}

	db.closed = true
	db.valueNodeDB.Close()
	// Flush intermediary nodes to disk.
	if err := db.intermediateNodeDB.Flush(); err != nil {
		return err
	}

	// Successfully wrote intermediate nodes.
	return db.baseDB.Put(cleanShutdownKey, hadCleanShutdown)
}

func (db *merkleDB) Get(key []byte) ([]byte, error) {
	// this is a duplicate because the database interface doesn't support
	// contexts, which are used for tracing
	return db.GetValue(context.Background(), key)
}

func (db *merkleDB) GetValues(ctx context.Context, keys [][]byte) ([][]byte, []error) {
	_, span := db.debugTracer.Start(ctx, "MerkleDB.GetValues", oteltrace.WithAttributes(
		attribute.Int("keyCount", len(keys)),
	))
	defer span.End()

	// Lock to ensure no commit happens during the reads.
	db.lock.RLock()
	defer db.lock.RUnlock()

	values := make([][]byte, len(keys))
	errors := make([]error, len(keys))
	for i, key := range keys {
		values[i], errors[i] = db.getValueCopy(db.newPath(key))
	}
	return values, errors
}

// GetValue returns the value associated with [key].
// Returns database.ErrNotFound if it doesn't exist.
func (db *merkleDB) GetValue(ctx context.Context, key []byte) ([]byte, error) {
	_, span := db.debugTracer.Start(ctx, "MerkleDB.GetValue")
	defer span.End()

	db.lock.RLock()
	defer db.lock.RUnlock()

	return db.getValueCopy(db.newPath(key))
}

// getValueCopy returns a copy of the value for the given [key].
// Returns database.ErrNotFound if it doesn't exist.
// Assumes [db.lock] is read locked.
func (db *merkleDB) getValueCopy(key Path) ([]byte, error) {
	val, err := db.getValueWithoutLock(key)
	if err != nil {
		return nil, err
	}
	return slices.Clone(val), nil
}

// getValue returns the value for the given [key].
// Returns database.ErrNotFound if it doesn't exist.
// Assumes [db.lock] isn't held.
func (db *merkleDB) getValue(key Path) ([]byte, error) {
	db.lock.RLock()
	defer db.lock.RUnlock()

	return db.getValueWithoutLock(key)
}

// getValueWithoutLock returns the value for the given [key].
// Returns database.ErrNotFound if it doesn't exist.
// Assumes [db.lock] is read locked.
func (db *merkleDB) getValueWithoutLock(key Path) ([]byte, error) {
	if db.closed {
		return nil, database.ErrClosed
	}

	n, err := db.getNode(key, true /* hasValue */)
	if err != nil {
		return nil, err
	}
	if n.value.IsNothing() {
		return nil, database.ErrNotFound
	}
	return n.value.Value(), nil
}

func (db *merkleDB) GetMerkleRoot(ctx context.Context) (ids.ID, error) {
	_, span := db.infoTracer.Start(ctx, "MerkleDB.GetMerkleRoot")
	defer span.End()

	db.lock.RLock()
	defer db.lock.RUnlock()

	if db.closed {
		return ids.Empty, database.ErrClosed
	}

	return db.getMerkleRoot(), nil
}

// Assumes [db.lock] is read locked.
func (db *merkleDB) getMerkleRoot() ids.ID {
	return db.root.id
}

func (db *merkleDB) GetProof(ctx context.Context, key []byte) (*Proof, error) {
	db.commitLock.RLock()
	defer db.commitLock.RUnlock()

	return db.getProof(ctx, key)
}

// Assumes [db.commitLock] is read locked.
// Assumes [db.lock] is not held
func (db *merkleDB) getProof(ctx context.Context, key []byte) (*Proof, error) {
	if db.closed {
		return nil, database.ErrClosed
	}

	view, err := newTrieView(db, db, ViewChanges{})
	if err != nil {
		return nil, err
	}
	// Don't need to lock [view] because nobody else has a reference to it.
	return view.getProof(ctx, key)
}

func (db *merkleDB) GetRangeProof(
	ctx context.Context,
	start maybe.Maybe[[]byte],
	end maybe.Maybe[[]byte],
	maxLength int,
) (*RangeProof, error) {
	db.commitLock.RLock()
	defer db.commitLock.RUnlock()

	return db.getRangeProofAtRoot(ctx, db.getMerkleRoot(), start, end, maxLength)
}

func (db *merkleDB) GetRangeProofAtRoot(
	ctx context.Context,
	rootID ids.ID,
	start maybe.Maybe[[]byte],
	end maybe.Maybe[[]byte],
	maxLength int,
) (*RangeProof, error) {
	db.commitLock.RLock()
	defer db.commitLock.RUnlock()

	return db.getRangeProofAtRoot(ctx, rootID, start, end, maxLength)
}

// Assumes [db.commitLock] is read locked.
// Assumes [db.lock] is not held
func (db *merkleDB) getRangeProofAtRoot(
	ctx context.Context,
	rootID ids.ID,
	start maybe.Maybe[[]byte],
	end maybe.Maybe[[]byte],
	maxLength int,
) (*RangeProof, error) {
	if db.closed {
		return nil, database.ErrClosed
	}
	if maxLength <= 0 {
		return nil, fmt.Errorf("%w but was %d", ErrInvalidMaxLength, maxLength)
	}

	historicalView, err := db.getHistoricalViewForRange(rootID, start, end)
	if err != nil {
		return nil, err
	}
	return historicalView.GetRangeProof(ctx, start, end, maxLength)
}

func (db *merkleDB) GetChangeProof(
	ctx context.Context,
	startRootID ids.ID,
	endRootID ids.ID,
	start maybe.Maybe[[]byte],
	end maybe.Maybe[[]byte],
	maxLength int,
) (*ChangeProof, error) {
	if start.HasValue() && end.HasValue() && bytes.Compare(start.Value(), end.Value()) == 1 {
		return nil, ErrStartAfterEnd
	}
	if startRootID == endRootID {
		return nil, errSameRoot
	}

	db.commitLock.RLock()
	defer db.commitLock.RUnlock()

	if db.closed {
		return nil, database.ErrClosed
	}

	changes, err := db.history.getValueChanges(startRootID, endRootID, start, end, maxLength)
	if err != nil {
		return nil, err
	}

	// [changedKeys] are a subset of the keys that were added or had their
	// values modified between [startRootID] to [endRootID] sorted in increasing
	// order.
	changedKeys := maps.Keys(changes.values)
	utils.Sort(changedKeys)

	result := &ChangeProof{
		KeyChanges: make([]KeyChange, 0, len(changedKeys)),
	}

	for _, key := range changedKeys {
		change := changes.values[key]

		result.KeyChanges = append(result.KeyChanges, KeyChange{
			Key: key.Bytes(),
			// create a copy so edits of the []byte don't affect the db
			Value: maybe.Bind(change.after, slices.Clone[[]byte]),
		})
	}

	largestKey := end
	if len(result.KeyChanges) > 0 {
		largestKey = maybe.Some(result.KeyChanges[len(result.KeyChanges)-1].Key)
	}

	// Since we hold [db.commitlock] we must still have sufficient
	// history to recreate the trie at [endRootID].
	historicalView, err := db.getHistoricalViewForRange(endRootID, start, largestKey)
	if err != nil {
		return nil, err
	}

	if largestKey.HasValue() {
		endProof, err := historicalView.getProof(ctx, largestKey.Value())
		if err != nil {
			return nil, err
		}
		result.EndProof = endProof.Path
	}

	if start.HasValue() {
		startProof, err := historicalView.getProof(ctx, start.Value())
		if err != nil {
			return nil, err
		}
		result.StartProof = startProof.Path

		// strip out any common nodes to reduce proof size
		commonNodeIndex := 0
		for ; commonNodeIndex < len(result.StartProof) &&
			commonNodeIndex < len(result.EndProof) &&
			result.StartProof[commonNodeIndex].KeyPath == result.EndProof[commonNodeIndex].KeyPath; commonNodeIndex++ {
		}
		result.StartProof = result.StartProof[commonNodeIndex:]
	}

	// Note that one of the following must be true:
	//  - [result.StartProof] is non-empty.
	//  - [result.EndProof] is non-empty.
	//  - [result.KeyValues] is non-empty.
	//  - [result.DeletedKeys] is non-empty.
	// If all of these were false, it would mean that no
	// [start] and [end] were given, and no diff between
	// the trie at [startRootID] and [endRootID] was found.
	// Since [startRootID] != [endRootID], this is impossible.
	return result, nil
}

// NewView returns a new view on top of this Trie where the passed changes
// have been applied.
//
// Changes made to the view will only be reflected in the original trie if
// Commit is called.
//
// Assumes [db.commitLock] and [db.lock] aren't held.
func (db *merkleDB) NewView(
	_ context.Context,
	changes ViewChanges,
) (TrieView, error) {
	// ensure the db doesn't change while creating the new view
	db.commitLock.RLock()
	defer db.commitLock.RUnlock()

	if db.closed {
		return nil, database.ErrClosed
	}

	newView, err := newTrieView(db, db, changes)
	if err != nil {
		return nil, err
	}

	// ensure access to childViews is protected
	db.lock.Lock()
	defer db.lock.Unlock()

	db.childViews = append(db.childViews, newView)
	return newView, nil
}

func (db *merkleDB) Has(k []byte) (bool, error) {
	db.lock.RLock()
	defer db.lock.RUnlock()

	if db.closed {
		return false, database.ErrClosed
	}

	_, err := db.getValueWithoutLock(db.newPath(k))
	if err == database.ErrNotFound {
		return false, nil
	}
	return err == nil, err
}

func (db *merkleDB) HealthCheck(ctx context.Context) (interface{}, error) {
	db.lock.RLock()
	defer db.lock.RUnlock()

	if db.closed {
		return nil, database.ErrClosed
	}
	return db.baseDB.HealthCheck(ctx)
}

func (db *merkleDB) NewBatch() database.Batch {
	return &batch{
		db: db,
	}
}

func (db *merkleDB) NewIterator() database.Iterator {
	return db.NewIteratorWithStartAndPrefix(nil, nil)
}

func (db *merkleDB) NewIteratorWithStart(start []byte) database.Iterator {
	return db.NewIteratorWithStartAndPrefix(start, nil)
}

func (db *merkleDB) NewIteratorWithPrefix(prefix []byte) database.Iterator {
	return db.NewIteratorWithStartAndPrefix(nil, prefix)
}

func (db *merkleDB) NewIteratorWithStartAndPrefix(start, prefix []byte) database.Iterator {
	return db.valueNodeDB.newIteratorWithStartAndPrefix(start, prefix)
}

func (db *merkleDB) Put(k, v []byte) error {
	return db.PutContext(context.Background(), k, v)
}

// Same as [Put] but takes in a context used for tracing.
func (db *merkleDB) PutContext(ctx context.Context, k, v []byte) error {
	db.commitLock.Lock()
	defer db.commitLock.Unlock()

	if db.closed {
		return database.ErrClosed
	}

	view, err := newTrieView(db, db, ViewChanges{BatchOps: []database.BatchOp{{Key: k, Value: v}}})
	if err != nil {
		return err
	}
	return view.commitToDB(ctx)
}

func (db *merkleDB) Delete(key []byte) error {
	return db.DeleteContext(context.Background(), key)
}

func (db *merkleDB) DeleteContext(ctx context.Context, key []byte) error {
	db.commitLock.Lock()
	defer db.commitLock.Unlock()

	if db.closed {
		return database.ErrClosed
	}

	view, err := newTrieView(db, db,
		ViewChanges{
			BatchOps: []database.BatchOp{{
				Key:    key,
				Delete: true,
			}},
			ConsumeBytes: true,
		})
	if err != nil {
		return err
	}
	return view.commitToDB(ctx)
}

// Assumes values inside of [ops] are safe to reference after the function
// returns. Assumes [db.lock] isn't held.
func (db *merkleDB) commitBatch(ops []database.BatchOp) error {
	db.commitLock.Lock()
	defer db.commitLock.Unlock()

	if db.closed {
		return database.ErrClosed
	}

	view, err := newTrieView(db, db, ViewChanges{BatchOps: ops, ConsumeBytes: true})
	if err != nil {
		return err
	}
	return view.commitToDB(context.Background())
}

// commitChanges commits the changes in [trieToCommit] to [db].
// Assumes [trieToCommit]'s node IDs have been calculated.
func (db *merkleDB) commitChanges(ctx context.Context, trieToCommit *trieView) error {
	db.lock.Lock()
	defer db.lock.Unlock()

	switch {
	case db.closed:
		return database.ErrClosed
	case trieToCommit == nil:
		return nil
	case trieToCommit.isInvalid():
		return ErrInvalid
	case trieToCommit.committed:
		return ErrCommitted
	case trieToCommit.db != trieToCommit.getParentTrie():
		return ErrParentNotDatabase
	}

	changes := trieToCommit.changes
	_, span := db.infoTracer.Start(ctx, "MerkleDB.commitChanges", oteltrace.WithAttributes(
		attribute.Int("nodesChanged", len(changes.nodes)),
		attribute.Int("valuesChanged", len(changes.values)),
	))
	defer span.End()

	// invalidate all child views except for the view being committed
	db.invalidateChildrenExcept(trieToCommit)

	// move any child views of the committed trie onto the db
	db.moveChildViewsToDB(trieToCommit)

	if len(changes.nodes) == 0 {
		return nil
	}

	rootChange, ok := changes.nodes[db.rootPath]
	if !ok {
		return errNoNewRoot
	}

	currentValueNodeBatch := db.valueNodeDB.NewBatch()

	_, nodesSpan := db.infoTracer.Start(ctx, "MerkleDB.commitChanges.writeNodes")
	for key, nodeChange := range changes.nodes {
		shouldAddIntermediate := nodeChange.after != nil && !nodeChange.after.hasValue()
		shouldDeleteIntermediate := !shouldAddIntermediate && nodeChange.before != nil && !nodeChange.before.hasValue()

		shouldAddValue := nodeChange.after != nil && nodeChange.after.hasValue()
		shouldDeleteValue := !shouldAddValue && nodeChange.before != nil && nodeChange.before.hasValue()

		if shouldAddIntermediate {
			if err := db.intermediateNodeDB.Put(key, nodeChange.after); err != nil {
				nodesSpan.End()
				return err
			}
		} else if shouldDeleteIntermediate {
			if err := db.intermediateNodeDB.Delete(key); err != nil {
				nodesSpan.End()
				return err
			}
		}

		if shouldAddValue {
			currentValueNodeBatch.Put(key, nodeChange.after)
		} else if shouldDeleteValue {
			currentValueNodeBatch.Delete(key)
		}
	}
	nodesSpan.End()

	_, commitSpan := db.infoTracer.Start(ctx, "MerkleDB.commitChanges.valueNodeDBCommit")
	err := currentValueNodeBatch.Write()
	commitSpan.End()
	if err != nil {
		return err
	}

	// Only modify in-memory state after the commit succeeds
	// so that we don't need to clean up on error.
	db.root = rootChange.after
	db.history.record(changes)
	return nil
}

// moveChildViewsToDB removes any child views from the trieToCommit and moves them to the db
// assumes [db.lock] is held
func (db *merkleDB) moveChildViewsToDB(trieToCommit *trieView) {
	trieToCommit.validityTrackingLock.Lock()
	defer trieToCommit.validityTrackingLock.Unlock()

	for _, childView := range trieToCommit.childViews {
		childView.updateParent(db)
		db.childViews = append(db.childViews, childView)
	}
	trieToCommit.childViews = make([]*trieView, 0, defaultPreallocationSize)
}

// CommitToDB is a no-op for db since it is already in sync with itself.
// This exists to satisfy the TrieView interface.
func (*merkleDB) CommitToDB(context.Context) error {
	return nil
}

// This is defined on merkleDB instead of ChangeProof
// because it accesses database internals.
// Assumes [db.lock] isn't held.
func (db *merkleDB) VerifyChangeProof(
	ctx context.Context,
	proof *ChangeProof,
	start maybe.Maybe[[]byte],
	end maybe.Maybe[[]byte],
	expectedEndRootID ids.ID,
) error {
	switch {
	case start.HasValue() && end.HasValue() && bytes.Compare(start.Value(), end.Value()) > 0:
		return ErrStartAfterEnd
	case proof.Empty():
		return ErrNoMerkleProof
	case end.HasValue() && len(proof.KeyChanges) == 0 && len(proof.EndProof) == 0:
		// We requested an end proof but didn't get one.
		return ErrNoEndProof
	case start.HasValue() && len(proof.StartProof) == 0 && len(proof.EndProof) == 0:
		// We requested a start proof but didn't get one.
		// Note that we also have to check that [proof.EndProof] is empty
		// to handle the case that the start proof is empty because all
		// its nodes are also in the end proof, and those nodes are omitted.
		return ErrNoStartProof
	}

	// Make sure the key-value pairs are sorted and in [start, end].
	if err := verifyKeyChanges(proof.KeyChanges, start, end); err != nil {
		return err
	}

	// Note that if [start] is Nothing, smallestPath is the empty path.
	smallestPath := maybe.Bind(start, db.newPath)

	// Make sure the start proof, if given, is well-formed.
	if err := verifyProofPath(proof.StartProof, smallestPath); err != nil {
		return err
	}

	// Find the greatest key in [proof.KeyChanges]
	// Note that [proof.EndProof] is a proof for this key.
	// [largestPath] is also used when we add children of proof nodes to [trie] below.
	largestPath := maybe.Bind(end, db.newPath)
	if len(proof.KeyChanges) > 0 {
		// If [proof] has key-value pairs, we should insert children
		// greater than [end] to ancestors of the node containing [end]
		// so that we get the expected root ID.
		largestPath = maybe.Some(db.newPath(proof.KeyChanges[len(proof.KeyChanges)-1].Key))
	}

	// Make sure the end proof, if given, is well-formed.
	if err := verifyProofPath(proof.EndProof, largestPath); err != nil {
		return err
	}

	keyValues := make(map[Path]maybe.Maybe[[]byte], len(proof.KeyChanges))
	for _, keyValue := range proof.KeyChanges {
		keyValues[db.newPath(keyValue.Key)] = keyValue.Value
	}

	// want to prevent commit writes to DB, but not prevent DB reads
	db.commitLock.RLock()
	defer db.commitLock.RUnlock()

	if db.closed {
		return database.ErrClosed
	}

	if err := verifyAllChangeProofKeyValuesPresent(
		ctx,
		db,
		proof.StartProof,
		smallestPath,
		largestPath,
		keyValues,
	); err != nil {
		return err
	}

	if err := verifyAllChangeProofKeyValuesPresent(
		ctx,
		db,
		proof.EndProof,
		smallestPath,
		largestPath,
		keyValues,
	); err != nil {
		return err
	}

	// Insert the key-value pairs into the trie.
	ops := make([]database.BatchOp, len(proof.KeyChanges))
	for i, kv := range proof.KeyChanges {
		ops[i] = database.BatchOp{
			Key:    kv.Key,
			Value:  kv.Value.Value(),
			Delete: kv.Value.IsNothing(),
		}
	}

	// Don't need to lock [view] because nobody else has a reference to it.
	view, err := newTrieView(db, db, ViewChanges{BatchOps: ops, ConsumeBytes: true})
	if err != nil {
		return err
	}

	// For all the nodes along the edges of the proof, insert the children whose
	// keys are less than [insertChildrenLessThan] or whose keys are greater
	// than [insertChildrenGreaterThan] into the trie so that we get the
	// expected root ID (if this proof is valid).
	if err := addPathInfo(
		view,
		proof.StartProof,
		smallestPath,
		largestPath,
	); err != nil {
		return err
	}
	if err := addPathInfo(
		view,
		proof.EndProof,
		smallestPath,
		largestPath,
	); err != nil {
		return err
	}

	// Make sure we get the expected root.
	calculatedRoot, err := view.GetMerkleRoot(ctx)
	if err != nil {
		return err
	}
	if expectedEndRootID != calculatedRoot {
		return fmt.Errorf("%w:[%s], expected:[%s]", ErrInvalidProof, calculatedRoot, expectedEndRootID)
	}

	return nil
}

// Invalidates and removes any child views that aren't [exception].
// Assumes [db.lock] is held.
func (db *merkleDB) invalidateChildrenExcept(exception *trieView) {
	isTrackedView := false

	for _, childView := range db.childViews {
		if childView != exception {
			childView.invalidate()
		} else {
			isTrackedView = true
		}
	}
	db.childViews = make([]*trieView, 0, defaultPreallocationSize)
	if isTrackedView {
		db.childViews = append(db.childViews, exception)
	}
}

func (db *merkleDB) initializeRootIfNeeded() (ids.ID, error) {
	// not sure if the root exists or had a value or not
	// check under both prefixes
	var err error
	db.root, err = db.intermediateNodeDB.Get(db.rootPath)
	if err == database.ErrNotFound {
		db.root, err = db.valueNodeDB.Get(db.rootPath)
	}
	if err == nil {
		// Root already exists, so calculate its id
		db.root.calculateID(db.metrics)
		return db.root.id, nil
	}
	if err != database.ErrNotFound {
		return ids.Empty, err
	}

	// Root doesn't exist; make a new one.
	db.root = newNode(nil, db.rootPath)

	// update its ID
	db.root.calculateID(db.metrics)

	if err := db.intermediateNodeDB.Put(db.rootPath, db.root); err != nil {
		return ids.Empty, err
	}

	return db.root.id, nil
}

// Returns a view of the trie as it was when it had root [rootID] for keys within range [start, end].
// If [start] is Nothing, there's no lower bound on the range.
// If [end] is Nothing, there's no upper bound on the range.
// Assumes [db.commitLock] is read locked.
// Assumes [db.lock] isn't held.
func (db *merkleDB) getHistoricalViewForRange(
	rootID ids.ID,
	start maybe.Maybe[[]byte],
	end maybe.Maybe[[]byte],
) (*trieView, error) {
	currentRootID := db.getMerkleRoot()

	// looking for the trie's current root id, so return the trie unmodified
	if currentRootID == rootID {
		// create an empty trie
		return newTrieView(db, db, ViewChanges{})
	}

	changeHistory, err := db.history.getChangesToGetToRoot(rootID, start, end)
	if err != nil {
		return nil, err
	}
	return newHistoricalTrieView(db, changeHistory)
}

// Returns all keys in range [start, end] that aren't in [keySet].
// If [start] is Nothing, then the range has no lower bound.
// If [end] is Nothing, then the range has no upper bound.
func (db *merkleDB) getKeysNotInSet(start, end maybe.Maybe[[]byte], keySet set.Set[string]) ([][]byte, error) {
	db.lock.RLock()
	defer db.lock.RUnlock()

	it := db.NewIteratorWithStart(start.Value())
	defer it.Release()

	keysNotInSet := make([][]byte, 0, keySet.Len())
	for it.Next() {
		key := it.Key()
		if end.HasValue() && bytes.Compare(key, end.Value()) > 0 {
			break
		}
		if !keySet.Contains(string(key)) {
			keysNotInSet = append(keysNotInSet, key)
		}
	}
	return keysNotInSet, it.Error()
}

// Returns a copy of the node with the given [key].
// hasValue determines which db the key is looked up in (intermediateNodeDB or valueNodeDB)
// This copy may be edited by the caller without affecting the database state.
// Returns database.ErrNotFound if the node doesn't exist.
// Assumes [db.lock] isn't held.
func (db *merkleDB) getEditableNode(key Path, hasValue bool) (*node, error) {
	db.lock.RLock()
	defer db.lock.RUnlock()

	n, err := db.getNode(key, hasValue)
	if err != nil {
		return nil, err
	}
	return n.clone(), nil
}

// Returns the node with the given [key].
// hasValue determines which db the key is looked up in (intermediateNodeDB or valueNodeDB)
// Editing the returned node affects the database state.
// Returns database.ErrNotFound if the node doesn't exist.
// Assumes [db.lock] is read locked.
func (db *merkleDB) getNode(key Path, hasValue bool) (*node, error) {
	switch {
	case db.closed:
		return nil, database.ErrClosed
	case key == db.rootPath:
		return db.root, nil
	case hasValue:
		return db.valueNodeDB.Get(key)
	}
	return db.intermediateNodeDB.Get(key)
}

// Returns [key] prefixed by [prefix].
// The returned []byte is taken from [bufferPool] and
// should be returned to it when the caller is done with it.
func addPrefixToKey(bufferPool *sync.Pool, prefix []byte, key []byte) []byte {
	prefixLen := len(prefix)
	keyLen := prefixLen + len(key)
	prefixedKey := getBufferFromPool(bufferPool, keyLen)
	copy(prefixedKey, prefix)
	copy(prefixedKey[prefixLen:], key)
	return prefixedKey
}

// Returns a []byte from [bufferPool] with length exactly [size].
// The []byte is not guaranteed to be zeroed.
func getBufferFromPool(bufferPool *sync.Pool, size int) []byte {
	buffer := bufferPool.Get().([]byte)
	if cap(buffer) >= size {
		// The [] byte we got from the pool is big enough to hold the prefixed key
		buffer = buffer[:size]
	} else {
		// The []byte from the pool wasn't big enough.
		// Put it back and allocate a new, bigger one
		bufferPool.Put(buffer)
		buffer = make([]byte, size)
	}
	return buffer
}

// cacheEntrySize returns a rough approximation of the memory consumed by storing the path and node
func cacheEntrySize(p Path, n *node) int {
	if n == nil {
		return len(p.Bytes())
	}
	// nodes cache their bytes representation so the total memory consumed is roughly twice that
	return len(p.Bytes()) + 2*len(n.bytes())
}<|MERGE_RESOLUTION|>--- conflicted
+++ resolved
@@ -241,12 +241,7 @@
 		childViews:           make([]*trieView, 0, defaultPreallocationSize),
 		calculateNodeIDsSema: semaphore.NewWeighted(int64(rootGenConcurrency)),
 		newPath:              newPath,
-<<<<<<< HEAD
-		rootPath:             newPath(RootKey),
-=======
-		branchFactor:         config.BranchFactor,
 		rootPath:             newPath(rootKey),
->>>>>>> 31f8c37f
 	}
 
 	root, err := trieDB.initializeRootIfNeeded()
