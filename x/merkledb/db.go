// Copyright (C) 2019-2023, Ava Labs, Inc. All rights reserved.
// See the file LICENSE for licensing terms.

package merkledb

import (
	"bytes"
	"context"
	"errors"
	"fmt"
	"sync"

	"github.com/prometheus/client_golang/prometheus"

	"go.opentelemetry.io/otel/attribute"

	oteltrace "go.opentelemetry.io/otel/trace"

	"golang.org/x/exp/maps"
	"golang.org/x/exp/slices"

	"github.com/ava-labs/avalanchego/database"
	"github.com/ava-labs/avalanchego/database/prefixdb"
	"github.com/ava-labs/avalanchego/database/versiondb"
	"github.com/ava-labs/avalanchego/ids"
	"github.com/ava-labs/avalanchego/trace"
	"github.com/ava-labs/avalanchego/utils"
	"github.com/ava-labs/avalanchego/utils/math"
	"github.com/ava-labs/avalanchego/utils/set"
)

const (
	RootPath = EmptyPath

	// TODO: name better
	rebuildViewSizeFractionOfCacheSize = 50
	minRebuildViewSizePerCommit        = 1000
)

var (
	_ TrieView = (*merkleDB)(nil)
	_ MerkleDB = (*merkleDB)(nil)

	Codec, Version = newCodec()

	rootKey                 []byte
	nodePrefix              = []byte("node")
	metadataPrefix          = []byte("metadata")
	cleanShutdownKey        = []byte("cleanShutdown")
	hadCleanShutdown        = []byte{1}
	didNotHaveCleanShutdown = []byte{0}

	errSameRoot = errors.New("start and end root are the same")
)

type Config struct {
	// The number of changes to the database that we store in memory in order to
	// serve change proofs.
	HistoryLength int
	NodeCacheSize int
	// If [Reg] is nil, metrics are collected locally but not exported through
	// Prometheus.
	// This may be useful for testing.
	Reg    prometheus.Registerer
	Tracer trace.Tracer
}

type MerkleDB interface {
	database.Database
	Trie

	// GetChangeProof returns a proof for a subset of the key/value changes in key range
	// [start, end] that occurred between [startRootID] and [endRootID].
	// Returns at most [maxLength] key/value pairs.
	GetChangeProof(
		ctx context.Context,
		startRootID ids.ID,
		endRootID ids.ID,
		start []byte,
		end []byte,
		maxLength int,
	) (*ChangeProof, error)

	// Returns nil iff all of the following hold:
	//   - [start] <= [end].
	//   - [proof] is non-empty iff [proof.HadRootsInHistory].
	//   - All keys in [proof.KeyValues] and [proof.DeletedKeys] are in [start, end].
	//     If [start] is empty, all keys are considered > [start].
	//     If [end] is empty, all keys are considered < [end].
	//   - [proof.KeyValues] and [proof.DeletedKeys] are sorted in order of increasing key.
	//   - [proof.StartProof] and [proof.EndProof] are well-formed.
	//   - When the keys in [proof.KeyValues] are added to [db] and the keys in [proof.DeletedKeys]
	//     are removed from [db], the root ID of [db] is [expectedEndRootID].
	//
	// Assumes [db.lock] isn't held.
	// This is defined on Database instead of ChangeProof because it accesses
	// database internals.
	VerifyChangeProof(
		ctx context.Context,
		proof *ChangeProof,
		start []byte,
		end []byte,
		expectedEndRootID ids.ID,
	) error

	// CommitChangeProof commits the key/value pairs within the [proof] to the db.
	CommitChangeProof(ctx context.Context, proof *ChangeProof) error

	// GetRangeProofAtRoot returns a proof for the key/value pairs in this trie within the range
	// [start, end] when the root of the trie was [rootID].
	GetRangeProofAtRoot(
		ctx context.Context,
		rootID ids.ID,
		start,
		end []byte,
		maxLength int,
	) (*RangeProof, error)

	// CommitRangeProof commits the key/value pairs within the [proof] to the db.
	// [start] is the smallest key in the range this [proof] covers.
	CommitRangeProof(ctx context.Context, start []byte, proof *RangeProof) error
}

// merkleDB can only be edited by committing changes from a trieView.
type merkleDB struct {
	// Must be held when reading/writing fields.
	lock sync.RWMutex

	// Must be held when preparing work to be committed to the DB.
	// Used to prevent editing of the trie without restricting read access
	// until the full set of changes is ready to be written.
	// Should be held before taking [db.lock]
	commitLock sync.RWMutex

	// versiondb that the other dbs are built on.
	// Allows the changes made to the snapshot and [nodeDB] to be atomic.
	nodeDB *versiondb.Database

	// Stores data about the database's current state.
	metadataDB database.Database

	// If a value is nil, the corresponding key isn't in the trie.
	nodeCache     onEvictCache[path, *node]
	onEvictionErr utils.Atomic[error]

	// Stores change lists. Used to serve change proofs and construct
	// historical views of the trie.
	history *trieHistory

	// True iff the db has been closed.
	closed bool

	metrics merkleMetrics

	tracer trace.Tracer

	// The root of this trie.
	root *node

	// Valid children of this trie.
	childViews []*trieView
}

func newDatabase(
	ctx context.Context,
	db database.Database,
	config Config,
	metrics merkleMetrics,
) (*merkleDB, error) {
	trieDB := &merkleDB{
		metrics:    metrics,
		nodeDB:     versiondb.New(prefixdb.New(nodePrefix, db)),
		metadataDB: prefixdb.New(metadataPrefix, db),
		history:    newTrieHistory(config.HistoryLength),
		tracer:     config.Tracer,
		childViews: make([]*trieView, 0, defaultPreallocationSize),
	}

	// Note: trieDB.OnEviction is responsible for writing intermediary nodes to
	// disk as they are evicted from the cache.
	trieDB.nodeCache = newOnEvictCache[path](config.NodeCacheSize, trieDB.onEviction)

	root, err := trieDB.initializeRootIfNeeded()
	if err != nil {
		return nil, err
	}

	// add current root to history (has no changes)
	trieDB.history.record(&changeSummary{
		rootID: root,
		values: map[path]*change[Maybe[[]byte]]{},
		nodes:  map[path]*change[*node]{},
	})

	shutdownType, err := trieDB.metadataDB.Get(cleanShutdownKey)
	switch err {
	case nil:
		if bytes.Equal(shutdownType, didNotHaveCleanShutdown) {
			if err := trieDB.rebuild(ctx); err != nil {
				return nil, err
			}
		}
	case database.ErrNotFound:
		// If the marker wasn't found then the DB is being created for the first
		// time and there is nothing to do.
	default:
		return nil, err
	}

	// mark that the db has not yet been cleanly closed
	err = trieDB.metadataDB.Put(cleanShutdownKey, didNotHaveCleanShutdown)
	return trieDB, err
}

// Deletes every intermediate node and rebuilds them by re-adding every key/value.
// TODO: make this more efficient by only clearing out the stale portions of the trie.
func (db *merkleDB) rebuild(ctx context.Context) error {
	db.root = newNode(nil, RootPath)
	if err := db.nodeDB.Delete(rootKey); err != nil {
		return err
	}
	it := db.nodeDB.NewIterator()
	defer it.Release()

	currentViewSize := 0
	viewSizeLimit := math.Max(
		db.nodeCache.maxSize/rebuildViewSizeFractionOfCacheSize,
		minRebuildViewSizePerCommit,
	)

	currentView, err := db.newUntrackedView(viewSizeLimit)
	if err != nil {
		return err
	}

	for it.Next() {
		if currentViewSize >= viewSizeLimit {
			if err := currentView.commitToDB(ctx); err != nil {
				return err
			}
			currentView, err = db.newUntrackedView(viewSizeLimit)
			if err != nil {
				return err
			}
			currentViewSize = 0
		}

		key := it.Key()
		path := path(key)
		value := it.Value()
		n, err := parseNode(path, value)
		if err != nil {
			return err
		}
		if n.hasValue() {
			serializedPath := path.Serialize()
			if err := currentView.Insert(ctx, serializedPath.Value, n.value.value); err != nil {
				return err
			}
			currentViewSize++
		}
		if err := db.nodeDB.Delete(key); err != nil {
			return err
		}
	}
	if err := it.Error(); err != nil {
		return err
	}
	if err := currentView.commitToDB(ctx); err != nil {
		return err
	}
	return db.nodeDB.Compact(nil, nil)
}

// New returns a new merkle database.
func New(ctx context.Context, db database.Database, config Config) (*merkleDB, error) {
	metrics, err := newMetrics("merkleDB", config.Reg)
	if err != nil {
		return nil, err
	}
	return newDatabase(ctx, db, config, metrics)
}

func (db *merkleDB) CommitChangeProof(ctx context.Context, proof *ChangeProof) error {
	db.commitLock.Lock()
	defer db.commitLock.Unlock()

	if db.closed {
		return database.ErrClosed
	}

	view, err := db.prepareChangeProofView(proof)
	if err != nil {
		return err
	}
	return view.commitToDB(ctx)
}

func (db *merkleDB) CommitRangeProof(ctx context.Context, start []byte, proof *RangeProof) error {
	db.commitLock.Lock()
	defer db.commitLock.Unlock()

	if db.closed {
		return database.ErrClosed
	}

	view, err := db.prepareRangeProofView(start, proof)
	if err != nil {
		return err
	}
	return view.commitToDB(ctx)
}

func (db *merkleDB) Compact(start []byte, limit []byte) error {
	return db.nodeDB.Compact(start, limit)
}

func (db *merkleDB) Close() error {
	db.commitLock.Lock()
	defer db.commitLock.Unlock()

	db.lock.Lock()
	defer db.lock.Unlock()

	if db.closed {
		return database.ErrClosed
	}

	db.closed = true

	defer func() {
		_ = db.metadataDB.Close()
		_ = db.nodeDB.Close()
	}()

	if err := db.onEvictionErr.Get(); err != nil {
		// If there was an error during cache eviction,
		// [db.nodeCache] and [db.nodeDB] are in an inconsistent state.
		// Do not write cached nodes to disk or mark clean shutdown.
		return nil
	}

	// Flush [nodeCache] to persist intermediary nodes to disk.
	if err := db.nodeCache.Flush(); err != nil {
		// There was an error during cache eviction.
		// Don't commit to disk.
		return err
	}

	if err := db.nodeDB.Commit(); err != nil {
		return err
	}

	// Successfully wrote intermediate nodes.
	return db.metadataDB.Put(cleanShutdownKey, hadCleanShutdown)
}

func (db *merkleDB) Delete(key []byte) error {
	// this is a duplicate because the database interface doesn't support
	// contexts, which are used for tracing
	return db.Remove(context.Background(), key)
}

func (db *merkleDB) Get(key []byte) ([]byte, error) {
	// this is a duplicate because the database interface doesn't support
	// contexts, which are used for tracing
	return db.GetValue(context.Background(), key)
}

func (db *merkleDB) GetValues(ctx context.Context, keys [][]byte) ([][]byte, []error) {
	_, span := db.tracer.Start(ctx, "MerkleDB.GetValues", oteltrace.WithAttributes(
		attribute.Int("keyCount", len(keys)),
	))
	defer span.End()

	// Lock to ensure no commit happens during the reads.
	db.lock.RLock()
	defer db.lock.RUnlock()

	values := make([][]byte, len(keys))
	errors := make([]error, len(keys))
	for i, key := range keys {
		values[i], errors[i] = db.getValueCopy(newPath(key), false /*lock*/)
	}
	return values, errors
}

// GetValue returns the value associated with [key].
// Returns database.ErrNotFound if it doesn't exist.
func (db *merkleDB) GetValue(ctx context.Context, key []byte) ([]byte, error) {
	_, span := db.tracer.Start(ctx, "MerkleDB.GetValue")
	defer span.End()

	return db.getValueCopy(newPath(key), true /*lock*/)
}

// getValueCopy returns a copy of the value for the given [key].
// Returns database.ErrNotFound if it doesn't exist.
func (db *merkleDB) getValueCopy(key path, lock bool) ([]byte, error) {
	val, err := db.getValue(key, lock)
	if err != nil {
		return nil, err
	}
	return slices.Clone(val), nil
}

// getValue returns the value for the given [key].
// Returns database.ErrNotFound if it doesn't exist.
// If [lock], [db.lock]'s read lock is acquired.
// Otherwise, assumes [db.lock] is already held.
func (db *merkleDB) getValue(key path, lock bool) ([]byte, error) {
	if lock {
		db.lock.RLock()
		defer db.lock.RUnlock()
	}

	if db.closed {
		return nil, database.ErrClosed
	}

	n, err := db.getNode(key)
	if err != nil {
		return nil, err
	}
	if n.value.IsNothing() {
		return nil, database.ErrNotFound
	}
	return n.value.value, nil
}

func (db *merkleDB) GetMerkleRoot(ctx context.Context) (ids.ID, error) {
	_, span := db.tracer.Start(ctx, "MerkleDB.GetMerkleRoot")
	defer span.End()

	db.lock.RLock()
	defer db.lock.RUnlock()

	if db.closed {
		return ids.Empty, database.ErrClosed
	}

	return db.getMerkleRoot(), nil
}

// Assumes [db.lock] is read locked.
func (db *merkleDB) getMerkleRoot() ids.ID {
	return db.root.id
}

func (db *merkleDB) GetProof(ctx context.Context, key []byte) (*Proof, error) {
	db.commitLock.RLock()
	defer db.commitLock.RUnlock()

	return db.getProof(ctx, key)
}

// Assumes [db.commitLock] is read locked.
func (db *merkleDB) getProof(ctx context.Context, key []byte) (*Proof, error) {
	if db.closed {
		return nil, database.ErrClosed
	}

	view, err := db.newUntrackedView(defaultPreallocationSize)
	if err != nil {
		return nil, err
	}
	// Don't need to lock [view] because nobody else has a reference to it.
	return view.getProof(ctx, key)
}

// GetRangeProof returns a proof for the key/value pairs in this trie within the range
// [start, end].
func (db *merkleDB) GetRangeProof(
	ctx context.Context,
	start,
	end []byte,
	maxLength int,
) (*RangeProof, error) {
	db.commitLock.RLock()
	defer db.commitLock.RUnlock()

	return db.getRangeProofAtRoot(ctx, db.getMerkleRoot(), start, end, maxLength)
}

// GetRangeProofAtRoot returns a proof for the key/value pairs in this trie within the range
// [start, end] when the root of the trie was [rootID].
func (db *merkleDB) GetRangeProofAtRoot(
	ctx context.Context,
	rootID ids.ID,
	start,
	end []byte,
	maxLength int,
) (*RangeProof, error) {
	db.commitLock.RLock()
	defer db.commitLock.RUnlock()

	return db.getRangeProofAtRoot(ctx, rootID, start, end, maxLength)
}

// Assumes [db.commitLock] is read locked.
func (db *merkleDB) getRangeProofAtRoot(
	ctx context.Context,
	rootID ids.ID,
	start,
	end []byte,
	maxLength int,
) (*RangeProof, error) {
	if db.closed {
		return nil, database.ErrClosed
	}
	if maxLength <= 0 {
		return nil, fmt.Errorf("%w but was %d", ErrInvalidMaxLength, maxLength)
	}

	historicalView, err := db.getHistoricalViewForRange(rootID, start, end)
	if err != nil {
		return nil, err
	}
	return historicalView.GetRangeProof(ctx, start, end, maxLength)
}

func (db *merkleDB) GetChangeProof(
	ctx context.Context,
	startRootID ids.ID,
	endRootID ids.ID,
	start []byte,
	end []byte,
	maxLength int,
) (*ChangeProof, error) {
	if len(end) > 0 && bytes.Compare(start, end) == 1 {
		return nil, ErrStartAfterEnd
	}
	if startRootID == endRootID {
		return nil, errSameRoot
	}

	db.commitLock.RLock()
	defer db.commitLock.RUnlock()

	if db.closed {
		return nil, database.ErrClosed
	}

	result := &ChangeProof{
		HadRootsInHistory: true,
	}
	changes, err := db.history.getValueChanges(startRootID, endRootID, start, end, maxLength)
	if err == ErrRootIDNotPresent {
		result.HadRootsInHistory = false
		return result, nil
	}
	if err != nil {
		return nil, err
	}

	// [changedKeys] are a subset of the keys that were added or had their
	// values modified between [startRootID] to [endRootID] sorted in increasing
	// order.
	changedKeys := maps.Keys(changes.values)
	slices.SortFunc(changedKeys, func(i, j path) bool {
		return i.Compare(j) < 0
	})

	// TODO: sync.pool these buffers
	result.KeyChanges = make([]KeyChange, 0, len(changedKeys))

	for _, key := range changedKeys {
		change := changes.values[key]
		serializedKey := key.Serialize().Value

		result.KeyChanges = append(result.KeyChanges, KeyChange{
			Key: serializedKey,
			// create a copy so edits of the []byte don't affect the db
			Value: Clone(change.after),
		})
	}

	largestKey := end
	if len(result.KeyChanges) > 0 {
		largestKey = result.KeyChanges[len(result.KeyChanges)-1].Key
	}

	// Since we hold [db.commitlock] we must still have sufficient
	// history to recreate the trie at [endRootID].
	historicalView, err := db.getHistoricalViewForRange(endRootID, start, largestKey)
	if err != nil {
		return nil, err
	}

	if len(largestKey) > 0 {
		endProof, err := historicalView.getProof(ctx, largestKey)
		if err != nil {
			return nil, err
		}
		result.EndProof = endProof.Path
	}

	if len(start) > 0 {
		startProof, err := historicalView.getProof(ctx, start)
		if err != nil {
			return nil, err
		}
		result.StartProof = startProof.Path

		// strip out any common nodes to reduce proof size
		commonNodeIndex := 0
		for ; commonNodeIndex < len(result.StartProof) &&
			commonNodeIndex < len(result.EndProof) &&
			result.StartProof[commonNodeIndex].KeyPath.Equal(result.EndProof[commonNodeIndex].KeyPath); commonNodeIndex++ {
		}
		result.StartProof = result.StartProof[commonNodeIndex:]
	}

	// Note that one of the following must be true:
	//  - [result.StartProof] is non-empty.
	//  - [result.EndProof] is non-empty.
	//  - [result.KeyValues] is non-empty.
	//  - [result.DeletedKeys] is non-empty.
	// If all of these were false, it would mean that no
	// [start] and [end] were given, and no diff between
	// the trie at [startRootID] and [endRootID] was found.
	// Since [startRootID] != [endRootID], this is impossible.
	return result, nil
}

// NewView returns a new view on top of this trie.
// Changes made to the view will only be reflected in the original trie if Commit is called.
// Assumes [db.lock] isn't held.
func (db *merkleDB) NewView() (TrieView, error) {
	return db.NewPreallocatedView(defaultPreallocationSize)
}

// Returns a new view that isn't tracked in [db.childViews].
// For internal use only, namely in methods that create short-lived views.
// Assumes [db.lock] and/or [db.commitLock] is read locked.
func (db *merkleDB) newUntrackedView(estimatedSize int) (*trieView, error) {
	return newTrieView(db, db, db.root.clone(), estimatedSize)
}

// NewPreallocatedView returns a new view with memory allocated to hold at least [estimatedSize] value changes at a time.
// If more changes are made, additional memory will be allocated.
// The returned view is added to [db.childViews].
// Assumes [db.lock] isn't held.
func (db *merkleDB) NewPreallocatedView(estimatedSize int) (TrieView, error) {
	db.lock.Lock()
	defer db.lock.Unlock()

	if db.closed {
		return nil, database.ErrClosed
	}

	newView, err := newTrieView(db, db, db.root.clone(), estimatedSize)
	if err != nil {
		return nil, err
	}
	db.childViews = append(db.childViews, newView)
	return newView, nil
}

func (db *merkleDB) Has(k []byte) (bool, error) {
	db.lock.RLock()
	defer db.lock.RUnlock()

	if db.closed {
		return false, database.ErrClosed
	}

	_, err := db.getValue(newPath(k), false /*lock*/)
	if err == database.ErrNotFound {
		return false, nil
	}
	return err == nil, err
}

func (db *merkleDB) HealthCheck(ctx context.Context) (interface{}, error) {
	db.lock.RLock()
	defer db.lock.RUnlock()

	if db.closed {
		return nil, database.ErrClosed
	}
	return db.nodeDB.HealthCheck(ctx)
}

func (db *merkleDB) Insert(ctx context.Context, k, v []byte) error {
	db.commitLock.Lock()
	defer db.commitLock.Unlock()

	if db.closed {
		return database.ErrClosed
	}

	view, err := db.newUntrackedView(defaultPreallocationSize)
	if err != nil {
		return err
	}
	// Don't need to lock [view] because nobody else has a reference to it.
	if err := view.insert(k, v); err != nil {
		return err
	}
	return view.commitToDB(ctx)
}

func (db *merkleDB) NewBatch() database.Batch {
	return &batch{
		db: db,
	}
}

func (db *merkleDB) NewIterator() database.Iterator {
	return &iterator{
		nodeIter: db.nodeDB.NewIterator(),
		db:       db,
	}
}

func (db *merkleDB) NewIteratorWithStart(start []byte) database.Iterator {
	return &iterator{
		nodeIter: db.nodeDB.NewIteratorWithStart(newPath(start).Bytes()),
		db:       db,
	}
}

func (db *merkleDB) NewIteratorWithPrefix(prefix []byte) database.Iterator {
	return &iterator{
		nodeIter: db.nodeDB.NewIteratorWithPrefix(newPath(prefix).Bytes()),
		db:       db,
	}
}

func (db *merkleDB) NewIteratorWithStartAndPrefix(start, prefix []byte) database.Iterator {
	startBytes := newPath(start).Bytes()
	prefixBytes := newPath(prefix).Bytes()
	return &iterator{
		nodeIter: db.nodeDB.NewIteratorWithStartAndPrefix(startBytes, prefixBytes),
		db:       db,
	}
}

// If [node] is an intermediary node, puts it in [nodeDB].
// Note this is called by [db.nodeCache] with its lock held, so
// the movement of [node] from [db.nodeCache] to [db.nodeDB] is atomic.
// As soon as [db.nodeCache] no longer has [node], [db.nodeDB] does.
// Non-nil error is fatal -- causes [db] to close.
func (db *merkleDB) onEviction(node *node) error {
	if node == nil || node.hasValue() {
		// only persist intermediary nodes
		return nil
	}

	nodeBytes, err := node.marshal()
	if err != nil {
		db.onEvictionErr.Set(err)
		// Prevent reads/writes from/to [db.nodeDB] to avoid inconsistent state.
		_ = db.nodeDB.Close()
		// This is a fatal error.
		go db.Close()
		return err
	}

	if err := db.nodeDB.Put(node.key.Bytes(), nodeBytes); err != nil {
		db.onEvictionErr.Set(err)
		_ = db.nodeDB.Close()
		go db.Close()
		return err
	}
	return nil
}

// Put upserts the key/value pair into the db.
func (db *merkleDB) Put(k, v []byte) error {
	return db.Insert(context.Background(), k, v)
}

func (db *merkleDB) Remove(ctx context.Context, key []byte) error {
	db.commitLock.Lock()
	defer db.commitLock.Unlock()

	if db.closed {
		return database.ErrClosed
	}

	view, err := db.newUntrackedView(defaultPreallocationSize)
	if err != nil {
		return err
	}
	// Don't need to lock [view] because nobody else has a reference to it.
	if err = view.remove(key); err != nil {
		return err
	}
	return view.commitToDB(ctx)
}

func (db *merkleDB) commitBatch(ops []database.BatchOp) error {
	db.commitLock.Lock()
	defer db.commitLock.Unlock()

	if db.closed {
		return database.ErrClosed
	}

	view, err := db.prepareBatchView(ops)
	if err != nil {
		return err
	}
	return view.commitToDB(context.Background())
}

// CommitToParent is a no-op for the db because it has no parent
func (*merkleDB) CommitToParent(context.Context) error {
	return nil
}

// commitToDB is a no-op for the db because it is the db
func (*merkleDB) commitToDB(context.Context) error {
	return nil
}

// commitChanges commits the changes in trieToCommit to the db
func (db *merkleDB) commitChanges(ctx context.Context, trieToCommit *trieView) error {
	db.lock.Lock()
	defer db.lock.Unlock()

	switch {
	case db.closed:
		return database.ErrClosed
	case trieToCommit == nil:
		return nil
	case trieToCommit.isInvalid():
		return ErrInvalid
	}

	changes := trieToCommit.changes
	_, span := db.tracer.Start(ctx, "MerkleDB.commitChanges", oteltrace.WithAttributes(
		attribute.Int("nodesChanged", len(changes.nodes)),
		attribute.Int("valuesChanged", len(changes.values)),
	))
	defer span.End()

	// invalidate all child views except for the view being committed
	db.invalidateChildrenExcept(trieToCommit)

	// move any child views of the committed trie onto the db
	db.moveChildViewsToDB(trieToCommit)

	if len(changes.nodes) == 0 {
		return nil
	}

	rootChange, ok := changes.nodes[RootPath]
	if !ok {
		return errNoNewRoot
	}

	// commit any outstanding cache evicted nodes.
	// Note that we do this here because below we may Abort
	// [db.nodeDB], which would cause us to lose these changes.
	if err := db.nodeDB.Commit(); err != nil {
		return err
	}

	_, nodesSpan := db.tracer.Start(ctx, "MerkleDB.commitChanges.writeNodes")
	for key, nodeChange := range changes.nodes {
		if nodeChange.after == nil {
			db.metrics.IOKeyWrite()
			if err := db.nodeDB.Delete(key.Bytes()); err != nil {
				db.nodeDB.Abort()
				nodesSpan.End()
				return err
			}
		} else if nodeChange.after.hasValue() || (nodeChange.before != nil && nodeChange.before.hasValue()) {
			// Note: If [nodeChange.after] is an intermediary node we only
			// persist [nodeChange] if [nodeChange.before] was a leaf.
			// This guarantees that the key/value pairs are correctly persisted
			// on disk, without being polluted by the previous value.
			// Otherwise, intermediary nodes are persisted on cache eviction or
			// shutdown.
			db.metrics.IOKeyWrite()
			nodeBytes, err := nodeChange.after.marshal()
			if err != nil {
				db.nodeDB.Abort()
				nodesSpan.End()
				return err
			}

			if err := db.nodeDB.Put(key.Bytes(), nodeBytes); err != nil {
				db.nodeDB.Abort()
				nodesSpan.End()
				return err
			}
		}
	}
	nodesSpan.End()

	_, commitSpan := db.tracer.Start(ctx, "MerkleDB.commitChanges.dbCommit")
	err := db.nodeDB.Commit()
	commitSpan.End()
	if err != nil {
		db.nodeDB.Abort()
		return err
	}

	// Only modify in-memory state after the commit succeeds
	// so that we don't need to clean up on error.
	db.root = rootChange.after

	for key, nodeChange := range changes.nodes {
		if err := db.putNodeInCache(key, nodeChange.after); err != nil {
			return err
		}
	}

	db.history.record(changes)
	return nil
}

// moveChildViewsToDB removes any child views from the trieToCommit and moves them to the db
// assumes [db.lock] is held
func (db *merkleDB) moveChildViewsToDB(trieToCommit *trieView) {
	trieToCommit.validityTrackingLock.Lock()
	defer trieToCommit.validityTrackingLock.Unlock()

	for _, childView := range trieToCommit.childViews {
		childView.updateParent(db)
		db.childViews = append(db.childViews, childView)
	}
	trieToCommit.childViews = make([]*trieView, 0, defaultPreallocationSize)
}

// CommitToDB is a no-op for db since it is already in sync with itself.
// This exists to satisfy the TrieView interface.
func (*merkleDB) CommitToDB(context.Context) error {
	return nil
}

func (db *merkleDB) VerifyChangeProof(
	ctx context.Context,
	proof *ChangeProof,
	start []byte,
	end []byte,
	expectedEndRootID ids.ID,
) error {
	if len(end) > 0 && bytes.Compare(start, end) > 0 {
		return ErrStartAfterEnd
	}

	if !proof.HadRootsInHistory {
		// The node we requested the proof from didn't have sufficient
		// history to fulfill this request.
		if !proof.Empty() {
			// cannot have any changes if the root was missing
			return ErrDataInMissingRootProof
		}
		return nil
	}

	switch {
	case proof.Empty():
		return ErrNoMerkleProof
	case len(end) > 0 && len(proof.EndProof) == 0:
		// We requested an end proof but didn't get one.
		return ErrNoEndProof
	case len(start) > 0 && len(proof.StartProof) == 0 && len(proof.EndProof) == 0:
		// We requested a start proof but didn't get one.
		// Note that we also have to check that [proof.EndProof] is empty
		// to handle the case that the start proof is empty because all
		// its nodes are also in the end proof, and those nodes are omitted.
		return ErrNoStartProof
	}

	// Make sure the key-value pairs are sorted and in [start, end].
	if err := verifyKeyChanges(proof.KeyChanges, start, end); err != nil {
		return err
	}

	smallestPath := newPath(start)

	// Make sure the start proof, if given, is well-formed.
	if err := verifyProofPath(proof.StartProof, smallestPath); err != nil {
		return err
	}

	// Find the greatest key in [proof.KeyChanges]
	// Note that [proof.EndProof] is a proof for this key.
	// [largestPath] is also used when we add children of proof nodes to [trie] below.
	largestKey := end
	if len(proof.KeyChanges) > 0 {
		// If [proof] has key-value pairs, we should insert children
		// greater than [end] to ancestors of the node containing [end]
		// so that we get the expected root ID.
		largestKey = proof.KeyChanges[len(proof.KeyChanges)-1].Key
	}
	largestPath := newPath(largestKey)

	// Make sure the end proof, if given, is well-formed.
	if err := verifyProofPath(proof.EndProof, largestPath); err != nil {
		return err
	}

	keyValues := make(map[path]Maybe[[]byte], len(proof.KeyChanges))
	for _, keyValue := range proof.KeyChanges {
		keyValues[newPath(keyValue.Key)] = keyValue.Value
	}

	// want to prevent commit writes to DB, but not prevent db reads
	db.commitLock.RLock()
	defer db.commitLock.RUnlock()

	if err := verifyAllChangeProofKeyValuesPresent(
		ctx,
		db,
		proof.StartProof,
		smallestPath,
		largestPath,
		keyValues,
	); err != nil {
		return err
	}

	if err := verifyAllChangeProofKeyValuesPresent(
		ctx,
		db,
		proof.EndProof,
		smallestPath,
		largestPath,
		keyValues,
	); err != nil {
		return err
	}

	// Don't need to lock [view] because nobody else has a reference to it.
	view, err := db.newUntrackedView(len(proof.KeyChanges))
	if err != nil {
		return err
	}

	// Insert the key-value pairs into the trie.
	for _, kv := range proof.KeyChanges {
		if kv.Value.IsNothing() {
			if err := view.removeFromTrie(newPath(kv.Key)); err != nil {
				return err
			}
		} else if _, err := view.insertIntoTrie(newPath(kv.Key), kv.Value); err != nil {
			return err
		}
	}

	// For all the nodes along the edges of the proof, insert children < [start] and > [largestKey]
	// into the trie so that we get the expected root ID (if this proof is valid).
	if err := addPathInfo(view, proof.StartProof, smallestPath, largestPath); err != nil {
		return err
	}
	if err := addPathInfo(view, proof.EndProof, smallestPath, largestPath); err != nil {
		return err
	}

	// Make sure we get the expected root.
	calculatedRoot, err := view.getMerkleRoot(ctx)
	if err != nil {
		return err
	}
	if expectedEndRootID != calculatedRoot {
		return fmt.Errorf("%w:[%s], expected:[%s]", ErrInvalidProof, calculatedRoot, expectedEndRootID)
	}

	return nil
}

// Invalidates and removes any child views that aren't [exception].
// Assumes [db.lock] is held.
func (db *merkleDB) invalidateChildrenExcept(exception *trieView) {
	isTrackedView := false

	for _, childView := range db.childViews {
		if childView != exception {
			childView.invalidate()
		} else {
			isTrackedView = true
		}
	}
	db.childViews = make([]*trieView, 0, defaultPreallocationSize)
	if isTrackedView {
		db.childViews = append(db.childViews, exception)
	}
}

func (db *merkleDB) initializeRootIfNeeded() (ids.ID, error) {
	// ensure that root exists
	nodeBytes, err := db.nodeDB.Get(rootKey)
	if err == nil {
		// Root already exists, so parse it and set the in-mem copy
		db.root, err = parseNode(RootPath, nodeBytes)
		if err != nil {
			return ids.Empty, err
		}
		if err := db.root.calculateID(db.metrics); err != nil {
			return ids.Empty, err
		}
		return db.root.id, nil
	}
	if err != database.ErrNotFound {
		return ids.Empty, err
	}

	// Root doesn't exist; make a new one.
	db.root = newNode(nil, RootPath)

	// update its ID
	if err := db.root.calculateID(db.metrics); err != nil {
		return ids.Empty, err
	}

	// write the newly constructed root to the DB
	rootBytes, err := db.root.marshal()
	if err != nil {
		return ids.Empty, err
	}
	if err := db.nodeDB.Put(rootKey, rootBytes); err != nil {
		return ids.Empty, err
	}

	return db.root.id, db.nodeDB.Commit()
}

// Returns a view of the trie as it was when it had root [rootID] for keys within range [start, end].
// Assumes [db.commitLock] is read locked.
func (db *merkleDB) getHistoricalViewForRange(
	rootID ids.ID,
	start []byte,
	end []byte,
) (*trieView, error) {
	currentRootID := db.getMerkleRoot()

	// looking for the trie's current root id, so return the trie unmodified
	if currentRootID == rootID {
		return newTrieView(db, db, db.root.clone(), 100)
	}

	changeHistory, err := db.history.getChangesToGetToRoot(rootID, start, end)
	if err != nil {
		return nil, err
	}
	return newTrieViewWithChanges(db, db, changeHistory, len(changeHistory.nodes))
}

// Returns all keys in range [start, end] that aren't in [keySet].
// If [start] is nil, then the range has no lower bound.
// If [end] is nil, then the range has no upper bound.
func (db *merkleDB) getKeysNotInSet(start, end []byte, keySet set.Set[string]) ([][]byte, error) {
	db.lock.RLock()
	defer db.lock.RUnlock()

	it := db.NewIteratorWithStart(start)
	defer it.Release()

	keysNotInSet := make([][]byte, 0, keySet.Len())
	for it.Next() {
		key := it.Key()
		if len(end) != 0 && bytes.Compare(key, end) > 0 {
			break
		}
		if !keySet.Contains(string(key)) {
			keysNotInSet = append(keysNotInSet, key)
		}
	}
	return keysNotInSet, it.Error()
}

// Returns a copy of the node with the given [key].
// This copy may be edited by the caller without affecting the database state.
// Returns database.ErrNotFound if the node doesn't exist.
// Assumes [db.lock] isn't held.
func (db *merkleDB) getEditableNode(key path) (*node, error) {
	db.lock.RLock()
	defer db.lock.RUnlock()

	n, err := db.getNode(key)
	if err != nil {
		return nil, err
	}
	return n.clone(), nil
}

// Returns the node with the given [key].
// Editing the returned node affects the database state.
// Returns database.ErrNotFound if the node doesn't exist.
// Assumes [db.lock] is read locked.
func (db *merkleDB) getNode(key path) (*node, error) {
	if db.closed {
		return nil, database.ErrClosed
	}
	if key == RootPath {
		return db.root, nil
	}

	if n, isCached := db.getNodeInCache(key); isCached {
		db.metrics.DBNodeCacheHit()
		if n == nil {
			return nil, database.ErrNotFound
		}
		return n, nil
	}

	db.metrics.DBNodeCacheMiss()
	db.metrics.IOKeyRead()
	rawBytes, err := db.nodeDB.Get(key.Bytes())
	if err != nil {
		if err == database.ErrNotFound {
			// Cache the miss.
			if err := db.putNodeInCache(key, nil); err != nil {
				return nil, err
			}
		}
		return nil, err
	}

	node, err := parseNode(key, rawBytes)
	if err != nil {
		return nil, err
	}

	err = db.putNodeInCache(key, node)
	return node, err
}

<<<<<<< HEAD
=======
// If [lock], grabs [db.lock]'s read lock.
// Otherwise assumes [db.lock] is already read locked.
func (db *merkleDB) getKeyValues(
	start []byte,
	end []byte,
	maxLength int,
	keysToIgnore set.Set[string],
	lock bool,
) ([]KeyValue, error) {
	if lock {
		db.lock.RLock()
		defer db.lock.RUnlock()
	}

	if db.closed {
		return nil, database.ErrClosed
	}

	if maxLength <= 0 {
		return nil, fmt.Errorf("%w but was %d", ErrInvalidMaxLength, maxLength)
	}

	it := db.NewIteratorWithStart(start)
	defer it.Release()

	remainingLength := maxLength
	result := make([]KeyValue, 0, maxLength)
	// Keep adding key/value pairs until one of the following:
	// * We hit a key that is lexicographically larger than the end key.
	// * [maxLength] elements are in [result].
	// * There are no more values to add.
	for remainingLength > 0 && it.Next() {
		key := it.Key()
		if len(end) != 0 && bytes.Compare(it.Key(), end) > 0 {
			break
		}
		if keysToIgnore.Contains(string(key)) {
			continue
		}
		result = append(result, KeyValue{
			Key:   key,
			Value: it.Value(),
		})
		remainingLength--
	}

	return result, it.Error()
}

>>>>>>> 581a6739
// Returns a new view atop [db] with the changes in [ops] applied to it.
// Assumes [db.commitLock] is read locked.
func (db *merkleDB) prepareBatchView(ops []database.BatchOp) (*trieView, error) {
	view, err := db.newUntrackedView(len(ops))
	if err != nil {
		return nil, err
	}
	// Don't need to lock [view] because nobody else has a reference to it.

	// write into the trie
	for _, op := range ops {
		if op.Delete {
			if err := view.remove(op.Key); err != nil {
				return nil, err
			}
		} else if err := view.insert(op.Key, op.Value); err != nil {
			return nil, err
		}
	}

	return view, nil
}

// Returns a new view atop [db] with the key/value pairs in [proof.KeyValues]
// inserted and the key/value pairs in [proof.DeletedKeys] removed.
// Assumes [db.commitLock] is locked.
func (db *merkleDB) prepareChangeProofView(proof *ChangeProof) (*trieView, error) {
	view, err := db.newUntrackedView(len(proof.KeyChanges))
	if err != nil {
		return nil, err
	}
	// Don't need to lock [view] because nobody else has a reference to it.

	for _, kv := range proof.KeyChanges {
		if kv.Value.IsNothing() {
			if err := view.remove(kv.Key); err != nil {
				return nil, err
			}
		} else if err := view.insert(kv.Key, kv.Value.value); err != nil {
			return nil, err
		}
	}
	return view, nil
}

// Returns a new view atop [db] with the key/value pairs in [proof.KeyValues] added and
// any existing key-value pairs in the proof's range but not in the proof removed.
// Assumes [db.commitLock] is locked.
func (db *merkleDB) prepareRangeProofView(start []byte, proof *RangeProof) (*trieView, error) {
	// Don't need to lock [view] because nobody else has a reference to it.
	view, err := db.newUntrackedView(len(proof.KeyValues))
	if err != nil {
		return nil, err
	}
	keys := set.NewSet[string](len(proof.KeyValues))
	for _, kv := range proof.KeyValues {
		keys.Add(string(kv.Key))
		if err := view.insert(kv.Key, kv.Value); err != nil {
			return nil, err
		}
	}

	var largestKey []byte
	if len(proof.KeyValues) > 0 {
		largestKey = proof.KeyValues[len(proof.KeyValues)-1].Key
	}
	keysToDelete, err := db.getKeysNotInSet(start, largestKey, keys)
	if err != nil {
		return nil, err
	}
	for _, keyToDelete := range keysToDelete {
		if err := view.remove(keyToDelete); err != nil {
			return nil, err
		}
	}
	return view, nil
}

// Non-nil error is fatal -- [db] will close.
func (db *merkleDB) putNodeInCache(key path, n *node) error {
	// TODO Cache metrics
	// Note that this may cause a node to be evicted from the cache,
	// which will call [OnEviction].
	return db.nodeCache.Put(key, n)
}

func (db *merkleDB) getNodeInCache(key path) (*node, bool) {
	// TODO Cache metrics
	if node, ok := db.nodeCache.Get(key); ok {
		return node, true
	}
	return nil, false
}<|MERGE_RESOLUTION|>--- conflicted
+++ resolved
@@ -1223,58 +1223,6 @@
 	return node, err
 }
 
-<<<<<<< HEAD
-=======
-// If [lock], grabs [db.lock]'s read lock.
-// Otherwise assumes [db.lock] is already read locked.
-func (db *merkleDB) getKeyValues(
-	start []byte,
-	end []byte,
-	maxLength int,
-	keysToIgnore set.Set[string],
-	lock bool,
-) ([]KeyValue, error) {
-	if lock {
-		db.lock.RLock()
-		defer db.lock.RUnlock()
-	}
-
-	if db.closed {
-		return nil, database.ErrClosed
-	}
-
-	if maxLength <= 0 {
-		return nil, fmt.Errorf("%w but was %d", ErrInvalidMaxLength, maxLength)
-	}
-
-	it := db.NewIteratorWithStart(start)
-	defer it.Release()
-
-	remainingLength := maxLength
-	result := make([]KeyValue, 0, maxLength)
-	// Keep adding key/value pairs until one of the following:
-	// * We hit a key that is lexicographically larger than the end key.
-	// * [maxLength] elements are in [result].
-	// * There are no more values to add.
-	for remainingLength > 0 && it.Next() {
-		key := it.Key()
-		if len(end) != 0 && bytes.Compare(it.Key(), end) > 0 {
-			break
-		}
-		if keysToIgnore.Contains(string(key)) {
-			continue
-		}
-		result = append(result, KeyValue{
-			Key:   key,
-			Value: it.Value(),
-		})
-		remainingLength--
-	}
-
-	return result, it.Error()
-}
-
->>>>>>> 581a6739
 // Returns a new view atop [db] with the changes in [ops] applied to it.
 // Assumes [db.commitLock] is read locked.
 func (db *merkleDB) prepareBatchView(ops []database.BatchOp) (*trieView, error) {
