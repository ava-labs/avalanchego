// Copyright (C) 2019-2023, Ava Labs, Inc. All rights reserved.
// See the file LICENSE for licensing terms.

package merkledb

import (
	"bytes"
	"context"
	"errors"
	"fmt"
	"sync"

	"go.opentelemetry.io/otel/attribute"

	oteltrace "go.opentelemetry.io/otel/trace"

	"golang.org/x/exp/maps"
	"golang.org/x/exp/slices"

	"github.com/prometheus/client_golang/prometheus"

	"github.com/ava-labs/avalanchego/database"
	"github.com/ava-labs/avalanchego/ids"
	"github.com/ava-labs/avalanchego/trace"
	"github.com/ava-labs/avalanchego/utils"
	"github.com/ava-labs/avalanchego/utils/math"
	"github.com/ava-labs/avalanchego/utils/maybe"
	"github.com/ava-labs/avalanchego/utils/set"
)

const (
	DefaultEvictionBatchSize = 100
	RootPath                 = EmptyPath
	// TODO: name better
	rebuildViewSizeFractionOfCacheSize = 50
	minRebuildViewSizePerCommit        = 1000
)

var (
	_ TrieView = (*merkleDB)(nil)
	_ MerkleDB = (*merkleDB)(nil)

	codec = newCodec()

	rootKey                 []byte
	metadataPrefix          = []byte("metadata")
	cleanShutdownKey        = []byte(string(metadataPrefix) + "cleanShutdown")
	hadCleanShutdown        = []byte{1}
	didNotHaveCleanShutdown = []byte{0}

	errSameRoot = errors.New("start and end root are the same")
)

type ChangeProofer interface {
	// GetChangeProof returns a proof for a subset of the key/value changes in key range
	// [start, end] that occurred between [startRootID] and [endRootID].
	// Returns at most [maxLength] key/value pairs.
	// Returns [ErrInsufficientHistory] if this node has insufficient history
	// to generate the proof.
	GetChangeProof(
		ctx context.Context,
		startRootID ids.ID,
		endRootID ids.ID,
		start maybe.Maybe[[]byte],
		end maybe.Maybe[[]byte],
		maxLength int,
	) (*ChangeProof, error)

	// Returns nil iff all of the following hold:
	//   - [start] <= [end].
	//   - [proof] is non-empty.
	//   - All keys in [proof.KeyValues] and [proof.DeletedKeys] are in [start, end].
	//     If [start] is nothing, all keys are considered > [start].
	//     If [end] is nothing, all keys are considered < [end].
	//   - [proof.KeyValues] and [proof.DeletedKeys] are sorted in order of increasing key.
	//   - [proof.StartProof] and [proof.EndProof] are well-formed.
	//   - When the keys in [proof.KeyValues] are added to [db] and the keys in [proof.DeletedKeys]
	//     are removed from [db], the root ID of [db] is [expectedEndRootID].
	//
	// This is defined on Database instead of ChangeProof because it accesses
	// database internals.
	VerifyChangeProof(
		ctx context.Context,
		proof *ChangeProof,
		start maybe.Maybe[[]byte],
		end maybe.Maybe[[]byte],
		expectedEndRootID ids.ID,
	) error

	// CommitChangeProof commits the key/value pairs within the [proof] to the db.
	CommitChangeProof(ctx context.Context, proof *ChangeProof) error
}

type RangeProofer interface {
	// GetRangeProofAtRoot returns a proof for the key/value pairs in this trie within the range
	// [start, end] when the root of the trie was [rootID].
	// If [start] is Nothing, there's no lower bound on the range.
	// If [end] is Nothing, there's no upper bound on the range.
	GetRangeProofAtRoot(
		ctx context.Context,
		rootID ids.ID,
		start maybe.Maybe[[]byte],
		end maybe.Maybe[[]byte],
		maxLength int,
	) (*RangeProof, error)

	// CommitRangeProof commits the key/value pairs within the [proof] to the db.
	// [start] is the smallest key in the range this [proof] covers.
	CommitRangeProof(ctx context.Context, start maybe.Maybe[[]byte], proof *RangeProof) error
}

type MerkleDB interface {
	database.Database
	Trie
	MerkleRootGetter
	ProofGetter
	ChangeProofer
	RangeProofer
}

type Config struct {
	// The number of nodes that are evicted from the cache and written to
	// disk at a time.
	EvictionBatchSize int
	// The number of changes to the database that we store in memory in order to
	// serve change proofs.
	HistoryLength             int
	ValueNodeCacheSize        int
	IntermediateNodeCacheSize int
	// If [Reg] is nil, metrics are collected locally but not exported through
	// Prometheus.
	// This may be useful for testing.
	Reg    prometheus.Registerer
	Tracer trace.Tracer
}

// merkleDB can only be edited by committing changes from a trieView.
type merkleDB struct {
	// Must be held when reading/writing fields.
	lock sync.RWMutex

	// Must be held when preparing work to be committed to the DB.
	// Used to prevent editing of the trie without restricting read access
	// until the full set of changes is ready to be written.
	// Should be held before taking [db.lock]
	commitLock sync.RWMutex

	underlyingDB database.Database

	valueNodesDB        *valueNodeDB
	intermediateNodesDB *intermediateNodeDB

	// Stores change lists. Used to serve change proofs and construct
	// historical views of the trie.
	history *trieHistory

	// True iff the db has been closed.
	closed bool

	metrics merkleMetrics

	tracer trace.Tracer

	// The root of this trie.
	root *node

	// Valid children of this trie.
	childViews []*trieView
}

func newDatabase(
	ctx context.Context,
	db database.Database,
	config Config,
	metrics merkleMetrics,
) (*merkleDB, error) {
	trieDB := &merkleDB{
		metrics:             metrics,
		underlyingDB:        db,
		valueNodesDB:        newValueNodeDB(db, metrics, config.ValueNodeCacheSize),
		intermediateNodesDB: newIntermediateNodeDB(db, metrics, config.IntermediateNodeCacheSize, config.EvictionBatchSize),
		history:             newTrieHistory(config.HistoryLength),
		tracer:              config.Tracer,
		childViews:          make([]*trieView, 0, defaultPreallocationSize),
	}

	root, err := trieDB.initializeRootIfNeeded()
	if err != nil {
		return nil, err
	}

	// add current root to history (has no changes)
	trieDB.history.record(&changeSummary{
		rootID: root,
		values: map[path]*change[maybe.Maybe[[]byte]]{},
		nodes:  map[path]*change[*node]{},
	})

	shutdownType, err := trieDB.underlyingDB.Get(cleanShutdownKey)
	switch err {
	case nil:
		if bytes.Equal(shutdownType, didNotHaveCleanShutdown) {
			if err := trieDB.rebuild(ctx); err != nil {
				return nil, err
			}
		}
	case database.ErrNotFound:
		// If the marker wasn't found then the DB is being created for the first
		// time and there is nothing to do.
	default:
		return nil, err
	}

	// mark that the db has not yet been cleanly closed
	err = trieDB.underlyingDB.Put(cleanShutdownKey, didNotHaveCleanShutdown)
	return trieDB, err
}

// Deletes every intermediate node and rebuilds them by re-adding every key/value.
// TODO: make this more efficient by only clearing out the stale portions of the trie.
func (db *merkleDB) rebuild(ctx context.Context) error {
	db.root = newNode(nil, RootPath)
	if err := db.intermediateNodesDB.Delete(RootPath); err != nil {
		return err
	}
	if err := db.valueNodesDB.Delete(RootPath); err != nil {
		return err
	}

	opsSizeLimit := math.Max(
		db.valueNodesDB.nodeCache.maxSize/rebuildViewSizeFractionOfCacheSize,
		minRebuildViewSizePerCommit,
	)
	intermediateNodeIt := db.underlyingDB.NewIteratorWithPrefix(intermediateNodePrefixBytes)
	defer intermediateNodeIt.Release()
	intermediateBatch := db.underlyingDB.NewBatch()
	count := 0
	// delete all intermediate nodes
	for intermediateNodeIt.Next() {
		if count >= opsSizeLimit {
			if err := intermediateBatch.Write(); err != nil {
				return err
			}
			intermediateBatch = db.underlyingDB.NewBatch()
		}
		intermediateBatch.Delete(intermediateNodeIt.Key())
	}
	if err := intermediateNodeIt.Error(); err != nil {
		return err
	}
	if err := intermediateBatch.Write(); err != nil {
		return err
	}

	// add all key/values back into the database
	currentOps := make([]database.BatchOp, 0, opsSizeLimit)
	valueIt := db.NewIterator()
	defer valueIt.Release()
	for valueIt.Next() {
		if len(currentOps) >= opsSizeLimit {
			view, err := db.newUntrackedView(currentOps)
			if err != nil {
				return err
			}
			if err := view.commitToDB(ctx); err != nil {
				return err
			}
			currentOps = make([]database.BatchOp, 0, opsSizeLimit)
		}

		currentOps = append(currentOps, database.BatchOp{
			Key:   valueIt.Key(),
			Value: valueIt.Value(),
		})
	}
	if err := valueIt.Error(); err != nil {
		return err
	}
	view, err := db.newUntrackedView(currentOps)
	if err != nil {
		return err
	}
	if err := view.commitToDB(ctx); err != nil {
		return err
	}
	return db.Compact(nil, nil)
}

// New returns a new merkle database.
func New(ctx context.Context, db database.Database, config Config) (MerkleDB, error) {
	metrics, err := newMetrics("merkleDB", config.Reg)
	if err != nil {
		return nil, err
	}
	return newDatabase(ctx, db, config, metrics)
}

func (db *merkleDB) CommitChangeProof(ctx context.Context, proof *ChangeProof) error {
	db.commitLock.Lock()
	defer db.commitLock.Unlock()

	if db.Closed() {
		return database.ErrClosed
	}
	ops := make([]database.BatchOp, len(proof.KeyChanges))
	for i, kv := range proof.KeyChanges {
		ops[i] = database.BatchOp{
			Key:    kv.Key,
			Value:  kv.Value.Value(),
			Delete: kv.Value.IsNothing(),
		}
	}

	view, err := db.newUntrackedView(ops)
	if err != nil {
		return err
	}
	return view.commitToDB(ctx)
}

func (db *merkleDB) CommitRangeProof(ctx context.Context, start maybe.Maybe[[]byte], proof *RangeProof) error {
	db.commitLock.Lock()
	defer db.commitLock.Unlock()

	if db.Closed() {
		return database.ErrClosed
	}

	ops := make([]database.BatchOp, len(proof.KeyValues))
	keys := set.NewSet[string](len(proof.KeyValues))
	for i, kv := range proof.KeyValues {
		keys.Add(string(kv.Key))
		ops[i] = database.BatchOp{
			Key:   kv.Key,
			Value: kv.Value,
		}
	}

	var largestKey []byte
	if len(proof.KeyValues) > 0 {
		largestKey = proof.KeyValues[len(proof.KeyValues)-1].Key
	}
	keysToDelete, err := db.getKeysNotInSet(start.Value(), largestKey, keys)
	if err != nil {
		return err
	}
	for _, keyToDelete := range keysToDelete {
		ops = append(ops, database.BatchOp{
			Key:    keyToDelete,
			Delete: true,
		})
	}

	// Don't need to lock [view] because nobody else has a reference to it.
	view, err := db.newUntrackedView(ops)
	if err != nil {
		return err
	}

	return view.commitToDB(ctx)
}

func (db *merkleDB) Compact(start []byte, limit []byte) error {
	if db.Closed() {
		return database.ErrClosed
	}
	return db.underlyingDB.Compact(start, limit)
}

func (db *merkleDB) Closed() bool {
	db.lock.RLock()
	defer db.lock.RUnlock()

	return db.closed
}

func (db *merkleDB) Close() error {
	db.commitLock.Lock()
	defer db.commitLock.Unlock()

	db.lock.Lock()
	defer db.lock.Unlock()

	if db.closed {
		return database.ErrClosed
	}

	db.closed = true
	db.valueNodesDB.Close()
	// Flush [nodeCache] to persist intermediary nodes to disk.
	if err := db.intermediateNodesDB.Flush(); err != nil {
		// There was an error during cache eviction.
		// Don't commit to disk.
		return err
	}

	// Successfully wrote intermediate nodes.
	return db.underlyingDB.Put(cleanShutdownKey, hadCleanShutdown)
}

func (db *merkleDB) Delete(key []byte) error {
	// this is a duplicate because the database interface doesn't support
	// contexts, which are used for tracing
	return db.Remove(context.Background(), key)
}

func (db *merkleDB) Get(key []byte) ([]byte, error) {
	// this is a duplicate because the database interface doesn't support
	// contexts, which are used for tracing
	return db.GetValue(context.Background(), key)
}

func (db *merkleDB) GetValues(ctx context.Context, keys [][]byte) ([][]byte, []error) {
	_, span := db.tracer.Start(ctx, "MerkleDB.GetValues", oteltrace.WithAttributes(
		attribute.Int("keyCount", len(keys)),
	))
	defer span.End()

	// Lock to ensure no commit happens during the reads.
	db.lock.RLock()
	defer db.lock.RUnlock()

	values := make([][]byte, len(keys))
	errors := make([]error, len(keys))
	for i, key := range keys {
		values[i], errors[i] = db.getValueCopy(newPath(key))
	}
	return values, errors
}

// GetValue returns the value associated with [key].
// Returns database.ErrNotFound if it doesn't exist.
func (db *merkleDB) GetValue(ctx context.Context, key []byte) ([]byte, error) {
	_, span := db.tracer.Start(ctx, "MerkleDB.GetValue")
	defer span.End()

	db.lock.RLock()
	defer db.lock.RUnlock()

	return db.getValueCopy(newPath(key))
}

// getValueCopy returns a copy of the value for the given [key].
// Returns database.ErrNotFound if it doesn't exist.
// Assumes [db.lock] is read locked.
func (db *merkleDB) getValueCopy(key path) ([]byte, error) {
	val, err := db.getValueWithoutLock(key)
	if err != nil {
		return nil, err
	}
	return slices.Clone(val), nil
}

// getValue returns the value for the given [key].
// Returns database.ErrNotFound if it doesn't exist.
// Assumes [db.lock] isn't held.
func (db *merkleDB) getValue(key path) ([]byte, error) {
	db.lock.RLock()
	defer db.lock.RUnlock()

	return db.getValueWithoutLock(key)
}

// getValueWithoutLock returns the value for the given [key].
// Returns database.ErrNotFound if it doesn't exist.
// Assumes [db.lock] is read locked.
func (db *merkleDB) getValueWithoutLock(key path) ([]byte, error) {
	if db.closed {
		return nil, database.ErrClosed
	}

	n, err := db.getNode(key, true)
	if err != nil {
		return nil, err
	}
	if n.value.IsNothing() {
		return nil, database.ErrNotFound
	}
	return n.value.Value(), nil
}

func (db *merkleDB) GetMerkleRoot(ctx context.Context) (ids.ID, error) {
	_, span := db.tracer.Start(ctx, "MerkleDB.GetMerkleRoot")
	defer span.End()

	db.lock.RLock()
	defer db.lock.RUnlock()

	if db.closed {
		return ids.Empty, database.ErrClosed
	}

	return db.getMerkleRoot(), nil
}

// Assumes [db.lock] is read locked.
func (db *merkleDB) getMerkleRoot() ids.ID {
	return db.root.id
}

func (db *merkleDB) GetProof(ctx context.Context, key []byte) (*Proof, error) {
	db.commitLock.RLock()
	defer db.commitLock.RUnlock()

	return db.getProof(ctx, key)
}

// Assumes [db.commitLock] is read locked.
// Assumes [db.lock] is not held
func (db *merkleDB) getProof(ctx context.Context, key []byte) (*Proof, error) {
	if db.Closed() {
		return nil, database.ErrClosed
	}

	view, err := db.newUntrackedView(nil)
	if err != nil {
		return nil, err
	}
	// Don't need to lock [view] because nobody else has a reference to it.
	return view.getProof(ctx, key)
}

func (db *merkleDB) GetRangeProof(
	ctx context.Context,
	start maybe.Maybe[[]byte],
	end maybe.Maybe[[]byte],
	maxLength int,
) (*RangeProof, error) {
	db.commitLock.RLock()
	defer db.commitLock.RUnlock()

	return db.getRangeProofAtRoot(ctx, db.getMerkleRoot(), start, end, maxLength)
}

func (db *merkleDB) GetRangeProofAtRoot(
	ctx context.Context,
	rootID ids.ID,
	start maybe.Maybe[[]byte],
	end maybe.Maybe[[]byte],
	maxLength int,
) (*RangeProof, error) {
	db.commitLock.RLock()
	defer db.commitLock.RUnlock()

	return db.getRangeProofAtRoot(ctx, rootID, start, end, maxLength)
}

// Assumes [db.commitLock] is read locked.
// Assumes [db.lock] is not held
func (db *merkleDB) getRangeProofAtRoot(
	ctx context.Context,
	rootID ids.ID,
	start maybe.Maybe[[]byte],
	end maybe.Maybe[[]byte],
	maxLength int,
) (*RangeProof, error) {
	if db.Closed() {
		return nil, database.ErrClosed
	}
	if maxLength <= 0 {
		return nil, fmt.Errorf("%w but was %d", ErrInvalidMaxLength, maxLength)
	}

	historicalView, err := db.getHistoricalViewForRange(rootID, start, end)
	if err != nil {
		return nil, err
	}
	return historicalView.GetRangeProof(ctx, start, end, maxLength)
}

func (db *merkleDB) GetChangeProof(
	ctx context.Context,
	startRootID ids.ID,
	endRootID ids.ID,
	start maybe.Maybe[[]byte],
	end maybe.Maybe[[]byte],
	maxLength int,
) (*ChangeProof, error) {
	if start.HasValue() && end.HasValue() && bytes.Compare(start.Value(), end.Value()) == 1 {
		return nil, ErrStartAfterEnd
	}
	if startRootID == endRootID {
		return nil, errSameRoot
	}

	db.commitLock.RLock()
	defer db.commitLock.RUnlock()

	if db.Closed() {
		return nil, database.ErrClosed
	}

	changes, err := db.history.getValueChanges(startRootID, endRootID, start, end, maxLength)
	if err != nil {
		return nil, err
	}

	// [changedKeys] are a subset of the keys that were added or had their
	// values modified between [startRootID] to [endRootID] sorted in increasing
	// order.
	changedKeys := maps.Keys(changes.values)
	utils.Sort(changedKeys)

	result := &ChangeProof{
		KeyChanges: make([]KeyChange, 0, len(changedKeys)),
	}

	for _, key := range changedKeys {
		change := changes.values[key]
		serializedKey := key.Serialize().Value

		result.KeyChanges = append(result.KeyChanges, KeyChange{
			Key: serializedKey,
			// create a copy so edits of the []byte don't affect the db
			Value: maybe.Bind(change.after, slices.Clone[[]byte]),
		})
	}

	largestKey := end
	if len(result.KeyChanges) > 0 {
		largestKey = maybe.Some(result.KeyChanges[len(result.KeyChanges)-1].Key)
	}

	// Since we hold [db.commitlock] we must still have sufficient
	// history to recreate the trie at [endRootID].
	historicalView, err := db.getHistoricalViewForRange(endRootID, start, largestKey)
	if err != nil {
		return nil, err
	}

	if largestKey.HasValue() {
		endProof, err := historicalView.getProof(ctx, largestKey.Value())
		if err != nil {
			return nil, err
		}
		result.EndProof = endProof.Path
	}

	if start.HasValue() {
		startProof, err := historicalView.getProof(ctx, start.Value())
		if err != nil {
			return nil, err
		}
		result.StartProof = startProof.Path

		// strip out any common nodes to reduce proof size
		commonNodeIndex := 0
		for ; commonNodeIndex < len(result.StartProof) &&
			commonNodeIndex < len(result.EndProof) &&
			result.StartProof[commonNodeIndex].KeyPath.Equal(result.EndProof[commonNodeIndex].KeyPath); commonNodeIndex++ {
		}
		result.StartProof = result.StartProof[commonNodeIndex:]
	}

	// Note that one of the following must be true:
	//  - [result.StartProof] is non-empty.
	//  - [result.EndProof] is non-empty.
	//  - [result.KeyValues] is non-empty.
	//  - [result.DeletedKeys] is non-empty.
	// If all of these were false, it would mean that no
	// [start] and [end] were given, and no diff between
	// the trie at [startRootID] and [endRootID] was found.
	// Since [startRootID] != [endRootID], this is impossible.
	return result, nil
}

// NewView returns a new view on top of this trie.
// Changes made to the view will only be reflected in the original trie if Commit is called.
// Assumes [db.commitLock] and [db.lock] aren't held.
func (db *merkleDB) NewView(_ context.Context, batchOps []database.BatchOp) (TrieView, error) {
	// ensure the db doesn't change while creating the new view
	db.commitLock.RLock()
	defer db.commitLock.RUnlock()

	newView, err := db.newUntrackedView(batchOps)
	if err != nil {
		return nil, err
	}

	// ensure access to childViews is protected
	db.lock.Lock()
	defer db.lock.Unlock()

	db.childViews = append(db.childViews, newView)
	return newView, nil
}

// Returns a new view that isn't tracked in [db.childViews].
// For internal use only, namely in methods that create short-lived views.
// Assumes [db.lock] isn't held and [db.commitLock] is read locked.
func (db *merkleDB) newUntrackedView(batchOps []database.BatchOp) (*trieView, error) {
	if db.Closed() {
		return nil, database.ErrClosed
	}

	newView, err := newTrieView(db, db, db.root.clone(), batchOps)
	if err != nil {
		return nil, err
	}
	return newView, nil
}

func (db *merkleDB) Has(k []byte) (bool, error) {
	db.lock.RLock()
	defer db.lock.RUnlock()

	if db.closed {
		return false, database.ErrClosed
	}

	_, err := db.getValueWithoutLock(newPath(k))
	if err == database.ErrNotFound {
		return false, nil
	}
	return err == nil, err
}

func (db *merkleDB) HealthCheck(ctx context.Context) (interface{}, error) {
	db.lock.RLock()
	defer db.lock.RUnlock()

	if db.closed {
		return nil, database.ErrClosed
	}
	return db.underlyingDB.HealthCheck(ctx)
}

func (db *merkleDB) Insert(ctx context.Context, k, v []byte) error {
	db.commitLock.Lock()
	defer db.commitLock.Unlock()

	if db.Closed() {
		return database.ErrClosed
	}

	view, err := db.newUntrackedView([]database.BatchOp{
		{
			Key:   k,
			Value: v,
		},
	})
	if err != nil {
		return err
	}
	return view.commitToDB(ctx)
}

func (db *merkleDB) NewBatch() database.Batch {
	return &batch{
		db: db,
	}
}

func (db *merkleDB) NewIterator() database.Iterator {
	return db.NewIteratorWithStartAndPrefix(nil, nil)
}

func (db *merkleDB) NewIteratorWithStart(start []byte) database.Iterator {
	return db.NewIteratorWithStartAndPrefix(start, nil)
}

func (db *merkleDB) NewIteratorWithPrefix(prefix []byte) database.Iterator {
	return db.NewIteratorWithStartAndPrefix(nil, prefix)
}

func (db *merkleDB) NewIteratorWithStartAndPrefix(start, prefix []byte) database.Iterator {
<<<<<<< HEAD
	return db.valueNodesDB.newIteratorWithStartAndPrefix(start, prefix)
=======
	startBytes := newPath(start).Bytes()
	prefixBytes := newPath(prefix).Bytes()
	return &iterator{
		nodeIter: db.nodeDB.NewIteratorWithStartAndPrefix(startBytes, prefixBytes),
		db:       db,
	}
}

// If [node] is an intermediary node, puts it in [nodeDB].
// Note this is called by [db.nodeCache] with its lock held, so
// the movement of [node] from [db.nodeCache] to [db.nodeDB] is atomic.
// As soon as [db.nodeCache] no longer has [node], [db.nodeDB] does.
// Non-nil error is fatal -- causes [db] to close.
func (db *merkleDB) onEviction(n *node) error {
	// the evicted node isn't an intermediary node, so skip writing.
	if n == nil || n.hasValue() {
		return nil
	}

	batch := db.nodeDB.NewBatch()
	if err := writeNodeToBatch(batch, n); err != nil {
		return err
	}

	// Evict the oldest [evictionBatchSize] nodes from the cache
	// and write them to disk. We write a batch of them, rather than
	// just [n], so that we don't immediately evict and write another
	// node, because each time this method is called we do a disk write.
	var err error
	for removedCount := 0; removedCount < db.evictionBatchSize; removedCount++ {
		_, n, exists := db.nodeCache.removeOldest()
		if !exists {
			// The cache is empty.
			break
		}
		if n == nil || n.hasValue() {
			// only persist intermediary nodes
			continue
		}
		// Note this must be = not := since we check
		// [err] outside the loop.
		if err = writeNodeToBatch(batch, n); err != nil {
			break
		}
	}
	if err == nil {
		err = batch.Write()
	}
	if err != nil {
		db.onEvictionErr.Set(err)
		_ = db.nodeDB.Close()
		go db.Close()
		return err
	}
	return nil
}

// Writes [n] to [batch]. Assumes [n] is non-nil.
func writeNodeToBatch(batch database.Batch, n *node) error {
	nodeBytes := n.marshal()
	return batch.Put(n.key.Bytes(), nodeBytes)
>>>>>>> 8232de0e
}

// Put upserts the key/value pair into the db.
func (db *merkleDB) Put(k, v []byte) error {
	return db.Insert(context.Background(), k, v)
}

func (db *merkleDB) Remove(ctx context.Context, key []byte) error {
	db.commitLock.Lock()
	defer db.commitLock.Unlock()

	if db.Closed() {
		return database.ErrClosed
	}

	view, err := db.newUntrackedView([]database.BatchOp{
		{
			Key:    key,
			Delete: true,
		},
	})
	if err != nil {
		return err
	}
	return view.commitToDB(ctx)
}

// Assumes [db.lock] is not held
func (db *merkleDB) commitBatch(ops []database.BatchOp) error {
	db.commitLock.Lock()
	defer db.commitLock.Unlock()

	if db.Closed() {
		return database.ErrClosed
	}

	view, err := db.newUntrackedView(ops)
	if err != nil {
		return err
	}
	return view.commitToDB(context.Background())
}

// commitChanges commits the changes in [trieToCommit] to [db].
// Assumes [trieToCommit]'s node IDs have been calculated.
func (db *merkleDB) commitChanges(ctx context.Context, trieToCommit *trieView) error {
	db.lock.Lock()
	defer db.lock.Unlock()

	switch {
	case db.closed:
		return database.ErrClosed
	case trieToCommit == nil:
		return nil
	case trieToCommit.isInvalid():
		return ErrInvalid
	case trieToCommit.committed:
		return ErrCommitted
	case trieToCommit.db != trieToCommit.getParentTrie():
		return ErrParentNotDatabase
	}

	changes := trieToCommit.changes
	_, span := db.tracer.Start(ctx, "MerkleDB.commitChanges", oteltrace.WithAttributes(
		attribute.Int("nodesChanged", len(changes.nodes)),
		attribute.Int("valuesChanged", len(changes.values)),
	))
	defer span.End()

	// invalidate all child views except for the view being committed
	db.invalidateChildrenExcept(trieToCommit)

	// move any child views of the committed trie onto the db
	db.moveChildViewsToDB(trieToCommit)

	if len(changes.nodes) == 0 {
		return nil
	}

	rootChange, ok := changes.nodes[RootPath]
	if !ok {
		return errNoNewRoot
	}

	currentValueNodeBatch := db.valueNodesDB.NewBatch()

	_, nodesSpan := db.tracer.Start(ctx, "MerkleDB.commitChanges.writeNodes")
	for key, nodeChange := range changes.nodes {
		if nodeChange.after == nil {
			if nodeChange.before == nil {
				// before and after are both nil, this is a noop
			} else if nodeChange.before.hasValue() {
				// the node had a value before, delete from the value node db
				currentValueNodeBatch.Delete(key)
			} else {
				// the node didn't have a value before, delete from the intermediate node db
				if err := db.intermediateNodesDB.Delete(key); err != nil {
					nodesSpan.End()
					return err
				}
			}
			continue
		}

		// the node is not nil and has a value, add to the value node db
		if nodeChange.after.hasValue() {
			currentValueNodeBatch.Put(key, nodeChange.after)

			// the node didn't have a value before, delete from the intermediate node db
			if nodeChange.before != nil && !nodeChange.before.hasValue() {
				if err := db.intermediateNodesDB.Delete(key); err != nil {
					nodesSpan.End()
					return err
				}
			}
			continue
		}

		// the node is not nil and has no value, add to the intermediate node db
		if err := db.intermediateNodesDB.Put(key, nodeChange.after); err != nil {
			nodesSpan.End()
			return err
		}

		// the node had a value before, delete from the value node db
		if nodeChange.before != nil && nodeChange.before.hasValue() {
			currentValueNodeBatch.Delete(key)
		}
	}
	nodesSpan.End()

	_, commitSpan := db.tracer.Start(ctx, "MerkleDB.commitChanges.dbCommit")
	err := currentValueNodeBatch.Write()
	commitSpan.End()
	if err != nil {
		return err
	}

	// Only modify in-memory state after the commit succeeds
	// so that we don't need to clean up on error.
	db.root = rootChange.after
	db.history.record(changes)
	return nil
}

// moveChildViewsToDB removes any child views from the trieToCommit and moves them to the db
// assumes [db.lock] is held
func (db *merkleDB) moveChildViewsToDB(trieToCommit *trieView) {
	trieToCommit.validityTrackingLock.Lock()
	defer trieToCommit.validityTrackingLock.Unlock()

	for _, childView := range trieToCommit.childViews {
		childView.updateParent(db)
		db.childViews = append(db.childViews, childView)
	}
	trieToCommit.childViews = make([]*trieView, 0, defaultPreallocationSize)
}

// CommitToDB is a no-op for db since it is already in sync with itself.
// This exists to satisfy the TrieView interface.
func (*merkleDB) CommitToDB(context.Context) error {
	return nil
}

// Assumes [db.lock] isn't held.
func (db *merkleDB) VerifyChangeProof(
	ctx context.Context,
	proof *ChangeProof,
	start maybe.Maybe[[]byte],
	end maybe.Maybe[[]byte],
	expectedEndRootID ids.ID,
) error {
	switch {
	case start.HasValue() && end.HasValue() && bytes.Compare(start.Value(), end.Value()) > 0:
		return ErrStartAfterEnd
	case proof.Empty():
		return ErrNoMerkleProof
	case end.HasValue() && len(proof.KeyChanges) == 0 && len(proof.EndProof) == 0:
		// We requested an end proof but didn't get one.
		return ErrNoEndProof
	case start.HasValue() && len(proof.StartProof) == 0 && len(proof.EndProof) == 0:
		// We requested a start proof but didn't get one.
		// Note that we also have to check that [proof.EndProof] is empty
		// to handle the case that the start proof is empty because all
		// its nodes are also in the end proof, and those nodes are omitted.
		return ErrNoStartProof
	}

	// Make sure the key-value pairs are sorted and in [start, end].
	if err := verifyKeyChanges(proof.KeyChanges, start, end); err != nil {
		return err
	}

	// Note that if [start] is Nothing, smallestPath is the empty path.
	smallestPath := newPath(start.Value())

	// Make sure the start proof, if given, is well-formed.
	if err := verifyProofPath(proof.StartProof, smallestPath); err != nil {
		return err
	}

	// Find the greatest key in [proof.KeyChanges]
	// Note that [proof.EndProof] is a proof for this key.
	// [largestPath] is also used when we add children of proof nodes to [trie] below.
	largestPath := maybe.Bind(end, newPath)
	if len(proof.KeyChanges) > 0 {
		// If [proof] has key-value pairs, we should insert children
		// greater than [end] to ancestors of the node containing [end]
		// so that we get the expected root ID.
		largestPath = maybe.Some(newPath(proof.KeyChanges[len(proof.KeyChanges)-1].Key))
	}

	// Make sure the end proof, if given, is well-formed.
	if err := verifyProofPath(proof.EndProof, largestPath.Value()); err != nil {
		return err
	}

	keyValues := make(map[path]maybe.Maybe[[]byte], len(proof.KeyChanges))
	for _, keyValue := range proof.KeyChanges {
		keyValues[newPath(keyValue.Key)] = keyValue.Value
	}

	// want to prevent commit writes to DB, but not prevent DB reads
	db.commitLock.RLock()
	defer db.commitLock.RUnlock()

	if err := verifyAllChangeProofKeyValuesPresent(
		ctx,
		db,
		proof.StartProof,
		smallestPath,
		largestPath,
		keyValues,
	); err != nil {
		return err
	}

	if err := verifyAllChangeProofKeyValuesPresent(
		ctx,
		db,
		proof.EndProof,
		smallestPath,
		largestPath,
		keyValues,
	); err != nil {
		return err
	}

	// Insert the key-value pairs into the trie.
	ops := make([]database.BatchOp, len(proof.KeyChanges))
	for i, kv := range proof.KeyChanges {
		ops[i] = database.BatchOp{
			Key:    kv.Key,
			Value:  kv.Value.Value(),
			Delete: kv.Value.IsNothing(),
		}
	}

	// Don't need to lock [view] because nobody else has a reference to it.
	view, err := db.newUntrackedView(ops)
	if err != nil {
		return err
	}

	// For all the nodes along the edges of the proof, insert the children whose
	// keys are less than [insertChildrenLessThan] or whose keys are greater
	// than [insertChildrenGreaterThan] into the trie so that we get the
	// expected root ID (if this proof is valid).
	insertChildrenLessThan := maybe.Nothing[path]()
	if len(smallestPath) > 0 {
		insertChildrenLessThan = maybe.Some(smallestPath)
	}
	if err := addPathInfo(
		view,
		proof.StartProof,
		insertChildrenLessThan,
		largestPath,
	); err != nil {
		return err
	}
	if err := addPathInfo(
		view,
		proof.EndProof,
		insertChildrenLessThan,
		largestPath,
	); err != nil {
		return err
	}

	// Make sure we get the expected root.
	calculatedRoot, err := view.GetMerkleRoot(ctx)
	if err != nil {
		return err
	}
	if expectedEndRootID != calculatedRoot {
		return fmt.Errorf("%w:[%s], expected:[%s]", ErrInvalidProof, calculatedRoot, expectedEndRootID)
	}

	return nil
}

// Invalidates and removes any child views that aren't [exception].
// Assumes [db.lock] is held.
func (db *merkleDB) invalidateChildrenExcept(exception *trieView) {
	isTrackedView := false

	for _, childView := range db.childViews {
		if childView != exception {
			childView.invalidate()
		} else {
			isTrackedView = true
		}
	}
	db.childViews = make([]*trieView, 0, defaultPreallocationSize)
	if isTrackedView {
		db.childViews = append(db.childViews, exception)
	}
}

func (db *merkleDB) initializeRootIfNeeded() (ids.ID, error) {
	// not sure if the root exists or had a value or not
	// check under both prefixes
	var err error
	db.root, err = db.intermediateNodesDB.Get(RootPath)
	if err == database.ErrNotFound {
		db.root, err = db.valueNodesDB.Get(RootPath)
	}
	if err == nil {
		// Root already exists, so calculate its id
		if err := db.root.calculateID(db.metrics); err != nil {
			return ids.Empty, err
		}
		return db.root.id, nil
	}
	if err != database.ErrNotFound {
		return ids.Empty, err
	}

	// Root doesn't exist; make a new one.
	db.root = newNode(nil, RootPath)

	// update its ID
	if err := db.root.calculateID(db.metrics); err != nil {
		return ids.Empty, err
	}

<<<<<<< HEAD
	if err := db.intermediateNodesDB.Put(RootPath, db.root); err != nil {
=======
	// write the newly constructed root to the DB
	batch := db.nodeDB.NewBatch()
	rootBytes := db.root.marshal()
	if err := batch.Put(rootKey, rootBytes); err != nil {
>>>>>>> 8232de0e
		return ids.Empty, err
	}

	return db.root.id, nil
}

// Returns a view of the trie as it was when it had root [rootID] for keys within range [start, end].
// If [start] is Nothing, there's no lower bound on the range.
// If [end] is Nothing, there's no upper bound on the range.
// Assumes [db.commitLock] is read locked.
func (db *merkleDB) getHistoricalViewForRange(
	rootID ids.ID,
	start maybe.Maybe[[]byte],
	end maybe.Maybe[[]byte],
) (*trieView, error) {
	currentRootID := db.getMerkleRoot()

	// looking for the trie's current root id, so return the trie unmodified
	if currentRootID == rootID {
		return newTrieView(db, db, db.root.clone(), nil)
	}

	changeHistory, err := db.history.getChangesToGetToRoot(rootID, start, end)
	if err != nil {
		return nil, err
	}
	return newHistoricalTrieView(db, changeHistory)
}

// Returns all keys in range [start, end] that aren't in [keySet].
// If [start] is nil, then the range has no lower bound.
// If [end] is nil, then the range has no upper bound.
func (db *merkleDB) getKeysNotInSet(start, end []byte, keySet set.Set[string]) ([][]byte, error) {
	db.lock.RLock()
	defer db.lock.RUnlock()

	it := db.NewIteratorWithStart(start)
	defer it.Release()

	keysNotInSet := make([][]byte, 0, keySet.Len())
	for it.Next() {
		key := it.Key()
		if len(end) != 0 && bytes.Compare(key, end) > 0 {
			break
		}
		if !keySet.Contains(string(key)) {
			keysNotInSet = append(keysNotInSet, key)
		}
	}
	return keysNotInSet, it.Error()
}

// Returns a copy of the node with the given [key].
// This copy may be edited by the caller without affecting the database state.
// Returns database.ErrNotFound if the node doesn't exist.
// Assumes [db.lock] isn't held.
func (db *merkleDB) getEditableNode(key path, hasValue bool) (*node, error) {
	db.lock.RLock()
	defer db.lock.RUnlock()

	n, err := db.getNode(key, hasValue)
	if err != nil {
		return nil, err
	}
	return n.clone(), nil
}

// Returns the node with the given [key].
// Editing the returned node affects the database state.
// Returns database.ErrNotFound if the node doesn't exist.
// Assumes [db.lock] is read locked.
func (db *merkleDB) getNode(key path, hasValue bool) (*node, error) {
	if db.closed {
		return nil, database.ErrClosed
	}
	if key == RootPath {
		return db.root, nil
	}
	if hasValue {
		return db.valueNodesDB.Get(key)
	}
	return db.intermediateNodesDB.Get(key)
}<|MERGE_RESOLUTION|>--- conflicted
+++ resolved
@@ -764,71 +764,7 @@
 }
 
 func (db *merkleDB) NewIteratorWithStartAndPrefix(start, prefix []byte) database.Iterator {
-<<<<<<< HEAD
 	return db.valueNodesDB.newIteratorWithStartAndPrefix(start, prefix)
-=======
-	startBytes := newPath(start).Bytes()
-	prefixBytes := newPath(prefix).Bytes()
-	return &iterator{
-		nodeIter: db.nodeDB.NewIteratorWithStartAndPrefix(startBytes, prefixBytes),
-		db:       db,
-	}
-}
-
-// If [node] is an intermediary node, puts it in [nodeDB].
-// Note this is called by [db.nodeCache] with its lock held, so
-// the movement of [node] from [db.nodeCache] to [db.nodeDB] is atomic.
-// As soon as [db.nodeCache] no longer has [node], [db.nodeDB] does.
-// Non-nil error is fatal -- causes [db] to close.
-func (db *merkleDB) onEviction(n *node) error {
-	// the evicted node isn't an intermediary node, so skip writing.
-	if n == nil || n.hasValue() {
-		return nil
-	}
-
-	batch := db.nodeDB.NewBatch()
-	if err := writeNodeToBatch(batch, n); err != nil {
-		return err
-	}
-
-	// Evict the oldest [evictionBatchSize] nodes from the cache
-	// and write them to disk. We write a batch of them, rather than
-	// just [n], so that we don't immediately evict and write another
-	// node, because each time this method is called we do a disk write.
-	var err error
-	for removedCount := 0; removedCount < db.evictionBatchSize; removedCount++ {
-		_, n, exists := db.nodeCache.removeOldest()
-		if !exists {
-			// The cache is empty.
-			break
-		}
-		if n == nil || n.hasValue() {
-			// only persist intermediary nodes
-			continue
-		}
-		// Note this must be = not := since we check
-		// [err] outside the loop.
-		if err = writeNodeToBatch(batch, n); err != nil {
-			break
-		}
-	}
-	if err == nil {
-		err = batch.Write()
-	}
-	if err != nil {
-		db.onEvictionErr.Set(err)
-		_ = db.nodeDB.Close()
-		go db.Close()
-		return err
-	}
-	return nil
-}
-
-// Writes [n] to [batch]. Assumes [n] is non-nil.
-func writeNodeToBatch(batch database.Batch, n *node) error {
-	nodeBytes := n.marshal()
-	return batch.Put(n.key.Bytes(), nodeBytes)
->>>>>>> 8232de0e
 }
 
 // Put upserts the key/value pair into the db.
@@ -1175,14 +1111,7 @@
 		return ids.Empty, err
 	}
 
-<<<<<<< HEAD
 	if err := db.intermediateNodesDB.Put(RootPath, db.root); err != nil {
-=======
-	// write the newly constructed root to the DB
-	batch := db.nodeDB.NewBatch()
-	rootBytes := db.root.marshal()
-	if err := batch.Put(rootKey, rootBytes); err != nil {
->>>>>>> 8232de0e
 		return ids.Empty, err
 	}
 
