--- conflicted
+++ resolved
@@ -721,29 +721,6 @@
 	return db.underlyingDB.HealthCheck(ctx)
 }
 
-<<<<<<< HEAD
-func (db *merkleDB) Insert(ctx context.Context, k, v []byte) error {
-	db.commitLock.Lock()
-	defer db.commitLock.Unlock()
-
-	if db.Closed() {
-		return database.ErrClosed
-	}
-
-	view, err := db.newUntrackedView([]database.BatchOp{
-		{
-			Key:   k,
-			Value: v,
-		},
-	})
-	if err != nil {
-		return err
-	}
-	return view.commitToDB(ctx)
-}
-
-=======
->>>>>>> 6745bbdf
 func (db *merkleDB) NewBatch() database.Batch {
 	return &batch{
 		db: db,
