// Copyright (C) 2019-2023, Ava Labs, Inc. All rights reserved.
// See the file LICENSE for licensing terms.

package merkledb

import (
	"bytes"
	"context"
	"errors"
	"fmt"
	"runtime"
	"sync"

	"github.com/prometheus/client_golang/prometheus"

	"golang.org/x/exp/maps"
	"golang.org/x/exp/slices"
	"golang.org/x/sync/semaphore"

	"go.opentelemetry.io/otel/attribute"

	oteltrace "go.opentelemetry.io/otel/trace"

	"github.com/ava-labs/avalanchego/database"
	"github.com/ava-labs/avalanchego/ids"
	"github.com/ava-labs/avalanchego/trace"
	"github.com/ava-labs/avalanchego/utils"
	"github.com/ava-labs/avalanchego/utils/math"
	"github.com/ava-labs/avalanchego/utils/maybe"
	"github.com/ava-labs/avalanchego/utils/set"
	"github.com/ava-labs/avalanchego/utils/units"
)

const (
	RootPath = EmptyPath

	// TODO: name better
	rebuildViewSizeFractionOfCacheSize   = 50
	minRebuildViewSizePerCommit          = 1000
	rebuildIntermediateDeletionWriteSize = units.MiB
	valueNodePrefixLen                   = 1
)

var (
	_ MerkleDB = (*merkleDB)(nil)

	codec = newCodec()

	metadataPrefix         = []byte{0}
	valueNodePrefix        = []byte{1}
	intermediateNodePrefix = []byte{2}

	cleanShutdownKey        = []byte(string(metadataPrefix) + "cleanShutdown")
	hadCleanShutdown        = []byte{1}
	didNotHaveCleanShutdown = []byte{0}

	errSameRoot  = errors.New("start and end root are the same")
	errNoNewRoot = errors.New("there was no updated root in change list")
)

type ChangeProofer interface {
	// GetChangeProof returns a proof for a subset of the key/value changes in key range
	// [start, end] that occurred between [startRootID] and [endRootID].
	// Returns at most [maxLength] key/value pairs.
	// Returns [ErrInsufficientHistory] if this node has insufficient history
	// to generate the proof.
	GetChangeProof(
		ctx context.Context,
		startRootID ids.ID,
		endRootID ids.ID,
		start maybe.Maybe[[]byte],
		end maybe.Maybe[[]byte],
		maxLength int,
	) (*ChangeProof, error)

	// Returns nil iff all of the following hold:
	//   - [start] <= [end].
	//   - [proof] is non-empty.
	//   - All keys in [proof.KeyValues] and [proof.DeletedKeys] are in [start, end].
	//     If [start] is nothing, all keys are considered > [start].
	//     If [end] is nothing, all keys are considered < [end].
	//   - [proof.KeyValues] and [proof.DeletedKeys] are sorted in order of increasing key.
	//   - [proof.StartProof] and [proof.EndProof] are well-formed.
	//   - When the changes in [proof.KeyChanes] are applied,
	//     the root ID of the database is [expectedEndRootID].
	VerifyChangeProof(
		ctx context.Context,
		proof *ChangeProof,
		start maybe.Maybe[[]byte],
		end maybe.Maybe[[]byte],
		expectedEndRootID ids.ID,
	) error

	// CommitChangeProof commits the key/value pairs within the [proof] to the db.
	CommitChangeProof(ctx context.Context, proof *ChangeProof) error
}

type RangeProofer interface {
	// GetRangeProofAtRoot returns a proof for the key/value pairs in this trie within the range
	// [start, end] when the root of the trie was [rootID].
	// If [start] is Nothing, there's no lower bound on the range.
	// If [end] is Nothing, there's no upper bound on the range.
	GetRangeProofAtRoot(
		ctx context.Context,
		rootID ids.ID,
		start maybe.Maybe[[]byte],
		end maybe.Maybe[[]byte],
		maxLength int,
	) (*RangeProof, error)

	// CommitRangeProof commits the key/value pairs within the [proof] to the db.
	// [start] is the smallest key in the range this [proof] covers.
	CommitRangeProof(ctx context.Context, start maybe.Maybe[[]byte], proof *RangeProof) error
}

type MerkleDB interface {
	database.Database
	Trie
	MerkleRootGetter
	ProofGetter
	ChangeProofer
	RangeProofer
}

type Config struct {
	// RootGenConcurrency is the number of goroutines to use when
	// generating a new state root.
	//
	// If 0 is specified, [runtime.NumCPU] will be used.
	RootGenConcurrency uint
	// The number of bytes to write to disk when intermediate nodes are evicted
	// from their cache and written to disk.
	EvictionBatchSize uint
	// The number of changes to the database that we store in memory in order to
	// serve change proofs.
	HistoryLength uint
	// The number of bytes to cache nodes with values.
	ValueNodeCacheSize uint
	// The number of bytes to cache nodes without values.
	IntermediateNodeCacheSize uint
	// If [Reg] is nil, metrics are collected locally but not exported through
	// Prometheus.
	// This may be useful for testing.
	Reg        prometheus.Registerer
	TraceLevel TraceLevel
	Tracer     trace.Tracer
}

// merkleDB can only be edited by committing changes from a trieView.
type merkleDB struct {
	// Must be held when reading/writing fields.
	lock sync.RWMutex

	// Must be held when preparing work to be committed to the DB.
	// Used to prevent editing of the trie without restricting read access
	// until the full set of changes is ready to be written.
	// Should be held before taking [db.lock]
	commitLock sync.RWMutex

	// Contains all of the key-value pairs stored by this database,
	// including metadata, intermediate nodes and value nodes.
	baseDB database.Database

	valueNodeDB        *valueNodeDB
	intermediateNodeDB *intermediateNodeDB

	// Stores change lists. Used to serve change proofs and construct
	// historical views of the trie.
	history *trieHistory

	// True iff the db has been closed.
	closed bool

	metrics merkleMetrics

	debugTracer trace.Tracer
	infoTracer  trace.Tracer

	// The root of this trie.
	root *node

	// Valid children of this trie.
	childViews []*trieView

	// calculateNodeIDsSema controls the number of goroutines inside
	// [calculateNodeIDsHelper] at any given time.
	calculateNodeIDsSema *semaphore.Weighted
}

// New returns a new merkle database.
func New(ctx context.Context, db database.Database, config Config) (MerkleDB, error) {
	metrics, err := newMetrics("merkleDB", config.Reg)
	if err != nil {
		return nil, err
	}
	return newDatabase(ctx, db, config, metrics)
}

func newDatabase(
	ctx context.Context,
	db database.Database,
	config Config,
	metrics merkleMetrics,
) (*merkleDB, error) {
	rootGenConcurrency := uint(runtime.NumCPU())
	if config.RootGenConcurrency != 0 {
		rootGenConcurrency = config.RootGenConcurrency
	}

	// Share a sync.Pool of []byte between the intermediateNodeDB and valueNodeDB
	// to reduce memory allocations.
	bufferPool := &sync.Pool{
		New: func() interface{} {
			return make([]byte, 0, defaultBufferLength)
		},
	}
	trieDB := &merkleDB{
<<<<<<< HEAD
		metrics:            metrics,
		baseDB:             db,
		valueNodeDB:        newValueNodeDB(db, bufferPool, metrics, int(config.ValueNodeCacheSize)),
		intermediateNodeDB: newIntermediateNodeDB(db, bufferPool, metrics, int(config.IntermediateNodeCacheSize), int(config.EvictionBatchSize)),
		history:            newTrieHistory(int(config.HistoryLength)),
		debugTracer:        getTracerIfEnabled(config.TraceLevel, DebugTrace, config.Tracer),
		infoTracer:         getTracerIfEnabled(config.TraceLevel, InfoTrace, config.Tracer),
		childViews:         make([]*trieView, 0, defaultPreallocationSize),
		rootGenConcurrency: rootGenConcurrency,
=======
		metrics:              metrics,
		baseDB:               db,
		valueNodeDB:          newValueNodeDB(db, bufferPool, metrics, config.ValueNodeCacheSize),
		intermediateNodeDB:   newIntermediateNodeDB(db, bufferPool, metrics, config.IntermediateNodeCacheSize, config.EvictionBatchSize),
		history:              newTrieHistory(config.HistoryLength),
		debugTracer:          getTracerIfEnabled(config.TraceLevel, DebugTrace, config.Tracer),
		infoTracer:           getTracerIfEnabled(config.TraceLevel, InfoTrace, config.Tracer),
		childViews:           make([]*trieView, 0, defaultPreallocationSize),
		calculateNodeIDsSema: semaphore.NewWeighted(int64(rootGenConcurrency)),
>>>>>>> 0cf3d29a
	}

	root, err := trieDB.initializeRootIfNeeded()
	if err != nil {
		return nil, err
	}

	// add current root to history (has no changes)
	trieDB.history.record(&changeSummary{
		rootID: root,
		values: map[path]*change[maybe.Maybe[[]byte]]{},
		nodes:  map[path]*change[*node]{},
	})

	shutdownType, err := trieDB.baseDB.Get(cleanShutdownKey)
	switch err {
	case nil:
		if bytes.Equal(shutdownType, didNotHaveCleanShutdown) {
			if err := trieDB.rebuild(ctx, int(config.ValueNodeCacheSize)); err != nil {
				return nil, err
			}
		}
	case database.ErrNotFound:
		// If the marker wasn't found then the DB is being created for the first
		// time and there is nothing to do.
	default:
		return nil, err
	}

	// mark that the db has not yet been cleanly closed
	err = trieDB.baseDB.Put(cleanShutdownKey, didNotHaveCleanShutdown)
	return trieDB, err
}

// Deletes every intermediate node and rebuilds them by re-adding every key/value.
// TODO: make this more efficient by only clearing out the stale portions of the trie.
func (db *merkleDB) rebuild(ctx context.Context, cacheSize int) error {
	db.root = newNode(nil, RootPath)

	// Delete intermediate nodes.
	if err := database.ClearPrefix(db.baseDB, intermediateNodePrefix, rebuildIntermediateDeletionWriteSize); err != nil {
		return err
	}

	// Add all key-value pairs back into the database.
	opsSizeLimit := math.Max(
		cacheSize/rebuildViewSizeFractionOfCacheSize,
		minRebuildViewSizePerCommit,
	)
	currentOps := make([]database.BatchOp, 0, opsSizeLimit)
	valueIt := db.NewIterator()
	defer valueIt.Release()
	for valueIt.Next() {
		if len(currentOps) >= opsSizeLimit {
			view, err := newTrieView(db, db, ViewChanges{BatchOps: currentOps, ConsumeBytes: true})
			if err != nil {
				return err
			}
			if err := view.commitToDB(ctx); err != nil {
				return err
			}
			currentOps = make([]database.BatchOp, 0, opsSizeLimit)
			// reset the iterator to prevent memory bloat
			nextValue := valueIt.Key()
			valueIt.Release()
			valueIt = db.NewIteratorWithStart(nextValue)
			continue
		}

		currentOps = append(currentOps, database.BatchOp{
			Key:   valueIt.Key(),
			Value: valueIt.Value(),
		})
	}
	if err := valueIt.Error(); err != nil {
		return err
	}
	view, err := newTrieView(db, db, ViewChanges{BatchOps: currentOps, ConsumeBytes: true})
	if err != nil {
		return err
	}
	if err := view.commitToDB(ctx); err != nil {
		return err
	}
	return db.Compact(nil, nil)
}

func (db *merkleDB) CommitChangeProof(ctx context.Context, proof *ChangeProof) error {
	db.commitLock.Lock()
	defer db.commitLock.Unlock()

	if db.closed {
		return database.ErrClosed
	}
	ops := make([]database.BatchOp, len(proof.KeyChanges))
	for i, kv := range proof.KeyChanges {
		ops[i] = database.BatchOp{
			Key:    kv.Key,
			Value:  kv.Value.Value(),
			Delete: kv.Value.IsNothing(),
		}
	}

	view, err := newTrieView(db, db, ViewChanges{BatchOps: ops})
	if err != nil {
		return err
	}
	return view.commitToDB(ctx)
}

func (db *merkleDB) CommitRangeProof(ctx context.Context, start maybe.Maybe[[]byte], proof *RangeProof) error {
	db.commitLock.Lock()
	defer db.commitLock.Unlock()

	if db.closed {
		return database.ErrClosed
	}

	ops := make([]database.BatchOp, len(proof.KeyValues))
	keys := set.NewSet[string](len(proof.KeyValues))
	for i, kv := range proof.KeyValues {
		keys.Add(string(kv.Key))
		ops[i] = database.BatchOp{
			Key:   kv.Key,
			Value: kv.Value,
		}
	}

	var largestKey []byte
	if len(proof.KeyValues) > 0 {
		largestKey = proof.KeyValues[len(proof.KeyValues)-1].Key
	}
	keysToDelete, err := db.getKeysNotInSet(start.Value(), largestKey, keys)
	if err != nil {
		return err
	}
	for _, keyToDelete := range keysToDelete {
		ops = append(ops, database.BatchOp{
			Key:    keyToDelete,
			Delete: true,
		})
	}

	// Don't need to lock [view] because nobody else has a reference to it.
	view, err := newTrieView(db, db, ViewChanges{BatchOps: ops})
	if err != nil {
		return err
	}

	return view.commitToDB(ctx)
}

func (db *merkleDB) Compact(start []byte, limit []byte) error {
	if db.closed {
		return database.ErrClosed
	}
	return db.baseDB.Compact(start, limit)
}

func (db *merkleDB) Close() error {
	db.commitLock.Lock()
	defer db.commitLock.Unlock()

	db.lock.Lock()
	defer db.lock.Unlock()

	if db.closed {
		return database.ErrClosed
	}

	db.closed = true
	db.valueNodeDB.Close()
	// Flush intermediary nodes to disk.
	if err := db.intermediateNodeDB.Flush(); err != nil {
		return err
	}

	// Successfully wrote intermediate nodes.
	return db.baseDB.Put(cleanShutdownKey, hadCleanShutdown)
}

func (db *merkleDB) Get(key []byte) ([]byte, error) {
	// this is a duplicate because the database interface doesn't support
	// contexts, which are used for tracing
	return db.GetValue(context.Background(), key)
}

func (db *merkleDB) GetValues(ctx context.Context, keys [][]byte) ([][]byte, []error) {
	_, span := db.debugTracer.Start(ctx, "MerkleDB.GetValues", oteltrace.WithAttributes(
		attribute.Int("keyCount", len(keys)),
	))
	defer span.End()

	// Lock to ensure no commit happens during the reads.
	db.lock.RLock()
	defer db.lock.RUnlock()

	values := make([][]byte, len(keys))
	errors := make([]error, len(keys))
	for i, key := range keys {
		values[i], errors[i] = db.getValueCopy(newPath(key))
	}
	return values, errors
}

// GetValue returns the value associated with [key].
// Returns database.ErrNotFound if it doesn't exist.
func (db *merkleDB) GetValue(ctx context.Context, key []byte) ([]byte, error) {
	_, span := db.debugTracer.Start(ctx, "MerkleDB.GetValue")
	defer span.End()

	db.lock.RLock()
	defer db.lock.RUnlock()

	return db.getValueCopy(newPath(key))
}

// getValueCopy returns a copy of the value for the given [key].
// Returns database.ErrNotFound if it doesn't exist.
// Assumes [db.lock] is read locked.
func (db *merkleDB) getValueCopy(key path) ([]byte, error) {
	val, err := db.getValueWithoutLock(key)
	if err != nil {
		return nil, err
	}
	return slices.Clone(val), nil
}

// getValue returns the value for the given [key].
// Returns database.ErrNotFound if it doesn't exist.
// Assumes [db.lock] isn't held.
func (db *merkleDB) getValue(key path) ([]byte, error) {
	db.lock.RLock()
	defer db.lock.RUnlock()

	return db.getValueWithoutLock(key)
}

// getValueWithoutLock returns the value for the given [key].
// Returns database.ErrNotFound if it doesn't exist.
// Assumes [db.lock] is read locked.
func (db *merkleDB) getValueWithoutLock(key path) ([]byte, error) {
	if db.closed {
		return nil, database.ErrClosed
	}

	n, err := db.getNode(key, true /* hasValue */)
	if err != nil {
		return nil, err
	}
	if n.value.IsNothing() {
		return nil, database.ErrNotFound
	}
	return n.value.Value(), nil
}

func (db *merkleDB) GetMerkleRoot(ctx context.Context) (ids.ID, error) {
	_, span := db.infoTracer.Start(ctx, "MerkleDB.GetMerkleRoot")
	defer span.End()

	db.lock.RLock()
	defer db.lock.RUnlock()

	if db.closed {
		return ids.Empty, database.ErrClosed
	}

	return db.getMerkleRoot(), nil
}

// Assumes [db.lock] is read locked.
func (db *merkleDB) getMerkleRoot() ids.ID {
	return db.root.id
}

func (db *merkleDB) GetProof(ctx context.Context, key []byte) (*Proof, error) {
	db.commitLock.RLock()
	defer db.commitLock.RUnlock()

	return db.getProof(ctx, key)
}

// Assumes [db.commitLock] is read locked.
// Assumes [db.lock] is not held
func (db *merkleDB) getProof(ctx context.Context, key []byte) (*Proof, error) {
	if db.closed {
		return nil, database.ErrClosed
	}

	view, err := newTrieView(db, db, ViewChanges{})
	if err != nil {
		return nil, err
	}
	// Don't need to lock [view] because nobody else has a reference to it.
	return view.getProof(ctx, key)
}

func (db *merkleDB) GetRangeProof(
	ctx context.Context,
	start maybe.Maybe[[]byte],
	end maybe.Maybe[[]byte],
	maxLength int,
) (*RangeProof, error) {
	db.commitLock.RLock()
	defer db.commitLock.RUnlock()

	return db.getRangeProofAtRoot(ctx, db.getMerkleRoot(), start, end, maxLength)
}

func (db *merkleDB) GetRangeProofAtRoot(
	ctx context.Context,
	rootID ids.ID,
	start maybe.Maybe[[]byte],
	end maybe.Maybe[[]byte],
	maxLength int,
) (*RangeProof, error) {
	db.commitLock.RLock()
	defer db.commitLock.RUnlock()

	return db.getRangeProofAtRoot(ctx, rootID, start, end, maxLength)
}

// Assumes [db.commitLock] is read locked.
// Assumes [db.lock] is not held
func (db *merkleDB) getRangeProofAtRoot(
	ctx context.Context,
	rootID ids.ID,
	start maybe.Maybe[[]byte],
	end maybe.Maybe[[]byte],
	maxLength int,
) (*RangeProof, error) {
	if db.closed {
		return nil, database.ErrClosed
	}
	if maxLength <= 0 {
		return nil, fmt.Errorf("%w but was %d", ErrInvalidMaxLength, maxLength)
	}

	historicalView, err := db.getHistoricalViewForRange(rootID, start, end)
	if err != nil {
		return nil, err
	}
	return historicalView.GetRangeProof(ctx, start, end, maxLength)
}

func (db *merkleDB) GetChangeProof(
	ctx context.Context,
	startRootID ids.ID,
	endRootID ids.ID,
	start maybe.Maybe[[]byte],
	end maybe.Maybe[[]byte],
	maxLength int,
) (*ChangeProof, error) {
	if start.HasValue() && end.HasValue() && bytes.Compare(start.Value(), end.Value()) == 1 {
		return nil, ErrStartAfterEnd
	}
	if startRootID == endRootID {
		return nil, errSameRoot
	}

	db.commitLock.RLock()
	defer db.commitLock.RUnlock()

	if db.closed {
		return nil, database.ErrClosed
	}

	changes, err := db.history.getValueChanges(startRootID, endRootID, start, end, maxLength)
	if err != nil {
		return nil, err
	}

	// [changedKeys] are a subset of the keys that were added or had their
	// values modified between [startRootID] to [endRootID] sorted in increasing
	// order.
	changedKeys := maps.Keys(changes.values)
	utils.Sort(changedKeys)

	result := &ChangeProof{
		KeyChanges: make([]KeyChange, 0, len(changedKeys)),
	}

	for _, key := range changedKeys {
		change := changes.values[key]
		serializedKey := key.Serialize().Value

		result.KeyChanges = append(result.KeyChanges, KeyChange{
			Key: serializedKey,
			// create a copy so edits of the []byte don't affect the db
			Value: maybe.Bind(change.after, slices.Clone[[]byte]),
		})
	}

	largestKey := end
	if len(result.KeyChanges) > 0 {
		largestKey = maybe.Some(result.KeyChanges[len(result.KeyChanges)-1].Key)
	}

	// Since we hold [db.commitlock] we must still have sufficient
	// history to recreate the trie at [endRootID].
	historicalView, err := db.getHistoricalViewForRange(endRootID, start, largestKey)
	if err != nil {
		return nil, err
	}

	if largestKey.HasValue() {
		endProof, err := historicalView.getProof(ctx, largestKey.Value())
		if err != nil {
			return nil, err
		}
		result.EndProof = endProof.Path
	}

	if start.HasValue() {
		startProof, err := historicalView.getProof(ctx, start.Value())
		if err != nil {
			return nil, err
		}
		result.StartProof = startProof.Path

		// strip out any common nodes to reduce proof size
		commonNodeIndex := 0
		for ; commonNodeIndex < len(result.StartProof) &&
			commonNodeIndex < len(result.EndProof) &&
			result.StartProof[commonNodeIndex].KeyPath.Equal(result.EndProof[commonNodeIndex].KeyPath); commonNodeIndex++ {
		}
		result.StartProof = result.StartProof[commonNodeIndex:]
	}

	// Note that one of the following must be true:
	//  - [result.StartProof] is non-empty.
	//  - [result.EndProof] is non-empty.
	//  - [result.KeyValues] is non-empty.
	//  - [result.DeletedKeys] is non-empty.
	// If all of these were false, it would mean that no
	// [start] and [end] were given, and no diff between
	// the trie at [startRootID] and [endRootID] was found.
	// Since [startRootID] != [endRootID], this is impossible.
	return result, nil
}

// NewView returns a new view on top of this Trie where the passed changes
// have been applied.
//
// Changes made to the view will only be reflected in the original trie if
// Commit is called.
//
// Assumes [db.commitLock] and [db.lock] aren't held.
func (db *merkleDB) NewView(
	_ context.Context,
	changes ViewChanges,
) (TrieView, error) {
	// ensure the db doesn't change while creating the new view
	db.commitLock.RLock()
	defer db.commitLock.RUnlock()

	if db.closed {
		return nil, database.ErrClosed
	}

	newView, err := newTrieView(db, db, changes)
	if err != nil {
		return nil, err
	}

	// ensure access to childViews is protected
	db.lock.Lock()
	defer db.lock.Unlock()

	db.childViews = append(db.childViews, newView)
	return newView, nil
}

func (db *merkleDB) Has(k []byte) (bool, error) {
	db.lock.RLock()
	defer db.lock.RUnlock()

	if db.closed {
		return false, database.ErrClosed
	}

	_, err := db.getValueWithoutLock(newPath(k))
	if err == database.ErrNotFound {
		return false, nil
	}
	return err == nil, err
}

func (db *merkleDB) HealthCheck(ctx context.Context) (interface{}, error) {
	db.lock.RLock()
	defer db.lock.RUnlock()

	if db.closed {
		return nil, database.ErrClosed
	}
	return db.baseDB.HealthCheck(ctx)
}

func (db *merkleDB) NewBatch() database.Batch {
	return &batch{
		db: db,
	}
}

func (db *merkleDB) NewIterator() database.Iterator {
	return db.NewIteratorWithStartAndPrefix(nil, nil)
}

func (db *merkleDB) NewIteratorWithStart(start []byte) database.Iterator {
	return db.NewIteratorWithStartAndPrefix(start, nil)
}

func (db *merkleDB) NewIteratorWithPrefix(prefix []byte) database.Iterator {
	return db.NewIteratorWithStartAndPrefix(nil, prefix)
}

func (db *merkleDB) NewIteratorWithStartAndPrefix(start, prefix []byte) database.Iterator {
	return db.valueNodeDB.newIteratorWithStartAndPrefix(start, prefix)
}

func (db *merkleDB) Put(k, v []byte) error {
	return db.PutContext(context.Background(), k, v)
}

// Same as [Put] but takes in a context used for tracing.
func (db *merkleDB) PutContext(ctx context.Context, k, v []byte) error {
	db.commitLock.Lock()
	defer db.commitLock.Unlock()

	if db.closed {
		return database.ErrClosed
	}

	view, err := newTrieView(db, db, ViewChanges{BatchOps: []database.BatchOp{{Key: k, Value: v}}})
	if err != nil {
		return err
	}
	return view.commitToDB(ctx)
}

func (db *merkleDB) Delete(key []byte) error {
	return db.DeleteContext(context.Background(), key)
}

func (db *merkleDB) DeleteContext(ctx context.Context, key []byte) error {
	db.commitLock.Lock()
	defer db.commitLock.Unlock()

	if db.closed {
		return database.ErrClosed
	}

	view, err := newTrieView(db, db,
		ViewChanges{
			BatchOps: []database.BatchOp{{
				Key:    key,
				Delete: true,
			}},
			ConsumeBytes: true,
		})
	if err != nil {
		return err
	}
	return view.commitToDB(ctx)
}

// Assumes values inside of [ops] are safe to reference after the function
// returns. Assumes [db.lock] isn't held.
func (db *merkleDB) commitBatch(ops []database.BatchOp) error {
	db.commitLock.Lock()
	defer db.commitLock.Unlock()

	if db.closed {
		return database.ErrClosed
	}

	view, err := newTrieView(db, db, ViewChanges{BatchOps: ops, ConsumeBytes: true})
	if err != nil {
		return err
	}
	return view.commitToDB(context.Background())
}

// commitChanges commits the changes in [trieToCommit] to [db].
// Assumes [trieToCommit]'s node IDs have been calculated.
func (db *merkleDB) commitChanges(ctx context.Context, trieToCommit *trieView) error {
	db.lock.Lock()
	defer db.lock.Unlock()

	switch {
	case db.closed:
		return database.ErrClosed
	case trieToCommit == nil:
		return nil
	case trieToCommit.isInvalid():
		return ErrInvalid
	case trieToCommit.committed:
		return ErrCommitted
	case trieToCommit.db != trieToCommit.getParentTrie():
		return ErrParentNotDatabase
	}

	changes := trieToCommit.changes
	_, span := db.infoTracer.Start(ctx, "MerkleDB.commitChanges", oteltrace.WithAttributes(
		attribute.Int("nodesChanged", len(changes.nodes)),
		attribute.Int("valuesChanged", len(changes.values)),
	))
	defer span.End()

	// invalidate all child views except for the view being committed
	db.invalidateChildrenExcept(trieToCommit)

	// move any child views of the committed trie onto the db
	db.moveChildViewsToDB(trieToCommit)

	if len(changes.nodes) == 0 {
		return nil
	}

	rootChange, ok := changes.nodes[RootPath]
	if !ok {
		return errNoNewRoot
	}

	currentValueNodeBatch := db.valueNodeDB.NewBatch()

	_, nodesSpan := db.infoTracer.Start(ctx, "MerkleDB.commitChanges.writeNodes")
	for key, nodeChange := range changes.nodes {
		shouldAddIntermediate := nodeChange.after != nil && !nodeChange.after.hasValue()
		shouldDeleteIntermediate := !shouldAddIntermediate && nodeChange.before != nil && !nodeChange.before.hasValue()

		shouldAddValue := nodeChange.after != nil && nodeChange.after.hasValue()
		shouldDeleteValue := !shouldAddValue && nodeChange.before != nil && nodeChange.before.hasValue()

		if shouldAddIntermediate {
			if err := db.intermediateNodeDB.Put(key, nodeChange.after); err != nil {
				nodesSpan.End()
				return err
			}
		} else if shouldDeleteIntermediate {
			if err := db.intermediateNodeDB.Delete(key); err != nil {
				nodesSpan.End()
				return err
			}
		}

		if shouldAddValue {
			currentValueNodeBatch.Put(key, nodeChange.after)
		} else if shouldDeleteValue {
			currentValueNodeBatch.Delete(key)
		}
	}
	nodesSpan.End()

	_, commitSpan := db.infoTracer.Start(ctx, "MerkleDB.commitChanges.valueNodeDBCommit")
	err := currentValueNodeBatch.Write()
	commitSpan.End()
	if err != nil {
		return err
	}

	// Only modify in-memory state after the commit succeeds
	// so that we don't need to clean up on error.
	db.root = rootChange.after
	db.history.record(changes)
	return nil
}

// moveChildViewsToDB removes any child views from the trieToCommit and moves them to the db
// assumes [db.lock] is held
func (db *merkleDB) moveChildViewsToDB(trieToCommit *trieView) {
	trieToCommit.validityTrackingLock.Lock()
	defer trieToCommit.validityTrackingLock.Unlock()

	for _, childView := range trieToCommit.childViews {
		childView.updateParent(db)
		db.childViews = append(db.childViews, childView)
	}
	trieToCommit.childViews = make([]*trieView, 0, defaultPreallocationSize)
}

// CommitToDB is a no-op for db since it is already in sync with itself.
// This exists to satisfy the TrieView interface.
func (*merkleDB) CommitToDB(context.Context) error {
	return nil
}

// This is defined on merkleDB instead of ChangeProof
// because it accesses database internals.
// Assumes [db.lock] isn't held.
func (db *merkleDB) VerifyChangeProof(
	ctx context.Context,
	proof *ChangeProof,
	start maybe.Maybe[[]byte],
	end maybe.Maybe[[]byte],
	expectedEndRootID ids.ID,
) error {
	switch {
	case start.HasValue() && end.HasValue() && bytes.Compare(start.Value(), end.Value()) > 0:
		return ErrStartAfterEnd
	case proof.Empty():
		return ErrNoMerkleProof
	case end.HasValue() && len(proof.KeyChanges) == 0 && len(proof.EndProof) == 0:
		// We requested an end proof but didn't get one.
		return ErrNoEndProof
	case start.HasValue() && len(proof.StartProof) == 0 && len(proof.EndProof) == 0:
		// We requested a start proof but didn't get one.
		// Note that we also have to check that [proof.EndProof] is empty
		// to handle the case that the start proof is empty because all
		// its nodes are also in the end proof, and those nodes are omitted.
		return ErrNoStartProof
	}

	// Make sure the key-value pairs are sorted and in [start, end].
	if err := verifyKeyChanges(proof.KeyChanges, start, end); err != nil {
		return err
	}

	// Note that if [start] is Nothing, smallestPath is the empty path.
	smallestPath := newPath(start.Value())

	// Make sure the start proof, if given, is well-formed.
	if err := verifyProofPath(proof.StartProof, smallestPath); err != nil {
		return err
	}

	// Find the greatest key in [proof.KeyChanges]
	// Note that [proof.EndProof] is a proof for this key.
	// [largestPath] is also used when we add children of proof nodes to [trie] below.
	largestPath := maybe.Bind(end, newPath)
	if len(proof.KeyChanges) > 0 {
		// If [proof] has key-value pairs, we should insert children
		// greater than [end] to ancestors of the node containing [end]
		// so that we get the expected root ID.
		largestPath = maybe.Some(newPath(proof.KeyChanges[len(proof.KeyChanges)-1].Key))
	}

	// Make sure the end proof, if given, is well-formed.
	if err := verifyProofPath(proof.EndProof, largestPath.Value()); err != nil {
		return err
	}

	keyValues := make(map[path]maybe.Maybe[[]byte], len(proof.KeyChanges))
	for _, keyValue := range proof.KeyChanges {
		keyValues[newPath(keyValue.Key)] = keyValue.Value
	}

	// want to prevent commit writes to DB, but not prevent DB reads
	db.commitLock.RLock()
	defer db.commitLock.RUnlock()

	if db.closed {
		return database.ErrClosed
	}

	if err := verifyAllChangeProofKeyValuesPresent(
		ctx,
		db,
		proof.StartProof,
		smallestPath,
		largestPath,
		keyValues,
	); err != nil {
		return err
	}

	if err := verifyAllChangeProofKeyValuesPresent(
		ctx,
		db,
		proof.EndProof,
		smallestPath,
		largestPath,
		keyValues,
	); err != nil {
		return err
	}

	// Insert the key-value pairs into the trie.
	ops := make([]database.BatchOp, len(proof.KeyChanges))
	for i, kv := range proof.KeyChanges {
		ops[i] = database.BatchOp{
			Key:    kv.Key,
			Value:  kv.Value.Value(),
			Delete: kv.Value.IsNothing(),
		}
	}

	// Don't need to lock [view] because nobody else has a reference to it.
	view, err := newTrieView(db, db, ViewChanges{BatchOps: ops, ConsumeBytes: true})
	if err != nil {
		return err
	}

	// For all the nodes along the edges of the proof, insert the children whose
	// keys are less than [insertChildrenLessThan] or whose keys are greater
	// than [insertChildrenGreaterThan] into the trie so that we get the
	// expected root ID (if this proof is valid).
	insertChildrenLessThan := maybe.Nothing[path]()
	if len(smallestPath) > 0 {
		insertChildrenLessThan = maybe.Some(smallestPath)
	}
	if err := addPathInfo(
		view,
		proof.StartProof,
		insertChildrenLessThan,
		largestPath,
	); err != nil {
		return err
	}
	if err := addPathInfo(
		view,
		proof.EndProof,
		insertChildrenLessThan,
		largestPath,
	); err != nil {
		return err
	}

	// Make sure we get the expected root.
	calculatedRoot, err := view.GetMerkleRoot(ctx)
	if err != nil {
		return err
	}
	if expectedEndRootID != calculatedRoot {
		return fmt.Errorf("%w:[%s], expected:[%s]", ErrInvalidProof, calculatedRoot, expectedEndRootID)
	}

	return nil
}

// Invalidates and removes any child views that aren't [exception].
// Assumes [db.lock] is held.
func (db *merkleDB) invalidateChildrenExcept(exception *trieView) {
	isTrackedView := false

	for _, childView := range db.childViews {
		if childView != exception {
			childView.invalidate()
		} else {
			isTrackedView = true
		}
	}
	db.childViews = make([]*trieView, 0, defaultPreallocationSize)
	if isTrackedView {
		db.childViews = append(db.childViews, exception)
	}
}

func (db *merkleDB) initializeRootIfNeeded() (ids.ID, error) {
	// not sure if the root exists or had a value or not
	// check under both prefixes
	var err error
	db.root, err = db.intermediateNodeDB.Get(RootPath)
	if err == database.ErrNotFound {
		db.root, err = db.valueNodeDB.Get(RootPath)
	}
	if err == nil {
		// Root already exists, so calculate its id
		db.root.calculateID(db.metrics)
		return db.root.id, nil
	}
	if err != database.ErrNotFound {
		return ids.Empty, err
	}

	// Root doesn't exist; make a new one.
	db.root = newNode(nil, RootPath)

	// update its ID
	db.root.calculateID(db.metrics)

	if err := db.intermediateNodeDB.Put(RootPath, db.root); err != nil {
		return ids.Empty, err
	}

	return db.root.id, nil
}

// Returns a view of the trie as it was when it had root [rootID] for keys within range [start, end].
// If [start] is Nothing, there's no lower bound on the range.
// If [end] is Nothing, there's no upper bound on the range.
// Assumes [db.commitLock] is read locked.
// Assumes [db.lock] isn't held.
func (db *merkleDB) getHistoricalViewForRange(
	rootID ids.ID,
	start maybe.Maybe[[]byte],
	end maybe.Maybe[[]byte],
) (*trieView, error) {
	currentRootID := db.getMerkleRoot()

	// looking for the trie's current root id, so return the trie unmodified
	if currentRootID == rootID {
		// create an empty trie
		return newTrieView(db, db, ViewChanges{})
	}

	changeHistory, err := db.history.getChangesToGetToRoot(rootID, start, end)
	if err != nil {
		return nil, err
	}
	return newHistoricalTrieView(db, changeHistory)
}

// Returns all keys in range [start, end] that aren't in [keySet].
// If [start] is nil, then the range has no lower bound.
// If [end] is nil, then the range has no upper bound.
func (db *merkleDB) getKeysNotInSet(start, end []byte, keySet set.Set[string]) ([][]byte, error) {
	db.lock.RLock()
	defer db.lock.RUnlock()

	it := db.NewIteratorWithStart(start)
	defer it.Release()

	keysNotInSet := make([][]byte, 0, keySet.Len())
	for it.Next() {
		key := it.Key()
		if len(end) != 0 && bytes.Compare(key, end) > 0 {
			break
		}
		if !keySet.Contains(string(key)) {
			keysNotInSet = append(keysNotInSet, key)
		}
	}
	return keysNotInSet, it.Error()
}

// Returns a copy of the node with the given [key].
// hasValue determines which db the key is looked up in (intermediateNodeDB or valueNodeDB)
// This copy may be edited by the caller without affecting the database state.
// Returns database.ErrNotFound if the node doesn't exist.
// Assumes [db.lock] isn't held.
func (db *merkleDB) getEditableNode(key path, hasValue bool) (*node, error) {
	db.lock.RLock()
	defer db.lock.RUnlock()

	n, err := db.getNode(key, hasValue)
	if err != nil {
		return nil, err
	}
	return n.clone(), nil
}

// Returns the node with the given [key].
// hasValue determines which db the key is looked up in (intermediateNodeDB or valueNodeDB)
// Editing the returned node affects the database state.
// Returns database.ErrNotFound if the node doesn't exist.
// Assumes [db.lock] is read locked.
func (db *merkleDB) getNode(key path, hasValue bool) (*node, error) {
	switch {
	case db.closed:
		return nil, database.ErrClosed
	case key == RootPath:
		return db.root, nil
	case hasValue:
		return db.valueNodeDB.Get(key)
	}
	return db.intermediateNodeDB.Get(key)
}

// Returns [key] prefixed by [prefix].
// The returned []byte is taken from [bufferPool] and
// should be returned to it when the caller is done with it.
func addPrefixToKey(bufferPool *sync.Pool, prefix []byte, key []byte) []byte {
	prefixedKey := bufferPool.Get().([]byte)
	prefixLen := len(prefix)
	keyLen := prefixLen + len(key)
	if cap(prefixedKey) >= keyLen {
		// The [] byte we got from the pool is big enough to hold the prefixed key
		prefixedKey = prefixedKey[:keyLen]
	} else {
		// The []byte from the pool wasn't big enough.
		// Put it back and allocate a new, bigger one
		bufferPool.Put(prefixedKey)
		prefixedKey = make([]byte, keyLen)
	}
	copy(prefixedKey, prefix)
	copy(prefixedKey[prefixLen:], key)
	return prefixedKey
}

// cacheEntrySize returns a rough approximation of the memory consumed by storing the path and node
func cacheEntrySize(p path, n *node) int {
	if n == nil {
		return len(p)
	}
	// nodes cache their bytes representation so the total memory consumed is roughly twice that
	return len(p) + 2*len(n.bytes())
}<|MERGE_RESOLUTION|>--- conflicted
+++ resolved
@@ -215,27 +215,15 @@
 		},
 	}
 	trieDB := &merkleDB{
-<<<<<<< HEAD
-		metrics:            metrics,
-		baseDB:             db,
-		valueNodeDB:        newValueNodeDB(db, bufferPool, metrics, int(config.ValueNodeCacheSize)),
-		intermediateNodeDB: newIntermediateNodeDB(db, bufferPool, metrics, int(config.IntermediateNodeCacheSize), int(config.EvictionBatchSize)),
-		history:            newTrieHistory(int(config.HistoryLength)),
-		debugTracer:        getTracerIfEnabled(config.TraceLevel, DebugTrace, config.Tracer),
-		infoTracer:         getTracerIfEnabled(config.TraceLevel, InfoTrace, config.Tracer),
-		childViews:         make([]*trieView, 0, defaultPreallocationSize),
-		rootGenConcurrency: rootGenConcurrency,
-=======
 		metrics:              metrics,
 		baseDB:               db,
-		valueNodeDB:          newValueNodeDB(db, bufferPool, metrics, config.ValueNodeCacheSize),
-		intermediateNodeDB:   newIntermediateNodeDB(db, bufferPool, metrics, config.IntermediateNodeCacheSize, config.EvictionBatchSize),
-		history:              newTrieHistory(config.HistoryLength),
+		valueNodeDB:          newValueNodeDB(db, bufferPool, metrics, int(config.ValueNodeCacheSize)),
+		intermediateNodeDB:   newIntermediateNodeDB(db, bufferPool, metrics, int(config.IntermediateNodeCacheSize), int(config.EvictionBatchSize)),
+		history:              newTrieHistory(int(config.HistoryLength)),
 		debugTracer:          getTracerIfEnabled(config.TraceLevel, DebugTrace, config.Tracer),
 		infoTracer:           getTracerIfEnabled(config.TraceLevel, InfoTrace, config.Tracer),
 		childViews:           make([]*trieView, 0, defaultPreallocationSize),
 		calculateNodeIDsSema: semaphore.NewWeighted(int64(rootGenConcurrency)),
->>>>>>> 0cf3d29a
 	}
 
 	root, err := trieDB.initializeRootIfNeeded()
