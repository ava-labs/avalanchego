--- conflicted
+++ resolved
@@ -8,11 +8,9 @@
 	"context"
 	"errors"
 	"fmt"
-<<<<<<< HEAD
 	"github.com/ava-labs/avalanchego/utils/units"
-=======
+
 	"runtime"
->>>>>>> d2deb9f7
 	"sync"
 
 	"go.opentelemetry.io/otel/attribute"
@@ -177,16 +175,14 @@
 	// Valid children of this trie.
 	childViews []*trieView
 
-<<<<<<< HEAD
 	bufferPool *sync.Pool
-=======
+
 	// rootGenConcurrency is the number of goroutines to use when
 	// generating a new state root.
 	//
 	// TODO: Limit concurrency across all views, instead of only within
 	// a single view (see `workers` in hypersdk)
 	rootGenConcurrency int
->>>>>>> d2deb9f7
 }
 
 // New returns a new merkle database.
@@ -204,7 +200,10 @@
 	config Config,
 	metrics merkleMetrics,
 ) (*merkleDB, error) {
-<<<<<<< HEAD
+	rootGenConcurrency := runtime.NumCPU()
+	if config.RootGenConcurrency != 0 {
+		rootGenConcurrency = config.RootGenConcurrency
+	}
 
 	bufferPool := &sync.Pool{
 		New: func() interface{} {
@@ -217,25 +216,11 @@
 		bufferPool:         bufferPool,
 		valueNodeDB:        newValueNodeDB(db, bufferPool, metrics, config.ValueNodeCacheSize),
 		intermediateNodeDB: newIntermediateNodeDB(db, bufferPool, metrics, config.IntermediateNodeCacheSize, config.EvictionBatchSize),
-=======
-	rootGenConcurrency := runtime.NumCPU()
-	if config.RootGenConcurrency != 0 {
-		rootGenConcurrency = config.RootGenConcurrency
-	}
-	trieDB := &merkleDB{
-		metrics:            metrics,
-		nodeDB:             prefixdb.New(nodePrefix, db),
-		metadataDB:         prefixdb.New(metadataPrefix, db),
->>>>>>> d2deb9f7
 		history:            newTrieHistory(config.HistoryLength),
 		debugTracer:        getTracerIfEnabled(config.TraceLevel, DebugTrace, config.Tracer),
 		infoTracer:         getTracerIfEnabled(config.TraceLevel, InfoTrace, config.Tracer),
 		childViews:         make([]*trieView, 0, defaultPreallocationSize),
-<<<<<<< HEAD
-=======
-		evictionBatchSize:  config.EvictionBatchSize,
 		rootGenConcurrency: rootGenConcurrency,
->>>>>>> d2deb9f7
 	}
 
 	root, err := trieDB.initializeRootIfNeeded()
