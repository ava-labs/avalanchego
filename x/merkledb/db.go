--- conflicted
+++ resolved
@@ -1357,10 +1357,5 @@
 	if n == nil {
 		return cacheEntryOverHead + len(key.Bytes())
 	}
-<<<<<<< HEAD
-	return len(key.Bytes()) + codec.encodedDBNodeSize(&n.dbNode)
-=======
-	// nodes cache their bytes representation so the total memory consumed is roughly twice that
-	return cacheEntryOverHead + len(key.Bytes()) + 2*len(n.bytes())
->>>>>>> cf5e869a
+	return cacheEntryOverHead + len(key.Bytes()) + codec.encodedDBNodeSize(&n.dbNode)
 }