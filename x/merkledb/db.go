// Copyright (C) 2019-2023, Ava Labs, Inc. All rights reserved.
// See the file LICENSE for licensing terms.

package merkledb

import (
	"bytes"
	"context"
	"errors"
	"fmt"
	"runtime"
	"sync"

	"github.com/prometheus/client_golang/prometheus"

	"golang.org/x/exp/maps"
	"golang.org/x/exp/slices"
	"golang.org/x/sync/semaphore"

	"go.opentelemetry.io/otel/attribute"

	oteltrace "go.opentelemetry.io/otel/trace"

	"github.com/ava-labs/avalanchego/database"
	"github.com/ava-labs/avalanchego/ids"
	"github.com/ava-labs/avalanchego/trace"
	"github.com/ava-labs/avalanchego/utils"
	"github.com/ava-labs/avalanchego/utils/math"
	"github.com/ava-labs/avalanchego/utils/maybe"
	"github.com/ava-labs/avalanchego/utils/set"
	"github.com/ava-labs/avalanchego/utils/units"
)

const (

	// TODO: name better
	rebuildViewSizeFractionOfCacheSize   = 50
	minRebuildViewSizePerCommit          = 1000
	clearBatchSize                       = units.MiB
	rebuildIntermediateDeletionWriteSize = units.MiB
	valueNodePrefixLen                   = 1
)

var (
	_ MerkleDB = (*merkleDB)(nil)

	codec = newCodec()

	metadataPrefix         = []byte{0}
	valueNodePrefix        = []byte{1}
	intermediateNodePrefix = []byte{2}

	cleanShutdownKey        = []byte(string(metadataPrefix) + "cleanShutdown")
	rootDBKey               = []byte(string(metadataPrefix) + "root")
	hadCleanShutdown        = []byte{1}
	didNotHaveCleanShutdown = []byte{0}

	errSameRoot = errors.New("start and end root are the same")
)

type ChangeProofer interface {
	// GetChangeProof returns a proof for a subset of the key/value changes in key range
	// [start, end] that occurred between [startRootID] and [endRootID].
	// Returns at most [maxLength] key/value pairs.
	// Returns [ErrInsufficientHistory] if this node has insufficient history
	// to generate the proof.
	// Returns ErrEmptyProof if [endRootID] is ids.Empty.
	// Note that [endRootID] == ids.Empty means the trie is empty
	// (i.e. we don't need a change proof.)
	GetChangeProof(
		ctx context.Context,
		startRootID ids.ID,
		endRootID ids.ID,
		start maybe.Maybe[[]byte],
		end maybe.Maybe[[]byte],
		maxLength int,
	) (*ChangeProof, error)

	// Returns nil iff all the following hold:
	//   - [start] <= [end].
	//   - [proof] is non-empty.
	//   - All keys in [proof.KeyValues] and [proof.DeletedKeys] are in [start, end].
	//     If [start] is nothing, all keys are considered > [start].
	//     If [end] is nothing, all keys are considered < [end].
	//   - [proof.KeyValues] and [proof.DeletedKeys] are sorted in order of increasing key.
	//   - [proof.StartProof] and [proof.EndProof] are well-formed.
	//   - When the changes in [proof.KeyChanes] are applied,
	//     the root ID of the database is [expectedEndRootID].
	VerifyChangeProof(
		ctx context.Context,
		proof *ChangeProof,
		start maybe.Maybe[[]byte],
		end maybe.Maybe[[]byte],
		expectedEndRootID ids.ID,
	) error

	// CommitChangeProof commits the key/value pairs within the [proof] to the db.
	CommitChangeProof(ctx context.Context, proof *ChangeProof) error
}

type RangeProofer interface {
	// GetRangeProofAtRoot returns a proof for the key/value pairs in this trie within the range
	// [start, end] when the root of the trie was [rootID].
	// If [start] is Nothing, there's no lower bound on the range.
	// If [end] is Nothing, there's no upper bound on the range.
	// Returns ErrEmptyProof if [rootID] is ids.Empty.
	// Note that [rootID] == ids.Empty means the trie is empty
	// (i.e. we don't need a range proof.)
	GetRangeProofAtRoot(
		ctx context.Context,
		rootID ids.ID,
		start maybe.Maybe[[]byte],
		end maybe.Maybe[[]byte],
		maxLength int,
	) (*RangeProof, error)

	// CommitRangeProof commits the key/value pairs within the [proof] to the db.
	// [start] is the smallest possible key in the range this [proof] covers.
	// [end] is the largest possible key in the range this [proof] covers.
	CommitRangeProof(ctx context.Context, start, end maybe.Maybe[[]byte], proof *RangeProof) error
}

type Clearer interface {
	// Deletes all key/value pairs from the database
	// and clears the change history.
	Clear() error
}

type Prefetcher interface {
	// PrefetchPath attempts to load all trie nodes on the path of [key]
	// into the cache.
	PrefetchPath(key []byte) error

	// PrefetchPaths attempts to load all trie nodes on the paths of [keys]
	// into the cache.
	//
	// Using PrefetchPaths can be more efficient than PrefetchPath because
	// the underlying view used to compute each path can be reused.
	PrefetchPaths(keys [][]byte) error
}

type MerkleDB interface {
	database.Database
	Clearer
	Trie
	MerkleRootGetter
	ProofGetter
	ChangeProofer
	RangeProofer
	Prefetcher
}

type Config struct {
	// BranchFactor determines the number of children each node can have.
	BranchFactor BranchFactor

	// RootGenConcurrency is the number of goroutines to use when
	// generating a new state root.
	//
	// If 0 is specified, [runtime.NumCPU] will be used.
	RootGenConcurrency uint
	// The number of bytes to write to disk when intermediate nodes are evicted
	// from their cache and written to disk.
	EvictionBatchSize uint
	// The number of changes to the database that we store in memory in order to
	// serve change proofs.
	HistoryLength uint
	// The number of bytes to cache nodes with values.
	ValueNodeCacheSize uint
	// The number of bytes to cache nodes without values.
	IntermediateNodeCacheSize uint
	// If [Reg] is nil, metrics are collected locally but not exported through
	// Prometheus.
	// This may be useful for testing.
	Reg        prometheus.Registerer
	TraceLevel TraceLevel
	Tracer     trace.Tracer
}

// merkleDB can only be edited by committing changes from a trieView.
type merkleDB struct {
	// Must be held when reading/writing fields.
	lock sync.RWMutex

	// Must be held when preparing work to be committed to the DB.
	// Used to prevent editing of the trie without restricting read access
	// until the full set of changes is ready to be written.
	// Should be held before taking [db.lock]
	commitLock sync.RWMutex

	// Contains all the key-value pairs stored by this database,
	// including metadata, intermediate nodes and value nodes.
	baseDB database.Database

	valueNodeDB        *valueNodeDB
	intermediateNodeDB *intermediateNodeDB

	// Stores change lists. Used to serve change proofs and construct
	// historical views of the trie.
	history *trieHistory

	// True iff the db has been closed.
	closed bool

	metrics merkleMetrics

	debugTracer trace.Tracer
	infoTracer  trace.Tracer

<<<<<<< HEAD
	// The root of this trie.
	// Nothing if the trie is empty.
	root maybe.Maybe[*node]
=======
	// The sentinel node of this trie.
	// It is the node with a nil key and is the ancestor of all nodes in the trie.
	// If it has a value or has multiple children, it is also the root of the trie.
	sentinelNode *node
	rootID       ids.ID
>>>>>>> de3b16ca

	// Valid children of this trie.
	childViews []*trieView

	// calculateNodeIDsSema controls the number of goroutines inside
	// [calculateNodeIDsHelper] at any given time.
	calculateNodeIDsSema *semaphore.Weighted

	tokenSize int
}

// New returns a new merkle database.
func New(ctx context.Context, db database.Database, config Config) (MerkleDB, error) {
	metrics, err := newMetrics("merkleDB", config.Reg)
	if err != nil {
		return nil, err
	}
	return newDatabase(ctx, db, config, metrics)
}

func newDatabase(
	ctx context.Context,
	db database.Database,
	config Config,
	metrics merkleMetrics,
) (*merkleDB, error) {
	if err := config.BranchFactor.Valid(); err != nil {
		return nil, err
	}

	rootGenConcurrency := uint(runtime.NumCPU())
	if config.RootGenConcurrency != 0 {
		rootGenConcurrency = config.RootGenConcurrency
	}

	// Share a sync.Pool of []byte between the intermediateNodeDB and valueNodeDB
	// to reduce memory allocations.
	bufferPool := &sync.Pool{
		New: func() interface{} {
			return make([]byte, 0, defaultBufferLength)
		},
	}
	trieDB := &merkleDB{
		metrics:              metrics,
		baseDB:               db,
		valueNodeDB:          newValueNodeDB(db, bufferPool, metrics, int(config.ValueNodeCacheSize)),
		intermediateNodeDB:   newIntermediateNodeDB(db, bufferPool, metrics, int(config.IntermediateNodeCacheSize), int(config.EvictionBatchSize), BranchFactorToTokenSize[config.BranchFactor]),
		history:              newTrieHistory(int(config.HistoryLength)),
		debugTracer:          getTracerIfEnabled(config.TraceLevel, DebugTrace, config.Tracer),
		infoTracer:           getTracerIfEnabled(config.TraceLevel, InfoTrace, config.Tracer),
		childViews:           make([]*trieView, 0, defaultPreallocationSize),
		calculateNodeIDsSema: semaphore.NewWeighted(int64(rootGenConcurrency)),
		tokenSize:            BranchFactorToTokenSize[config.BranchFactor],
	}

<<<<<<< HEAD
	if err := trieDB.initializeRootIfNeeded(); err != nil {
=======
	if err := trieDB.initializeRoot(); err != nil {
>>>>>>> de3b16ca
		return nil, err
	}

	// add current root to history (has no changes)
	trieDB.history.record(&changeSummary{
<<<<<<< HEAD
		rootID: trieDB.getMerkleRoot(),
		rootChange: change[maybe.Maybe[*node]]{
			after: trieDB.root,
		},
=======
		rootID: trieDB.rootID,
>>>>>>> de3b16ca
		values: map[Key]*change[maybe.Maybe[[]byte]]{},
		nodes:  map[Key]*change[*node]{},
	})

	shutdownType, err := trieDB.baseDB.Get(cleanShutdownKey)
	switch err {
	case nil:
		if bytes.Equal(shutdownType, didNotHaveCleanShutdown) {
			if err := trieDB.rebuild(ctx, int(config.ValueNodeCacheSize)); err != nil {
				return nil, err
			}
		}
	case database.ErrNotFound:
		// If the marker wasn't found then the DB is being created for the first
		// time and there is nothing to do.
	default:
		return nil, err
	}

	// mark that the db has not yet been cleanly closed
	err = trieDB.baseDB.Put(cleanShutdownKey, didNotHaveCleanShutdown)
	return trieDB, err
}

// Deletes every intermediate node and rebuilds them by re-adding every key/value.
// TODO: make this more efficient by only clearing out the stale portions of the trie.
func (db *merkleDB) rebuild(ctx context.Context, cacheSize int) error {
	db.root = maybe.Nothing[*node]()

	// Delete intermediate nodes.
	if err := database.ClearPrefix(db.baseDB, intermediateNodePrefix, rebuildIntermediateDeletionWriteSize); err != nil {
		return err
	}

	// Add all key-value pairs back into the database.
	opsSizeLimit := math.Max(
		cacheSize/rebuildViewSizeFractionOfCacheSize,
		minRebuildViewSizePerCommit,
	)
	currentOps := make([]database.BatchOp, 0, opsSizeLimit)
	valueIt := db.NewIterator()
	defer valueIt.Release()
	for valueIt.Next() {
		if len(currentOps) >= opsSizeLimit {
			view, err := newTrieView(db, db, ViewChanges{BatchOps: currentOps, ConsumeBytes: true})
			if err != nil {
				return err
			}
			if err := view.commitToDB(ctx); err != nil {
				return err
			}
			currentOps = make([]database.BatchOp, 0, opsSizeLimit)
			// reset the iterator to prevent memory bloat
			nextValue := valueIt.Key()
			valueIt.Release()
			valueIt = db.NewIteratorWithStart(nextValue)
			continue
		}

		currentOps = append(currentOps, database.BatchOp{
			Key:   valueIt.Key(),
			Value: valueIt.Value(),
		})
	}
	if err := valueIt.Error(); err != nil {
		return err
	}
	view, err := newTrieView(db, db, ViewChanges{BatchOps: currentOps, ConsumeBytes: true})
	if err != nil {
		return err
	}
	if err := view.commitToDB(ctx); err != nil {
		return err
	}
	return db.Compact(nil, nil)
}

func (db *merkleDB) CommitChangeProof(ctx context.Context, proof *ChangeProof) error {
	db.commitLock.Lock()
	defer db.commitLock.Unlock()

	if db.closed {
		return database.ErrClosed
	}
	ops := make([]database.BatchOp, len(proof.KeyChanges))
	for i, kv := range proof.KeyChanges {
		ops[i] = database.BatchOp{
			Key:    kv.Key,
			Value:  kv.Value.Value(),
			Delete: kv.Value.IsNothing(),
		}
	}

	view, err := newTrieView(db, db, ViewChanges{BatchOps: ops})
	if err != nil {
		return err
	}
	return view.commitToDB(ctx)
}

func (db *merkleDB) CommitRangeProof(ctx context.Context, start, end maybe.Maybe[[]byte], proof *RangeProof) error {
	db.commitLock.Lock()
	defer db.commitLock.Unlock()

	if db.closed {
		return database.ErrClosed
	}

	ops := make([]database.BatchOp, len(proof.KeyValues))
	keys := set.NewSet[string](len(proof.KeyValues))
	for i, kv := range proof.KeyValues {
		keys.Add(string(kv.Key))
		ops[i] = database.BatchOp{
			Key:   kv.Key,
			Value: kv.Value,
		}
	}

	largestKey := end
	if len(proof.KeyValues) > 0 {
		largestKey = maybe.Some(proof.KeyValues[len(proof.KeyValues)-1].Key)
	}
	keysToDelete, err := db.getKeysNotInSet(start, largestKey, keys)
	if err != nil {
		return err
	}
	for _, keyToDelete := range keysToDelete {
		ops = append(ops, database.BatchOp{
			Key:    keyToDelete,
			Delete: true,
		})
	}

	// Don't need to lock [view] because nobody else has a reference to it.
	view, err := newTrieView(db, db, ViewChanges{BatchOps: ops})
	if err != nil {
		return err
	}

	return view.commitToDB(ctx)
}

func (db *merkleDB) Compact(start []byte, limit []byte) error {
	if db.closed {
		return database.ErrClosed
	}
	return db.baseDB.Compact(start, limit)
}

func (db *merkleDB) Close() error {
	db.commitLock.Lock()
	defer db.commitLock.Unlock()

	db.lock.Lock()
	defer db.lock.Unlock()

	if db.closed {
		return database.ErrClosed
	}

	db.closed = true
	db.valueNodeDB.Close()
	// Flush intermediary nodes to disk.
	if err := db.intermediateNodeDB.Flush(); err != nil {
		return err
	}

	// Successfully wrote intermediate nodes.
	return db.baseDB.Put(cleanShutdownKey, hadCleanShutdown)
}

func (db *merkleDB) PrefetchPaths(keys [][]byte) error {
	db.commitLock.RLock()
	defer db.commitLock.RUnlock()

	if db.closed {
		return database.ErrClosed
	}

	// reuse the view so that it can keep repeated nodes in memory
	tempView, err := newTrieView(db, db, ViewChanges{})
	if err != nil {
		return err
	}
	for _, key := range keys {
		if err := db.prefetchPath(tempView, key); err != nil {
			return err
		}
	}

	return nil
}

func (db *merkleDB) PrefetchPath(key []byte) error {
	db.commitLock.RLock()
	defer db.commitLock.RUnlock()

	if db.closed {
		return database.ErrClosed
	}
	tempView, err := newTrieView(db, db, ViewChanges{})
	if err != nil {
		return err
	}

	return db.prefetchPath(tempView, key)
}

func (db *merkleDB) prefetchPath(view *trieView, keyBytes []byte) error {
	return view.visitPathToKey(ToKey(keyBytes), func(n *node) error {
		if !n.hasValue() {
			return db.intermediateNodeDB.nodeCache.Put(n.key, n)
		}

		db.valueNodeDB.nodeCache.Put(n.key, n)
		return nil
	})
}

func (db *merkleDB) Get(key []byte) ([]byte, error) {
	// this is a duplicate because the database interface doesn't support
	// contexts, which are used for tracing
	return db.GetValue(context.Background(), key)
}

func (db *merkleDB) GetValues(ctx context.Context, keys [][]byte) ([][]byte, []error) {
	_, span := db.debugTracer.Start(ctx, "MerkleDB.GetValues", oteltrace.WithAttributes(
		attribute.Int("keyCount", len(keys)),
	))
	defer span.End()

	// Lock to ensure no commit happens during the reads.
	db.lock.RLock()
	defer db.lock.RUnlock()

	values := make([][]byte, len(keys))
	getErrors := make([]error, len(keys))
	for i, key := range keys {
		values[i], getErrors[i] = db.getValueCopy(ToKey(key))
	}
	return values, getErrors
}

// GetValue returns the value associated with [key].
// Returns database.ErrNotFound if it doesn't exist.
func (db *merkleDB) GetValue(ctx context.Context, key []byte) ([]byte, error) {
	_, span := db.debugTracer.Start(ctx, "MerkleDB.GetValue")
	defer span.End()

	db.lock.RLock()
	defer db.lock.RUnlock()

	return db.getValueCopy(ToKey(key))
}

// getValueCopy returns a copy of the value for the given [key].
// Returns database.ErrNotFound if it doesn't exist.
// Assumes [db.lock] is read locked.
func (db *merkleDB) getValueCopy(key Key) ([]byte, error) {
	val, err := db.getValueWithoutLock(key)
	if err != nil {
		return nil, err
	}
	return slices.Clone(val), nil
}

// getValue returns the value for the given [key].
// Returns database.ErrNotFound if it doesn't exist.
// Assumes [db.lock] isn't held.
func (db *merkleDB) getValue(key Key) ([]byte, error) {
	db.lock.RLock()
	defer db.lock.RUnlock()

	return db.getValueWithoutLock(key)
}

// getValueWithoutLock returns the value for the given [key].
// Returns database.ErrNotFound if it doesn't exist.
// Assumes [db.lock] is read locked.
func (db *merkleDB) getValueWithoutLock(key Key) ([]byte, error) {
	if db.closed {
		return nil, database.ErrClosed
	}

	n, err := db.getNode(key, true /* hasValue */)
	if err != nil {
		return nil, err
	}
	if n.value.IsNothing() {
		return nil, database.ErrNotFound
	}
	return n.value.Value(), nil
}

func (db *merkleDB) GetMerkleRoot(ctx context.Context) (ids.ID, error) {
	_, span := db.infoTracer.Start(ctx, "MerkleDB.GetMerkleRoot")
	defer span.End()

	db.lock.RLock()
	defer db.lock.RUnlock()

	if db.closed {
		return ids.Empty, database.ErrClosed
	}

	return db.getMerkleRoot(), nil
}

// Assumes [db.lock] is read locked.
func (db *merkleDB) getMerkleRoot() ids.ID {
<<<<<<< HEAD
	if db.root.IsNothing() {
		return ids.Empty
	}
	return db.root.Value().id
=======
	return db.rootID
}

// isSentinelNodeTheRoot returns true if the passed in sentinel node has a value and or multiple child nodes
// When this is true, the root of the trie is the sentinel node
// When this is false, the root of the trie is the sentinel node's single child
func isSentinelNodeTheRoot(sentinel *node) bool {
	return sentinel.valueDigest.HasValue() || len(sentinel.children) != 1
>>>>>>> de3b16ca
}

func (db *merkleDB) GetProof(ctx context.Context, key []byte) (*Proof, error) {
	db.commitLock.RLock()
	defer db.commitLock.RUnlock()

	return db.getProof(ctx, key)
}

// Assumes [db.commitLock] is read locked.
// Assumes [db.lock] is not held
func (db *merkleDB) getProof(ctx context.Context, key []byte) (*Proof, error) {
	if db.closed {
		return nil, database.ErrClosed
	}

	view, err := newTrieView(db, db, ViewChanges{})
	if err != nil {
		return nil, err
	}
	// Don't need to lock [view] because nobody else has a reference to it.
	return view.getProof(ctx, key)
}

func (db *merkleDB) GetRangeProof(
	ctx context.Context,
	start maybe.Maybe[[]byte],
	end maybe.Maybe[[]byte],
	maxLength int,
) (*RangeProof, error) {
	db.commitLock.RLock()
	defer db.commitLock.RUnlock()

	return db.getRangeProofAtRoot(ctx, db.getMerkleRoot(), start, end, maxLength)
}

func (db *merkleDB) GetRangeProofAtRoot(
	ctx context.Context,
	rootID ids.ID,
	start maybe.Maybe[[]byte],
	end maybe.Maybe[[]byte],
	maxLength int,
) (*RangeProof, error) {
	db.commitLock.RLock()
	defer db.commitLock.RUnlock()

	return db.getRangeProofAtRoot(ctx, rootID, start, end, maxLength)
}

// Assumes [db.commitLock] is read locked.
// Assumes [db.lock] is not held
func (db *merkleDB) getRangeProofAtRoot(
	ctx context.Context,
	rootID ids.ID,
	start maybe.Maybe[[]byte],
	end maybe.Maybe[[]byte],
	maxLength int,
) (*RangeProof, error) {
	switch {
	case db.closed:
		return nil, database.ErrClosed
	case maxLength <= 0:
		return nil, fmt.Errorf("%w but was %d", ErrInvalidMaxLength, maxLength)
	case rootID == ids.Empty:
		return nil, ErrEmptyProof
	}

	historicalView, err := db.getHistoricalViewForRange(rootID, start, end)
	if err != nil {
		return nil, err
	}
	return historicalView.GetRangeProof(ctx, start, end, maxLength)
}

func (db *merkleDB) GetChangeProof(
	ctx context.Context,
	startRootID ids.ID,
	endRootID ids.ID,
	start maybe.Maybe[[]byte],
	end maybe.Maybe[[]byte],
	maxLength int,
) (*ChangeProof, error) {
	switch {
	case start.HasValue() && end.HasValue() && bytes.Compare(start.Value(), end.Value()) == 1:
		return nil, ErrStartAfterEnd
	case startRootID == endRootID:
		return nil, errSameRoot
	case endRootID == ids.Empty:
		return nil, ErrEmptyProof
	}

	db.commitLock.RLock()
	defer db.commitLock.RUnlock()

	if db.closed {
		return nil, database.ErrClosed
	}

	changes, err := db.history.getValueChanges(startRootID, endRootID, start, end, maxLength)
	if err != nil {
		return nil, err
	}

	// [changedKeys] are a subset of the keys that were added or had their
	// values modified between [startRootID] to [endRootID] sorted in increasing
	// order.
	changedKeys := maps.Keys(changes.values)
	utils.Sort(changedKeys)

	result := &ChangeProof{
		KeyChanges: make([]KeyChange, 0, len(changedKeys)),
	}

	for _, key := range changedKeys {
		change := changes.values[key]

		result.KeyChanges = append(result.KeyChanges, KeyChange{
			Key: key.Bytes(),
			// create a copy so edits of the []byte don't affect the db
			Value: maybe.Bind(change.after, slices.Clone[[]byte]),
		})
	}

	largestKey := end
	if len(result.KeyChanges) > 0 {
		largestKey = maybe.Some(result.KeyChanges[len(result.KeyChanges)-1].Key)
	}

	// Since we hold [db.commitlock] we must still have sufficient
	// history to recreate the trie at [endRootID].
	historicalView, err := db.getHistoricalViewForRange(endRootID, start, largestKey)
	if err != nil {
		return nil, err
	}

	if largestKey.HasValue() {
		endProof, err := historicalView.getProof(ctx, largestKey.Value())
		if err != nil {
			return nil, err
		}
		result.EndProof = endProof.Path
	}

	if start.HasValue() {
		startProof, err := historicalView.getProof(ctx, start.Value())
		if err != nil {
			return nil, err
		}
		result.StartProof = startProof.Path

		// strip out any common nodes to reduce proof size
		commonNodeIndex := 0
		for ; commonNodeIndex < len(result.StartProof) &&
			commonNodeIndex < len(result.EndProof) &&
			result.StartProof[commonNodeIndex].Key == result.EndProof[commonNodeIndex].Key; commonNodeIndex++ {
		}
		result.StartProof = result.StartProof[commonNodeIndex:]
	}

	// Note that one of the following must be true:
	//  - [result.StartProof] is non-empty.
	//  - [result.EndProof] is non-empty.
	//  - [result.KeyValues] is non-empty.
	//  - [result.DeletedKeys] is non-empty.
	// If all of these were false, it would mean that no
	// [start] and [end] were given, and no diff between
	// the trie at [startRootID] and [endRootID] was found.
	// Since [startRootID] != [endRootID], this is impossible.
	return result, nil
}

// NewView returns a new view on top of this Trie where the passed changes
// have been applied.
//
// Changes made to the view will only be reflected in the original trie if
// Commit is called.
//
// Assumes [db.commitLock] and [db.lock] aren't held.
func (db *merkleDB) NewView(
	_ context.Context,
	changes ViewChanges,
) (TrieView, error) {
	// ensure the db doesn't change while creating the new view
	db.commitLock.RLock()
	defer db.commitLock.RUnlock()

	if db.closed {
		return nil, database.ErrClosed
	}

	newView, err := newTrieView(db, db, changes)
	if err != nil {
		return nil, err
	}

	// ensure access to childViews is protected
	db.lock.Lock()
	defer db.lock.Unlock()

	db.childViews = append(db.childViews, newView)
	return newView, nil
}

func (db *merkleDB) Has(k []byte) (bool, error) {
	db.lock.RLock()
	defer db.lock.RUnlock()

	if db.closed {
		return false, database.ErrClosed
	}

	_, err := db.getValueWithoutLock(ToKey(k))
	if errors.Is(err, database.ErrNotFound) {
		return false, nil
	}
	return err == nil, err
}

func (db *merkleDB) HealthCheck(ctx context.Context) (interface{}, error) {
	db.lock.RLock()
	defer db.lock.RUnlock()

	if db.closed {
		return nil, database.ErrClosed
	}
	return db.baseDB.HealthCheck(ctx)
}

func (db *merkleDB) NewBatch() database.Batch {
	return &batch{
		db: db,
	}
}

func (db *merkleDB) NewIterator() database.Iterator {
	return db.NewIteratorWithStartAndPrefix(nil, nil)
}

func (db *merkleDB) NewIteratorWithStart(start []byte) database.Iterator {
	return db.NewIteratorWithStartAndPrefix(start, nil)
}

func (db *merkleDB) NewIteratorWithPrefix(prefix []byte) database.Iterator {
	return db.NewIteratorWithStartAndPrefix(nil, prefix)
}

func (db *merkleDB) NewIteratorWithStartAndPrefix(start, prefix []byte) database.Iterator {
	return db.valueNodeDB.newIteratorWithStartAndPrefix(start, prefix)
}

func (db *merkleDB) Put(k, v []byte) error {
	return db.PutContext(context.Background(), k, v)
}

// Same as [Put] but takes in a context used for tracing.
func (db *merkleDB) PutContext(ctx context.Context, k, v []byte) error {
	db.commitLock.Lock()
	defer db.commitLock.Unlock()

	if db.closed {
		return database.ErrClosed
	}

	view, err := newTrieView(db, db, ViewChanges{BatchOps: []database.BatchOp{{Key: k, Value: v}}})
	if err != nil {
		return err
	}
	return view.commitToDB(ctx)
}

func (db *merkleDB) Delete(key []byte) error {
	return db.DeleteContext(context.Background(), key)
}

func (db *merkleDB) DeleteContext(ctx context.Context, key []byte) error {
	db.commitLock.Lock()
	defer db.commitLock.Unlock()

	if db.closed {
		return database.ErrClosed
	}

	view, err := newTrieView(db, db,
		ViewChanges{
			BatchOps: []database.BatchOp{{
				Key:    key,
				Delete: true,
			}},
			ConsumeBytes: true,
		})
	if err != nil {
		return err
	}
	return view.commitToDB(ctx)
}

// Assumes values inside [ops] are safe to reference after the function
// returns. Assumes [db.lock] isn't held.
func (db *merkleDB) commitBatch(ops []database.BatchOp) error {
	db.commitLock.Lock()
	defer db.commitLock.Unlock()

	if db.closed {
		return database.ErrClosed
	}

	view, err := newTrieView(db, db, ViewChanges{BatchOps: ops, ConsumeBytes: true})
	if err != nil {
		return err
	}
	return view.commitToDB(context.Background())
}

// commitChanges commits the changes in [trieToCommit] to [db].
// Assumes [trieToCommit]'s node IDs have been calculated.
func (db *merkleDB) commitChanges(ctx context.Context, trieToCommit *trieView) error {
	db.lock.Lock()
	defer db.lock.Unlock()

	switch {
	case db.closed:
		return database.ErrClosed
	case trieToCommit == nil:
		return nil
	case trieToCommit.isInvalid():
		return ErrInvalid
	case trieToCommit.committed:
		return ErrCommitted
	case trieToCommit.db != trieToCommit.getParentTrie():
		return ErrParentNotDatabase
	}

	changes := trieToCommit.changes
	_, span := db.infoTracer.Start(ctx, "MerkleDB.commitChanges", oteltrace.WithAttributes(
		attribute.Int("nodesChanged", len(changes.nodes)),
		attribute.Int("valuesChanged", len(changes.values)),
	))
	defer span.End()

	// invalidate all child views except for the view being committed
	db.invalidateChildrenExcept(trieToCommit)

	// move any child views of the committed trie onto the db
	db.moveChildViewsToDB(trieToCommit)

	if len(changes.nodes) == 0 {
		return nil
	}

	currentValueNodeBatch := db.valueNodeDB.NewBatch()
	_, nodesSpan := db.infoTracer.Start(ctx, "MerkleDB.commitChanges.writeNodes")
	for key, nodeChange := range changes.nodes {
		shouldAddIntermediate := nodeChange.after != nil && !nodeChange.after.hasValue()
		shouldDeleteIntermediate := !shouldAddIntermediate && nodeChange.before != nil && !nodeChange.before.hasValue()

		shouldAddValue := nodeChange.after != nil && nodeChange.after.hasValue()
		shouldDeleteValue := !shouldAddValue && nodeChange.before != nil && nodeChange.before.hasValue()

		if shouldAddIntermediate {
			if err := db.intermediateNodeDB.Put(key, nodeChange.after); err != nil {
				nodesSpan.End()
				return err
			}
		} else if shouldDeleteIntermediate {
			if err := db.intermediateNodeDB.Delete(key); err != nil {
				nodesSpan.End()
				return err
			}
		}

		if shouldAddValue {
			currentValueNodeBatch.Put(key, nodeChange.after)
		} else if shouldDeleteValue {
			currentValueNodeBatch.Delete(key)
		}
	}
	nodesSpan.End()

	_, commitSpan := db.infoTracer.Start(ctx, "MerkleDB.commitChanges.valueNodeDBCommit")
	err := currentValueNodeBatch.Write()
	commitSpan.End()
	if err != nil {
		return err
	}

<<<<<<< HEAD
=======
	// Only modify in-memory state after the commit succeeds
	// so that we don't need to clean up on error.
	db.sentinelNode = sentinelChange.after
	db.rootID = changes.rootID
>>>>>>> de3b16ca
	db.history.record(changes)

	// Update root in database.
	db.root = changes.rootChange.after

	if changes.rootChange.after.IsNothing() {
		return db.baseDB.Delete(rootDBKey)
	}

	rootKeyAndNodeBytes := codec.encodeKey(db.root.Value().key)
	return db.baseDB.Put(rootDBKey, rootKeyAndNodeBytes)
}

// moveChildViewsToDB removes any child views from the trieToCommit and moves them to the db
// assumes [db.lock] is held
func (db *merkleDB) moveChildViewsToDB(trieToCommit *trieView) {
	trieToCommit.validityTrackingLock.Lock()
	defer trieToCommit.validityTrackingLock.Unlock()

	for _, childView := range trieToCommit.childViews {
		childView.updateParent(db)
		db.childViews = append(db.childViews, childView)
	}
	trieToCommit.childViews = make([]*trieView, 0, defaultPreallocationSize)
}

// CommitToDB is a no-op for db since it is already in sync with itself.
// This exists to satisfy the TrieView interface.
func (*merkleDB) CommitToDB(context.Context) error {
	return nil
}

// This is defined on merkleDB instead of ChangeProof
// because it accesses database internals.
// Assumes [db.lock] isn't held.
func (db *merkleDB) VerifyChangeProof(
	ctx context.Context,
	proof *ChangeProof,
	start maybe.Maybe[[]byte],
	end maybe.Maybe[[]byte],
	expectedEndRootID ids.ID,
) error {
	switch {
	case start.HasValue() && end.HasValue() && bytes.Compare(start.Value(), end.Value()) > 0:
		return ErrStartAfterEnd
	case proof.Empty():
		return ErrEmptyProof
	case end.HasValue() && len(proof.KeyChanges) == 0 && len(proof.EndProof) == 0:
		// We requested an end proof but didn't get one.
		return ErrNoEndProof
	case start.HasValue() && len(proof.StartProof) == 0 && len(proof.EndProof) == 0:
		// We requested a start proof but didn't get one.
		// Note that we also have to check that [proof.EndProof] is empty
		// to handle the case that the start proof is empty because all
		// its nodes are also in the end proof, and those nodes are omitted.
		return ErrNoStartProof
	}

	// Make sure the key-value pairs are sorted and in [start, end].
	if err := verifyKeyChanges(proof.KeyChanges, start, end); err != nil {
		return err
	}

	smallestKey := maybe.Bind(start, ToKey)

	// Make sure the start proof, if given, is well-formed.
	if err := verifyProofPath(proof.StartProof, smallestKey); err != nil {
		return err
	}

	// Find the greatest key in [proof.KeyChanges]
	// Note that [proof.EndProof] is a proof for this key.
	// [largestKey] is also used when we add children of proof nodes to [trie] below.
	largestKey := maybe.Bind(end, ToKey)
	if len(proof.KeyChanges) > 0 {
		// If [proof] has key-value pairs, we should insert children
		// greater than [end] to ancestors of the node containing [end]
		// so that we get the expected root ID.
		largestKey = maybe.Some(ToKey(proof.KeyChanges[len(proof.KeyChanges)-1].Key))
	}

	// Make sure the end proof, if given, is well-formed.
	if err := verifyProofPath(proof.EndProof, largestKey); err != nil {
		return err
	}

	keyValues := make(map[Key]maybe.Maybe[[]byte], len(proof.KeyChanges))
	for _, keyValue := range proof.KeyChanges {
		keyValues[ToKey(keyValue.Key)] = keyValue.Value
	}

	// want to prevent commit writes to DB, but not prevent DB reads
	db.commitLock.RLock()
	defer db.commitLock.RUnlock()

	if db.closed {
		return database.ErrClosed
	}

	if err := verifyAllChangeProofKeyValuesPresent(
		ctx,
		db,
		proof.StartProof,
		smallestKey,
		largestKey,
		keyValues,
	); err != nil {
		return err
	}

	if err := verifyAllChangeProofKeyValuesPresent(
		ctx,
		db,
		proof.EndProof,
		smallestKey,
		largestKey,
		keyValues,
	); err != nil {
		return err
	}

	// Insert the key-value pairs into the trie.
	ops := make([]database.BatchOp, len(proof.KeyChanges))
	for i, kv := range proof.KeyChanges {
		ops[i] = database.BatchOp{
			Key:    kv.Key,
			Value:  kv.Value.Value(),
			Delete: kv.Value.IsNothing(),
		}
	}

	// Don't need to lock [view] because nobody else has a reference to it.
	view, err := newTrieView(db, db, ViewChanges{BatchOps: ops, ConsumeBytes: true})
	if err != nil {
		return err
	}

	// For all the nodes along the edges of the proof, insert the children whose
	// keys are less than [insertChildrenLessThan] or whose keys are greater
	// than [insertChildrenGreaterThan] into the trie so that we get the
	// expected root ID (if this proof is valid).
	if err := addPathInfo(
		view,
		proof.StartProof,
		smallestKey,
		largestKey,
	); err != nil {
		return err
	}
	if err := addPathInfo(
		view,
		proof.EndProof,
		smallestKey,
		largestKey,
	); err != nil {
		return err
	}

	// Make sure we get the expected root.
	calculatedRoot, err := view.GetMerkleRoot(ctx)
	if err != nil {
		return err
	}
	if expectedEndRootID != calculatedRoot {
		return fmt.Errorf("%w:[%s], expected:[%s]", ErrInvalidProof, calculatedRoot, expectedEndRootID)
	}

	return nil
}

// Invalidates and removes any child views that aren't [exception].
// Assumes [db.lock] is held.
func (db *merkleDB) invalidateChildrenExcept(exception *trieView) {
	isTrackedView := false

	for _, childView := range db.childViews {
		if childView != exception {
			childView.invalidate()
		} else {
			isTrackedView = true
		}
	}
	db.childViews = make([]*trieView, 0, defaultPreallocationSize)
	if isTrackedView {
		db.childViews = append(db.childViews, exception)
	}
}

<<<<<<< HEAD
// If the root is on disk, set [db.root] to it.
// Otherwise leave [db.root] as Nothing.
func (db *merkleDB) initializeRootIfNeeded() error {
	rootBytes, err := db.baseDB.Get(rootDBKey)
	if err != nil {
		if !errors.Is(err, database.ErrNotFound) {
			return err
		}
		// Root isn't on disk.
		return nil
	}

	// Root is on disk.
	rootKey, err := codec.decodeKey(rootBytes)
	if err != nil {
		return err
	}

	var root *node

	// First, see if root is an intermediate node.
	root, err = db.getEditableNode(rootKey, false /* hasValue */)
=======
func (db *merkleDB) initializeRoot() error {
	// Not sure if the  sentinel node exists or if it had a value,
	// so check under both prefixes
	var err error
	db.sentinelNode, err = db.intermediateNodeDB.Get(Key{})

	if errors.Is(err, database.ErrNotFound) {
		// Didn't find the sentinel in the intermediateNodeDB, check the valueNodeDB
		db.sentinelNode, err = db.valueNodeDB.Get(Key{})
	}

>>>>>>> de3b16ca
	if err != nil {
		if !errors.Is(err, database.ErrNotFound) {
			return err
		}

<<<<<<< HEAD
		// The root must be a value node.
		root, err = db.getEditableNode(rootKey, true /* hasValue */)
		if err != nil {
			return err
		}
	}
	root.calculateID(db.metrics)
	db.root = maybe.Some(root)
=======
		// Sentinel node doesn't exist in either database prefix.
		// Make a new one and store it in the intermediateNodeDB
		db.sentinelNode = newNode(Key{})
		if err := db.intermediateNodeDB.Put(Key{}, db.sentinelNode); err != nil {
			return err
		}
	}

	db.rootID = db.sentinelNode.calculateID(db.metrics)
	if !isSentinelNodeTheRoot(db.sentinelNode) {
		// If the sentinel node is not the root, the trie's root is the sentinel node's only child
		for _, childEntry := range db.sentinelNode.children {
			db.rootID = childEntry.id
		}
	}
>>>>>>> de3b16ca
	return nil
}

// Returns a view of the trie as it was when it had root [rootID] for keys within range [start, end].
// If [start] is Nothing, there's no lower bound on the range.
// If [end] is Nothing, there's no upper bound on the range.
// Assumes [db.commitLock] is read locked.
// Assumes [db.lock] isn't held.
func (db *merkleDB) getHistoricalViewForRange(
	rootID ids.ID,
	start maybe.Maybe[[]byte],
	end maybe.Maybe[[]byte],
) (*trieView, error) {
	currentRootID := db.getMerkleRoot()

	// looking for the trie's current root id, so return the trie unmodified
	if currentRootID == rootID {
		// create an empty trie
		return newTrieView(db, db, ViewChanges{})
	}

	changeHistory, err := db.history.getChangesToGetToRoot(rootID, start, end)
	if err != nil {
		return nil, err
	}
	return newHistoricalTrieView(db, changeHistory)
}

// Returns all keys in range [start, end] that aren't in [keySet].
// If [start] is Nothing, then the range has no lower bound.
// If [end] is Nothing, then the range has no upper bound.
func (db *merkleDB) getKeysNotInSet(start, end maybe.Maybe[[]byte], keySet set.Set[string]) ([][]byte, error) {
	db.lock.RLock()
	defer db.lock.RUnlock()

	it := db.NewIteratorWithStart(start.Value())
	defer it.Release()

	keysNotInSet := make([][]byte, 0, keySet.Len())
	for it.Next() {
		key := it.Key()
		if end.HasValue() && bytes.Compare(key, end.Value()) > 0 {
			break
		}
		if !keySet.Contains(string(key)) {
			keysNotInSet = append(keysNotInSet, key)
		}
	}
	return keysNotInSet, it.Error()
}

// Returns a copy of the node with the given [key].
// hasValue determines which db the key is looked up in (intermediateNodeDB or valueNodeDB)
// This copy may be edited by the caller without affecting the database state.
// Returns database.ErrNotFound if the node doesn't exist.
// Assumes [db.lock] isn't held.
func (db *merkleDB) getEditableNode(key Key, hasValue bool) (*node, error) {
	db.lock.RLock()
	defer db.lock.RUnlock()

	n, err := db.getNode(key, hasValue)
	if err != nil {
		return nil, err
	}
	return n.clone(), nil
}

// Returns the node with the given [key].
// hasValue determines which db the key is looked up in (intermediateNodeDB or valueNodeDB)
// Editing the returned node affects the database state.
// Returns database.ErrNotFound if the node doesn't exist.
// Assumes [db.lock] is read locked.
func (db *merkleDB) getNode(key Key, hasValue bool) (*node, error) {
	switch {
	case db.closed:
		return nil, database.ErrClosed
	case hasValue:
		return db.valueNodeDB.Get(key)
	default:
		return db.intermediateNodeDB.Get(key)
	}
}

func (db *merkleDB) getRoot() maybe.Maybe[*node] {
	return db.root
}

func (db *merkleDB) Clear() error {
	db.commitLock.Lock()
	defer db.commitLock.Unlock()

	db.lock.Lock()
	defer db.lock.Unlock()

	// Clear nodes from disk and caches
	if err := db.valueNodeDB.Clear(); err != nil {
		return err
	}
	if err := db.intermediateNodeDB.Clear(); err != nil {
		return err
	}

	// Clear root
<<<<<<< HEAD
	db.root = maybe.Nothing[*node]()
=======
	db.sentinelNode = newNode(Key{})
	db.rootID = db.sentinelNode.calculateID(db.metrics)
>>>>>>> de3b16ca

	// Clear history
	db.history = newTrieHistory(db.history.maxHistoryLen)
	db.history.record(&changeSummary{
		rootID: db.getMerkleRoot(),
		values: map[Key]*change[maybe.Maybe[[]byte]]{},
		nodes:  map[Key]*change[*node]{},
	})
	return nil
}

// Returns [key] prefixed by [prefix].
// The returned []byte is taken from [bufferPool] and
// should be returned to it when the caller is done with it.
func addPrefixToKey(bufferPool *sync.Pool, prefix []byte, key []byte) []byte {
	prefixLen := len(prefix)
	keyLen := prefixLen + len(key)
	prefixedKey := getBufferFromPool(bufferPool, keyLen)
	copy(prefixedKey, prefix)
	copy(prefixedKey[prefixLen:], key)
	return prefixedKey
}

// Returns a []byte from [bufferPool] with length exactly [size].
// The []byte is not guaranteed to be zeroed.
func getBufferFromPool(bufferPool *sync.Pool, size int) []byte {
	buffer := bufferPool.Get().([]byte)
	if cap(buffer) >= size {
		// The [] byte we got from the pool is big enough to hold the prefixed key
		buffer = buffer[:size]
	} else {
		// The []byte from the pool wasn't big enough.
		// Put it back and allocate a new, bigger one
		bufferPool.Put(buffer)
		buffer = make([]byte, size)
	}
	return buffer
}

// cacheEntrySize returns a rough approximation of the memory consumed by storing the key and node
func cacheEntrySize(key Key, n *node) int {
	if n == nil {
		return len(key.Bytes())
	}
	// nodes cache their bytes representation so the total memory consumed is roughly twice that
	return len(key.Bytes()) + 2*len(n.bytes())
}<|MERGE_RESOLUTION|>--- conflicted
+++ resolved
@@ -207,17 +207,11 @@
 	debugTracer trace.Tracer
 	infoTracer  trace.Tracer
 
-<<<<<<< HEAD
 	// The root of this trie.
 	// Nothing if the trie is empty.
 	root maybe.Maybe[*node]
-=======
-	// The sentinel node of this trie.
-	// It is the node with a nil key and is the ancestor of all nodes in the trie.
-	// If it has a value or has multiple children, it is also the root of the trie.
-	sentinelNode *node
-	rootID       ids.ID
->>>>>>> de3b16ca
+
+	rootID ids.ID
 
 	// Valid children of this trie.
 	childViews []*trieView
@@ -273,24 +267,16 @@
 		tokenSize:            BranchFactorToTokenSize[config.BranchFactor],
 	}
 
-<<<<<<< HEAD
-	if err := trieDB.initializeRootIfNeeded(); err != nil {
-=======
 	if err := trieDB.initializeRoot(); err != nil {
->>>>>>> de3b16ca
 		return nil, err
 	}
 
 	// add current root to history (has no changes)
 	trieDB.history.record(&changeSummary{
-<<<<<<< HEAD
-		rootID: trieDB.getMerkleRoot(),
+		rootID: trieDB.rootID,
 		rootChange: change[maybe.Maybe[*node]]{
 			after: trieDB.root,
 		},
-=======
-		rootID: trieDB.rootID,
->>>>>>> de3b16ca
 		values: map[Key]*change[maybe.Maybe[[]byte]]{},
 		nodes:  map[Key]*change[*node]{},
 	})
@@ -319,6 +305,7 @@
 // TODO: make this more efficient by only clearing out the stale portions of the trie.
 func (db *merkleDB) rebuild(ctx context.Context, cacheSize int) error {
 	db.root = maybe.Nothing[*node]()
+	db.rootID = ids.Empty
 
 	// Delete intermediate nodes.
 	if err := database.ClearPrefix(db.baseDB, intermediateNodePrefix, rebuildIntermediateDeletionWriteSize); err != nil {
@@ -601,21 +588,7 @@
 
 // Assumes [db.lock] is read locked.
 func (db *merkleDB) getMerkleRoot() ids.ID {
-<<<<<<< HEAD
-	if db.root.IsNothing() {
-		return ids.Empty
-	}
-	return db.root.Value().id
-=======
 	return db.rootID
-}
-
-// isSentinelNodeTheRoot returns true if the passed in sentinel node has a value and or multiple child nodes
-// When this is true, the root of the trie is the sentinel node
-// When this is false, the root of the trie is the sentinel node's single child
-func isSentinelNodeTheRoot(sentinel *node) bool {
-	return sentinel.valueDigest.HasValue() || len(sentinel.children) != 1
->>>>>>> de3b16ca
 }
 
 func (db *merkleDB) GetProof(ctx context.Context, key []byte) (*Proof, error) {
@@ -1001,17 +974,11 @@
 		return err
 	}
 
-<<<<<<< HEAD
-=======
-	// Only modify in-memory state after the commit succeeds
-	// so that we don't need to clean up on error.
-	db.sentinelNode = sentinelChange.after
-	db.rootID = changes.rootID
->>>>>>> de3b16ca
 	db.history.record(changes)
 
 	// Update root in database.
 	db.root = changes.rootChange.after
+	db.rootID = changes.rootID
 
 	if changes.rootChange.after.IsNothing() {
 		return db.baseDB.Delete(rootDBKey)
@@ -1196,10 +1163,9 @@
 	}
 }
 
-<<<<<<< HEAD
 // If the root is on disk, set [db.root] to it.
 // Otherwise leave [db.root] as Nothing.
-func (db *merkleDB) initializeRootIfNeeded() error {
+func (db *merkleDB) initializeRoot() error {
 	rootBytes, err := db.baseDB.Get(rootDBKey)
 	if err != nil {
 		if !errors.Is(err, database.ErrNotFound) {
@@ -1219,50 +1185,20 @@
 
 	// First, see if root is an intermediate node.
 	root, err = db.getEditableNode(rootKey, false /* hasValue */)
-=======
-func (db *merkleDB) initializeRoot() error {
-	// Not sure if the  sentinel node exists or if it had a value,
-	// so check under both prefixes
-	var err error
-	db.sentinelNode, err = db.intermediateNodeDB.Get(Key{})
-
-	if errors.Is(err, database.ErrNotFound) {
-		// Didn't find the sentinel in the intermediateNodeDB, check the valueNodeDB
-		db.sentinelNode, err = db.valueNodeDB.Get(Key{})
-	}
-
->>>>>>> de3b16ca
 	if err != nil {
 		if !errors.Is(err, database.ErrNotFound) {
 			return err
 		}
 
-<<<<<<< HEAD
 		// The root must be a value node.
 		root, err = db.getEditableNode(rootKey, true /* hasValue */)
 		if err != nil {
 			return err
 		}
 	}
-	root.calculateID(db.metrics)
+
+	db.rootID = root.calculateID(db.metrics)
 	db.root = maybe.Some(root)
-=======
-		// Sentinel node doesn't exist in either database prefix.
-		// Make a new one and store it in the intermediateNodeDB
-		db.sentinelNode = newNode(Key{})
-		if err := db.intermediateNodeDB.Put(Key{}, db.sentinelNode); err != nil {
-			return err
-		}
-	}
-
-	db.rootID = db.sentinelNode.calculateID(db.metrics)
-	if !isSentinelNodeTheRoot(db.sentinelNode) {
-		// If the sentinel node is not the root, the trie's root is the sentinel node's only child
-		for _, childEntry := range db.sentinelNode.children {
-			db.rootID = childEntry.id
-		}
-	}
->>>>>>> de3b16ca
 	return nil
 }
 
@@ -1366,17 +1302,13 @@
 	}
 
 	// Clear root
-<<<<<<< HEAD
 	db.root = maybe.Nothing[*node]()
-=======
-	db.sentinelNode = newNode(Key{})
-	db.rootID = db.sentinelNode.calculateID(db.metrics)
->>>>>>> de3b16ca
+	db.rootID = ids.Empty
 
 	// Clear history
 	db.history = newTrieHistory(db.history.maxHistoryLen)
 	db.history.record(&changeSummary{
-		rootID: db.getMerkleRoot(),
+		rootID: db.rootID,
 		values: map[Key]*change[maybe.Maybe[[]byte]]{},
 		nodes:  map[Key]*change[*node]{},
 	})
