// Copyright (C) 2019-2023, Ava Labs, Inc. All rights reserved.
// See the file LICENSE for licensing terms.

package merkledb

import (
	"bytes"
	"context"
	"errors"
	"fmt"
	"sync"

	"github.com/prometheus/client_golang/prometheus"

	"go.opentelemetry.io/otel/attribute"

	oteltrace "go.opentelemetry.io/otel/trace"

	"golang.org/x/exp/maps"
	"golang.org/x/exp/slices"

	"github.com/ava-labs/avalanchego/database"
	"github.com/ava-labs/avalanchego/database/prefixdb"
	"github.com/ava-labs/avalanchego/ids"
	"github.com/ava-labs/avalanchego/trace"
	"github.com/ava-labs/avalanchego/utils"
	"github.com/ava-labs/avalanchego/utils/math"
	"github.com/ava-labs/avalanchego/utils/set"
)

const (
	RootPath          = EmptyPath
	evictionBatchSize = 100
	// TODO: name better
	rebuildViewSizeFractionOfCacheSize = 50
	minRebuildViewSizePerCommit        = 1000
)

var (
	_ TrieView = (*merkleDB)(nil)
	_ MerkleDB = (*merkleDB)(nil)

	Codec, Version = newCodec()

	rootKey                 []byte
	nodePrefix              = []byte("node")
	metadataPrefix          = []byte("metadata")
	cleanShutdownKey        = []byte("cleanShutdown")
	hadCleanShutdown        = []byte{1}
	didNotHaveCleanShutdown = []byte{0}

	errSameRoot = errors.New("start and end root are the same")
)

type Config struct {
	// The number of changes to the database that we store in memory in order to
	// serve change proofs.
	HistoryLength int
	NodeCacheSize int
	// If [Reg] is nil, metrics are collected locally but not exported through
	// Prometheus.
	// This may be useful for testing.
	Reg    prometheus.Registerer
	Tracer trace.Tracer
}

type MerkleDB interface {
	database.Database
	Trie

	// GetChangeProof returns a proof for a subset of the key/value changes in key range
	// [start, end] that occurred between [startRootID] and [endRootID].
	// Returns at most [maxLength] key/value pairs.
	GetChangeProof(
		ctx context.Context,
		startRootID ids.ID,
		endRootID ids.ID,
		start []byte,
		end []byte,
		maxLength int,
	) (*ChangeProof, error)

	// Returns nil iff all of the following hold:
	//   - [start] <= [end].
	//   - [proof] is non-empty iff [proof.HadRootsInHistory].
	//   - All keys in [proof.KeyValues] and [proof.DeletedKeys] are in [start, end].
	//     If [start] is empty, all keys are considered > [start].
	//     If [end] is empty, all keys are considered < [end].
	//   - [proof.KeyValues] and [proof.DeletedKeys] are sorted in order of increasing key.
	//   - [proof.StartProof] and [proof.EndProof] are well-formed.
	//   - When the keys in [proof.KeyValues] are added to [db] and the keys in [proof.DeletedKeys]
	//     are removed from [db], the root ID of [db] is [expectedEndRootID].
	//
	// Assumes [db.lock] isn't held.
	// This is defined on Database instead of ChangeProof because it accesses
	// database internals.
	VerifyChangeProof(
		ctx context.Context,
		proof *ChangeProof,
		start []byte,
		end []byte,
		expectedEndRootID ids.ID,
	) error

	// CommitChangeProof commits the key/value pairs within the [proof] to the db.
	CommitChangeProof(ctx context.Context, proof *ChangeProof) error

	// GetRangeProofAtRoot returns a proof for the key/value pairs in this trie within the range
	// [start, end] when the root of the trie was [rootID].
	GetRangeProofAtRoot(
		ctx context.Context,
		rootID ids.ID,
		start,
		end []byte,
		maxLength int,
	) (*RangeProof, error)

	// CommitRangeProof commits the key/value pairs within the [proof] to the db.
	// [start] is the smallest key in the range this [proof] covers.
	CommitRangeProof(ctx context.Context, start []byte, proof *RangeProof) error
}

// merkleDB can only be edited by committing changes from a trieView.
type merkleDB struct {
	// Must be held when reading/writing fields.
	lock sync.RWMutex

	// Must be held when preparing work to be committed to the DB.
	// Used to prevent editing of the trie without restricting read access
	// until the full set of changes is ready to be written.
	// Should be held before taking [db.lock]
	commitLock sync.RWMutex

	nodeDB       database.Database
	currentBatch database.Batch

	// Stores data about the database's current state.
	metadataDB database.Database

	// If a value is nil, the corresponding key isn't in the trie.
	nodeCache     onEvictCache[path, *node]
	onEvictionErr utils.Atomic[error]

	// Stores change lists. Used to serve change proofs and construct
	// historical views of the trie.
	history *trieHistory

	// True iff the db has been closed.
	closed bool

	metrics merkleMetrics

	tracer trace.Tracer

	// The root of this trie.
	root *node

	// Valid children of this trie.
	childViews []*trieView
}

func newDatabase(
	ctx context.Context,
	db database.Database,
	config Config,
	metrics merkleMetrics,
) (*merkleDB, error) {
	trieDB := &merkleDB{
		metrics:    metrics,
		nodeDB:     prefixdb.New(nodePrefix, db),
		metadataDB: prefixdb.New(metadataPrefix, db),
		history:    newTrieHistory(config.HistoryLength),
		tracer:     config.Tracer,
		childViews: make([]*trieView, 0, defaultPreallocationSize),
	}

	trieDB.currentBatch = trieDB.nodeDB.NewBatch()

	// Note: trieDB.OnEviction is responsible for writing intermediary nodes to
	// disk as they are evicted from the cache.
	trieDB.nodeCache = newOnEvictCache[path](config.NodeCacheSize, trieDB.onEviction)

	root, err := trieDB.initializeRootIfNeeded()
	if err != nil {
		return nil, err
	}

	// add current root to history (has no changes)
	trieDB.history.record(&changeSummary{
		rootID: root,
		values: map[path]*change[Maybe[[]byte]]{},
		nodes:  map[path]*change[*node]{},
	})

	shutdownType, err := trieDB.metadataDB.Get(cleanShutdownKey)
	switch err {
	case nil:
		if bytes.Equal(shutdownType, didNotHaveCleanShutdown) {
			if err := trieDB.rebuild(ctx); err != nil {
				return nil, err
			}
		}
	case database.ErrNotFound:
		// If the marker wasn't found then the DB is being created for the first
		// time and there is nothing to do.
	default:
		return nil, err
	}

	// mark that the db has not yet been cleanly closed
	err = trieDB.metadataDB.Put(cleanShutdownKey, didNotHaveCleanShutdown)
	return trieDB, err
}

// Deletes every intermediate node and rebuilds them by re-adding every key/value.
// TODO: make this more efficient by only clearing out the stale portions of the trie.
func (db *merkleDB) rebuild(ctx context.Context) error {
	db.root = newNode(nil, RootPath)
	if err := db.nodeDB.Delete(rootKey); err != nil {
		return err
	}
	it := db.nodeDB.NewIterator()
	defer it.Release()

	currentViewSize := 0
	viewSizeLimit := math.Max(
		db.nodeCache.maxSize/rebuildViewSizeFractionOfCacheSize,
		minRebuildViewSizePerCommit,
	)

	currentView, err := db.newUntrackedView(viewSizeLimit)
	if err != nil {
		return err
	}

	for it.Next() {
		if currentViewSize >= viewSizeLimit {
			if err := currentView.commitToDB(ctx); err != nil {
				return err
			}
			currentView, err = db.newUntrackedView(viewSizeLimit)
			if err != nil {
				return err
			}
			currentViewSize = 0
		}

		key := it.Key()
		path := path(key)
		value := it.Value()
		n, err := parseNode(path, value)
		if err != nil {
			return err
		}
		if n.hasValue() {
			serializedPath := path.Serialize()
			if err := currentView.Insert(ctx, serializedPath.Value, n.value.value); err != nil {
				return err
			}
			currentViewSize++
		} else if err := db.nodeDB.Delete(key); err != nil {
			return err
		}
	}
	if err := it.Error(); err != nil {
		return err
	}
	if err := currentView.commitToDB(ctx); err != nil {
		return err
	}
	return db.nodeDB.Compact(nil, nil)
}

// New returns a new merkle database.
func New(ctx context.Context, db database.Database, config Config) (*merkleDB, error) {
	metrics, err := newMetrics("merkleDB", config.Reg)
	if err != nil {
		return nil, err
	}
	return newDatabase(ctx, db, config, metrics)
}

func (db *merkleDB) CommitChangeProof(ctx context.Context, proof *ChangeProof) error {
	db.commitLock.Lock()
	defer db.commitLock.Unlock()

	if db.closed {
		return database.ErrClosed
	}

	view, err := db.prepareChangeProofView(proof)
	if err != nil {
		return err
	}
	return view.commitToDB(ctx)
}

func (db *merkleDB) CommitRangeProof(ctx context.Context, start []byte, proof *RangeProof) error {
	db.commitLock.Lock()
	defer db.commitLock.Unlock()

	if db.closed {
		return database.ErrClosed
	}

	view, err := db.prepareRangeProofView(start, proof)
	if err != nil {
		return err
	}
	return view.commitToDB(ctx)
}

func (db *merkleDB) Compact(start []byte, limit []byte) error {
	return db.nodeDB.Compact(start, limit)
}

func (db *merkleDB) Close() error {
	db.commitLock.Lock()
	defer db.commitLock.Unlock()

	db.lock.Lock()
	defer db.lock.Unlock()

	if db.closed {
		return database.ErrClosed
	}

	db.closed = true

	defer func() {
		_ = db.metadataDB.Close()
		_ = db.nodeDB.Close()
	}()

	if err := db.onEvictionErr.Get(); err != nil {
		// If there was an error during cache eviction,
		// [db.nodeCache] and [db.nodeDB] are in an inconsistent state.
		// Do not write cached nodes to disk or mark clean shutdown.
		return nil
	}

	// Flush [nodeCache] to persist intermediary nodes to disk.
	if err := db.nodeCache.Flush(); err != nil {
		// There was an error during cache eviction.
		// Don't commit to disk.
		return err
	}

	if err := db.commitCurrentBatch(); err != nil {
		return err
	}

	// Successfully wrote intermediate nodes.
	return db.metadataDB.Put(cleanShutdownKey, hadCleanShutdown)
}

func (db *merkleDB) Delete(key []byte) error {
	// this is a duplicate because the database interface doesn't support
	// contexts, which are used for tracing
	return db.Remove(context.Background(), key)
}

func (db *merkleDB) Get(key []byte) ([]byte, error) {
	// this is a duplicate because the database interface doesn't support
	// contexts, which are used for tracing
	return db.GetValue(context.Background(), key)
}

func (db *merkleDB) GetValues(ctx context.Context, keys [][]byte) ([][]byte, []error) {
	_, span := db.tracer.Start(ctx, "MerkleDB.GetValues", oteltrace.WithAttributes(
		attribute.Int("keyCount", len(keys)),
	))
	defer span.End()

	// Lock to ensure no commit happens during the reads.
	db.lock.RLock()
	defer db.lock.RUnlock()

	values := make([][]byte, len(keys))
	errors := make([]error, len(keys))
	for i, key := range keys {
		values[i], errors[i] = db.getValueCopy(newPath(key), false /*lock*/)
	}
	return values, errors
}

// GetValue returns the value associated with [key].
// Returns database.ErrNotFound if it doesn't exist.
func (db *merkleDB) GetValue(ctx context.Context, key []byte) ([]byte, error) {
	_, span := db.tracer.Start(ctx, "MerkleDB.GetValue")
	defer span.End()

	return db.getValueCopy(newPath(key), true /*lock*/)
}

// getValueCopy returns a copy of the value for the given [key].
// Returns database.ErrNotFound if it doesn't exist.
func (db *merkleDB) getValueCopy(key path, lock bool) ([]byte, error) {
	val, err := db.getValue(key, lock)
	if err != nil {
		return nil, err
	}
	return slices.Clone(val), nil
}

// getValue returns the value for the given [key].
// Returns database.ErrNotFound if it doesn't exist.
// If [lock], [db.lock]'s read lock is acquired.
// Otherwise, assumes [db.lock] is already held.
func (db *merkleDB) getValue(key path, lock bool) ([]byte, error) {
	if lock {
		db.lock.RLock()
		defer db.lock.RUnlock()
	}

	if db.closed {
		return nil, database.ErrClosed
	}

	n, err := db.getNode(key)
	if err != nil {
		return nil, err
	}
	if n.value.IsNothing() {
		return nil, database.ErrNotFound
	}
	return n.value.value, nil
}

func (db *merkleDB) GetMerkleRoot(ctx context.Context) (ids.ID, error) {
	_, span := db.tracer.Start(ctx, "MerkleDB.GetMerkleRoot")
	defer span.End()

	db.lock.RLock()
	defer db.lock.RUnlock()

	if db.closed {
		return ids.Empty, database.ErrClosed
	}

	return db.getMerkleRoot(), nil
}

// Assumes [db.lock] is read locked.
func (db *merkleDB) getMerkleRoot() ids.ID {
	return db.root.id
}

func (db *merkleDB) GetProof(ctx context.Context, key []byte) (*Proof, error) {
	db.commitLock.RLock()
	defer db.commitLock.RUnlock()

	return db.getProof(ctx, key)
}

// Assumes [db.commitLock] is read locked.
func (db *merkleDB) getProof(ctx context.Context, key []byte) (*Proof, error) {
	if db.closed {
		return nil, database.ErrClosed
	}

	view, err := db.newUntrackedView(defaultPreallocationSize)
	if err != nil {
		return nil, err
	}
	// Don't need to lock [view] because nobody else has a reference to it.
	return view.getProof(ctx, key)
}

// GetRangeProof returns a proof for the key/value pairs in this trie within the range
// [start, end].
func (db *merkleDB) GetRangeProof(
	ctx context.Context,
	start,
	end []byte,
	maxLength int,
) (*RangeProof, error) {
	db.commitLock.RLock()
	defer db.commitLock.RUnlock()

	return db.getRangeProofAtRoot(ctx, db.getMerkleRoot(), start, end, maxLength)
}

// GetRangeProofAtRoot returns a proof for the key/value pairs in this trie within the range
// [start, end] when the root of the trie was [rootID].
func (db *merkleDB) GetRangeProofAtRoot(
	ctx context.Context,
	rootID ids.ID,
	start,
	end []byte,
	maxLength int,
) (*RangeProof, error) {
	db.commitLock.RLock()
	defer db.commitLock.RUnlock()

	return db.getRangeProofAtRoot(ctx, rootID, start, end, maxLength)
}

// Assumes [db.commitLock] is read locked.
func (db *merkleDB) getRangeProofAtRoot(
	ctx context.Context,
	rootID ids.ID,
	start,
	end []byte,
	maxLength int,
) (*RangeProof, error) {
	if db.closed {
		return nil, database.ErrClosed
	}
	if maxLength <= 0 {
		return nil, fmt.Errorf("%w but was %d", ErrInvalidMaxLength, maxLength)
	}

	historicalView, err := db.getHistoricalViewForRange(rootID, start, end)
	if err != nil {
		return nil, err
	}
	return historicalView.GetRangeProof(ctx, start, end, maxLength)
}

func (db *merkleDB) GetChangeProof(
	ctx context.Context,
	startRootID ids.ID,
	endRootID ids.ID,
	start []byte,
	end []byte,
	maxLength int,
) (*ChangeProof, error) {
	if len(end) > 0 && bytes.Compare(start, end) == 1 {
		return nil, ErrStartAfterEnd
	}
	if startRootID == endRootID {
		return nil, errSameRoot
	}

	db.commitLock.RLock()
	defer db.commitLock.RUnlock()

	if db.closed {
		return nil, database.ErrClosed
	}

	result := &ChangeProof{
		HadRootsInHistory: true,
	}
	changes, err := db.history.getValueChanges(startRootID, endRootID, start, end, maxLength)
	if err == ErrRootIDNotPresent {
		result.HadRootsInHistory = false
		return result, nil
	}
	if err != nil {
		return nil, err
	}

	// [changedKeys] are a subset of the keys that were added or had their
	// values modified between [startRootID] to [endRootID] sorted in increasing
	// order.
	changedKeys := maps.Keys(changes.values)
	slices.SortFunc(changedKeys, func(i, j path) bool {
		return i.Compare(j) < 0
	})

	// TODO: sync.pool these buffers
	result.KeyChanges = make([]KeyChange, 0, len(changedKeys))

	for _, key := range changedKeys {
		change := changes.values[key]
		serializedKey := key.Serialize().Value

		result.KeyChanges = append(result.KeyChanges, KeyChange{
			Key: serializedKey,
			// create a copy so edits of the []byte don't affect the db
			Value: Clone(change.after),
		})
	}

	largestKey := end
	if len(result.KeyChanges) > 0 {
		largestKey = result.KeyChanges[len(result.KeyChanges)-1].Key
	}

	// Since we hold [db.commitlock] we must still have sufficient
	// history to recreate the trie at [endRootID].
	historicalView, err := db.getHistoricalViewForRange(endRootID, start, largestKey)
	if err != nil {
		return nil, err
	}

	if len(largestKey) > 0 {
		endProof, err := historicalView.getProof(ctx, largestKey)
		if err != nil {
			return nil, err
		}
		result.EndProof = endProof.Path
	}

	if len(start) > 0 {
		startProof, err := historicalView.getProof(ctx, start)
		if err != nil {
			return nil, err
		}
		result.StartProof = startProof.Path

		// strip out any common nodes to reduce proof size
		commonNodeIndex := 0
		for ; commonNodeIndex < len(result.StartProof) &&
			commonNodeIndex < len(result.EndProof) &&
			result.StartProof[commonNodeIndex].KeyPath.Equal(result.EndProof[commonNodeIndex].KeyPath); commonNodeIndex++ {
		}
		result.StartProof = result.StartProof[commonNodeIndex:]
	}

	// Note that one of the following must be true:
	//  - [result.StartProof] is non-empty.
	//  - [result.EndProof] is non-empty.
	//  - [result.KeyValues] is non-empty.
	//  - [result.DeletedKeys] is non-empty.
	// If all of these were false, it would mean that no
	// [start] and [end] were given, and no diff between
	// the trie at [startRootID] and [endRootID] was found.
	// Since [startRootID] != [endRootID], this is impossible.
	return result, nil
}

// NewView returns a new view on top of this trie.
// Changes made to the view will only be reflected in the original trie if Commit is called.
// Assumes [db.lock] isn't held.
func (db *merkleDB) NewView() (TrieView, error) {
	return db.NewPreallocatedView(defaultPreallocationSize)
}

// Returns a new view that isn't tracked in [db.childViews].
// For internal use only, namely in methods that create short-lived views.
// Assumes [db.lock] and/or [db.commitLock] is read locked.
func (db *merkleDB) newUntrackedView(estimatedSize int) (*trieView, error) {
	return newTrieView(db, db, db.root.clone(), estimatedSize)
}

// NewPreallocatedView returns a new view with memory allocated to hold at least [estimatedSize] value changes at a time.
// If more changes are made, additional memory will be allocated.
// The returned view is added to [db.childViews].
// Assumes [db.lock] isn't held.
func (db *merkleDB) NewPreallocatedView(estimatedSize int) (TrieView, error) {
	db.lock.Lock()
	defer db.lock.Unlock()

	if db.closed {
		return nil, database.ErrClosed
	}

	newView, err := newTrieView(db, db, db.root.clone(), estimatedSize)
	if err != nil {
		return nil, err
	}
	db.childViews = append(db.childViews, newView)
	return newView, nil
}

func (db *merkleDB) Has(k []byte) (bool, error) {
	db.lock.RLock()
	defer db.lock.RUnlock()

	if db.closed {
		return false, database.ErrClosed
	}

	_, err := db.getValue(newPath(k), false /*lock*/)
	if err == database.ErrNotFound {
		return false, nil
	}
	return err == nil, err
}

func (db *merkleDB) HealthCheck(ctx context.Context) (interface{}, error) {
	db.lock.RLock()
	defer db.lock.RUnlock()

	if db.closed {
		return nil, database.ErrClosed
	}
	return db.nodeDB.HealthCheck(ctx)
}

func (db *merkleDB) Insert(ctx context.Context, k, v []byte) error {
	db.commitLock.Lock()
	defer db.commitLock.Unlock()

	if db.closed {
		return database.ErrClosed
	}

	view, err := db.newUntrackedView(defaultPreallocationSize)
	if err != nil {
		return err
	}
	// Don't need to lock [view] because nobody else has a reference to it.
	if err := view.insert(k, v); err != nil {
		return err
	}
	return view.commitToDB(ctx)
}

func (db *merkleDB) NewBatch() database.Batch {
	return &batch{
		db: db,
	}
}

func (db *merkleDB) NewIterator() database.Iterator {
	return &iterator{
		nodeIter: db.nodeDB.NewIterator(),
		db:       db,
	}
}

func (db *merkleDB) NewIteratorWithStart(start []byte) database.Iterator {
	return &iterator{
		nodeIter: db.nodeDB.NewIteratorWithStart(newPath(start).Bytes()),
		db:       db,
	}
}

func (db *merkleDB) NewIteratorWithPrefix(prefix []byte) database.Iterator {
	return &iterator{
		nodeIter: db.nodeDB.NewIteratorWithPrefix(newPath(prefix).Bytes()),
		db:       db,
	}
}

func (db *merkleDB) NewIteratorWithStartAndPrefix(start, prefix []byte) database.Iterator {
	startBytes := newPath(start).Bytes()
	prefixBytes := newPath(prefix).Bytes()
	return &iterator{
		nodeIter: db.nodeDB.NewIteratorWithStartAndPrefix(startBytes, prefixBytes),
		db:       db,
	}
}

// If [node] is an intermediary node, puts it in [nodeDB].
// Note this is called by [db.nodeCache] with its lock held, so
// the movement of [node] from [db.nodeCache] to [db.nodeDB] is atomic.
// As soon as [db.nodeCache] no longer has [node], [db.nodeDB] does.
// Non-nil error is fatal -- causes [db] to close.
<<<<<<< HEAD
func (db *Database) onEviction(n *node) error {
	batch := db.nodeDB.NewBatch()
	var err error
	if err = writeNodeToBatch(batch, n); err != nil {
		return err
=======
func (db *merkleDB) onEviction(node *node) error {
	if node == nil || node.hasValue() {
		// only persist intermediary nodes
		return nil
>>>>>>> 581a6739
	}
	for removedCount := 0; removedCount < evictionBatchSize; removedCount++ {
		_, n, exists := db.nodeCache.removeOldest()
		if !exists {
			break
		}
		if err = writeNodeToBatch(batch, n); err != nil {
			break
		}

	}
	if err == nil {
		err = batch.Write()
	}
	if err != nil {
		db.onEvictionErr.Set(err)
		_ = db.nodeDB.Close()
		go db.Close()
		return err
	}
	return nil
}

func writeNodeToBatch(batch database.Batch, n *node) error {
	if n == nil || n.hasValue() {
		// only persist intermediary nodes
		return nil
	}

	nodeBytes, err := n.marshal()
	if err != nil {
		return err
	}

	return batch.Put(n.key.Bytes(), nodeBytes)
}

// Put upserts the key/value pair into the db.
func (db *merkleDB) Put(k, v []byte) error {
	return db.Insert(context.Background(), k, v)
}

func (db *merkleDB) Remove(ctx context.Context, key []byte) error {
	db.commitLock.Lock()
	defer db.commitLock.Unlock()

	if db.closed {
		return database.ErrClosed
	}

	view, err := db.newUntrackedView(defaultPreallocationSize)
	if err != nil {
		return err
	}
	// Don't need to lock [view] because nobody else has a reference to it.
	if err = view.remove(key); err != nil {
		return err
	}
	return view.commitToDB(ctx)
}

func (db *merkleDB) commitBatch(ops []database.BatchOp) error {
	db.commitLock.Lock()
	defer db.commitLock.Unlock()

	if db.closed {
		return database.ErrClosed
	}

	view, err := db.prepareBatchView(ops)
	if err != nil {
		return err
	}
	return view.commitToDB(context.Background())
}

// CommitToParent is a no-op for the db because it has no parent
func (*merkleDB) CommitToParent(context.Context) error {
	return nil
}

// commitToDB is a no-op for the db because it is the db
func (*merkleDB) commitToDB(context.Context) error {
	return nil
}

// commitChanges commits the changes in trieToCommit to the db
func (db *merkleDB) commitChanges(ctx context.Context, trieToCommit *trieView) error {
	db.lock.Lock()
	defer db.lock.Unlock()

	switch {
	case db.closed:
		return database.ErrClosed
	case trieToCommit == nil:
		return nil
	case trieToCommit.isInvalid():
		return ErrInvalid
	}

	changes := trieToCommit.changes
	_, span := db.tracer.Start(ctx, "MerkleDB.commitChanges", oteltrace.WithAttributes(
		attribute.Int("nodesChanged", len(changes.nodes)),
		attribute.Int("valuesChanged", len(changes.values)),
	))
	defer span.End()

	// invalidate all child views except for the view being committed
	db.invalidateChildrenExcept(trieToCommit)

	// move any child views of the committed trie onto the db
	db.moveChildViewsToDB(trieToCommit)

	if len(changes.nodes) == 0 {
		return nil
	}

	rootChange, ok := changes.nodes[RootPath]
	if !ok {
		return errNoNewRoot
	}

	_, nodesSpan := db.tracer.Start(ctx, "MerkleDB.commitChanges.writeNodes")
	for key, nodeChange := range changes.nodes {
		if nodeChange.after == nil {
			db.metrics.IOKeyWrite()
			if err := db.currentBatch.Delete(key.Bytes()); err != nil {
				db.currentBatch.Reset()
				nodesSpan.End()
				return err
			}
		} else if nodeChange.after.hasValue() || (nodeChange.before != nil && nodeChange.before.hasValue()) {
			// Note: If [nodeChange.after] is an intermediary node we only
			// persist [nodeChange] if [nodeChange.before] was a leaf.
			// This guarantees that the key/value pairs are correctly persisted
			// on disk, without being polluted by the previous value.
			// Otherwise, intermediary nodes are persisted on cache eviction or
			// shutdown.
			db.metrics.IOKeyWrite()
			err := writeNodeToBatch(db.currentBatch, nodeChange.after)
			if err != nil {
				db.currentBatch.Reset()
				nodesSpan.End()
				return err
			}
		}
	}
	nodesSpan.End()

	_, commitSpan := db.tracer.Start(ctx, "MerkleDB.commitChanges.dbCommit")
	err := db.commitCurrentBatch()
	commitSpan.End()
	if err != nil {
		db.currentBatch.Reset()
		return err
	}

	// Only modify in-memory state after the commit succeeds
	// so that we don't need to clean up on error.
	db.root = rootChange.after

	for key, nodeChange := range changes.nodes {
		if err := db.putNodeInCache(key, nodeChange.after); err != nil {
			return err
		}
	}

	db.history.record(changes)
	return nil
}

// moveChildViewsToDB removes any child views from the trieToCommit and moves them to the db
// assumes [db.lock] is held
func (db *merkleDB) moveChildViewsToDB(trieToCommit *trieView) {
	trieToCommit.validityTrackingLock.Lock()
	defer trieToCommit.validityTrackingLock.Unlock()

	for _, childView := range trieToCommit.childViews {
		childView.updateParent(db)
		db.childViews = append(db.childViews, childView)
	}
	trieToCommit.childViews = make([]*trieView, 0, defaultPreallocationSize)
}

// CommitToDB is a no-op for db since it is already in sync with itself.
// This exists to satisfy the TrieView interface.
func (*merkleDB) CommitToDB(context.Context) error {
	return nil
}

func (db *merkleDB) VerifyChangeProof(
	ctx context.Context,
	proof *ChangeProof,
	start []byte,
	end []byte,
	expectedEndRootID ids.ID,
) error {
	if len(end) > 0 && bytes.Compare(start, end) > 0 {
		return ErrStartAfterEnd
	}

	if !proof.HadRootsInHistory {
		// The node we requested the proof from didn't have sufficient
		// history to fulfill this request.
		if !proof.Empty() {
			// cannot have any changes if the root was missing
			return ErrDataInMissingRootProof
		}
		return nil
	}

	switch {
	case proof.Empty():
		return ErrNoMerkleProof
	case len(end) > 0 && len(proof.EndProof) == 0:
		// We requested an end proof but didn't get one.
		return ErrNoEndProof
	case len(start) > 0 && len(proof.StartProof) == 0 && len(proof.EndProof) == 0:
		// We requested a start proof but didn't get one.
		// Note that we also have to check that [proof.EndProof] is empty
		// to handle the case that the start proof is empty because all
		// its nodes are also in the end proof, and those nodes are omitted.
		return ErrNoStartProof
	}

	// Make sure the key-value pairs are sorted and in [start, end].
	if err := verifyKeyChanges(proof.KeyChanges, start, end); err != nil {
		return err
	}

	smallestPath := newPath(start)

	// Make sure the start proof, if given, is well-formed.
	if err := verifyProofPath(proof.StartProof, smallestPath); err != nil {
		return err
	}

	// Find the greatest key in [proof.KeyChanges]
	// Note that [proof.EndProof] is a proof for this key.
	// [largestPath] is also used when we add children of proof nodes to [trie] below.
	largestKey := end
	if len(proof.KeyChanges) > 0 {
		// If [proof] has key-value pairs, we should insert children
		// greater than [end] to ancestors of the node containing [end]
		// so that we get the expected root ID.
		largestKey = proof.KeyChanges[len(proof.KeyChanges)-1].Key
	}
	largestPath := newPath(largestKey)

	// Make sure the end proof, if given, is well-formed.
	if err := verifyProofPath(proof.EndProof, largestPath); err != nil {
		return err
	}

	keyValues := make(map[path]Maybe[[]byte], len(proof.KeyChanges))
	for _, keyValue := range proof.KeyChanges {
		keyValues[newPath(keyValue.Key)] = keyValue.Value
	}

	// want to prevent commit writes to DB, but not prevent db reads
	db.commitLock.RLock()
	defer db.commitLock.RUnlock()

	if err := verifyAllChangeProofKeyValuesPresent(
		ctx,
		db,
		proof.StartProof,
		smallestPath,
		largestPath,
		keyValues,
	); err != nil {
		return err
	}

	if err := verifyAllChangeProofKeyValuesPresent(
		ctx,
		db,
		proof.EndProof,
		smallestPath,
		largestPath,
		keyValues,
	); err != nil {
		return err
	}

	// Don't need to lock [view] because nobody else has a reference to it.
	view, err := db.newUntrackedView(len(proof.KeyChanges))
	if err != nil {
		return err
	}

	// Insert the key-value pairs into the trie.
	for _, kv := range proof.KeyChanges {
		if kv.Value.IsNothing() {
			if err := view.removeFromTrie(newPath(kv.Key)); err != nil {
				return err
			}
		} else if _, err := view.insertIntoTrie(newPath(kv.Key), kv.Value); err != nil {
			return err
		}
	}

	// For all the nodes along the edges of the proof, insert children < [start] and > [largestKey]
	// into the trie so that we get the expected root ID (if this proof is valid).
	if err := addPathInfo(view, proof.StartProof, smallestPath, largestPath); err != nil {
		return err
	}
	if err := addPathInfo(view, proof.EndProof, smallestPath, largestPath); err != nil {
		return err
	}

	// Make sure we get the expected root.
	calculatedRoot, err := view.getMerkleRoot(ctx)
	if err != nil {
		return err
	}
	if expectedEndRootID != calculatedRoot {
		return fmt.Errorf("%w:[%s], expected:[%s]", ErrInvalidProof, calculatedRoot, expectedEndRootID)
	}

	return nil
}

// Invalidates and removes any child views that aren't [exception].
// Assumes [db.lock] is held.
func (db *merkleDB) invalidateChildrenExcept(exception *trieView) {
	isTrackedView := false

	for _, childView := range db.childViews {
		if childView != exception {
			childView.invalidate()
		} else {
			isTrackedView = true
		}
	}
	db.childViews = make([]*trieView, 0, defaultPreallocationSize)
	if isTrackedView {
		db.childViews = append(db.childViews, exception)
	}
}

func (db *merkleDB) initializeRootIfNeeded() (ids.ID, error) {
	// ensure that root exists
	nodeBytes, err := db.nodeDB.Get(rootKey)
	if err == nil {
		// Root already exists, so parse it and set the in-mem copy
		db.root, err = parseNode(RootPath, nodeBytes)
		if err != nil {
			return ids.Empty, err
		}
		if err := db.root.calculateID(db.metrics); err != nil {
			return ids.Empty, err
		}
		return db.root.id, nil
	}
	if err != database.ErrNotFound {
		return ids.Empty, err
	}

	// Root doesn't exist; make a new one.
	db.root = newNode(nil, RootPath)

	// update its ID
	if err := db.root.calculateID(db.metrics); err != nil {
		return ids.Empty, err
	}

	// write the newly constructed root to the DB
	rootBytes, err := db.root.marshal()
	if err != nil {
		return ids.Empty, err
	}
	if err := db.currentBatch.Put(rootKey, rootBytes); err != nil {
		return ids.Empty, err
	}

	return db.root.id, db.commitCurrentBatch()
}

func (db *Database) commitCurrentBatch() error {
	if err := db.currentBatch.Write(); err != nil {
		return err
	}
	db.currentBatch.Reset()
	return nil
}

// Returns a view of the trie as it was when it had root [rootID] for keys within range [start, end].
// Assumes [db.commitLock] is read locked.
func (db *merkleDB) getHistoricalViewForRange(
	rootID ids.ID,
	start []byte,
	end []byte,
) (*trieView, error) {
	currentRootID := db.getMerkleRoot()

	// looking for the trie's current root id, so return the trie unmodified
	if currentRootID == rootID {
		return newTrieView(db, db, db.root.clone(), 100)
	}

	changeHistory, err := db.history.getChangesToGetToRoot(rootID, start, end)
	if err != nil {
		return nil, err
	}
	return newTrieViewWithChanges(db, db, changeHistory, len(changeHistory.nodes))
}

// Returns all of the keys in range [start, end] that aren't in [keySet].
// If [start] is nil, then the range has no lower bound.
// If [end] is nil, then the range has no upper bound.
func (db *merkleDB) getKeysNotInSet(start, end []byte, keySet set.Set[string]) ([][]byte, error) {
	db.lock.RLock()
	defer db.lock.RUnlock()

	it := db.NewIteratorWithStart(start)
	defer it.Release()

	keysNotInSet := make([][]byte, 0, keySet.Len())
	for it.Next() {
		key := it.Key()
		if len(end) != 0 && bytes.Compare(key, end) > 0 {
			break
		}
		if !keySet.Contains(string(key)) {
			keysNotInSet = append(keysNotInSet, key)
		}
	}
	return keysNotInSet, it.Error()
}

// Returns a copy of the node with the given [key].
// This copy may be edited by the caller without affecting the database state.
// Returns database.ErrNotFound if the node doesn't exist.
// Assumes [db.lock] isn't held.
func (db *merkleDB) getEditableNode(key path) (*node, error) {
	db.lock.RLock()
	defer db.lock.RUnlock()

	n, err := db.getNode(key)
	if err != nil {
		return nil, err
	}
	return n.clone(), nil
}

// Returns the node with the given [key].
// Editing the returned node affects the database state.
// Returns database.ErrNotFound if the node doesn't exist.
// Assumes [db.lock] is read locked.
func (db *merkleDB) getNode(key path) (*node, error) {
	if db.closed {
		return nil, database.ErrClosed
	}
	if key == RootPath {
		return db.root, nil
	}

	if n, isCached := db.getNodeInCache(key); isCached {
		db.metrics.DBNodeCacheHit()
		if n == nil {
			return nil, database.ErrNotFound
		}
		return n, nil
	}

	db.metrics.DBNodeCacheMiss()
	db.metrics.IOKeyRead()
	rawBytes, err := db.nodeDB.Get(key.Bytes())
	if err != nil {
		if err == database.ErrNotFound {
			// Cache the miss.
			if err := db.putNodeInCache(key, nil); err != nil {
				return nil, err
			}
		}
		return nil, err
	}

	node, err := parseNode(key, rawBytes)
	if err != nil {
		return nil, err
	}

	err = db.putNodeInCache(key, node)
	return node, err
}

// If [lock], grabs [db.lock]'s read lock.
// Otherwise assumes [db.lock] is already read locked.
func (db *merkleDB) getKeyValues(
	start []byte,
	end []byte,
	maxLength int,
	keysToIgnore set.Set[string],
	lock bool,
) ([]KeyValue, error) {
	if lock {
		db.lock.RLock()
		defer db.lock.RUnlock()
	}

	if db.closed {
		return nil, database.ErrClosed
	}

	if maxLength <= 0 {
		return nil, fmt.Errorf("%w but was %d", ErrInvalidMaxLength, maxLength)
	}

	it := db.NewIteratorWithStart(start)
	defer it.Release()

	remainingLength := maxLength
	result := make([]KeyValue, 0, maxLength)
	// Keep adding key/value pairs until one of the following:
	// * We hit a key that is lexicographically larger than the end key.
	// * [maxLength] elements are in [result].
	// * There are no more values to add.
	for remainingLength > 0 && it.Next() {
		key := it.Key()
		if len(end) != 0 && bytes.Compare(it.Key(), end) > 0 {
			break
		}
		if keysToIgnore.Contains(string(key)) {
			continue
		}
		result = append(result, KeyValue{
			Key:   key,
			Value: it.Value(),
		})
		remainingLength--
	}

	return result, it.Error()
}

// Returns a new view atop [db] with the changes in [ops] applied to it.
// Assumes [db.commitLock] is read locked.
func (db *merkleDB) prepareBatchView(ops []database.BatchOp) (*trieView, error) {
	view, err := db.newUntrackedView(len(ops))
	if err != nil {
		return nil, err
	}
	// Don't need to lock [view] because nobody else has a reference to it.

	// write into the trie
	for _, op := range ops {
		if op.Delete {
			if err := view.remove(op.Key); err != nil {
				return nil, err
			}
		} else if err := view.insert(op.Key, op.Value); err != nil {
			return nil, err
		}
	}

	return view, nil
}

// Returns a new view atop [db] with the key/value pairs in [proof.KeyValues]
// inserted and the key/value pairs in [proof.DeletedKeys] removed.
// Assumes [db.commitLock] is locked.
func (db *merkleDB) prepareChangeProofView(proof *ChangeProof) (*trieView, error) {
	view, err := db.newUntrackedView(len(proof.KeyChanges))
	if err != nil {
		return nil, err
	}
	// Don't need to lock [view] because nobody else has a reference to it.

	for _, kv := range proof.KeyChanges {
		if kv.Value.IsNothing() {
			if err := view.remove(kv.Key); err != nil {
				return nil, err
			}
		} else if err := view.insert(kv.Key, kv.Value.value); err != nil {
			return nil, err
		}
	}
	return view, nil
}

// Returns a new view atop [db] with the key/value pairs in [proof.KeyValues] added and
// any existing key-value pairs in the proof's range but not in the proof removed.
// Assumes [db.commitLock] is locked.
func (db *merkleDB) prepareRangeProofView(start []byte, proof *RangeProof) (*trieView, error) {
	// Don't need to lock [view] because nobody else has a reference to it.
	view, err := db.newUntrackedView(len(proof.KeyValues))
	if err != nil {
		return nil, err
	}
	keys := set.NewSet[string](len(proof.KeyValues))
	for _, kv := range proof.KeyValues {
		keys.Add(string(kv.Key))
		if err := view.insert(kv.Key, kv.Value); err != nil {
			return nil, err
		}
	}

	var largestKey []byte
	if len(proof.KeyValues) > 0 {
		largestKey = proof.KeyValues[len(proof.KeyValues)-1].Key
	}
	keysToDelete, err := db.getKeysNotInSet(start, largestKey, keys)
	if err != nil {
		return nil, err
	}
	for _, keyToDelete := range keysToDelete {
		if err := view.remove(keyToDelete); err != nil {
			return nil, err
		}
	}
	return view, nil
}

// Non-nil error is fatal -- [db] will close.
func (db *merkleDB) putNodeInCache(key path, n *node) error {
	// TODO Cache metrics
	// Note that this may cause a node to be evicted from the cache,
	// which will call [OnEviction].
	return db.nodeCache.Put(key, n)
}

func (db *merkleDB) getNodeInCache(key path) (*node, bool) {
	// TODO Cache metrics
	if node, ok := db.nodeCache.Get(key); ok {
		return node, true
	}
	return nil, false
}<|MERGE_RESOLUTION|>--- conflicted
+++ resolved
@@ -741,19 +741,13 @@
 // the movement of [node] from [db.nodeCache] to [db.nodeDB] is atomic.
 // As soon as [db.nodeCache] no longer has [node], [db.nodeDB] does.
 // Non-nil error is fatal -- causes [db] to close.
-<<<<<<< HEAD
-func (db *Database) onEviction(n *node) error {
+func (db *merkleDB) onEviction(n *node) error {
 	batch := db.nodeDB.NewBatch()
+	if err := writeNodeToBatch(batch, n); err != nil {
+		return err
+	}
+
 	var err error
-	if err = writeNodeToBatch(batch, n); err != nil {
-		return err
-=======
-func (db *merkleDB) onEviction(node *node) error {
-	if node == nil || node.hasValue() {
-		// only persist intermediary nodes
-		return nil
->>>>>>> 581a6739
-	}
 	for removedCount := 0; removedCount < evictionBatchSize; removedCount++ {
 		_, n, exists := db.nodeCache.removeOldest()
 		if !exists {
@@ -1132,7 +1126,7 @@
 	return db.root.id, db.commitCurrentBatch()
 }
 
-func (db *Database) commitCurrentBatch() error {
+func (db *merkleDB) commitCurrentBatch() error {
 	if err := db.currentBatch.Write(); err != nil {
 		return err
 	}
