// Copyright (C) 2019-2023, Ava Labs, Inc. All rights reserved.
// See the file LICENSE for licensing terms.

package merkledb

import (
	"bytes"
	"context"
	"errors"
	"fmt"
	"runtime"
	"sync"

	"github.com/prometheus/client_golang/prometheus"

	"golang.org/x/exp/maps"
	"golang.org/x/exp/slices"
	"golang.org/x/sync/semaphore"

	"go.opentelemetry.io/otel/attribute"

	oteltrace "go.opentelemetry.io/otel/trace"

	"github.com/ava-labs/avalanchego/database"
	"github.com/ava-labs/avalanchego/ids"
	"github.com/ava-labs/avalanchego/trace"
	"github.com/ava-labs/avalanchego/utils"
	"github.com/ava-labs/avalanchego/utils/math"
	"github.com/ava-labs/avalanchego/utils/maybe"
	"github.com/ava-labs/avalanchego/utils/set"
	"github.com/ava-labs/avalanchego/utils/units"
)

const (

	// TODO: name better
	rebuildViewSizeFractionOfCacheSize   = 50
	minRebuildViewSizePerCommit          = 1000
	rebuildIntermediateDeletionWriteSize = units.MiB
	valueNodePrefixLen                   = 1
)

var (
	_ MerkleDB = (*merkleDB)(nil)

	codec = newCodec()

	metadataPrefix         = []byte{0}
	valueNodePrefix        = []byte{1}
	intermediateNodePrefix = []byte{2}

	cleanShutdownKey        = []byte(string(metadataPrefix) + "cleanShutdown")
	hadCleanShutdown        = []byte{1}
	didNotHaveCleanShutdown = []byte{0}

	errSameRoot      = errors.New("start and end root are the same")
	errNoNewSentinel = errors.New("there was no updated sentinel node in change list")
)

type ChangeProofer interface {
	// GetChangeProof returns a proof for a subset of the key/value changes in key range
	// [start, end] that occurred between [startRootID] and [endRootID].
	// Returns at most [maxLength] key/value pairs.
	// Returns [ErrInsufficientHistory] if this node has insufficient history
	// to generate the proof.
	GetChangeProof(
		ctx context.Context,
		startRootID ids.ID,
		endRootID ids.ID,
		start maybe.Maybe[[]byte],
		end maybe.Maybe[[]byte],
		maxLength int,
	) (*ChangeProof, error)

	// Returns nil iff all of the following hold:
	//   - [start] <= [end].
	//   - [proof] is non-empty.
	//   - All keys in [proof.KeyValues] and [proof.DeletedKeys] are in [start, end].
	//     If [start] is nothing, all keys are considered > [start].
	//     If [end] is nothing, all keys are considered < [end].
	//   - [proof.KeyValues] and [proof.DeletedKeys] are sorted in order of increasing key.
	//   - [proof.StartProof] and [proof.EndProof] are well-formed.
	//   - When the changes in [proof.KeyChanes] are applied,
	//     the root ID of the database is [expectedEndRootID].
	VerifyChangeProof(
		ctx context.Context,
		proof *ChangeProof,
		start maybe.Maybe[[]byte],
		end maybe.Maybe[[]byte],
		expectedEndRootID ids.ID,
	) error

	// CommitChangeProof commits the key/value pairs within the [proof] to the db.
	CommitChangeProof(ctx context.Context, proof *ChangeProof) error
}

type RangeProofer interface {
	// GetRangeProofAtRoot returns a proof for the key/value pairs in this trie within the range
	// [start, end] when the root of the trie was [rootID].
	// If [start] is Nothing, there's no lower bound on the range.
	// If [end] is Nothing, there's no upper bound on the range.
	GetRangeProofAtRoot(
		ctx context.Context,
		rootID ids.ID,
		start maybe.Maybe[[]byte],
		end maybe.Maybe[[]byte],
		maxLength int,
	) (*RangeProof, error)

	// CommitRangeProof commits the key/value pairs within the [proof] to the db.
	// [start] is the smallest possible key in the range this [proof] covers.
	// [end] is the largest possible key in the range this [proof] covers.
	CommitRangeProof(ctx context.Context, start, end maybe.Maybe[[]byte], proof *RangeProof) error
}

type Prefetcher interface {
	// PrefetchPath attempts to load all trie nodes on the path of [key]
	// into the cache.
	PrefetchPath(key []byte) error

	// PrefetchPaths attempts to load all trie nodes on the paths of [keys]
	// into the cache.
	//
	// Using PrefetchPaths can be more efficient than PrefetchPath because
	// the underlying view used to compute each path can be reused.
	PrefetchPaths(keys [][]byte) error
}

type MerkleDB interface {
	database.Database
	Trie
	MerkleRootGetter
	ProofGetter
	ChangeProofer
	RangeProofer
	Prefetcher
}

type Config struct {
	// BranchFactor determines the number of children each node can have.
	BranchFactor BranchFactor

	// RootGenConcurrency is the number of goroutines to use when
	// generating a new state root.
	//
	// If 0 is specified, [runtime.NumCPU] will be used.
	RootGenConcurrency uint
	// The number of bytes to write to disk when intermediate nodes are evicted
	// from their cache and written to disk.
	EvictionBatchSize uint
	// The number of changes to the database that we store in memory in order to
	// serve change proofs.
	HistoryLength uint
	// The number of bytes to cache nodes with values.
	ValueNodeCacheSize uint
	// The number of bytes to cache nodes without values.
	IntermediateNodeCacheSize uint
	// If [Reg] is nil, metrics are collected locally but not exported through
	// Prometheus.
	// This may be useful for testing.
	Reg        prometheus.Registerer
	TraceLevel TraceLevel
	Tracer     trace.Tracer
}

// merkleDB can only be edited by committing changes from a trieView.
type merkleDB struct {
	// Must be held when reading/writing fields.
	lock sync.RWMutex

	// Must be held when preparing work to be committed to the DB.
	// Used to prevent editing of the trie without restricting read access
	// until the full set of changes is ready to be written.
	// Should be held before taking [db.lock]
	commitLock sync.RWMutex

	// Contains all of the key-value pairs stored by this database,
	// including metadata, intermediate nodes and value nodes.
	baseDB database.Database

	valueNodeDB        *valueNodeDB
	intermediateNodeDB *intermediateNodeDB

	// Stores change lists. Used to serve change proofs and construct
	// historical views of the trie.
	history *trieHistory

	// True iff the db has been closed.
	closed bool

	metrics merkleMetrics

	debugTracer trace.Tracer
	infoTracer  trace.Tracer

	// The sentinel node of this trie.
	// It is the node with a nil key and is the ancestor of all nodes in the trie.
	// If it has a value or has multiple children, it is also the root of the trie.
	sentinelNode *node

	// Valid children of this trie.
	childViews []*trieView

	// calculateNodeIDsSema controls the number of goroutines inside
	// [calculateNodeIDsHelper] at any given time.
	calculateNodeIDsSema *semaphore.Weighted

<<<<<<< HEAD
	newPath      func(p []byte) Path
	sentinelPath Path
=======
	toKey   func(p []byte) Key
	rootKey Key
>>>>>>> a21d0cf1
}

// New returns a new merkle database.
func New(ctx context.Context, db database.Database, config Config) (MerkleDB, error) {
	metrics, err := newMetrics("merkleDB", config.Reg)
	if err != nil {
		return nil, err
	}
	return newDatabase(ctx, db, config, metrics)
}

func newDatabase(
	ctx context.Context,
	db database.Database,
	config Config,
	metrics merkleMetrics,
) (*merkleDB, error) {
	rootGenConcurrency := uint(runtime.NumCPU())
	if config.RootGenConcurrency != 0 {
		rootGenConcurrency = config.RootGenConcurrency
	}

	if err := config.BranchFactor.Valid(); err != nil {
		return nil, err
	}

	toKey := func(b []byte) Key {
		return ToKey(b, config.BranchFactor)
	}

	// Share a sync.Pool of []byte between the intermediateNodeDB and valueNodeDB
	// to reduce memory allocations.
	bufferPool := &sync.Pool{
		New: func() interface{} {
			return make([]byte, 0, defaultBufferLength)
		},
	}
	trieDB := &merkleDB{
		metrics:              metrics,
		baseDB:               db,
		valueNodeDB:          newValueNodeDB(db, bufferPool, metrics, int(config.ValueNodeCacheSize), config.BranchFactor),
		intermediateNodeDB:   newIntermediateNodeDB(db, bufferPool, metrics, int(config.IntermediateNodeCacheSize), int(config.EvictionBatchSize)),
		history:              newTrieHistory(int(config.HistoryLength), toKey),
		debugTracer:          getTracerIfEnabled(config.TraceLevel, DebugTrace, config.Tracer),
		infoTracer:           getTracerIfEnabled(config.TraceLevel, InfoTrace, config.Tracer),
		childViews:           make([]*trieView, 0, defaultPreallocationSize),
		calculateNodeIDsSema: semaphore.NewWeighted(int64(rootGenConcurrency)),
<<<<<<< HEAD
		newPath:              newPath,
		sentinelPath:         emptyPath(config.BranchFactor),
=======
		toKey:                toKey,
		rootKey:              toKey(rootKey),
>>>>>>> a21d0cf1
	}

	root, err := trieDB.initializeRootIfNeeded()
	if err != nil {
		return nil, err
	}

	// add current root to history (has no changes)
	trieDB.history.record(&changeSummary{
		rootID: root,
		values: map[Key]*change[maybe.Maybe[[]byte]]{},
		nodes:  map[Key]*change[*node]{},
	})

	shutdownType, err := trieDB.baseDB.Get(cleanShutdownKey)
	switch err {
	case nil:
		if bytes.Equal(shutdownType, didNotHaveCleanShutdown) {
			if err := trieDB.rebuild(ctx, int(config.ValueNodeCacheSize)); err != nil {
				return nil, err
			}
		}
	case database.ErrNotFound:
		// If the marker wasn't found then the DB is being created for the first
		// time and there is nothing to do.
	default:
		return nil, err
	}

	// mark that the db has not yet been cleanly closed
	err = trieDB.baseDB.Put(cleanShutdownKey, didNotHaveCleanShutdown)
	return trieDB, err
}

// Deletes every intermediate node and rebuilds them by re-adding every key/value.
// TODO: make this more efficient by only clearing out the stale portions of the trie.
func (db *merkleDB) rebuild(ctx context.Context, cacheSize int) error {
<<<<<<< HEAD
	db.sentinelNode = newNode(nil, db.sentinelPath)
=======
	db.root = newNode(nil, db.rootKey)
>>>>>>> a21d0cf1

	// Delete intermediate nodes.
	if err := database.ClearPrefix(db.baseDB, intermediateNodePrefix, rebuildIntermediateDeletionWriteSize); err != nil {
		return err
	}

	// Add all key-value pairs back into the database.
	opsSizeLimit := math.Max(
		cacheSize/rebuildViewSizeFractionOfCacheSize,
		minRebuildViewSizePerCommit,
	)
	currentOps := make([]database.BatchOp, 0, opsSizeLimit)
	valueIt := db.NewIterator()
	defer valueIt.Release()
	for valueIt.Next() {
		if len(currentOps) >= opsSizeLimit {
			view, err := newTrieView(db, db, ViewChanges{BatchOps: currentOps, ConsumeBytes: true})
			if err != nil {
				return err
			}
			if err := view.commitToDB(ctx); err != nil {
				return err
			}
			currentOps = make([]database.BatchOp, 0, opsSizeLimit)
			// reset the iterator to prevent memory bloat
			nextValue := valueIt.Key()
			valueIt.Release()
			valueIt = db.NewIteratorWithStart(nextValue)
			continue
		}

		currentOps = append(currentOps, database.BatchOp{
			Key:   valueIt.Key(),
			Value: valueIt.Value(),
		})
	}
	if err := valueIt.Error(); err != nil {
		return err
	}
	view, err := newTrieView(db, db, ViewChanges{BatchOps: currentOps, ConsumeBytes: true})
	if err != nil {
		return err
	}
	if err := view.commitToDB(ctx); err != nil {
		return err
	}
	return db.Compact(nil, nil)
}

func (db *merkleDB) CommitChangeProof(ctx context.Context, proof *ChangeProof) error {
	db.commitLock.Lock()
	defer db.commitLock.Unlock()

	if db.closed {
		return database.ErrClosed
	}
	ops := make([]database.BatchOp, len(proof.KeyChanges))
	for i, kv := range proof.KeyChanges {
		ops[i] = database.BatchOp{
			Key:    kv.Key,
			Value:  kv.Value.Value(),
			Delete: kv.Value.IsNothing(),
		}
	}

	view, err := newTrieView(db, db, ViewChanges{BatchOps: ops})
	if err != nil {
		return err
	}
	return view.commitToDB(ctx)
}

func (db *merkleDB) CommitRangeProof(ctx context.Context, start, end maybe.Maybe[[]byte], proof *RangeProof) error {
	db.commitLock.Lock()
	defer db.commitLock.Unlock()

	if db.closed {
		return database.ErrClosed
	}

	ops := make([]database.BatchOp, len(proof.KeyValues))
	keys := set.NewSet[string](len(proof.KeyValues))
	for i, kv := range proof.KeyValues {
		keys.Add(string(kv.Key))
		ops[i] = database.BatchOp{
			Key:   kv.Key,
			Value: kv.Value,
		}
	}

	largestKey := end
	if len(proof.KeyValues) > 0 {
		largestKey = maybe.Some(proof.KeyValues[len(proof.KeyValues)-1].Key)
	}
	keysToDelete, err := db.getKeysNotInSet(start, largestKey, keys)
	if err != nil {
		return err
	}
	for _, keyToDelete := range keysToDelete {
		ops = append(ops, database.BatchOp{
			Key:    keyToDelete,
			Delete: true,
		})
	}

	// Don't need to lock [view] because nobody else has a reference to it.
	view, err := newTrieView(db, db, ViewChanges{BatchOps: ops})
	if err != nil {
		return err
	}

	return view.commitToDB(ctx)
}

func (db *merkleDB) Compact(start []byte, limit []byte) error {
	if db.closed {
		return database.ErrClosed
	}
	return db.baseDB.Compact(start, limit)
}

func (db *merkleDB) Close() error {
	db.commitLock.Lock()
	defer db.commitLock.Unlock()

	db.lock.Lock()
	defer db.lock.Unlock()

	if db.closed {
		return database.ErrClosed
	}

	db.closed = true
	db.valueNodeDB.Close()
	// Flush intermediary nodes to disk.
	if err := db.intermediateNodeDB.Flush(); err != nil {
		return err
	}

	// Successfully wrote intermediate nodes.
	return db.baseDB.Put(cleanShutdownKey, hadCleanShutdown)
}

func (db *merkleDB) PrefetchPaths(keys [][]byte) error {
	db.commitLock.RLock()
	defer db.commitLock.RUnlock()

	if db.closed {
		return database.ErrClosed
	}

	// reuse the view so that it can keep repeated nodes in memory
	tempView, err := newTrieView(db, db, ViewChanges{})
	if err != nil {
		return err
	}
	for _, key := range keys {
		if err := db.prefetchPath(tempView, key); err != nil {
			return err
		}
	}

	return nil
}

func (db *merkleDB) PrefetchPath(key []byte) error {
	db.commitLock.RLock()
	defer db.commitLock.RUnlock()

	if db.closed {
		return database.ErrClosed
	}
	tempView, err := newTrieView(db, db, ViewChanges{})
	if err != nil {
		return err
	}

	return db.prefetchPath(tempView, key)
}

func (db *merkleDB) prefetchPath(view *trieView, keyBytes []byte) error {
	pathToKey, err := view.getPathTo(db.toKey(keyBytes))
	if err != nil {
		return err
	}
	for _, n := range pathToKey {
		if n.hasValue() {
			db.valueNodeDB.nodeCache.Put(n.key, n)
		} else if err := db.intermediateNodeDB.nodeCache.Put(n.key, n); err != nil {
			return err
		}
	}

	return nil
}

func (db *merkleDB) Get(key []byte) ([]byte, error) {
	// this is a duplicate because the database interface doesn't support
	// contexts, which are used for tracing
	return db.GetValue(context.Background(), key)
}

func (db *merkleDB) GetValues(ctx context.Context, keys [][]byte) ([][]byte, []error) {
	_, span := db.debugTracer.Start(ctx, "MerkleDB.GetValues", oteltrace.WithAttributes(
		attribute.Int("keyCount", len(keys)),
	))
	defer span.End()

	// Lock to ensure no commit happens during the reads.
	db.lock.RLock()
	defer db.lock.RUnlock()

	values := make([][]byte, len(keys))
	errors := make([]error, len(keys))
	for i, key := range keys {
		values[i], errors[i] = db.getValueCopy(db.toKey(key))
	}
	return values, errors
}

// GetValue returns the value associated with [key].
// Returns database.ErrNotFound if it doesn't exist.
func (db *merkleDB) GetValue(ctx context.Context, key []byte) ([]byte, error) {
	_, span := db.debugTracer.Start(ctx, "MerkleDB.GetValue")
	defer span.End()

	db.lock.RLock()
	defer db.lock.RUnlock()

	return db.getValueCopy(db.toKey(key))
}

// getValueCopy returns a copy of the value for the given [key].
// Returns database.ErrNotFound if it doesn't exist.
// Assumes [db.lock] is read locked.
func (db *merkleDB) getValueCopy(key Key) ([]byte, error) {
	val, err := db.getValueWithoutLock(key)
	if err != nil {
		return nil, err
	}
	return slices.Clone(val), nil
}

// getValue returns the value for the given [key].
// Returns database.ErrNotFound if it doesn't exist.
// Assumes [db.lock] isn't held.
func (db *merkleDB) getValue(key Key) ([]byte, error) {
	db.lock.RLock()
	defer db.lock.RUnlock()

	return db.getValueWithoutLock(key)
}

// getValueWithoutLock returns the value for the given [key].
// Returns database.ErrNotFound if it doesn't exist.
// Assumes [db.lock] is read locked.
func (db *merkleDB) getValueWithoutLock(key Key) ([]byte, error) {
	if db.closed {
		return nil, database.ErrClosed
	}

	n, err := db.getNode(key, true /* hasValue */)
	if err != nil {
		return nil, err
	}
	if n.value.IsNothing() {
		return nil, database.ErrNotFound
	}
	return n.value.Value(), nil
}

func (db *merkleDB) GetMerkleRoot(ctx context.Context) (ids.ID, error) {
	_, span := db.infoTracer.Start(ctx, "MerkleDB.GetMerkleRoot")
	defer span.End()

	db.lock.RLock()
	defer db.lock.RUnlock()

	if db.closed {
		return ids.Empty, database.ErrClosed
	}

	return db.getMerkleRoot(), nil
}

// Assumes [db.lock] is read locked.
func (db *merkleDB) getMerkleRoot() ids.ID {
	return getMerkleRoot(db.sentinelNode)
}

// isSentinelNodeTheRoot returns true if the passed in sentinel node has a value and or multiple child nodes
// When this is true, the root of the trie is the sentinel node
// When this is false, the root of the trie is the sentinel node's single child
func isSentinelNodeTheRoot(sentinel *node) bool {
	return sentinel.valueDigest.HasValue() || len(sentinel.children) != 1
}

// getMerkleRoot returns the id of either the passed in root or the id of the node's only child based on [shouldUseChildAsRoot]
func getMerkleRoot(sentinel *node) ids.ID {
	if !isSentinelNodeTheRoot(sentinel) {
		// if the sentinel node should be skipped, the trie's root is the nil key node's only child
		for _, childEntry := range sentinel.children {
			return childEntry.id
		}
	}
	return sentinel.id
}

func (db *merkleDB) GetProof(ctx context.Context, key []byte) (*Proof, error) {
	db.commitLock.RLock()
	defer db.commitLock.RUnlock()

	return db.getProof(ctx, key)
}

// Assumes [db.commitLock] is read locked.
// Assumes [db.lock] is not held
func (db *merkleDB) getProof(ctx context.Context, key []byte) (*Proof, error) {
	if db.closed {
		return nil, database.ErrClosed
	}

	view, err := newTrieView(db, db, ViewChanges{})
	if err != nil {
		return nil, err
	}
	// Don't need to lock [view] because nobody else has a reference to it.
	return view.getProof(ctx, key)
}

func (db *merkleDB) GetRangeProof(
	ctx context.Context,
	start maybe.Maybe[[]byte],
	end maybe.Maybe[[]byte],
	maxLength int,
) (*RangeProof, error) {
	db.commitLock.RLock()
	defer db.commitLock.RUnlock()

	return db.getRangeProofAtRoot(ctx, db.getMerkleRoot(), start, end, maxLength)
}

func (db *merkleDB) GetRangeProofAtRoot(
	ctx context.Context,
	rootID ids.ID,
	start maybe.Maybe[[]byte],
	end maybe.Maybe[[]byte],
	maxLength int,
) (*RangeProof, error) {
	db.commitLock.RLock()
	defer db.commitLock.RUnlock()

	return db.getRangeProofAtRoot(ctx, rootID, start, end, maxLength)
}

// Assumes [db.commitLock] is read locked.
// Assumes [db.lock] is not held
func (db *merkleDB) getRangeProofAtRoot(
	ctx context.Context,
	rootID ids.ID,
	start maybe.Maybe[[]byte],
	end maybe.Maybe[[]byte],
	maxLength int,
) (*RangeProof, error) {
	if db.closed {
		return nil, database.ErrClosed
	}
	if maxLength <= 0 {
		return nil, fmt.Errorf("%w but was %d", ErrInvalidMaxLength, maxLength)
	}

	historicalView, err := db.getHistoricalViewForRange(rootID, start, end)
	if err != nil {
		return nil, err
	}
	return historicalView.GetRangeProof(ctx, start, end, maxLength)
}

func (db *merkleDB) GetChangeProof(
	ctx context.Context,
	startRootID ids.ID,
	endRootID ids.ID,
	start maybe.Maybe[[]byte],
	end maybe.Maybe[[]byte],
	maxLength int,
) (*ChangeProof, error) {
	if start.HasValue() && end.HasValue() && bytes.Compare(start.Value(), end.Value()) == 1 {
		return nil, ErrStartAfterEnd
	}
	if startRootID == endRootID {
		return nil, errSameRoot
	}

	db.commitLock.RLock()
	defer db.commitLock.RUnlock()

	if db.closed {
		return nil, database.ErrClosed
	}

	changes, err := db.history.getValueChanges(startRootID, endRootID, start, end, maxLength)
	if err != nil {
		return nil, err
	}

	// [changedKeys] are a subset of the keys that were added or had their
	// values modified between [startRootID] to [endRootID] sorted in increasing
	// order.
	changedKeys := maps.Keys(changes.values)
	utils.Sort(changedKeys)

	result := &ChangeProof{
		KeyChanges: make([]KeyChange, 0, len(changedKeys)),
	}

	for _, key := range changedKeys {
		change := changes.values[key]

		result.KeyChanges = append(result.KeyChanges, KeyChange{
			Key: key.Bytes(),
			// create a copy so edits of the []byte don't affect the db
			Value: maybe.Bind(change.after, slices.Clone[[]byte]),
		})
	}

	largestKey := end
	if len(result.KeyChanges) > 0 {
		largestKey = maybe.Some(result.KeyChanges[len(result.KeyChanges)-1].Key)
	}

	// Since we hold [db.commitlock] we must still have sufficient
	// history to recreate the trie at [endRootID].
	historicalView, err := db.getHistoricalViewForRange(endRootID, start, largestKey)
	if err != nil {
		return nil, err
	}

	if largestKey.HasValue() {
		endProof, err := historicalView.getProof(ctx, largestKey.Value())
		if err != nil {
			return nil, err
		}
		result.EndProof = endProof.Path
	}

	if start.HasValue() {
		startProof, err := historicalView.getProof(ctx, start.Value())
		if err != nil {
			return nil, err
		}
		result.StartProof = startProof.Path

		// strip out any common nodes to reduce proof size
		commonNodeIndex := 0
		for ; commonNodeIndex < len(result.StartProof) &&
			commonNodeIndex < len(result.EndProof) &&
			result.StartProof[commonNodeIndex].Key == result.EndProof[commonNodeIndex].Key; commonNodeIndex++ {
		}
		result.StartProof = result.StartProof[commonNodeIndex:]
	}

	// Note that one of the following must be true:
	//  - [result.StartProof] is non-empty.
	//  - [result.EndProof] is non-empty.
	//  - [result.KeyValues] is non-empty.
	//  - [result.DeletedKeys] is non-empty.
	// If all of these were false, it would mean that no
	// [start] and [end] were given, and no diff between
	// the trie at [startRootID] and [endRootID] was found.
	// Since [startRootID] != [endRootID], this is impossible.
	return result, nil
}

// NewView returns a new view on top of this Trie where the passed changes
// have been applied.
//
// Changes made to the view will only be reflected in the original trie if
// Commit is called.
//
// Assumes [db.commitLock] and [db.lock] aren't held.
func (db *merkleDB) NewView(
	_ context.Context,
	changes ViewChanges,
) (TrieView, error) {
	// ensure the db doesn't change while creating the new view
	db.commitLock.RLock()
	defer db.commitLock.RUnlock()

	if db.closed {
		return nil, database.ErrClosed
	}

	newView, err := newTrieView(db, db, changes)
	if err != nil {
		return nil, err
	}

	// ensure access to childViews is protected
	db.lock.Lock()
	defer db.lock.Unlock()

	db.childViews = append(db.childViews, newView)
	return newView, nil
}

func (db *merkleDB) Has(k []byte) (bool, error) {
	db.lock.RLock()
	defer db.lock.RUnlock()

	if db.closed {
		return false, database.ErrClosed
	}

	_, err := db.getValueWithoutLock(db.toKey(k))
	if err == database.ErrNotFound {
		return false, nil
	}
	return err == nil, err
}

func (db *merkleDB) HealthCheck(ctx context.Context) (interface{}, error) {
	db.lock.RLock()
	defer db.lock.RUnlock()

	if db.closed {
		return nil, database.ErrClosed
	}
	return db.baseDB.HealthCheck(ctx)
}

func (db *merkleDB) NewBatch() database.Batch {
	return &batch{
		db: db,
	}
}

func (db *merkleDB) NewIterator() database.Iterator {
	return db.NewIteratorWithStartAndPrefix(nil, nil)
}

func (db *merkleDB) NewIteratorWithStart(start []byte) database.Iterator {
	return db.NewIteratorWithStartAndPrefix(start, nil)
}

func (db *merkleDB) NewIteratorWithPrefix(prefix []byte) database.Iterator {
	return db.NewIteratorWithStartAndPrefix(nil, prefix)
}

func (db *merkleDB) NewIteratorWithStartAndPrefix(start, prefix []byte) database.Iterator {
	return db.valueNodeDB.newIteratorWithStartAndPrefix(start, prefix)
}

func (db *merkleDB) Put(k, v []byte) error {
	return db.PutContext(context.Background(), k, v)
}

// Same as [Put] but takes in a context used for tracing.
func (db *merkleDB) PutContext(ctx context.Context, k, v []byte) error {
	db.commitLock.Lock()
	defer db.commitLock.Unlock()

	if db.closed {
		return database.ErrClosed
	}

	view, err := newTrieView(db, db, ViewChanges{BatchOps: []database.BatchOp{{Key: k, Value: v}}})
	if err != nil {
		return err
	}
	return view.commitToDB(ctx)
}

func (db *merkleDB) Delete(key []byte) error {
	return db.DeleteContext(context.Background(), key)
}

func (db *merkleDB) DeleteContext(ctx context.Context, key []byte) error {
	db.commitLock.Lock()
	defer db.commitLock.Unlock()

	if db.closed {
		return database.ErrClosed
	}

	view, err := newTrieView(db, db,
		ViewChanges{
			BatchOps: []database.BatchOp{{
				Key:    key,
				Delete: true,
			}},
			ConsumeBytes: true,
		})
	if err != nil {
		return err
	}
	return view.commitToDB(ctx)
}

// Assumes values inside of [ops] are safe to reference after the function
// returns. Assumes [db.lock] isn't held.
func (db *merkleDB) commitBatch(ops []database.BatchOp) error {
	db.commitLock.Lock()
	defer db.commitLock.Unlock()

	if db.closed {
		return database.ErrClosed
	}

	view, err := newTrieView(db, db, ViewChanges{BatchOps: ops, ConsumeBytes: true})
	if err != nil {
		return err
	}
	return view.commitToDB(context.Background())
}

// commitChanges commits the changes in [trieToCommit] to [db].
// Assumes [trieToCommit]'s node IDs have been calculated.
func (db *merkleDB) commitChanges(ctx context.Context, trieToCommit *trieView) error {
	db.lock.Lock()
	defer db.lock.Unlock()

	switch {
	case db.closed:
		return database.ErrClosed
	case trieToCommit == nil:
		return nil
	case trieToCommit.isInvalid():
		return ErrInvalid
	case trieToCommit.committed:
		return ErrCommitted
	case trieToCommit.db != trieToCommit.getParentTrie():
		return ErrParentNotDatabase
	}

	changes := trieToCommit.changes
	_, span := db.infoTracer.Start(ctx, "MerkleDB.commitChanges", oteltrace.WithAttributes(
		attribute.Int("nodesChanged", len(changes.nodes)),
		attribute.Int("valuesChanged", len(changes.values)),
	))
	defer span.End()

	// invalidate all child views except for the view being committed
	db.invalidateChildrenExcept(trieToCommit)

	// move any child views of the committed trie onto the db
	db.moveChildViewsToDB(trieToCommit)

	if len(changes.nodes) == 0 {
		return nil
	}

<<<<<<< HEAD
	sentinelChange, ok := changes.nodes[db.sentinelPath]
=======
	rootChange, ok := changes.nodes[db.rootKey]
>>>>>>> a21d0cf1
	if !ok {
		return errNoNewSentinel
	}

	currentValueNodeBatch := db.valueNodeDB.NewBatch()

	_, nodesSpan := db.infoTracer.Start(ctx, "MerkleDB.commitChanges.writeNodes")
	for key, nodeChange := range changes.nodes {
		shouldAddIntermediate := nodeChange.after != nil && !nodeChange.after.hasValue()
		shouldDeleteIntermediate := !shouldAddIntermediate && nodeChange.before != nil && !nodeChange.before.hasValue()

		shouldAddValue := nodeChange.after != nil && nodeChange.after.hasValue()
		shouldDeleteValue := !shouldAddValue && nodeChange.before != nil && nodeChange.before.hasValue()

		if shouldAddIntermediate {
			if err := db.intermediateNodeDB.Put(key, nodeChange.after); err != nil {
				nodesSpan.End()
				return err
			}
		} else if shouldDeleteIntermediate {
			if err := db.intermediateNodeDB.Delete(key); err != nil {
				nodesSpan.End()
				return err
			}
		}

		if shouldAddValue {
			currentValueNodeBatch.Put(key, nodeChange.after)
		} else if shouldDeleteValue {
			currentValueNodeBatch.Delete(key)
		}
	}
	nodesSpan.End()

	_, commitSpan := db.infoTracer.Start(ctx, "MerkleDB.commitChanges.valueNodeDBCommit")
	err := currentValueNodeBatch.Write()
	commitSpan.End()
	if err != nil {
		return err
	}

	// Only modify in-memory state after the commit succeeds
	// so that we don't need to clean up on error.
	db.sentinelNode = sentinelChange.after
	db.history.record(changes)
	return nil
}

// moveChildViewsToDB removes any child views from the trieToCommit and moves them to the db
// assumes [db.lock] is held
func (db *merkleDB) moveChildViewsToDB(trieToCommit *trieView) {
	trieToCommit.validityTrackingLock.Lock()
	defer trieToCommit.validityTrackingLock.Unlock()

	for _, childView := range trieToCommit.childViews {
		childView.updateParent(db)
		db.childViews = append(db.childViews, childView)
	}
	trieToCommit.childViews = make([]*trieView, 0, defaultPreallocationSize)
}

// CommitToDB is a no-op for db since it is already in sync with itself.
// This exists to satisfy the TrieView interface.
func (*merkleDB) CommitToDB(context.Context) error {
	return nil
}

// This is defined on merkleDB instead of ChangeProof
// because it accesses database internals.
// Assumes [db.lock] isn't held.
func (db *merkleDB) VerifyChangeProof(
	ctx context.Context,
	proof *ChangeProof,
	start maybe.Maybe[[]byte],
	end maybe.Maybe[[]byte],
	expectedEndRootID ids.ID,
) error {
	switch {
	case start.HasValue() && end.HasValue() && bytes.Compare(start.Value(), end.Value()) > 0:
		return ErrStartAfterEnd
	case proof.Empty():
		return ErrNoMerkleProof
	case end.HasValue() && len(proof.KeyChanges) == 0 && len(proof.EndProof) == 0:
		// We requested an end proof but didn't get one.
		return ErrNoEndProof
	case start.HasValue() && len(proof.StartProof) == 0 && len(proof.EndProof) == 0:
		// We requested a start proof but didn't get one.
		// Note that we also have to check that [proof.EndProof] is empty
		// to handle the case that the start proof is empty because all
		// its nodes are also in the end proof, and those nodes are omitted.
		return ErrNoStartProof
	}

	// Make sure the key-value pairs are sorted and in [start, end].
	if err := verifyKeyChanges(proof.KeyChanges, start, end); err != nil {
		return err
	}

	smallestKey := maybe.Bind(start, db.toKey)

	// Make sure the start proof, if given, is well-formed.
	if err := verifyProofPath(proof.StartProof, smallestKey); err != nil {
		return err
	}

	// Find the greatest key in [proof.KeyChanges]
	// Note that [proof.EndProof] is a proof for this key.
	// [largestKey] is also used when we add children of proof nodes to [trie] below.
	largestKey := maybe.Bind(end, db.toKey)
	if len(proof.KeyChanges) > 0 {
		// If [proof] has key-value pairs, we should insert children
		// greater than [end] to ancestors of the node containing [end]
		// so that we get the expected root ID.
		largestKey = maybe.Some(db.toKey(proof.KeyChanges[len(proof.KeyChanges)-1].Key))
	}

	// Make sure the end proof, if given, is well-formed.
	if err := verifyProofPath(proof.EndProof, largestKey); err != nil {
		return err
	}

	keyValues := make(map[Key]maybe.Maybe[[]byte], len(proof.KeyChanges))
	for _, keyValue := range proof.KeyChanges {
		keyValues[db.toKey(keyValue.Key)] = keyValue.Value
	}

	// want to prevent commit writes to DB, but not prevent DB reads
	db.commitLock.RLock()
	defer db.commitLock.RUnlock()

	if db.closed {
		return database.ErrClosed
	}

	if err := verifyAllChangeProofKeyValuesPresent(
		ctx,
		db,
		proof.StartProof,
		smallestKey,
		largestKey,
		keyValues,
	); err != nil {
		return err
	}

	if err := verifyAllChangeProofKeyValuesPresent(
		ctx,
		db,
		proof.EndProof,
		smallestKey,
		largestKey,
		keyValues,
	); err != nil {
		return err
	}

	// Insert the key-value pairs into the trie.
	ops := make([]database.BatchOp, len(proof.KeyChanges))
	for i, kv := range proof.KeyChanges {
		ops[i] = database.BatchOp{
			Key:    kv.Key,
			Value:  kv.Value.Value(),
			Delete: kv.Value.IsNothing(),
		}
	}

	// Don't need to lock [view] because nobody else has a reference to it.
	view, err := newTrieView(db, db, ViewChanges{BatchOps: ops, ConsumeBytes: true})
	if err != nil {
		return err
	}

	// For all the nodes along the edges of the proof, insert the children whose
	// keys are less than [insertChildrenLessThan] or whose keys are greater
	// than [insertChildrenGreaterThan] into the trie so that we get the
	// expected root ID (if this proof is valid).
	if err := addPathInfo(
		view,
		proof.StartProof,
		smallestKey,
		largestKey,
	); err != nil {
		return err
	}
	if err := addPathInfo(
		view,
		proof.EndProof,
		smallestKey,
		largestKey,
	); err != nil {
		return err
	}

	// Make sure we get the expected root.
	calculatedRoot, err := view.GetMerkleRoot(ctx)
	if err != nil {
		return err
	}
	if expectedEndRootID != calculatedRoot {
		return fmt.Errorf("%w:[%s], expected:[%s]", ErrInvalidProof, calculatedRoot, expectedEndRootID)
	}

	return nil
}

// Invalidates and removes any child views that aren't [exception].
// Assumes [db.lock] is held.
func (db *merkleDB) invalidateChildrenExcept(exception *trieView) {
	isTrackedView := false

	for _, childView := range db.childViews {
		if childView != exception {
			childView.invalidate()
		} else {
			isTrackedView = true
		}
	}
	db.childViews = make([]*trieView, 0, defaultPreallocationSize)
	if isTrackedView {
		db.childViews = append(db.childViews, exception)
	}
}

func (db *merkleDB) initializeRootIfNeeded() (ids.ID, error) {
	// not sure if the  sentinel node exists or if it had a value
	// check under both prefixes
	var err error
<<<<<<< HEAD
	db.sentinelNode, err = db.intermediateNodeDB.Get(db.sentinelPath)
	if err == database.ErrNotFound {
		db.sentinelNode, err = db.valueNodeDB.Get(db.sentinelPath)
=======
	db.root, err = db.intermediateNodeDB.Get(db.rootKey)
	if err == database.ErrNotFound {
		db.root, err = db.valueNodeDB.Get(db.rootKey)
>>>>>>> a21d0cf1
	}
	if err == nil {
		// sentinel node already exists, so calculate the root ID of the trie
		db.sentinelNode.calculateID(db.metrics)
		return db.getMerkleRoot(), nil
	}
	if err != database.ErrNotFound {
		return ids.Empty, err
	}

<<<<<<< HEAD
	// sentinel node doesn't exist; make a new one.
	db.sentinelNode = newNode(nil, db.sentinelPath)
=======
	// Root doesn't exist; make a new one.
	db.root = newNode(nil, db.rootKey)
>>>>>>> a21d0cf1

	// update its ID
	db.sentinelNode.calculateID(db.metrics)

<<<<<<< HEAD
	if err := db.intermediateNodeDB.Put(db.sentinelPath, db.sentinelNode); err != nil {
=======
	if err := db.intermediateNodeDB.Put(db.rootKey, db.root); err != nil {
>>>>>>> a21d0cf1
		return ids.Empty, err
	}

	return db.sentinelNode.id, nil
}

// Returns a view of the trie as it was when it had root [rootID] for keys within range [start, end].
// If [start] is Nothing, there's no lower bound on the range.
// If [end] is Nothing, there's no upper bound on the range.
// Assumes [db.commitLock] is read locked.
// Assumes [db.lock] isn't held.
func (db *merkleDB) getHistoricalViewForRange(
	rootID ids.ID,
	start maybe.Maybe[[]byte],
	end maybe.Maybe[[]byte],
) (*trieView, error) {
	currentRootID := db.getMerkleRoot()

	// looking for the trie's current root id, so return the trie unmodified
	if currentRootID == rootID {
		// create an empty trie
		return newTrieView(db, db, ViewChanges{})
	}

	changeHistory, err := db.history.getChangesToGetToRoot(rootID, start, end)
	if err != nil {
		return nil, err
	}
	return newHistoricalTrieView(db, changeHistory)
}

// Returns all keys in range [start, end] that aren't in [keySet].
// If [start] is Nothing, then the range has no lower bound.
// If [end] is Nothing, then the range has no upper bound.
func (db *merkleDB) getKeysNotInSet(start, end maybe.Maybe[[]byte], keySet set.Set[string]) ([][]byte, error) {
	db.lock.RLock()
	defer db.lock.RUnlock()

	it := db.NewIteratorWithStart(start.Value())
	defer it.Release()

	keysNotInSet := make([][]byte, 0, keySet.Len())
	for it.Next() {
		key := it.Key()
		if end.HasValue() && bytes.Compare(key, end.Value()) > 0 {
			break
		}
		if !keySet.Contains(string(key)) {
			keysNotInSet = append(keysNotInSet, key)
		}
	}
	return keysNotInSet, it.Error()
}

// Returns a copy of the node with the given [key].
// hasValue determines which db the key is looked up in (intermediateNodeDB or valueNodeDB)
// This copy may be edited by the caller without affecting the database state.
// Returns database.ErrNotFound if the node doesn't exist.
// Assumes [db.lock] isn't held.
func (db *merkleDB) getEditableNode(key Key, hasValue bool) (*node, error) {
	db.lock.RLock()
	defer db.lock.RUnlock()

	n, err := db.getNode(key, hasValue)
	if err != nil {
		return nil, err
	}
	return n.clone(), nil
}

// Returns the node with the given [key].
// hasValue determines which db the key is looked up in (intermediateNodeDB or valueNodeDB)
// Editing the returned node affects the database state.
// Returns database.ErrNotFound if the node doesn't exist.
// Assumes [db.lock] is read locked.
func (db *merkleDB) getNode(key Key, hasValue bool) (*node, error) {
	switch {
	case db.closed:
		return nil, database.ErrClosed
<<<<<<< HEAD
	case key == db.sentinelPath:
		return db.sentinelNode, nil
=======
	case key == db.rootKey:
		return db.root, nil
>>>>>>> a21d0cf1
	case hasValue:
		return db.valueNodeDB.Get(key)
	}
	return db.intermediateNodeDB.Get(key)
}

// Returns [key] prefixed by [prefix].
// The returned []byte is taken from [bufferPool] and
// should be returned to it when the caller is done with it.
func addPrefixToKey(bufferPool *sync.Pool, prefix []byte, key []byte) []byte {
	prefixLen := len(prefix)
	keyLen := prefixLen + len(key)
	prefixedKey := getBufferFromPool(bufferPool, keyLen)
	copy(prefixedKey, prefix)
	copy(prefixedKey[prefixLen:], key)
	return prefixedKey
}

// Returns a []byte from [bufferPool] with length exactly [size].
// The []byte is not guaranteed to be zeroed.
func getBufferFromPool(bufferPool *sync.Pool, size int) []byte {
	buffer := bufferPool.Get().([]byte)
	if cap(buffer) >= size {
		// The [] byte we got from the pool is big enough to hold the prefixed key
		buffer = buffer[:size]
	} else {
		// The []byte from the pool wasn't big enough.
		// Put it back and allocate a new, bigger one
		bufferPool.Put(buffer)
		buffer = make([]byte, size)
	}
	return buffer
}

// cacheEntrySize returns a rough approximation of the memory consumed by storing the key and node
func cacheEntrySize(key Key, n *node) int {
	if n == nil {
		return len(key.Bytes())
	}
	// nodes cache their bytes representation so the total memory consumed is roughly twice that
	return len(key.Bytes()) + 2*len(n.bytes())
}<|MERGE_RESOLUTION|>--- conflicted
+++ resolved
@@ -204,14 +204,6 @@
 	// calculateNodeIDsSema controls the number of goroutines inside
 	// [calculateNodeIDsHelper] at any given time.
 	calculateNodeIDsSema *semaphore.Weighted
-
-<<<<<<< HEAD
-	newPath      func(p []byte) Path
-	sentinelPath Path
-=======
-	toKey   func(p []byte) Key
-	rootKey Key
->>>>>>> a21d0cf1
 }
 
 // New returns a new merkle database.
@@ -259,13 +251,6 @@
 		infoTracer:           getTracerIfEnabled(config.TraceLevel, InfoTrace, config.Tracer),
 		childViews:           make([]*trieView, 0, defaultPreallocationSize),
 		calculateNodeIDsSema: semaphore.NewWeighted(int64(rootGenConcurrency)),
-<<<<<<< HEAD
-		newPath:              newPath,
-		sentinelPath:         emptyPath(config.BranchFactor),
-=======
-		toKey:                toKey,
-		rootKey:              toKey(rootKey),
->>>>>>> a21d0cf1
 	}
 
 	root, err := trieDB.initializeRootIfNeeded()
@@ -303,11 +288,7 @@
 // Deletes every intermediate node and rebuilds them by re-adding every key/value.
 // TODO: make this more efficient by only clearing out the stale portions of the trie.
 func (db *merkleDB) rebuild(ctx context.Context, cacheSize int) error {
-<<<<<<< HEAD
 	db.sentinelNode = newNode(nil, db.sentinelPath)
-=======
-	db.root = newNode(nil, db.rootKey)
->>>>>>> a21d0cf1
 
 	// Delete intermediate nodes.
 	if err := database.ClearPrefix(db.baseDB, intermediateNodePrefix, rebuildIntermediateDeletionWriteSize); err != nil {
@@ -959,11 +940,7 @@
 		return nil
 	}
 
-<<<<<<< HEAD
-	sentinelChange, ok := changes.nodes[db.sentinelPath]
-=======
-	rootChange, ok := changes.nodes[db.rootKey]
->>>>>>> a21d0cf1
+	sentinelChange, ok := changes.nodes[Key{}]
 	if !ok {
 		return errNoNewSentinel
 	}
@@ -1191,15 +1168,9 @@
 	// not sure if the  sentinel node exists or if it had a value
 	// check under both prefixes
 	var err error
-<<<<<<< HEAD
-	db.sentinelNode, err = db.intermediateNodeDB.Get(db.sentinelPath)
+	db.sentinelNode, err = db.intermediateNodeDB.Get(Key{})
 	if err == database.ErrNotFound {
-		db.sentinelNode, err = db.valueNodeDB.Get(db.sentinelPath)
-=======
-	db.root, err = db.intermediateNodeDB.Get(db.rootKey)
-	if err == database.ErrNotFound {
-		db.root, err = db.valueNodeDB.Get(db.rootKey)
->>>>>>> a21d0cf1
+		db.sentinelNode, err = db.valueNodeDB.Get(Key{})
 	}
 	if err == nil {
 		// sentinel node already exists, so calculate the root ID of the trie
@@ -1210,22 +1181,13 @@
 		return ids.Empty, err
 	}
 
-<<<<<<< HEAD
 	// sentinel node doesn't exist; make a new one.
-	db.sentinelNode = newNode(nil, db.sentinelPath)
-=======
-	// Root doesn't exist; make a new one.
-	db.root = newNode(nil, db.rootKey)
->>>>>>> a21d0cf1
+	db.sentinelNode = newNode(nil, Key{})
 
 	// update its ID
 	db.sentinelNode.calculateID(db.metrics)
 
-<<<<<<< HEAD
 	if err := db.intermediateNodeDB.Put(db.sentinelPath, db.sentinelNode); err != nil {
-=======
-	if err := db.intermediateNodeDB.Put(db.rootKey, db.root); err != nil {
->>>>>>> a21d0cf1
 		return ids.Empty, err
 	}
 
@@ -1305,13 +1267,8 @@
 	switch {
 	case db.closed:
 		return nil, database.ErrClosed
-<<<<<<< HEAD
 	case key == db.sentinelPath:
 		return db.sentinelNode, nil
-=======
-	case key == db.rootKey:
-		return db.root, nil
->>>>>>> a21d0cf1
 	case hasValue:
 		return db.valueNodeDB.Get(key)
 	}
