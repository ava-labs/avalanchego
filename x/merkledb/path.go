// Copyright (C) 2019-2023, Ava Labs, Inc. All rights reserved.
// See the file LICENSE for licensing terms.

package merkledb

import (
	"bytes"
	"reflect"
	"strings"
	"unsafe"
)

const EmptyPath path = ""

// SerializedPath contains a path from the trie.
// The trie branch factor is 16, so the path may contain an odd number of nibbles.
// If it did contain an odd number of nibbles, the last 4 bits of the last byte should be discarded.
type SerializedPath struct {
	NibbleLength int
	Value        []byte
}

func (s SerializedPath) hasOddLength() bool {
	return s.NibbleLength&1 == 1
}

func (s SerializedPath) Equal(other SerializedPath) bool {
	return s.NibbleLength == other.NibbleLength && bytes.Equal(s.Value, other.Value)
}

func (s SerializedPath) deserialize() path {
	result := newPath(s.Value)
	// trim the last nibble if the path has an odd length
	return result[:len(result)-s.NibbleLength&1]
}

// HasPrefix returns true iff [prefix] is a prefix of [s] or equal to it.
func (s SerializedPath) HasPrefix(prefix SerializedPath) bool {
<<<<<<< HEAD
	if len(s.Value) < len(prefix.Value) || s.NibbleLength < prefix.NibbleLength {
=======
	prefixValue := prefix.Value
	prefixLength := len(prefix.Value)
	if s.NibbleLength < prefix.NibbleLength || len(s.Value) < prefixLength {
>>>>>>> d28d50b7
		return false
	}
	if !prefix.hasOddLength() {
		return bytes.HasPrefix(s.Value, prefixValue)
	}
	reducedSize := prefixLength - 1

	// the input was invalid so just return false
	if reducedSize < 0 {
		return false
	}

	// grab the last nibble in the prefix and serialized path
	prefixRemainder := prefixValue[reducedSize] >> 4
	valueRemainder := s.Value[reducedSize] >> 4
	// s has prefix if the last nibbles are equal and s has every byte but the last of prefix as a prefix
	return valueRemainder == prefixRemainder && bytes.HasPrefix(s.Value, prefixValue[:reducedSize])
}

// Returns true iff [prefix] is a prefix of [s] but not equal to it.
func (s SerializedPath) HasStrictPrefix(prefix SerializedPath) bool {
	return s.HasPrefix(prefix) && !s.Equal(prefix)
}

func (s SerializedPath) NibbleVal(nibbleIndex int) byte {
	value := s.Value[nibbleIndex>>1]
	isOdd := byte(nibbleIndex & 1)
	isEven := (1 - isOdd)

	// return value first(even index) or last 4(odd index) bits of the corresponding byte
	return isEven*value>>4 + isOdd*(value&0x0F)
}

func (s SerializedPath) AppendNibble(nibble byte) SerializedPath {
	// even is 1 if even, 0 if odd
	even := 1 - s.NibbleLength&1
	value := make([]byte, len(s.Value)+even)
	copy(value, s.Value)

	// shift the nibble 4 left if even, do nothing if odd
	value[len(value)-1] += nibble << (4 * even)
	return SerializedPath{Value: value, NibbleLength: s.NibbleLength + 1}
}

type path string

// Returns:
// * 0 if [p] == [other].
// * -1 if [p] < [other].
// * 1 if [p] > [other].
func (p path) Compare(other path) int {
	return strings.Compare(string(p), string(other))
}

// Invariant: The returned value must not be modified.
func (p path) Bytes() []byte {
	// avoid copying during the conversion
	// "safe" because we never edit the value, only used as DB key
	buf := *(*[]byte)(unsafe.Pointer(&p))
	(*reflect.SliceHeader)(unsafe.Pointer(&buf)).Cap = len(p)
	return buf
}

// Returns true iff [p] begins with [prefix].
func (p path) HasPrefix(prefix path) bool {
	return strings.HasPrefix(string(p), string(prefix))
}

// Append [val] to [p].
func (p path) Append(val byte) path {
	return p + path(val)
}

// Returns the serialized representation of [p].
func (p path) Serialize() SerializedPath {
	// need half the number of bytes as nibbles
	// add one so there is a byte for the odd nibble if it exists
	// the extra nibble gets rounded down if even length
	byteLength := (len(p) + 1) / 2

	result := SerializedPath{
		NibbleLength: len(p),
		Value:        make([]byte, byteLength),
	}

	// loop over the path's bytes
	// if the length is odd, subtract 1 so we don't overflow on the p[pathIndex+1]
	keyIndex := 0
	lastIndex := len(p) - len(p)&1
	for pathIndex := 0; pathIndex < lastIndex; pathIndex += 2 {
		result.Value[keyIndex] = p[pathIndex]<<4 + p[pathIndex+1]
		keyIndex++
	}

	// if there is was a odd number of nibbles, grab the last one
	if result.hasOddLength() {
		result.Value[keyIndex] = p[keyIndex<<1] << 4
	}

	return result
}

func newPath(p []byte) path {
	// create new buffer with double the length of the input since each byte gets split into two nibbles
	buffer := make([]byte, 2*len(p))

	// first nibble gets shifted right 4 (divided by 16) to isolate the first nibble
	// second nibble gets bitwise anded with 0x0F (1111) to isolate the second nibble
	bufferIndex := 0
	for _, currentByte := range p {
		buffer[bufferIndex] = currentByte >> 4
		buffer[bufferIndex+1] = currentByte & 0x0F
		bufferIndex += 2
	}

	// avoid copying during the conversion
	return *(*path)(unsafe.Pointer(&buffer))
}<|MERGE_RESOLUTION|>--- conflicted
+++ resolved
@@ -36,13 +36,9 @@
 
 // HasPrefix returns true iff [prefix] is a prefix of [s] or equal to it.
 func (s SerializedPath) HasPrefix(prefix SerializedPath) bool {
-<<<<<<< HEAD
-	if len(s.Value) < len(prefix.Value) || s.NibbleLength < prefix.NibbleLength {
-=======
 	prefixValue := prefix.Value
 	prefixLength := len(prefix.Value)
 	if s.NibbleLength < prefix.NibbleLength || len(s.Value) < prefixLength {
->>>>>>> d28d50b7
 		return false
 	}
 	if !prefix.hasOddLength() {
