// Copyright (C) 2019-2023, Ava Labs, Inc. All rights reserved.
// See the file LICENSE for licensing terms.

package merkledb

import (
	"bytes"
	"context"
	"errors"
	"fmt"
	"sync"

	"go.opentelemetry.io/otel/attribute"

	oteltrace "go.opentelemetry.io/otel/trace"

	"golang.org/x/exp/slices"

	"github.com/ava-labs/avalanchego/database"
	"github.com/ava-labs/avalanchego/ids"
	"github.com/ava-labs/avalanchego/utils"
	"github.com/ava-labs/avalanchego/utils/maybe"
)

const (
	initKeyValuesSize        = 256
	defaultPreallocationSize = 100
)

var (
	_ TrieView = (*trieView)(nil)

	ErrCommitted                  = errors.New("view has been committed")
	ErrInvalid                    = errors.New("the trie this view was based on has changed, rendering this view invalid")
	ErrPartialByteLengthWithValue = errors.New(
		"the underlying db only supports whole number of byte keys, so cannot record changes with partial byte lengths",
	)
	ErrGetPathToFailure       = errors.New("GetPathTo failed to return the closest node")
	ErrStartAfterEnd          = errors.New("start key > end key")
	ErrNoValidRoot            = errors.New("a valid root was not provided to the trieView constructor")
	ErrParentNotDatabase      = errors.New("parent trie is not database")
	ErrNodesAlreadyCalculated = errors.New("cannot modify the trie after the node changes have been calculated")
)

type trieView struct {
	// If true, this view has been committed.
	// [commitLock] must be held while accessing this field.
	committed  bool
	commitLock sync.RWMutex

	// tracking bool to enforce that no changes are made to the trie after the nodes have been calculated
	nodesAlreadyCalculated utils.Atomic[bool]

	// calculateNodesOnce is a once to ensure that node calculation only occurs a single time
	calculateNodesOnce sync.Once

	// Controls the trie's validity related fields.
	// Must be held while reading/writing [childViews], [invalidated], and [parentTrie].
	// Only use to lock current trieView or descendants of the current trieView
	// DO NOT grab the [validityTrackingLock] of any ancestor trie while this is held.
	validityTrackingLock sync.RWMutex

	// If true, this view has been invalidated and can't be used.
	//
	// Invariant: This view is marked as invalid before any of its ancestors change.
	// Since we ensure that all subviews are marked invalid before making an invalidating change
	// then if we are still valid at the end of the function, then no corrupting changes could have
	// occurred during execution.
	// Namely, if we have a method with:
	//
	// *Code Accessing Ancestor State*
	//
	// if t.isInvalid() {
	//     return ErrInvalid
	//  }
	// return [result]
	//
	// If the invalidated check passes, then we're guaranteed that no ancestor changes occurred
	// during the code that accessed ancestor state and the result of that work is still valid
	//
	// [validityTrackingLock] must be held when reading/writing this field.
	invalidated bool

	// the uncommitted parent trie of this view
	// [validityTrackingLock] must be held when reading/writing this field.
	parentTrie TrieView

	// The valid children of this trie.
	// [validityTrackingLock] must be held when reading/writing this field.
	childViews []*trieView

	// Changes made to this view.
	// May include nodes that haven't been updated
	// but will when their ID is recalculated.
	changes *changeSummary

	// Key --> Node whose state is that of this key
	// before any changes to it. Must be cloned before
	// modification.
	beforeNodesCache map[Path]*node

	db *merkleDB

	// The root of the trie represented by this view.
	root *node
}

// NewView returns a new view on top of this Trie where the passed changes
// have been applied.
// Adds the new view to [t.childViews].
// Assumes [t.commitLock] isn't held.
func (t *trieView) NewView(
	ctx context.Context,
	changes ViewChanges,
) (TrieView, error) {
	if t.isInvalid() {
		return nil, ErrInvalid
	}
	t.commitLock.RLock()
	defer t.commitLock.RUnlock()

	if t.committed {
		return t.getParentTrie().NewView(ctx, changes)
	}

	if err := t.calculateNodeIDs(ctx); err != nil {
		return nil, err
	}

	newView, err := newTrieView(t.db, t, changes)
	if err != nil {
		return nil, err
	}

	t.validityTrackingLock.Lock()
	defer t.validityTrackingLock.Unlock()

	if t.invalidated {
		return nil, ErrInvalid
	}
	t.childViews = append(t.childViews, newView)

	return newView, nil
}

// Creates a new view with the given [parentTrie].
// Assumes [parentTrie] isn't locked.
func newTrieView(
	db *merkleDB,
	parentTrie TrieView,
	changes ViewChanges,
) (*trieView, error) {
	root, err := parentTrie.getNode(db.rootPath, false /* hasValue */)
	if err != nil {
		if err == database.ErrNotFound {
			return nil, ErrNoValidRoot
		}
		return nil, err
	}

	newView := &trieView{
		root:             root.clone(),
		db:               db,
		parentTrie:       parentTrie,
		changes:          newChangeSummary(len(changes.BatchOps) + len(changes.MapOps)),
		beforeNodesCache: map[Path]*node{db.rootPath: root},
	}

	for _, op := range changes.BatchOps {
		key := op.Key
		if !changes.ConsumeBytes {
			key = slices.Clone(op.Key)
		}

		newVal := maybe.Nothing[[]byte]()
		if !op.Delete {
			newVal = maybe.Some(op.Value)
			if !changes.ConsumeBytes {
				newVal = maybe.Some(slices.Clone(op.Value))
			}
		}
		if err := newView.recordValueChange(db.newPath(key), newVal); err != nil {
			return nil, err
		}
	}
	for key, val := range changes.MapOps {
		if !changes.ConsumeBytes {
			val = maybe.Bind(val, slices.Clone[[]byte])
		}
		if err := newView.recordValueChange(db.newPath(stringToByteSlice(key)), val); err != nil {
			return nil, err
		}
	}
	return newView, nil
}

// Creates a view of the db at a historical root using the provided changes
func newHistoricalTrieView(
	db *merkleDB,
	changes *changeSummary,
) (*trieView, error) {
	if changes == nil {
		return nil, ErrNoValidRoot
	}

	passedRootChange, ok := changes.nodes[db.rootPath]
	if !ok {
		return nil, ErrNoValidRoot
	}

	newView := &trieView{
		root:             passedRootChange.after,
		db:               db,
		parentTrie:       db,
		changes:          changes,
		beforeNodesCache: map[Path]*node{},
	}
	// since this is a set of historical changes, all nodes have already been calculated
	// since no new changes have occurred, no new calculations need to be done
	newView.calculateNodesOnce.Do(func() {})
	newView.nodesAlreadyCalculated.Set(true)
	return newView, nil
}

// Recalculates the node IDs for all changed nodes in the trie.
// Cancelling [ctx] doesn't cancel calculation. It's used only for tracing.
func (t *trieView) calculateNodeIDs(ctx context.Context) error {
	var err error
	t.calculateNodesOnce.Do(func() {
		if t.isInvalid() {
			err = ErrInvalid
			return
		}
		defer t.nodesAlreadyCalculated.Set(true)

		// We wait to create the span until after checking that we need to actually
		// calculateNodeIDs to make traces more useful (otherwise there may be a span
		// per key modified even though IDs are not re-calculated).
		_, span := t.db.infoTracer.Start(ctx, "MerkleDB.trieview.calculateNodeIDs")
		defer span.End()

		// add all the changed key/values to the nodes of the trie
		for key, change := range t.changes.values {
			if change.after.IsNothing() {
				// Note we're setting [err] defined outside this function.
				if err = t.remove(key); err != nil {
					return
				}
				// Note we're setting [err] defined outside this function.
			} else if _, err = t.insert(key, change.after); err != nil {
				return
			}
		}

		_ = t.db.calculateNodeIDsSema.Acquire(context.Background(), 1)
		t.calculateNodeIDsHelper(t.root)
		t.db.calculateNodeIDsSema.Release(1)
		t.changes.rootID = t.root.id

		// ensure no ancestor changes occurred during execution
		if t.isInvalid() {
			err = ErrInvalid
			return
		}
	})
	return err
}

// Calculates the ID of all descendants of [n] which need to be recalculated,
// and then calculates the ID of [n] itself.
func (t *trieView) calculateNodeIDsHelper(n *node) {
	var (
		// We use [wg] to wait until all descendants of [n] have been updated.
		wg              sync.WaitGroup
		updatedChildren = make(chan *node, len(n.children))
	)

	for childIndex, child := range n.children {
		childPath := n.key.Append(childIndex).Extend(child.compressedPath)
		childNodeChange, ok := t.changes.nodes[childPath]
		if !ok {
			// This child wasn't changed.
			continue
		}

		wg.Add(1)
		calculateChildID := func() {
			defer wg.Done()

			t.calculateNodeIDsHelper(childNodeChange.after)

			// Note that this will never block
			updatedChildren <- childNodeChange.after
		}

		// Try updating the child and its descendants in a goroutine.
		if ok := t.db.calculateNodeIDsSema.TryAcquire(1); ok {
			go func() {
				calculateChildID()
				t.db.calculateNodeIDsSema.Release(1)
			}()
		} else {
			// We're at the goroutine limit; do the work in this goroutine.
			calculateChildID()
		}
	}

	// Wait until all descendants of [n] have been updated.
	wg.Wait()
	close(updatedChildren)

	keyLength := n.key.tokensLength
	for updatedChild := range updatedChildren {
		index := updatedChild.key.Token(keyLength)
		n.setChildEntry(index, child{
			compressedPath: n.children[index].compressedPath,
			id:             updatedChild.id,
			hasValue:       updatedChild.hasValue(),
		})
	}

	// The IDs [n]'s descendants are up to date so we can calculate [n]'s ID.
	n.calculateID(t.db.metrics)
}

// GetProof returns a proof that [bytesPath] is in or not in trie [t].
func (t *trieView) GetProof(ctx context.Context, key []byte) (*Proof, error) {
	_, span := t.db.infoTracer.Start(ctx, "MerkleDB.trieview.GetProof")
	defer span.End()

	if err := t.calculateNodeIDs(ctx); err != nil {
		return nil, err
	}

	return t.getProof(ctx, key)
}

// Returns a proof that [bytesPath] is in or not in trie [t].
func (t *trieView) getProof(ctx context.Context, key []byte) (*Proof, error) {
	_, span := t.db.infoTracer.Start(ctx, "MerkleDB.trieview.getProof")
	defer span.End()

	proof := &Proof{
		Key: t.db.newPath(key),
	}

	proofPath, err := t.getPathTo(proof.Key)
	if err != nil {
		return nil, err
	}

	// From root --> node from left --> right.
	proof.Path = make([]ProofNode, len(proofPath), len(proofPath)+1)
	for i, node := range proofPath {
		proof.Path[i] = node.asProofNode()
	}

	closestNode := proofPath[len(proofPath)-1]

	if closestNode.key == proof.Key {
		// There is a node with the given [key].
		proof.Value = maybe.Bind(closestNode.value, slices.Clone[[]byte])
		return proof, nil
	}

	// There is no node with the given [key].
	// If there is a child at the index where the node would be
	// if it existed, include that child in the proof.
	nextIndex := proof.Key.Token(closestNode.key.tokensLength)
	child, ok := closestNode.children[nextIndex]
	if !ok {
		return proof, nil
	}

	childNode, err := t.getNode(
		closestNode.key.Append(nextIndex).Extend(child.compressedPath),
		child.hasValue,
	)
	if err != nil {
		return nil, err
	}
	proof.Path = append(proof.Path, childNode.asProofNode())
	if t.isInvalid() {
		return nil, ErrInvalid
	}
	return proof, nil
}

// GetRangeProof returns a range proof for (at least part of) the key range [start, end].
// The returned proof's [KeyValues] has at most [maxLength] values.
// [maxLength] must be > 0.
func (t *trieView) GetRangeProof(
	ctx context.Context,
	start maybe.Maybe[[]byte],
	end maybe.Maybe[[]byte],
	maxLength int,
) (*RangeProof, error) {
	ctx, span := t.db.infoTracer.Start(ctx, "MerkleDB.trieview.GetRangeProof")
	defer span.End()

	if start.HasValue() && end.HasValue() && bytes.Compare(start.Value(), end.Value()) == 1 {
		return nil, ErrStartAfterEnd
	}

	if maxLength <= 0 {
		return nil, fmt.Errorf("%w but was %d", ErrInvalidMaxLength, maxLength)
	}

	if err := t.calculateNodeIDs(ctx); err != nil {
		return nil, err
	}

	var result RangeProof

	result.KeyValues = make([]KeyValue, 0, initKeyValuesSize)
	it := t.NewIteratorWithStart(start.Value())
	for it.Next() && len(result.KeyValues) < maxLength && (end.IsNothing() || bytes.Compare(it.Key(), end.Value()) <= 0) {
		// clone the value to prevent editing of the values stored within the trie
		result.KeyValues = append(result.KeyValues, KeyValue{
			Key:   it.Key(),
			Value: slices.Clone(it.Value()),
		})
	}
	it.Release()
	if err := it.Error(); err != nil {
		return nil, err
	}

	// This proof may not contain all key-value pairs in [start, end] due to size limitations.
	// The end proof we provide should be for the last key-value pair in the proof, not for
	// the last key-value pair requested, which may not be in this proof.
	var (
		endProof *Proof
		err      error
	)
	if len(result.KeyValues) > 0 {
		greatestKey := result.KeyValues[len(result.KeyValues)-1].Key
		endProof, err = t.getProof(ctx, greatestKey)
		if err != nil {
			return nil, err
		}
	} else if end.HasValue() {
		endProof, err = t.getProof(ctx, end.Value())
		if err != nil {
			return nil, err
		}
	}
	if endProof != nil {
		result.EndProof = endProof.Path
	}

	if start.HasValue() {
		startProof, err := t.getProof(ctx, start.Value())
		if err != nil {
			return nil, err
		}
		result.StartProof = startProof.Path

		// strip out any common nodes to reduce proof size
		i := 0
		for ; i < len(result.StartProof) &&
			i < len(result.EndProof) &&
			result.StartProof[i].KeyPath == result.EndProof[i].KeyPath; i++ {
		}
		result.StartProof = result.StartProof[i:]
	}

	if len(result.StartProof) == 0 && len(result.EndProof) == 0 && len(result.KeyValues) == 0 {
		// If the range is empty, return the root proof.
		rootProof, err := t.getProof(ctx, rootKey)
		if err != nil {
			return nil, err
		}
		result.EndProof = rootProof.Path
	}

	if t.isInvalid() {
		return nil, ErrInvalid
	}
	return &result, nil
}

// CommitToDB commits changes from this trie to the underlying DB.
func (t *trieView) CommitToDB(ctx context.Context) error {
	ctx, span := t.db.infoTracer.Start(ctx, "MerkleDB.trieview.CommitToDB")
	defer span.End()

	t.db.commitLock.Lock()
	defer t.db.commitLock.Unlock()

	return t.commitToDB(ctx)
}

// Commits the changes from [trieToCommit] to this view,
// this view to its parent, and so on until committing to the db.
// Assumes [t.db.commitLock] is held.
func (t *trieView) commitToDB(ctx context.Context) error {
	t.commitLock.Lock()
	defer t.commitLock.Unlock()

	ctx, span := t.db.infoTracer.Start(ctx, "MerkleDB.trieview.commitToDB", oteltrace.WithAttributes(
		attribute.Int("changeCount", len(t.changes.values)),
	))
	defer span.End()

	// Call this here instead of in [t.db.commitChanges]
	// because doing so there would be a deadlock.
	if err := t.calculateNodeIDs(ctx); err != nil {
		return err
	}

	if err := t.db.commitChanges(ctx, t); err != nil {
		return err
	}

	t.committed = true

	return nil
}

// Assumes [t.validityTrackingLock] isn't held.
func (t *trieView) isInvalid() bool {
	t.validityTrackingLock.RLock()
	defer t.validityTrackingLock.RUnlock()

	return t.invalidated
}

// Invalidates this view and all descendants.
// Assumes [t.validityTrackingLock] isn't held.
func (t *trieView) invalidate() {
	t.validityTrackingLock.Lock()
	defer t.validityTrackingLock.Unlock()

	t.invalidated = true

	for _, childView := range t.childViews {
		childView.invalidate()
	}

	// after invalidating the children, they no longer need to be tracked
	t.childViews = make([]*trieView, 0, defaultPreallocationSize)
}

func (t *trieView) updateParent(newParent TrieView) {
	t.validityTrackingLock.Lock()
	defer t.validityTrackingLock.Unlock()

	t.parentTrie = newParent
}

// GetMerkleRoot returns the ID of the root of this trie.
func (t *trieView) GetMerkleRoot(ctx context.Context) (ids.ID, error) {
	if err := t.calculateNodeIDs(ctx); err != nil {
		return ids.Empty, err
	}
	return t.root.id, nil
}

func (t *trieView) GetValues(ctx context.Context, keys [][]byte) ([][]byte, []error) {
	_, span := t.db.debugTracer.Start(ctx, "MerkleDB.trieview.GetValues", oteltrace.WithAttributes(
		attribute.Int("keyCount", len(keys)),
	))
	defer span.End()

	results := make([][]byte, len(keys))
	valueErrors := make([]error, len(keys))

	for i, key := range keys {
		results[i], valueErrors[i] = t.getValueCopy(t.db.newPath(key))
	}
	return results, valueErrors
}

// GetValue returns the value for the given [key].
// Returns database.ErrNotFound if it doesn't exist.
func (t *trieView) GetValue(ctx context.Context, key []byte) ([]byte, error) {
	_, span := t.db.debugTracer.Start(ctx, "MerkleDB.trieview.GetValue")
	defer span.End()

	return t.getValueCopy(t.db.newPath(key))
}

// getValueCopy returns a copy of the value for the given [key].
// Returns database.ErrNotFound if it doesn't exist.
func (t *trieView) getValueCopy(key Path) ([]byte, error) {
	val, err := t.getValue(key)
	if err != nil {
		return nil, err
	}
	return slices.Clone(val), nil
}

func (t *trieView) getValue(key Path) ([]byte, error) {
	if t.isInvalid() {
		return nil, ErrInvalid
	}

	if change, ok := t.changes.values[key]; ok {
		t.db.metrics.ViewValueCacheHit()
		if change.after.IsNothing() {
			return nil, database.ErrNotFound
		}
		return change.after.Value(), nil
	}
	t.db.metrics.ViewValueCacheMiss()

	// if we don't have local copy of the key, then grab a copy from the parent trie
	value, err := t.getParentTrie().getValue(key)
	if err != nil {
		return nil, err
	}

	// ensure no ancestor changes occurred during execution
	if t.isInvalid() {
		return nil, ErrInvalid
	}

	return value, nil
}

// Must not be called after [calculateNodeIDs] has returned.
func (t *trieView) remove(key Path) error {
	if t.nodesAlreadyCalculated.Get() {
		return ErrNodesAlreadyCalculated
	}

	nodePath, err := t.getPathTo(key)
	if err != nil {
		return err
	}

	nodeToDelete := nodePath[len(nodePath)-1]

	if nodeToDelete.key != key || !nodeToDelete.hasValue() {
		// the key wasn't in the trie or doesn't have a value so there's nothing to do
		return nil
	}

	// A node with ancestry [nodePath] is being deleted, so we need to recalculate
	// all the nodes in this path.
	for _, node := range nodePath {
		if err := t.recordNodeChange(node); err != nil {
			return err
		}
	}

	nodeToDelete.setValue(maybe.Nothing[[]byte]())
	if err := t.recordNodeChange(nodeToDelete); err != nil {
		return err
	}

	// if the removed node has no children, the node can be removed from the trie
	if len(nodeToDelete.children) == 0 {
		return t.deleteEmptyNodes(nodePath)
	}

	if len(nodePath) == 1 {
		return nil
	}
	parent := nodePath[len(nodePath)-2]

	// merge this node and its descendants into a single node if possible
	if err = t.compressNodePath(parent, nodeToDelete); err != nil {
		return err
	}

	return nil
}

// Merges together nodes in the inclusive descendants of [node] that
// have no value and a single child into one node with a compressed
// path until a node that doesn't meet those criteria is reached.
// [parent] is [node]'s parent.
// Assumes at least one of the following is true:
// * [node] has a value.
// * [node] has children.
// Must not be called after [calculateNodeIDs] has returned.
func (t *trieView) compressNodePath(parent, node *node) error {
	if t.nodesAlreadyCalculated.Get() {
		return ErrNodesAlreadyCalculated
	}

	// don't collapse into this node if it's the root, doesn't have 1 child, or has a value
	if len(node.children) != 1 || node.hasValue() {
		return nil
	}

	// delete all empty nodes with a single child under [node]
	for len(node.children) == 1 && !node.hasValue() {
		if err := t.recordNodeDeleted(node); err != nil {
			return err
		}

		var (
			childEntry child
			childPath  Path
		)
		// There is only one child, but we don't know the index.
		// "Cycle" over the key/values to find the only child.
		// Note this iteration once because len(node.children) == 1.
		for index, entry := range node.children {
			childPath = node.key.Append(index).Extend(entry.compressedPath)
			childEntry = entry
		}

		nextNode, err := t.getNode(childPath, childEntry.hasValue)
		if err != nil {
			return err
		}
		node = nextNode
	}

	// [node] is the first node with multiple children.
	// combine it with the [node] passed in.
	parent.addChild(node)
	return t.recordNodeChange(parent)
}

// Starting from the last node in [nodePath], traverses toward the root
// and deletes each node that has no value and no children.
// Stops when a node with a value or children is reached.
// Assumes [nodePath] is a path from the root to a node.
// Must not be called after [calculateNodeIDs] has returned.
func (t *trieView) deleteEmptyNodes(nodePath []*node) error {
	if t.nodesAlreadyCalculated.Get() {
		return ErrNodesAlreadyCalculated
	}

	node := nodePath[len(nodePath)-1]
	nextParentIndex := len(nodePath) - 2

	for ; nextParentIndex >= 0 && len(node.children) == 0 && !node.hasValue(); nextParentIndex-- {
		if err := t.recordNodeDeleted(node); err != nil {
			return err
		}

		parent := nodePath[nextParentIndex]

		parent.removeChild(node)
		if err := t.recordNodeChange(parent); err != nil {
			return err
		}

		node = parent
	}

	if nextParentIndex < 0 {
		return nil
	}
	parent := nodePath[nextParentIndex]

	return t.compressNodePath(parent, node)
}

// Returns the nodes along the path to [key].
// The first node is the root, and the last node is either the node with the
// given [key], if it's in the trie, or the node with the largest prefix of
// the [key] if it isn't in the trie.
// Always returns at least the root node.
func (t *trieView) getPathTo(key Path) ([]*node, error) {
	var (
		// all node paths start at the root
		currentNode      = t.root
		matchedPathIndex = 0
		nodes            = []*node{t.root}
	)

	// while the entire path hasn't been matched
	for matchedPathIndex < key.tokensLength {
		// confirm that a child exists and grab its ID before attempting to load it
		nextChildEntry, hasChild := currentNode.children[key.Token(matchedPathIndex)]

		// the current token for the child entry has now been handled, so increment the matchedPathIndex
		matchedPathIndex += 1

		if !hasChild || !key.Skip(matchedPathIndex).HasPrefix(nextChildEntry.compressedPath) {
			// there was no child along the path or the child that was there doesn't match the remaining path
			return nodes, nil
		}

		// the compressed path of the entry there matched the path, so increment the matched index
		matchedPathIndex += nextChildEntry.compressedPath.tokensLength

		// grab the next node along the path
		var err error
		currentNode, err = t.getNode(key.Take(matchedPathIndex), nextChildEntry.hasValue)
		if err != nil {
			return nil, err
		}

		// add node to path
		nodes = append(nodes, currentNode)
	}
	return nodes, nil
}

func getLengthOfCommonPrefix(first, second Path, secondOffset int) int {
	commonIndex := 0
	for first.tokensLength > commonIndex && second.tokensLength > (commonIndex+secondOffset) && first.Token(commonIndex) == second.Token(commonIndex+secondOffset) {
		commonIndex++
	}
	return commonIndex
}

// insert a key/value pair into the correct node of the trie.
// Must not be called after [calculateNodeIDs] has returned.
func (t *trieView) insert(
	key Path,
	value maybe.Maybe[[]byte],
) (*node, error) {
	if t.nodesAlreadyCalculated.Get() {
		return nil, ErrNodesAlreadyCalculated
	}

	// find the node that most closely matches [key]
	pathToNode, err := t.getPathTo(key)
	if err != nil {
		return nil, err
	}

	// We're inserting a node whose ancestry is [pathToNode]
	// so we'll need to recalculate their IDs.
	for _, node := range pathToNode {
		if err := t.recordNodeChange(node); err != nil {
			return nil, err
		}
	}

	closestNode := pathToNode[len(pathToNode)-1]

	// a node with that exact path already exists so update its value
	if closestNode.key == key {
		closestNode.setValue(value)
		// closestNode was already marked as changed in the ancestry loop above
		return closestNode, nil
	}

	closestNodeKeyLength := closestNode.key.tokensLength

	// A node with the exact key doesn't exist so determine the portion of the
	// key that hasn't been matched yet
	// Note that [key] has prefix [closestNodeFullPath] but exactMatch was false,
	// so [key] must be longer than [closestNodeFullPath] and the following index and slice won't OOB.
	existingChildEntry, hasChild := closestNode.children[key.Token(closestNodeKeyLength)]
	if !hasChild {
		// there are no existing nodes along the path [fullPath], so create a new node to insert [value]
		newNode := newNode(
			closestNode,
			key,
		)
		newNode.setValue(value)
		return newNode, t.recordNewNode(newNode)
	}

	// if we have reached this point, then the [fullpath] we are trying to insert and
	// the existing path node have some common prefix.
	// a new branching node will be created that will represent this common prefix and
	// have the existing path node and the value being inserted as children.

	// generate the new branch node
	// find how many tokens are common between the existing child's compressed path and
	// the current key(offset by the closest node's key),
	// then move all the common tokens into the branch node
	commonPrefixLength := getLengthOfCommonPrefix(existingChildEntry.compressedPath, key, closestNodeKeyLength+1)

	// If the length of the existing child's compressed path is less than or equal to the branch node's key that implies that the existing child's key matched the key to be inserted.
	// Since it matched the key to be inserted, it should have been the last node returned by GetPathTo
	if existingChildEntry.compressedPath.tokensLength <= commonPrefixLength {
		return nil, ErrGetPathToFailure
	}

	branchNode := newNode(
		closestNode,
		key.Take(closestNodeKeyLength+1+commonPrefixLength),
	)
	nodeWithValue := branchNode

	if key.tokensLength == branchNode.key.tokensLength {
		// the branch node has exactly the key to be inserted as its key, so set the value on the branch node
		branchNode.setValue(value)
	} else {
		// the key to be inserted is a child of the branch node
		// create a new node and add the value to it
		newNode := newNode(
			branchNode,
			key,
		)
		newNode.setValue(value)
		if err := t.recordNewNode(newNode); err != nil {
			return nil, err
		}
		nodeWithValue = newNode
	}

	// add the existing child onto the branch node
	branchNode.setChildEntry(
		existingChildEntry.compressedPath.Token(commonPrefixLength),
		child{
			compressedPath: existingChildEntry.compressedPath.Skip(commonPrefixLength + 1),
			id:             existingChildEntry.id,
			hasValue:       existingChildEntry.hasValue,
		})

	return nodeWithValue, t.recordNewNode(branchNode)
}

// Records that a node has been created.
// Must not be called after [calculateNodeIDs] has returned.
func (t *trieView) recordNewNode(after *node) error {
	return t.recordKeyChange(after.key, after, after.hasValue(), true /* newNode */)
}

// Records that an existing node has been changed.
// Must not be called after [calculateNodeIDs] has returned.
func (t *trieView) recordNodeChange(after *node) error {
	return t.recordKeyChange(after.key, after, after.hasValue(), false /* newNode */)
}

// Records that the node associated with the given key has been deleted.
// Must not be called after [calculateNodeIDs] has returned.
func (t *trieView) recordNodeDeleted(after *node) error {
	// don't delete the root.
	if after.key.tokensLength == 0 {
		return t.recordKeyChange(after.key, after, after.hasValue(), false /* newNode */)
	}
	return t.recordKeyChange(after.key, nil, after.hasValue(), false /* newNode */)
}

// Records that the node associated with the given key has been changed.
// If it is an existing node, record what its value was before it was changed.
// Must not be called after [calculateNodeIDs] has returned.
func (t *trieView) recordKeyChange(key Path, after *node, hadValue bool, newNode bool) error {
	if t.nodesAlreadyCalculated.Get() {
		return ErrNodesAlreadyCalculated
	}

	if existing, ok := t.changes.nodes[key]; ok {
		existing.after = after
		return nil
	}

	if newNode {
		t.changes.nodes[key] = &change[*node]{
			after: after,
		}
		return nil
	}

	before, err := t.getBeforeNode(key, hadValue)
	if err != nil && !errors.Is(err, database.ErrNotFound) {
		return err
	}
	t.changes.nodes[key] = &change[*node]{
		before: before,
		after:  after,
	}
	return nil
}

// Records that a key's value has been added or updated.
// Doesn't actually change the trie data structure.
// That's deferred until we call [calculateNodeIDs].
// Must not be called after [calculateNodeIDs] has returned.
func (t *trieView) recordValueChange(key Path, value maybe.Maybe[[]byte]) error {
	if t.nodesAlreadyCalculated.Get() {
		return ErrNodesAlreadyCalculated
	}

	// update the existing change if it exists
	if existing, ok := t.changes.values[key]; ok {
		existing.after = value
		return nil
	}

	// grab the before value
	var beforeMaybe maybe.Maybe[[]byte]
	before, err := t.getParentTrie().getValue(key)
	switch err {
	case nil:
		beforeMaybe = maybe.Some(before)
	case database.ErrNotFound:
		beforeMaybe = maybe.Nothing[[]byte]()
	default:
		return err
	}

	t.changes.values[key] = &change[maybe.Maybe[[]byte]]{
		before: beforeMaybe,
		after:  value,
	}
	return nil
}

// Retrieves a node with the given [key].
<<<<<<< HEAD
// If the node is loaded from the baseDB, [hasValue] determines which database the node is stored in.
// Returns database.ErrNotFound if the node doesn't exist.
=======
// If the node is fetched from [t.parentTrie] and [id] isn't empty,
// sets the node's ID to [id].
// If the node is loaded from the baseDB, [hasValue] determines which database the node is stored in.
// Returns database.ErrNotFound if the node doesn't exist.
func (t *trieView) getNodeWithID(id ids.ID, key Path, hasValue bool) (*node, error) {
	n, err := t.getNode(key, hasValue)
	if err != nil {
		return nil, err
	}

	if id != ids.Empty && n.id == ids.Empty {
		n.id = id
	}
	return n, nil
}

>>>>>>> f1c7c3d0
func (t *trieView) getNode(key Path, hasValue bool) (*node, error) {
	// check for the key within the changed nodes
	if nodeChange, isChanged := t.changes.nodes[key]; isChanged {
		t.db.metrics.ViewNodeCacheHit()
		if nodeChange.after == nil {
			return nil, database.ErrNotFound
		}
		return nodeChange.after, nil
	}

	// get the node from the parent trie and store a local copy
	parentTrieNode, err := t.getParentTrie().getNode(key, hasValue)
	if err != nil {
		return nil, err
	}
	t.beforeNodesCache[key] = parentTrieNode
	return parentTrieNode.clone(), nil
}

// Retrieves the node with the given [key] before any changes have been made.
// If [hasValue], looks for a value node.
// Otherwise looks for an intermediate node.
// Returns database.ErrNotFound if the node doesn't exist.
func (t *trieView) getBeforeNode(key Path, hasValue bool) (*node, error) {
	if n, ok := t.beforeNodesCache[key]; ok {
		// this will now be stored in t.changes.nodes, so no longer is required here
		delete(t.beforeNodesCache, key)
		t.db.metrics.ViewNodeCacheHit()
		if n == nil {
			return nil, database.ErrNotFound
		}
		return n, nil
	}

	return t.getParentTrie().getNode(key, hasValue)
}

// Get the parent trie of the view
func (t *trieView) getParentTrie() TrieView {
	t.validityTrackingLock.RLock()
	defer t.validityTrackingLock.RUnlock()
	return t.parentTrie
}<|MERGE_RESOLUTION|>--- conflicted
+++ resolved
@@ -992,28 +992,6 @@
 	return nil
 }
 
-// Retrieves a node with the given [key].
-<<<<<<< HEAD
-// If the node is loaded from the baseDB, [hasValue] determines which database the node is stored in.
-// Returns database.ErrNotFound if the node doesn't exist.
-=======
-// If the node is fetched from [t.parentTrie] and [id] isn't empty,
-// sets the node's ID to [id].
-// If the node is loaded from the baseDB, [hasValue] determines which database the node is stored in.
-// Returns database.ErrNotFound if the node doesn't exist.
-func (t *trieView) getNodeWithID(id ids.ID, key Path, hasValue bool) (*node, error) {
-	n, err := t.getNode(key, hasValue)
-	if err != nil {
-		return nil, err
-	}
-
-	if id != ids.Empty && n.id == ids.Empty {
-		n.id = id
-	}
-	return n, nil
-}
-
->>>>>>> f1c7c3d0
 func (t *trieView) getNode(key Path, hasValue bool) (*node, error) {
 	// check for the key within the changed nodes
 	if nodeChange, isChanged := t.changes.nodes[key]; isChanged {
