--- conflicted
+++ resolved
@@ -146,11 +146,7 @@
 	parentTrie TrieView,
 	changes ViewChanges,
 ) (*trieView, error) {
-<<<<<<< HEAD
-	sentinelNode, err := parentTrie.getEditableNode(db.sentinelPath, false /* hasValue */)
-=======
-	root, err := parentTrie.getEditableNode(db.rootKey, false /* hasValue */)
->>>>>>> a21d0cf1
+	sentinelNode, err := parentTrie.getEditableNode(Key{}, false /* hasValue */)
 	if err != nil {
 		if err == database.ErrNotFound {
 			return nil, ErrNoValidRoot
@@ -202,11 +198,7 @@
 		return nil, ErrNoValidRoot
 	}
 
-<<<<<<< HEAD
-	passedSentinelChange, ok := changes.nodes[db.sentinelPath]
-=======
-	passedRootChange, ok := changes.nodes[db.rootKey]
->>>>>>> a21d0cf1
+	passedSentinelChange, ok := changes.nodes[Key{}]
 	if !ok {
 		return nil, ErrNoValidRoot
 	}
