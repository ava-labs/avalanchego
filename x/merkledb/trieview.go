// Copyright (C) 2019-2023, Ava Labs, Inc. All rights reserved.
// See the file LICENSE for licensing terms.

package merkledb

import (
	"bytes"
	"context"
	"errors"
	"fmt"
	"sync"

	"go.opentelemetry.io/otel/attribute"

	oteltrace "go.opentelemetry.io/otel/trace"

	"golang.org/x/exp/slices"

	"github.com/ava-labs/avalanchego/database"
	"github.com/ava-labs/avalanchego/ids"
	"github.com/ava-labs/avalanchego/utils"
	"github.com/ava-labs/avalanchego/utils/maybe"
)

const (
	initKeyValuesSize        = 256
	defaultPreallocationSize = 100
)

var (
	_ TrieView = (*trieView)(nil)

	ErrCommitted                  = errors.New("view has been committed")
	ErrInvalid                    = errors.New("the trie this view was based on has changed, rendering this view invalid")
	ErrPartialByteLengthWithValue = errors.New(
		"the underlying db only supports whole number of byte keys, so cannot record changes with partial byte lengths",
	)
	ErrGetPathToFailure       = errors.New("GetPathTo failed to return the closest node")
	ErrStartAfterEnd          = errors.New("start key > end key")
	ErrNoValidRoot            = errors.New("a valid root was not provided to the trieView constructor")
	ErrParentNotDatabase      = errors.New("parent trie is not database")
	ErrNodesAlreadyCalculated = errors.New("cannot modify the trie after the node changes have been calculated")
)

type trieView struct {
	// If true, this view has been committed.
	// [commitLock] must be held while accessing this field.
	committed  bool
	commitLock sync.RWMutex

	// tracking bool to enforce that no changes are made to the trie after the nodes have been calculated
	nodesAlreadyCalculated utils.Atomic[bool]

	// calculateNodesOnce is a once to ensure that node calculation only occurs a single time
	calculateNodesOnce sync.Once

	// Controls the trie's validity related fields.
	// Must be held while reading/writing [childViews], [invalidated], and [parentTrie].
	// Only use to lock current trieView or descendants of the current trieView
	// DO NOT grab the [validityTrackingLock] of any ancestor trie while this is held.
	validityTrackingLock sync.RWMutex

	// If true, this view has been invalidated and can't be used.
	//
	// Invariant: This view is marked as invalid before any of its ancestors change.
	// Since we ensure that all subviews are marked invalid before making an invalidating change
	// then if we are still valid at the end of the function, then no corrupting changes could have
	// occurred during execution.
	// Namely, if we have a method with:
	//
	// *Code Accessing Ancestor State*
	//
	// if t.isInvalid() {
	//     return ErrInvalid
	//  }
	// return [result]
	//
	// If the invalidated check passes, then we're guaranteed that no ancestor changes occurred
	// during the code that accessed ancestor state and the result of that work is still valid
	//
	// [validityTrackingLock] must be held when reading/writing this field.
	invalidated bool

	// the uncommitted parent trie of this view
	// [validityTrackingLock] must be held when reading/writing this field.
	parentTrie TrieView

	// The valid children of this trie.
	// [validityTrackingLock] must be held when reading/writing this field.
	childViews []*trieView

	// Changes made to this view.
	// May include nodes that haven't been updated
	// but will when their ID is recalculated.
	changes *changeSummary

	db *merkleDB

	// The root of the trie represented by this view.
	root *node
}

// NewView returns a new view on top of this Trie where the passed changes
// have been applied.
// Adds the new view to [t.childViews].
// Assumes [t.commitLock] isn't held.
func (t *trieView) NewView(
	ctx context.Context,
	changes ViewChanges,
) (TrieView, error) {
	if t.isInvalid() {
		return nil, ErrInvalid
	}
	t.commitLock.RLock()
	defer t.commitLock.RUnlock()

	if t.committed {
		return t.getParentTrie().NewView(ctx, changes)
	}

	if err := t.calculateNodeIDs(ctx); err != nil {
		return nil, err
	}

	newView, err := newTrieView(t.db, t, changes)
	if err != nil {
		return nil, err
	}

	t.validityTrackingLock.Lock()
	defer t.validityTrackingLock.Unlock()

	if t.invalidated {
		return nil, ErrInvalid
	}
	t.childViews = append(t.childViews, newView)

	return newView, nil
}

// Creates a new view with the given [parentTrie].
// Assumes [parentTrie] isn't locked.
func newTrieView(
	db *merkleDB,
	parentTrie TrieView,
	changes ViewChanges,
) (*trieView, error) {
	root, err := parentTrie.getEditableNode(db.rootKey, false /* hasValue */)
	if err != nil {
		if err == database.ErrNotFound {
			return nil, ErrNoValidRoot
		}
		return nil, err
	}

	newView := &trieView{
		root:       root,
		db:         db,
		parentTrie: parentTrie,
		changes:    newChangeSummary(len(changes.BatchOps) + len(changes.MapOps)),
	}

	for _, op := range changes.BatchOps {
		key := op.Key
		if !changes.ConsumeBytes {
			key = slices.Clone(op.Key)
		}

		newVal := maybe.Nothing[[]byte]()
		if !op.Delete {
			newVal = maybe.Some(op.Value)
			if !changes.ConsumeBytes {
				newVal = maybe.Some(slices.Clone(op.Value))
			}
		}
		if err := newView.recordValueChange(db.toKey(key), newVal); err != nil {
			return nil, err
		}
	}
	for keyString, val := range changes.MapOps {
		if !changes.ConsumeBytes {
			val = maybe.Bind(val, slices.Clone[[]byte])
		}
		if err := newView.recordValueChange(db.toKey(stringToByteSlice(keyString)), val); err != nil {
			return nil, err
		}
	}
	return newView, nil
}

// Creates a view of the db at a historical root using the provided changes
func newHistoricalTrieView(
	db *merkleDB,
	changes *changeSummary,
) (*trieView, error) {
	if changes == nil {
		return nil, ErrNoValidRoot
	}

	passedRootChange, ok := changes.nodes[db.rootKey]
	if !ok {
		return nil, ErrNoValidRoot
	}

	newView := &trieView{
		root:       passedRootChange.after,
		db:         db,
		parentTrie: db,
		changes:    changes,
	}
	// since this is a set of historical changes, all nodes have already been calculated
	// since no new changes have occurred, no new calculations need to be done
	newView.calculateNodesOnce.Do(func() {})
	newView.nodesAlreadyCalculated.Set(true)
	return newView, nil
}

// Recalculates the node IDs for all changed nodes in the trie.
// Cancelling [ctx] doesn't cancel calculation. It's used only for tracing.
func (t *trieView) calculateNodeIDs(ctx context.Context) error {
	var err error
	t.calculateNodesOnce.Do(func() {
		if t.isInvalid() {
			err = ErrInvalid
			return
		}
		defer t.nodesAlreadyCalculated.Set(true)

		// We wait to create the span until after checking that we need to actually
		// calculateNodeIDs to make traces more useful (otherwise there may be a span
		// per key modified even though IDs are not re-calculated).
		_, span := t.db.infoTracer.Start(ctx, "MerkleDB.trieview.calculateNodeIDs")
		defer span.End()

		// add all the changed key/values to the nodes of the trie
		for key, change := range t.changes.values {
			if change.after.IsNothing() {
				// Note we're setting [err] defined outside this function.
				if err = t.remove(key); err != nil {
					return
				}
				// Note we're setting [err] defined outside this function.
			} else if _, err = t.insert(key, change.after); err != nil {
				return
			}
		}

		_ = t.db.calculateNodeIDsSema.Acquire(context.Background(), 1)
		t.calculateNodeIDsHelper(t.root)
		t.db.calculateNodeIDsSema.Release(1)
		t.changes.rootID = t.root.id

		// ensure no ancestor changes occurred during execution
		if t.isInvalid() {
			err = ErrInvalid
			return
		}
	})
	return err
}

// Calculates the ID of all descendants of [n] which need to be recalculated,
// and then calculates the ID of [n] itself.
func (t *trieView) calculateNodeIDsHelper(n *node) {
	var (
		// We use [wg] to wait until all descendants of [n] have been updated.
		wg              sync.WaitGroup
		updatedChildren = make(chan *node, len(n.children))
	)

	for childIndex, child := range n.children {
<<<<<<< HEAD
		childKey := n.key.Append(childIndex).Extend(child.compressedKey)
		childNodeChange, ok := t.changes.nodes[childKey]
=======
		childPath := n.key.AppendExtend(childIndex, child.compressedPath)
		childNodeChange, ok := t.changes.nodes[childPath]
>>>>>>> 188f2b2f
		if !ok {
			// This child wasn't changed.
			continue
		}

		wg.Add(1)
		calculateChildID := func() {
			defer wg.Done()

			t.calculateNodeIDsHelper(childNodeChange.after)

			// Note that this will never block
			updatedChildren <- childNodeChange.after
		}

		// Try updating the child and its descendants in a goroutine.
		if ok := t.db.calculateNodeIDsSema.TryAcquire(1); ok {
			go func() {
				calculateChildID()
				t.db.calculateNodeIDsSema.Release(1)
			}()
		} else {
			// We're at the goroutine limit; do the work in this goroutine.
			calculateChildID()
		}
	}

	// Wait until all descendants of [n] have been updated.
	wg.Wait()
	close(updatedChildren)

	keyLength := n.key.tokenLength
	for updatedChild := range updatedChildren {
		index := updatedChild.key.Token(keyLength)
		n.setChildEntry(index, child{
			compressedKey: n.children[index].compressedKey,
			id:            updatedChild.id,
			hasValue:      updatedChild.hasValue(),
		})
	}

	// The IDs [n]'s descendants are up to date so we can calculate [n]'s ID.
	n.calculateID(t.db.metrics)
}

// GetProof returns a proof that [keyBytes] is in or not in trie [t].
func (t *trieView) GetProof(ctx context.Context, keyBytes []byte) (*Proof, error) {
	_, span := t.db.infoTracer.Start(ctx, "MerkleDB.trieview.GetProof")
	defer span.End()

	if err := t.calculateNodeIDs(ctx); err != nil {
		return nil, err
	}

	return t.getProof(ctx, keyBytes)
}

// Returns a proof that [keyBytes] is in or not in trie [t].
func (t *trieView) getProof(ctx context.Context, keyBytes []byte) (*Proof, error) {
	_, span := t.db.infoTracer.Start(ctx, "MerkleDB.trieview.getProof")
	defer span.End()

	proof := &Proof{
		Key: t.db.toKey(keyBytes),
	}

	proofPath, err := t.getPathTo(proof.Key)
	if err != nil {
		return nil, err
	}

	// From root --> node from left --> right.
	proof.Path = make([]ProofNode, len(proofPath), len(proofPath)+1)
	for i, node := range proofPath {
		proof.Path[i] = node.asProofNode()
	}

	closestNode := proofPath[len(proofPath)-1]

	if closestNode.key == proof.Key {
		// There is a node with the given [key].
		proof.Value = maybe.Bind(closestNode.value, slices.Clone[[]byte])
		return proof, nil
	}

	// There is no node with the given [key].
	// If there is a child at the index where the node would be
	// if it existed, include that child in the proof.
	nextIndex := proof.Key.Token(closestNode.key.tokenLength)
	child, ok := closestNode.children[nextIndex]
	if !ok {
		return proof, nil
	}

	childNode, err := t.getNodeWithID(
		child.id,
<<<<<<< HEAD
		closestNode.key.Append(nextIndex).Extend(child.compressedKey),
=======
		closestNode.key.AppendExtend(nextIndex, child.compressedPath),
>>>>>>> 188f2b2f
		child.hasValue,
	)
	if err != nil {
		return nil, err
	}
	proof.Path = append(proof.Path, childNode.asProofNode())
	if t.isInvalid() {
		return nil, ErrInvalid
	}
	return proof, nil
}

// GetRangeProof returns a range proof for (at least part of) the key range [start, end].
// The returned proof's [KeyValues] has at most [maxLength] values.
// [maxLength] must be > 0.
func (t *trieView) GetRangeProof(
	ctx context.Context,
	start maybe.Maybe[[]byte],
	end maybe.Maybe[[]byte],
	maxLength int,
) (*RangeProof, error) {
	ctx, span := t.db.infoTracer.Start(ctx, "MerkleDB.trieview.GetRangeProof")
	defer span.End()

	if start.HasValue() && end.HasValue() && bytes.Compare(start.Value(), end.Value()) == 1 {
		return nil, ErrStartAfterEnd
	}

	if maxLength <= 0 {
		return nil, fmt.Errorf("%w but was %d", ErrInvalidMaxLength, maxLength)
	}

	if err := t.calculateNodeIDs(ctx); err != nil {
		return nil, err
	}

	var result RangeProof

	result.KeyValues = make([]KeyValue, 0, initKeyValuesSize)
	it := t.NewIteratorWithStart(start.Value())
	for it.Next() && len(result.KeyValues) < maxLength && (end.IsNothing() || bytes.Compare(it.Key(), end.Value()) <= 0) {
		// clone the value to prevent editing of the values stored within the trie
		result.KeyValues = append(result.KeyValues, KeyValue{
			Key:   it.Key(),
			Value: slices.Clone(it.Value()),
		})
	}
	it.Release()
	if err := it.Error(); err != nil {
		return nil, err
	}

	// This proof may not contain all key-value pairs in [start, end] due to size limitations.
	// The end proof we provide should be for the last key-value pair in the proof, not for
	// the last key-value pair requested, which may not be in this proof.
	var (
		endProof *Proof
		err      error
	)
	if len(result.KeyValues) > 0 {
		greatestKey := result.KeyValues[len(result.KeyValues)-1].Key
		endProof, err = t.getProof(ctx, greatestKey)
		if err != nil {
			return nil, err
		}
	} else if end.HasValue() {
		endProof, err = t.getProof(ctx, end.Value())
		if err != nil {
			return nil, err
		}
	}
	if endProof != nil {
		result.EndProof = endProof.Path
	}

	if start.HasValue() {
		startProof, err := t.getProof(ctx, start.Value())
		if err != nil {
			return nil, err
		}
		result.StartProof = startProof.Path

		// strip out any common nodes to reduce proof size
		i := 0
		for ; i < len(result.StartProof) &&
			i < len(result.EndProof) &&
			result.StartProof[i].Key == result.EndProof[i].Key; i++ {
		}
		result.StartProof = result.StartProof[i:]
	}

	if len(result.StartProof) == 0 && len(result.EndProof) == 0 && len(result.KeyValues) == 0 {
		// If the range is empty, return the root proof.
		rootProof, err := t.getProof(ctx, rootKey)
		if err != nil {
			return nil, err
		}
		result.EndProof = rootProof.Path
	}

	if t.isInvalid() {
		return nil, ErrInvalid
	}
	return &result, nil
}

// CommitToDB commits changes from this trie to the underlying DB.
func (t *trieView) CommitToDB(ctx context.Context) error {
	ctx, span := t.db.infoTracer.Start(ctx, "MerkleDB.trieview.CommitToDB")
	defer span.End()

	t.db.commitLock.Lock()
	defer t.db.commitLock.Unlock()

	return t.commitToDB(ctx)
}

// Commits the changes from [trieToCommit] to this view,
// this view to its parent, and so on until committing to the db.
// Assumes [t.db.commitLock] is held.
func (t *trieView) commitToDB(ctx context.Context) error {
	t.commitLock.Lock()
	defer t.commitLock.Unlock()

	ctx, span := t.db.infoTracer.Start(ctx, "MerkleDB.trieview.commitToDB", oteltrace.WithAttributes(
		attribute.Int("changeCount", len(t.changes.values)),
	))
	defer span.End()

	// Call this here instead of in [t.db.commitChanges]
	// because doing so there would be a deadlock.
	if err := t.calculateNodeIDs(ctx); err != nil {
		return err
	}

	if err := t.db.commitChanges(ctx, t); err != nil {
		return err
	}

	t.committed = true

	return nil
}

// Assumes [t.validityTrackingLock] isn't held.
func (t *trieView) isInvalid() bool {
	t.validityTrackingLock.RLock()
	defer t.validityTrackingLock.RUnlock()

	return t.invalidated
}

// Invalidates this view and all descendants.
// Assumes [t.validityTrackingLock] isn't held.
func (t *trieView) invalidate() {
	t.validityTrackingLock.Lock()
	defer t.validityTrackingLock.Unlock()

	t.invalidated = true

	for _, childView := range t.childViews {
		childView.invalidate()
	}

	// after invalidating the children, they no longer need to be tracked
	t.childViews = make([]*trieView, 0, defaultPreallocationSize)
}

func (t *trieView) updateParent(newParent TrieView) {
	t.validityTrackingLock.Lock()
	defer t.validityTrackingLock.Unlock()

	t.parentTrie = newParent
}

// GetMerkleRoot returns the ID of the root of this trie.
func (t *trieView) GetMerkleRoot(ctx context.Context) (ids.ID, error) {
	if err := t.calculateNodeIDs(ctx); err != nil {
		return ids.Empty, err
	}
	return t.root.id, nil
}

func (t *trieView) GetValues(ctx context.Context, keys [][]byte) ([][]byte, []error) {
	_, span := t.db.debugTracer.Start(ctx, "MerkleDB.trieview.GetValues", oteltrace.WithAttributes(
		attribute.Int("keyCount", len(keys)),
	))
	defer span.End()

	results := make([][]byte, len(keys))
	valueErrors := make([]error, len(keys))

	for i, key := range keys {
		results[i], valueErrors[i] = t.getValueCopy(t.db.toKey(key))
	}
	return results, valueErrors
}

// GetValue returns the value for the given [key].
// Returns database.ErrNotFound if it doesn't exist.
func (t *trieView) GetValue(ctx context.Context, key []byte) ([]byte, error) {
	_, span := t.db.debugTracer.Start(ctx, "MerkleDB.trieview.GetValue")
	defer span.End()

	return t.getValueCopy(t.db.toKey(key))
}

// getValueCopy returns a copy of the value for the given [key].
// Returns database.ErrNotFound if it doesn't exist.
func (t *trieView) getValueCopy(key Key) ([]byte, error) {
	val, err := t.getValue(key)
	if err != nil {
		return nil, err
	}
	return slices.Clone(val), nil
}

func (t *trieView) getValue(key Key) ([]byte, error) {
	if t.isInvalid() {
		return nil, ErrInvalid
	}

	if change, ok := t.changes.values[key]; ok {
		t.db.metrics.ViewValueCacheHit()
		if change.after.IsNothing() {
			return nil, database.ErrNotFound
		}
		return change.after.Value(), nil
	}
	t.db.metrics.ViewValueCacheMiss()

	// if we don't have local copy of the key, then grab a copy from the parent trie
	value, err := t.getParentTrie().getValue(key)
	if err != nil {
		return nil, err
	}

	// ensure no ancestor changes occurred during execution
	if t.isInvalid() {
		return nil, ErrInvalid
	}

	return value, nil
}

// Must not be called after [calculateNodeIDs] has returned.
func (t *trieView) remove(key Key) error {
	if t.nodesAlreadyCalculated.Get() {
		return ErrNodesAlreadyCalculated
	}

	nodePath, err := t.getPathTo(key)
	if err != nil {
		return err
	}

	nodeToDelete := nodePath[len(nodePath)-1]

	if nodeToDelete.key != key || !nodeToDelete.hasValue() {
		// the key wasn't in the trie or doesn't have a value so there's nothing to do
		return nil
	}

	// A node with ancestry [nodePath] is being deleted, so we need to recalculate
	// all the nodes in this path.
	for _, node := range nodePath {
		if err := t.recordNodeChange(node); err != nil {
			return err
		}
	}

	nodeToDelete.setValue(maybe.Nothing[[]byte]())
	if err := t.recordNodeChange(nodeToDelete); err != nil {
		return err
	}

	// if the removed node has no children, the node can be removed from the trie
	if len(nodeToDelete.children) == 0 {
		return t.deleteEmptyNodes(nodePath)
	}

	if len(nodePath) == 1 {
		return nil
	}
	parent := nodePath[len(nodePath)-2]

	// merge this node and its descendants into a single node if possible
	if err = t.compressNodePath(parent, nodeToDelete); err != nil {
		return err
	}

	return nil
}

// Merges together nodes in the inclusive descendants of [node] that
// have no value and a single child into one node with a compressed
// path until a node that doesn't meet those criteria is reached.
// [parent] is [node]'s parent.
// Assumes at least one of the following is true:
// * [node] has a value.
// * [node] has children.
// Must not be called after [calculateNodeIDs] has returned.
func (t *trieView) compressNodePath(parent, node *node) error {
	if t.nodesAlreadyCalculated.Get() {
		return ErrNodesAlreadyCalculated
	}

	// don't collapse into this node if it's the root, doesn't have 1 child, or has a value
	if len(node.children) != 1 || node.hasValue() {
		return nil
	}

	// delete all empty nodes with a single child under [node]
	for len(node.children) == 1 && !node.hasValue() {
		if err := t.recordNodeDeleted(node); err != nil {
			return err
		}

		var (
			childEntry child
			childPath  Key
		)
		// There is only one child, but we don't know the index.
		// "Cycle" over the key/values to find the only child.
		// Note this iteration once because len(node.children) == 1.
		for index, entry := range node.children {
<<<<<<< HEAD
			childPath = node.key.Append(index).Extend(entry.compressedKey)
=======
			childPath = node.key.AppendExtend(index, entry.compressedPath)
>>>>>>> 188f2b2f
			childEntry = entry
		}

		nextNode, err := t.getNodeWithID(childEntry.id, childPath, childEntry.hasValue)
		if err != nil {
			return err
		}
		node = nextNode
	}

	// [node] is the first node with multiple children.
	// combine it with the [node] passed in.
	parent.addChild(node)
	return t.recordNodeChange(parent)
}

// Starting from the last node in [nodePath], traverses toward the root
// and deletes each node that has no value and no children.
// Stops when a node with a value or children is reached.
// Assumes [nodePath] is a path from the root to a node.
// Must not be called after [calculateNodeIDs] has returned.
func (t *trieView) deleteEmptyNodes(nodePath []*node) error {
	if t.nodesAlreadyCalculated.Get() {
		return ErrNodesAlreadyCalculated
	}

	node := nodePath[len(nodePath)-1]
	nextParentIndex := len(nodePath) - 2

	for ; nextParentIndex >= 0 && len(node.children) == 0 && !node.hasValue(); nextParentIndex-- {
		if err := t.recordNodeDeleted(node); err != nil {
			return err
		}

		parent := nodePath[nextParentIndex]

		parent.removeChild(node)
		if err := t.recordNodeChange(parent); err != nil {
			return err
		}

		node = parent
	}

	if nextParentIndex < 0 {
		return nil
	}
	parent := nodePath[nextParentIndex]

	return t.compressNodePath(parent, node)
}

// Returns the nodes along the path to [key].
// The first node is the root, and the last node is either the node with the
// given [key], if it's in the trie, or the node with the largest prefix of
// the [key] if it isn't in the trie.
// Always returns at least the root node.
func (t *trieView) getPathTo(key Key) ([]*node, error) {
	var (
		// all node paths start at the root
		currentNode      = t.root
		matchedPathIndex = 0
		nodes            = []*node{t.root}
	)

	// while the entire path hasn't been matched
	for matchedPathIndex < key.tokenLength {
		// confirm that a child exists and grab its ID before attempting to load it
		nextChildEntry, hasChild := currentNode.children[key.Token(matchedPathIndex)]

		// the current token for the child entry has now been handled, so increment the matchedPathIndex
		matchedPathIndex += 1

<<<<<<< HEAD
		if !hasChild || !key.Skip(matchedPathIndex).HasPrefix(nextChildEntry.compressedKey) {
=======
		if !hasChild || !key.iteratedHasPrefix(matchedPathIndex, nextChildEntry.compressedPath) {
>>>>>>> 188f2b2f
			// there was no child along the path or the child that was there doesn't match the remaining path
			return nodes, nil
		}

		// the compressed key of the entry there matched the path, so increment the matched index
		matchedPathIndex += nextChildEntry.compressedKey.tokenLength

		// grab the next node along the path
		var err error
		currentNode, err = t.getNodeWithID(nextChildEntry.id, key.Take(matchedPathIndex), nextChildEntry.hasValue)
		if err != nil {
			return nil, err
		}

		// add node to path
		nodes = append(nodes, currentNode)
	}
	return nodes, nil
}

func getLengthOfCommonPrefix(first, second Key, secondOffset int) int {
	commonIndex := 0
	for first.tokenLength > commonIndex && second.tokenLength > (commonIndex+secondOffset) && first.Token(commonIndex) == second.Token(commonIndex+secondOffset) {
		commonIndex++
	}
	return commonIndex
}

// Get a copy of the node matching the passed key from the trie.
// Used by views to get nodes from their ancestors.
func (t *trieView) getEditableNode(key Key, hadValue bool) (*node, error) {
	if t.isInvalid() {
		return nil, ErrInvalid
	}

	// grab the node in question
	n, err := t.getNodeWithID(ids.Empty, key, hadValue)
	if err != nil {
		return nil, err
	}

	// ensure no ancestor changes occurred during execution
	if t.isInvalid() {
		return nil, ErrInvalid
	}

	// return a clone of the node, so it can be edited without affecting this trie
	return n.clone(), nil
}

// insert a key/value pair into the correct node of the trie.
// Must not be called after [calculateNodeIDs] has returned.
func (t *trieView) insert(
	key Key,
	value maybe.Maybe[[]byte],
) (*node, error) {
	if t.nodesAlreadyCalculated.Get() {
		return nil, ErrNodesAlreadyCalculated
	}

	// find the node that most closely matches [key]
	pathToNode, err := t.getPathTo(key)
	if err != nil {
		return nil, err
	}

	// We're inserting a node whose ancestry is [pathToNode]
	// so we'll need to recalculate their IDs.
	for _, node := range pathToNode {
		if err := t.recordNodeChange(node); err != nil {
			return nil, err
		}
	}

	closestNode := pathToNode[len(pathToNode)-1]

	// a node with that exact path already exists so update its value
	if closestNode.key == key {
		closestNode.setValue(value)
		// closestNode was already marked as changed in the ancestry loop above
		return closestNode, nil
	}

	closestNodeKeyLength := closestNode.key.tokenLength

	// A node with the exact key doesn't exist so determine the portion of the
	// key that hasn't been matched yet
	// Note that [key] has prefix [closestNodeFullPath] but exactMatch was false,
	// so [key] must be longer than [closestNodeFullPath] and the following index and slice won't OOB.
	existingChildEntry, hasChild := closestNode.children[key.Token(closestNodeKeyLength)]
	if !hasChild {
		// there are no existing nodes along the path [fullPath], so create a new node to insert [value]
		newNode := newNode(
			closestNode,
			key,
		)
		newNode.setValue(value)
		return newNode, t.recordNewNode(newNode)
	}

	// if we have reached this point, then the [fullpath] we are trying to insert and
	// the existing path node have some common prefix.
	// a new branching node will be created that will represent this common prefix and
	// have the existing path node and the value being inserted as children.

	// generate the new branch node
	// find how many tokens are common between the existing child's compressed key and
	// the current key(offset by the closest node's key),
	// then move all the common tokens into the branch node
	commonPrefixLength := getLengthOfCommonPrefix(existingChildEntry.compressedKey, key, closestNodeKeyLength+1)

	// If the length of the existing child's compressed key is less than or equal to the branch node's key that implies that the existing child's key matched the key to be inserted.
	// Since it matched the key to be inserted, it should have been the last node returned by GetPathTo
	if existingChildEntry.compressedKey.tokenLength <= commonPrefixLength {
		return nil, ErrGetPathToFailure
	}

	branchNode := newNode(
		closestNode,
		key.Take(closestNodeKeyLength+1+commonPrefixLength),
	)
	nodeWithValue := branchNode

	if key.tokenLength == branchNode.key.tokenLength {
		// the branch node has exactly the key to be inserted as its key, so set the value on the branch node
		branchNode.setValue(value)
	} else {
		// the key to be inserted is a child of the branch node
		// create a new node and add the value to it
		newNode := newNode(
			branchNode,
			key,
		)
		newNode.setValue(value)
		if err := t.recordNewNode(newNode); err != nil {
			return nil, err
		}
		nodeWithValue = newNode
	}

	// add the existing child onto the branch node
	branchNode.setChildEntry(
		existingChildEntry.compressedKey.Token(commonPrefixLength),
		child{
			compressedKey: existingChildEntry.compressedKey.Skip(commonPrefixLength + 1),
			id:            existingChildEntry.id,
			hasValue:      existingChildEntry.hasValue,
		})

	return nodeWithValue, t.recordNewNode(branchNode)
}

// Records that a node has been created.
// Must not be called after [calculateNodeIDs] has returned.
func (t *trieView) recordNewNode(after *node) error {
	return t.recordKeyChange(after.key, after, after.hasValue(), true /* newNode */)
}

// Records that an existing node has been changed.
// Must not be called after [calculateNodeIDs] has returned.
func (t *trieView) recordNodeChange(after *node) error {
	return t.recordKeyChange(after.key, after, after.hasValue(), false /* newNode */)
}

// Records that the node associated with the given key has been deleted.
// Must not be called after [calculateNodeIDs] has returned.
func (t *trieView) recordNodeDeleted(after *node) error {
	// don't delete the root.
	if after.key.tokenLength == 0 {
		return t.recordKeyChange(after.key, after, after.hasValue(), false /* newNode */)
	}
	return t.recordKeyChange(after.key, nil, after.hasValue(), false /* newNode */)
}

// Records that the node associated with the given key has been changed.
// If it is an existing node, record what its value was before it was changed.
// Must not be called after [calculateNodeIDs] has returned.
func (t *trieView) recordKeyChange(key Key, after *node, hadValue bool, newNode bool) error {
	if t.nodesAlreadyCalculated.Get() {
		return ErrNodesAlreadyCalculated
	}

	if existing, ok := t.changes.nodes[key]; ok {
		existing.after = after
		return nil
	}

	if newNode {
		t.changes.nodes[key] = &change[*node]{
			after: after,
		}
		return nil
	}

	before, err := t.getParentTrie().getEditableNode(key, hadValue)
	if err != nil && err != database.ErrNotFound {
		return err
	}
	t.changes.nodes[key] = &change[*node]{
		before: before,
		after:  after,
	}
	return nil
}

// Records that a key's value has been added or updated.
// Doesn't actually change the trie data structure.
// That's deferred until we call [calculateNodeIDs].
// Must not be called after [calculateNodeIDs] has returned.
func (t *trieView) recordValueChange(key Key, value maybe.Maybe[[]byte]) error {
	if t.nodesAlreadyCalculated.Get() {
		return ErrNodesAlreadyCalculated
	}

	// update the existing change if it exists
	if existing, ok := t.changes.values[key]; ok {
		existing.after = value
		return nil
	}

	// grab the before value
	var beforeMaybe maybe.Maybe[[]byte]
	before, err := t.getParentTrie().getValue(key)
	switch err {
	case nil:
		beforeMaybe = maybe.Some(before)
	case database.ErrNotFound:
		beforeMaybe = maybe.Nothing[[]byte]()
	default:
		return err
	}

	t.changes.values[key] = &change[maybe.Maybe[[]byte]]{
		before: beforeMaybe,
		after:  value,
	}
	return nil
}

// Retrieves a node with the given [key].
// If the node is fetched from [t.parentTrie] and [id] isn't empty,
// sets the node's ID to [id].
// If the node is loaded from the baseDB, [hasValue] determines which database the node is stored in.
// Returns database.ErrNotFound if the node doesn't exist.
func (t *trieView) getNodeWithID(id ids.ID, key Key, hasValue bool) (*node, error) {
	// check for the key within the changed nodes
	if nodeChange, isChanged := t.changes.nodes[key]; isChanged {
		t.db.metrics.ViewNodeCacheHit()
		if nodeChange.after == nil {
			return nil, database.ErrNotFound
		}
		return nodeChange.after, nil
	}

	// get the node from the parent trie and store a local copy
	parentTrieNode, err := t.getParentTrie().getEditableNode(key, hasValue)
	if err != nil {
		return nil, err
	}

	// only need to initialize the id if it's from the parent trie.
	// nodes in the current view change list have already been initialized.
	if id != ids.Empty {
		parentTrieNode.id = id
	}
	return parentTrieNode, nil
}

// Get the parent trie of the view
func (t *trieView) getParentTrie() TrieView {
	t.validityTrackingLock.RLock()
	defer t.validityTrackingLock.RUnlock()
	return t.parentTrie
}<|MERGE_RESOLUTION|>--- conflicted
+++ resolved
@@ -145,7 +145,7 @@
 	parentTrie TrieView,
 	changes ViewChanges,
 ) (*trieView, error) {
-	root, err := parentTrie.getEditableNode(db.rootKey, false /* hasValue */)
+	root, err := parentTrie.getEditableNode(db.rootPath, false /* hasValue */)
 	if err != nil {
 		if err == database.ErrNotFound {
 			return nil, ErrNoValidRoot
@@ -173,15 +173,15 @@
 				newVal = maybe.Some(slices.Clone(op.Value))
 			}
 		}
-		if err := newView.recordValueChange(db.toKey(key), newVal); err != nil {
+		if err := newView.recordValueChange(db.newPath(key), newVal); err != nil {
 			return nil, err
 		}
 	}
-	for keyString, val := range changes.MapOps {
+	for key, val := range changes.MapOps {
 		if !changes.ConsumeBytes {
 			val = maybe.Bind(val, slices.Clone[[]byte])
 		}
-		if err := newView.recordValueChange(db.toKey(stringToByteSlice(keyString)), val); err != nil {
+		if err := newView.recordValueChange(db.newPath(stringToByteSlice(key)), val); err != nil {
 			return nil, err
 		}
 	}
@@ -197,7 +197,7 @@
 		return nil, ErrNoValidRoot
 	}
 
-	passedRootChange, ok := changes.nodes[db.rootKey]
+	passedRootChange, ok := changes.nodes[db.rootPath]
 	if !ok {
 		return nil, ErrNoValidRoot
 	}
@@ -269,13 +269,8 @@
 	)
 
 	for childIndex, child := range n.children {
-<<<<<<< HEAD
-		childKey := n.key.Append(childIndex).Extend(child.compressedKey)
-		childNodeChange, ok := t.changes.nodes[childKey]
-=======
 		childPath := n.key.AppendExtend(childIndex, child.compressedPath)
 		childNodeChange, ok := t.changes.nodes[childPath]
->>>>>>> 188f2b2f
 		if !ok {
 			// This child wasn't changed.
 			continue
@@ -307,13 +302,13 @@
 	wg.Wait()
 	close(updatedChildren)
 
-	keyLength := n.key.tokenLength
+	keyLength := n.key.tokensLength
 	for updatedChild := range updatedChildren {
 		index := updatedChild.key.Token(keyLength)
 		n.setChildEntry(index, child{
-			compressedKey: n.children[index].compressedKey,
-			id:            updatedChild.id,
-			hasValue:      updatedChild.hasValue(),
+			compressedPath: n.children[index].compressedPath,
+			id:             updatedChild.id,
+			hasValue:       updatedChild.hasValue(),
 		})
 	}
 
@@ -321,8 +316,8 @@
 	n.calculateID(t.db.metrics)
 }
 
-// GetProof returns a proof that [keyBytes] is in or not in trie [t].
-func (t *trieView) GetProof(ctx context.Context, keyBytes []byte) (*Proof, error) {
+// GetProof returns a proof that [bytesPath] is in or not in trie [t].
+func (t *trieView) GetProof(ctx context.Context, key []byte) (*Proof, error) {
 	_, span := t.db.infoTracer.Start(ctx, "MerkleDB.trieview.GetProof")
 	defer span.End()
 
@@ -330,16 +325,16 @@
 		return nil, err
 	}
 
-	return t.getProof(ctx, keyBytes)
-}
-
-// Returns a proof that [keyBytes] is in or not in trie [t].
-func (t *trieView) getProof(ctx context.Context, keyBytes []byte) (*Proof, error) {
+	return t.getProof(ctx, key)
+}
+
+// Returns a proof that [bytesPath] is in or not in trie [t].
+func (t *trieView) getProof(ctx context.Context, key []byte) (*Proof, error) {
 	_, span := t.db.infoTracer.Start(ctx, "MerkleDB.trieview.getProof")
 	defer span.End()
 
 	proof := &Proof{
-		Key: t.db.toKey(keyBytes),
+		Key: t.db.newPath(key),
 	}
 
 	proofPath, err := t.getPathTo(proof.Key)
@@ -364,7 +359,7 @@
 	// There is no node with the given [key].
 	// If there is a child at the index where the node would be
 	// if it existed, include that child in the proof.
-	nextIndex := proof.Key.Token(closestNode.key.tokenLength)
+	nextIndex := proof.Key.Token(closestNode.key.tokensLength)
 	child, ok := closestNode.children[nextIndex]
 	if !ok {
 		return proof, nil
@@ -372,11 +367,7 @@
 
 	childNode, err := t.getNodeWithID(
 		child.id,
-<<<<<<< HEAD
-		closestNode.key.Append(nextIndex).Extend(child.compressedKey),
-=======
 		closestNode.key.AppendExtend(nextIndex, child.compressedPath),
->>>>>>> 188f2b2f
 		child.hasValue,
 	)
 	if err != nil {
@@ -463,7 +454,7 @@
 		i := 0
 		for ; i < len(result.StartProof) &&
 			i < len(result.EndProof) &&
-			result.StartProof[i].Key == result.EndProof[i].Key; i++ {
+			result.StartProof[i].KeyPath == result.EndProof[i].KeyPath; i++ {
 		}
 		result.StartProof = result.StartProof[i:]
 	}
@@ -570,7 +561,7 @@
 	valueErrors := make([]error, len(keys))
 
 	for i, key := range keys {
-		results[i], valueErrors[i] = t.getValueCopy(t.db.toKey(key))
+		results[i], valueErrors[i] = t.getValueCopy(t.db.newPath(key))
 	}
 	return results, valueErrors
 }
@@ -581,12 +572,12 @@
 	_, span := t.db.debugTracer.Start(ctx, "MerkleDB.trieview.GetValue")
 	defer span.End()
 
-	return t.getValueCopy(t.db.toKey(key))
+	return t.getValueCopy(t.db.newPath(key))
 }
 
 // getValueCopy returns a copy of the value for the given [key].
 // Returns database.ErrNotFound if it doesn't exist.
-func (t *trieView) getValueCopy(key Key) ([]byte, error) {
+func (t *trieView) getValueCopy(key Path) ([]byte, error) {
 	val, err := t.getValue(key)
 	if err != nil {
 		return nil, err
@@ -594,7 +585,7 @@
 	return slices.Clone(val), nil
 }
 
-func (t *trieView) getValue(key Key) ([]byte, error) {
+func (t *trieView) getValue(key Path) ([]byte, error) {
 	if t.isInvalid() {
 		return nil, ErrInvalid
 	}
@@ -623,7 +614,7 @@
 }
 
 // Must not be called after [calculateNodeIDs] has returned.
-func (t *trieView) remove(key Key) error {
+func (t *trieView) remove(key Path) error {
 	if t.nodesAlreadyCalculated.Get() {
 		return ErrNodesAlreadyCalculated
 	}
@@ -697,17 +688,13 @@
 
 		var (
 			childEntry child
-			childPath  Key
+			childPath  Path
 		)
 		// There is only one child, but we don't know the index.
 		// "Cycle" over the key/values to find the only child.
 		// Note this iteration once because len(node.children) == 1.
 		for index, entry := range node.children {
-<<<<<<< HEAD
-			childPath = node.key.Append(index).Extend(entry.compressedKey)
-=======
 			childPath = node.key.AppendExtend(index, entry.compressedPath)
->>>>>>> 188f2b2f
 			childEntry = entry
 		}
 
@@ -765,7 +752,7 @@
 // given [key], if it's in the trie, or the node with the largest prefix of
 // the [key] if it isn't in the trie.
 // Always returns at least the root node.
-func (t *trieView) getPathTo(key Key) ([]*node, error) {
+func (t *trieView) getPathTo(key Path) ([]*node, error) {
 	var (
 		// all node paths start at the root
 		currentNode      = t.root
@@ -774,24 +761,20 @@
 	)
 
 	// while the entire path hasn't been matched
-	for matchedPathIndex < key.tokenLength {
+	for matchedPathIndex < key.tokensLength {
 		// confirm that a child exists and grab its ID before attempting to load it
 		nextChildEntry, hasChild := currentNode.children[key.Token(matchedPathIndex)]
 
 		// the current token for the child entry has now been handled, so increment the matchedPathIndex
 		matchedPathIndex += 1
 
-<<<<<<< HEAD
-		if !hasChild || !key.Skip(matchedPathIndex).HasPrefix(nextChildEntry.compressedKey) {
-=======
 		if !hasChild || !key.iteratedHasPrefix(matchedPathIndex, nextChildEntry.compressedPath) {
->>>>>>> 188f2b2f
 			// there was no child along the path or the child that was there doesn't match the remaining path
 			return nodes, nil
 		}
 
-		// the compressed key of the entry there matched the path, so increment the matched index
-		matchedPathIndex += nextChildEntry.compressedKey.tokenLength
+		// the compressed path of the entry there matched the path, so increment the matched index
+		matchedPathIndex += nextChildEntry.compressedPath.tokensLength
 
 		// grab the next node along the path
 		var err error
@@ -806,9 +789,9 @@
 	return nodes, nil
 }
 
-func getLengthOfCommonPrefix(first, second Key, secondOffset int) int {
+func getLengthOfCommonPrefix(first, second Path, secondOffset int) int {
 	commonIndex := 0
-	for first.tokenLength > commonIndex && second.tokenLength > (commonIndex+secondOffset) && first.Token(commonIndex) == second.Token(commonIndex+secondOffset) {
+	for first.tokensLength > commonIndex && second.tokensLength > (commonIndex+secondOffset) && first.Token(commonIndex) == second.Token(commonIndex+secondOffset) {
 		commonIndex++
 	}
 	return commonIndex
@@ -816,7 +799,7 @@
 
 // Get a copy of the node matching the passed key from the trie.
 // Used by views to get nodes from their ancestors.
-func (t *trieView) getEditableNode(key Key, hadValue bool) (*node, error) {
+func (t *trieView) getEditableNode(key Path, hadValue bool) (*node, error) {
 	if t.isInvalid() {
 		return nil, ErrInvalid
 	}
@@ -839,7 +822,7 @@
 // insert a key/value pair into the correct node of the trie.
 // Must not be called after [calculateNodeIDs] has returned.
 func (t *trieView) insert(
-	key Key,
+	key Path,
 	value maybe.Maybe[[]byte],
 ) (*node, error) {
 	if t.nodesAlreadyCalculated.Get() {
@@ -869,7 +852,7 @@
 		return closestNode, nil
 	}
 
-	closestNodeKeyLength := closestNode.key.tokenLength
+	closestNodeKeyLength := closestNode.key.tokensLength
 
 	// A node with the exact key doesn't exist so determine the portion of the
 	// key that hasn't been matched yet
@@ -892,14 +875,14 @@
 	// have the existing path node and the value being inserted as children.
 
 	// generate the new branch node
-	// find how many tokens are common between the existing child's compressed key and
+	// find how many tokens are common between the existing child's compressed path and
 	// the current key(offset by the closest node's key),
 	// then move all the common tokens into the branch node
-	commonPrefixLength := getLengthOfCommonPrefix(existingChildEntry.compressedKey, key, closestNodeKeyLength+1)
-
-	// If the length of the existing child's compressed key is less than or equal to the branch node's key that implies that the existing child's key matched the key to be inserted.
+	commonPrefixLength := getLengthOfCommonPrefix(existingChildEntry.compressedPath, key, closestNodeKeyLength+1)
+
+	// If the length of the existing child's compressed path is less than or equal to the branch node's key that implies that the existing child's key matched the key to be inserted.
 	// Since it matched the key to be inserted, it should have been the last node returned by GetPathTo
-	if existingChildEntry.compressedKey.tokenLength <= commonPrefixLength {
+	if existingChildEntry.compressedPath.tokensLength <= commonPrefixLength {
 		return nil, ErrGetPathToFailure
 	}
 
@@ -909,7 +892,7 @@
 	)
 	nodeWithValue := branchNode
 
-	if key.tokenLength == branchNode.key.tokenLength {
+	if key.tokensLength == branchNode.key.tokensLength {
 		// the branch node has exactly the key to be inserted as its key, so set the value on the branch node
 		branchNode.setValue(value)
 	} else {
@@ -928,11 +911,11 @@
 
 	// add the existing child onto the branch node
 	branchNode.setChildEntry(
-		existingChildEntry.compressedKey.Token(commonPrefixLength),
+		existingChildEntry.compressedPath.Token(commonPrefixLength),
 		child{
-			compressedKey: existingChildEntry.compressedKey.Skip(commonPrefixLength + 1),
-			id:            existingChildEntry.id,
-			hasValue:      existingChildEntry.hasValue,
+			compressedPath: existingChildEntry.compressedPath.Skip(commonPrefixLength + 1),
+			id:             existingChildEntry.id,
+			hasValue:       existingChildEntry.hasValue,
 		})
 
 	return nodeWithValue, t.recordNewNode(branchNode)
@@ -954,7 +937,7 @@
 // Must not be called after [calculateNodeIDs] has returned.
 func (t *trieView) recordNodeDeleted(after *node) error {
 	// don't delete the root.
-	if after.key.tokenLength == 0 {
+	if after.key.tokensLength == 0 {
 		return t.recordKeyChange(after.key, after, after.hasValue(), false /* newNode */)
 	}
 	return t.recordKeyChange(after.key, nil, after.hasValue(), false /* newNode */)
@@ -963,7 +946,7 @@
 // Records that the node associated with the given key has been changed.
 // If it is an existing node, record what its value was before it was changed.
 // Must not be called after [calculateNodeIDs] has returned.
-func (t *trieView) recordKeyChange(key Key, after *node, hadValue bool, newNode bool) error {
+func (t *trieView) recordKeyChange(key Path, after *node, hadValue bool, newNode bool) error {
 	if t.nodesAlreadyCalculated.Get() {
 		return ErrNodesAlreadyCalculated
 	}
@@ -995,7 +978,7 @@
 // Doesn't actually change the trie data structure.
 // That's deferred until we call [calculateNodeIDs].
 // Must not be called after [calculateNodeIDs] has returned.
-func (t *trieView) recordValueChange(key Key, value maybe.Maybe[[]byte]) error {
+func (t *trieView) recordValueChange(key Path, value maybe.Maybe[[]byte]) error {
 	if t.nodesAlreadyCalculated.Get() {
 		return ErrNodesAlreadyCalculated
 	}
@@ -1030,7 +1013,7 @@
 // sets the node's ID to [id].
 // If the node is loaded from the baseDB, [hasValue] determines which database the node is stored in.
 // Returns database.ErrNotFound if the node doesn't exist.
-func (t *trieView) getNodeWithID(id ids.ID, key Key, hasValue bool) (*node, error) {
+func (t *trieView) getNodeWithID(id ids.ID, key Path, hasValue bool) (*node, error) {
 	// check for the key within the changed nodes
 	if nodeChange, isChanged := t.changes.nodes[key]; isChanged {
 		t.db.metrics.ViewNodeCacheHit()
