// Copyright (C) 2019-2023, Ava Labs, Inc. All rights reserved.
// See the file LICENSE for licensing terms.

package merkledb

import (
	"bytes"
	"context"
	"errors"
	"fmt"
	"runtime"
	"sync"

	"go.opentelemetry.io/otel/attribute"

	oteltrace "go.opentelemetry.io/otel/trace"

	"golang.org/x/exp/slices"
	"golang.org/x/sync/errgroup"

	"github.com/ava-labs/avalanchego/database"
	"github.com/ava-labs/avalanchego/ids"
	"github.com/ava-labs/avalanchego/utils/maybe"
)

const (
	initKeyValuesSize        = 256
	defaultPreallocationSize = 100
)

var (
	_ TrieView = (*trieView)(nil)

	ErrCommitted          = errors.New("view has been committed")
	ErrInvalid            = errors.New("the trie this view was based on has changed, rendering this view invalid")
	ErrOddLengthWithValue = errors.New(
		"the underlying db only supports whole number of byte keys, so cannot record changes with odd nibble length",
	)
	ErrGetPathToFailure = errors.New("GetPathTo failed to return the closest node")
	ErrStartAfterEnd    = errors.New("start key > end key")
	ErrViewIsNotAChild  = errors.New("passed in view is required to be a child of the current view")
	ErrNoValidRoot      = errors.New("a valid root was not provided to the trieView constructor")

	numCPU = runtime.NumCPU()
)

// Editable view of a trie, collects changes on top of a parent trie.
// Delays adding key/value pairs to the trie.
type trieView struct {
	// Must be held when reading/writing fields except validity tracking fields:
	// [childViews], [parentTrie], and [invalidated].
	// Only use to lock current trieView or ancestors of the current trieView
	lock sync.RWMutex

	// Controls the trie's validity related fields.
	// Must be held while reading/writing [childViews], [invalidated], and [parentTrie].
	// Only use to lock current trieView or descendants of the current trieView
	// DO NOT grab the [lock] or [validityTrackingLock] of this trie or any ancestor trie while this is held.
	validityTrackingLock sync.RWMutex

	// If true, this view has been invalidated and can't be used.
	//
	// Invariant: This view is marked as invalid before any of its ancestors change.
	// Since we ensure that all subviews are marked invalid before making an invalidating change
	// then if we are still valid at the end of the function, then no corrupting changes could have
	// occurred during execution.
	// Namely, if we have a method with:
	//
	// *Code Accessing Ancestor State*
	//
	// if t.isInvalid() {
	//     return ErrInvalid
	//  }
	// return [result]
	//
	// If the invalidated check passes, then we're guaranteed that no ancestor changes occurred
	// during the code that accessed ancestor state and the result of that work is still valid
	//
	// [validityTrackingLock] must be held when reading/writing this field.
	invalidated bool

	// the uncommitted parent trie of this view
	// [validityTrackingLock] must be held when reading/writing this field.
	parentTrie TrieView

	// The valid children of this trie.
	// [validityTrackingLock] must be held when reading/writing this field.
	childViews []*trieView

	// Changes made to this view.
	// May include nodes that haven't been updated
	// but will when their ID is recalculated.
	changes *changeSummary

	// Key/value pairs that have been inserted/removed but not
	// yet reflected in the trie's structure. This allows us to
	// defer the cost of updating the trie until we calculate node IDs.
	// A Nothing value indicates that the key has been removed.
	unappliedValueChanges map[path]maybe.Maybe[[]byte]

	db *merkleDB

	// The root of the trie represented by this view.
	root *node

	// True if the IDs of nodes in this view need to be recalculated.
	needsRecalculation bool

	// If true, this view has been committed and cannot be edited.
	// Calls to Insert and Remove will return ErrCommitted.
	committed bool

	estimatedSize int
}

// NewView returns a new view on top of this one.
// Adds the new view to [t.childViews].
// Assumes [t.lock] is not held.
func (t *trieView) NewView() (TrieView, error) {
	return t.NewPreallocatedView(defaultPreallocationSize)
}

// NewPreallocatedView returns a new view on top of this one with memory allocated to store the
// [estimatedChanges] number of key/value changes.
// If this view is already committed, the new view's parent will
// be set to the parent of the current view.
// Otherwise, adds the new view to [t.childViews].
// Assumes [t.lock] is not held.
func (t *trieView) NewPreallocatedView(
	estimatedChanges int,
) (TrieView, error) {
	t.lock.RLock()
	defer t.lock.RUnlock()

	if t.isInvalid() {
		return nil, ErrInvalid
	}

	if t.committed {
		return t.getParentTrie().NewPreallocatedView(estimatedChanges)
	}

	newView, err := newTrieView(t.db, t, t.root.clone(), estimatedChanges)
	if err != nil {
		return nil, err
	}

	t.validityTrackingLock.Lock()
	defer t.validityTrackingLock.Unlock()

	if t.invalidated {
		return nil, ErrInvalid
	}
	t.childViews = append(t.childViews, newView)

	return newView, nil
}

// Creates a new view with the given [parentTrie].
func newTrieView(
	db *merkleDB,
	parentTrie TrieView,
	root *node,
	estimatedSize int,
) (*trieView, error) {
	if root == nil {
		return nil, ErrNoValidRoot
	}

	return &trieView{
		root:                  root,
		db:                    db,
		parentTrie:            parentTrie,
		changes:               newChangeSummary(estimatedSize),
		estimatedSize:         estimatedSize,
		unappliedValueChanges: make(map[path]maybe.Maybe[[]byte], estimatedSize),
	}, nil
}

// Creates a new view with the given [parentTrie].
func newTrieViewWithChanges(
	db *merkleDB,
	parentTrie TrieView,
	changes *changeSummary,
	estimatedSize int,
) (*trieView, error) {
	if changes == nil {
		return nil, ErrNoValidRoot
	}

	passedRootChange, ok := changes.nodes[RootPath]
	if !ok {
		return nil, ErrNoValidRoot
	}

	return &trieView{
		root:                  passedRootChange.after,
		db:                    db,
		parentTrie:            parentTrie,
		changes:               changes,
		estimatedSize:         estimatedSize,
		unappliedValueChanges: make(map[path]maybe.Maybe[[]byte], estimatedSize),
	}, nil
}

// Recalculates the node IDs for all changed nodes in the trie.
// Assumes [t.lock] is held.
func (t *trieView) calculateNodeIDs(ctx context.Context) error {
	switch {
	case t.isInvalid():
		return ErrInvalid
	case !t.needsRecalculation:
		return nil
	case t.committed:
		// Note that this should never happen. If a view is committed, it should
		// never be edited, so [t.needsRecalculation] should always be false.
		return ErrCommitted
	}

	// We wait to create the span until after checking that we need to actually
	// calculateNodeIDs to make traces more useful (otherwise there may be a span
	// per key modified even though IDs are not re-calculated).
	ctx, span := t.db.tracer.Start(ctx, "MerkleDB.trieview.calculateNodeIDs")
	defer span.End()

	// ensure that the view under this one is up-to-date before potentially pulling in nodes from it
	// getting the Merkle root forces any unupdated nodes to recalculate their ids
	if _, err := t.getParentTrie().GetMerkleRoot(ctx); err != nil {
		return err
	}

	if err := t.applyChangedValuesToTrie(ctx); err != nil {
		return err
	}

	_, helperSpan := t.db.tracer.Start(ctx, "MerkleDB.trieview.calculateNodeIDsHelper")
	defer helperSpan.End()

	// [eg] limits the number of goroutines we start.
	var eg errgroup.Group
	eg.SetLimit(numCPU)
	if err := t.calculateNodeIDsHelper(ctx, t.root, &eg); err != nil {
		return err
	}
	if err := eg.Wait(); err != nil {
		return err
	}
	t.needsRecalculation = false
	t.changes.rootID = t.root.id

	// ensure no ancestor changes occurred during execution
	if t.isInvalid() {
		return ErrInvalid
	}

	return nil
}

// Calculates the ID of all descendants of [n] which need to be recalculated,
// and then calculates the ID of [n] itself.
func (t *trieView) calculateNodeIDsHelper(ctx context.Context, n *node, eg *errgroup.Group) error {
	var (
		// We use [wg] to wait until all descendants of [n] have been updated.
		// Note we can't wait on [eg] because [eg] may have started goroutines
		// that aren't calculating IDs for descendants of [n].
		wg              sync.WaitGroup
		updatedChildren = make(chan *node, len(n.children))
	)

	for childIndex, child := range n.children {
		childIndex, child := childIndex, child

		childPath := n.key + path(childIndex) + child.compressedPath
		childNodeChange, ok := t.changes.nodes[childPath]
		if !ok {
			// This child wasn't changed.
			continue
		}

		wg.Add(1)
		updateChild := func() error {
			defer wg.Done()

			if err := t.calculateNodeIDsHelper(ctx, childNodeChange.after, eg); err != nil {
				return err
			}

			// Note that this will never block
			updatedChildren <- childNodeChange.after
			return nil
		}

		// Try updating the child and its descendants in a goroutine.
		if ok := eg.TryGo(updateChild); !ok {
			// We're at the goroutine limit; do the work in this goroutine.
			if err := updateChild(); err != nil {
				return err
			}
		}
	}

	// Wait until all descendants of [n] have been updated.
	wg.Wait()
	close(updatedChildren)

	for child := range updatedChildren {
		n.addChild(child)
	}

	// The IDs [n]'s descendants are up to date so we can calculate [n]'s ID.
	return n.calculateID(t.db.metrics)
}

// GetProof returns a proof that [bytesPath] is in or not in trie [t].
func (t *trieView) GetProof(ctx context.Context, key []byte) (*Proof, error) {
	_, span := t.db.tracer.Start(ctx, "MerkleDB.trieview.GetProof")
	defer span.End()

	t.lock.RLock()
	defer t.lock.RUnlock()

	// only need full lock if nodes ids need to be calculated
	// looped to ensure that the value didn't change after the lock was released
	for t.needsRecalculation {
		t.lock.RUnlock()
		t.lock.Lock()
		if err := t.calculateNodeIDs(ctx); err != nil {
			return nil, err
		}
		t.lock.Unlock()
		t.lock.RLock()
	}

	return t.getProof(ctx, key)
}

// Returns a proof that [bytesPath] is in or not in trie [t].
// Assumes [t.lock] is held.
func (t *trieView) getProof(ctx context.Context, key []byte) (*Proof, error) {
	_, span := t.db.tracer.Start(ctx, "MerkleDB.trieview.getProof")
	defer span.End()

	proof := &Proof{
		Key: key,
	}

	// Get the node at the given path, or the node closest to it.
	keyPath := newPath(key)

	proofPath, err := t.getPathTo(keyPath)
	if err != nil {
		return nil, err
	}

	// From root --> node from left --> right.
	proof.Path = make([]ProofNode, len(proofPath), len(proofPath)+1)
	for i, node := range proofPath {
		proof.Path[i] = node.asProofNode()
	}

	closestNode := proofPath[len(proofPath)-1]

	if closestNode.key.Compare(keyPath) == 0 {
		// There is a node with the given [key].
<<<<<<< HEAD
		proof.Value = maybe.Clone(closestNode.value)
=======
		proof.Value = MaybeBind(closestNode.value, slices.Clone[[]byte])
>>>>>>> cfb957cb
		return proof, nil
	}

	// There is no node with the given [key].
	// If there is a child at the index where the node would be
	// if it existed, include that child in the proof.
	nextIndex := keyPath[len(closestNode.key)]
	child, ok := closestNode.children[nextIndex]
	if !ok {
		return proof, nil
	}

	childPath := closestNode.key + path(nextIndex) + child.compressedPath
	childNode, err := t.getNodeFromParent(closestNode, childPath)
	if err != nil {
		return nil, err
	}
	proof.Path = append(proof.Path, childNode.asProofNode())
	if t.isInvalid() {
		return nil, ErrInvalid
	}
	return proof, nil
}

// GetRangeProof returns a range proof for (at least part of) the key range [start, end].
// The returned proof's [KeyValues] has at most [maxLength] values.
// [maxLength] must be > 0.
func (t *trieView) GetRangeProof(
	ctx context.Context,
	start []byte,
	end Maybe[[]byte],
	maxLength int,
) (*RangeProof, error) {
	ctx, span := t.db.tracer.Start(ctx, "MerkleDB.trieview.GetRangeProof")
	defer span.End()

	if end.HasValue() && bytes.Compare(start, end.Value()) == 1 {
		return nil, ErrStartAfterEnd
	}

	if maxLength <= 0 {
		return nil, fmt.Errorf("%w but was %d", ErrInvalidMaxLength, maxLength)
	}

	t.lock.RLock()
	defer t.lock.RUnlock()

	// only need full lock if nodes ids need to be calculated
	// looped to ensure that the value didn't change after the lock was released
	for t.needsRecalculation {
		t.lock.RUnlock()
		t.lock.Lock()
		if err := t.calculateNodeIDs(ctx); err != nil {
			return nil, err
		}
		t.lock.Unlock()
		t.lock.RLock()
	}

	var result RangeProof

	result.KeyValues = make([]KeyValue, 0, initKeyValuesSize)
	it := t.NewIteratorWithStart(start)
	for it.Next() && len(result.KeyValues) < maxLength && (end.IsNothing() || bytes.Compare(it.Key(), end.Value()) <= 0) {
		// clone the value to prevent editing of the values stored within the trie
		result.KeyValues = append(result.KeyValues, KeyValue{
			Key:   it.Key(),
			Value: slices.Clone(it.Value()),
		})
	}
	it.Release()
	if err := it.Error(); err != nil {
		return nil, err
	}

	// This proof may not contain all key-value pairs in [start, end] due to size limitations.
	// The end proof we provide should be for the last key-value pair in the proof, not for
	// the last key-value pair requested, which may not be in this proof.
	var (
		endProof *Proof
		err      error
	)
	if len(result.KeyValues) > 0 {
		greatestKey := result.KeyValues[len(result.KeyValues)-1].Key
		endProof, err = t.getProof(ctx, greatestKey)
		if err != nil {
			return nil, err
		}
	} else if end.HasValue() {
		endProof, err = t.getProof(ctx, end.Value())
		if err != nil {
			return nil, err
		}
	}
	if endProof != nil {
		result.EndProof = endProof.Path
	}

	if len(start) > 0 {
		startProof, err := t.getProof(ctx, start)
		if err != nil {
			return nil, err
		}
		result.StartProof = startProof.Path

		// strip out any common nodes to reduce proof size
		i := 0
		for ; i < len(result.StartProof) &&
			i < len(result.EndProof) &&
			result.StartProof[i].KeyPath.Equal(result.EndProof[i].KeyPath); i++ {
		}
		result.StartProof = result.StartProof[i:]
	}

	if len(result.StartProof) == 0 && len(result.EndProof) == 0 && len(result.KeyValues) == 0 {
		// If the range is empty, return the root proof.
		rootProof, err := t.getProof(ctx, rootKey)
		if err != nil {
			return nil, err
		}
		result.EndProof = rootProof.Path
	}

	if t.isInvalid() {
		return nil, ErrInvalid
	}
	return &result, nil
}

// CommitToDB commits changes from this trie to the underlying DB.
func (t *trieView) CommitToDB(ctx context.Context) error {
	ctx, span := t.db.tracer.Start(ctx, "MerkleDB.trieview.CommitToDB")
	defer span.End()

	t.db.commitLock.Lock()
	defer t.db.commitLock.Unlock()

	return t.commitToDB(ctx)
}

// Adds the changes from [trieToCommit] to this trie.
// Assumes [trieToCommit.lock] is held if trieToCommit is not nil.
func (t *trieView) commitChanges(ctx context.Context, trieToCommit *trieView) error {
	t.lock.Lock()
	defer t.lock.Unlock()

	_, span := t.db.tracer.Start(ctx, "MerkleDB.trieview.commitChanges", oteltrace.WithAttributes(
		attribute.Int("changeCount", len(t.changes.values)),
	))
	defer span.End()

	switch {
	case t.isInvalid():
		// don't apply changes to an invalid view
		return ErrInvalid
	case trieToCommit == nil:
		// no changes to apply
		return nil
	case trieToCommit.getParentTrie() != t:
		// trieToCommit needs to be a child of t, otherwise the changes merge would not work
		return ErrViewIsNotAChild
	case trieToCommit.isInvalid():
		// don't apply changes from an invalid view
		return ErrInvalid
	}

	// Invalidate all child views except the view being committed.
	// Note that we invalidate children before modifying their ancestor [t]
	// to uphold the invariant on [t.invalidated].
	t.invalidateChildrenExcept(trieToCommit)

	if err := trieToCommit.calculateNodeIDs(ctx); err != nil {
		return err
	}

	for key, nodeChange := range trieToCommit.changes.nodes {
		if existing, ok := t.changes.nodes[key]; ok {
			existing.after = nodeChange.after
		} else {
			t.changes.nodes[key] = &change[*node]{
				before: nodeChange.before,
				after:  nodeChange.after,
			}
		}
	}

	for key, valueChange := range trieToCommit.changes.values {
		if existing, ok := t.changes.values[key]; ok {
			existing.after = valueChange.after
		} else {
			t.changes.values[key] = &change[maybe.Maybe[[]byte]]{
				before: valueChange.before,
				after:  valueChange.after,
			}
		}
	}
	// update this view's root info to match the newly committed root
	t.root = trieToCommit.root
	t.changes.rootID = trieToCommit.changes.rootID

	// move the children from the incoming trieview to the current trieview
	// do this after the current view has been updated
	// this allows child views calls to their parent to remain consistent during the move
	t.moveChildViewsToView(trieToCommit)

	return nil
}

// CommitToParent commits the changes from this view to its parent Trie
func (t *trieView) CommitToParent(ctx context.Context) error {
	// TODO: Only lock the commitlock when the parent is the DB
	// TODO: fix concurrency bugs with CommitToParent
	t.db.commitLock.Lock()
	defer t.db.commitLock.Unlock()

	t.lock.Lock()
	defer t.lock.Unlock()

	return t.commitToParent(ctx)
}

// commitToParent commits the changes from this view to its parent Trie
// assumes [t.lock] is held
func (t *trieView) commitToParent(ctx context.Context) error {
	ctx, span := t.db.tracer.Start(ctx, "MerkleDB.trieview.commitToParent")
	defer span.End()

	if t.isInvalid() {
		return ErrInvalid
	}
	if t.committed {
		return ErrCommitted
	}

	// ensure all of this view's changes have been calculated
	if err := t.calculateNodeIDs(ctx); err != nil {
		return err
	}

	// write this view's changes into its parent
	if err := t.getParentTrie().commitChanges(ctx, t); err != nil {
		return err
	}
	if t.isInvalid() {
		return ErrInvalid
	}

	t.committed = true

	return nil
}

// Commits the changes from [trieToCommit] to this view,
// this view to its parent, and so on until committing to the db.
// Assumes [t.db.commitLock] is held.
func (t *trieView) commitToDB(ctx context.Context) error {
	t.lock.Lock()
	defer t.lock.Unlock()

	ctx, span := t.db.tracer.Start(ctx, "MerkleDB.trieview.commitToDB", oteltrace.WithAttributes(
		attribute.Int("changeCount", len(t.changes.values)),
	))
	defer span.End()

	// first merge changes into the parent trie
	if err := t.commitToParent(ctx); err != nil {
		return err
	}

	// now commit the parent trie to the db
	return t.getParentTrie().commitToDB(ctx)
}

// Assumes [t.validityTrackingLock] isn't held.
func (t *trieView) isInvalid() bool {
	t.validityTrackingLock.RLock()
	defer t.validityTrackingLock.RUnlock()

	return t.invalidated
}

// Invalidates this view and all descendants.
// Assumes [t.validityTrackingLock] isn't held.
func (t *trieView) invalidate() {
	t.validityTrackingLock.Lock()
	defer t.validityTrackingLock.Unlock()

	t.invalidated = true

	for _, childView := range t.childViews {
		childView.invalidate()
	}

	// after invalidating the children, they no longer need to be tracked
	t.childViews = make([]*trieView, 0, defaultPreallocationSize)
}

// Invalidates all children of this view.
// Assumes [t.validityTrackingLock] isn't held.
func (t *trieView) invalidateChildren() {
	t.invalidateChildrenExcept(nil)
}

// moveChildViewsToView removes any child views from the trieToCommit and moves them to the current trie view
func (t *trieView) moveChildViewsToView(trieToCommit *trieView) {
	t.validityTrackingLock.Lock()
	defer t.validityTrackingLock.Unlock()

	trieToCommit.validityTrackingLock.Lock()
	defer trieToCommit.validityTrackingLock.Unlock()

	for _, childView := range trieToCommit.childViews {
		childView.updateParent(t)
		t.childViews = append(t.childViews, childView)
	}
	trieToCommit.childViews = make([]*trieView, 0, defaultPreallocationSize)
}

func (t *trieView) updateParent(newParent TrieView) {
	t.validityTrackingLock.Lock()
	defer t.validityTrackingLock.Unlock()

	t.parentTrie = newParent
}

// Invalidates all children of this view except [exception].
// [t.childViews] will only contain the exception after invalidation is complete.
// Assumes [t.validityTrackingLock] isn't held.
func (t *trieView) invalidateChildrenExcept(exception *trieView) {
	t.validityTrackingLock.Lock()
	childrenToInvalidate := t.childViews

	// after invalidating the children, they no longer need to be tracked
	t.childViews = make([]*trieView, 0, defaultPreallocationSize)
	// add back in the exception view since it is still valid
	if exception != nil {
		t.childViews = append(t.childViews, exception)
	}
	t.validityTrackingLock.Unlock()

	for _, childView := range childrenToInvalidate {
		if childView != exception {
			childView.invalidate()
		}
	}
}

// GetMerkleRoot returns the ID of the root of this trie.
func (t *trieView) GetMerkleRoot(ctx context.Context) (ids.ID, error) {
	t.lock.Lock()
	defer t.lock.Unlock()

	return t.getMerkleRoot(ctx)
}

// Returns the ID of the root node of this trie.
// Assumes [t.lock] is held.
func (t *trieView) getMerkleRoot(ctx context.Context) (ids.ID, error) {
	if err := t.calculateNodeIDs(ctx); err != nil {
		return ids.Empty, err
	}
	return t.root.id, nil
}

func (t *trieView) GetValues(_ context.Context, keys [][]byte) ([][]byte, []error) {
	t.lock.RLock()
	defer t.lock.RUnlock()

	results := make([][]byte, len(keys))
	valueErrors := make([]error, len(keys))

	for i, key := range keys {
		results[i], valueErrors[i] = t.getValueCopy(newPath(key), false)
	}
	return results, valueErrors
}

// GetValue returns the value for the given [key].
// Returns database.ErrNotFound if it doesn't exist.
func (t *trieView) GetValue(_ context.Context, key []byte) ([]byte, error) {
	return t.getValueCopy(newPath(key), true)
}

// getValueCopy returns a copy of the value for the given [key].
// Returns database.ErrNotFound if it doesn't exist.
func (t *trieView) getValueCopy(key path, lock bool) ([]byte, error) {
	val, err := t.getValue(key, lock)
	if err != nil {
		return nil, err
	}
	return slices.Clone(val), nil
}

func (t *trieView) getValue(key path, lock bool) ([]byte, error) {
	if lock {
		t.lock.RLock()
		defer t.lock.RUnlock()
	}

	if t.isInvalid() {
		return nil, ErrInvalid
	}

	if change, ok := t.changes.values[key]; ok {
		t.db.metrics.ViewValueCacheHit()
		if change.after.IsNothing() {
			return nil, database.ErrNotFound
		}
		return change.after.Value(), nil
	}
	t.db.metrics.ViewValueCacheMiss()

	// if we don't have local copy of the key, then grab a copy from the parent trie
	value, err := t.getParentTrie().getValue(key, true /*lock*/)
	if err != nil {
		return nil, err
	}

	// ensure no ancestor changes occurred during execution
	if t.isInvalid() {
		return nil, ErrInvalid
	}

	return value, nil
}

// Insert will upsert the key/value pair into the trie.
func (t *trieView) Insert(_ context.Context, key []byte, value []byte) error {
	t.lock.Lock()
	defer t.lock.Unlock()

	return t.insert(key, value)
}

// Assumes [t.lock] is held.
// Assumes [t.validityTrackingLock] isn't held.
func (t *trieView) insert(key []byte, value []byte) error {
	if t.committed {
		return ErrCommitted
	}
	if t.isInvalid() {
		return ErrInvalid
	}

	// the trie has been changed, so invalidate all children and remove them from tracking
	t.invalidateChildren()

	valCopy := slices.Clone(value)

	if err := t.recordValueChange(newPath(key), maybe.Some(valCopy)); err != nil {
		return err
	}

	// ensure no ancestor changes occurred during execution
	if t.isInvalid() {
		return ErrInvalid
	}

	return nil
}

// Remove will delete the value associated with [key] from this trie.
func (t *trieView) Remove(_ context.Context, key []byte) error {
	t.lock.Lock()
	defer t.lock.Unlock()

	return t.remove(key)
}

// Assumes [t.lock] is held.
// Assumes [t.validityTrackingLock] isn't held.
func (t *trieView) remove(key []byte) error {
	if t.committed {
		return ErrCommitted
	}

	if t.isInvalid() {
		return ErrInvalid
	}

	// the trie has been changed, so invalidate all children and remove them from tracking
	t.invalidateChildren()

	if err := t.recordValueChange(newPath(key), maybe.Nothing[[]byte]()); err != nil {
		return err
	}

	// ensure no ancestor changes occurred during execution
	if t.isInvalid() {
		return ErrInvalid
	}

	return nil
}

// Assumes [t.lock] is held.
func (t *trieView) applyChangedValuesToTrie(ctx context.Context) error {
	_, span := t.db.tracer.Start(ctx, "MerkleDB.trieview.applyChangedValuesToTrie")
	defer span.End()

	unappliedValues := t.unappliedValueChanges
	t.unappliedValueChanges = make(map[path]maybe.Maybe[[]byte], t.estimatedSize)

	for key, change := range unappliedValues {
		if change.IsNothing() {
			if err := t.removeFromTrie(key); err != nil {
				return err
			}
		} else if _, err := t.insertIntoTrie(key, change); err != nil {
			return err
		}
	}
	return nil
}

// Merges together nodes in the inclusive descendants of [node] that
// have no value and a single child into one node with a compressed
// path until a node that doesn't meet those criteria is reached.
// [parent] is [node]'s parent.
// Assumes at least one of the following is true:
// * [node] has a value.
// * [node] has children.
// Assumes [t.lock] is held.
func (t *trieView) compressNodePath(parent, node *node) error {
	// don't collapse into this node if it's the root, doesn't have 1 child, or has a value
	if len(node.children) != 1 || node.hasValue() {
		return nil
	}

	// delete all empty nodes with a single child under [node]
	for len(node.children) == 1 && !node.hasValue() {
		if err := t.recordNodeDeleted(node); err != nil {
			return err
		}

		nextNode, err := t.getNodeFromParent(node, node.getSingleChildPath())
		if err != nil {
			return err
		}
		node = nextNode
	}

	// [node] is the first node with multiple children.
	// combine it with the [node] passed in.
	parent.addChild(node)
	return t.recordNodeChange(parent)
}

// Starting from the last node in [nodePath], traverses toward the root
// and deletes each node that has no value and no children.
// Stops when a node with a value or children is reached.
// Assumes [nodePath] is a path from the root to a node.
// Assumes [t.lock] is held.
func (t *trieView) deleteEmptyNodes(nodePath []*node) error {
	node := nodePath[len(nodePath)-1]
	nextParentIndex := len(nodePath) - 2

	for ; nextParentIndex >= 0 && len(node.children) == 0 && !node.hasValue(); nextParentIndex-- {
		if err := t.recordNodeDeleted(node); err != nil {
			return err
		}

		parent := nodePath[nextParentIndex]

		parent.removeChild(node)
		if err := t.recordNodeChange(parent); err != nil {
			return err
		}

		node = parent
	}

	if nextParentIndex < 0 {
		return nil
	}
	parent := nodePath[nextParentIndex]

	return t.compressNodePath(parent, node)
}

// Returns the nodes along the path to [key].
// The first node is the root, and the last node is either the node with the
// given [key], if it's in the trie, or the node with the largest prefix of
// the [key] if it isn't in the trie.
// Always returns at least the root node.
func (t *trieView) getPathTo(key path) ([]*node, error) {
	var (
		// all paths start at the root
		currentNode     = t.root
		matchedKeyIndex = 0
		nodes           = []*node{t.root}
	)

	// while the entire path hasn't been matched
	for matchedKeyIndex < len(key) {
		// confirm that a child exists and grab its ID before attempting to load it
		nextChildEntry, hasChild := currentNode.children[key[matchedKeyIndex]]

		// the nibble for the child entry has now been handled, so increment the matchedPathIndex
		matchedKeyIndex += 1

		if !hasChild || !key[matchedKeyIndex:].HasPrefix(nextChildEntry.compressedPath) {
			// there was no child along the path or the child that was there doesn't match the remaining path
			return nodes, nil
		}

		// the compressed path of the entry there matched the path, so increment the matched index
		matchedKeyIndex += len(nextChildEntry.compressedPath)

		// grab the next node along the path
		var err error
		currentNode, err = t.getNodeWithID(nextChildEntry.id, key[:matchedKeyIndex])
		if err != nil {
			return nil, err
		}

		// add node to path
		nodes = append(nodes, currentNode)
	}
	return nodes, nil
}

func getLengthOfCommonPrefix(first, second path) int {
	commonIndex := 0
	for len(first) > commonIndex && len(second) > commonIndex && first[commonIndex] == second[commonIndex] {
		commonIndex++
	}
	return commonIndex
}

// Get a copy of the node matching the passed key from the trie
// Used by views to get nodes from their ancestors
// assumes that [t.needsRecalculation] is false
func (t *trieView) getEditableNode(key path) (*node, error) {
	t.lock.RLock()
	defer t.lock.RUnlock()

	if t.isInvalid() {
		return nil, ErrInvalid
	}

	// grab the node in question
	n, err := t.getNodeWithID(ids.Empty, key)
	if err != nil {
		return nil, err
	}

	// ensure no ancestor changes occurred during execution
	if t.isInvalid() {
		return nil, ErrInvalid
	}

	// return a clone of the node, so it can be edited without affecting this trie
	return n.clone(), nil
}

// Inserts a key/value pair into the trie.
// Assumes [t.lock] is held.
func (t *trieView) insertIntoTrie(
	key path,
	value maybe.Maybe[[]byte],
) (*node, error) {
	// find the node that most closely matches [key]
	pathToNode, err := t.getPathTo(key)
	if err != nil {
		return nil, err
	}

	// We're inserting a node whose ancestry is [pathToNode]
	// so we'll need to recalculate their IDs.
	for _, node := range pathToNode {
		if err := t.recordNodeChange(node); err != nil {
			return nil, err
		}
	}

	closestNode := pathToNode[len(pathToNode)-1]

	// a node with that exact path already exists so update its value
	if closestNode.key.Compare(key) == 0 {
		closestNode.setValue(value)
		return closestNode, nil
	}

	closestNodeKeyLength := len(closestNode.key)
	// A node with the exact key doesn't exist so determine the portion of the
	// key that hasn't been matched yet
	// Note that [key] has prefix [closestNodeFullPath] but exactMatch was false,
	// so [key] must be longer than [closestNodeFullPath] and the following slice won't OOB.
	remainingKey := key[closestNodeKeyLength+1:]

	existingChildEntry, hasChild := closestNode.children[key[closestNodeKeyLength]]
	// there are no existing nodes along the path [fullPath], so create a new node to insert [value]
	if !hasChild {
		newNode := newNode(
			closestNode,
			key,
		)
		newNode.setValue(value)
		return newNode, t.recordNodeChange(newNode)
	}

	// if we have reached this point, then the [fullpath] we are trying to insert and
	// the existing path node have some common prefix.
	// a new branching node will be created that will represent this common prefix and
	// have the existing path node and the value being inserted as children.

	// generate the new branch node
	branchNode := newNode(
		closestNode,
		key[:closestNodeKeyLength+1+getLengthOfCommonPrefix(existingChildEntry.compressedPath, remainingKey)],
	)
	if err := t.recordNodeChange(closestNode); err != nil {
		return nil, err
	}
	nodeWithValue := branchNode

	if len(key)-len(branchNode.key) == 0 {
		// there was no residual path for the inserted key, so the value goes directly into the new branch node
		branchNode.setValue(value)
	} else {
		// generate a new node and add it as a child of the branch node
		newNode := newNode(
			branchNode,
			key,
		)
		newNode.setValue(value)
		if err := t.recordNodeChange(newNode); err != nil {
			return nil, err
		}
		nodeWithValue = newNode
	}

	existingChildKey := key[:closestNodeKeyLength+1] + existingChildEntry.compressedPath

	// the existing child's key is of length: len(closestNodeKey) + 1 for the child index + len(existing child's compressed key)
	// if that length is less than or equal to the branch node's key that implies that the existing child's key matched the key to be inserted
	// since it matched the key to be inserted, it should have been returned by GetPathTo
	if len(existingChildKey) <= len(branchNode.key) {
		return nil, ErrGetPathToFailure
	}

	branchNode.addChildWithoutNode(
		existingChildKey[len(branchNode.key)],
		existingChildKey[len(branchNode.key)+1:],
		existingChildEntry.id,
	)

	return nodeWithValue, t.recordNodeChange(branchNode)
}

// Records that a node has been changed.
// Assumes [t.lock] is held.
func (t *trieView) recordNodeChange(after *node) error {
	return t.recordKeyChange(after.key, after)
}

// Records that the node associated with the given key has been deleted.
// Assumes [t.lock] is held.
func (t *trieView) recordNodeDeleted(after *node) error {
	// don't delete the root.
	if len(after.key) == 0 {
		return t.recordKeyChange(after.key, after)
	}
	return t.recordKeyChange(after.key, nil)
}

// Records that the node associated with the given key has been changed.
// Assumes [t.lock] is held.
func (t *trieView) recordKeyChange(key path, after *node) error {
	t.needsRecalculation = true

	if existing, ok := t.changes.nodes[key]; ok {
		existing.after = after
		return nil
	}

	before, err := t.getParentTrie().getEditableNode(key)
	if err != nil {
		if err != database.ErrNotFound {
			return err
		}
		before = nil
	}

	t.changes.nodes[key] = &change[*node]{
		before: before,
		after:  after,
	}
	return nil
}

// Records that a key's value has been added or updated.
// Doesn't actually change the trie data structure.
// That's deferred until we calculate node IDs.
// Assumes [t.lock] is held.
func (t *trieView) recordValueChange(key path, value maybe.Maybe[[]byte]) error {
	t.needsRecalculation = true

	// record the value change so that it can be inserted
	// into a trie nodes later
	t.unappliedValueChanges[key] = value

	// update the existing change if it exists
	if existing, ok := t.changes.values[key]; ok {
		existing.after = value
		return nil
	}

	// grab the before value
	var beforeMaybe maybe.Maybe[[]byte]
	before, err := t.getParentTrie().getValue(key, true /*lock*/)
	switch err {
	case nil:
		beforeMaybe = maybe.Some(before)
	case database.ErrNotFound:
		beforeMaybe = maybe.Nothing[[]byte]()
	default:
		return err
	}

	t.changes.values[key] = &change[maybe.Maybe[[]byte]]{
		before: beforeMaybe,
		after:  value,
	}
	return nil
}

// Removes the provided [key] from the trie.
// Assumes [t.lock] write lock is held.
func (t *trieView) removeFromTrie(key path) error {
	nodePath, err := t.getPathTo(key)
	if err != nil {
		return err
	}

	nodeToDelete := nodePath[len(nodePath)-1]

	if nodeToDelete.key.Compare(key) != 0 || !nodeToDelete.hasValue() {
		// the key wasn't in the trie or doesn't have a value so there's nothing to do
		return nil
	}

	// A node with ancestry [nodePath] is being deleted, so we need to recalculate
	// all the nodes in this path.
	for _, node := range nodePath {
		if err := t.recordNodeChange(node); err != nil {
			return err
		}
	}

	nodeToDelete.setValue(maybe.Nothing[[]byte]())
	if err := t.recordNodeChange(nodeToDelete); err != nil {
		return err
	}

	// if the removed node has no children, the node can be removed from the trie
	if len(nodeToDelete.children) == 0 {
		return t.deleteEmptyNodes(nodePath)
	}

	if len(nodePath) == 1 {
		return nil
	}
	parent := nodePath[len(nodePath)-2]

	// merge this node and its descendants into a single node if possible
	return t.compressNodePath(parent, nodeToDelete)
}

// Retrieves the node with the given [key], which is a child of [parent], and
// uses the [parent] node to initialize the child node's ID.
// Returns database.ErrNotFound if the child doesn't exist.
// Assumes [t.lock] write or read lock is held.
func (t *trieView) getNodeFromParent(parent *node, key path) (*node, error) {
	// confirm the child exists and get its ID before attempting to load it
	if child, exists := parent.children[key[len(parent.key)]]; exists {
		return t.getNodeWithID(child.id, key)
	}

	return nil, database.ErrNotFound
}

// Retrieves a node with the given [key].
// If the node is fetched from [t.parentTrie] and [id] isn't empty,
// sets the node's ID to [id].
// Returns database.ErrNotFound if the node doesn't exist.
// Assumes [t.lock] write or read lock is held.
func (t *trieView) getNodeWithID(id ids.ID, key path) (*node, error) {
	// check for the key within the changed nodes
	if nodeChange, isChanged := t.changes.nodes[key]; isChanged {
		t.db.metrics.ViewNodeCacheHit()
		if nodeChange.after == nil {
			return nil, database.ErrNotFound
		}
		return nodeChange.after, nil
	}

	// get the node from the parent trie and store a local copy
	parentTrieNode, err := t.getParentTrie().getEditableNode(key)
	if err != nil {
		return nil, err
	}

	// only need to initialize the id if it's from the parent trie.
	// nodes in the current view change list have already been initialized.
	if id != ids.Empty {
		parentTrieNode.id = id
	}
	return parentTrieNode, nil
}

// Get the parent trie of the view
func (t *trieView) getParentTrie() TrieView {
	t.validityTrackingLock.RLock()
	defer t.validityTrackingLock.RUnlock()
	return t.parentTrie
}<|MERGE_RESOLUTION|>--- conflicted
+++ resolved
@@ -362,11 +362,7 @@
 
 	if closestNode.key.Compare(keyPath) == 0 {
 		// There is a node with the given [key].
-<<<<<<< HEAD
-		proof.Value = maybe.Clone(closestNode.value)
-=======
-		proof.Value = MaybeBind(closestNode.value, slices.Clone[[]byte])
->>>>>>> cfb957cb
+		proof.Value = maybe.Bind(closestNode.value, slices.Clone[[]byte])
 		return proof, nil
 	}
 
@@ -397,7 +393,7 @@
 func (t *trieView) GetRangeProof(
 	ctx context.Context,
 	start []byte,
-	end Maybe[[]byte],
+	end maybe.Maybe[[]byte],
 	maxLength int,
 ) (*RangeProof, error) {
 	ctx, span := t.db.tracer.Start(ctx, "MerkleDB.trieview.GetRangeProof")
