--- conflicted
+++ resolved
@@ -145,19 +145,11 @@
 	changes ViewChanges,
 ) (*trieView, error) {
 	newView := &trieView{
-<<<<<<< HEAD
-		sentinelNode: parentTrie.getSentinelNode().clone(),
-		db:           db,
-		parentTrie:   parentTrie,
-		changes:      newChangeSummary(len(changes.BatchOps) + len(changes.MapOps)),
-		tokenSize:    db.tokenSize,
-=======
 		root:       maybe.Bind(parentTrie.getRoot(), (*node).clone),
 		db:         db,
 		parentTrie: parentTrie,
 		changes:    newChangeSummary(len(changes.BatchOps) + len(changes.MapOps)),
 		tokenSize:  db.tokenSize,
->>>>>>> f80cb929
 	}
 
 	for _, op := range changes.BatchOps {
@@ -188,14 +180,9 @@
 	return newView, nil
 }
 
-<<<<<<< HEAD
-// Creates a view of the db at a historical root using the provided changes
-func newHistoricalView(
-=======
 // Creates a view of the db at a historical root using the provided [changes].
 // Returns ErrNoChanges if [changes] is empty.
-func newHistoricalTrieView(
->>>>>>> f80cb929
+func newHistoricalView(
 	db *merkleDB,
 	changes *changeSummary,
 ) (*trieView, error) {
@@ -217,17 +204,12 @@
 	return newView, nil
 }
 
-<<<<<<< HEAD
-func (t *trieView) getSentinelNode() *node {
-	return t.sentinelNode
-}
-
 func (t *trieView) getTokenSize() int {
 	return t.tokenSize
-=======
+}
+
 func (t *trieView) getRoot() maybe.Maybe[*node] {
 	return t.root
->>>>>>> f80cb929
 }
 
 // Recalculates the node IDs for all changed nodes in the trie.
@@ -270,17 +252,9 @@
 			t.changes.rootID = ids.Empty
 		}
 
-<<<<<<< HEAD
-		// If the sentinel node is not the root, the trie's root is the sentinel node's only child
-		if !isSentinelNodeTheRoot(t) {
-			for _, childEntry := range t.sentinelNode.children {
-				t.changes.rootID = childEntry.id
-			}
-=======
 		t.changes.rootChange = change[maybe.Maybe[*node]]{
 			before: oldRoot,
 			after:  t.root,
->>>>>>> f80cb929
 		}
 
 		// ensure no ancestor changes occurred during execution
@@ -339,66 +313,7 @@
 		return nil, err
 	}
 
-<<<<<<< HEAD
 	result, err := getProof(t, key)
-=======
-	return t.getProof(ctx, key)
-}
-
-// Returns a proof that [key] is in or not in [t].
-func (t *trieView) getProof(ctx context.Context, key []byte) (*Proof, error) {
-	_, span := t.db.infoTracer.Start(ctx, "MerkleDB.trieview.getProof")
-	defer span.End()
-
-	if t.root.IsNothing() {
-		return nil, ErrEmptyProof
-	}
-
-	proof := &Proof{
-		Key: ToKey(key),
-	}
-
-	var closestNode *node
-	if err := t.visitPathToKey(proof.Key, func(n *node) error {
-		closestNode = n
-		// From root --> node from left --> right.
-		proof.Path = append(proof.Path, n.asProofNode())
-		return nil
-	}); err != nil {
-		return nil, err
-	}
-
-	if len(proof.Path) == 0 {
-		// No key in [t] is a prefix of [key].
-		// The root alone proves that [key] isn't in [t].
-		proof.Path = append(proof.Path, t.root.Value().asProofNode())
-		return proof, nil
-	}
-
-	if closestNode.key == proof.Key {
-		// There is a node with the given [key].
-		proof.Value = maybe.Bind(closestNode.value, slices.Clone[[]byte])
-		return proof, nil
-	}
-
-	// There is no node with the given [key].
-	// If there is a child at the index where the node would be
-	// if it existed, include that child in the proof.
-	nextIndex := proof.Key.Token(closestNode.key.length, t.tokenSize)
-	child, ok := closestNode.children[nextIndex]
-	if !ok {
-		return proof, nil
-	}
-
-	childNode, err := t.getNode(
-		closestNode.key.Extend(ToToken(nextIndex, t.tokenSize), child.compressedKey),
-		child.hasValue,
-	)
-	if err != nil {
-		return nil, err
-	}
-	proof.Path = append(proof.Path, childNode.asProofNode())
->>>>>>> f80cb929
 	if t.isInvalid() {
 		return nil, ErrInvalid
 	}
@@ -416,82 +331,11 @@
 ) (*RangeProof, error) {
 	_, span := t.db.infoTracer.Start(ctx, "MerkleDB.trieview.GetRangeProof")
 	defer span.End()
-<<<<<<< HEAD
-	result, err := getRangeProof(t, start, end, maxLength)
-=======
-
-	if start.HasValue() && end.HasValue() && bytes.Compare(start.Value(), end.Value()) == 1 {
-		return nil, ErrStartAfterEnd
-	}
-
-	if maxLength <= 0 {
-		return nil, fmt.Errorf("%w but was %d", ErrInvalidMaxLength, maxLength)
-	}
 
 	if err := t.calculateNodeIDs(ctx); err != nil {
 		return nil, err
 	}
-
-	if t.root.IsNothing() {
-		return nil, ErrEmptyProof
-	}
-
-	var result RangeProof
-
-	result.KeyValues = make([]KeyValue, 0, initKeyValuesSize)
-	it := t.NewIteratorWithStart(start.Value())
-	for it.Next() && len(result.KeyValues) < maxLength && (end.IsNothing() || bytes.Compare(it.Key(), end.Value()) <= 0) {
-		// clone the value to prevent editing of the values stored within the trie
-		result.KeyValues = append(result.KeyValues, KeyValue{
-			Key:   it.Key(),
-			Value: slices.Clone(it.Value()),
-		})
-	}
-	it.Release()
-	if err := it.Error(); err != nil {
-		return nil, err
-	}
-
-	// This proof may not contain all key-value pairs in [start, end] due to size limitations.
-	// The end proof we provide should be for the last key-value pair in the proof, not for
-	// the last key-value pair requested, which may not be in this proof.
-	var (
-		endProof *Proof
-		err      error
-	)
-	if len(result.KeyValues) > 0 {
-		greatestKey := result.KeyValues[len(result.KeyValues)-1].Key
-		endProof, err = t.getProof(ctx, greatestKey)
-		if err != nil {
-			return nil, err
-		}
-	} else if end.HasValue() {
-		endProof, err = t.getProof(ctx, end.Value())
-		if err != nil {
-			return nil, err
-		}
-	}
-	if endProof != nil {
-		result.EndProof = endProof.Path
-	}
-
-	if start.HasValue() {
-		startProof, err := t.getProof(ctx, start.Value())
-		if err != nil {
-			return nil, err
-		}
-		result.StartProof = startProof.Path
-
-		// strip out any common nodes to reduce proof size
-		i := 0
-		for ; i < len(result.StartProof) &&
-			i < len(result.EndProof) &&
-			result.StartProof[i].Key == result.EndProof[i].Key; i++ {
-		}
-		result.StartProof = result.StartProof[i:]
-	}
-
->>>>>>> f80cb929
+	result, err := getRangeProof(t, start, end, maxLength)
 	if t.isInvalid() {
 		return nil, ErrInvalid
 	}
@@ -749,50 +593,6 @@
 	return t.recordNodeChange(parent)
 }
 
-<<<<<<< HEAD
-=======
-// Calls [visitNode] on each node along the path to [key].
-// The first node (if any) is the root, and the last node is either the
-// node with the given [key], if it's in [t], or the node with the
-// largest prefix of [key] otherwise.
-func (t *trieView) visitPathToKey(key Key, visitNode func(*node) error) error {
-	if t.root.IsNothing() {
-		return nil
-	}
-	root := t.root.Value()
-	if !key.HasPrefix(root.key) {
-		return nil
-	}
-	var (
-		// all node paths start at the root
-		currentNode = root
-		err         error
-	)
-	if err := visitNode(currentNode); err != nil {
-		return err
-	}
-	// while the entire path hasn't been matched
-	for currentNode.key.length < key.length {
-		// confirm that a child exists and grab its ID before attempting to load it
-		nextChildEntry, hasChild := currentNode.children[key.Token(currentNode.key.length, t.tokenSize)]
-
-		if !hasChild || !key.iteratedHasPrefix(nextChildEntry.compressedKey, currentNode.key.length+t.tokenSize, t.tokenSize) {
-			// there was no child along the path or the child that was there doesn't match the remaining path
-			return nil
-		}
-		// grab the next node along the path
-		currentNode, err = t.getNode(key.Take(currentNode.key.length+t.tokenSize+nextChildEntry.compressedKey.length), nextChildEntry.hasValue)
-		if err != nil {
-			return err
-		}
-		if err := visitNode(currentNode); err != nil {
-			return err
-		}
-	}
-	return nil
-}
-
->>>>>>> f80cb929
 // Get a copy of the node matching the passed key from the trie.
 // Used by views to get nodes from their ancestors.
 func (t *trieView) getEditableNode(key Key, hadValue bool) (*node, error) {
