// Copyright (C) 2019-2023, Ava Labs, Inc. All rights reserved.
// See the file LICENSE for licensing terms.

package merkledb

import (
	"sync"

	"github.com/ava-labs/avalanchego/utils/linkedhashmap"
	"github.com/ava-labs/avalanchego/utils/wrappers"
)

// A cache that calls [onEviction] on the evicted element.
type onEvictCache[K comparable, V any] struct {
<<<<<<< HEAD
	lock       sync.RWMutex
	maxSize    int
	fifo       linkedhashmap.LinkedHashmap[K, V]
	onEviction func(K, V) error
=======
	lock    sync.RWMutex
	maxSize int
	fifo    linkedhashmap.LinkedHashmap[K, V]
	// Must not call any method that grabs [c.lock]
	// because this would cause a deadlock.
	onEviction func(V) error
>>>>>>> 1a5fa961
}

func newOnEvictCache[K comparable, V any](maxSize int, onEviction func(K, V) error) onEvictCache[K, V] {
	return onEvictCache[K, V]{
		maxSize:    maxSize,
		fifo:       linkedhashmap.New[K, V](),
		onEviction: onEviction,
	}
}

// removeOldest returns and removes the oldest element from this cache.
// Assumes [c.lock] is held.
func (c *onEvictCache[K, V]) removeOldest() (K, V, bool) {
	k, v, exists := c.fifo.Oldest()
	if exists {
		c.fifo.Delete(k)
	}
	return k, v, exists
}

// Get an element from this cache.
func (c *onEvictCache[K, V]) Get(key K) (V, bool) {
	c.lock.RLock()
	defer c.lock.RUnlock()

	return c.fifo.Get(key)
}

// Put an element into this cache. If this causes an element
// to be evicted, calls [c.onEviction] on the evicted element
// and returns the error from [c.onEviction]. Otherwise returns nil.
func (c *onEvictCache[K, V]) Put(key K, value V) error {
	c.lock.Lock()
	defer c.lock.Unlock()

	c.fifo.Put(key, value) // Mark as MRU

	if c.fifo.Len() > c.maxSize {
		oldestKey, oldestVal, _ := c.fifo.Oldest()
		c.fifo.Delete(oldestKey)
		return c.onEviction(oldestKey, oldestVal)
	}
	return nil
}

// Flush removes all elements from the cache.
// Returns the last non-nil error during [c.onEviction], if any.
// If [c.onEviction] errors, it will still be called for any
// subsequent elements and the cache will still be emptied.
func (c *onEvictCache[K, V]) Flush() error {
	c.lock.Lock()
	defer func() {
		c.fifo = linkedhashmap.New[K, V]()
		c.lock.Unlock()
	}()

	// Note that we can't use [c.fifo]'s iterator because [c.onEviction]
	// modifies [c.fifo], which violates the iterator's invariant.
	var errs wrappers.Errs
	for {
		key, value, exists := c.removeOldest()
		if !exists {
			// The cache is empty.
			return errs.Err
		}

		errs.Add(c.onEviction(key, value))
	}
}<|MERGE_RESOLUTION|>--- conflicted
+++ resolved
@@ -12,19 +12,12 @@
 
 // A cache that calls [onEviction] on the evicted element.
 type onEvictCache[K comparable, V any] struct {
-<<<<<<< HEAD
-	lock       sync.RWMutex
-	maxSize    int
-	fifo       linkedhashmap.LinkedHashmap[K, V]
-	onEviction func(K, V) error
-=======
 	lock    sync.RWMutex
 	maxSize int
 	fifo    linkedhashmap.LinkedHashmap[K, V]
 	// Must not call any method that grabs [c.lock]
 	// because this would cause a deadlock.
-	onEviction func(V) error
->>>>>>> 1a5fa961
+	onEviction func(K, V) error
 }
 
 func newOnEvictCache[K comparable, V any](maxSize int, onEviction func(K, V) error) onEvictCache[K, V] {
