// Copyright (C) 2019-2023, Ava Labs, Inc. All rights reserved.
// See the file LICENSE for licensing terms.

package merkledb

import (
	"bytes"
	"context"
	"math/rand"
	"strconv"
	"testing"
	"time"

	"github.com/prometheus/client_golang/prometheus"
	"github.com/stretchr/testify/require"

	"github.com/ava-labs/avalanchego/database"
	"github.com/ava-labs/avalanchego/database/memdb"
	"github.com/ava-labs/avalanchego/ids"
	"github.com/ava-labs/avalanchego/trace"
	"github.com/ava-labs/avalanchego/utils/hashing"
)

const minCacheSize = 1000

func newNoopTracer() trace.Tracer {
	tracer, _ := trace.New(trace.Config{Enabled: false})
	return tracer
}

func newDefaultConfig() Config {
	return Config{
		EvictionBatchSize: 100,
		HistoryLength:     100,
		NodeCacheSize:     1_000,
		Reg:               prometheus.NewRegistry(),
		Tracer:            newNoopTracer(),
	}
}

func Test_MerkleDB_Get_Safety(t *testing.T) {
	db, err := getBasicDB()
	require.NoError(t, err)
	require.NoError(t, db.Put([]byte{0}, []byte{0, 1, 2}))

	val, err := db.Get([]byte{0})
	require.NoError(t, err)
	n, err := db.getNode(newPath([]byte{0}))
	require.NoError(t, err)
	val[0] = 1

	// node's value shouldn't be affected by the edit
	require.NotEqual(t, val, n.value.value)
}

func Test_MerkleDB_GetValues_Safety(t *testing.T) {
	db, err := getBasicDB()
	require.NoError(t, err)
	require.NoError(t, db.Put([]byte{0}, []byte{0, 1, 2}))

	vals, errs := db.GetValues(context.Background(), [][]byte{{0}})
	require.Len(t, errs, 1)
	require.NoError(t, errs[0])
	require.Equal(t, []byte{0, 1, 2}, vals[0])
	vals[0][0] = 1

	// editing the value array shouldn't affect the db
	vals, errs = db.GetValues(context.Background(), [][]byte{{0}})
	require.Len(t, errs, 1)
	require.NoError(t, errs[0])
	require.Equal(t, []byte{0, 1, 2}, vals[0])
}

func Test_MerkleDB_DB_Interface(t *testing.T) {
	for _, test := range database.Tests {
		db, err := getBasicDB()
		require.NoError(t, err)
		test(t, db)
	}
}

func Benchmark_MerkleDB_DBInterface(b *testing.B) {
	for _, size := range database.BenchmarkSizes {
		keys, values := database.SetupBenchmark(b, size[0], size[1], size[2])
		for _, bench := range database.Benchmarks {
			db, err := getBasicDB()
			require.NoError(b, err)
			bench(b, db, "merkledb", keys, values)
		}
	}
}

func Test_MerkleDB_DB_Load_Root_From_DB(t *testing.T) {
	require := require.New(t)
	rdb := memdb.New()
	defer rdb.Close()

	db, err := New(
		context.Background(),
		rdb,
		newDefaultConfig(),
	)
	require.NoError(err)

	// Populate initial set of keys
	view, err := db.NewView()
	require.NoError(err)
	for i := 0; i < 100; i++ {
		k := []byte(strconv.Itoa(i))
		require.NoError(view.Insert(context.Background(), k, hashing.ComputeHash256(k)))
	}
	require.NoError(view.commitToDB(context.Background()))

	root, err := db.GetMerkleRoot(context.Background())
	require.NoError(err)

	require.NoError(db.Close())

	// reloading the DB, should set the root back to the one that was saved to the memdb
	db, err = New(
		context.Background(),
		rdb,
		newDefaultConfig(),
	)
	require.NoError(err)
	reloadedRoot, err := db.GetMerkleRoot(context.Background())
	require.NoError(err)
	require.Equal(root, reloadedRoot)
}

func Test_MerkleDB_DB_Rebuild(t *testing.T) {
	require := require.New(t)

	rdb := memdb.New()
	defer rdb.Close()

	initialSize := 10_000

	config := newDefaultConfig()
	config.NodeCacheSize = initialSize

	db, err := New(
		context.Background(),
		rdb,
		config,
	)
	require.NoError(err)

	// Populate initial set of keys
	view, err := db.NewView()
	require.NoError(err)
	for i := 0; i < initialSize; i++ {
		k := []byte(strconv.Itoa(i))
		require.NoError(view.Insert(context.Background(), k, hashing.ComputeHash256(k)))
	}
	require.NoError(view.CommitToDB(context.Background()))

	root, err := db.GetMerkleRoot(context.Background())
	require.NoError(err)

	require.NoError(db.rebuild(context.Background()))

	rebuiltRoot, err := db.GetMerkleRoot(context.Background())
	require.NoError(err)
	require.Equal(root, rebuiltRoot)
}

func Test_MerkleDB_Failed_Batch_Commit(t *testing.T) {
	memDB := memdb.New()
	db, err := New(
		context.Background(),
		memDB,
		newDefaultConfig(),
	)
	require.NoError(t, err)

	_ = memDB.Close()

	batch := db.NewBatch()
	require.NoError(t, batch.Put([]byte("key1"), []byte("1")))
	require.NoError(t, batch.Put([]byte("key2"), []byte("2")))
	require.NoError(t, batch.Put([]byte("key3"), []byte("3")))
	err = batch.Write()
	// batch fails
	require.ErrorIs(t, err, database.ErrClosed)
}

func Test_MerkleDB_Value_Cache(t *testing.T) {
	memDB := memdb.New()
	db, err := New(
		context.Background(),
		memDB,
		newDefaultConfig(),
	)
	require.NoError(t, err)

	batch := db.NewBatch()
	require.NoError(t, batch.Put([]byte("key1"), []byte("1")))

	require.NoError(t, batch.Put([]byte("key2"), []byte("2")))

	require.NoError(t, err)
	require.NoError(t, batch.Write())

	batch = db.NewBatch()
	// force key2 to be inserted into the cache as not found
	require.NoError(t, batch.Delete([]byte("key2")))
	require.NoError(t, batch.Write())

	_ = memDB.Close()

	// still works because key1 is read from cache
	value, err := db.Get([]byte("key1"))
	require.NoError(t, err)
	require.Equal(t, []byte("1"), value)

	// still returns missing instead of closed because key2 is read from cache
	_, err = db.Get([]byte("key2"))
	require.ErrorIs(t, err, database.ErrNotFound)
}

func Test_MerkleDB_Invalidate_Siblings_On_Commit(t *testing.T) {
	dbTrie, err := getBasicDB()
	require.NoError(t, err)
	require.NotNil(t, dbTrie)

	viewToCommit, err := dbTrie.NewView()
	require.NoError(t, err)

	sibling1, err := dbTrie.NewView()
	require.NoError(t, err)
	sibling2, err := dbTrie.NewView()
	require.NoError(t, err)

	require.False(t, sibling1.(*trieView).isInvalid())
	require.False(t, sibling2.(*trieView).isInvalid())

	require.NoError(t, viewToCommit.Insert(context.Background(), []byte{0}, []byte{0}))
	require.NoError(t, viewToCommit.CommitToDB(context.Background()))

	require.True(t, sibling1.(*trieView).isInvalid())
	require.True(t, sibling2.(*trieView).isInvalid())
	require.False(t, viewToCommit.(*trieView).isInvalid())
}

func Test_MerkleDB_Commit_Proof_To_Empty_Trie(t *testing.T) {
	db, err := getBasicDB()
	require.NoError(t, err)
	batch := db.NewBatch()
	require.NoError(t, batch.Put([]byte("key1"), []byte("1")))
	require.NoError(t, batch.Put([]byte("key2"), []byte("2")))
	require.NoError(t, batch.Put([]byte("key3"), []byte("3")))
	require.NoError(t, batch.Write())

	proof, err := db.GetRangeProof(context.Background(), []byte("key1"), []byte("key3"), 10)
	require.NoError(t, err)

	freshDB, err := getBasicDB()
	require.NoError(t, err)

	require.NoError(t, freshDB.CommitRangeProof(context.Background(), []byte("key1"), proof))

	value, err := freshDB.Get([]byte("key2"))
	require.NoError(t, err)
	require.Equal(t, []byte("2"), value)

	freshRoot, err := freshDB.GetMerkleRoot(context.Background())
	require.NoError(t, err)
	oldRoot, err := db.GetMerkleRoot(context.Background())
	require.NoError(t, err)
	require.Equal(t, oldRoot, freshRoot)
}

func Test_MerkleDB_Commit_Proof_To_Filled_Trie(t *testing.T) {
	db, err := getBasicDB()
	require.NoError(t, err)
	batch := db.NewBatch()
	require.NoError(t, batch.Put([]byte("key1"), []byte("1")))
	require.NoError(t, batch.Put([]byte("key2"), []byte("2")))
	require.NoError(t, batch.Put([]byte("key3"), []byte("3")))
	require.NoError(t, batch.Write())

	proof, err := db.GetRangeProof(context.Background(), []byte("key1"), []byte("key3"), 10)
	require.NoError(t, err)

	freshDB, err := getBasicDB()
	require.NoError(t, err)
	batch = freshDB.NewBatch()
	require.NoError(t, batch.Put([]byte("key1"), []byte("3")))
	require.NoError(t, batch.Put([]byte("key2"), []byte("4")))
	require.NoError(t, batch.Put([]byte("key3"), []byte("5")))
	require.NoError(t, batch.Put([]byte("key25"), []byte("5")))
	require.NoError(t, batch.Write())

	require.NoError(t, freshDB.CommitRangeProof(context.Background(), []byte("key1"), proof))

	value, err := freshDB.Get([]byte("key2"))
	require.NoError(t, err)
	require.Equal(t, []byte("2"), value)

	freshRoot, err := freshDB.GetMerkleRoot(context.Background())
	require.NoError(t, err)
	oldRoot, err := db.GetMerkleRoot(context.Background())
	require.NoError(t, err)
	require.Equal(t, oldRoot, freshRoot)
}

func Test_MerkleDB_GetValues(t *testing.T) {
	db, err := getBasicDB()
	require.NoError(t, err)

	writeBasicBatch(t, db)
	keys := [][]byte{{0}, {1}, {2}, {10}}
	values, errors := db.GetValues(context.Background(), keys)
	require.Len(t, values, len(keys))
	require.Len(t, errors, len(keys))

	// first 3 have values
	// last was not found
	require.NoError(t, errors[0])
	require.NoError(t, errors[1])
	require.NoError(t, errors[2])
	require.ErrorIs(t, errors[3], database.ErrNotFound)

	require.Equal(t, []byte{0}, values[0])
	require.Equal(t, []byte{1}, values[1])
	require.Equal(t, []byte{2}, values[2])
	require.Nil(t, values[3])
}

func Test_MerkleDB_InsertNil(t *testing.T) {
	db, err := getBasicDB()
	require.NoError(t, err)
	batch := db.NewBatch()
	require.NoError(t, batch.Put([]byte("key0"), nil))
	require.NoError(t, batch.Write())

	value, err := db.Get([]byte("key0"))
	require.NoError(t, err)
	require.Nil(t, value)

	value, err = getNodeValue(db, "key0")
	require.NoError(t, err)
	require.Nil(t, value)
}

func Test_MerkleDB_InsertAndRetrieve(t *testing.T) {
	require := require.New(t)

	db, err := getBasicDB()
	require.NoError(err)

	// value hasn't been inserted so shouldn't exist
	value, err := db.Get([]byte("key"))
	require.ErrorIs(err, database.ErrNotFound)
	require.Nil(value)

	require.NoError(db.Put([]byte("key"), []byte("value")))

	value, err = db.Get([]byte("key"))
	require.NoError(err)
	require.Equal([]byte("value"), value)
}

func Test_MerkleDB_HealthCheck(t *testing.T) {
	db, err := getBasicDB()
	require.NoError(t, err)
	val, err := db.HealthCheck(context.Background())
	require.NoError(t, err)
	require.Nil(t, val)
}

func Test_MerkleDB_Overwrite(t *testing.T) {
	db, err := getBasicDB()
	require.NoError(t, err)

	require.NoError(t, db.Put([]byte("key"), []byte("value0")))

	value, err := db.Get([]byte("key"))
	require.NoError(t, err)
	require.Equal(t, []byte("value0"), value)

	require.NoError(t, db.Put([]byte("key"), []byte("value1")))

	value, err = db.Get([]byte("key"))
	require.NoError(t, err)
	require.Equal(t, []byte("value1"), value)
}

func Test_MerkleDB_Delete(t *testing.T) {
	db, err := getBasicDB()
	require.NoError(t, err)

	require.NoError(t, db.Put([]byte("key"), []byte("value0")))

	value, err := db.Get([]byte("key"))
	require.NoError(t, err)
	require.Equal(t, []byte("value0"), value)

	require.NoError(t, db.Delete([]byte("key")))

	value, err = db.Get([]byte("key"))
	require.ErrorIs(t, err, database.ErrNotFound)
	require.Nil(t, value)
}

func Test_MerkleDB_DeleteMissingKey(t *testing.T) {
	db, err := getBasicDB()
	require.NoError(t, err)

	require.NoError(t, db.Delete([]byte("key")))
}

// Test that untracked views aren't persisted to [db.childViews].
func TestDatabaseNewUntrackedView(t *testing.T) {
	require := require.New(t)

	db, err := getBasicDB()
	require.NoError(err)

	// Create a new untracked view.
	view, err := db.newUntrackedView(defaultPreallocationSize)
	require.NoError(err)
	require.Empty(db.childViews)

	// Write to the untracked view.
	require.NoError(view.Insert(context.Background(), []byte{1}, []byte{1}))

	// Commit the view
	require.NoError(view.CommitToDB(context.Background()))

	// The untracked view should not be tracked by the parent database.
	require.Empty(db.childViews)
}

// Test that tracked views are persisted to [db.childViews].
func TestDatabaseNewPreallocatedViewTracked(t *testing.T) {
	require := require.New(t)

	db, err := getBasicDB()
	require.NoError(err)

	// Create a new tracked view.
	view, err := db.NewPreallocatedView(10)
	require.NoError(err)
	require.Len(db.childViews, 1)

	// Write to the  view.
	require.NoError(view.Insert(context.Background(), []byte{1}, []byte{1}))

	// Commit the view
	require.NoError(view.CommitToDB(context.Background()))

	// The untracked view should be tracked by the parent database.
	require.Contains(db.childViews, view)
	require.Len(db.childViews, 1)
}

func TestDatabaseCommitChanges(t *testing.T) {
	require := require.New(t)

	db, err := getBasicDB()
	require.NoError(err)
	dbRoot := db.getMerkleRoot()

	// Committing a nil view should be a no-op.
	require.NoError(db.commitToDB(context.Background()))
	require.Equal(dbRoot, db.getMerkleRoot()) // Root didn't change

	// Committing an invalid view should fail.
	invalidView, err := db.NewView()
	require.NoError(err)
	invalidView.(*trieView).invalidate()
	err = invalidView.commitToDB(context.Background())
	require.ErrorIs(err, ErrInvalid)

	// Add key-value pairs to the database
	require.NoError(db.Put([]byte{1}, []byte{1}))
	require.NoError(db.Put([]byte{2}, []byte{2}))

	// Make a view and inser/delete a key-value pair.
	view1Intf, err := db.NewView()
	require.NoError(err)
	require.IsType(&trieView{}, view1Intf)
	view1 := view1Intf.(*trieView)
	require.NoError(view1.Insert(context.Background(), []byte{3}, []byte{3}))
	require.NoError(view1.Remove(context.Background(), []byte{1}))
	view1Root, err := view1.getMerkleRoot(context.Background())
	require.NoError(err)

	// Make a second view
	view2Intf, err := db.NewView()
	require.NoError(err)
	require.IsType(&trieView{}, view2Intf)
	view2 := view2Intf.(*trieView)

	// Make a view atop a view
	view3Intf, err := view1.NewView()
	require.NoError(err)
	require.IsType(&trieView{}, view3Intf)
	view3 := view3Intf.(*trieView)

	// view3
	//  |
	// view1   view2
	//     \  /
	//      db

	// Commit view1
	require.NoError(view1.commitToDB(context.Background()))

	// Make sure the key-value pairs are correct.
	_, err = db.Get([]byte{1})
	require.ErrorIs(err, database.ErrNotFound)
	value, err := db.Get([]byte{2})
	require.NoError(err)
	require.Equal([]byte{2}, value)
	value, err = db.Get([]byte{3})
	require.NoError(err)
	require.Equal([]byte{3}, value)

	// Make sure the root is right
	require.Equal(view1Root, db.getMerkleRoot())

	// Make sure view2 is invalid and view1 and view3 is valid.
	require.False(view1.invalidated)
	require.True(view2.invalidated)
	require.False(view3.invalidated)

	// Make sure view2 isn't tracked by the database.
	require.NotContains(db.childViews, view2)

	// Make sure view1 and view3 is tracked by the database.
	require.Contains(db.childViews, view1)
	require.Contains(db.childViews, view3)

	// Make sure view3 is now a child of db.
	require.Equal(db, view3.parentTrie)
}

func TestDatabaseInvalidateChildrenExcept(t *testing.T) {
	require := require.New(t)

	db, err := getBasicDB()
	require.NoError(err)

	// Create children
	view1Intf, err := db.NewView()
	require.NoError(err)
	require.IsType(&trieView{}, view1Intf)
	view1 := view1Intf.(*trieView)

	view2Intf, err := db.NewView()
	require.NoError(err)
	require.IsType(&trieView{}, view2Intf)
	view2 := view2Intf.(*trieView)

	view3Intf, err := db.NewView()
	require.NoError(err)
	require.IsType(&trieView{}, view3Intf)
	view3 := view3Intf.(*trieView)

	db.invalidateChildrenExcept(view1)

	// Make sure view1 is valid and view2 and view3 are invalid.
	require.False(view1.invalidated)
	require.True(view2.invalidated)
	require.True(view3.invalidated)
	require.Contains(db.childViews, view1)
	require.Len(db.childViews, 1)

	db.invalidateChildrenExcept(nil)

	// Make sure all views are invalid.
	require.True(view1.invalidated)
	require.True(view2.invalidated)
	require.True(view3.invalidated)
	require.Empty(db.childViews)

	// Calling with an untracked view doesn't add the untracked view
	db.invalidateChildrenExcept(view1)
	require.Empty(db.childViews)
}

func Test_MerkleDB_Random_Insert_Ordering(t *testing.T) {
	totalState := 1000
	var (
		allKeys [][]byte
		keyMap  map[string]struct{}
	)
	genKey := func(r *rand.Rand) []byte {
		count := 0
		for {
			var key []byte
			if len(allKeys) > 2 && r.Intn(100) < 10 {
				// new prefixed key
				prefix := allKeys[r.Intn(len(allKeys))]
				key = make([]byte, r.Intn(50)+len(prefix))
				copy(key, prefix)
				_, err := r.Read(key[len(prefix):])
				require.NoError(t, err)
			} else {
				key = make([]byte, r.Intn(50))
				_, err := r.Read(key)
				require.NoError(t, err)
			}
			if _, ok := keyMap[string(key)]; !ok {
				allKeys = append(allKeys, key)
				keyMap[string(key)] = struct{}{}
				return key
			}
			count++
		}
	}

	for i := 0; i < 3; i++ {
		now := time.Now().UnixNano()
		t.Logf("seed for iter %d: %d", i, now)
		r := rand.New(rand.NewSource(now)) // #nosec G404

		ops := make([]*testOperation, 0, totalState)
		allKeys = [][]byte{}
		keyMap = map[string]struct{}{}
		for x := 0; x < totalState; x++ {
			key := genKey(r)
			value := make([]byte, r.Intn(51))
			if len(value) == 51 {
				value = nil
			} else {
				_, err := r.Read(value)
				require.NoError(t, err)
			}
			ops = append(ops, &testOperation{key: key, value: value})
		}
		db, err := getBasicDB()
		require.NoError(t, err)
		result, err := applyOperations(db, ops)
		require.NoError(t, err)
		primaryRoot, err := result.GetMerkleRoot(context.Background())
		require.NoError(t, err)
		for shuffleIndex := 0; shuffleIndex < 3; shuffleIndex++ {
			r.Shuffle(totalState, func(i, j int) {
				ops[i], ops[j] = ops[j], ops[i]
			})
			result, err := applyOperations(db, ops)
			require.NoError(t, err)
			newRoot, err := result.GetMerkleRoot(context.Background())
			require.NoError(t, err)
			require.Equal(t, primaryRoot, newRoot)
		}
	}
}

type testOperation struct {
	key    []byte
	value  []byte
	delete bool
}

func applyOperations(t *merkleDB, ops []*testOperation) (Trie, error) {
	view, err := t.NewView()
	if err != nil {
		return nil, err
	}
	for _, op := range ops {
		if op.delete {
			if err := view.Remove(context.Background(), op.key); err != nil {
				return nil, err
			}
		} else if err := view.Insert(context.Background(), op.key, op.value); err != nil {
			return nil, err
		}
	}
	return view, nil
}

func Test_MerkleDB_RandomCases(t *testing.T) {
	require := require.New(t)

	for i := 150; i < 500; i += 10 {
		now := time.Now().UnixNano()
		t.Logf("seed for iter %d: %d", i, now)
		r := rand.New(rand.NewSource(now)) // #nosec G404
		runRandDBTest(require, r, generate(require, r, i, .01))
	}
}

func Test_MerkleDB_RandomCases_InitialValues(t *testing.T) {
	require := require.New(t)

	now := time.Now().UnixNano()
	t.Logf("seed: %d", now)
	r := rand.New(rand.NewSource(now)) // #nosec G404
	runRandDBTest(require, r, generateInitialValues(require, r, 1000, 2500, 0.0))
}

// randTest performs random trie operations.
// Instances of this test are created by Generate.
type randTest []randTestStep

type randTestStep struct {
	op    int
	key   []byte // for opUpdate, opDelete, opGet
	value []byte // for opUpdate
}

const (
	opUpdate = iota
	opDelete
	opGet
	opWriteBatch
	opGenerateRangeProof
	opGenerateChangeProof
	opCheckhash
	opMax // boundary value, not an actual op
)

func runRandDBTest(require *require.Assertions, r *rand.Rand, rt randTest) {
	db, err := getBasicDB()
	require.NoError(err)

	startRoot, err := db.GetMerkleRoot(context.Background())
	require.NoError(err)

	values := make(map[path][]byte) // tracks content of the trie
	currentBatch := db.NewBatch()
	currentValues := make(map[path][]byte)
	deleteValues := make(map[path]struct{})
	pastRoots := []ids.ID{}

	for i, step := range rt {
		require.LessOrEqual(i, len(rt))
		switch step.op {
		case opUpdate:
			require.NoError(currentBatch.Put(step.key, step.value))
			currentValues[newPath(step.key)] = step.value
			delete(deleteValues, newPath(step.key))
		case opDelete:
			require.NoError(currentBatch.Delete(step.key))
			deleteValues[newPath(step.key)] = struct{}{}
			delete(currentValues, newPath(step.key))
		case opGenerateRangeProof:
			root, err := db.GetMerkleRoot(context.Background())
			require.NoError(err)
			if len(pastRoots) > 0 {
				root = pastRoots[r.Intn(len(pastRoots))]
			}
			rangeProof, err := db.GetRangeProofAtRoot(context.Background(), root, step.key, step.value, 100)
			require.NoError(err)
			require.NoError(rangeProof.Verify(
				context.Background(),
				step.key,
				step.value,
				root,
			))
			require.LessOrEqual(len(rangeProof.KeyValues), 100)
		case opGenerateChangeProof:
			root, err := db.GetMerkleRoot(context.Background())
			require.NoError(err)
			if len(pastRoots) > 1 {
				root = pastRoots[r.Intn(len(pastRoots))]
			}
			changeProof, err := db.GetChangeProof(context.Background(), startRoot, root, step.key, step.value, 100)
			if startRoot == root {
				require.ErrorIs(err, errSameRoot)
				continue
			}
			require.NoError(err)
			changeProofDB, err := getBasicDB()
			require.NoError(err)
<<<<<<< HEAD
			require.NoError(changeProof.Verify(
=======
			require.NoError(changeProofDB.VerifyChangeProof(
>>>>>>> b157612a
				context.Background(),
				changeProof,
				step.key,
				step.value,
				root,
			))
			require.LessOrEqual(len(changeProof.KeyChanges), 100)
		case opWriteBatch:
			oldRoot, err := db.GetMerkleRoot(context.Background())
			require.NoError(err)
			require.NoError(currentBatch.Write())
			for key, value := range currentValues {
				values[key] = value
			}
			for key := range deleteValues {
				delete(values, key)
			}

			if len(currentValues) == 0 && len(deleteValues) == 0 {
				continue
			}
			newRoot, err := db.GetMerkleRoot(context.Background())
			require.NoError(err)
			if oldRoot != newRoot {
				pastRoots = append(pastRoots, newRoot)
				if len(pastRoots) > 300 {
					pastRoots = pastRoots[len(pastRoots)-300:]
				}
			}
			currentValues = map[path][]byte{}
			deleteValues = map[path]struct{}{}
			currentBatch = db.NewBatch()
		case opGet:
			v, err := db.Get(step.key)
			if err != nil {
				require.ErrorIs(err, database.ErrNotFound)
			}
			want := values[newPath(step.key)]
			require.True(bytes.Equal(want, v)) // Use bytes.Equal so nil treated equal to []byte{}
			trieValue, err := getNodeValue(db, string(step.key))
			if err != nil {
				require.ErrorIs(err, database.ErrNotFound)
			}
			require.True(bytes.Equal(want, trieValue)) // Use bytes.Equal so nil treated equal to []byte{}
		case opCheckhash:
			dbTrie, err := newDatabase(
				context.Background(),
				memdb.New(),
				newDefaultConfig(),
				&mockMetrics{},
			)
			require.NoError(err)
			localTrie := Trie(dbTrie)
			for key, value := range values {
				require.NoError(localTrie.Insert(context.Background(), key.Serialize().Value, value))
			}
			calculatedRoot, err := localTrie.GetMerkleRoot(context.Background())
			require.NoError(err)
			dbRoot, err := db.GetMerkleRoot(context.Background())
			require.NoError(err)
			require.Equal(dbRoot, calculatedRoot)
		}
	}
}

func generateWithKeys(require *require.Assertions, allKeys [][]byte, r *rand.Rand, size int, percentChanceToFullHash float64) randTest {
	genKey := func() []byte {
		if len(allKeys) < 2 || r.Intn(100) < 10 {
			// new key
			key := make([]byte, r.Intn(50))
			_, err := r.Read(key)
			require.NoError(err)
			allKeys = append(allKeys, key)
			return key
		}
		if len(allKeys) > 2 && r.Intn(100) < 10 {
			// new prefixed key
			prefix := allKeys[r.Intn(len(allKeys))]
			key := make([]byte, r.Intn(50)+len(prefix))
			copy(key, prefix)
			_, err := r.Read(key[len(prefix):])
			require.NoError(err)
			allKeys = append(allKeys, key)
			return key
		}
		// use existing key
		return allKeys[r.Intn(len(allKeys))]
	}

	genEnd := func(key []byte) []byte {
		shouldBeNil := r.Intn(10)
		if shouldBeNil == 0 {
			return nil
		}

		endKey := make([]byte, len(key))
		copy(endKey, key)
		for i := 0; i < len(endKey); i += 2 {
			n := r.Intn(len(endKey))
			if endKey[n] < 250 {
				endKey[n] += byte(r.Intn(int(255 - endKey[n])))
			}
		}
		return endKey
	}

	var steps randTest
	for i := 0; i < size-1; {
		step := randTestStep{op: r.Intn(opMax)}
		switch step.op {
		case opUpdate:
			step.key = genKey()
			step.value = make([]byte, r.Intn(50))
			if len(step.value) == 51 {
				step.value = nil
			} else {
				_, err := r.Read(step.value)
				require.NoError(err)
			}
		case opGet, opDelete:
			step.key = genKey()
		case opGenerateRangeProof, opGenerateChangeProof:
			step.key = genKey()
			step.value = genEnd(step.key)
		case opCheckhash:
			// this gets really expensive so control how often it happens
			if r.Float64() >= percentChanceToFullHash {
				continue
			}
		}
		steps = append(steps, step)
		i++
	}
	// always end with a full hash of the trie
	steps = append(steps, randTestStep{op: opCheckhash})
	return steps
}

func generateInitialValues(require *require.Assertions, r *rand.Rand, initialValues int, size int, percentChanceToFullHash float64) randTest {
	var allKeys [][]byte
	genKey := func() []byte {
		// new prefixed key
		if len(allKeys) > 2 && r.Intn(100) < 10 {
			prefix := allKeys[r.Intn(len(allKeys))]
			key := make([]byte, r.Intn(50)+len(prefix))
			copy(key, prefix)
			_, err := r.Read(key[len(prefix):])
			require.NoError(err)
			allKeys = append(allKeys, key)
			return key
		}

		// new key
		key := make([]byte, r.Intn(50))
		_, err := r.Read(key)
		require.NoError(err)
		allKeys = append(allKeys, key)
		return key
	}

	var steps randTest
	for i := 0; i < initialValues; i++ {
		step := randTestStep{op: opUpdate}
		step.key = genKey()
		step.value = make([]byte, r.Intn(51))
		if len(step.value) == 51 {
			step.value = nil
		} else {
			_, err := r.Read(step.value)
			require.NoError(err)
		}
		steps = append(steps, step)
	}
	steps = append(steps, randTestStep{op: opWriteBatch})
	steps = append(steps, generateWithKeys(require, allKeys, r, size, percentChanceToFullHash)...)
	return steps
}

func generate(require *require.Assertions, r *rand.Rand, size int, percentChanceToFullHash float64) randTest {
	var allKeys [][]byte
	return generateWithKeys(require, allKeys, r, size, percentChanceToFullHash)
}<|MERGE_RESOLUTION|>--- conflicted
+++ resolved
@@ -768,11 +768,7 @@
 			require.NoError(err)
 			changeProofDB, err := getBasicDB()
 			require.NoError(err)
-<<<<<<< HEAD
-			require.NoError(changeProof.Verify(
-=======
 			require.NoError(changeProofDB.VerifyChangeProof(
->>>>>>> b157612a
 				context.Background(),
 				changeProof,
 				step.key,
