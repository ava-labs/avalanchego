// Copyright (C) 2019-2023, Ava Labs, Inc. All rights reserved.
// See the file LICENSE for licensing terms.

package merkledb

import (
	"bytes"
	"context"
	"math/rand"
	"strconv"
	"testing"
	"time"

	"github.com/prometheus/client_golang/prometheus"
	"github.com/stretchr/testify/require"

	"github.com/ava-labs/avalanchego/database"
	"github.com/ava-labs/avalanchego/database/memdb"
	"github.com/ava-labs/avalanchego/ids"
	"github.com/ava-labs/avalanchego/trace"
	"github.com/ava-labs/avalanchego/utils/hashing"
	"github.com/ava-labs/avalanchego/utils/maybe"
	"github.com/ava-labs/avalanchego/utils/units"
)

func newNoopTracer() trace.Tracer {
	tracer, _ := trace.New(trace.Config{Enabled: false})
	return tracer
}

func newDefaultConfig() Config {
	return Config{
		EvictionBatchSize: 100,
		HistoryLength:     300,
		NodeCacheSize:     1_000,
		Reg:               prometheus.NewRegistry(),
		Tracer:            newNoopTracer(),
	}
}

func Test_MerkleDB_Get_Safety(t *testing.T) {
	require := require.New(t)

	db, err := getBasicDB()
	require.NoError(err)
	require.NoError(db.Put([]byte{0}, []byte{0, 1, 2}))

	val, err := db.Get([]byte{0})
	require.NoError(err)
	n, err := db.getNode(newPath([]byte{0}))
	require.NoError(err)
	val[0] = 1

	// node's value shouldn't be affected by the edit
	require.NotEqual(val, n.value.Value())
}

func Test_MerkleDB_GetValues_Safety(t *testing.T) {
	require := require.New(t)

	db, err := getBasicDB()
	require.NoError(err)
	require.NoError(db.Put([]byte{0}, []byte{0, 1, 2}))

	vals, errs := db.GetValues(context.Background(), [][]byte{{0}})
	require.Len(errs, 1)
	require.NoError(errs[0])
	require.Equal([]byte{0, 1, 2}, vals[0])
	vals[0][0] = 1

	// editing the value array shouldn't affect the db
	vals, errs = db.GetValues(context.Background(), [][]byte{{0}})
	require.Len(errs, 1)
	require.NoError(errs[0])
	require.Equal([]byte{0, 1, 2}, vals[0])
}

func Test_MerkleDB_DB_Interface(t *testing.T) {
	for _, test := range database.Tests {
		db, err := getBasicDB()
		require.NoError(t, err)
		test(t, db)
	}
}

func Benchmark_MerkleDB_DBInterface(b *testing.B) {
	for _, size := range database.BenchmarkSizes {
		keys, values := database.SetupBenchmark(b, size[0], size[1], size[2])
		for _, bench := range database.Benchmarks {
			db, err := getBasicDB()
			require.NoError(b, err)
			bench(b, db, "merkledb", keys, values)
		}
	}
}

func Test_MerkleDB_DB_Load_Root_From_DB(t *testing.T) {
	require := require.New(t)
	rdb := memdb.New()
	defer rdb.Close()

	db, err := New(
		context.Background(),
		rdb,
		newDefaultConfig(),
	)
	require.NoError(err)

	// Populate initial set of keys
	view, err := db.NewView()
	require.NoError(err)
	for i := 0; i < 100; i++ {
		k := []byte(strconv.Itoa(i))
		require.NoError(view.Insert(context.Background(), k, hashing.ComputeHash256(k)))
	}
	require.NoError(view.commitToDB(context.Background()))

	root, err := db.GetMerkleRoot(context.Background())
	require.NoError(err)

	require.NoError(db.Close())

	// reloading the DB, should set the root back to the one that was saved to the memdb
	db, err = New(
		context.Background(),
		rdb,
		newDefaultConfig(),
	)
	require.NoError(err)
	reloadedRoot, err := db.GetMerkleRoot(context.Background())
	require.NoError(err)
	require.Equal(root, reloadedRoot)
}

func Test_MerkleDB_DB_Rebuild(t *testing.T) {
	require := require.New(t)

	rdb := memdb.New()
	defer rdb.Close()

	initialSize := 10_000

	config := newDefaultConfig()
	config.NodeCacheSize = initialSize

	db, err := New(
		context.Background(),
		rdb,
		config,
	)
	require.NoError(err)

	// Populate initial set of keys
	view, err := db.NewView()
	require.NoError(err)
	for i := 0; i < initialSize; i++ {
		k := []byte(strconv.Itoa(i))
		require.NoError(view.Insert(context.Background(), k, hashing.ComputeHash256(k)))
	}
	require.NoError(view.CommitToDB(context.Background()))

	root, err := db.GetMerkleRoot(context.Background())
	require.NoError(err)

	require.NoError(db.rebuild(context.Background()))

	rebuiltRoot, err := db.GetMerkleRoot(context.Background())
	require.NoError(err)
	require.Equal(root, rebuiltRoot)
}

func Test_MerkleDB_Failed_Batch_Commit(t *testing.T) {
	require := require.New(t)

	memDB := memdb.New()
	db, err := New(
		context.Background(),
		memDB,
		newDefaultConfig(),
	)
	require.NoError(err)

	_ = memDB.Close()

	batch := db.NewBatch()
	require.NoError(batch.Put([]byte("key1"), []byte("1")))
	require.NoError(batch.Put([]byte("key2"), []byte("2")))
	require.NoError(batch.Put([]byte("key3"), []byte("3")))
	err = batch.Write()
	require.ErrorIs(err, database.ErrClosed)
}

func Test_MerkleDB_Value_Cache(t *testing.T) {
	require := require.New(t)

	memDB := memdb.New()
	db, err := New(
		context.Background(),
		memDB,
		newDefaultConfig(),
	)
	require.NoError(err)

	batch := db.NewBatch()
	require.NoError(batch.Put([]byte("key1"), []byte("1")))
	require.NoError(batch.Put([]byte("key2"), []byte("2")))
	require.NoError(batch.Write())

	batch = db.NewBatch()
	// force key2 to be inserted into the cache as not found
	require.NoError(batch.Delete([]byte("key2")))
	require.NoError(batch.Write())

	require.NoError(memDB.Close())

	// still works because key1 is read from cache
	value, err := db.Get([]byte("key1"))
	require.NoError(err)
	require.Equal([]byte("1"), value)

	// still returns missing instead of closed because key2 is read from cache
	_, err = db.Get([]byte("key2"))
	require.ErrorIs(err, database.ErrNotFound)
}

func Test_MerkleDB_Invalidate_Siblings_On_Commit(t *testing.T) {
	require := require.New(t)

	dbTrie, err := getBasicDB()
	require.NoError(err)
	require.NotNil(dbTrie)

	viewToCommit, err := dbTrie.NewView()
	require.NoError(err)

	sibling1, err := dbTrie.NewView()
	require.NoError(err)
	sibling2, err := dbTrie.NewView()
	require.NoError(err)

	require.False(sibling1.(*trieView).isInvalid())
	require.False(sibling2.(*trieView).isInvalid())

	require.NoError(viewToCommit.Insert(context.Background(), []byte{0}, []byte{0}))
	require.NoError(viewToCommit.CommitToDB(context.Background()))

	require.True(sibling1.(*trieView).isInvalid())
	require.True(sibling2.(*trieView).isInvalid())
	require.False(viewToCommit.(*trieView).isInvalid())
}

func Test_MerkleDB_Commit_Proof_To_Empty_Trie(t *testing.T) {
	require := require.New(t)

	db, err := getBasicDB()
	require.NoError(err)
	batch := db.NewBatch()
	require.NoError(batch.Put([]byte("key1"), []byte("1")))
	require.NoError(batch.Put([]byte("key2"), []byte("2")))
	require.NoError(batch.Put([]byte("key3"), []byte("3")))
	require.NoError(batch.Write())

	proof, err := db.GetRangeProof(context.Background(), []byte("key1"), Some([]byte("key3")), 10)
	require.NoError(err)

	freshDB, err := getBasicDB()
	require.NoError(err)

	require.NoError(freshDB.CommitRangeProof(context.Background(), []byte("key1"), proof))

	value, err := freshDB.Get([]byte("key2"))
	require.NoError(err)
	require.Equal([]byte("2"), value)

	freshRoot, err := freshDB.GetMerkleRoot(context.Background())
	require.NoError(err)
	oldRoot, err := db.GetMerkleRoot(context.Background())
	require.NoError(err)
	require.Equal(oldRoot, freshRoot)
}

func Test_MerkleDB_Commit_Proof_To_Filled_Trie(t *testing.T) {
	require := require.New(t)

	db, err := getBasicDB()
	require.NoError(err)
	batch := db.NewBatch()
	require.NoError(batch.Put([]byte("key1"), []byte("1")))
	require.NoError(batch.Put([]byte("key2"), []byte("2")))
	require.NoError(batch.Put([]byte("key3"), []byte("3")))
	require.NoError(batch.Write())

	proof, err := db.GetRangeProof(context.Background(), []byte("key1"), Some([]byte("key3")), 10)
	require.NoError(err)

	freshDB, err := getBasicDB()
	require.NoError(err)
	batch = freshDB.NewBatch()
	require.NoError(batch.Put([]byte("key1"), []byte("3")))
	require.NoError(batch.Put([]byte("key2"), []byte("4")))
	require.NoError(batch.Put([]byte("key3"), []byte("5")))
	require.NoError(batch.Put([]byte("key25"), []byte("5")))
	require.NoError(batch.Write())

	require.NoError(freshDB.CommitRangeProof(context.Background(), []byte("key1"), proof))

	value, err := freshDB.Get([]byte("key2"))
	require.NoError(err)
	require.Equal([]byte("2"), value)

	freshRoot, err := freshDB.GetMerkleRoot(context.Background())
	require.NoError(err)
	oldRoot, err := db.GetMerkleRoot(context.Background())
	require.NoError(err)
	require.Equal(oldRoot, freshRoot)
}

func Test_MerkleDB_GetValues(t *testing.T) {
	require := require.New(t)

	db, err := getBasicDB()
	require.NoError(err)

	writeBasicBatch(t, db)
	keys := [][]byte{{0}, {1}, {2}, {10}}
	values, errors := db.GetValues(context.Background(), keys)
	require.Len(values, len(keys))
	require.Len(errors, len(keys))

	// first 3 have values
	// last was not found
	require.NoError(errors[0])
	require.NoError(errors[1])
	require.NoError(errors[2])
	require.ErrorIs(errors[3], database.ErrNotFound)

	require.Equal([]byte{0}, values[0])
	require.Equal([]byte{1}, values[1])
	require.Equal([]byte{2}, values[2])
	require.Nil(values[3])
}

func Test_MerkleDB_InsertNil(t *testing.T) {
	require := require.New(t)

	db, err := getBasicDB()
	require.NoError(err)
	batch := db.NewBatch()
	require.NoError(batch.Put([]byte("key0"), nil))
	require.NoError(batch.Write())

	value, err := db.Get([]byte("key0"))
	require.NoError(err)
	require.Nil(value)

	value, err = getNodeValue(db, "key0")
	require.NoError(err)
	require.Nil(value)
}

func Test_MerkleDB_InsertAndRetrieve(t *testing.T) {
	require := require.New(t)

	db, err := getBasicDB()
	require.NoError(err)

	// value hasn't been inserted so shouldn't exist
	value, err := db.Get([]byte("key"))
	require.ErrorIs(err, database.ErrNotFound)
	require.Nil(value)

	require.NoError(db.Put([]byte("key"), []byte("value")))

	value, err = db.Get([]byte("key"))
	require.NoError(err)
	require.Equal([]byte("value"), value)
}

func Test_MerkleDB_HealthCheck(t *testing.T) {
	require := require.New(t)

	db, err := getBasicDB()
	require.NoError(err)
	val, err := db.HealthCheck(context.Background())
	require.NoError(err)
	require.Nil(val)
}

func Test_MerkleDB_Overwrite(t *testing.T) {
	require := require.New(t)

	db, err := getBasicDB()
	require.NoError(err)

	require.NoError(db.Put([]byte("key"), []byte("value0")))

	value, err := db.Get([]byte("key"))
	require.NoError(err)
	require.Equal([]byte("value0"), value)

	require.NoError(db.Put([]byte("key"), []byte("value1")))

	value, err = db.Get([]byte("key"))
	require.NoError(err)
	require.Equal([]byte("value1"), value)
}

func Test_MerkleDB_Delete(t *testing.T) {
	require := require.New(t)

	db, err := getBasicDB()
	require.NoError(err)

	require.NoError(db.Put([]byte("key"), []byte("value0")))

	value, err := db.Get([]byte("key"))
	require.NoError(err)
	require.Equal([]byte("value0"), value)

	require.NoError(db.Delete([]byte("key")))

	value, err = db.Get([]byte("key"))
	require.ErrorIs(err, database.ErrNotFound)
	require.Nil(value)
}

func Test_MerkleDB_DeleteMissingKey(t *testing.T) {
	require := require.New(t)

	db, err := getBasicDB()
	require.NoError(err)

	require.NoError(db.Delete([]byte("key")))
}

// Test that untracked views aren't persisted to [db.childViews].
func TestDatabaseNewUntrackedView(t *testing.T) {
	require := require.New(t)

	db, err := getBasicDB()
	require.NoError(err)

	// Create a new untracked view.
	view, err := db.newUntrackedView(defaultPreallocationSize)
	require.NoError(err)
	require.Empty(db.childViews)

	// Write to the untracked view.
	require.NoError(view.Insert(context.Background(), []byte{1}, []byte{1}))

	// Commit the view
	require.NoError(view.CommitToDB(context.Background()))

	// The untracked view should not be tracked by the parent database.
	require.Empty(db.childViews)
}

// Test that tracked views are persisted to [db.childViews].
func TestDatabaseNewPreallocatedViewTracked(t *testing.T) {
	require := require.New(t)

	db, err := getBasicDB()
	require.NoError(err)

	// Create a new tracked view.
	view, err := db.NewPreallocatedView(10)
	require.NoError(err)
	require.Len(db.childViews, 1)

	// Write to the  view.
	require.NoError(view.Insert(context.Background(), []byte{1}, []byte{1}))

	// Commit the view
	require.NoError(view.CommitToDB(context.Background()))

	// The untracked view should be tracked by the parent database.
	require.Contains(db.childViews, view)
	require.Len(db.childViews, 1)
}

func TestDatabaseCommitChanges(t *testing.T) {
	require := require.New(t)

	db, err := getBasicDB()
	require.NoError(err)
	dbRoot := db.getMerkleRoot()

	// Committing a nil view should be a no-op.
	require.NoError(db.commitToDB(context.Background()))
	require.Equal(dbRoot, db.getMerkleRoot()) // Root didn't change

	// Committing an invalid view should fail.
	invalidView, err := db.NewView()
	require.NoError(err)
	invalidView.(*trieView).invalidate()
	err = invalidView.commitToDB(context.Background())
	require.ErrorIs(err, ErrInvalid)

	// Add key-value pairs to the database
	require.NoError(db.Put([]byte{1}, []byte{1}))
	require.NoError(db.Put([]byte{2}, []byte{2}))

	// Make a view and inser/delete a key-value pair.
	view1Intf, err := db.NewView()
	require.NoError(err)
	require.IsType(&trieView{}, view1Intf)
	view1 := view1Intf.(*trieView)
	require.NoError(view1.Insert(context.Background(), []byte{3}, []byte{3}))
	require.NoError(view1.Remove(context.Background(), []byte{1}))
	view1Root, err := view1.getMerkleRoot(context.Background())
	require.NoError(err)

	// Make a second view
	view2Intf, err := db.NewView()
	require.NoError(err)
	require.IsType(&trieView{}, view2Intf)
	view2 := view2Intf.(*trieView)

	// Make a view atop a view
	view3Intf, err := view1.NewView()
	require.NoError(err)
	require.IsType(&trieView{}, view3Intf)
	view3 := view3Intf.(*trieView)

	// view3
	//  |
	// view1   view2
	//     \  /
	//      db

	// Commit view1
	require.NoError(view1.commitToDB(context.Background()))

	// Make sure the key-value pairs are correct.
	_, err = db.Get([]byte{1})
	require.ErrorIs(err, database.ErrNotFound)
	value, err := db.Get([]byte{2})
	require.NoError(err)
	require.Equal([]byte{2}, value)
	value, err = db.Get([]byte{3})
	require.NoError(err)
	require.Equal([]byte{3}, value)

	// Make sure the root is right
	require.Equal(view1Root, db.getMerkleRoot())

	// Make sure view2 is invalid and view1 and view3 is valid.
	require.False(view1.invalidated)
	require.True(view2.invalidated)
	require.False(view3.invalidated)

	// Make sure view2 isn't tracked by the database.
	require.NotContains(db.childViews, view2)

	// Make sure view1 and view3 is tracked by the database.
	require.Contains(db.childViews, view1)
	require.Contains(db.childViews, view3)

	// Make sure view3 is now a child of db.
	require.Equal(db, view3.parentTrie)
}

func TestDatabaseInvalidateChildrenExcept(t *testing.T) {
	require := require.New(t)

	db, err := getBasicDB()
	require.NoError(err)

	// Create children
	view1Intf, err := db.NewView()
	require.NoError(err)
	require.IsType(&trieView{}, view1Intf)
	view1 := view1Intf.(*trieView)

	view2Intf, err := db.NewView()
	require.NoError(err)
	require.IsType(&trieView{}, view2Intf)
	view2 := view2Intf.(*trieView)

	view3Intf, err := db.NewView()
	require.NoError(err)
	require.IsType(&trieView{}, view3Intf)
	view3 := view3Intf.(*trieView)

	db.invalidateChildrenExcept(view1)

	// Make sure view1 is valid and view2 and view3 are invalid.
	require.False(view1.invalidated)
	require.True(view2.invalidated)
	require.True(view3.invalidated)
	require.Contains(db.childViews, view1)
	require.Len(db.childViews, 1)

	db.invalidateChildrenExcept(nil)

	// Make sure all views are invalid.
	require.True(view1.invalidated)
	require.True(view2.invalidated)
	require.True(view3.invalidated)
	require.Empty(db.childViews)

	// Calling with an untracked view doesn't add the untracked view
	db.invalidateChildrenExcept(view1)
	require.Empty(db.childViews)
}

func Test_MerkleDB_Random_Insert_Ordering(t *testing.T) {
	require := require.New(t)

	totalState := 1000
	var (
		allKeys [][]byte
		keyMap  map[string]struct{}
	)
	genKey := func(r *rand.Rand) []byte {
		count := 0
		for {
			var key []byte
			if len(allKeys) > 2 && r.Intn(100) < 10 {
				// new prefixed key
				prefix := allKeys[r.Intn(len(allKeys))]
				key = make([]byte, r.Intn(50)+len(prefix))
				copy(key, prefix)
				_, err := r.Read(key[len(prefix):])
				require.NoError(err)
			} else {
				key = make([]byte, r.Intn(50))
				_, err := r.Read(key)
				require.NoError(err)
			}
			if _, ok := keyMap[string(key)]; !ok {
				allKeys = append(allKeys, key)
				keyMap[string(key)] = struct{}{}
				return key
			}
			count++
		}
	}

	for i := 0; i < 3; i++ {
		now := time.Now().UnixNano()
		t.Logf("seed for iter %d: %d", i, now)
		r := rand.New(rand.NewSource(now)) // #nosec G404

		ops := make([]*testOperation, 0, totalState)
		allKeys = [][]byte{}
		keyMap = map[string]struct{}{}
		for x := 0; x < totalState; x++ {
			key := genKey(r)
			value := make([]byte, r.Intn(51))
			if len(value) == 51 {
				value = nil
			} else {
				_, err := r.Read(value)
				require.NoError(err)
			}
			ops = append(ops, &testOperation{key: key, value: value})
		}
		db, err := getBasicDB()
		require.NoError(err)
		result, err := applyOperations(db, ops)
		require.NoError(err)
		primaryRoot, err := result.GetMerkleRoot(context.Background())
		require.NoError(err)
		for shuffleIndex := 0; shuffleIndex < 3; shuffleIndex++ {
			r.Shuffle(totalState, func(i, j int) {
				ops[i], ops[j] = ops[j], ops[i]
			})
			result, err := applyOperations(db, ops)
			require.NoError(err)
			newRoot, err := result.GetMerkleRoot(context.Background())
			require.NoError(err)
			require.Equal(primaryRoot, newRoot)
		}
	}
}

type testOperation struct {
	key    []byte
	value  []byte
	delete bool
}

func applyOperations(t *merkleDB, ops []*testOperation) (Trie, error) {
	view, err := t.NewView()
	if err != nil {
		return nil, err
	}
	for _, op := range ops {
		if op.delete {
			if err := view.Remove(context.Background(), op.key); err != nil {
				return nil, err
			}
		} else if err := view.Insert(context.Background(), op.key, op.value); err != nil {
			return nil, err
		}
	}
	return view, nil
}

func Test_MerkleDB_RandomCases(t *testing.T) {
	require := require.New(t)

	for i := 150; i < 500; i += 10 {
		now := time.Now().UnixNano()
		t.Logf("seed for iter %d: %d", i, now)
		r := rand.New(rand.NewSource(now)) // #nosec G404
		runRandDBTest(require, r, generate(require, r, i, .01))
	}
}

func Test_MerkleDB_RandomCases_InitialValues(t *testing.T) {
	require := require.New(t)

	now := time.Now().UnixNano()
	t.Logf("seed: %d", now)
	r := rand.New(rand.NewSource(now)) // #nosec G404
	runRandDBTest(require, r, generateInitialValues(require, r, 1000, 2500, 0.0))
}

// randTest performs random trie operations.
// Instances of this test are created by Generate.
type randTest []randTestStep

type randTestStep struct {
	op    int
	key   []byte // for opUpdate, opDelete, opGet
	value []byte // for opUpdate
}

const (
	opUpdate = iota
	opDelete
	opGet
	opWriteBatch
	opGenerateRangeProof
	opGenerateChangeProof
	opCheckhash
	opMax // boundary value, not an actual op
)

func runRandDBTest(require *require.Assertions, r *rand.Rand, rt randTest) {
	db, err := getBasicDB()
	require.NoError(err)

	startRoot, err := db.GetMerkleRoot(context.Background())
	require.NoError(err)

	values := make(map[path][]byte) // tracks content of the trie
	currentBatch := db.NewBatch()
	currentValues := make(map[path][]byte)
	deleteValues := make(map[path]struct{})
	pastRoots := []ids.ID{}

	for i, step := range rt {
		require.LessOrEqual(i, len(rt))
		switch step.op {
		case opUpdate:
			require.NoError(currentBatch.Put(step.key, step.value))
			currentValues[newPath(step.key)] = step.value
			delete(deleteValues, newPath(step.key))
		case opDelete:
			require.NoError(currentBatch.Delete(step.key))
			deleteValues[newPath(step.key)] = struct{}{}
			delete(currentValues, newPath(step.key))
		case opGenerateRangeProof:
			root, err := db.GetMerkleRoot(context.Background())
			require.NoError(err)
			if len(pastRoots) > 0 {
				root = pastRoots[r.Intn(len(pastRoots))]
			}
<<<<<<< HEAD
			rangeProof, err := db.GetRangeProofAtRoot(context.Background(), root, step.key, step.value, 100)
			require.NoError(err)
			end := maybe.Nothing[[]byte]()
=======
			end := Nothing[[]byte]()
>>>>>>> cfb957cb
			if len(step.value) > 0 {
				end = maybe.Some(step.value)
			}

			rangeProof, err := db.GetRangeProofAtRoot(context.Background(), root, step.key, end, 100)
			require.NoError(err)
			require.NoError(rangeProof.Verify(
				context.Background(),
				step.key,
				end,
				root,
			))
			require.LessOrEqual(len(rangeProof.KeyValues), 100)
		case opGenerateChangeProof:
			root, err := db.GetMerkleRoot(context.Background())
			require.NoError(err)
			if len(pastRoots) > 1 {
				root = pastRoots[r.Intn(len(pastRoots))]
			}
			end := Nothing[[]byte]()
			if len(step.value) > 0 {
				end = Some(step.value)
			}

			changeProof, err := db.GetChangeProof(context.Background(), startRoot, root, step.key, end, 100)
			if startRoot == root {
				require.ErrorIs(err, errSameRoot)
				continue
			}
			require.NoError(err)
			changeProofDB, err := getBasicDB()
			require.NoError(err)
<<<<<<< HEAD
			end := maybe.Nothing[[]byte]()
			if len(step.value) > 0 {
				end = maybe.Some(step.value)
			}
=======

>>>>>>> cfb957cb
			require.NoError(changeProofDB.VerifyChangeProof(
				context.Background(),
				changeProof,
				step.key,
				end,
				root,
			))
			require.LessOrEqual(len(changeProof.KeyChanges), 100)
		case opWriteBatch:
			oldRoot, err := db.GetMerkleRoot(context.Background())
			require.NoError(err)
			require.NoError(currentBatch.Write())
			for key, value := range currentValues {
				values[key] = value
			}
			for key := range deleteValues {
				delete(values, key)
			}

			if len(currentValues) == 0 && len(deleteValues) == 0 {
				continue
			}
			newRoot, err := db.GetMerkleRoot(context.Background())
			require.NoError(err)
			if oldRoot != newRoot {
				pastRoots = append(pastRoots, newRoot)
				if len(pastRoots) > 300 {
					pastRoots = pastRoots[len(pastRoots)-300:]
				}
			}
			currentValues = map[path][]byte{}
			deleteValues = map[path]struct{}{}
			currentBatch = db.NewBatch()
		case opGet:
			v, err := db.Get(step.key)
			if err != nil {
				require.ErrorIs(err, database.ErrNotFound)
			}
			want := values[newPath(step.key)]
			require.True(bytes.Equal(want, v)) // Use bytes.Equal so nil treated equal to []byte{}
			trieValue, err := getNodeValue(db, string(step.key))
			if err != nil {
				require.ErrorIs(err, database.ErrNotFound)
			}
			require.True(bytes.Equal(want, trieValue)) // Use bytes.Equal so nil treated equal to []byte{}
		case opCheckhash:
			dbTrie, err := newDatabase(
				context.Background(),
				memdb.New(),
				newDefaultConfig(),
				&mockMetrics{},
			)
			require.NoError(err)
			localTrie := Trie(dbTrie)
			for key, value := range values {
				require.NoError(localTrie.Insert(context.Background(), key.Serialize().Value, value))
			}
			calculatedRoot, err := localTrie.GetMerkleRoot(context.Background())
			require.NoError(err)
			dbRoot, err := db.GetMerkleRoot(context.Background())
			require.NoError(err)
			require.Equal(dbRoot, calculatedRoot)
		}
	}
}

func generateWithKeys(require *require.Assertions, allKeys [][]byte, r *rand.Rand, size int, percentChanceToFullHash float64) randTest {
	genKey := func() []byte {
		if len(allKeys) < 2 || r.Intn(100) < 10 {
			// new key
			key := make([]byte, r.Intn(50))
			_, err := r.Read(key)
			require.NoError(err)
			allKeys = append(allKeys, key)
			return key
		}
		if len(allKeys) > 2 && r.Intn(100) < 10 {
			// new prefixed key
			prefix := allKeys[r.Intn(len(allKeys))]
			key := make([]byte, r.Intn(50)+len(prefix))
			copy(key, prefix)
			_, err := r.Read(key[len(prefix):])
			require.NoError(err)
			allKeys = append(allKeys, key)
			return key
		}
		// use existing key
		return allKeys[r.Intn(len(allKeys))]
	}

	genEnd := func(key []byte) []byte {
		shouldBeNil := r.Intn(10)
		if shouldBeNil == 0 {
			return nil
		}

		endKey := make([]byte, len(key))
		copy(endKey, key)
		for i := 0; i < len(endKey); i += 2 {
			n := r.Intn(len(endKey))
			if endKey[n] < 250 {
				endKey[n] += byte(r.Intn(int(255 - endKey[n])))
			}
		}
		return endKey
	}

	var steps randTest
	for i := 0; i < size-1; {
		step := randTestStep{op: r.Intn(opMax)}
		switch step.op {
		case opUpdate:
			step.key = genKey()
			step.value = make([]byte, r.Intn(50))
			if len(step.value) == 51 {
				step.value = nil
			} else {
				_, err := r.Read(step.value)
				require.NoError(err)
			}
		case opGet, opDelete:
			step.key = genKey()
		case opGenerateRangeProof, opGenerateChangeProof:
			step.key = genKey()
			step.value = genEnd(step.key)
		case opCheckhash:
			// this gets really expensive so control how often it happens
			if r.Float64() >= percentChanceToFullHash {
				continue
			}
		}
		steps = append(steps, step)
		i++
	}
	// always end with a full hash of the trie
	steps = append(steps, randTestStep{op: opCheckhash})
	return steps
}

func generateInitialValues(require *require.Assertions, r *rand.Rand, initialValues int, size int, percentChanceToFullHash float64) randTest {
	var allKeys [][]byte
	genKey := func() []byte {
		// new prefixed key
		if len(allKeys) > 2 && r.Intn(100) < 10 {
			prefix := allKeys[r.Intn(len(allKeys))]
			key := make([]byte, r.Intn(50)+len(prefix))
			copy(key, prefix)
			_, err := r.Read(key[len(prefix):])
			require.NoError(err)
			allKeys = append(allKeys, key)
			return key
		}

		// new key
		key := make([]byte, r.Intn(50))
		_, err := r.Read(key)
		require.NoError(err)
		allKeys = append(allKeys, key)
		return key
	}

	var steps randTest
	for i := 0; i < initialValues; i++ {
		step := randTestStep{op: opUpdate}
		step.key = genKey()
		step.value = make([]byte, r.Intn(51))
		if len(step.value) == 51 {
			step.value = nil
		} else {
			_, err := r.Read(step.value)
			require.NoError(err)
		}
		steps = append(steps, step)
	}
	steps = append(steps, randTestStep{op: opWriteBatch})
	steps = append(steps, generateWithKeys(require, allKeys, r, size, percentChanceToFullHash)...)
	return steps
}

func generate(require *require.Assertions, r *rand.Rand, size int, percentChanceToFullHash float64) randTest {
	var allKeys [][]byte
	return generateWithKeys(require, allKeys, r, size, percentChanceToFullHash)
}

// Inserts [n] random key/value pairs into each database.
// Deletes [deletePortion] of the key/value pairs after insertion.
func insertRandomKeyValues(
	require *require.Assertions,
	rand *rand.Rand,
	dbs []database.Database,
	numKeyValues int,
	deletePortion float64,
) {
	maxKeyLen := units.KiB
	maxValLen := 4 * units.KiB

	require.GreaterOrEqual(deletePortion, float64(0))
	require.LessOrEqual(deletePortion, float64(1))
	for i := 0; i < numKeyValues; i++ {
		keyLen := rand.Intn(maxKeyLen)
		key := make([]byte, keyLen)
		_, _ = rand.Read(key)

		valueLen := rand.Intn(maxValLen)
		value := make([]byte, valueLen)
		_, _ = rand.Read(value)
		for _, db := range dbs {
			require.NoError(db.Put(key, value))
		}

		if rand.Float64() < deletePortion {
			for _, db := range dbs {
				require.NoError(db.Delete(key))
			}
		}
	}
}<|MERGE_RESOLUTION|>--- conflicted
+++ resolved
@@ -260,7 +260,7 @@
 	require.NoError(batch.Put([]byte("key3"), []byte("3")))
 	require.NoError(batch.Write())
 
-	proof, err := db.GetRangeProof(context.Background(), []byte("key1"), Some([]byte("key3")), 10)
+	proof, err := db.GetRangeProof(context.Background(), []byte("key1"), maybe.Some([]byte("key3")), 10)
 	require.NoError(err)
 
 	freshDB, err := getBasicDB()
@@ -290,7 +290,7 @@
 	require.NoError(batch.Put([]byte("key3"), []byte("3")))
 	require.NoError(batch.Write())
 
-	proof, err := db.GetRangeProof(context.Background(), []byte("key1"), Some([]byte("key3")), 10)
+	proof, err := db.GetRangeProof(context.Background(), []byte("key1"), maybe.Some([]byte("key3")), 10)
 	require.NoError(err)
 
 	freshDB, err := getBasicDB()
@@ -769,13 +769,7 @@
 			if len(pastRoots) > 0 {
 				root = pastRoots[r.Intn(len(pastRoots))]
 			}
-<<<<<<< HEAD
-			rangeProof, err := db.GetRangeProofAtRoot(context.Background(), root, step.key, step.value, 100)
-			require.NoError(err)
 			end := maybe.Nothing[[]byte]()
-=======
-			end := Nothing[[]byte]()
->>>>>>> cfb957cb
 			if len(step.value) > 0 {
 				end = maybe.Some(step.value)
 			}
@@ -795,9 +789,9 @@
 			if len(pastRoots) > 1 {
 				root = pastRoots[r.Intn(len(pastRoots))]
 			}
-			end := Nothing[[]byte]()
+			end := maybe.Nothing[[]byte]()
 			if len(step.value) > 0 {
-				end = Some(step.value)
+				end = maybe.Some(step.value)
 			}
 
 			changeProof, err := db.GetChangeProof(context.Background(), startRoot, root, step.key, end, 100)
@@ -808,14 +802,7 @@
 			require.NoError(err)
 			changeProofDB, err := getBasicDB()
 			require.NoError(err)
-<<<<<<< HEAD
-			end := maybe.Nothing[[]byte]()
-			if len(step.value) > 0 {
-				end = maybe.Some(step.value)
-			}
-=======
-
->>>>>>> cfb957cb
+
 			require.NoError(changeProofDB.VerifyChangeProof(
 				context.Background(),
 				changeProof,
