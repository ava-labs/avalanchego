--- conflicted
+++ resolved
@@ -805,14 +805,7 @@
 			require.NoError(err)
 			changeProofDB, err := getBasicDB()
 			require.NoError(err)
-<<<<<<< HEAD
-
-=======
-			end := Nothing[[]byte]()
-			if len(step.value) > 0 {
-				end = Some(step.value)
-			}
->>>>>>> 8579d7f1
+
 			require.NoError(changeProofDB.VerifyChangeProof(
 				context.Background(),
 				changeProof,
