--- conflicted
+++ resolved
@@ -41,6 +41,7 @@
 func newDefaultConfig() Config {
 	return Config{
 		BranchFactor:                BranchFactor16,
+		Hasher:                      SHA256Hasher,
 		RootGenConcurrency:          0,
 		HistoryLength:               defaultHistoryLength,
 		ValueNodeCacheSize:          units.MiB,
@@ -50,11 +51,6 @@
 		Reg:                         prometheus.NewRegistry(),
 		TraceLevel:                  InfoTrace,
 		Tracer:                      trace.Noop,
-<<<<<<< HEAD
-		BranchFactor:                BranchFactor16,
-		Hasher:                      SHA256Hasher,
-=======
->>>>>>> 4fecb498
 	}
 }
 
