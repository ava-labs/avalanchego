--- conflicted
+++ resolved
@@ -104,20 +104,9 @@
 		if entry, ok := n.children[index]; ok {
 			c.encodeInt(buf, int(index))
 			path := entry.compressedPath.Serialize()
-<<<<<<< HEAD
-			if err := c.encodeSerializedPath(path, buf); err != nil {
-				return nil, err
-			}
-			if _, err := buf.Write(entry.id[:]); err != nil {
-				return nil, err
-			}
-			if err := c.encodeBool(buf, entry.hasValue); err != nil {
-				return nil, err
-			}
-=======
 			c.encodeSerializedPath(buf, path)
 			_, _ = buf.Write(entry.id[:])
->>>>>>> 8232de0e
+			c.encodeBool(buf, entry.hasValue)
 		}
 	}
 	return buf.Bytes()
@@ -173,19 +162,9 @@
 
 	n.children = make(map[byte]child, NodeBranchFactor)
 	previousChild := -1
-	var (
-		index          int
-		childID        ids.ID
-		hasValue       bool
-		compressedPath SerializedPath
-	)
 	for i := 0; i < numChildren; i++ {
-<<<<<<< HEAD
-		if index, err = c.decodeInt(src); err != nil {
-=======
 		index, err := c.decodeInt(src)
 		if err != nil {
->>>>>>> 8232de0e
 			return err
 		}
 		if index <= previousChild || index >= NodeBranchFactor {
@@ -193,22 +172,16 @@
 		}
 		previousChild = index
 
-<<<<<<< HEAD
-		if compressedPath, err = c.decodeSerializedPath(src); err != nil {
+		compressedPath, err := c.decodeSerializedPath(src)
+		if err != nil {
 			return err
 		}
-		if childID, err = c.decodeID(src); err != nil {
-=======
-		compressedPath, err := c.decodeSerializedPath(src)
+		childID, err := c.decodeID(src)
 		if err != nil {
 			return err
 		}
-		childID, err := c.decodeID(src)
-		if err != nil {
->>>>>>> 8232de0e
-			return err
-		}
-		if hasValue, err = c.decodeBool(src); err != nil {
+		hasValue, err := c.decodeBool(src)
+		if err != nil {
 			return err
 		}
 		n.children[byte(index)] = child{
