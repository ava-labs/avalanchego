// Copyright (C) 2019-2023, Ava Labs, Inc. All rights reserved.
// See the file LICENSE for licensing terms.

package merkledb

import (
	"bytes"
	"encoding/binary"
	"errors"
	"fmt"
	"io"
	"math"
	"sync"

	"github.com/ava-labs/avalanchego/ids"
	"github.com/ava-labs/avalanchego/utils/maybe"
)

const (
	trueByte             = 1
	falseByte            = 0
	minVarIntLen         = 1
	minMaybeByteSliceLen = 1
	minSerializedPathLen = minVarIntLen
	minByteSliceLen      = minVarIntLen
	minDBNodeLen         = minMaybeByteSliceLen + minVarIntLen
	minChildLen          = minVarIntLen + minSerializedPathLen + ids.IDLen

	estimatedKeyLen            = 64
	estimatedValueLen          = 64
	estimatedCompressedPathLen = 8
	// Child index, child compressed path, child ID
	estimatedNodeChildLen = minVarIntLen + estimatedCompressedPathLen + ids.IDLen
	// Child index, child ID
	hashValuesChildLen = minVarIntLen + ids.IDLen
)

var (
	_ encoderDecoder = (*codecImpl)(nil)

	trueBytes  = []byte{trueByte}
	falseBytes = []byte{falseByte}

	errNegativeNumChildren  = errors.New("number of children is negative")
	errTooManyChildren      = fmt.Errorf("length of children list is larger than branching factor of %d", NodeBranchFactor)
	errChildIndexTooLarge   = fmt.Errorf("invalid child index. Must be less than branching factor of %d", NodeBranchFactor)
	errNegativeNibbleLength = errors.New("nibble length is negative")
	errIntTooLarge          = errors.New("integer too large to be decoded")
	errLeadingZeroes        = errors.New("varint has leading zeroes")
	errInvalidBool          = errors.New("decoded bool is neither true nor false")
	errNonZeroNibblePadding = errors.New("nibbles should be padded with 0s")
	errExtraSpace           = errors.New("trailing buffer space")
	errNegativeSliceLength  = errors.New("negative slice length")
)

// encoderDecoder defines the interface needed by merkleDB to marshal
// and unmarshal relevant types.
type encoderDecoder interface {
	encoder
	decoder
}

type encoder interface {
	// Assumes [n] is non-nil.
	encodeDBNode(n *dbNode) []byte
	// Assumes [hv] is non-nil.
	encodeHashValues(hv *hashValues) []byte
}

type decoder interface {
	// Assumes [n] is non-nil.
	decodeDBNode(bytes []byte, n *dbNode) error
}

func newCodec() encoderDecoder {
	return &codecImpl{
		varIntPool: sync.Pool{
			New: func() interface{} {
				return make([]byte, binary.MaxVarintLen64)
			},
		},
	}
}

// Note that bytes.Buffer.Write always returns nil so we
// can ignore its return values in [codecImpl] methods.
type codecImpl struct {
	varIntPool sync.Pool
}

func (c *codecImpl) encodeDBNode(n *dbNode) []byte {
	var (
		numChildren = len(n.children)
		// Estimate size of [n] to prevent memory allocations
		estimatedLen = estimatedValueLen + minVarIntLen + estimatedNodeChildLen*numChildren
		buf          = bytes.NewBuffer(make([]byte, 0, estimatedLen))
	)

	c.encodeMaybeByteSlice(buf, n.value)
<<<<<<< HEAD
	c.encodeInt(buf, numChildren)
=======
	childrenLength := len(n.children)
	c.encodeInt(buf, childrenLength)
	// Note we insert children in order of increasing index
	// for determinism.
>>>>>>> b0da3f20
	for index := byte(0); index < NodeBranchFactor; index++ {
		if entry, ok := n.children[index]; ok {
			c.encodeInt(buf, int(index))
			path := entry.compressedPath.Serialize()
			c.encodeSerializedPath(buf, path)
			_, _ = buf.Write(entry.id[:])
		}
	}
	return buf.Bytes()
}

func (c *codecImpl) encodeHashValues(hv *hashValues) []byte {
	var (
		numChildren = len(hv.Children)
		// Estimate size [hv] to prevent memory allocations
		estimatedLen = minVarIntLen + numChildren*hashValuesChildLen + estimatedValueLen + estimatedKeyLen
		buf          = bytes.NewBuffer(make([]byte, 0, estimatedLen))
	)

	c.encodeInt(buf, numChildren)

	// ensure that the order of entries is consistent
	for index := byte(0); index < NodeBranchFactor; index++ {
		if entry, ok := hv.Children[index]; ok {
			c.encodeInt(buf, int(index))
			_, _ = buf.Write(entry.id[:])
		}
	}
	c.encodeMaybeByteSlice(buf, hv.Value)
	c.encodeSerializedPath(buf, hv.Key)

	return buf.Bytes()
}

func (c *codecImpl) decodeDBNode(b []byte, n *dbNode) error {
	if minDBNodeLen > len(b) {
		return io.ErrUnexpectedEOF
	}

	src := bytes.NewReader(b)

	value, err := c.decodeMaybeByteSlice(src)
	if err != nil {
		return err
	}
	n.value = value

	numChildren, err := c.decodeInt(src)
	switch {
	case err != nil:
		return err
	case numChildren < 0:
		return errNegativeNumChildren
	case numChildren > NodeBranchFactor:
		return errTooManyChildren
	case numChildren > src.Len()/minChildLen:
		return io.ErrUnexpectedEOF
	}

	n.children = make(map[byte]child, NodeBranchFactor)
	previousChild := -1
	for i := 0; i < numChildren; i++ {
		index, err := c.decodeInt(src)
		if err != nil {
			return err
		}
		if index <= previousChild || index >= NodeBranchFactor {
			return errChildIndexTooLarge
		}
		previousChild = index

		compressedPath, err := c.decodeSerializedPath(src)
		if err != nil {
			return err
		}
		childID, err := c.decodeID(src)
		if err != nil {
			return err
		}
		n.children[byte(index)] = child{
			compressedPath: compressedPath.deserialize(),
			id:             childID,
		}
	}
	if src.Len() != 0 {
		return errExtraSpace
	}
	return nil
}

func (*codecImpl) encodeBool(dst *bytes.Buffer, value bool) {
	bytesValue := falseBytes
	if value {
		bytesValue = trueBytes
	}
	_, _ = dst.Write(bytesValue)
}

func (*codecImpl) decodeBool(src *bytes.Reader) (bool, error) {
	boolByte, err := src.ReadByte()
	switch {
	case err == io.EOF:
		return false, io.ErrUnexpectedEOF
	case err != nil:
		return false, err
	case boolByte == trueByte:
		return true, nil
	case boolByte == falseByte:
		return false, nil
	default:
		return false, errInvalidBool
	}
}

func (c *codecImpl) encodeInt(dst *bytes.Buffer, value int) {
	c.encodeInt64(dst, int64(value))
}

func (*codecImpl) decodeInt(src *bytes.Reader) (int, error) {
	// To ensure encoding/decoding is canonical, we need to check for leading
	// zeroes in the varint.
	// The last byte of the varint we read is the most significant byte.
	// If it's 0, then it's a leading zero, which is considered invalid in the
	// canonical encoding.
	startLen := src.Len()
	val64, err := binary.ReadVarint(src)
	switch {
	case err == io.EOF:
		return 0, io.ErrUnexpectedEOF
	case err != nil:
		return 0, err
	case val64 > math.MaxInt:
		return 0, errIntTooLarge
	}
	endLen := src.Len()

	// Just 0x00 is a valid value so don't check if the varint is 1 byte
	if startLen-endLen > 1 {
		if err := src.UnreadByte(); err != nil {
			return 0, err
		}
		lastByte, err := src.ReadByte()
		if err != nil {
			return 0, err
		}
		if lastByte == 0x00 {
			return 0, errLeadingZeroes
		}
	}

	return int(val64), nil
}

func (c *codecImpl) encodeInt64(dst *bytes.Buffer, value int64) {
	buf := c.varIntPool.Get().([]byte)
	size := binary.PutVarint(buf, value)
	_, _ = dst.Write(buf[:size])
	c.varIntPool.Put(buf)
}

func (c *codecImpl) encodeMaybeByteSlice(dst *bytes.Buffer, maybeValue maybe.Maybe[[]byte]) {
	hasValue := maybeValue.HasValue()
	c.encodeBool(dst, hasValue)
	if hasValue {
		c.encodeByteSlice(dst, maybeValue.Value())
	}
}

func (c *codecImpl) decodeMaybeByteSlice(src *bytes.Reader) (maybe.Maybe[[]byte], error) {
	if minMaybeByteSliceLen > src.Len() {
		return maybe.Nothing[[]byte](), io.ErrUnexpectedEOF
	}

	if hasValue, err := c.decodeBool(src); err != nil || !hasValue {
		return maybe.Nothing[[]byte](), err
	}

	bytes, err := c.decodeByteSlice(src)
	if err != nil {
		return maybe.Nothing[[]byte](), err
	}

	return maybe.Some(bytes), nil
}

func (c *codecImpl) decodeByteSlice(src *bytes.Reader) ([]byte, error) {
	if minByteSliceLen > src.Len() {
		return nil, io.ErrUnexpectedEOF
	}

	length, err := c.decodeInt(src)
	switch {
	case err == io.EOF:
		return nil, io.ErrUnexpectedEOF
	case err != nil:
		return nil, err
	case length < 0:
		return nil, errNegativeSliceLength
	case length == 0:
		return nil, nil
	case length > src.Len():
		return nil, io.ErrUnexpectedEOF
	}

	result := make([]byte, length)
	_, err = io.ReadFull(src, result)
	if err == io.EOF {
		err = io.ErrUnexpectedEOF
	}
	return result, err
}

func (c *codecImpl) encodeByteSlice(dst *bytes.Buffer, value []byte) {
	c.encodeInt(dst, len(value))
	if value != nil {
		_, _ = dst.Write(value)
	}
}

func (*codecImpl) decodeID(src *bytes.Reader) (ids.ID, error) {
	if ids.IDLen > src.Len() {
		return ids.ID{}, io.ErrUnexpectedEOF
	}

	var id ids.ID
	_, err := io.ReadFull(src, id[:])
	if err == io.EOF {
		err = io.ErrUnexpectedEOF
	}
	return id, err
}

func (c *codecImpl) encodeSerializedPath(dst *bytes.Buffer, s SerializedPath) {
	c.encodeInt(dst, s.NibbleLength)
	_, _ = dst.Write(s.Value)
}

func (c *codecImpl) decodeSerializedPath(src *bytes.Reader) (SerializedPath, error) {
	if minSerializedPathLen > src.Len() {
		return SerializedPath{}, io.ErrUnexpectedEOF
	}

	var (
		result SerializedPath
		err    error
	)
	if result.NibbleLength, err = c.decodeInt(src); err != nil {
		return SerializedPath{}, err
	}
	if result.NibbleLength < 0 {
		return SerializedPath{}, errNegativeNibbleLength
	}
	pathBytesLen := result.NibbleLength >> 1
	hasOddLen := result.hasOddLength()
	if hasOddLen {
		pathBytesLen++
	}
	if pathBytesLen > src.Len() {
		return SerializedPath{}, io.ErrUnexpectedEOF
	}
	result.Value = make([]byte, pathBytesLen)
	if _, err := io.ReadFull(src, result.Value); err != nil {
		if err == io.EOF {
			err = io.ErrUnexpectedEOF
		}
		return SerializedPath{}, err
	}
	if hasOddLen {
		paddedNibble := result.Value[pathBytesLen-1] & 0x0F
		if paddedNibble != 0 {
			return SerializedPath{}, errNonZeroNibblePadding
		}
	}
	return result, nil
}<|MERGE_RESOLUTION|>--- conflicted
+++ resolved
@@ -97,14 +97,9 @@
 	)
 
 	c.encodeMaybeByteSlice(buf, n.value)
-<<<<<<< HEAD
 	c.encodeInt(buf, numChildren)
-=======
-	childrenLength := len(n.children)
-	c.encodeInt(buf, childrenLength)
 	// Note we insert children in order of increasing index
 	// for determinism.
->>>>>>> b0da3f20
 	for index := byte(0); index < NodeBranchFactor; index++ {
 		if entry, ok := n.children[index]; ok {
 			c.encodeInt(buf, int(index))
