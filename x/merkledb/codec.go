--- conflicted
+++ resolved
@@ -91,7 +91,6 @@
 	varIntPool sync.Pool
 }
 
-<<<<<<< HEAD
 func (c *codecImpl) encodedDBNodeSize(n *dbNode) int {
 	// total the number of children pointers + bool indicating if it has a value + the value + the child entries for n.children
 	total := c.uintSize(uint64(len(n.children))) + boolLen
@@ -127,15 +126,6 @@
 
 func (c *codecImpl) encodeDBNode(n *dbNode) []byte {
 	buf := bytes.NewBuffer(make([]byte, 0, c.encodedDBNodeSize(n)))
-=======
-func (c *codecImpl) encodeDBNode(n *dbNode) []byte {
-	var (
-		numChildren = len(n.children)
-		// Estimate size of [n] to prevent memory allocations
-		estimatedLen = estimatedValueLen + minVarIntLen + estimatedNodeChildLen*numChildren
-		buf          = bytes.NewBuffer(make([]byte, 0, estimatedLen))
-	)
->>>>>>> f80cb929
 	c.encodeMaybeByteSlice(buf, n.value)
 	c.encodeUint(buf, uint64(len(n.children)))
 	// Note we insert children in order of increasing index
