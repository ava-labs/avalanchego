// Copyright (C) 2019-2023, Ava Labs, Inc. All rights reserved.
// See the file LICENSE for licensing terms.

package merkledb

import (
	"bytes"
	"context"
	"math/rand"
	"testing"
	"time"

	"github.com/stretchr/testify/require"

	"github.com/ava-labs/avalanchego/database"
	"github.com/ava-labs/avalanchego/database/memdb"
	"github.com/ava-labs/avalanchego/ids"
	"github.com/ava-labs/avalanchego/utils/hashing"
	"github.com/ava-labs/avalanchego/utils/set"

	pb "github.com/ava-labs/avalanchego/proto/pb/sync"
)

func getBasicDB() (*merkleDB, error) {
	return newDatabase(
		context.Background(),
		memdb.New(),
		newDefaultConfig(),
		&mockMetrics{},
	)
}

func writeBasicBatch(t *testing.T, db *merkleDB) {
	require := require.New(t)

	batch := db.NewBatch()
	require.NoError(batch.Put([]byte{0}, []byte{0}))
	require.NoError(batch.Put([]byte{1}, []byte{1}))
	require.NoError(batch.Put([]byte{2}, []byte{2}))
	require.NoError(batch.Put([]byte{3}, []byte{3}))
	require.NoError(batch.Put([]byte{4}, []byte{4}))
	require.NoError(batch.Write())
}

func Test_Proof_Empty(t *testing.T) {
	proof := &Proof{}
	err := proof.Verify(context.Background(), ids.Empty)
	require.ErrorIs(t, err, ErrNoProof)
}

func Test_Proof_Simple(t *testing.T) {
	require := require.New(t)

	db, err := getBasicDB()
	require.NoError(err)

	ctx := context.Background()
	require.NoError(db.Insert(ctx, []byte{}, []byte{1}))
	require.NoError(db.Insert(ctx, []byte{0}, []byte{2}))

	expectedRoot, err := db.GetMerkleRoot(ctx)
	require.NoError(err)

	proof, err := db.GetProof(ctx, []byte{})
	require.NoError(err)

	require.NoError(proof.Verify(ctx, expectedRoot))
}

func Test_Proof_Verify_Bad_Data(t *testing.T) {
	type test struct {
		name        string
		malform     func(proof *Proof)
		expectedErr error
	}

	tests := []test{
		{
			name:        "happyPath",
			malform:     func(proof *Proof) {},
			expectedErr: nil,
		},
		{
			name: "odd length key path with value",
			malform: func(proof *Proof) {
				proof.Path[1].ValueOrHash = Some([]byte{1, 2})
			},
			expectedErr: ErrOddLengthWithValue,
		},
		{
			name: "last proof node has missing value",
			malform: func(proof *Proof) {
				proof.Path[len(proof.Path)-1].ValueOrHash = Nothing[[]byte]()
			},
			expectedErr: ErrProofValueDoesntMatch,
		},
		{
			name: "missing value on proof",
			malform: func(proof *Proof) {
				proof.Value = Nothing[[]byte]()
			},
			expectedErr: ErrProofValueDoesntMatch,
		},
		{
			name: "mismatched value on proof",
			malform: func(proof *Proof) {
				proof.Value = Some([]byte{10})
			},
			expectedErr: ErrProofValueDoesntMatch,
		},
		{
			name: "value of exclusion proof",
			malform: func(proof *Proof) {
				// remove the value node to make it look like it is an exclusion proof
				proof.Path = proof.Path[:len(proof.Path)-1]
			},
			expectedErr: ErrProofValueDoesntMatch,
		},
	}

	for _, tt := range tests {
		t.Run(tt.name, func(t *testing.T) {
			require := require.New(t)

			db, err := getBasicDB()
			require.NoError(err)

			writeBasicBatch(t, db)

			proof, err := db.GetProof(context.Background(), []byte{2})
			require.NoError(err)
			require.NotNil(proof)

			tt.malform(proof)

			err = proof.Verify(context.Background(), db.getMerkleRoot())
			require.ErrorIs(err, tt.expectedErr)
		})
	}
}

func Test_Proof_ValueOrHashMatches(t *testing.T) {
	require := require.New(t)

	require.True(valueOrHashMatches(Some([]byte{0}), Some([]byte{0})))
	require.False(valueOrHashMatches(Nothing[[]byte](), Some(hashing.ComputeHash256([]byte{0}))))
	require.True(valueOrHashMatches(Nothing[[]byte](), Nothing[[]byte]()))

	require.False(valueOrHashMatches(Some([]byte{0}), Nothing[[]byte]()))
	require.False(valueOrHashMatches(Nothing[[]byte](), Some([]byte{0})))
	require.False(valueOrHashMatches(Nothing[[]byte](), Some(hashing.ComputeHash256([]byte{1}))))
	require.False(valueOrHashMatches(Some(hashing.ComputeHash256([]byte{0})), Nothing[[]byte]()))
}

func Test_RangeProof_Extra_Value(t *testing.T) {
	require := require.New(t)

	db, err := getBasicDB()
	require.NoError(err)
	writeBasicBatch(t, db)

	val, err := db.Get([]byte{2})
	require.NoError(err)
	require.Equal([]byte{2}, val)

	proof, err := db.GetRangeProof(context.Background(), []byte{1}, []byte{5, 5}, 10)
	require.NoError(err)
	require.NotNil(proof)

	require.NoError(proof.Verify(
		context.Background(),
		[]byte{1},
		Some([]byte{5, 5}),
		db.root.id,
	))

	proof.KeyValues = append(proof.KeyValues, KeyValue{Key: []byte{5}, Value: []byte{5}})

	err = proof.Verify(
		context.Background(),
		[]byte{1},
		Some([]byte{5, 5}),
		db.root.id,
	)
	require.ErrorIs(err, ErrInvalidProof)
}

func Test_RangeProof_Verify_Bad_Data(t *testing.T) {
	type test struct {
		name        string
		malform     func(proof *RangeProof)
		expectedErr error
	}

	tests := []test{
		{
			name:        "happyPath",
			malform:     func(proof *RangeProof) {},
			expectedErr: nil,
		},
		{
			name: "StartProof: last proof node has missing value",
			malform: func(proof *RangeProof) {
				proof.StartProof[len(proof.StartProof)-1].ValueOrHash = Nothing[[]byte]()
			},
			expectedErr: ErrProofValueDoesntMatch,
		},
		{
			name: "EndProof: odd length key path with value",
			malform: func(proof *RangeProof) {
				proof.EndProof[1].ValueOrHash = Some([]byte{1, 2})
			},
			expectedErr: ErrOddLengthWithValue,
		},
		{
			name: "EndProof: last proof node has missing value",
			malform: func(proof *RangeProof) {
				proof.EndProof[len(proof.EndProof)-1].ValueOrHash = Nothing[[]byte]()
			},
			expectedErr: ErrProofValueDoesntMatch,
		},
		{
			name: "missing key/value",
			malform: func(proof *RangeProof) {
				proof.KeyValues = proof.KeyValues[1:]
			},
			expectedErr: ErrProofNodeHasUnincludedValue,
		},
	}

	for _, tt := range tests {
		t.Run(tt.name, func(t *testing.T) {
			require := require.New(t)

			db, err := getBasicDB()
			require.NoError(err)
			writeBasicBatch(t, db)

			proof, err := db.GetRangeProof(context.Background(), []byte{2}, []byte{3, 0}, 50)
			require.NoError(err)
			require.NotNil(proof)

			tt.malform(proof)

			err = proof.Verify(context.Background(), []byte{2}, Some([]byte{3, 0}), db.getMerkleRoot())
			require.ErrorIs(err, tt.expectedErr)
		})
	}
}

func Test_RangeProof_MaxLength(t *testing.T) {
	require := require.New(t)

	dbTrie, err := getBasicDB()
	require.NoError(err)
	require.NotNil(dbTrie)
	trie, err := dbTrie.NewView()
	require.NoError(err)

	_, err = trie.GetRangeProof(context.Background(), nil, nil, -1)
	require.ErrorIs(err, ErrInvalidMaxLength)

	_, err = trie.GetRangeProof(context.Background(), nil, nil, 0)
	require.ErrorIs(err, ErrInvalidMaxLength)
}

func Test_Proof(t *testing.T) {
	require := require.New(t)

	dbTrie, err := getBasicDB()
	require.NoError(err)
	require.NotNil(dbTrie)
	trie, err := dbTrie.NewView()
	require.NoError(err)

	require.NoError(trie.Insert(context.Background(), []byte("key0"), []byte("value0")))
	require.NoError(trie.Insert(context.Background(), []byte("key1"), []byte("value1")))
	require.NoError(trie.Insert(context.Background(), []byte("key2"), []byte("value2")))
	require.NoError(trie.Insert(context.Background(), []byte("key3"), []byte("value3")))
	require.NoError(trie.Insert(context.Background(), []byte("key4"), []byte("value4")))

	_, err = trie.GetMerkleRoot(context.Background())
	require.NoError(err)
	proof, err := trie.GetProof(context.Background(), []byte("key1"))
	require.NoError(err)
	require.NotNil(proof)

	require.Len(proof.Path, 3)

	require.Equal(newPath([]byte("key1")).Serialize(), proof.Path[2].KeyPath)
	require.Equal(Some([]byte("value1")), proof.Path[2].ValueOrHash)

	require.Equal(newPath([]byte{}).Serialize(), proof.Path[0].KeyPath)
	require.True(proof.Path[0].ValueOrHash.IsNothing())

	expectedRootID, err := trie.GetMerkleRoot(context.Background())
	require.NoError(err)
	require.NoError(proof.Verify(context.Background(), expectedRootID))

	proof.Path[0].ValueOrHash = Some([]byte("value2"))

	err = proof.Verify(context.Background(), expectedRootID)
	require.ErrorIs(err, ErrInvalidProof)
}

func Test_RangeProof_Syntactic_Verify(t *testing.T) {
	type test struct {
		name        string
		start       []byte
		end         Maybe[[]byte]
		proof       *RangeProof
		expectedErr error
	}

	tests := []test{
		{
			name:        "start > end",
			start:       []byte{1},
			end:         Some([]byte{0}),
			proof:       &RangeProof{},
			expectedErr: ErrStartAfterEnd,
		},
		{
			name:        "empty", // Also tests start can be > end if end is nil
			start:       []byte{1},
			end:         Nothing[[]byte](),
			proof:       &RangeProof{},
			expectedErr: ErrNoMerkleProof,
		},
		{
			name:  "unexpected end proof",
			start: []byte{1},
			end:   Nothing[[]byte](),
			proof: &RangeProof{
				StartProof: []ProofNode{{}},
				EndProof:   []ProofNode{{}},
			},
			expectedErr: ErrUnexpectedEndProof,
		},
		{
			name:  "should just be root",
			start: nil,
			end:   Nothing[[]byte](),
			proof: &RangeProof{
				EndProof: []ProofNode{{}, {}},
			},
			expectedErr: ErrShouldJustBeRoot,
		},
		{
			name:  "no end proof",
			start: []byte{1},
			end:   Some([]byte{1}),
			proof: &RangeProof{
				StartProof: []ProofNode{{}},
			},
			expectedErr: ErrNoEndProof,
		},
		{
			name:  "unsorted key values",
			start: []byte{1},
			end:   Nothing[[]byte](),
			proof: &RangeProof{
				KeyValues: []KeyValue{
					{Key: []byte{1}, Value: []byte{1}},
					{Key: []byte{0}, Value: []byte{0}},
				},
			},
			expectedErr: ErrNonIncreasingValues,
		},
		{
			name:  "key lower than start",
			start: []byte{1},
			end:   Nothing[[]byte](),
			proof: &RangeProof{
				KeyValues: []KeyValue{
					{Key: []byte{0}, Value: []byte{0}},
				},
			},
			expectedErr: ErrStateFromOutsideOfRange,
		},
		{
			name:  "key greater than end",
			start: []byte{1},
			end:   Some([]byte{1}),
			proof: &RangeProof{
				KeyValues: []KeyValue{
					{Key: []byte{2}, Value: []byte{0}},
				},
				EndProof: []ProofNode{{}},
			},
			expectedErr: ErrStateFromOutsideOfRange,
		},
		{
			name:  "start proof nodes in wrong order",
			start: []byte{1, 2},
			end:   Nothing[[]byte](),
			proof: &RangeProof{
				KeyValues: []KeyValue{
					{Key: []byte{1, 2}, Value: []byte{1}},
				},
				StartProof: []ProofNode{
					{
						KeyPath: newPath([]byte{2}).Serialize(),
					},
					{
						KeyPath: newPath([]byte{1}).Serialize(),
					},
				},
			},
			expectedErr: ErrProofNodeNotForKey,
		},
		{
			name:  "start proof has node for wrong key",
			start: []byte{1, 2},
			end:   Nothing[[]byte](),
			proof: &RangeProof{
				KeyValues: []KeyValue{
					{Key: []byte{1, 2}, Value: []byte{1}},
				},
				StartProof: []ProofNode{
					{
						KeyPath: newPath([]byte{1}).Serialize(),
					},
					{
						KeyPath: newPath([]byte{1, 2, 3}).Serialize(), // Not a prefix of [1, 2]
					},
					{
						KeyPath: newPath([]byte{1, 2, 3, 4}).Serialize(),
					},
				},
			},
			expectedErr: ErrProofNodeNotForKey,
		},
		{
			name:  "end proof nodes in wrong order",
			start: nil,
			end:   Some([]byte{1, 2}),
			proof: &RangeProof{
				KeyValues: []KeyValue{
					{Key: []byte{1, 2}, Value: []byte{1}},
				},
				EndProof: []ProofNode{
					{
						KeyPath: newPath([]byte{2}).Serialize(),
					},
					{
						KeyPath: newPath([]byte{1}).Serialize(),
					},
				},
			},
			expectedErr: ErrProofNodeNotForKey,
		},
		{
			name:  "end proof has node for wrong key",
			start: nil,
			end:   Some([]byte{1, 2}),
			proof: &RangeProof{
				KeyValues: []KeyValue{
					{Key: []byte{1, 2}, Value: []byte{1}},
				},
				EndProof: []ProofNode{
					{
						KeyPath: newPath([]byte{1}).Serialize(),
					},
					{
						KeyPath: newPath([]byte{1, 2, 3}).Serialize(), // Not a prefix of [1, 2]
					},
					{
						KeyPath: newPath([]byte{1, 2, 3, 4}).Serialize(),
					},
				},
			},
			expectedErr: ErrProofNodeNotForKey,
		},
	}

	for _, tt := range tests {
		t.Run(tt.name, func(t *testing.T) {
			err := tt.proof.Verify(context.Background(), tt.start, tt.end, ids.Empty)
			require.ErrorIs(t, err, tt.expectedErr)
		})
	}
}

func Test_RangeProof(t *testing.T) {
	require := require.New(t)

	db, err := getBasicDB()
	require.NoError(err)
	writeBasicBatch(t, db)

	proof, err := db.GetRangeProof(context.Background(), []byte{1}, []byte{3, 5}, 10)
	require.NoError(err)
	require.NotNil(proof)
	require.Len(proof.KeyValues, 3)

	require.Equal([]byte{1}, proof.KeyValues[0].Key)
	require.Equal([]byte{2}, proof.KeyValues[1].Key)
	require.Equal([]byte{3}, proof.KeyValues[2].Key)

	require.Equal([]byte{1}, proof.KeyValues[0].Value)
	require.Equal([]byte{2}, proof.KeyValues[1].Value)
	require.Equal([]byte{3}, proof.KeyValues[2].Value)

	require.Equal([]byte{}, proof.EndProof[0].KeyPath.Value)
	require.Equal([]byte{0}, proof.EndProof[1].KeyPath.Value)
	require.Equal([]byte{3}, proof.EndProof[2].KeyPath.Value)

	// only a single node here since others are duplicates in endproof
	require.Equal([]byte{1}, proof.StartProof[0].KeyPath.Value)

	require.NoError(proof.Verify(
		context.Background(),
		[]byte{1},
		Some([]byte{3, 5}),
		db.root.id,
	))
}

func Test_RangeProof_BadBounds(t *testing.T) {
	require := require.New(t)

	db, err := getBasicDB()
	require.NoError(err)

	// non-nil start/end
	proof, err := db.GetRangeProof(context.Background(), []byte{4}, []byte{3}, 50)
	require.ErrorIs(err, ErrStartAfterEnd)
	require.Nil(proof)
}

func Test_RangeProof_NilStart(t *testing.T) {
	require := require.New(t)

	db, err := getBasicDB()
	require.NoError(err)
	batch := db.NewBatch()
	require.NoError(batch.Put([]byte("key1"), []byte("value1")))
	require.NoError(batch.Put([]byte("key2"), []byte("value2")))
	require.NoError(batch.Put([]byte("key3"), []byte("value3")))
	require.NoError(batch.Put([]byte("key4"), []byte("value4")))
	require.NoError(batch.Write())

	val, err := db.Get([]byte("key1"))
	require.NoError(err)
	require.Equal([]byte("value1"), val)

	proof, err := db.GetRangeProof(context.Background(), nil, []byte("key35"), 2)
	require.NoError(err)
	require.NotNil(proof)

	require.Len(proof.KeyValues, 2)

	require.Equal([]byte("key1"), proof.KeyValues[0].Key)
	require.Equal([]byte("key2"), proof.KeyValues[1].Key)

	require.Equal([]byte("value1"), proof.KeyValues[0].Value)
	require.Equal([]byte("value2"), proof.KeyValues[1].Value)

	require.Equal(newPath([]byte("key2")).Serialize(), proof.EndProof[2].KeyPath)
	require.Equal(SerializedPath{Value: []uint8{0x6b, 0x65, 0x79, 0x30}, NibbleLength: 7}, proof.EndProof[1].KeyPath)
	require.Equal(newPath([]byte("")).Serialize(), proof.EndProof[0].KeyPath)

	require.NoError(proof.Verify(
		context.Background(),
		nil,
		Some([]byte("key35")),
		db.root.id,
	))
}

func Test_RangeProof_NilEnd(t *testing.T) {
	require := require.New(t)

	db, err := getBasicDB()
	require.NoError(err)
	writeBasicBatch(t, db)
	require.NoError(err)

	proof, err := db.GetRangeProof(context.Background(), []byte{1}, nil, 2)
	require.NoError(err)
	require.NotNil(proof)

	require.Len(proof.KeyValues, 2)

	require.Equal([]byte{1}, proof.KeyValues[0].Key)
	require.Equal([]byte{2}, proof.KeyValues[1].Key)

	require.Equal([]byte{1}, proof.KeyValues[0].Value)
	require.Equal([]byte{2}, proof.KeyValues[1].Value)

	require.Equal([]byte{1}, proof.StartProof[0].KeyPath.Value)

	require.Equal([]byte{}, proof.EndProof[0].KeyPath.Value)
	require.Equal([]byte{0}, proof.EndProof[1].KeyPath.Value)
	require.Equal([]byte{2}, proof.EndProof[2].KeyPath.Value)

	require.NoError(proof.Verify(
		context.Background(),
		[]byte{1},
		Nothing[[]byte](),
		db.root.id,
	))
}

func Test_RangeProof_EmptyValues(t *testing.T) {
	require := require.New(t)

	db, err := getBasicDB()
	require.NoError(err)
	batch := db.NewBatch()
	require.NoError(batch.Put([]byte("key1"), nil))
	require.NoError(batch.Put([]byte("key12"), []byte("value1")))
	require.NoError(batch.Put([]byte("key2"), []byte{}))
	require.NoError(batch.Write())

	val, err := db.Get([]byte("key12"))
	require.NoError(err)
	require.Equal([]byte("value1"), val)

	proof, err := db.GetRangeProof(context.Background(), []byte("key1"), []byte("key2"), 10)
	require.NoError(err)
	require.NotNil(proof)

	require.Len(proof.KeyValues, 3)
	require.Equal([]byte("key1"), proof.KeyValues[0].Key)
	require.Empty(proof.KeyValues[0].Value)
	require.Equal([]byte("key12"), proof.KeyValues[1].Key)
	require.Equal([]byte("value1"), proof.KeyValues[1].Value)
	require.Equal([]byte("key2"), proof.KeyValues[2].Key)
	require.Empty(proof.KeyValues[2].Value)

	require.Len(proof.StartProof, 1)
	require.Equal(newPath([]byte("key1")).Serialize(), proof.StartProof[0].KeyPath)

	require.Len(proof.EndProof, 3)
	require.Equal(newPath([]byte("key2")).Serialize(), proof.EndProof[2].KeyPath)
	require.Equal(newPath([]byte{}).Serialize(), proof.EndProof[0].KeyPath)

	require.NoError(proof.Verify(
		context.Background(),
		[]byte("key1"),
		Some([]byte("key2")),
		db.root.id,
	))
}

func Test_ChangeProof_Missing_History_For_EndRoot(t *testing.T) {
	require := require.New(t)

	db, err := getBasicDB()
	require.NoError(err)
	startRoot, err := db.GetMerkleRoot(context.Background())
	require.NoError(err)

<<<<<<< HEAD
	_, err = db.GetChangeProof(context.Background(), startRoot, ids.Empty, nil, nil, 50)
	require.ErrorIs(err, ErrInsufficientHistory)
=======
	proof, err := db.GetChangeProof(context.Background(), startRoot, ids.Empty, nil, nil, 50)
	require.NoError(err)
	require.NotNil(proof)
	require.False(proof.HadRootsInHistory)

	require.NoError(db.VerifyChangeProof(context.Background(), proof, nil, Nothing[[]byte](), db.getMerkleRoot()))
>>>>>>> 8579d7f1
}

func Test_ChangeProof_BadBounds(t *testing.T) {
	require := require.New(t)

	db, err := getBasicDB()
	require.NoError(err)

	startRoot, err := db.GetMerkleRoot(context.Background())
	require.NoError(err)

	require.NoError(db.Insert(context.Background(), []byte{0}, []byte{0}))

	endRoot, err := db.GetMerkleRoot(context.Background())
	require.NoError(err)

	// non-nil start/end
	proof, err := db.GetChangeProof(context.Background(), startRoot, endRoot, []byte("key4"), []byte("key3"), 50)
	require.ErrorIs(err, ErrStartAfterEnd)
	require.Nil(proof)
}

func Test_ChangeProof_Verify(t *testing.T) {
	require := require.New(t)

	db, err := getBasicDB()
	require.NoError(err)
	batch := db.NewBatch()
	require.NoError(batch.Put([]byte("key20"), []byte("value0")))
	require.NoError(batch.Put([]byte("key21"), []byte("value1")))
	require.NoError(batch.Put([]byte("key22"), []byte("value2")))
	require.NoError(batch.Put([]byte("key23"), []byte("value3")))
	require.NoError(batch.Put([]byte("key24"), []byte("value4")))
	require.NoError(batch.Write())
	startRoot, err := db.GetMerkleRoot(context.Background())
	require.NoError(err)

	// create a second db that has "synced" to the start root
	dbClone, err := getBasicDB()
	require.NoError(err)
	batch = dbClone.NewBatch()
	require.NoError(batch.Put([]byte("key20"), []byte("value0")))
	require.NoError(batch.Put([]byte("key21"), []byte("value1")))
	require.NoError(batch.Put([]byte("key22"), []byte("value2")))
	require.NoError(batch.Put([]byte("key23"), []byte("value3")))
	require.NoError(batch.Put([]byte("key24"), []byte("value4")))
	require.NoError(batch.Write())

	// the second db has started to sync some of the range outside of the range proof
	batch = dbClone.NewBatch()
	require.NoError(batch.Put([]byte("key31"), []byte("value1")))
	require.NoError(batch.Write())

	batch = db.NewBatch()
	require.NoError(batch.Put([]byte("key25"), []byte("value0")))
	require.NoError(batch.Put([]byte("key26"), []byte("value1")))
	require.NoError(batch.Put([]byte("key27"), []byte("value2")))
	require.NoError(batch.Put([]byte("key28"), []byte("value3")))
	require.NoError(batch.Put([]byte("key29"), []byte("value4")))
	require.NoError(batch.Write())

	batch = db.NewBatch()
	require.NoError(batch.Put([]byte("key30"), []byte("value0")))
	require.NoError(batch.Put([]byte("key31"), []byte("value1")))
	require.NoError(batch.Put([]byte("key32"), []byte("value2")))
	require.NoError(batch.Delete([]byte("key21")))
	require.NoError(batch.Delete([]byte("key22")))
	require.NoError(batch.Write())

	endRoot, err := db.GetMerkleRoot(context.Background())
	require.NoError(err)

	// non-nil start/end
	proof, err := db.GetChangeProof(context.Background(), startRoot, endRoot, []byte("key21"), []byte("key30"), 50)
	require.NoError(err)
	require.NotNil(proof)

	require.NoError(dbClone.VerifyChangeProof(context.Background(), proof, []byte("key21"), Some([]byte("key30")), db.getMerkleRoot()))

	// low maxLength
	proof, err = db.GetChangeProof(context.Background(), startRoot, endRoot, nil, nil, 5)
	require.NoError(err)
	require.NotNil(proof)

	require.NoError(dbClone.VerifyChangeProof(context.Background(), proof, nil, Nothing[[]byte](), db.getMerkleRoot()))

	// nil start/end
	proof, err = db.GetChangeProof(context.Background(), startRoot, endRoot, nil, nil, 50)
	require.NoError(err)
	require.NotNil(proof)

	require.NoError(dbClone.VerifyChangeProof(context.Background(), proof, nil, Nothing[[]byte](), endRoot))
	require.NoError(dbClone.CommitChangeProof(context.Background(), proof))

	newRoot, err := dbClone.GetMerkleRoot(context.Background())
	require.NoError(err)
	require.Equal(endRoot, newRoot)

	proof, err = db.GetChangeProof(context.Background(), startRoot, endRoot, []byte("key20"), []byte("key30"), 50)
	require.NoError(err)
	require.NotNil(proof)

	require.NoError(dbClone.VerifyChangeProof(context.Background(), proof, []byte("key20"), Some([]byte("key30")), db.getMerkleRoot()))
}

func Test_ChangeProof_Verify_Bad_Data(t *testing.T) {
	type test struct {
		name        string
		malform     func(proof *ChangeProof)
		expectedErr error
	}

	tests := []test{
		{
			name:        "happyPath",
			malform:     func(proof *ChangeProof) {},
			expectedErr: nil,
		},
		{
			name: "odd length key path with value",
			malform: func(proof *ChangeProof) {
				proof.EndProof[1].ValueOrHash = Some([]byte{1, 2})
			},
			expectedErr: ErrOddLengthWithValue,
		},
		{
			name: "last proof node has missing value",
			malform: func(proof *ChangeProof) {
				proof.EndProof[len(proof.EndProof)-1].ValueOrHash = Nothing[[]byte]()
			},
			expectedErr: ErrProofValueDoesntMatch,
		},
		{
			name: "missing key/value",
			malform: func(proof *ChangeProof) {
				proof.KeyChanges = proof.KeyChanges[1:]
			},
			expectedErr: ErrProofValueDoesntMatch,
		},
	}

	for _, tt := range tests {
		t.Run(tt.name, func(t *testing.T) {
			require := require.New(t)

			db, err := getBasicDB()
			require.NoError(err)

			startRoot, err := db.GetMerkleRoot(context.Background())
			require.NoError(err)

			writeBasicBatch(t, db)

			endRoot, err := db.GetMerkleRoot(context.Background())
			require.NoError(err)

			// create a second db that will be synced to the first db
			dbClone, err := getBasicDB()
			require.NoError(err)

			proof, err := db.GetChangeProof(context.Background(), startRoot, endRoot, []byte{2}, []byte{3, 0}, 50)
			require.NoError(err)
			require.NotNil(proof)

			tt.malform(proof)

			err = dbClone.VerifyChangeProof(context.Background(), proof, []byte{2}, Some([]byte{3, 0}), db.getMerkleRoot())
			require.ErrorIs(err, tt.expectedErr)
		})
	}
}

func Test_ChangeProof_Syntactic_Verify(t *testing.T) {
	type test struct {
		name        string
		proof       *ChangeProof
		start       []byte
		end         Maybe[[]byte]
		expectedErr error
	}

	tests := []test{
		{
			name:        "start after end",
			proof:       nil,
			start:       []byte{1},
			end:         Some([]byte{0}),
			expectedErr: ErrStartAfterEnd,
		},
		{
<<<<<<< HEAD
			name:        "empty",
			proof:       &ChangeProof{},
=======
			name: "no roots in history and non-empty key-values",
			proof: &ChangeProof{
				HadRootsInHistory: false,
				KeyChanges:        []KeyChange{{Key: []byte{1}, Value: Some([]byte{1})}},
			},
			start:       []byte{0},
			end:         Nothing[[]byte](), // Also tests start can be after end if end is nothing
			expectedErr: ErrDataInMissingRootProof,
		},
		{
			name: "no roots in history and non-empty deleted keys",
			proof: &ChangeProof{
				HadRootsInHistory: false,
				KeyChanges:        []KeyChange{{Key: []byte{1}}},
			},
			start:       nil,
			end:         Nothing[[]byte](),
			expectedErr: ErrDataInMissingRootProof,
		},
		{
			name: "no roots in history and non-empty start proof",
			proof: &ChangeProof{
				HadRootsInHistory: false,
				StartProof:        []ProofNode{{}},
			},
			start:       nil,
			end:         Nothing[[]byte](),
			expectedErr: ErrDataInMissingRootProof,
		},
		{
			name: "no roots in history and non-empty end proof",
			proof: &ChangeProof{
				HadRootsInHistory: false,
				EndProof:          []ProofNode{{}},
			},
			start:       nil,
			end:         Nothing[[]byte](),
			expectedErr: ErrDataInMissingRootProof,
		},
		{
			name: "no roots in history; empty",
			proof: &ChangeProof{
				HadRootsInHistory: false,
			},
			start:       nil,
			end:         Nothing[[]byte](),
			expectedErr: nil,
		},
		{
			name: "root in history; empty",
			proof: &ChangeProof{
				HadRootsInHistory: true,
			},
>>>>>>> 8579d7f1
			start:       nil,
			end:         Nothing[[]byte](),
			expectedErr: ErrNoMerkleProof,
		},
		{
			name: "no end proof",
			proof: &ChangeProof{
				StartProof: []ProofNode{{}},
			},
			start:       nil,
			end:         Some([]byte{1}),
			expectedErr: ErrNoEndProof,
		},
		{
			name: "no start proof",
			proof: &ChangeProof{
				KeyChanges: []KeyChange{{Key: []byte{1}}},
			},
			start:       []byte{1},
			end:         Nothing[[]byte](),
			expectedErr: ErrNoStartProof,
		},
		{
			name: "non-increasing key-values",
			proof: &ChangeProof{
				KeyChanges: []KeyChange{
					{Key: []byte{1}},
					{Key: []byte{0}},
				},
			},
			start:       nil,
			end:         Nothing[[]byte](),
			expectedErr: ErrNonIncreasingValues,
		},
		{
			name: "key-value too low",
			proof: &ChangeProof{
				StartProof: []ProofNode{{}},
				KeyChanges: []KeyChange{
					{Key: []byte{0}},
				},
			},
			start:       []byte{1},
			end:         Nothing[[]byte](),
			expectedErr: ErrStateFromOutsideOfRange,
		},
		{
			name: "key-value too great",
			proof: &ChangeProof{
				EndProof: []ProofNode{{}},
				KeyChanges: []KeyChange{
					{Key: []byte{2}},
				},
			},
			start:       nil,
			end:         Some([]byte{1}),
			expectedErr: ErrStateFromOutsideOfRange,
		},
		{
			name: "duplicate key",
			proof: &ChangeProof{
				KeyChanges: []KeyChange{
					{Key: []byte{1}},
					{Key: []byte{1}},
				},
			},
			start:       nil,
			end:         Nothing[[]byte](),
			expectedErr: ErrNonIncreasingValues,
		},
		{
			name: "start proof node has wrong prefix",
			proof: &ChangeProof{
				StartProof: []ProofNode{
					{KeyPath: newPath([]byte{2}).Serialize()},
					{KeyPath: newPath([]byte{2, 3}).Serialize()},
				},
			},
			start:       []byte{1, 2, 3},
			end:         Nothing[[]byte](),
			expectedErr: ErrProofNodeNotForKey,
		},
		{
			name: "start proof non-increasing",
			proof: &ChangeProof{
				StartProof: []ProofNode{
					{KeyPath: newPath([]byte{1}).Serialize()},
					{KeyPath: newPath([]byte{2, 3}).Serialize()},
				},
			},
			start:       []byte{1, 2, 3},
			end:         Nothing[[]byte](),
			expectedErr: ErrNonIncreasingProofNodes,
		},
		{
			name: "end proof node has wrong prefix",
			proof: &ChangeProof{
				KeyChanges: []KeyChange{
					{Key: []byte{1, 2}, Value: Some([]byte{0})},
				},
				EndProof: []ProofNode{
					{KeyPath: newPath([]byte{2}).Serialize()},
					{KeyPath: newPath([]byte{2, 3}).Serialize()},
				},
			},
			start:       nil,
			end:         Nothing[[]byte](),
			expectedErr: ErrProofNodeNotForKey,
		},
		{
			name: "end proof non-increasing",
			proof: &ChangeProof{
				KeyChanges: []KeyChange{
					{Key: []byte{1, 2, 3}},
				},
				EndProof: []ProofNode{
					{KeyPath: newPath([]byte{1}).Serialize()},
					{KeyPath: newPath([]byte{2, 3}).Serialize()},
				},
			},
			start:       nil,
			end:         Nothing[[]byte](),
			expectedErr: ErrNonIncreasingProofNodes,
		},
	}

	for _, tt := range tests {
		t.Run(tt.name, func(t *testing.T) {
			require := require.New(t)

			db, err := getBasicDB()
			require.NoError(err)
			err = db.VerifyChangeProof(context.Background(), tt.proof, tt.start, tt.end, ids.Empty)
			require.ErrorIs(err, tt.expectedErr)
		})
	}
}

func TestVerifyKeyValues(t *testing.T) {
	type test struct {
		name        string
		start       []byte
		end         Maybe[[]byte]
		kvs         []KeyValue
		expectedErr error
	}

	tests := []test{
		{
			name:        "empty",
			start:       nil,
			end:         Nothing[[]byte](),
			kvs:         nil,
			expectedErr: nil,
		},
		{
			name:  "1 key",
			start: nil,
			end:   Nothing[[]byte](),
			kvs: []KeyValue{
				{Key: []byte{0}},
			},
			expectedErr: nil,
		},
		{
			name:  "non-increasing keys",
			start: nil,
			end:   Nothing[[]byte](),
			kvs: []KeyValue{
				{Key: []byte{0}},
				{Key: []byte{0}},
			},
			expectedErr: ErrNonIncreasingValues,
		},
		{
			name:  "key before start",
			start: []byte{1, 2},
			end:   Nothing[[]byte](),
			kvs: []KeyValue{
				{Key: []byte{1}},
				{Key: []byte{1, 2}},
			},
			expectedErr: ErrStateFromOutsideOfRange,
		},
		{
			name:  "key after end",
			start: nil,
			end:   Some([]byte{1, 2}),
			kvs: []KeyValue{
				{Key: []byte{1}},
				{Key: []byte{1, 2}},
				{Key: []byte{1, 2, 3}},
			},
			expectedErr: ErrStateFromOutsideOfRange,
		},
		{
			name:  "happy path",
			start: nil,
			end:   Some([]byte{1, 2, 3}),
			kvs: []KeyValue{
				{Key: []byte{1}},
				{Key: []byte{1, 2}},
			},
			expectedErr: nil,
		},
	}

	for _, tt := range tests {
		t.Run(tt.name, func(t *testing.T) {
			err := verifyKeyValues(tt.kvs, tt.start, tt.end)
			require.ErrorIs(t, err, tt.expectedErr)
		})
	}
}

func TestVerifyProofPath(t *testing.T) {
	type test struct {
		name        string
		path        []ProofNode
		proofKey    []byte
		expectedErr error
	}

	tests := []test{
		{
			name:        "empty",
			path:        nil,
			proofKey:    nil,
			expectedErr: nil,
		},
		{
			name:        "1 element",
			path:        []ProofNode{{}},
			proofKey:    nil,
			expectedErr: nil,
		},
		{
			name: "non-increasing keys",
			path: []ProofNode{
				{KeyPath: newPath([]byte{1}).Serialize()},
				{KeyPath: newPath([]byte{1, 2}).Serialize()},
				{KeyPath: newPath([]byte{1, 3}).Serialize()},
			},
			proofKey:    []byte{1, 2, 3},
			expectedErr: ErrNonIncreasingProofNodes,
		},
		{
			name: "invalid key",
			path: []ProofNode{
				{KeyPath: newPath([]byte{1}).Serialize()},
				{KeyPath: newPath([]byte{1, 2}).Serialize()},
				{KeyPath: newPath([]byte{1, 2, 4}).Serialize()},
				{KeyPath: newPath([]byte{1, 2, 3}).Serialize()},
			},
			proofKey:    []byte{1, 2, 3},
			expectedErr: ErrProofNodeNotForKey,
		},
		{
			name: "extra node inclusion proof",
			path: []ProofNode{
				{KeyPath: newPath([]byte{1}).Serialize()},
				{KeyPath: newPath([]byte{1, 2}).Serialize()},
				{KeyPath: newPath([]byte{1, 2, 3}).Serialize()},
			},
			proofKey:    []byte{1, 2},
			expectedErr: ErrProofNodeNotForKey,
		},
		{
			name: "extra node exclusion proof",
			path: []ProofNode{
				{KeyPath: newPath([]byte{1}).Serialize()},
				{KeyPath: newPath([]byte{1, 3}).Serialize()},
				{KeyPath: newPath([]byte{1, 3, 4}).Serialize()},
			},
			proofKey:    []byte{1, 2},
			expectedErr: ErrProofNodeNotForKey,
		},
		{
			name: "happy path exclusion proof",
			path: []ProofNode{
				{KeyPath: newPath([]byte{1}).Serialize()},
				{KeyPath: newPath([]byte{1, 2}).Serialize()},
				{KeyPath: newPath([]byte{1, 2, 4}).Serialize()},
			},
			proofKey:    []byte{1, 2, 3},
			expectedErr: nil,
		},
		{
			name: "happy path inclusion proof",
			path: []ProofNode{
				{KeyPath: newPath([]byte{1}).Serialize()},
				{KeyPath: newPath([]byte{1, 2}).Serialize()},
				{KeyPath: newPath([]byte{1, 2, 3}).Serialize()},
			},
			proofKey:    []byte{1, 2, 3},
			expectedErr: nil,
		},
		{
			name: "repeat nodes",
			path: []ProofNode{
				{KeyPath: newPath([]byte{1}).Serialize()},
				{KeyPath: newPath([]byte{1}).Serialize()},
				{KeyPath: newPath([]byte{1, 2}).Serialize()},
				{KeyPath: newPath([]byte{1, 2, 3}).Serialize()},
			},
			proofKey:    []byte{1, 2, 3},
			expectedErr: ErrNonIncreasingProofNodes,
		},
		{
			name: "repeat nodes 2",
			path: []ProofNode{
				{KeyPath: newPath([]byte{1}).Serialize()},
				{KeyPath: newPath([]byte{1, 2}).Serialize()},
				{KeyPath: newPath([]byte{1, 2}).Serialize()},
				{KeyPath: newPath([]byte{1, 2, 3}).Serialize()},
			},
			proofKey:    []byte{1, 2, 3},
			expectedErr: ErrNonIncreasingProofNodes,
		},
		{
			name: "repeat nodes 3",
			path: []ProofNode{
				{KeyPath: newPath([]byte{1}).Serialize()},
				{KeyPath: newPath([]byte{1, 2}).Serialize()},
				{KeyPath: newPath([]byte{1, 2, 3}).Serialize()},
				{KeyPath: newPath([]byte{1, 2, 3}).Serialize()},
			},
			proofKey:    []byte{1, 2, 3},
			expectedErr: ErrProofNodeNotForKey,
		},
		{
			name: "oddLength key with value",
			path: []ProofNode{
				{KeyPath: newPath([]byte{1}).Serialize()},
				{KeyPath: newPath([]byte{1, 2}).Serialize()},
				{KeyPath: SerializedPath{Value: []byte{1, 2, 240}, NibbleLength: 5}, ValueOrHash: Some([]byte{1})},
			},
			proofKey:    []byte{1, 2, 3},
			expectedErr: ErrOddLengthWithValue,
		},
	}

	for _, tt := range tests {
		t.Run(tt.name, func(t *testing.T) {
			err := verifyProofPath(tt.path, newPath(tt.proofKey))
			require.ErrorIs(t, err, tt.expectedErr)
		})
	}
}

func TestProofNodeUnmarshalProtoInvalidMaybe(t *testing.T) {
	now := time.Now().UnixNano()
	t.Logf("seed: %d", now)
	rand := rand.New(rand.NewSource(now)) // #nosec G404

	node := newRandomProofNode(rand)
	protoNode := node.ToProto()

	// It's invalid to have a value and be nothing.
	protoNode.ValueOrHash = &pb.MaybeBytes{
		Value:     []byte{1, 2, 3},
		IsNothing: true,
	}

	var unmarshaledNode ProofNode
	err := unmarshaledNode.UnmarshalProto(protoNode)
	require.ErrorIs(t, err, ErrInvalidMaybe)
}

func TestProofNodeUnmarshalProtoInvalidChildBytes(t *testing.T) {
	now := time.Now().UnixNano()
	t.Logf("seed: %d", now)
	rand := rand.New(rand.NewSource(now)) // #nosec G404

	node := newRandomProofNode(rand)
	protoNode := node.ToProto()

	protoNode.Children = map[uint32][]byte{
		1: []byte("not 32 bytes"),
	}

	var unmarshaledNode ProofNode
	err := unmarshaledNode.UnmarshalProto(protoNode)
	require.ErrorIs(t, err, hashing.ErrInvalidHashLen)
}

func TestProofNodeUnmarshalProtoInvalidChildIndex(t *testing.T) {
	now := time.Now().UnixNano()
	t.Logf("seed: %d", now)
	rand := rand.New(rand.NewSource(now)) // #nosec G404

	node := newRandomProofNode(rand)
	protoNode := node.ToProto()

	childID := ids.GenerateTestID()
	protoNode.Children[NodeBranchFactor] = childID[:]

	var unmarshaledNode ProofNode
	err := unmarshaledNode.UnmarshalProto(protoNode)
	require.ErrorIs(t, err, ErrInvalidChildIndex)
}

func TestProofNodeUnmarshalProtoMissingFields(t *testing.T) {
	now := time.Now().UnixNano()
	t.Logf("seed: %d", now)
	rand := rand.New(rand.NewSource(now)) // #nosec G404

	type test struct {
		name        string
		nodeFunc    func() *pb.ProofNode
		expectedErr error
	}

	tests := []test{
		{
			name: "nil node",
			nodeFunc: func() *pb.ProofNode {
				return nil
			},
			expectedErr: ErrNilProofNode,
		},
		{
			name: "nil ValueOrHash",
			nodeFunc: func() *pb.ProofNode {
				node := newRandomProofNode(rand)
				protoNode := node.ToProto()
				protoNode.ValueOrHash = nil
				return protoNode
			},
			expectedErr: ErrNilValueOrHash,
		},
		{
			name: "nil key",
			nodeFunc: func() *pb.ProofNode {
				node := newRandomProofNode(rand)
				protoNode := node.ToProto()
				protoNode.Key = nil
				return protoNode
			},
			expectedErr: ErrNilSerializedPath,
		},
	}

	for _, tt := range tests {
		t.Run(tt.name, func(t *testing.T) {
			var node ProofNode
			err := node.UnmarshalProto(tt.nodeFunc())
			require.ErrorIs(t, err, tt.expectedErr)
		})
	}
}

func TestProofNodeProtoMarshalUnmarshal(t *testing.T) {
	require := require.New(t)
	now := time.Now().UnixNano()
	t.Logf("seed: %d", now)
	rand := rand.New(rand.NewSource(now)) // #nosec G404

	for i := 0; i < 1_000; i++ {
		node := newRandomProofNode(rand)

		// Marshal and unmarshal it.
		// Assert the unmarshaled one is the same as the original.
		protoNode := node.ToProto()
		var unmarshaledNode ProofNode
		require.NoError(unmarshaledNode.UnmarshalProto(protoNode))
		require.Equal(node, unmarshaledNode)

		// Marshaling again should yield same result.
		protoUnmarshaledNode := unmarshaledNode.ToProto()
		require.Equal(protoNode, protoUnmarshaledNode)
	}
}

func TestRangeProofProtoMarshalUnmarshal(t *testing.T) {
	require := require.New(t)
	now := time.Now().UnixNano()
	t.Logf("seed: %d", now)
	rand := rand.New(rand.NewSource(now)) // #nosec G404

	for i := 0; i < 500; i++ {
		// Make a random range proof.
		startProofLen := rand.Intn(32)
		startProof := make([]ProofNode, startProofLen)
		for i := 0; i < startProofLen; i++ {
			startProof[i] = newRandomProofNode(rand)
		}

		endProofLen := rand.Intn(32)
		endProof := make([]ProofNode, endProofLen)
		for i := 0; i < endProofLen; i++ {
			endProof[i] = newRandomProofNode(rand)
		}

		numKeyValues := rand.Intn(128)
		keyValues := make([]KeyValue, numKeyValues)
		for i := 0; i < numKeyValues; i++ {
			keyLen := rand.Intn(32)
			key := make([]byte, keyLen)
			_, _ = rand.Read(key)

			valueLen := rand.Intn(32)
			value := make([]byte, valueLen)
			_, _ = rand.Read(value)

			keyValues[i] = KeyValue{
				Key:   key,
				Value: value,
			}
		}

		proof := RangeProof{
			StartProof: startProof,
			EndProof:   endProof,
			KeyValues:  keyValues,
		}

		// Marshal and unmarshal it.
		// Assert the unmarshaled one is the same as the original.
		var unmarshaledProof RangeProof
		protoProof := proof.ToProto()
		require.NoError(unmarshaledProof.UnmarshalProto(protoProof))
		require.Equal(proof, unmarshaledProof)

		// Marshaling again should yield same result.
		protoUnmarshaledProof := unmarshaledProof.ToProto()
		require.Equal(protoProof, protoUnmarshaledProof)
	}
}

func TestChangeProofProtoMarshalUnmarshal(t *testing.T) {
	require := require.New(t)
	now := time.Now().UnixNano()
	t.Logf("seed: %d", now)
	rand := rand.New(rand.NewSource(now)) // #nosec G404

	for i := 0; i < 500; i++ {
		// Make a random change proof.
		startProofLen := rand.Intn(32)
		startProof := make([]ProofNode, startProofLen)
		for i := 0; i < startProofLen; i++ {
			startProof[i] = newRandomProofNode(rand)
		}

		endProofLen := rand.Intn(32)
		endProof := make([]ProofNode, endProofLen)
		for i := 0; i < endProofLen; i++ {
			endProof[i] = newRandomProofNode(rand)
		}

		numKeyChanges := rand.Intn(128)
		keyChanges := make([]KeyChange, numKeyChanges)
		for i := 0; i < numKeyChanges; i++ {
			keyLen := rand.Intn(32)
			key := make([]byte, keyLen)
			_, _ = rand.Read(key)

			value := Nothing[[]byte]()
			hasValue := rand.Intn(2) == 0
			if hasValue {
				valueLen := rand.Intn(32)
				valueBytes := make([]byte, valueLen)
				_, _ = rand.Read(valueBytes)
				value = Some(valueBytes)
			}

			keyChanges[i] = KeyChange{
				Key:   key,
				Value: value,
			}
		}

		proof := ChangeProof{
			StartProof: startProof,
			EndProof:   endProof,
			KeyChanges: keyChanges,
		}

		// Marshal and unmarshal it.
		// Assert the unmarshaled one is the same as the original.
		var unmarshaledProof ChangeProof
		protoProof := proof.ToProto()
		require.NoError(unmarshaledProof.UnmarshalProto(protoProof))
		require.Equal(proof, unmarshaledProof)

		// Marshaling again should yield same result.
		protoUnmarshaledProof := unmarshaledProof.ToProto()
		require.Equal(protoProof, protoUnmarshaledProof)
	}
}

func TestChangeProofUnmarshalProtoNil(t *testing.T) {
	var proof ChangeProof
	err := proof.UnmarshalProto(nil)
	require.ErrorIs(t, err, ErrNilChangeProof)
}

func TestChangeProofUnmarshalProtoNilValue(t *testing.T) {
	now := time.Now().UnixNano()
	t.Logf("seed: %d", now)
	rand := rand.New(rand.NewSource(now)) // #nosec G404

	// Make a random change proof.
	startProofLen := rand.Intn(32)
	startProof := make([]ProofNode, startProofLen)
	for i := 0; i < startProofLen; i++ {
		startProof[i] = newRandomProofNode(rand)
	}

	endProofLen := rand.Intn(32)
	endProof := make([]ProofNode, endProofLen)
	for i := 0; i < endProofLen; i++ {
		endProof[i] = newRandomProofNode(rand)
	}

	numKeyChanges := rand.Intn(128) + 1
	keyChanges := make([]KeyChange, numKeyChanges)
	for i := 0; i < numKeyChanges; i++ {
		keyLen := rand.Intn(32)
		key := make([]byte, keyLen)
		_, _ = rand.Read(key)

		value := Nothing[[]byte]()
		hasValue := rand.Intn(2) == 0
		if hasValue {
			valueLen := rand.Intn(32)
			valueBytes := make([]byte, valueLen)
			_, _ = rand.Read(valueBytes)
			value = Some(valueBytes)
		}

		keyChanges[i] = KeyChange{
			Key:   key,
			Value: value,
		}
	}

	proof := ChangeProof{
		StartProof: startProof,
		EndProof:   endProof,
		KeyChanges: keyChanges,
	}
	protoProof := proof.ToProto()
	// Make a value nil
	protoProof.KeyChanges[0].Value = nil

	var unmarshaledProof ChangeProof
	err := unmarshaledProof.UnmarshalProto(protoProof)
	require.ErrorIs(t, err, ErrNilMaybeBytes)
}

func TestChangeProofUnmarshalProtoInvalidMaybe(t *testing.T) {
	protoProof := &pb.ChangeProof{
		KeyChanges: []*pb.KeyChange{
			{
				Key: []byte{1},
				Value: &pb.MaybeBytes{
					Value:     []byte{1},
					IsNothing: true,
				},
			},
		},
	}

	var proof ChangeProof
	err := proof.UnmarshalProto(protoProof)
	require.ErrorIs(t, err, ErrInvalidMaybe)
}

func TestProofProtoMarshalUnmarshal(t *testing.T) {
	require := require.New(t)
	now := time.Now().UnixNano()
	t.Logf("seed: %d", now)
	rand := rand.New(rand.NewSource(now)) // #nosec G404

	for i := 0; i < 500; i++ {
		// Make a random proof.
		proofLen := rand.Intn(32)
		proofPath := make([]ProofNode, proofLen)
		for i := 0; i < proofLen; i++ {
			proofPath[i] = newRandomProofNode(rand)
		}

		keyLen := rand.Intn(32)
		key := make([]byte, keyLen)
		_, _ = rand.Read(key)

		hasValue := rand.Intn(2) == 1
		value := Nothing[[]byte]()
		if hasValue {
			valueLen := rand.Intn(32)
			valueBytes := make([]byte, valueLen)
			_, _ = rand.Read(valueBytes)
			value = Some(valueBytes)
		}

		proof := Proof{
			Key:   key,
			Value: value,
			Path:  proofPath,
		}

		// Marshal and unmarshal it.
		// Assert the unmarshaled one is the same as the original.
		var unmarshaledProof Proof
		protoProof := proof.ToProto()
		require.NoError(unmarshaledProof.UnmarshalProto(protoProof))
		require.Equal(proof, unmarshaledProof)

		// Marshaling again should yield same result.
		protoUnmarshaledProof := unmarshaledProof.ToProto()
		require.Equal(protoProof, protoUnmarshaledProof)
	}
}

func TestProofProtoUnmarshal(t *testing.T) {
	type test struct {
		name        string
		proof       *pb.Proof
		expectedErr error
	}

	tests := []test{
		{
			name:        "nil",
			proof:       nil,
			expectedErr: ErrNilProof,
		},
		{
			name:        "nil value",
			proof:       &pb.Proof{},
			expectedErr: ErrNilValue,
		},
		{
			name: "invalid maybe",
			proof: &pb.Proof{
				Value: &pb.MaybeBytes{
					Value:     []byte{1},
					IsNothing: true,
				},
			},
			expectedErr: ErrInvalidMaybe,
		},
	}

	for _, tt := range tests {
		t.Run(tt.name, func(t *testing.T) {
			var proof Proof
			err := proof.UnmarshalProto(tt.proof)
			require.ErrorIs(t, err, tt.expectedErr)
		})
	}
}

func FuzzRangeProofInvariants(f *testing.F) {
	now := time.Now().UnixNano()
	f.Logf("seed: %d", now)
	rand := rand.New(rand.NewSource(now)) // #nosec G404

	var (
		numKeyValues  = 2048
		deletePortion = 0.25
	)

	db, err := getBasicDB()
	require.NoError(f, err)

	// Insert a bunch of random key values.
	insertRandomKeyValues(
		require.New(f),
		rand,
		[]database.Database{db},
		numKeyValues,
		deletePortion,
	)

	f.Fuzz(func(
		t *testing.T,
		start []byte,
		end []byte,
		maxProofLen uint,
	) {
		require := require.New(t)

		// Make sure proof bounds are valid
		if len(end) != 0 && bytes.Compare(start, end) > 0 {
			return
		}
		// Make sure proof length is valid
		if maxProofLen == 0 {
			return
		}

		rangeProof, err := db.GetRangeProof(
			context.Background(),
			start,
			end,
			int(maxProofLen),
		)
		require.NoError(err)

		// Make sure the start proof doesn't contain any nodes
		// that are in the end proof.
		endProofKeys := set.Set[path]{}
		for _, node := range rangeProof.EndProof {
			path := node.KeyPath.deserialize()
			endProofKeys.Add(path)
		}

		for _, node := range rangeProof.StartProof {
			path := node.KeyPath.deserialize()
			require.NotContains(endProofKeys, path)
		}

		// Make sure the EndProof invariant is maintained
		switch {
		case len(end) == 0:
			if len(rangeProof.KeyValues) == 0 {
				if len(rangeProof.StartProof) == 0 {
					require.Len(rangeProof.EndProof, 1) // Just the root
					require.Empty(rangeProof.EndProof[0].KeyPath)
				} else {
					require.Empty(rangeProof.EndProof)
				}
			}
		case len(rangeProof.KeyValues) == 0:
			require.NotEmpty(rangeProof.EndProof)

			// EndProof should be a proof for upper range bound.
			value := Nothing[[]byte]()
			upperRangeBoundVal, err := db.Get(end)
			if err != nil {
				require.ErrorIs(err, database.ErrNotFound)
			} else {
				value = Some(upperRangeBoundVal)
			}

			proof := Proof{
				Path:  rangeProof.EndProof,
				Key:   end,
				Value: value,
			}

			rootID, err := db.GetMerkleRoot(context.Background())
			require.NoError(err)

			require.NoError(proof.Verify(context.Background(), rootID))
		default:
			require.NotEmpty(rangeProof.EndProof)

			greatestKV := rangeProof.KeyValues[len(rangeProof.KeyValues)-1]
			// EndProof should be a proof for largest key-value.
			proof := Proof{
				Path:  rangeProof.EndProof,
				Key:   greatestKV.Key,
				Value: Some(greatestKV.Value),
			}

			rootID, err := db.GetMerkleRoot(context.Background())
			require.NoError(err)

			require.NoError(proof.Verify(context.Background(), rootID))
		}
	})
}

func FuzzProof(f *testing.F) {
	now := time.Now().UnixNano()
	f.Logf("seed: %d", now)
	rand := rand.New(rand.NewSource(now)) // #nosec G404

	var (
		numKeyValues  = 2048
		deletePortion = 0.25
	)

	db, err := getBasicDB()
	require.NoError(f, err)

	// Insert a bunch of random key values.
	insertRandomKeyValues(
		require.New(f),
		rand,
		[]database.Database{db},
		numKeyValues,
		deletePortion,
	)

	f.Fuzz(func(
		t *testing.T,
		key []byte,
	) {
		require := require.New(t)

		proof, err := db.GetProof(
			context.Background(),
			key,
		)
		require.NoError(err)

		rootID, err := db.GetMerkleRoot(context.Background())
		require.NoError(err)

		require.NoError(proof.Verify(context.Background(), rootID))

		// Insert a new key-value pair
		newKey := make([]byte, 32)
		_, _ = rand.Read(newKey) // #nosec G404
		newValue := make([]byte, 32)
		_, _ = rand.Read(newValue) // #nosec G404
		require.NoError(db.Put(newKey, newValue))

		// Delete a key-value pair so database doesn't grow unbounded
		iter := db.NewIterator()
		deleteKey := iter.Key()
		iter.Release()

		require.NoError(db.Delete(deleteKey))
	})
}<|MERGE_RESOLUTION|>--- conflicted
+++ resolved
@@ -653,17 +653,8 @@
 	startRoot, err := db.GetMerkleRoot(context.Background())
 	require.NoError(err)
 
-<<<<<<< HEAD
 	_, err = db.GetChangeProof(context.Background(), startRoot, ids.Empty, nil, nil, 50)
 	require.ErrorIs(err, ErrInsufficientHistory)
-=======
-	proof, err := db.GetChangeProof(context.Background(), startRoot, ids.Empty, nil, nil, 50)
-	require.NoError(err)
-	require.NotNil(proof)
-	require.False(proof.HadRootsInHistory)
-
-	require.NoError(db.VerifyChangeProof(context.Background(), proof, nil, Nothing[[]byte](), db.getMerkleRoot()))
->>>>>>> 8579d7f1
 }
 
 func Test_ChangeProof_BadBounds(t *testing.T) {
@@ -854,64 +845,8 @@
 			expectedErr: ErrStartAfterEnd,
 		},
 		{
-<<<<<<< HEAD
 			name:        "empty",
 			proof:       &ChangeProof{},
-=======
-			name: "no roots in history and non-empty key-values",
-			proof: &ChangeProof{
-				HadRootsInHistory: false,
-				KeyChanges:        []KeyChange{{Key: []byte{1}, Value: Some([]byte{1})}},
-			},
-			start:       []byte{0},
-			end:         Nothing[[]byte](), // Also tests start can be after end if end is nothing
-			expectedErr: ErrDataInMissingRootProof,
-		},
-		{
-			name: "no roots in history and non-empty deleted keys",
-			proof: &ChangeProof{
-				HadRootsInHistory: false,
-				KeyChanges:        []KeyChange{{Key: []byte{1}}},
-			},
-			start:       nil,
-			end:         Nothing[[]byte](),
-			expectedErr: ErrDataInMissingRootProof,
-		},
-		{
-			name: "no roots in history and non-empty start proof",
-			proof: &ChangeProof{
-				HadRootsInHistory: false,
-				StartProof:        []ProofNode{{}},
-			},
-			start:       nil,
-			end:         Nothing[[]byte](),
-			expectedErr: ErrDataInMissingRootProof,
-		},
-		{
-			name: "no roots in history and non-empty end proof",
-			proof: &ChangeProof{
-				HadRootsInHistory: false,
-				EndProof:          []ProofNode{{}},
-			},
-			start:       nil,
-			end:         Nothing[[]byte](),
-			expectedErr: ErrDataInMissingRootProof,
-		},
-		{
-			name: "no roots in history; empty",
-			proof: &ChangeProof{
-				HadRootsInHistory: false,
-			},
-			start:       nil,
-			end:         Nothing[[]byte](),
-			expectedErr: nil,
-		},
-		{
-			name: "root in history; empty",
-			proof: &ChangeProof{
-				HadRootsInHistory: true,
-			},
->>>>>>> 8579d7f1
 			start:       nil,
 			end:         Nothing[[]byte](),
 			expectedErr: ErrNoMerkleProof,
