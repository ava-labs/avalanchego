// Copyright (C) 2019-2023, Ava Labs, Inc. All rights reserved.
// See the file LICENSE for licensing terms.

package merkledb

import (
	"context"
	"math/rand"
	"testing"
	"time"

	"github.com/stretchr/testify/require"

	"github.com/ava-labs/avalanchego/database/memdb"
	"github.com/ava-labs/avalanchego/ids"
	"github.com/ava-labs/avalanchego/utils/hashing"

	pb "github.com/ava-labs/avalanchego/proto/pb/sync"
)

func getBasicDB() (*merkleDB, error) {
	return newDatabase(
		context.Background(),
		memdb.New(),
		Config{
			Tracer:        newNoopTracer(),
			HistoryLength: 1000,
			NodeCacheSize: 1000,
		},
		&mockMetrics{},
	)
}

func writeBasicBatch(t *testing.T, db *merkleDB) {
	batch := db.NewBatch()
	require.NoError(t, batch.Put([]byte{0}, []byte{0}))
	require.NoError(t, batch.Put([]byte{1}, []byte{1}))
	require.NoError(t, batch.Put([]byte{2}, []byte{2}))
	require.NoError(t, batch.Put([]byte{3}, []byte{3}))
	require.NoError(t, batch.Put([]byte{4}, []byte{4}))
	require.NoError(t, batch.Write())
}

func Test_Proof_Empty(t *testing.T) {
	proof := &Proof{}
	err := proof.Verify(context.Background(), ids.Empty)
	require.ErrorIs(t, err, ErrNoProof)
}

func Test_Proof_Verify_Bad_Data(t *testing.T) {
	type test struct {
		name        string
		malform     func(proof *Proof)
		expectedErr error
	}

	tests := []test{
		{
			name:        "happyPath",
			malform:     func(proof *Proof) {},
			expectedErr: nil,
		},
		{
			name: "odd length key path with value",
			malform: func(proof *Proof) {
				proof.Path[1].ValueOrHash = Some([]byte{1, 2})
			},
			expectedErr: ErrOddLengthWithValue,
		},
		{
			name: "last proof node has missing value",
			malform: func(proof *Proof) {
				proof.Path[len(proof.Path)-1].ValueOrHash = Nothing[[]byte]()
			},
			expectedErr: ErrProofValueDoesntMatch,
		},
		{
			name: "missing value on proof",
			malform: func(proof *Proof) {
				proof.Value = Nothing[[]byte]()
			},
			expectedErr: ErrProofValueDoesntMatch,
		},
		{
			name: "mismatched value on proof",
			malform: func(proof *Proof) {
				proof.Value = Some([]byte{10})
			},
			expectedErr: ErrProofValueDoesntMatch,
		},
		{
			name: "value of exclusion proof",
			malform: func(proof *Proof) {
				// remove the value node to make it look like it is an exclusion proof
				proof.Path = proof.Path[:len(proof.Path)-1]
			},
			expectedErr: ErrProofValueDoesntMatch,
		},
	}

	for _, tt := range tests {
		t.Run(tt.name, func(t *testing.T) {
			db, err := getBasicDB()
			require.NoError(t, err)

			writeBasicBatch(t, db)

			proof, err := db.GetProof(context.Background(), []byte{2})
			require.NoError(t, err)
			require.NotNil(t, proof)

			tt.malform(proof)

			err = proof.Verify(context.Background(), db.getMerkleRoot())
			require.ErrorIs(t, err, tt.expectedErr)
		})
	}
}

func Test_Proof_ValueOrHashMatches(t *testing.T) {
	require.True(t, valueOrHashMatches(Some([]byte{0}), Some([]byte{0})))
	require.False(t, valueOrHashMatches(Nothing[[]byte](), Some(hashing.ComputeHash256([]byte{0}))))
	require.True(t, valueOrHashMatches(Nothing[[]byte](), Nothing[[]byte]()))

	require.False(t, valueOrHashMatches(Some([]byte{0}), Nothing[[]byte]()))
	require.False(t, valueOrHashMatches(Nothing[[]byte](), Some([]byte{0})))
	require.False(t, valueOrHashMatches(Nothing[[]byte](), Some(hashing.ComputeHash256([]byte{1}))))
	require.False(t, valueOrHashMatches(Some(hashing.ComputeHash256([]byte{0})), Nothing[[]byte]()))
}

func Test_RangeProof_Extra_Value(t *testing.T) {
	db, err := getBasicDB()
	require.NoError(t, err)
	writeBasicBatch(t, db)

	val, err := db.Get([]byte{2})
	require.NoError(t, err)
	require.Equal(t, []byte{2}, val)

	proof, err := db.GetRangeProof(context.Background(), []byte{1}, []byte{5, 5}, 10)
	require.NoError(t, err)
	require.NotNil(t, proof)

	require.NoError(t, proof.Verify(
		context.Background(),
		[]byte{1},
		[]byte{5, 5},
		db.root.id,
	))

	proof.KeyValues = append(proof.KeyValues, KeyValue{Key: []byte{5}, Value: []byte{5}})

	err = proof.Verify(
		context.Background(),
		[]byte{1},
		[]byte{5, 5},
		db.root.id,
	)
	require.ErrorIs(t, err, ErrInvalidProof)
}

func Test_RangeProof_Verify_Bad_Data(t *testing.T) {
	type test struct {
		name        string
		malform     func(proof *RangeProof)
		expectedErr error
	}

	tests := []test{
		{
			name:        "happyPath",
			malform:     func(proof *RangeProof) {},
			expectedErr: nil,
		},
		{
			name: "StartProof: last proof node has missing value",
			malform: func(proof *RangeProof) {
				proof.StartProof[len(proof.StartProof)-1].ValueOrHash = Nothing[[]byte]()
			},
			expectedErr: ErrProofValueDoesntMatch,
		},
		{
			name: "EndProof: odd length key path with value",
			malform: func(proof *RangeProof) {
				proof.EndProof[1].ValueOrHash = Some([]byte{1, 2})
			},
			expectedErr: ErrOddLengthWithValue,
		},
		{
			name: "EndProof: last proof node has missing value",
			malform: func(proof *RangeProof) {
				proof.EndProof[len(proof.EndProof)-1].ValueOrHash = Nothing[[]byte]()
			},
			expectedErr: ErrProofValueDoesntMatch,
		},
		{
			name: "missing key/value",
			malform: func(proof *RangeProof) {
				proof.KeyValues = proof.KeyValues[1:]
			},
			expectedErr: ErrProofNodeHasUnincludedValue,
		},
	}

	for _, tt := range tests {
		t.Run(tt.name, func(t *testing.T) {
			db, err := getBasicDB()
			require.NoError(t, err)
			writeBasicBatch(t, db)

			proof, err := db.GetRangeProof(context.Background(), []byte{2}, []byte{3, 0}, 50)
			require.NoError(t, err)
			require.NotNil(t, proof)

			tt.malform(proof)

			err = proof.Verify(context.Background(), []byte{2}, []byte{3, 0}, db.getMerkleRoot())
			require.ErrorIs(t, err, tt.expectedErr)
		})
	}
}

func Test_RangeProof_MaxLength(t *testing.T) {
	dbTrie, err := getBasicDB()
	require.NoError(t, err)
	require.NotNil(t, dbTrie)
	trie, err := dbTrie.NewView()
	require.NoError(t, err)

	_, err = trie.GetRangeProof(context.Background(), nil, nil, -1)
	require.ErrorIs(t, err, ErrInvalidMaxLength)

	_, err = trie.GetRangeProof(context.Background(), nil, nil, 0)
	require.ErrorIs(t, err, ErrInvalidMaxLength)
}

func Test_Proof(t *testing.T) {
	dbTrie, err := getBasicDB()
	require.NoError(t, err)
	require.NotNil(t, dbTrie)
	trie, err := dbTrie.NewView()
	require.NoError(t, err)

	require.NoError(t, trie.Insert(context.Background(), []byte("key0"), []byte("value0")))
	require.NoError(t, trie.Insert(context.Background(), []byte("key1"), []byte("value1")))
	require.NoError(t, trie.Insert(context.Background(), []byte("key2"), []byte("value2")))
	require.NoError(t, trie.Insert(context.Background(), []byte("key3"), []byte("value3")))
	require.NoError(t, trie.Insert(context.Background(), []byte("key4"), []byte("value4")))

	_, err = trie.GetMerkleRoot(context.Background())
	require.NoError(t, err)
	proof, err := trie.GetProof(context.Background(), []byte("key1"))
	require.NoError(t, err)
	require.NotNil(t, proof)

	require.Len(t, proof.Path, 3)

	require.Equal(t, newPath([]byte("key1")).Serialize(), proof.Path[2].KeyPath)
	require.Equal(t, Some([]byte("value1")), proof.Path[2].ValueOrHash)

	require.Equal(t, newPath([]byte{}).Serialize(), proof.Path[0].KeyPath)
	require.True(t, proof.Path[0].ValueOrHash.IsNothing())

	expectedRootID, err := trie.GetMerkleRoot(context.Background())
	require.NoError(t, err)
	require.NoError(t, proof.Verify(context.Background(), expectedRootID))

	proof.Path[0].ValueOrHash = Some([]byte("value2"))

	err = proof.Verify(context.Background(), expectedRootID)
	require.ErrorIs(t, err, ErrInvalidProof)
}

func Test_RangeProof_Syntactic_Verify(t *testing.T) {
	type test struct {
		name        string
		start       []byte
		end         []byte
		proof       *RangeProof
		expectedErr error
	}

	tests := []test{
		{
			name:        "start > end",
			start:       []byte{1},
			end:         []byte{0},
			proof:       &RangeProof{},
			expectedErr: ErrStartAfterEnd,
		},
		{
			name:        "empty", // Also tests start can be > end if end is nil
			start:       []byte{1},
			end:         nil,
			proof:       &RangeProof{},
			expectedErr: ErrNoMerkleProof,
		},
		{
			name:  "should just be root",
			start: nil,
			end:   nil,
			proof: &RangeProof{
				EndProof: []ProofNode{{}, {}},
			},
			expectedErr: ErrShouldJustBeRoot,
		},
		{
			name:  "no end proof",
			start: []byte{1},
			end:   []byte{1},
			proof: &RangeProof{
				KeyValues: []KeyValue{{Key: []byte{1}, Value: []byte{1}}},
			},
			expectedErr: ErrNoEndProof,
		},
		{
			name:  "unsorted key values",
			start: []byte{1},
			end:   nil,
			proof: &RangeProof{
				KeyValues: []KeyValue{
					{Key: []byte{1}, Value: []byte{1}},
					{Key: []byte{0}, Value: []byte{0}},
				},
			},
			expectedErr: ErrNonIncreasingValues,
		},
		{
			name:  "key lower than start",
			start: []byte{1},
			end:   nil,
			proof: &RangeProof{
				KeyValues: []KeyValue{
					{Key: []byte{0}, Value: []byte{0}},
				},
			},
			expectedErr: ErrStateFromOutsideOfRange,
		},
		{
			name:  "key greater than end",
			start: []byte{1},
			end:   []byte{1},
			proof: &RangeProof{
				KeyValues: []KeyValue{
					{Key: []byte{2}, Value: []byte{0}},
				},
				EndProof: []ProofNode{{}},
			},
			expectedErr: ErrStateFromOutsideOfRange,
		},
		{
			name:  "start proof nodes in wrong order",
			start: []byte{1, 2},
			end:   nil,
			proof: &RangeProof{
				KeyValues: []KeyValue{
					{Key: []byte{1, 2}, Value: []byte{1}},
				},
				StartProof: []ProofNode{
					{
						KeyPath: newPath([]byte{2}).Serialize(),
					},
					{
						KeyPath: newPath([]byte{1}).Serialize(),
					},
				},
			},
			expectedErr: ErrProofNodeNotForKey,
		},
		{
			name:  "start proof has node for wrong key",
			start: []byte{1, 2},
			end:   nil,
			proof: &RangeProof{
				KeyValues: []KeyValue{
					{Key: []byte{1, 2}, Value: []byte{1}},
				},
				StartProof: []ProofNode{
					{
						KeyPath: newPath([]byte{1}).Serialize(),
					},
					{
						KeyPath: newPath([]byte{1, 2, 3}).Serialize(), // Not a prefix of [1, 2]
					},
					{
						KeyPath: newPath([]byte{1, 2, 3, 4}).Serialize(),
					},
				},
			},
			expectedErr: ErrProofNodeNotForKey,
		},
		{
			name:  "end proof nodes in wrong order",
			start: nil,
			end:   []byte{1, 2},
			proof: &RangeProof{
				KeyValues: []KeyValue{
					{Key: []byte{1, 2}, Value: []byte{1}},
				},
				EndProof: []ProofNode{
					{
						KeyPath: newPath([]byte{2}).Serialize(),
					},
					{
						KeyPath: newPath([]byte{1}).Serialize(),
					},
				},
			},
			expectedErr: ErrProofNodeNotForKey,
		},
		{
			name:  "end proof has node for wrong key",
			start: nil,
			end:   []byte{1, 2},
			proof: &RangeProof{
				KeyValues: []KeyValue{
					{Key: []byte{1, 2}, Value: []byte{1}},
				},
				EndProof: []ProofNode{
					{
						KeyPath: newPath([]byte{1}).Serialize(),
					},
					{
						KeyPath: newPath([]byte{1, 2, 3}).Serialize(), // Not a prefix of [1, 2]
					},
					{
						KeyPath: newPath([]byte{1, 2, 3, 4}).Serialize(),
					},
				},
			},
			expectedErr: ErrProofNodeNotForKey,
		},
	}

	for _, tt := range tests {
		t.Run(tt.name, func(t *testing.T) {
			require := require.New(t)

			err := tt.proof.Verify(context.Background(), tt.start, tt.end, ids.Empty)
			require.ErrorIs(err, tt.expectedErr)
		})
	}
}

func Test_RangeProof(t *testing.T) {
	require := require.New(t)

	db, err := getBasicDB()
	require.NoError(err)
	writeBasicBatch(t, db)

	proof, err := db.GetRangeProof(context.Background(), []byte{1}, []byte{3, 5}, 10)
	require.NoError(err)
	require.NotNil(proof)
	require.Len(proof.KeyValues, 3)

	require.Equal([]byte{1}, proof.KeyValues[0].Key)
	require.Equal([]byte{2}, proof.KeyValues[1].Key)
	require.Equal([]byte{3}, proof.KeyValues[2].Key)

	require.Equal([]byte{1}, proof.KeyValues[0].Value)
	require.Equal([]byte{2}, proof.KeyValues[1].Value)
	require.Equal([]byte{3}, proof.KeyValues[2].Value)

	require.Equal([]byte{}, proof.EndProof[0].KeyPath.Value)
	require.Equal([]byte{0}, proof.EndProof[1].KeyPath.Value)
	require.Equal([]byte{3}, proof.EndProof[2].KeyPath.Value)

	// only a single node here since others are duplicates in endproof
	require.Equal([]byte{1}, proof.StartProof[0].KeyPath.Value)

	require.NoError(proof.Verify(
		context.Background(),
		[]byte{1},
		[]byte{3, 5},
		db.root.id,
	))
}

func Test_RangeProof_BadBounds(t *testing.T) {
	db, err := getBasicDB()
	require.NoError(t, err)

	// non-nil start/end
	proof, err := db.GetRangeProof(context.Background(), []byte{4}, []byte{3}, 50)
	require.ErrorIs(t, err, ErrStartAfterEnd)
	require.Nil(t, proof)
}

func Test_RangeProof_NilStart(t *testing.T) {
	db, err := getBasicDB()
	require.NoError(t, err)
	batch := db.NewBatch()
	require.NoError(t, batch.Put([]byte("key1"), []byte("value1")))
	require.NoError(t, batch.Put([]byte("key2"), []byte("value2")))
	require.NoError(t, batch.Put([]byte("key3"), []byte("value3")))
	require.NoError(t, batch.Put([]byte("key4"), []byte("value4")))
	require.NoError(t, batch.Write())

	val, err := db.Get([]byte("key1"))
	require.NoError(t, err)
	require.Equal(t, []byte("value1"), val)

	proof, err := db.GetRangeProof(context.Background(), nil, []byte("key35"), 2)
	require.NoError(t, err)
	require.NotNil(t, proof)

	require.Len(t, proof.KeyValues, 2)

	require.Equal(t, []byte("key1"), proof.KeyValues[0].Key)
	require.Equal(t, []byte("key2"), proof.KeyValues[1].Key)

	require.Equal(t, []byte("value1"), proof.KeyValues[0].Value)
	require.Equal(t, []byte("value2"), proof.KeyValues[1].Value)

	require.Equal(t, newPath([]byte("key2")).Serialize(), proof.EndProof[2].KeyPath)
	require.Equal(t, SerializedPath{Value: []uint8{0x6b, 0x65, 0x79, 0x30}, NibbleLength: 7}, proof.EndProof[1].KeyPath)
	require.Equal(t, newPath([]byte("")).Serialize(), proof.EndProof[0].KeyPath)

	require.NoError(t, proof.Verify(
		context.Background(),
		nil,
		[]byte("key35"),
		db.root.id,
	))
}

func Test_RangeProof_NilEnd(t *testing.T) {
	db, err := getBasicDB()
	require.NoError(t, err)
	writeBasicBatch(t, db)
	require.NoError(t, err)

	proof, err := db.GetRangeProof(context.Background(), []byte{1}, nil, 2)
	require.NoError(t, err)
	require.NotNil(t, proof)

	require.Len(t, proof.KeyValues, 2)

	require.Equal(t, []byte{1}, proof.KeyValues[0].Key)
	require.Equal(t, []byte{2}, proof.KeyValues[1].Key)

	require.Equal(t, []byte{1}, proof.KeyValues[0].Value)
	require.Equal(t, []byte{2}, proof.KeyValues[1].Value)

	require.Equal(t, []byte{1}, proof.StartProof[0].KeyPath.Value)

	require.Equal(t, []byte{}, proof.EndProof[0].KeyPath.Value)
	require.Equal(t, []byte{0}, proof.EndProof[1].KeyPath.Value)
	require.Equal(t, []byte{2}, proof.EndProof[2].KeyPath.Value)

	require.NoError(t, proof.Verify(
		context.Background(),
		[]byte{1},
		nil,
		db.root.id,
	))
}

func Test_RangeProof_EmptyValues(t *testing.T) {
	db, err := getBasicDB()
	require.NoError(t, err)
	batch := db.NewBatch()
	require.NoError(t, batch.Put([]byte("key1"), nil))
	require.NoError(t, batch.Put([]byte("key12"), []byte("value1")))
	require.NoError(t, batch.Put([]byte("key2"), []byte{}))
	require.NoError(t, batch.Write())

	val, err := db.Get([]byte("key12"))
	require.NoError(t, err)
	require.Equal(t, []byte("value1"), val)

	proof, err := db.GetRangeProof(context.Background(), []byte("key1"), []byte("key2"), 10)
	require.NoError(t, err)
	require.NotNil(t, proof)

	require.Len(t, proof.KeyValues, 3)
	require.Equal(t, []byte("key1"), proof.KeyValues[0].Key)
	require.Empty(t, proof.KeyValues[0].Value)
	require.Equal(t, []byte("key12"), proof.KeyValues[1].Key)
	require.Equal(t, []byte("value1"), proof.KeyValues[1].Value)
	require.Equal(t, []byte("key2"), proof.KeyValues[2].Key)
	require.Empty(t, proof.KeyValues[2].Value)

	require.Len(t, proof.StartProof, 1)
	require.Equal(t, newPath([]byte("key1")).Serialize(), proof.StartProof[0].KeyPath)

	require.Len(t, proof.EndProof, 3)
	require.Equal(t, newPath([]byte("key2")).Serialize(), proof.EndProof[2].KeyPath)
	require.Equal(t, newPath([]byte{}).Serialize(), proof.EndProof[0].KeyPath)

	require.NoError(t, proof.Verify(
		context.Background(),
		[]byte("key1"),
		[]byte("key2"),
		db.root.id,
	))
<<<<<<< HEAD
}

func Test_RangeProof_Marshal_Nil(t *testing.T) {
	db, err := getBasicDB()
	require.NoError(t, err)
	writeBasicBatch(t, db)

	val, err := db.Get([]byte{1})
	require.NoError(t, err)
	require.Equal(t, []byte{1}, val)

	proof, err := db.GetRangeProof(context.Background(), []byte("key1"), []byte("key35"), 10)
	require.NoError(t, err)
	require.NotNil(t, proof)

	proofBytes, err := Codec.EncodeRangeProof(Version, proof)
	require.NoError(t, err)

	parsedProof := &RangeProof{}
	_, err = Codec.DecodeRangeProof(proofBytes, parsedProof)
	require.NoError(t, err)

	verifyPath(t, proof.StartProof, parsedProof.StartProof)
	verifyPath(t, proof.EndProof, parsedProof.EndProof)

	for index, kv := range proof.KeyValues {
		require.True(t, bytes.Equal(kv.Key, parsedProof.KeyValues[index].Key))
		require.True(t, bytes.Equal(kv.Value, parsedProof.KeyValues[index].Value))
	}
}

func Test_RangeProof_Marshal(t *testing.T) {
	db, err := getBasicDB()
	require.NoError(t, err)

	writeBasicBatch(t, db)

	val, err := db.Get([]byte{1})
	require.NoError(t, err)
	require.Equal(t, []byte{1}, val)

	proof, err := db.GetRangeProof(context.Background(), nil, nil, 10)
	require.NoError(t, err)
	require.NotNil(t, proof)

	proofBytes, err := Codec.EncodeRangeProof(Version, proof)
	require.NoError(t, err)

	parsedProof := &RangeProof{}
	_, err = Codec.DecodeRangeProof(proofBytes, parsedProof)
	require.NoError(t, err)

	verifyPath(t, proof.StartProof, parsedProof.StartProof)
	verifyPath(t, proof.EndProof, parsedProof.EndProof)

	for index, state := range proof.KeyValues {
		require.True(t, bytes.Equal(state.Key, parsedProof.KeyValues[index].Key))
		require.True(t, bytes.Equal(state.Value, parsedProof.KeyValues[index].Value))
	}
}

func Test_RangeProof_Marshal_Errors(t *testing.T) {
	db, err := getBasicDB()
	require.NoError(t, err)
	writeBasicBatch(t, db)

	proof, err := db.GetRangeProof(context.Background(), nil, nil, 10)
	require.NoError(t, err)
	require.NotNil(t, proof)

	proofBytes, err := Codec.EncodeRangeProof(Version, proof)
	require.NoError(t, err)

	for i := 1; i < len(proofBytes); i++ {
		broken := proofBytes[:i]
		parsedProof := &RangeProof{}
		_, err = Codec.DecodeRangeProof(broken, parsedProof)
		require.ErrorIs(t, err, io.ErrUnexpectedEOF)
	}
}

func Test_ChangeProof_Marshal(t *testing.T) {
	db, err := getBasicDB()
	require.NoError(t, err)
	batch := db.NewBatch()
	require.NoError(t, batch.Put([]byte("key0"), []byte("value0")))
	require.NoError(t, batch.Put([]byte("key1"), []byte("value1")))
	require.NoError(t, batch.Put([]byte("key2"), []byte("value2")))
	require.NoError(t, batch.Put([]byte("key3"), []byte("value3")))
	require.NoError(t, batch.Put([]byte("key4"), []byte("value4")))
	require.NoError(t, batch.Write())
	startRoot, err := db.GetMerkleRoot(context.Background())
	require.NoError(t, err)

	batch = db.NewBatch()
	require.NoError(t, batch.Put([]byte("key4"), []byte("value0")))
	require.NoError(t, batch.Put([]byte("key5"), []byte("value1")))
	require.NoError(t, batch.Put([]byte("key6"), []byte("value2")))
	require.NoError(t, batch.Put([]byte("key7"), []byte("value3")))
	require.NoError(t, batch.Put([]byte("key8"), []byte("value4")))
	require.NoError(t, batch.Write())

	batch = db.NewBatch()
	require.NoError(t, batch.Put([]byte("key9"), []byte("value0")))
	require.NoError(t, batch.Put([]byte("key10"), []byte("value1")))
	require.NoError(t, batch.Put([]byte("key11"), []byte("value2")))
	require.NoError(t, batch.Put([]byte("key12"), []byte("value3")))
	require.NoError(t, batch.Put([]byte("key13"), []byte("value4")))
	require.NoError(t, batch.Write())
	endroot, err := db.GetMerkleRoot(context.Background())
	require.NoError(t, err)

	proof, err := db.GetChangeProof(context.Background(), startRoot, endroot, nil, nil, 50)
	require.NoError(t, err)
	require.NotNil(t, proof)
	require.True(t, proof.HadRootsInHistory)

	proofBytes, err := Codec.EncodeChangeProof(Version, proof)
	require.NoError(t, err)

	parsedProof := &ChangeProof{}
	_, err = Codec.DecodeChangeProof(proofBytes, parsedProof)
	require.NoError(t, err)

	verifyPath(t, proof.StartProof, parsedProof.StartProof)
	verifyPath(t, proof.EndProof, parsedProof.EndProof)

	for index, kv := range proof.KeyChanges {
		require.True(t, bytes.Equal(kv.Key, parsedProof.KeyChanges[index].Key))
		require.True(t, bytes.Equal(kv.Value.value, parsedProof.KeyChanges[index].Value.value))
	}
}

func Test_ChangeProof_Marshal_Errors(t *testing.T) {
	db, err := getBasicDB()
	require.NoError(t, err)
	writeBasicBatch(t, db)
	startRoot, err := db.GetMerkleRoot(context.Background())
	require.NoError(t, err)

	batch := db.NewBatch()
	require.NoError(t, batch.Put([]byte{5}, []byte{5}))
	require.NoError(t, batch.Put([]byte{6}, []byte{6}))
	require.NoError(t, batch.Put([]byte{7}, []byte{7}))
	require.NoError(t, batch.Put([]byte{8}, []byte{8}))
	require.NoError(t, batch.Delete([]byte{0}))
	require.NoError(t, batch.Write())

	batch = db.NewBatch()
	require.NoError(t, batch.Put([]byte{9}, []byte{9}))
	require.NoError(t, batch.Put([]byte{10}, []byte{10}))
	require.NoError(t, batch.Put([]byte{11}, []byte{11}))
	require.NoError(t, batch.Put([]byte{12}, []byte{12}))
	require.NoError(t, batch.Delete([]byte{1}))
	require.NoError(t, batch.Write())
	endroot, err := db.GetMerkleRoot(context.Background())
	require.NoError(t, err)

	proof, err := db.GetChangeProof(context.Background(), startRoot, endroot, nil, nil, 50)
	require.NoError(t, err)
	require.NotNil(t, proof)
	require.True(t, proof.HadRootsInHistory)
	require.Len(t, proof.KeyChanges, 10)

	proofBytes, err := Codec.EncodeChangeProof(Version, proof)
	require.NoError(t, err)

	for i := 1; i < len(proofBytes); i++ {
		broken := proofBytes[:i]
		parsedProof := &ChangeProof{}
		_, err = Codec.DecodeChangeProof(broken, parsedProof)
		require.ErrorIs(t, err, io.ErrUnexpectedEOF)
	}
=======
>>>>>>> b157612a
}

func Test_ChangeProof_Missing_History_For_EndRoot(t *testing.T) {
	db, err := getBasicDB()
	require.NoError(t, err)
	startRoot, err := db.GetMerkleRoot(context.Background())
	require.NoError(t, err)

	proof, err := db.GetChangeProof(context.Background(), startRoot, ids.Empty, nil, nil, 50)
	require.NoError(t, err)
	require.NotNil(t, proof)
	require.False(t, proof.HadRootsInHistory)

	require.NoError(t, db.VerifyChangeProof(context.Background(), proof, nil, nil, db.getMerkleRoot()))
}

func Test_ChangeProof_BadBounds(t *testing.T) {
	db, err := getBasicDB()
	require.NoError(t, err)

	startRoot, err := db.GetMerkleRoot(context.Background())
	require.NoError(t, err)

	require.NoError(t, db.Insert(context.Background(), []byte{0}, []byte{0}))

	endRoot, err := db.GetMerkleRoot(context.Background())
	require.NoError(t, err)

	// non-nil start/end
	proof, err := db.GetChangeProof(context.Background(), startRoot, endRoot, []byte("key4"), []byte("key3"), 50)
	require.ErrorIs(t, err, ErrStartAfterEnd)
	require.Nil(t, proof)
}

func Test_ChangeProof_Verify(t *testing.T) {
	db, err := getBasicDB()
	require.NoError(t, err)
	batch := db.NewBatch()
	require.NoError(t, batch.Put([]byte("key20"), []byte("value0")))
	require.NoError(t, batch.Put([]byte("key21"), []byte("value1")))
	require.NoError(t, batch.Put([]byte("key22"), []byte("value2")))
	require.NoError(t, batch.Put([]byte("key23"), []byte("value3")))
	require.NoError(t, batch.Put([]byte("key24"), []byte("value4")))
	require.NoError(t, batch.Write())
	startRoot, err := db.GetMerkleRoot(context.Background())
	require.NoError(t, err)

	// create a second db that has "synced" to the start root
	dbClone, err := getBasicDB()
	require.NoError(t, err)
	batch = dbClone.NewBatch()
	require.NoError(t, batch.Put([]byte("key20"), []byte("value0")))
	require.NoError(t, batch.Put([]byte("key21"), []byte("value1")))
	require.NoError(t, batch.Put([]byte("key22"), []byte("value2")))
	require.NoError(t, batch.Put([]byte("key23"), []byte("value3")))
	require.NoError(t, batch.Put([]byte("key24"), []byte("value4")))
	require.NoError(t, batch.Write())

	// the second db has started to sync some of the range outside of the range proof
	batch = dbClone.NewBatch()
	require.NoError(t, batch.Put([]byte("key31"), []byte("value1")))
	require.NoError(t, batch.Write())

	batch = db.NewBatch()
	require.NoError(t, batch.Put([]byte("key25"), []byte("value0")))
	require.NoError(t, batch.Put([]byte("key26"), []byte("value1")))
	require.NoError(t, batch.Put([]byte("key27"), []byte("value2")))
	require.NoError(t, batch.Put([]byte("key28"), []byte("value3")))
	require.NoError(t, batch.Put([]byte("key29"), []byte("value4")))
	require.NoError(t, batch.Write())

	batch = db.NewBatch()
	require.NoError(t, batch.Put([]byte("key30"), []byte("value0")))
	require.NoError(t, batch.Put([]byte("key31"), []byte("value1")))
	require.NoError(t, batch.Put([]byte("key32"), []byte("value2")))
	require.NoError(t, batch.Delete([]byte("key21")))
	require.NoError(t, batch.Delete([]byte("key22")))
	require.NoError(t, batch.Write())

	endRoot, err := db.GetMerkleRoot(context.Background())
	require.NoError(t, err)

	// non-nil start/end
	proof, err := db.GetChangeProof(context.Background(), startRoot, endRoot, []byte("key21"), []byte("key30"), 50)
	require.NoError(t, err)
	require.NotNil(t, proof)

<<<<<<< HEAD
	require.NoError(t, proof.Verify(context.Background(), dbClone, []byte("key21"), []byte("key30"), db.getMerkleRoot()))
=======
	require.NoError(t, dbClone.VerifyChangeProof(context.Background(), proof, []byte("key21"), []byte("key30"), db.getMerkleRoot()))
>>>>>>> b157612a

	// low maxLength
	proof, err = db.GetChangeProof(context.Background(), startRoot, endRoot, nil, nil, 5)
	require.NoError(t, err)
	require.NotNil(t, proof)

<<<<<<< HEAD
	require.NoError(t, proof.Verify(context.Background(), dbClone, nil, nil, db.getMerkleRoot()))
=======
	require.NoError(t, dbClone.VerifyChangeProof(context.Background(), proof, nil, nil, db.getMerkleRoot()))
>>>>>>> b157612a

	// nil start/end
	proof, err = db.GetChangeProof(context.Background(), startRoot, endRoot, nil, nil, 50)
	require.NoError(t, err)
	require.NotNil(t, proof)

<<<<<<< HEAD
	require.NoError(t, proof.Verify(context.Background(), dbClone, nil, nil, endRoot))

=======
	require.NoError(t, dbClone.VerifyChangeProof(context.Background(), proof, nil, nil, endRoot))
>>>>>>> b157612a
	require.NoError(t, dbClone.CommitChangeProof(context.Background(), proof))

	newRoot, err := dbClone.GetMerkleRoot(context.Background())
	require.NoError(t, err)
	require.Equal(t, endRoot, newRoot)

	proof, err = db.GetChangeProof(context.Background(), startRoot, endRoot, []byte("key20"), []byte("key30"), 50)
	require.NoError(t, err)
	require.NotNil(t, proof)

<<<<<<< HEAD
	require.NoError(t, proof.Verify(context.Background(), dbClone, []byte("key20"), []byte("key30"), db.getMerkleRoot()))
=======
	require.NoError(t, dbClone.VerifyChangeProof(context.Background(), proof, []byte("key20"), []byte("key30"), db.getMerkleRoot()))
>>>>>>> b157612a
}

func Test_ChangeProof_Verify_Bad_Data(t *testing.T) {
	type test struct {
		name        string
		malform     func(proof *ChangeProof)
		expectedErr error
	}

	tests := []test{
		{
			name:        "happyPath",
			malform:     func(proof *ChangeProof) {},
			expectedErr: nil,
		},
		{
			name: "odd length key path with value",
			malform: func(proof *ChangeProof) {
				proof.EndProof[1].ValueOrHash = Some([]byte{1, 2})
			},
			expectedErr: ErrOddLengthWithValue,
		},
		{
			name: "last proof node has missing value",
			malform: func(proof *ChangeProof) {
				proof.EndProof[len(proof.EndProof)-1].ValueOrHash = Nothing[[]byte]()
			},
			expectedErr: ErrProofValueDoesntMatch,
		},
		{
			name: "missing key/value",
			malform: func(proof *ChangeProof) {
				proof.KeyChanges = proof.KeyChanges[1:]
			},
			expectedErr: ErrProofValueDoesntMatch,
		},
	}

	for _, tt := range tests {
		t.Run(tt.name, func(t *testing.T) {
			db, err := getBasicDB()
			require.NoError(t, err)

			startRoot, err := db.GetMerkleRoot(context.Background())
			require.NoError(t, err)

			writeBasicBatch(t, db)

			endRoot, err := db.GetMerkleRoot(context.Background())
			require.NoError(t, err)

			// create a second db that will be synced to the first db
			dbClone, err := getBasicDB()
			require.NoError(t, err)

			proof, err := db.GetChangeProof(context.Background(), startRoot, endRoot, []byte{2}, []byte{3, 0}, 50)
			require.NoError(t, err)
			require.NotNil(t, proof)

			tt.malform(proof)

			err = dbClone.VerifyChangeProof(context.Background(), proof, []byte{2}, []byte{3, 0}, db.getMerkleRoot())
			require.ErrorIs(t, err, tt.expectedErr)
		})
	}
}

func Test_ChangeProof_Syntactic_Verify(t *testing.T) {
	type test struct {
		name        string
		proof       *ChangeProof
		start       []byte
		end         []byte
		expectedErr error
	}

	tests := []test{
		{
			name:        "start after end",
			proof:       nil,
			start:       []byte{1},
			end:         []byte{0},
			expectedErr: ErrStartAfterEnd,
		},
		{
			name: "no roots in history and non-empty key-values",
			proof: &ChangeProof{
				HadRootsInHistory: false,
				KeyChanges:        []KeyChange{{Key: []byte{1}, Value: Some([]byte{1})}},
			},
			start:       []byte{0},
			end:         nil, // Also tests start can be after end if end is nil
			expectedErr: ErrDataInMissingRootProof,
		},
		{
			name: "no roots in history and non-empty deleted keys",
			proof: &ChangeProof{
				HadRootsInHistory: false,
				KeyChanges:        []KeyChange{{Key: []byte{1}}},
			},
			start:       nil,
			end:         nil,
			expectedErr: ErrDataInMissingRootProof,
		},
		{
			name: "no roots in history and non-empty start proof",
			proof: &ChangeProof{
				HadRootsInHistory: false,
				StartProof:        []ProofNode{{}},
			},
			start:       nil,
			end:         nil,
			expectedErr: ErrDataInMissingRootProof,
		},
		{
			name: "no roots in history and non-empty end proof",
			proof: &ChangeProof{
				HadRootsInHistory: false,
				EndProof:          []ProofNode{{}},
			},
			start:       nil,
			end:         nil,
			expectedErr: ErrDataInMissingRootProof,
		},
		{
			name: "no roots in history; empty",
			proof: &ChangeProof{
				HadRootsInHistory: false,
			},
			start:       nil,
			end:         nil,
			expectedErr: nil,
		},
		{
			name: "root in history; empty",
			proof: &ChangeProof{
				HadRootsInHistory: true,
			},
			start:       nil,
			end:         nil,
			expectedErr: ErrNoMerkleProof,
		},
		{
			name: "no end proof",
			proof: &ChangeProof{
				HadRootsInHistory: true,
				StartProof:        []ProofNode{{}},
			},
			start:       nil,
			end:         []byte{1},
			expectedErr: ErrNoEndProof,
		},
		{
			name: "no start proof",
			proof: &ChangeProof{
				HadRootsInHistory: true,
				KeyChanges:        []KeyChange{{Key: []byte{1}}},
			},
			start:       []byte{1},
			end:         nil,
			expectedErr: ErrNoStartProof,
		},
		{
			name: "non-increasing key-values",
			proof: &ChangeProof{
				HadRootsInHistory: true,
				KeyChanges: []KeyChange{
					{Key: []byte{1}},
					{Key: []byte{0}},
				},
			},
			start:       nil,
			end:         nil,
			expectedErr: ErrNonIncreasingValues,
		},
		{
			name: "key-value too low",
			proof: &ChangeProof{
				HadRootsInHistory: true,
				StartProof:        []ProofNode{{}},
				KeyChanges: []KeyChange{
					{Key: []byte{0}},
				},
			},
			start:       []byte{1},
			end:         nil,
			expectedErr: ErrStateFromOutsideOfRange,
		},
		{
			name: "key-value too great",
			proof: &ChangeProof{
				HadRootsInHistory: true,
				EndProof:          []ProofNode{{}},
				KeyChanges: []KeyChange{
					{Key: []byte{2}},
				},
			},
			start:       nil,
			end:         []byte{1},
			expectedErr: ErrStateFromOutsideOfRange,
		},
		{
			name: "duplicate key",
			proof: &ChangeProof{
				HadRootsInHistory: true,
				KeyChanges: []KeyChange{
					{Key: []byte{1}},
					{Key: []byte{1}},
				},
			},
			start:       nil,
			end:         nil,
			expectedErr: ErrNonIncreasingValues,
		},
		{
			name: "start proof node has wrong prefix",
			proof: &ChangeProof{
				HadRootsInHistory: true,
				StartProof: []ProofNode{
					{KeyPath: newPath([]byte{2}).Serialize()},
					{KeyPath: newPath([]byte{2, 3}).Serialize()},
				},
			},
			start:       []byte{1, 2, 3},
			end:         nil,
			expectedErr: ErrProofNodeNotForKey,
		},
		{
			name: "start proof non-increasing",
			proof: &ChangeProof{
				HadRootsInHistory: true,
				StartProof: []ProofNode{
					{KeyPath: newPath([]byte{1}).Serialize()},
					{KeyPath: newPath([]byte{2, 3}).Serialize()},
				},
			},
			start:       []byte{1, 2, 3},
			end:         nil,
			expectedErr: ErrNonIncreasingProofNodes,
		},
		{
			name: "end proof node has wrong prefix",
			proof: &ChangeProof{
				HadRootsInHistory: true,
				KeyChanges: []KeyChange{
					{Key: []byte{1, 2}, Value: Some([]byte{0})},
				},
				EndProof: []ProofNode{
					{KeyPath: newPath([]byte{2}).Serialize()},
					{KeyPath: newPath([]byte{2, 3}).Serialize()},
				},
			},
			start:       nil,
			end:         nil,
			expectedErr: ErrProofNodeNotForKey,
		},
		{
			name: "end proof non-increasing",
			proof: &ChangeProof{
				HadRootsInHistory: true,
				KeyChanges: []KeyChange{
					{Key: []byte{1, 2, 3}},
				},
				EndProof: []ProofNode{
					{KeyPath: newPath([]byte{1}).Serialize()},
					{KeyPath: newPath([]byte{2, 3}).Serialize()},
				},
			},
			start:       nil,
			end:         nil,
			expectedErr: ErrNonIncreasingProofNodes,
		},
	}

	for _, tt := range tests {
		t.Run(tt.name, func(t *testing.T) {
			db, err := getBasicDB()
			require.NoError(t, err)
			err = db.VerifyChangeProof(context.Background(), tt.proof, tt.start, tt.end, ids.Empty)
			require.ErrorIs(t, err, tt.expectedErr)
		})
	}
}

func TestVerifyKeyValues(t *testing.T) {
	type test struct {
		name        string
		start       []byte
		end         []byte
		kvs         []KeyValue
		expectedErr error
	}

	tests := []test{
		{
			name:        "empty",
			start:       nil,
			end:         nil,
			kvs:         nil,
			expectedErr: nil,
		},
		{
			name:  "1 key",
			start: nil,
			end:   nil,
			kvs: []KeyValue{
				{Key: []byte{0}},
			},
			expectedErr: nil,
		},
		{
			name:  "non-increasing keys",
			start: nil,
			end:   nil,
			kvs: []KeyValue{
				{Key: []byte{0}},
				{Key: []byte{0}},
			},
			expectedErr: ErrNonIncreasingValues,
		},
		{
			name:  "key before start",
			start: []byte{1, 2},
			end:   nil,
			kvs: []KeyValue{
				{Key: []byte{1}},
				{Key: []byte{1, 2}},
			},
			expectedErr: ErrStateFromOutsideOfRange,
		},
		{
			name:  "key after end",
			start: nil,
			end:   []byte{1, 2},
			kvs: []KeyValue{
				{Key: []byte{1}},
				{Key: []byte{1, 2}},
				{Key: []byte{1, 2, 3}},
			},
			expectedErr: ErrStateFromOutsideOfRange,
		},
		{
			name:  "happy path",
			start: nil,
			end:   []byte{1, 2, 3},
			kvs: []KeyValue{
				{Key: []byte{1}},
				{Key: []byte{1, 2}},
			},
			expectedErr: nil,
		},
	}

	for _, tt := range tests {
		t.Run(tt.name, func(t *testing.T) {
			err := verifyKeyValues(tt.kvs, tt.start, tt.end)
			require.ErrorIs(t, err, tt.expectedErr)
		})
	}
}

func TestVerifyProofPath(t *testing.T) {
	type test struct {
		name        string
		path        []ProofNode
		proofKey    []byte
		expectedErr error
	}

	tests := []test{
		{
			name:        "empty",
			path:        nil,
			proofKey:    nil,
			expectedErr: nil,
		},
		{
			name:        "1 element",
			path:        []ProofNode{{}},
			proofKey:    nil,
			expectedErr: nil,
		},
		{
			name: "non-increasing keys",
			path: []ProofNode{
				{KeyPath: newPath([]byte{1}).Serialize()},
				{KeyPath: newPath([]byte{1, 2}).Serialize()},
				{KeyPath: newPath([]byte{1, 3}).Serialize()},
			},
			proofKey:    []byte{1, 2, 3},
			expectedErr: ErrNonIncreasingProofNodes,
		},
		{
			name: "invalid key",
			path: []ProofNode{
				{KeyPath: newPath([]byte{1}).Serialize()},
				{KeyPath: newPath([]byte{1, 2}).Serialize()},
				{KeyPath: newPath([]byte{1, 2, 4}).Serialize()},
				{KeyPath: newPath([]byte{1, 2, 3}).Serialize()},
			},
			proofKey:    []byte{1, 2, 3},
			expectedErr: ErrProofNodeNotForKey,
		},
		{
			name: "extra node inclusion proof",
			path: []ProofNode{
				{KeyPath: newPath([]byte{1}).Serialize()},
				{KeyPath: newPath([]byte{1, 2}).Serialize()},
				{KeyPath: newPath([]byte{1, 2, 3}).Serialize()},
			},
			proofKey:    []byte{1, 2},
			expectedErr: ErrProofNodeNotForKey,
		},
		{
			name: "extra node exclusion proof",
			path: []ProofNode{
				{KeyPath: newPath([]byte{1}).Serialize()},
				{KeyPath: newPath([]byte{1, 3}).Serialize()},
				{KeyPath: newPath([]byte{1, 3, 4}).Serialize()},
			},
			proofKey:    []byte{1, 2},
			expectedErr: ErrProofNodeNotForKey,
		},
		{
			name: "happy path exclusion proof",
			path: []ProofNode{
				{KeyPath: newPath([]byte{1}).Serialize()},
				{KeyPath: newPath([]byte{1, 2}).Serialize()},
				{KeyPath: newPath([]byte{1, 2, 4}).Serialize()},
			},
			proofKey:    []byte{1, 2, 3},
			expectedErr: nil,
		},
		{
			name: "happy path inclusion proof",
			path: []ProofNode{
				{KeyPath: newPath([]byte{1}).Serialize()},
				{KeyPath: newPath([]byte{1, 2}).Serialize()},
				{KeyPath: newPath([]byte{1, 2, 3}).Serialize()},
			},
			proofKey:    []byte{1, 2, 3},
			expectedErr: nil,
		},
		{
			name: "repeat nodes",
			path: []ProofNode{
				{KeyPath: newPath([]byte{1}).Serialize()},
				{KeyPath: newPath([]byte{1}).Serialize()},
				{KeyPath: newPath([]byte{1, 2}).Serialize()},
				{KeyPath: newPath([]byte{1, 2, 3}).Serialize()},
			},
			proofKey:    []byte{1, 2, 3},
			expectedErr: ErrNonIncreasingProofNodes,
		},
		{
			name: "repeat nodes 2",
			path: []ProofNode{
				{KeyPath: newPath([]byte{1}).Serialize()},
				{KeyPath: newPath([]byte{1, 2}).Serialize()},
				{KeyPath: newPath([]byte{1, 2}).Serialize()},
				{KeyPath: newPath([]byte{1, 2, 3}).Serialize()},
			},
			proofKey:    []byte{1, 2, 3},
			expectedErr: ErrNonIncreasingProofNodes,
		},
		{
			name: "repeat nodes 3",
			path: []ProofNode{
				{KeyPath: newPath([]byte{1}).Serialize()},
				{KeyPath: newPath([]byte{1, 2}).Serialize()},
				{KeyPath: newPath([]byte{1, 2, 3}).Serialize()},
				{KeyPath: newPath([]byte{1, 2, 3}).Serialize()},
			},
			proofKey:    []byte{1, 2, 3},
			expectedErr: ErrProofNodeNotForKey,
		},
		{
			name: "oddLength key with value",
			path: []ProofNode{
				{KeyPath: newPath([]byte{1}).Serialize()},
				{KeyPath: newPath([]byte{1, 2}).Serialize()},
				{KeyPath: SerializedPath{Value: []byte{1, 2, 240}, NibbleLength: 5}, ValueOrHash: Some([]byte{1})},
			},
			proofKey:    []byte{1, 2, 3},
			expectedErr: ErrOddLengthWithValue,
		},
	}

	for _, tt := range tests {
		t.Run(tt.name, func(t *testing.T) {
			err := verifyProofPath(tt.path, newPath(tt.proofKey))
			require.ErrorIs(t, err, tt.expectedErr)
		})
	}
}

func TestProofNodeUnmarshalProtoInvalidMaybe(t *testing.T) {
	now := time.Now().UnixNano()
	t.Logf("seed: %d", now)
	rand := rand.New(rand.NewSource(now)) // #nosec G404

	node := newRandomProofNode(rand)
	protoNode := node.ToProto()

	// It's invalid to have a value and be nothing.
	protoNode.ValueOrHash = &pb.MaybeBytes{
		Value:     []byte{1, 2, 3},
		IsNothing: true,
	}

	var unmarshaledNode ProofNode
	err := unmarshaledNode.UnmarshalProto(protoNode)
	require.ErrorIs(t, err, ErrInvalidMaybe)
}

func TestProofNodeUnmarshalProtoInvalidChildBytes(t *testing.T) {
	now := time.Now().UnixNano()
	t.Logf("seed: %d", now)
	rand := rand.New(rand.NewSource(now)) // #nosec G404

	node := newRandomProofNode(rand)
	protoNode := node.ToProto()

	protoNode.Children = map[uint32][]byte{
		1: []byte("not 32 bytes"),
	}

	var unmarshaledNode ProofNode
	err := unmarshaledNode.UnmarshalProto(protoNode)
	require.ErrorIs(t, err, hashing.ErrInvalidHashLen)
}

func TestProofNodeUnmarshalProtoInvalidChildIndex(t *testing.T) {
	now := time.Now().UnixNano()
	t.Logf("seed: %d", now)
	rand := rand.New(rand.NewSource(now)) // #nosec G404

	node := newRandomProofNode(rand)
	protoNode := node.ToProto()

	childID := ids.GenerateTestID()
	protoNode.Children[NodeBranchFactor] = childID[:]

	var unmarshaledNode ProofNode
	err := unmarshaledNode.UnmarshalProto(protoNode)
	require.ErrorIs(t, err, ErrInvalidChildIndex)
}

func TestProofNodeUnmarshalProtoMissingFields(t *testing.T) {
	now := time.Now().UnixNano()
	t.Logf("seed: %d", now)
	rand := rand.New(rand.NewSource(now)) // #nosec G404

	type test struct {
		name        string
		nodeFunc    func() *pb.ProofNode
		expectedErr error
	}

	tests := []test{
		{
			name: "nil node",
			nodeFunc: func() *pb.ProofNode {
				return nil
			},
			expectedErr: ErrNilProofNode,
		},
		{
			name: "nil ValueOrHash",
			nodeFunc: func() *pb.ProofNode {
				node := newRandomProofNode(rand)
				protoNode := node.ToProto()
				protoNode.ValueOrHash = nil
				return protoNode
			},
			expectedErr: ErrNilValueOrHash,
		},
		{
			name: "nil key",
			nodeFunc: func() *pb.ProofNode {
				node := newRandomProofNode(rand)
				protoNode := node.ToProto()
				protoNode.Key = nil
				return protoNode
			},
			expectedErr: ErrNilSerializedPath,
		},
	}

	for _, tt := range tests {
		t.Run(tt.name, func(t *testing.T) {
			var node ProofNode
			err := node.UnmarshalProto(tt.nodeFunc())
			require.ErrorIs(t, err, tt.expectedErr)
		})
	}
}

func TestProofNodeProtoMarshalUnmarshal(t *testing.T) {
	require := require.New(t)
	now := time.Now().UnixNano()
	t.Logf("seed: %d", now)
	rand := rand.New(rand.NewSource(now)) // #nosec G404

	for i := 0; i < 1_000; i++ {
		node := newRandomProofNode(rand)

		// Marshal and unmarshal it.
		// Assert the unmarshaled one is the same as the original.
		protoNode := node.ToProto()
		var unmarshaledNode ProofNode
		require.NoError(unmarshaledNode.UnmarshalProto(protoNode))
		require.Equal(node, unmarshaledNode)

		// Marshaling again should yield same result.
		protoUnmarshaledNode := unmarshaledNode.ToProto()
		require.Equal(protoNode, protoUnmarshaledNode)
	}
}

func TestRangeProofProtoMarshalUnmarshal(t *testing.T) {
	require := require.New(t)
	now := time.Now().UnixNano()
	t.Logf("seed: %d", now)
	rand := rand.New(rand.NewSource(now)) // #nosec G404

	for i := 0; i < 500; i++ {
		// Make a random range proof.
		startProofLen := rand.Intn(32)
		startProof := make([]ProofNode, startProofLen)
		for i := 0; i < startProofLen; i++ {
			startProof[i] = newRandomProofNode(rand)
		}

		endProofLen := rand.Intn(32)
		endProof := make([]ProofNode, endProofLen)
		for i := 0; i < endProofLen; i++ {
			endProof[i] = newRandomProofNode(rand)
		}

		numKeyValues := rand.Intn(128)
		keyValues := make([]KeyValue, numKeyValues)
		for i := 0; i < numKeyValues; i++ {
			keyLen := rand.Intn(32)
			key := make([]byte, keyLen)
			_, _ = rand.Read(key)

			valueLen := rand.Intn(32)
			value := make([]byte, valueLen)
			_, _ = rand.Read(value)

			keyValues[i] = KeyValue{
				Key:   key,
				Value: value,
			}
		}

		proof := RangeProof{
			StartProof: startProof,
			EndProof:   endProof,
			KeyValues:  keyValues,
		}

		// Marshal and unmarshal it.
		// Assert the unmarshaled one is the same as the original.
		var unmarshaledProof RangeProof
		protoProof := proof.ToProto()
		require.NoError(unmarshaledProof.UnmarshalProto(protoProof))
		require.Equal(proof, unmarshaledProof)

		// Marshaling again should yield same result.
		protoUnmarshaledProof := unmarshaledProof.ToProto()
		require.Equal(protoProof, protoUnmarshaledProof)
	}
}

func TestChangeProofProtoMarshalUnmarshal(t *testing.T) {
	require := require.New(t)
	now := time.Now().UnixNano()
	t.Logf("seed: %d", now)
	rand := rand.New(rand.NewSource(now)) // #nosec G404

	for i := 0; i < 500; i++ {
		// Make a random change proof.
		startProofLen := rand.Intn(32)
		startProof := make([]ProofNode, startProofLen)
		for i := 0; i < startProofLen; i++ {
			startProof[i] = newRandomProofNode(rand)
		}

		endProofLen := rand.Intn(32)
		endProof := make([]ProofNode, endProofLen)
		for i := 0; i < endProofLen; i++ {
			endProof[i] = newRandomProofNode(rand)
		}

		numKeyChanges := rand.Intn(128)
		keyChanges := make([]KeyChange, numKeyChanges)
		for i := 0; i < numKeyChanges; i++ {
			keyLen := rand.Intn(32)
			key := make([]byte, keyLen)
			_, _ = rand.Read(key)

			value := Nothing[[]byte]()
			hasValue := rand.Intn(2) == 0
			if hasValue {
				valueLen := rand.Intn(32)
				valueBytes := make([]byte, valueLen)
				_, _ = rand.Read(valueBytes)
				value = Some(valueBytes)
			}

			keyChanges[i] = KeyChange{
				Key:   key,
				Value: value,
			}
		}

		proof := ChangeProof{
			StartProof: startProof,
			EndProof:   endProof,
			KeyChanges: keyChanges,
		}

		// Marshal and unmarshal it.
		// Assert the unmarshaled one is the same as the original.
		var unmarshaledProof ChangeProof
		protoProof := proof.ToProto()
		require.NoError(unmarshaledProof.UnmarshalProto(protoProof))
		require.Equal(proof, unmarshaledProof)

		// Marshaling again should yield same result.
		protoUnmarshaledProof := unmarshaledProof.ToProto()
		require.Equal(protoProof, protoUnmarshaledProof)
	}
}

func TestChangeProofUnmarshalProtoNil(t *testing.T) {
	var proof ChangeProof
	err := proof.UnmarshalProto(nil)
	require.ErrorIs(t, err, ErrNilChangeProof)
}

func TestChangeProofUnmarshalProtoNilValue(t *testing.T) {
	now := time.Now().UnixNano()
	t.Logf("seed: %d", now)
	rand := rand.New(rand.NewSource(now)) // #nosec G404

	// Make a random change proof.
	startProofLen := rand.Intn(32)
	startProof := make([]ProofNode, startProofLen)
	for i := 0; i < startProofLen; i++ {
		startProof[i] = newRandomProofNode(rand)
	}

	endProofLen := rand.Intn(32)
	endProof := make([]ProofNode, endProofLen)
	for i := 0; i < endProofLen; i++ {
		endProof[i] = newRandomProofNode(rand)
	}

	numKeyChanges := rand.Intn(128) + 1
	keyChanges := make([]KeyChange, numKeyChanges)
	for i := 0; i < numKeyChanges; i++ {
		keyLen := rand.Intn(32)
		key := make([]byte, keyLen)
		_, _ = rand.Read(key)

		value := Nothing[[]byte]()
		hasValue := rand.Intn(2) == 0
		if hasValue {
			valueLen := rand.Intn(32)
			valueBytes := make([]byte, valueLen)
			_, _ = rand.Read(valueBytes)
			value = Some(valueBytes)
		}

		keyChanges[i] = KeyChange{
			Key:   key,
			Value: value,
		}
	}

	proof := ChangeProof{
		StartProof: startProof,
		EndProof:   endProof,
		KeyChanges: keyChanges,
	}
	protoProof := proof.ToProto()
	// Make a value nil
	protoProof.KeyChanges[0].Value = nil

	var unmarshaledProof ChangeProof
	err := unmarshaledProof.UnmarshalProto(protoProof)
	require.ErrorIs(t, err, ErrNilMaybeBytes)
}

func TestChangeProofUnmarshalProtoInvalidMaybe(t *testing.T) {
	protoProof := &pb.ChangeProof{
		KeyChanges: []*pb.KeyChange{
			{
				Key: []byte{1},
				Value: &pb.MaybeBytes{
					Value:     []byte{1},
					IsNothing: true,
				},
			},
		},
	}

	var proof ChangeProof
	err := proof.UnmarshalProto(protoProof)
	require.ErrorIs(t, err, ErrInvalidMaybe)
}

func TestProofProtoMarshalUnmarshal(t *testing.T) {
	require := require.New(t)
	now := time.Now().UnixNano()
	t.Logf("seed: %d", now)
	rand := rand.New(rand.NewSource(now)) // #nosec G404

	for i := 0; i < 500; i++ {
		// Make a random proof.
		proofLen := rand.Intn(32)
		proofPath := make([]ProofNode, proofLen)
		for i := 0; i < proofLen; i++ {
			proofPath[i] = newRandomProofNode(rand)
		}

		keyLen := rand.Intn(32)
		key := make([]byte, keyLen)
		_, _ = rand.Read(key)

		hasValue := rand.Intn(2) == 1
		value := Nothing[[]byte]()
		if hasValue {
			valueLen := rand.Intn(32)
			valueBytes := make([]byte, valueLen)
			_, _ = rand.Read(valueBytes)
			value = Some(valueBytes)
		}

		proof := Proof{
			Key:   key,
			Value: value,
			Path:  proofPath,
		}

		// Marshal and unmarshal it.
		// Assert the unmarshaled one is the same as the original.
		var unmarshaledProof Proof
		protoProof := proof.ToProto()
		require.NoError(unmarshaledProof.UnmarshalProto(protoProof))
		require.Equal(proof, unmarshaledProof)

		// Marshaling again should yield same result.
		protoUnmarshaledProof := unmarshaledProof.ToProto()
		require.Equal(protoProof, protoUnmarshaledProof)
	}
}

func TestProofProtoUnmarshal(t *testing.T) {
	type test struct {
		name        string
		proof       *pb.Proof
		expectedErr error
	}

	tests := []test{
		{
			name:        "nil",
			proof:       nil,
			expectedErr: ErrNilProof,
		},
		{
			name:        "nil value",
			proof:       &pb.Proof{},
			expectedErr: ErrNilValue,
		},
		{
			name: "invalid maybe",
			proof: &pb.Proof{
				Value: &pb.MaybeBytes{
					Value:     []byte{1},
					IsNothing: true,
				},
			},
			expectedErr: ErrInvalidMaybe,
		},
	}

	for _, tt := range tests {
		t.Run(tt.name, func(t *testing.T) {
			var proof Proof
			err := proof.UnmarshalProto(tt.proof)
			require.ErrorIs(t, err, tt.expectedErr)
		})
	}
}<|MERGE_RESOLUTION|>--- conflicted
+++ resolved
@@ -595,182 +595,6 @@
 		[]byte("key2"),
 		db.root.id,
 	))
-<<<<<<< HEAD
-}
-
-func Test_RangeProof_Marshal_Nil(t *testing.T) {
-	db, err := getBasicDB()
-	require.NoError(t, err)
-	writeBasicBatch(t, db)
-
-	val, err := db.Get([]byte{1})
-	require.NoError(t, err)
-	require.Equal(t, []byte{1}, val)
-
-	proof, err := db.GetRangeProof(context.Background(), []byte("key1"), []byte("key35"), 10)
-	require.NoError(t, err)
-	require.NotNil(t, proof)
-
-	proofBytes, err := Codec.EncodeRangeProof(Version, proof)
-	require.NoError(t, err)
-
-	parsedProof := &RangeProof{}
-	_, err = Codec.DecodeRangeProof(proofBytes, parsedProof)
-	require.NoError(t, err)
-
-	verifyPath(t, proof.StartProof, parsedProof.StartProof)
-	verifyPath(t, proof.EndProof, parsedProof.EndProof)
-
-	for index, kv := range proof.KeyValues {
-		require.True(t, bytes.Equal(kv.Key, parsedProof.KeyValues[index].Key))
-		require.True(t, bytes.Equal(kv.Value, parsedProof.KeyValues[index].Value))
-	}
-}
-
-func Test_RangeProof_Marshal(t *testing.T) {
-	db, err := getBasicDB()
-	require.NoError(t, err)
-
-	writeBasicBatch(t, db)
-
-	val, err := db.Get([]byte{1})
-	require.NoError(t, err)
-	require.Equal(t, []byte{1}, val)
-
-	proof, err := db.GetRangeProof(context.Background(), nil, nil, 10)
-	require.NoError(t, err)
-	require.NotNil(t, proof)
-
-	proofBytes, err := Codec.EncodeRangeProof(Version, proof)
-	require.NoError(t, err)
-
-	parsedProof := &RangeProof{}
-	_, err = Codec.DecodeRangeProof(proofBytes, parsedProof)
-	require.NoError(t, err)
-
-	verifyPath(t, proof.StartProof, parsedProof.StartProof)
-	verifyPath(t, proof.EndProof, parsedProof.EndProof)
-
-	for index, state := range proof.KeyValues {
-		require.True(t, bytes.Equal(state.Key, parsedProof.KeyValues[index].Key))
-		require.True(t, bytes.Equal(state.Value, parsedProof.KeyValues[index].Value))
-	}
-}
-
-func Test_RangeProof_Marshal_Errors(t *testing.T) {
-	db, err := getBasicDB()
-	require.NoError(t, err)
-	writeBasicBatch(t, db)
-
-	proof, err := db.GetRangeProof(context.Background(), nil, nil, 10)
-	require.NoError(t, err)
-	require.NotNil(t, proof)
-
-	proofBytes, err := Codec.EncodeRangeProof(Version, proof)
-	require.NoError(t, err)
-
-	for i := 1; i < len(proofBytes); i++ {
-		broken := proofBytes[:i]
-		parsedProof := &RangeProof{}
-		_, err = Codec.DecodeRangeProof(broken, parsedProof)
-		require.ErrorIs(t, err, io.ErrUnexpectedEOF)
-	}
-}
-
-func Test_ChangeProof_Marshal(t *testing.T) {
-	db, err := getBasicDB()
-	require.NoError(t, err)
-	batch := db.NewBatch()
-	require.NoError(t, batch.Put([]byte("key0"), []byte("value0")))
-	require.NoError(t, batch.Put([]byte("key1"), []byte("value1")))
-	require.NoError(t, batch.Put([]byte("key2"), []byte("value2")))
-	require.NoError(t, batch.Put([]byte("key3"), []byte("value3")))
-	require.NoError(t, batch.Put([]byte("key4"), []byte("value4")))
-	require.NoError(t, batch.Write())
-	startRoot, err := db.GetMerkleRoot(context.Background())
-	require.NoError(t, err)
-
-	batch = db.NewBatch()
-	require.NoError(t, batch.Put([]byte("key4"), []byte("value0")))
-	require.NoError(t, batch.Put([]byte("key5"), []byte("value1")))
-	require.NoError(t, batch.Put([]byte("key6"), []byte("value2")))
-	require.NoError(t, batch.Put([]byte("key7"), []byte("value3")))
-	require.NoError(t, batch.Put([]byte("key8"), []byte("value4")))
-	require.NoError(t, batch.Write())
-
-	batch = db.NewBatch()
-	require.NoError(t, batch.Put([]byte("key9"), []byte("value0")))
-	require.NoError(t, batch.Put([]byte("key10"), []byte("value1")))
-	require.NoError(t, batch.Put([]byte("key11"), []byte("value2")))
-	require.NoError(t, batch.Put([]byte("key12"), []byte("value3")))
-	require.NoError(t, batch.Put([]byte("key13"), []byte("value4")))
-	require.NoError(t, batch.Write())
-	endroot, err := db.GetMerkleRoot(context.Background())
-	require.NoError(t, err)
-
-	proof, err := db.GetChangeProof(context.Background(), startRoot, endroot, nil, nil, 50)
-	require.NoError(t, err)
-	require.NotNil(t, proof)
-	require.True(t, proof.HadRootsInHistory)
-
-	proofBytes, err := Codec.EncodeChangeProof(Version, proof)
-	require.NoError(t, err)
-
-	parsedProof := &ChangeProof{}
-	_, err = Codec.DecodeChangeProof(proofBytes, parsedProof)
-	require.NoError(t, err)
-
-	verifyPath(t, proof.StartProof, parsedProof.StartProof)
-	verifyPath(t, proof.EndProof, parsedProof.EndProof)
-
-	for index, kv := range proof.KeyChanges {
-		require.True(t, bytes.Equal(kv.Key, parsedProof.KeyChanges[index].Key))
-		require.True(t, bytes.Equal(kv.Value.value, parsedProof.KeyChanges[index].Value.value))
-	}
-}
-
-func Test_ChangeProof_Marshal_Errors(t *testing.T) {
-	db, err := getBasicDB()
-	require.NoError(t, err)
-	writeBasicBatch(t, db)
-	startRoot, err := db.GetMerkleRoot(context.Background())
-	require.NoError(t, err)
-
-	batch := db.NewBatch()
-	require.NoError(t, batch.Put([]byte{5}, []byte{5}))
-	require.NoError(t, batch.Put([]byte{6}, []byte{6}))
-	require.NoError(t, batch.Put([]byte{7}, []byte{7}))
-	require.NoError(t, batch.Put([]byte{8}, []byte{8}))
-	require.NoError(t, batch.Delete([]byte{0}))
-	require.NoError(t, batch.Write())
-
-	batch = db.NewBatch()
-	require.NoError(t, batch.Put([]byte{9}, []byte{9}))
-	require.NoError(t, batch.Put([]byte{10}, []byte{10}))
-	require.NoError(t, batch.Put([]byte{11}, []byte{11}))
-	require.NoError(t, batch.Put([]byte{12}, []byte{12}))
-	require.NoError(t, batch.Delete([]byte{1}))
-	require.NoError(t, batch.Write())
-	endroot, err := db.GetMerkleRoot(context.Background())
-	require.NoError(t, err)
-
-	proof, err := db.GetChangeProof(context.Background(), startRoot, endroot, nil, nil, 50)
-	require.NoError(t, err)
-	require.NotNil(t, proof)
-	require.True(t, proof.HadRootsInHistory)
-	require.Len(t, proof.KeyChanges, 10)
-
-	proofBytes, err := Codec.EncodeChangeProof(Version, proof)
-	require.NoError(t, err)
-
-	for i := 1; i < len(proofBytes); i++ {
-		broken := proofBytes[:i]
-		parsedProof := &ChangeProof{}
-		_, err = Codec.DecodeChangeProof(broken, parsedProof)
-		require.ErrorIs(t, err, io.ErrUnexpectedEOF)
-	}
-=======
->>>>>>> b157612a
 }
 
 func Test_ChangeProof_Missing_History_For_EndRoot(t *testing.T) {
@@ -858,34 +682,21 @@
 	require.NoError(t, err)
 	require.NotNil(t, proof)
 
-<<<<<<< HEAD
-	require.NoError(t, proof.Verify(context.Background(), dbClone, []byte("key21"), []byte("key30"), db.getMerkleRoot()))
-=======
 	require.NoError(t, dbClone.VerifyChangeProof(context.Background(), proof, []byte("key21"), []byte("key30"), db.getMerkleRoot()))
->>>>>>> b157612a
 
 	// low maxLength
 	proof, err = db.GetChangeProof(context.Background(), startRoot, endRoot, nil, nil, 5)
 	require.NoError(t, err)
 	require.NotNil(t, proof)
 
-<<<<<<< HEAD
-	require.NoError(t, proof.Verify(context.Background(), dbClone, nil, nil, db.getMerkleRoot()))
-=======
 	require.NoError(t, dbClone.VerifyChangeProof(context.Background(), proof, nil, nil, db.getMerkleRoot()))
->>>>>>> b157612a
 
 	// nil start/end
 	proof, err = db.GetChangeProof(context.Background(), startRoot, endRoot, nil, nil, 50)
 	require.NoError(t, err)
 	require.NotNil(t, proof)
 
-<<<<<<< HEAD
-	require.NoError(t, proof.Verify(context.Background(), dbClone, nil, nil, endRoot))
-
-=======
 	require.NoError(t, dbClone.VerifyChangeProof(context.Background(), proof, nil, nil, endRoot))
->>>>>>> b157612a
 	require.NoError(t, dbClone.CommitChangeProof(context.Background(), proof))
 
 	newRoot, err := dbClone.GetMerkleRoot(context.Background())
@@ -896,11 +707,7 @@
 	require.NoError(t, err)
 	require.NotNil(t, proof)
 
-<<<<<<< HEAD
-	require.NoError(t, proof.Verify(context.Background(), dbClone, []byte("key20"), []byte("key30"), db.getMerkleRoot()))
-=======
 	require.NoError(t, dbClone.VerifyChangeProof(context.Background(), proof, []byte("key20"), []byte("key30"), db.getMerkleRoot()))
->>>>>>> b157612a
 }
 
 func Test_ChangeProof_Verify_Bad_Data(t *testing.T) {
