--- conflicted
+++ resolved
@@ -672,7 +672,6 @@
 	db, err := getBasicDB()
 	require.NoError(err)
 
-<<<<<<< HEAD
 	roots := []ids.ID{}
 	for i := 0; i < defaultHistoryLength+1; i++ {
 		key := make([]byte, 16)
@@ -685,17 +684,35 @@
 
 	_, err = db.GetChangeProof(
 		context.Background(),
+		roots[len(roots)-1],
+		ids.GenerateTestID(),
+		maybe.Nothing[[]byte](),
+		maybe.Nothing[[]byte](),
+		50,
+	)
+	require.ErrorIs(err, ErrNoEndRoot)
+	require.ErrorIs(err, ErrInsufficientHistory)
+
+	_, err = db.GetChangeProof(
+		context.Background(),
 		roots[0],
 		roots[len(roots)-1],
 		maybe.Nothing[[]byte](),
 		maybe.Nothing[[]byte](),
 		50,
 	)
-=======
-	_, err = db.GetChangeProof(context.Background(), startRoot, ids.Empty, maybe.Nothing[[]byte](), maybe.Nothing[[]byte](), 50)
-	require.ErrorIs(err, ErrNoEndRoot)
->>>>>>> e3d02781
+	require.NotErrorIs(err, ErrNoEndRoot)
 	require.ErrorIs(err, ErrInsufficientHistory)
+
+	_, err = db.GetChangeProof(
+		context.Background(),
+		roots[1],
+		roots[len(roots)-1],
+		maybe.Nothing[[]byte](),
+		maybe.Nothing[[]byte](),
+		50,
+	)
+	require.NoError(err)
 }
 
 func Test_ChangeProof_BadBounds(t *testing.T) {
