// Copyright (C) 2019-2023, Ava Labs, Inc. All rights reserved.
// See the file LICENSE for licensing terms.

package merkledb

import (
	"bytes"
	"context"
	"math/rand"
	"testing"
	"time"

	"github.com/stretchr/testify/require"

	"github.com/ava-labs/avalanchego/database"
	"github.com/ava-labs/avalanchego/database/memdb"
	"github.com/ava-labs/avalanchego/ids"
	"github.com/ava-labs/avalanchego/utils/hashing"
	"github.com/ava-labs/avalanchego/utils/set"

	pb "github.com/ava-labs/avalanchego/proto/pb/sync"
)

func getBasicDB() (*merkleDB, error) {
	return newDatabase(
		context.Background(),
		memdb.New(),
		newDefaultConfig(),
		&mockMetrics{},
	)
}

func writeBasicBatch(t *testing.T, db *merkleDB) {
	require := require.New(t)

	batch := db.NewBatch()
	require.NoError(batch.Put([]byte{0}, []byte{0}))
	require.NoError(batch.Put([]byte{1}, []byte{1}))
	require.NoError(batch.Put([]byte{2}, []byte{2}))
	require.NoError(batch.Put([]byte{3}, []byte{3}))
	require.NoError(batch.Put([]byte{4}, []byte{4}))
	require.NoError(batch.Write())
}

func Test_Proof_Empty(t *testing.T) {
	proof := &Proof{}
	err := proof.Verify(context.Background(), ids.Empty)
	require.ErrorIs(t, err, ErrNoProof)
}

func Test_Proof_Simple(t *testing.T) {
	require := require.New(t)

	db, err := getBasicDB()
	require.NoError(err)

	ctx := context.Background()
	require.NoError(db.Insert(ctx, []byte{}, []byte{1}))
	require.NoError(db.Insert(ctx, []byte{0}, []byte{2}))

	expectedRoot, err := db.GetMerkleRoot(ctx)
	require.NoError(err)

	proof, err := db.GetProof(ctx, []byte{})
	require.NoError(err)

	require.NoError(proof.Verify(ctx, expectedRoot))
}

func Test_Proof_Verify_Bad_Data(t *testing.T) {
	type test struct {
		name        string
		malform     func(proof *Proof)
		expectedErr error
	}

	tests := []test{
		{
			name:        "happyPath",
			malform:     func(proof *Proof) {},
			expectedErr: nil,
		},
		{
			name: "odd length key path with value",
			malform: func(proof *Proof) {
				proof.Path[1].ValueOrHash = Some([]byte{1, 2})
			},
			expectedErr: ErrOddLengthWithValue,
		},
		{
			name: "last proof node has missing value",
			malform: func(proof *Proof) {
				proof.Path[len(proof.Path)-1].ValueOrHash = Nothing[[]byte]()
			},
			expectedErr: ErrProofValueDoesntMatch,
		},
		{
			name: "missing value on proof",
			malform: func(proof *Proof) {
				proof.Value = Nothing[[]byte]()
			},
			expectedErr: ErrProofValueDoesntMatch,
		},
		{
			name: "mismatched value on proof",
			malform: func(proof *Proof) {
				proof.Value = Some([]byte{10})
			},
			expectedErr: ErrProofValueDoesntMatch,
		},
		{
			name: "value of exclusion proof",
			malform: func(proof *Proof) {
				// remove the value node to make it look like it is an exclusion proof
				proof.Path = proof.Path[:len(proof.Path)-1]
			},
			expectedErr: ErrProofValueDoesntMatch,
		},
	}

	for _, tt := range tests {
		t.Run(tt.name, func(t *testing.T) {
			require := require.New(t)

			db, err := getBasicDB()
			require.NoError(err)

			writeBasicBatch(t, db)

			proof, err := db.GetProof(context.Background(), []byte{2})
			require.NoError(err)
			require.NotNil(proof)

			tt.malform(proof)

			err = proof.Verify(context.Background(), db.getMerkleRoot())
			require.ErrorIs(err, tt.expectedErr)
		})
	}
}

func Test_Proof_ValueOrHashMatches(t *testing.T) {
	require := require.New(t)

	require.True(valueOrHashMatches(Some([]byte{0}), Some([]byte{0})))
	require.False(valueOrHashMatches(Nothing[[]byte](), Some(hashing.ComputeHash256([]byte{0}))))
	require.True(valueOrHashMatches(Nothing[[]byte](), Nothing[[]byte]()))

	require.False(valueOrHashMatches(Some([]byte{0}), Nothing[[]byte]()))
	require.False(valueOrHashMatches(Nothing[[]byte](), Some([]byte{0})))
	require.False(valueOrHashMatches(Nothing[[]byte](), Some(hashing.ComputeHash256([]byte{1}))))
	require.False(valueOrHashMatches(Some(hashing.ComputeHash256([]byte{0})), Nothing[[]byte]()))
}

func Test_RangeProof_Extra_Value(t *testing.T) {
	require := require.New(t)

	db, err := getBasicDB()
	require.NoError(err)
	writeBasicBatch(t, db)

	val, err := db.Get([]byte{2})
	require.NoError(err)
	require.Equal([]byte{2}, val)

	proof, err := db.GetRangeProof(context.Background(), []byte{1}, []byte{5, 5}, 10)
	require.NoError(err)
	require.NotNil(proof)

	require.NoError(proof.Verify(
		context.Background(),
		[]byte{1},
		Some([]byte{5, 5}),
		db.root.id,
	))

	proof.KeyValues = append(proof.KeyValues, KeyValue{Key: []byte{5}, Value: []byte{5}})

	err = proof.Verify(
		context.Background(),
		[]byte{1},
		Some([]byte{5, 5}),
		db.root.id,
	)
	require.ErrorIs(err, ErrInvalidProof)
}

func Test_RangeProof_Verify_Bad_Data(t *testing.T) {
	type test struct {
		name        string
		malform     func(proof *RangeProof)
		expectedErr error
	}

	tests := []test{
		{
			name:        "happyPath",
			malform:     func(proof *RangeProof) {},
			expectedErr: nil,
		},
		{
			name: "StartProof: last proof node has missing value",
			malform: func(proof *RangeProof) {
				proof.StartProof[len(proof.StartProof)-1].ValueOrHash = Nothing[[]byte]()
			},
			expectedErr: ErrProofValueDoesntMatch,
		},
		{
			name: "EndProof: odd length key path with value",
			malform: func(proof *RangeProof) {
				proof.EndProof[1].ValueOrHash = Some([]byte{1, 2})
			},
			expectedErr: ErrOddLengthWithValue,
		},
		{
			name: "EndProof: last proof node has missing value",
			malform: func(proof *RangeProof) {
				proof.EndProof[len(proof.EndProof)-1].ValueOrHash = Nothing[[]byte]()
			},
			expectedErr: ErrProofValueDoesntMatch,
		},
		{
			name: "missing key/value",
			malform: func(proof *RangeProof) {
				proof.KeyValues = proof.KeyValues[1:]
			},
			expectedErr: ErrProofNodeHasUnincludedValue,
		},
	}

	for _, tt := range tests {
		t.Run(tt.name, func(t *testing.T) {
			require := require.New(t)

			db, err := getBasicDB()
			require.NoError(err)
			writeBasicBatch(t, db)

			proof, err := db.GetRangeProof(context.Background(), []byte{2}, []byte{3, 0}, 50)
			require.NoError(err)
			require.NotNil(proof)

			tt.malform(proof)

			err = proof.Verify(context.Background(), []byte{2}, Some([]byte{3, 0}), db.getMerkleRoot())
			require.ErrorIs(err, tt.expectedErr)
		})
	}
}

func Test_RangeProof_MaxLength(t *testing.T) {
	require := require.New(t)

	dbTrie, err := getBasicDB()
	require.NoError(err)
	require.NotNil(dbTrie)
	trie, err := dbTrie.NewView()
	require.NoError(err)

	_, err = trie.GetRangeProof(context.Background(), nil, nil, -1)
	require.ErrorIs(err, ErrInvalidMaxLength)

	_, err = trie.GetRangeProof(context.Background(), nil, nil, 0)
	require.ErrorIs(err, ErrInvalidMaxLength)
}

func Test_Proof(t *testing.T) {
	require := require.New(t)

	dbTrie, err := getBasicDB()
	require.NoError(err)
	require.NotNil(dbTrie)
	trie, err := dbTrie.NewView()
	require.NoError(err)

	require.NoError(trie.Insert(context.Background(), []byte("key0"), []byte("value0")))
	require.NoError(trie.Insert(context.Background(), []byte("key1"), []byte("value1")))
	require.NoError(trie.Insert(context.Background(), []byte("key2"), []byte("value2")))
	require.NoError(trie.Insert(context.Background(), []byte("key3"), []byte("value3")))
	require.NoError(trie.Insert(context.Background(), []byte("key4"), []byte("value4")))

	_, err = trie.GetMerkleRoot(context.Background())
	require.NoError(err)
	proof, err := trie.GetProof(context.Background(), []byte("key1"))
	require.NoError(err)
	require.NotNil(proof)

	require.Len(proof.Path, 3)

	require.Equal(newPath([]byte("key1")).Serialize(), proof.Path[2].KeyPath)
	require.Equal(Some([]byte("value1")), proof.Path[2].ValueOrHash)

	require.Equal(newPath([]byte{}).Serialize(), proof.Path[0].KeyPath)
	require.True(proof.Path[0].ValueOrHash.IsNothing())

	expectedRootID, err := trie.GetMerkleRoot(context.Background())
	require.NoError(err)
	require.NoError(proof.Verify(context.Background(), expectedRootID))

	proof.Path[0].ValueOrHash = Some([]byte("value2"))

	err = proof.Verify(context.Background(), expectedRootID)
	require.ErrorIs(err, ErrInvalidProof)
}

func Test_RangeProof_Syntactic_Verify(t *testing.T) {
	type test struct {
		name        string
		start       []byte
		end         Maybe[[]byte]
		proof       *RangeProof
		expectedErr error
	}

	tests := []test{
		{
			name:        "start > end",
			start:       []byte{1},
			end:         Some([]byte{0}),
			proof:       &RangeProof{},
			expectedErr: ErrStartAfterEnd,
		},
		{
			name:        "empty", // Also tests start can be > end if end is nil
			start:       []byte{1},
			end:         Nothing[[]byte](),
			proof:       &RangeProof{},
			expectedErr: ErrNoMerkleProof,
		},
		{
			name:  "unexpected end proof",
			start: []byte{1},
			end:   Nothing[[]byte](),
			proof: &RangeProof{
				StartProof: []ProofNode{{}},
				EndProof:   []ProofNode{{}},
			},
			expectedErr: ErrUnexpectedEndProof,
		},
		{
			name:  "should just be root",
			start: nil,
			end:   Nothing[[]byte](),
			proof: &RangeProof{
				EndProof: []ProofNode{{}, {}},
			},
			expectedErr: ErrShouldJustBeRoot,
		},
		{
			name:  "no end proof",
			start: []byte{1},
			end:   Some([]byte{1}),
			proof: &RangeProof{
				StartProof: []ProofNode{{}},
			},
			expectedErr: ErrNoEndProof,
		},
		{
			name:  "unsorted key values",
			start: []byte{1},
			end:   Nothing[[]byte](),
			proof: &RangeProof{
				KeyValues: []KeyValue{
					{Key: []byte{1}, Value: []byte{1}},
					{Key: []byte{0}, Value: []byte{0}},
				},
			},
			expectedErr: ErrNonIncreasingValues,
		},
		{
			name:  "key lower than start",
			start: []byte{1},
			end:   Nothing[[]byte](),
			proof: &RangeProof{
				KeyValues: []KeyValue{
					{Key: []byte{0}, Value: []byte{0}},
				},
			},
			expectedErr: ErrStateFromOutsideOfRange,
		},
		{
			name:  "key greater than end",
			start: []byte{1},
			end:   Some([]byte{1}),
			proof: &RangeProof{
				KeyValues: []KeyValue{
					{Key: []byte{2}, Value: []byte{0}},
				},
				EndProof: []ProofNode{{}},
			},
			expectedErr: ErrStateFromOutsideOfRange,
		},
		{
			name:  "start proof nodes in wrong order",
			start: []byte{1, 2},
			end:   Nothing[[]byte](),
			proof: &RangeProof{
				KeyValues: []KeyValue{
					{Key: []byte{1, 2}, Value: []byte{1}},
				},
				StartProof: []ProofNode{
					{
						KeyPath: newPath([]byte{2}).Serialize(),
					},
					{
						KeyPath: newPath([]byte{1}).Serialize(),
					},
				},
			},
			expectedErr: ErrProofNodeNotForKey,
		},
		{
			name:  "start proof has node for wrong key",
			start: []byte{1, 2},
			end:   Nothing[[]byte](),
			proof: &RangeProof{
				KeyValues: []KeyValue{
					{Key: []byte{1, 2}, Value: []byte{1}},
				},
				StartProof: []ProofNode{
					{
						KeyPath: newPath([]byte{1}).Serialize(),
					},
					{
						KeyPath: newPath([]byte{1, 2, 3}).Serialize(), // Not a prefix of [1, 2]
					},
					{
						KeyPath: newPath([]byte{1, 2, 3, 4}).Serialize(),
					},
				},
			},
			expectedErr: ErrProofNodeNotForKey,
		},
		{
			name:  "end proof nodes in wrong order",
			start: nil,
			end:   Some([]byte{1, 2}),
			proof: &RangeProof{
				KeyValues: []KeyValue{
					{Key: []byte{1, 2}, Value: []byte{1}},
				},
				EndProof: []ProofNode{
					{
						KeyPath: newPath([]byte{2}).Serialize(),
					},
					{
						KeyPath: newPath([]byte{1}).Serialize(),
					},
				},
			},
			expectedErr: ErrProofNodeNotForKey,
		},
		{
			name:  "end proof has node for wrong key",
			start: nil,
			end:   Some([]byte{1, 2}),
			proof: &RangeProof{
				KeyValues: []KeyValue{
					{Key: []byte{1, 2}, Value: []byte{1}},
				},
				EndProof: []ProofNode{
					{
						KeyPath: newPath([]byte{1}).Serialize(),
					},
					{
						KeyPath: newPath([]byte{1, 2, 3}).Serialize(), // Not a prefix of [1, 2]
					},
					{
						KeyPath: newPath([]byte{1, 2, 3, 4}).Serialize(),
					},
				},
			},
			expectedErr: ErrProofNodeNotForKey,
		},
	}

	for _, tt := range tests {
		t.Run(tt.name, func(t *testing.T) {
			err := tt.proof.Verify(context.Background(), tt.start, tt.end, ids.Empty)
			require.ErrorIs(t, err, tt.expectedErr)
		})
	}
}

func Test_RangeProof(t *testing.T) {
	require := require.New(t)

	db, err := getBasicDB()
	require.NoError(err)
	writeBasicBatch(t, db)

	proof, err := db.GetRangeProof(context.Background(), []byte{1}, []byte{3, 5}, 10)
	require.NoError(err)
	require.NotNil(proof)
	require.Len(proof.KeyValues, 3)

	require.Equal([]byte{1}, proof.KeyValues[0].Key)
	require.Equal([]byte{2}, proof.KeyValues[1].Key)
	require.Equal([]byte{3}, proof.KeyValues[2].Key)

	require.Equal([]byte{1}, proof.KeyValues[0].Value)
	require.Equal([]byte{2}, proof.KeyValues[1].Value)
	require.Equal([]byte{3}, proof.KeyValues[2].Value)

	require.Equal([]byte{}, proof.EndProof[0].KeyPath.Value)
	require.Equal([]byte{0}, proof.EndProof[1].KeyPath.Value)
	require.Equal([]byte{3}, proof.EndProof[2].KeyPath.Value)

	// only a single node here since others are duplicates in endproof
	require.Equal([]byte{1}, proof.StartProof[0].KeyPath.Value)

	require.NoError(proof.Verify(
		context.Background(),
		[]byte{1},
		Some([]byte{3, 5}),
		db.root.id,
	))
}

func Test_RangeProof_BadBounds(t *testing.T) {
	require := require.New(t)

	db, err := getBasicDB()
	require.NoError(err)

	// non-nil start/end
	proof, err := db.GetRangeProof(context.Background(), []byte{4}, []byte{3}, 50)
	require.ErrorIs(err, ErrStartAfterEnd)
	require.Nil(proof)
}

func Test_RangeProof_NilStart(t *testing.T) {
	require := require.New(t)

	db, err := getBasicDB()
	require.NoError(err)
	batch := db.NewBatch()
	require.NoError(batch.Put([]byte("key1"), []byte("value1")))
	require.NoError(batch.Put([]byte("key2"), []byte("value2")))
	require.NoError(batch.Put([]byte("key3"), []byte("value3")))
	require.NoError(batch.Put([]byte("key4"), []byte("value4")))
	require.NoError(batch.Write())

	val, err := db.Get([]byte("key1"))
	require.NoError(err)
	require.Equal([]byte("value1"), val)

	proof, err := db.GetRangeProof(context.Background(), nil, []byte("key35"), 2)
	require.NoError(err)
	require.NotNil(proof)

	require.Len(proof.KeyValues, 2)

	require.Equal([]byte("key1"), proof.KeyValues[0].Key)
	require.Equal([]byte("key2"), proof.KeyValues[1].Key)

	require.Equal([]byte("value1"), proof.KeyValues[0].Value)
	require.Equal([]byte("value2"), proof.KeyValues[1].Value)

	require.Equal(newPath([]byte("key2")).Serialize(), proof.EndProof[2].KeyPath)
	require.Equal(SerializedPath{Value: []uint8{0x6b, 0x65, 0x79, 0x30}, NibbleLength: 7}, proof.EndProof[1].KeyPath)
	require.Equal(newPath([]byte("")).Serialize(), proof.EndProof[0].KeyPath)

	require.NoError(proof.Verify(
		context.Background(),
		nil,
		Some([]byte("key35")),
		db.root.id,
	))
}

func Test_RangeProof_NilEnd(t *testing.T) {
	require := require.New(t)

	db, err := getBasicDB()
	require.NoError(err)
	writeBasicBatch(t, db)
	require.NoError(err)

	proof, err := db.GetRangeProof(context.Background(), []byte{1}, nil, 2)
	require.NoError(err)
	require.NotNil(proof)

	require.Len(proof.KeyValues, 2)

	require.Equal([]byte{1}, proof.KeyValues[0].Key)
	require.Equal([]byte{2}, proof.KeyValues[1].Key)

	require.Equal([]byte{1}, proof.KeyValues[0].Value)
	require.Equal([]byte{2}, proof.KeyValues[1].Value)

	require.Equal([]byte{1}, proof.StartProof[0].KeyPath.Value)

	require.Equal([]byte{}, proof.EndProof[0].KeyPath.Value)
	require.Equal([]byte{0}, proof.EndProof[1].KeyPath.Value)
	require.Equal([]byte{2}, proof.EndProof[2].KeyPath.Value)

	require.NoError(proof.Verify(
		context.Background(),
		[]byte{1},
		Nothing[[]byte](),
		db.root.id,
	))
}

func Test_RangeProof_EmptyValues(t *testing.T) {
	require := require.New(t)

	db, err := getBasicDB()
	require.NoError(err)
	batch := db.NewBatch()
	require.NoError(batch.Put([]byte("key1"), nil))
	require.NoError(batch.Put([]byte("key12"), []byte("value1")))
	require.NoError(batch.Put([]byte("key2"), []byte{}))
	require.NoError(batch.Write())

	val, err := db.Get([]byte("key12"))
	require.NoError(err)
	require.Equal([]byte("value1"), val)

	proof, err := db.GetRangeProof(context.Background(), []byte("key1"), []byte("key2"), 10)
	require.NoError(err)
	require.NotNil(proof)

	require.Len(proof.KeyValues, 3)
	require.Equal([]byte("key1"), proof.KeyValues[0].Key)
	require.Empty(proof.KeyValues[0].Value)
	require.Equal([]byte("key12"), proof.KeyValues[1].Key)
	require.Equal([]byte("value1"), proof.KeyValues[1].Value)
	require.Equal([]byte("key2"), proof.KeyValues[2].Key)
	require.Empty(proof.KeyValues[2].Value)

	require.Len(proof.StartProof, 1)
	require.Equal(newPath([]byte("key1")).Serialize(), proof.StartProof[0].KeyPath)

	require.Len(proof.EndProof, 3)
	require.Equal(newPath([]byte("key2")).Serialize(), proof.EndProof[2].KeyPath)
	require.Equal(newPath([]byte{}).Serialize(), proof.EndProof[0].KeyPath)

	require.NoError(proof.Verify(
		context.Background(),
		[]byte("key1"),
		Some([]byte("key2")),
		db.root.id,
	))
}

func Test_ChangeProof_Missing_History_For_EndRoot(t *testing.T) {
	require := require.New(t)

	db, err := getBasicDB()
	require.NoError(err)
	startRoot, err := db.GetMerkleRoot(context.Background())
	require.NoError(err)

	proof, err := db.GetChangeProof(context.Background(), startRoot, ids.Empty, nil, nil, 50)
	require.NoError(err)
	require.NotNil(proof)
	require.False(proof.HadRootsInHistory)

	require.NoError(db.VerifyChangeProof(context.Background(), proof, nil, Nothing[[]byte](), db.getMerkleRoot()))
}

func Test_ChangeProof_BadBounds(t *testing.T) {
	require := require.New(t)

	db, err := getBasicDB()
	require.NoError(err)

	startRoot, err := db.GetMerkleRoot(context.Background())
	require.NoError(err)

	require.NoError(db.Insert(context.Background(), []byte{0}, []byte{0}))

	endRoot, err := db.GetMerkleRoot(context.Background())
	require.NoError(err)

	// non-nil start/end
	proof, err := db.GetChangeProof(context.Background(), startRoot, endRoot, []byte("key4"), []byte("key3"), 50)
	require.ErrorIs(err, ErrStartAfterEnd)
	require.Nil(proof)
}

func Test_ChangeProof_Verify(t *testing.T) {
	require := require.New(t)

	db, err := getBasicDB()
	require.NoError(err)
	batch := db.NewBatch()
	require.NoError(batch.Put([]byte("key20"), []byte("value0")))
	require.NoError(batch.Put([]byte("key21"), []byte("value1")))
	require.NoError(batch.Put([]byte("key22"), []byte("value2")))
	require.NoError(batch.Put([]byte("key23"), []byte("value3")))
	require.NoError(batch.Put([]byte("key24"), []byte("value4")))
	require.NoError(batch.Write())
	startRoot, err := db.GetMerkleRoot(context.Background())
	require.NoError(err)

	// create a second db that has "synced" to the start root
	dbClone, err := getBasicDB()
	require.NoError(err)
	batch = dbClone.NewBatch()
	require.NoError(batch.Put([]byte("key20"), []byte("value0")))
	require.NoError(batch.Put([]byte("key21"), []byte("value1")))
	require.NoError(batch.Put([]byte("key22"), []byte("value2")))
	require.NoError(batch.Put([]byte("key23"), []byte("value3")))
	require.NoError(batch.Put([]byte("key24"), []byte("value4")))
	require.NoError(batch.Write())

	// the second db has started to sync some of the range outside of the range proof
	batch = dbClone.NewBatch()
	require.NoError(batch.Put([]byte("key31"), []byte("value1")))
	require.NoError(batch.Write())

	batch = db.NewBatch()
	require.NoError(batch.Put([]byte("key25"), []byte("value0")))
	require.NoError(batch.Put([]byte("key26"), []byte("value1")))
	require.NoError(batch.Put([]byte("key27"), []byte("value2")))
	require.NoError(batch.Put([]byte("key28"), []byte("value3")))
	require.NoError(batch.Put([]byte("key29"), []byte("value4")))
	require.NoError(batch.Write())

	batch = db.NewBatch()
	require.NoError(batch.Put([]byte("key30"), []byte("value0")))
	require.NoError(batch.Put([]byte("key31"), []byte("value1")))
	require.NoError(batch.Put([]byte("key32"), []byte("value2")))
	require.NoError(batch.Delete([]byte("key21")))
	require.NoError(batch.Delete([]byte("key22")))
	require.NoError(batch.Write())

	endRoot, err := db.GetMerkleRoot(context.Background())
	require.NoError(err)

	// non-nil start/end
	proof, err := db.GetChangeProof(context.Background(), startRoot, endRoot, []byte("key21"), []byte("key30"), 50)
	require.NoError(err)
	require.NotNil(proof)

	require.NoError(dbClone.VerifyChangeProof(context.Background(), proof, []byte("key21"), Some([]byte("key30")), db.getMerkleRoot()))

	// low maxLength
	proof, err = db.GetChangeProof(context.Background(), startRoot, endRoot, nil, nil, 5)
	require.NoError(err)
	require.NotNil(proof)

	require.NoError(dbClone.VerifyChangeProof(context.Background(), proof, nil, Nothing[[]byte](), db.getMerkleRoot()))

	// nil start/end
	proof, err = db.GetChangeProof(context.Background(), startRoot, endRoot, nil, nil, 50)
	require.NoError(err)
	require.NotNil(proof)

	require.NoError(dbClone.VerifyChangeProof(context.Background(), proof, nil, Nothing[[]byte](), endRoot))
	require.NoError(dbClone.CommitChangeProof(context.Background(), proof))

	newRoot, err := dbClone.GetMerkleRoot(context.Background())
	require.NoError(err)
	require.Equal(endRoot, newRoot)

	proof, err = db.GetChangeProof(context.Background(), startRoot, endRoot, []byte("key20"), []byte("key30"), 50)
	require.NoError(err)
	require.NotNil(proof)

	require.NoError(dbClone.VerifyChangeProof(context.Background(), proof, []byte("key20"), Some([]byte("key30")), db.getMerkleRoot()))
}

func Test_ChangeProof_Verify_Bad_Data(t *testing.T) {
	type test struct {
		name        string
		malform     func(proof *ChangeProof)
		expectedErr error
	}

	tests := []test{
		{
			name:        "happyPath",
			malform:     func(proof *ChangeProof) {},
			expectedErr: nil,
		},
		{
			name: "odd length key path with value",
			malform: func(proof *ChangeProof) {
				proof.EndProof[1].ValueOrHash = Some([]byte{1, 2})
			},
			expectedErr: ErrOddLengthWithValue,
		},
		{
			name: "last proof node has missing value",
			malform: func(proof *ChangeProof) {
				proof.EndProof[len(proof.EndProof)-1].ValueOrHash = Nothing[[]byte]()
			},
			expectedErr: ErrProofValueDoesntMatch,
		},
		{
			name: "missing key/value",
			malform: func(proof *ChangeProof) {
				proof.KeyChanges = proof.KeyChanges[1:]
			},
			expectedErr: ErrProofValueDoesntMatch,
		},
	}

	for _, tt := range tests {
		t.Run(tt.name, func(t *testing.T) {
			require := require.New(t)

			db, err := getBasicDB()
			require.NoError(err)

			startRoot, err := db.GetMerkleRoot(context.Background())
			require.NoError(err)

			writeBasicBatch(t, db)

			endRoot, err := db.GetMerkleRoot(context.Background())
			require.NoError(err)

			// create a second db that will be synced to the first db
			dbClone, err := getBasicDB()
			require.NoError(err)

			proof, err := db.GetChangeProof(context.Background(), startRoot, endRoot, []byte{2}, []byte{3, 0}, 50)
			require.NoError(err)
			require.NotNil(proof)

			tt.malform(proof)

			err = dbClone.VerifyChangeProof(context.Background(), proof, []byte{2}, Some([]byte{3, 0}), db.getMerkleRoot())
			require.ErrorIs(err, tt.expectedErr)
		})
	}
}

func Test_ChangeProof_Syntactic_Verify(t *testing.T) {
	type test struct {
		name        string
		proof       *ChangeProof
		start       []byte
		end         Maybe[[]byte]
		expectedErr error
	}

	tests := []test{
		{
			name:        "start after end",
			proof:       nil,
			start:       []byte{1},
			end:         Some([]byte{0}),
			expectedErr: ErrStartAfterEnd,
		},
		{
			name: "no roots in history and non-empty key-values",
			proof: &ChangeProof{
				HadRootsInHistory: false,
				KeyChanges:        []KeyChange{{Key: []byte{1}, Value: Some([]byte{1})}},
			},
			start:       []byte{0},
			end:         Nothing[[]byte](), // Also tests start can be after end if end is nothing
			expectedErr: ErrDataInMissingRootProof,
		},
		{
			name: "no roots in history and non-empty deleted keys",
			proof: &ChangeProof{
				HadRootsInHistory: false,
				KeyChanges:        []KeyChange{{Key: []byte{1}}},
			},
			start:       nil,
			end:         Nothing[[]byte](),
			expectedErr: ErrDataInMissingRootProof,
		},
		{
			name: "no roots in history and non-empty start proof",
			proof: &ChangeProof{
				HadRootsInHistory: false,
				StartProof:        []ProofNode{{}},
			},
			start:       nil,
			end:         Nothing[[]byte](),
			expectedErr: ErrDataInMissingRootProof,
		},
		{
			name: "no roots in history and non-empty end proof",
			proof: &ChangeProof{
				HadRootsInHistory: false,
				EndProof:          []ProofNode{{}},
			},
			start:       nil,
			end:         Nothing[[]byte](),
			expectedErr: ErrDataInMissingRootProof,
		},
		{
			name: "no roots in history; empty",
			proof: &ChangeProof{
				HadRootsInHistory: false,
			},
			start:       nil,
			end:         Nothing[[]byte](),
			expectedErr: nil,
		},
		{
			name: "root in history; empty",
			proof: &ChangeProof{
				HadRootsInHistory: true,
			},
			start:       nil,
			end:         Nothing[[]byte](),
			expectedErr: ErrNoMerkleProof,
		},
		{
			name: "no end proof",
			proof: &ChangeProof{
				HadRootsInHistory: true,
				StartProof:        []ProofNode{{}},
			},
			start:       nil,
			end:         Some([]byte{1}),
			expectedErr: ErrNoEndProof,
		},
		{
			name: "no start proof",
			proof: &ChangeProof{
				HadRootsInHistory: true,
				KeyChanges:        []KeyChange{{Key: []byte{1}}},
			},
			start:       []byte{1},
			end:         Nothing[[]byte](),
			expectedErr: ErrNoStartProof,
		},
		{
			name: "non-increasing key-values",
			proof: &ChangeProof{
				HadRootsInHistory: true,
				KeyChanges: []KeyChange{
					{Key: []byte{1}},
					{Key: []byte{0}},
				},
			},
			start:       nil,
			end:         Nothing[[]byte](),
			expectedErr: ErrNonIncreasingValues,
		},
		{
			name: "key-value too low",
			proof: &ChangeProof{
				HadRootsInHistory: true,
				StartProof:        []ProofNode{{}},
				KeyChanges: []KeyChange{
					{Key: []byte{0}},
				},
			},
			start:       []byte{1},
			end:         Nothing[[]byte](),
			expectedErr: ErrStateFromOutsideOfRange,
		},
		{
			name: "key-value too great",
			proof: &ChangeProof{
				HadRootsInHistory: true,
				EndProof:          []ProofNode{{}},
				KeyChanges: []KeyChange{
					{Key: []byte{2}},
				},
			},
			start:       nil,
			end:         Some([]byte{1}),
			expectedErr: ErrStateFromOutsideOfRange,
		},
		{
			name: "duplicate key",
			proof: &ChangeProof{
				HadRootsInHistory: true,
				KeyChanges: []KeyChange{
					{Key: []byte{1}},
					{Key: []byte{1}},
				},
			},
			start:       nil,
			end:         Nothing[[]byte](),
			expectedErr: ErrNonIncreasingValues,
		},
		{
			name: "start proof node has wrong prefix",
			proof: &ChangeProof{
				HadRootsInHistory: true,
				StartProof: []ProofNode{
					{KeyPath: newPath([]byte{2}).Serialize()},
					{KeyPath: newPath([]byte{2, 3}).Serialize()},
				},
			},
			start:       []byte{1, 2, 3},
			end:         Nothing[[]byte](),
			expectedErr: ErrProofNodeNotForKey,
		},
		{
			name: "start proof non-increasing",
			proof: &ChangeProof{
				HadRootsInHistory: true,
				StartProof: []ProofNode{
					{KeyPath: newPath([]byte{1}).Serialize()},
					{KeyPath: newPath([]byte{2, 3}).Serialize()},
				},
			},
			start:       []byte{1, 2, 3},
			end:         Nothing[[]byte](),
			expectedErr: ErrNonIncreasingProofNodes,
		},
		{
			name: "end proof node has wrong prefix",
			proof: &ChangeProof{
				HadRootsInHistory: true,
				KeyChanges: []KeyChange{
					{Key: []byte{1, 2}, Value: Some([]byte{0})},
				},
				EndProof: []ProofNode{
					{KeyPath: newPath([]byte{2}).Serialize()},
					{KeyPath: newPath([]byte{2, 3}).Serialize()},
				},
			},
			start:       nil,
			end:         Nothing[[]byte](),
			expectedErr: ErrProofNodeNotForKey,
		},
		{
			name: "end proof non-increasing",
			proof: &ChangeProof{
				HadRootsInHistory: true,
				KeyChanges: []KeyChange{
					{Key: []byte{1, 2, 3}},
				},
				EndProof: []ProofNode{
					{KeyPath: newPath([]byte{1}).Serialize()},
					{KeyPath: newPath([]byte{2, 3}).Serialize()},
				},
			},
			start:       nil,
			end:         Nothing[[]byte](),
			expectedErr: ErrNonIncreasingProofNodes,
		},
	}

	for _, tt := range tests {
		t.Run(tt.name, func(t *testing.T) {
			require := require.New(t)

			db, err := getBasicDB()
			require.NoError(err)
			err = db.VerifyChangeProof(context.Background(), tt.proof, tt.start, tt.end, ids.Empty)
			require.ErrorIs(err, tt.expectedErr)
		})
	}
}

func TestVerifyKeyValues(t *testing.T) {
	type test struct {
		name        string
		start       []byte
		end         Maybe[[]byte]
		kvs         []KeyValue
		expectedErr error
	}

	tests := []test{
		{
			name:        "empty",
			start:       nil,
			end:         Nothing[[]byte](),
			kvs:         nil,
			expectedErr: nil,
		},
		{
			name:  "1 key",
			start: nil,
			end:   Nothing[[]byte](),
			kvs: []KeyValue{
				{Key: []byte{0}},
			},
			expectedErr: nil,
		},
		{
			name:  "non-increasing keys",
			start: nil,
			end:   Nothing[[]byte](),
			kvs: []KeyValue{
				{Key: []byte{0}},
				{Key: []byte{0}},
			},
			expectedErr: ErrNonIncreasingValues,
		},
		{
			name:  "key before start",
			start: []byte{1, 2},
			end:   Nothing[[]byte](),
			kvs: []KeyValue{
				{Key: []byte{1}},
				{Key: []byte{1, 2}},
			},
			expectedErr: ErrStateFromOutsideOfRange,
		},
		{
			name:  "key after end",
			start: nil,
			end:   Some([]byte{1, 2}),
			kvs: []KeyValue{
				{Key: []byte{1}},
				{Key: []byte{1, 2}},
				{Key: []byte{1, 2, 3}},
			},
			expectedErr: ErrStateFromOutsideOfRange,
		},
		{
			name:  "happy path",
			start: nil,
			end:   Some([]byte{1, 2, 3}),
			kvs: []KeyValue{
				{Key: []byte{1}},
				{Key: []byte{1, 2}},
			},
			expectedErr: nil,
		},
	}

	for _, tt := range tests {
		t.Run(tt.name, func(t *testing.T) {
			err := verifyKeyValues(tt.kvs, tt.start, tt.end)
			require.ErrorIs(t, err, tt.expectedErr)
		})
	}
}

func TestVerifyProofPath(t *testing.T) {
	type test struct {
		name        string
		path        []ProofNode
		proofKey    []byte
		expectedErr error
	}

	tests := []test{
		{
			name:        "empty",
			path:        nil,
			proofKey:    nil,
			expectedErr: nil,
		},
		{
			name:        "1 element",
			path:        []ProofNode{{}},
			proofKey:    nil,
			expectedErr: nil,
		},
		{
			name: "non-increasing keys",
			path: []ProofNode{
				{KeyPath: newPath([]byte{1}).Serialize()},
				{KeyPath: newPath([]byte{1, 2}).Serialize()},
				{KeyPath: newPath([]byte{1, 3}).Serialize()},
			},
			proofKey:    []byte{1, 2, 3},
			expectedErr: ErrNonIncreasingProofNodes,
		},
		{
			name: "invalid key",
			path: []ProofNode{
				{KeyPath: newPath([]byte{1}).Serialize()},
				{KeyPath: newPath([]byte{1, 2}).Serialize()},
				{KeyPath: newPath([]byte{1, 2, 4}).Serialize()},
				{KeyPath: newPath([]byte{1, 2, 3}).Serialize()},
			},
			proofKey:    []byte{1, 2, 3},
			expectedErr: ErrProofNodeNotForKey,
		},
		{
			name: "extra node inclusion proof",
			path: []ProofNode{
				{KeyPath: newPath([]byte{1}).Serialize()},
				{KeyPath: newPath([]byte{1, 2}).Serialize()},
				{KeyPath: newPath([]byte{1, 2, 3}).Serialize()},
			},
			proofKey:    []byte{1, 2},
			expectedErr: ErrProofNodeNotForKey,
		},
		{
			name: "extra node exclusion proof",
			path: []ProofNode{
				{KeyPath: newPath([]byte{1}).Serialize()},
				{KeyPath: newPath([]byte{1, 3}).Serialize()},
				{KeyPath: newPath([]byte{1, 3, 4}).Serialize()},
			},
			proofKey:    []byte{1, 2},
			expectedErr: ErrProofNodeNotForKey,
		},
		{
			name: "happy path exclusion proof",
			path: []ProofNode{
				{KeyPath: newPath([]byte{1}).Serialize()},
				{KeyPath: newPath([]byte{1, 2}).Serialize()},
				{KeyPath: newPath([]byte{1, 2, 4}).Serialize()},
			},
			proofKey:    []byte{1, 2, 3},
			expectedErr: nil,
		},
		{
			name: "happy path inclusion proof",
			path: []ProofNode{
				{KeyPath: newPath([]byte{1}).Serialize()},
				{KeyPath: newPath([]byte{1, 2}).Serialize()},
				{KeyPath: newPath([]byte{1, 2, 3}).Serialize()},
			},
			proofKey:    []byte{1, 2, 3},
			expectedErr: nil,
		},
		{
			name: "repeat nodes",
			path: []ProofNode{
				{KeyPath: newPath([]byte{1}).Serialize()},
				{KeyPath: newPath([]byte{1}).Serialize()},
				{KeyPath: newPath([]byte{1, 2}).Serialize()},
				{KeyPath: newPath([]byte{1, 2, 3}).Serialize()},
			},
			proofKey:    []byte{1, 2, 3},
			expectedErr: ErrNonIncreasingProofNodes,
		},
		{
			name: "repeat nodes 2",
			path: []ProofNode{
				{KeyPath: newPath([]byte{1}).Serialize()},
				{KeyPath: newPath([]byte{1, 2}).Serialize()},
				{KeyPath: newPath([]byte{1, 2}).Serialize()},
				{KeyPath: newPath([]byte{1, 2, 3}).Serialize()},
			},
			proofKey:    []byte{1, 2, 3},
			expectedErr: ErrNonIncreasingProofNodes,
		},
		{
			name: "repeat nodes 3",
			path: []ProofNode{
				{KeyPath: newPath([]byte{1}).Serialize()},
				{KeyPath: newPath([]byte{1, 2}).Serialize()},
				{KeyPath: newPath([]byte{1, 2, 3}).Serialize()},
				{KeyPath: newPath([]byte{1, 2, 3}).Serialize()},
			},
			proofKey:    []byte{1, 2, 3},
			expectedErr: ErrProofNodeNotForKey,
		},
		{
			name: "oddLength key with value",
			path: []ProofNode{
				{KeyPath: newPath([]byte{1}).Serialize()},
				{KeyPath: newPath([]byte{1, 2}).Serialize()},
				{KeyPath: SerializedPath{Value: []byte{1, 2, 240}, NibbleLength: 5}, ValueOrHash: Some([]byte{1})},
			},
			proofKey:    []byte{1, 2, 3},
			expectedErr: ErrOddLengthWithValue,
		},
	}

	for _, tt := range tests {
		t.Run(tt.name, func(t *testing.T) {
			err := verifyProofPath(tt.path, newPath(tt.proofKey))
			require.ErrorIs(t, err, tt.expectedErr)
		})
	}
}

func TestProofNodeUnmarshalProtoInvalidMaybe(t *testing.T) {
	now := time.Now().UnixNano()
	t.Logf("seed: %d", now)
	rand := rand.New(rand.NewSource(now)) // #nosec G404

	node := newRandomProofNode(rand)
	protoNode := node.ToProto()

	// It's invalid to have a value and be nothing.
	protoNode.ValueOrHash = &pb.MaybeBytes{
		Value:     []byte{1, 2, 3},
		IsNothing: true,
	}

	var unmarshaledNode ProofNode
	err := unmarshaledNode.UnmarshalProto(protoNode)
	require.ErrorIs(t, err, ErrInvalidMaybe)
}

func TestProofNodeUnmarshalProtoInvalidChildBytes(t *testing.T) {
	now := time.Now().UnixNano()
	t.Logf("seed: %d", now)
	rand := rand.New(rand.NewSource(now)) // #nosec G404

	node := newRandomProofNode(rand)
	protoNode := node.ToProto()

	protoNode.Children = map[uint32][]byte{
		1: []byte("not 32 bytes"),
	}

	var unmarshaledNode ProofNode
	err := unmarshaledNode.UnmarshalProto(protoNode)
	require.ErrorIs(t, err, hashing.ErrInvalidHashLen)
}

func TestProofNodeUnmarshalProtoInvalidChildIndex(t *testing.T) {
	now := time.Now().UnixNano()
	t.Logf("seed: %d", now)
	rand := rand.New(rand.NewSource(now)) // #nosec G404

	node := newRandomProofNode(rand)
	protoNode := node.ToProto()

	childID := ids.GenerateTestID()
	protoNode.Children[NodeBranchFactor] = childID[:]

	var unmarshaledNode ProofNode
	err := unmarshaledNode.UnmarshalProto(protoNode)
	require.ErrorIs(t, err, ErrInvalidChildIndex)
}

func TestProofNodeUnmarshalProtoMissingFields(t *testing.T) {
	now := time.Now().UnixNano()
	t.Logf("seed: %d", now)
	rand := rand.New(rand.NewSource(now)) // #nosec G404

	type test struct {
		name        string
		nodeFunc    func() *pb.ProofNode
		expectedErr error
	}

	tests := []test{
		{
			name: "nil node",
			nodeFunc: func() *pb.ProofNode {
				return nil
			},
			expectedErr: ErrNilProofNode,
		},
		{
			name: "nil ValueOrHash",
			nodeFunc: func() *pb.ProofNode {
				node := newRandomProofNode(rand)
				protoNode := node.ToProto()
				protoNode.ValueOrHash = nil
				return protoNode
			},
			expectedErr: ErrNilValueOrHash,
		},
		{
			name: "nil key",
			nodeFunc: func() *pb.ProofNode {
				node := newRandomProofNode(rand)
				protoNode := node.ToProto()
				protoNode.Key = nil
				return protoNode
			},
			expectedErr: ErrNilSerializedPath,
		},
	}

	for _, tt := range tests {
		t.Run(tt.name, func(t *testing.T) {
			var node ProofNode
			err := node.UnmarshalProto(tt.nodeFunc())
			require.ErrorIs(t, err, tt.expectedErr)
		})
	}
}

func TestProofNodeProtoMarshalUnmarshal(t *testing.T) {
	require := require.New(t)
	now := time.Now().UnixNano()
	t.Logf("seed: %d", now)
	rand := rand.New(rand.NewSource(now)) // #nosec G404

	for i := 0; i < 1_000; i++ {
		node := newRandomProofNode(rand)

		// Marshal and unmarshal it.
		// Assert the unmarshaled one is the same as the original.
		protoNode := node.ToProto()
		var unmarshaledNode ProofNode
		require.NoError(unmarshaledNode.UnmarshalProto(protoNode))
		require.Equal(node, unmarshaledNode)

		// Marshaling again should yield same result.
		protoUnmarshaledNode := unmarshaledNode.ToProto()
		require.Equal(protoNode, protoUnmarshaledNode)
	}
}

func TestRangeProofProtoMarshalUnmarshal(t *testing.T) {
	require := require.New(t)
	now := time.Now().UnixNano()
	t.Logf("seed: %d", now)
	rand := rand.New(rand.NewSource(now)) // #nosec G404

	for i := 0; i < 500; i++ {
		// Make a random range proof.
		startProofLen := rand.Intn(32)
		startProof := make([]ProofNode, startProofLen)
		for i := 0; i < startProofLen; i++ {
			startProof[i] = newRandomProofNode(rand)
		}

		endProofLen := rand.Intn(32)
		endProof := make([]ProofNode, endProofLen)
		for i := 0; i < endProofLen; i++ {
			endProof[i] = newRandomProofNode(rand)
		}

		numKeyValues := rand.Intn(128)
		keyValues := make([]KeyValue, numKeyValues)
		for i := 0; i < numKeyValues; i++ {
			keyLen := rand.Intn(32)
			key := make([]byte, keyLen)
			_, _ = rand.Read(key)

			valueLen := rand.Intn(32)
			value := make([]byte, valueLen)
			_, _ = rand.Read(value)

			keyValues[i] = KeyValue{
				Key:   key,
				Value: value,
			}
		}

		proof := RangeProof{
			StartProof: startProof,
			EndProof:   endProof,
			KeyValues:  keyValues,
		}

		// Marshal and unmarshal it.
		// Assert the unmarshaled one is the same as the original.
		var unmarshaledProof RangeProof
		protoProof := proof.ToProto()
		require.NoError(unmarshaledProof.UnmarshalProto(protoProof))
		require.Equal(proof, unmarshaledProof)

		// Marshaling again should yield same result.
		protoUnmarshaledProof := unmarshaledProof.ToProto()
		require.Equal(protoProof, protoUnmarshaledProof)
	}
}

func TestChangeProofProtoMarshalUnmarshal(t *testing.T) {
	require := require.New(t)
	now := time.Now().UnixNano()
	t.Logf("seed: %d", now)
	rand := rand.New(rand.NewSource(now)) // #nosec G404

	for i := 0; i < 500; i++ {
		// Make a random change proof.
		startProofLen := rand.Intn(32)
		startProof := make([]ProofNode, startProofLen)
		for i := 0; i < startProofLen; i++ {
			startProof[i] = newRandomProofNode(rand)
		}

		endProofLen := rand.Intn(32)
		endProof := make([]ProofNode, endProofLen)
		for i := 0; i < endProofLen; i++ {
			endProof[i] = newRandomProofNode(rand)
		}

		numKeyChanges := rand.Intn(128)
		keyChanges := make([]KeyChange, numKeyChanges)
		for i := 0; i < numKeyChanges; i++ {
			keyLen := rand.Intn(32)
			key := make([]byte, keyLen)
			_, _ = rand.Read(key)

			value := Nothing[[]byte]()
			hasValue := rand.Intn(2) == 0
			if hasValue {
				valueLen := rand.Intn(32)
				valueBytes := make([]byte, valueLen)
				_, _ = rand.Read(valueBytes)
				value = Some(valueBytes)
			}

			keyChanges[i] = KeyChange{
				Key:   key,
				Value: value,
			}
		}

		proof := ChangeProof{
			StartProof: startProof,
			EndProof:   endProof,
			KeyChanges: keyChanges,
		}

		// Marshal and unmarshal it.
		// Assert the unmarshaled one is the same as the original.
		var unmarshaledProof ChangeProof
		protoProof := proof.ToProto()
		require.NoError(unmarshaledProof.UnmarshalProto(protoProof))
		require.Equal(proof, unmarshaledProof)

		// Marshaling again should yield same result.
		protoUnmarshaledProof := unmarshaledProof.ToProto()
		require.Equal(protoProof, protoUnmarshaledProof)
	}
}

func TestChangeProofUnmarshalProtoNil(t *testing.T) {
	var proof ChangeProof
	err := proof.UnmarshalProto(nil)
	require.ErrorIs(t, err, ErrNilChangeProof)
}

func TestChangeProofUnmarshalProtoNilValue(t *testing.T) {
	now := time.Now().UnixNano()
	t.Logf("seed: %d", now)
	rand := rand.New(rand.NewSource(now)) // #nosec G404

	// Make a random change proof.
	startProofLen := rand.Intn(32)
	startProof := make([]ProofNode, startProofLen)
	for i := 0; i < startProofLen; i++ {
		startProof[i] = newRandomProofNode(rand)
	}

	endProofLen := rand.Intn(32)
	endProof := make([]ProofNode, endProofLen)
	for i := 0; i < endProofLen; i++ {
		endProof[i] = newRandomProofNode(rand)
	}

	numKeyChanges := rand.Intn(128) + 1
	keyChanges := make([]KeyChange, numKeyChanges)
	for i := 0; i < numKeyChanges; i++ {
		keyLen := rand.Intn(32)
		key := make([]byte, keyLen)
		_, _ = rand.Read(key)

		value := Nothing[[]byte]()
		hasValue := rand.Intn(2) == 0
		if hasValue {
			valueLen := rand.Intn(32)
			valueBytes := make([]byte, valueLen)
			_, _ = rand.Read(valueBytes)
			value = Some(valueBytes)
		}

		keyChanges[i] = KeyChange{
			Key:   key,
			Value: value,
		}
	}

	proof := ChangeProof{
		StartProof: startProof,
		EndProof:   endProof,
		KeyChanges: keyChanges,
	}
	protoProof := proof.ToProto()
	// Make a value nil
	protoProof.KeyChanges[0].Value = nil

	var unmarshaledProof ChangeProof
	err := unmarshaledProof.UnmarshalProto(protoProof)
	require.ErrorIs(t, err, ErrNilMaybeBytes)
}

func TestChangeProofUnmarshalProtoInvalidMaybe(t *testing.T) {
	protoProof := &pb.ChangeProof{
		KeyChanges: []*pb.KeyChange{
			{
				Key: []byte{1},
				Value: &pb.MaybeBytes{
					Value:     []byte{1},
					IsNothing: true,
				},
			},
		},
	}

	var proof ChangeProof
	err := proof.UnmarshalProto(protoProof)
	require.ErrorIs(t, err, ErrInvalidMaybe)
}

func TestProofProtoMarshalUnmarshal(t *testing.T) {
	require := require.New(t)
	now := time.Now().UnixNano()
	t.Logf("seed: %d", now)
	rand := rand.New(rand.NewSource(now)) // #nosec G404

	for i := 0; i < 500; i++ {
		// Make a random proof.
		proofLen := rand.Intn(32)
		proofPath := make([]ProofNode, proofLen)
		for i := 0; i < proofLen; i++ {
			proofPath[i] = newRandomProofNode(rand)
		}

		keyLen := rand.Intn(32)
		key := make([]byte, keyLen)
		_, _ = rand.Read(key)

		hasValue := rand.Intn(2) == 1
		value := Nothing[[]byte]()
		if hasValue {
			valueLen := rand.Intn(32)
			valueBytes := make([]byte, valueLen)
			_, _ = rand.Read(valueBytes)
			value = Some(valueBytes)
		}

		proof := Proof{
			Key:   key,
			Value: value,
			Path:  proofPath,
		}

		// Marshal and unmarshal it.
		// Assert the unmarshaled one is the same as the original.
		var unmarshaledProof Proof
		protoProof := proof.ToProto()
		require.NoError(unmarshaledProof.UnmarshalProto(protoProof))
		require.Equal(proof, unmarshaledProof)

		// Marshaling again should yield same result.
		protoUnmarshaledProof := unmarshaledProof.ToProto()
		require.Equal(protoProof, protoUnmarshaledProof)
	}
}

func TestProofProtoUnmarshal(t *testing.T) {
	type test struct {
		name        string
		proof       *pb.Proof
		expectedErr error
	}

	tests := []test{
		{
			name:        "nil",
			proof:       nil,
			expectedErr: ErrNilProof,
		},
		{
			name:        "nil value",
			proof:       &pb.Proof{},
			expectedErr: ErrNilValue,
		},
		{
			name: "invalid maybe",
			proof: &pb.Proof{
				Value: &pb.MaybeBytes{
					Value:     []byte{1},
					IsNothing: true,
				},
			},
			expectedErr: ErrInvalidMaybe,
		},
	}

	for _, tt := range tests {
		t.Run(tt.name, func(t *testing.T) {
			var proof Proof
			err := proof.UnmarshalProto(tt.proof)
			require.ErrorIs(t, err, tt.expectedErr)
		})
	}
}

func FuzzRangeProofInvariants(f *testing.F) {
	now := time.Now().UnixNano()
	f.Logf("seed: %d", now)
	rand := rand.New(rand.NewSource(now)) // #nosec G404

	var (
		numKeyValues  = 2048
		deletePortion = 0.25
	)

	db, err := getBasicDB()
	require.NoError(f, err)

	// Insert a bunch of random key values.
	insertRandomKeyValues(
		require.New(f),
		rand,
		[]database.Database{db},
		numKeyValues,
		deletePortion,
	)

	f.Fuzz(func(
		t *testing.T,
		start []byte,
		end []byte,
		maxProofLen uint,
	) {
		require := require.New(t)

		// Make sure proof bounds are valid
		if len(end) != 0 && bytes.Compare(start, end) > 0 {
			return
		}
		// Make sure proof length is valid
		if maxProofLen == 0 {
			return
		}

		rangeProof, err := db.GetRangeProof(
			context.Background(),
			start,
			end,
			int(maxProofLen),
		)
		require.NoError(err)

		// Make sure the start proof doesn't contain any nodes
		// that are in the end proof.
		endProofKeys := set.Set[path]{}
		for _, node := range rangeProof.EndProof {
			path := node.KeyPath.deserialize()
			endProofKeys.Add(path)
		}

		for _, node := range rangeProof.StartProof {
			path := node.KeyPath.deserialize()
			require.NotContains(endProofKeys, path)
		}

		// Make sure the EndProof invariant is maintained
		switch {
		case len(end) == 0:
			if len(rangeProof.KeyValues) == 0 {
				if len(rangeProof.StartProof) == 0 {
					require.Len(rangeProof.EndProof, 1) // Just the root
					require.Empty(rangeProof.EndProof[0].KeyPath)
				} else {
					require.Empty(rangeProof.EndProof)
				}
			}
		case len(rangeProof.KeyValues) == 0:
			require.NotEmpty(rangeProof.EndProof)

			// EndProof should be a proof for upper range bound.
			value := Nothing[[]byte]()
			upperRangeBoundVal, err := db.Get(end)
			if err != nil {
				require.ErrorIs(err, database.ErrNotFound)
			} else {
				value = Some(upperRangeBoundVal)
			}

			proof := Proof{
				Path:  rangeProof.EndProof,
				Key:   end,
				Value: value,
			}

			rootID, err := db.GetMerkleRoot(context.Background())
			require.NoError(err)

			require.NoError(proof.Verify(context.Background(), rootID))
		default:
			require.NotEmpty(rangeProof.EndProof)

			greatestKV := rangeProof.KeyValues[len(rangeProof.KeyValues)-1]
			// EndProof should be a proof for largest key-value.
			proof := Proof{
				Path:  rangeProof.EndProof,
				Key:   greatestKV.Key,
				Value: Some(greatestKV.Value),
			}

			rootID, err := db.GetMerkleRoot(context.Background())
			require.NoError(err)

			require.NoError(proof.Verify(context.Background(), rootID))
		}
	})
}

<<<<<<< HEAD
// Generate change proofs and verify that they are valid.
func FuzzChangeProof(f *testing.F) {
=======
func FuzzProof(f *testing.F) {
>>>>>>> cae18b9b
	now := time.Now().UnixNano()
	f.Logf("seed: %d", now)
	rand := rand.New(rand.NewSource(now)) // #nosec G404

<<<<<<< HEAD
	const (
		numKeyValues  = defaultHistoryLength / 2
=======
	var (
		numKeyValues  = 2048
>>>>>>> cae18b9b
		deletePortion = 0.25
	)

	db, err := getBasicDB()
	require.NoError(f, err)

<<<<<<< HEAD
	startRootID, err := db.GetMerkleRoot(context.Background())
	require.NoError(f, err)

	// Insert a bunch of random key values.
	// Don't insert so many that we have insufficient history.
=======
	// Insert a bunch of random key values.
>>>>>>> cae18b9b
	insertRandomKeyValues(
		require.New(f),
		rand,
		[]database.Database{db},
		numKeyValues,
		deletePortion,
	)

<<<<<<< HEAD
	endRootID, err := db.GetMerkleRoot(context.Background())
	require.NoError(f, err)

	f.Fuzz(func(
		t *testing.T,
		start []byte,
		end []byte,
		maxProofLen uint,
	) {
		require := require.New(t)

		// Make sure proof bounds are valid
		if len(end) != 0 && bytes.Compare(start, end) > 0 {
			return
		}
		// Make sure proof length is valid
		if maxProofLen == 0 {
			return
		}

		changeProof, err := db.GetChangeProof(
			context.Background(),
			startRootID,
			endRootID,
			start,
			end,
			int(maxProofLen),
		)
		require.NoError(err)

		require.NoError(db.VerifyChangeProof(
			context.Background(),
			changeProof,
			start,
			end,
			endRootID,
		))

		// Insert another key-value pair
=======
	f.Fuzz(func(
		t *testing.T,
		key []byte,
	) {
		require := require.New(t)

		proof, err := db.GetProof(
			context.Background(),
			key,
		)
		require.NoError(err)

		rootID, err := db.GetMerkleRoot(context.Background())
		require.NoError(err)

		require.NoError(proof.Verify(context.Background(), rootID))

		// Insert a new key-value pair
>>>>>>> cae18b9b
		newKey := make([]byte, 32)
		_, _ = rand.Read(newKey) // #nosec G404
		newValue := make([]byte, 32)
		_, _ = rand.Read(newValue) // #nosec G404
		require.NoError(db.Put(newKey, newValue))

<<<<<<< HEAD
		// Delete a key-value pair so database doesn't grow too large
		iter := db.NewIterator()
		require.NoError(db.Delete(iter.Key()))
		iter.Release()

		oldEndRootID := endRootID
		endRootID, err = db.GetMerkleRoot(context.Background())
		require.NoError(err)
		if oldEndRootID != endRootID {
			// Need this check because if we insert and then immediately
			// delete a key-value pair, the root ID won't change and we'll
			// error because start root ID == end root ID.
			startRootID = oldEndRootID
		}
=======
		// Delete a key-value pair so database doesn't grow unbounded
		iter := db.NewIterator()
		deleteKey := iter.Key()
		iter.Release()

		require.NoError(db.Delete(deleteKey))
>>>>>>> cae18b9b
	})
}<|MERGE_RESOLUTION|>--- conflicted
+++ resolved
@@ -1778,38 +1778,20 @@
 	})
 }
 
-<<<<<<< HEAD
-// Generate change proofs and verify that they are valid.
-func FuzzChangeProof(f *testing.F) {
-=======
 func FuzzProof(f *testing.F) {
->>>>>>> cae18b9b
 	now := time.Now().UnixNano()
 	f.Logf("seed: %d", now)
 	rand := rand.New(rand.NewSource(now)) // #nosec G404
 
-<<<<<<< HEAD
-	const (
-		numKeyValues  = defaultHistoryLength / 2
-=======
 	var (
 		numKeyValues  = 2048
->>>>>>> cae18b9b
 		deletePortion = 0.25
 	)
 
 	db, err := getBasicDB()
 	require.NoError(f, err)
 
-<<<<<<< HEAD
-	startRootID, err := db.GetMerkleRoot(context.Background())
-	require.NoError(f, err)
-
 	// Insert a bunch of random key values.
-	// Don't insert so many that we have insufficient history.
-=======
-	// Insert a bunch of random key values.
->>>>>>> cae18b9b
 	insertRandomKeyValues(
 		require.New(f),
 		rand,
@@ -1818,47 +1800,6 @@
 		deletePortion,
 	)
 
-<<<<<<< HEAD
-	endRootID, err := db.GetMerkleRoot(context.Background())
-	require.NoError(f, err)
-
-	f.Fuzz(func(
-		t *testing.T,
-		start []byte,
-		end []byte,
-		maxProofLen uint,
-	) {
-		require := require.New(t)
-
-		// Make sure proof bounds are valid
-		if len(end) != 0 && bytes.Compare(start, end) > 0 {
-			return
-		}
-		// Make sure proof length is valid
-		if maxProofLen == 0 {
-			return
-		}
-
-		changeProof, err := db.GetChangeProof(
-			context.Background(),
-			startRootID,
-			endRootID,
-			start,
-			end,
-			int(maxProofLen),
-		)
-		require.NoError(err)
-
-		require.NoError(db.VerifyChangeProof(
-			context.Background(),
-			changeProof,
-			start,
-			end,
-			endRootID,
-		))
-
-		// Insert another key-value pair
-=======
 	f.Fuzz(func(
 		t *testing.T,
 		key []byte,
@@ -1877,14 +1818,98 @@
 		require.NoError(proof.Verify(context.Background(), rootID))
 
 		// Insert a new key-value pair
->>>>>>> cae18b9b
 		newKey := make([]byte, 32)
 		_, _ = rand.Read(newKey) // #nosec G404
 		newValue := make([]byte, 32)
 		_, _ = rand.Read(newValue) // #nosec G404
 		require.NoError(db.Put(newKey, newValue))
 
-<<<<<<< HEAD
+		// Delete a key-value pair so database doesn't grow unbounded
+		iter := db.NewIterator()
+		deleteKey := iter.Key()
+		iter.Release()
+
+		require.NoError(db.Delete(deleteKey))
+	})
+}
+
+// Generate change proofs and verify that they are valid.
+func FuzzChangeProof(f *testing.F) {
+	now := time.Now().UnixNano()
+	f.Logf("seed: %d", now)
+	rand := rand.New(rand.NewSource(now)) // #nosec G404
+
+	const (
+		numKeyValues  = defaultHistoryLength / 2
+		deletePortion = 0.25
+	)
+
+	db, err := getBasicDB()
+	require.NoError(f, err)
+
+	startRootID, err := db.GetMerkleRoot(context.Background())
+	require.NoError(f, err)
+
+	// Insert a bunch of random key values.
+	// Don't insert so many that we have insufficient history.
+	insertRandomKeyValues(
+		require.New(f),
+		rand,
+		[]database.Database{db},
+		numKeyValues,
+		deletePortion,
+	)
+
+	endRootID, err := db.GetMerkleRoot(context.Background())
+	require.NoError(f, err)
+
+	f.Fuzz(func(
+		t *testing.T,
+		startBytes []byte,
+		endBytes []byte,
+		maxProofLen uint,
+	) {
+		require := require.New(t)
+
+		// Make sure proof bounds are valid
+		if len(endBytes) != 0 && bytes.Compare(startBytes, endBytes) > 0 {
+			return
+		}
+		// Make sure proof length is valid
+		if maxProofLen == 0 {
+			return
+		}
+
+		end := Nothing[[]byte]()
+		if len(endBytes) != 0 {
+			end = Some(endBytes)
+		}
+
+		changeProof, err := db.GetChangeProof(
+			context.Background(),
+			startRootID,
+			endRootID,
+			startBytes,
+			end.Value(),
+			int(maxProofLen),
+		)
+		require.NoError(err)
+
+		require.NoError(db.VerifyChangeProof(
+			context.Background(),
+			changeProof,
+			startBytes,
+			end,
+			endRootID,
+		))
+
+		// Insert another key-value pair
+		newKey := make([]byte, 32)
+		_, _ = rand.Read(newKey) // #nosec G404
+		newValue := make([]byte, 32)
+		_, _ = rand.Read(newValue) // #nosec G404
+		require.NoError(db.Put(newKey, newValue))
+
 		// Delete a key-value pair so database doesn't grow too large
 		iter := db.NewIterator()
 		require.NoError(db.Delete(iter.Key()))
@@ -1899,13 +1924,5 @@
 			// error because start root ID == end root ID.
 			startRootID = oldEndRootID
 		}
-=======
-		// Delete a key-value pair so database doesn't grow unbounded
-		iter := db.NewIterator()
-		deleteKey := iter.Key()
-		iter.Release()
-
-		require.NoError(db.Delete(deleteKey))
->>>>>>> cae18b9b
 	})
 }