// Copyright (C) 2019-2023, Ava Labs, Inc. All rights reserved.
// See the file LICENSE for licensing terms.

package merkledb

import (
	"bytes"
	"context"
	"math/rand"
	"testing"
	"time"

	"github.com/stretchr/testify/require"

	"github.com/ava-labs/avalanchego/database"
	"github.com/ava-labs/avalanchego/database/memdb"
	"github.com/ava-labs/avalanchego/ids"
	"github.com/ava-labs/avalanchego/utils/hashing"
	"github.com/ava-labs/avalanchego/utils/maybe"
	"github.com/ava-labs/avalanchego/utils/set"

	pb "github.com/ava-labs/avalanchego/proto/pb/sync"
)

func getBasicDB() (*merkleDB, error) {
	return newDatabase(
		context.Background(),
		memdb.New(),
		newDefaultConfig(),
		&mockMetrics{},
	)
}

func writeBasicBatch(t *testing.T, db *merkleDB) {
	require := require.New(t)

	batch := db.NewBatch()
	require.NoError(batch.Put([]byte{0}, []byte{0}))
	require.NoError(batch.Put([]byte{1}, []byte{1}))
	require.NoError(batch.Put([]byte{2}, []byte{2}))
	require.NoError(batch.Put([]byte{3}, []byte{3}))
	require.NoError(batch.Put([]byte{4}, []byte{4}))
	require.NoError(batch.Write())
}

func Test_Proof_Empty(t *testing.T) {
	proof := &Proof{}
	err := proof.Verify(context.Background(), ids.Empty)
	require.ErrorIs(t, err, ErrNoProof)
}

func Test_Proof_Simple(t *testing.T) {
	require := require.New(t)

	db, err := getBasicDB()
	require.NoError(err)

	ctx := context.Background()
	require.NoError(db.Insert(ctx, []byte{}, []byte{1}))
	require.NoError(db.Insert(ctx, []byte{0}, []byte{2}))

	expectedRoot, err := db.GetMerkleRoot(ctx)
	require.NoError(err)

	proof, err := db.GetProof(ctx, []byte{})
	require.NoError(err)

	require.NoError(proof.Verify(ctx, expectedRoot))
}

func Test_Proof_Verify_Bad_Data(t *testing.T) {
	type test struct {
		name        string
		malform     func(proof *Proof)
		expectedErr error
	}

	tests := []test{
		{
			name:        "happyPath",
			malform:     func(proof *Proof) {},
			expectedErr: nil,
		},
		{
			name: "odd length key path with value",
			malform: func(proof *Proof) {
				proof.Path[1].ValueOrHash = maybe.Some([]byte{1, 2})
			},
			expectedErr: ErrOddLengthWithValue,
		},
		{
			name: "last proof node has missing value",
			malform: func(proof *Proof) {
				proof.Path[len(proof.Path)-1].ValueOrHash = maybe.Nothing[[]byte]()
			},
			expectedErr: ErrProofValueDoesntMatch,
		},
		{
			name: "missing value on proof",
			malform: func(proof *Proof) {
				proof.Value = maybe.Nothing[[]byte]()
			},
			expectedErr: ErrProofValueDoesntMatch,
		},
		{
			name: "mismatched value on proof",
			malform: func(proof *Proof) {
				proof.Value = maybe.Some([]byte{10})
			},
			expectedErr: ErrProofValueDoesntMatch,
		},
		{
			name: "value of exclusion proof",
			malform: func(proof *Proof) {
				// remove the value node to make it look like it is an exclusion proof
				proof.Path = proof.Path[:len(proof.Path)-1]
			},
			expectedErr: ErrProofValueDoesntMatch,
		},
	}

	for _, tt := range tests {
		t.Run(tt.name, func(t *testing.T) {
			require := require.New(t)

			db, err := getBasicDB()
			require.NoError(err)

			writeBasicBatch(t, db)

			proof, err := db.GetProof(context.Background(), []byte{2})
			require.NoError(err)
			require.NotNil(proof)

			tt.malform(proof)

			err = proof.Verify(context.Background(), db.getMerkleRoot())
			require.ErrorIs(err, tt.expectedErr)
		})
	}
}

func Test_Proof_ValueOrHashMatches(t *testing.T) {
	require := require.New(t)

	require.True(valueOrHashMatches(maybe.Some([]byte{0}), maybe.Some([]byte{0})))
	require.False(valueOrHashMatches(maybe.Nothing[[]byte](), maybe.Some(hashing.ComputeHash256([]byte{0}))))
	require.True(valueOrHashMatches(maybe.Nothing[[]byte](), maybe.Nothing[[]byte]()))

	require.False(valueOrHashMatches(maybe.Some([]byte{0}), maybe.Nothing[[]byte]()))
	require.False(valueOrHashMatches(maybe.Nothing[[]byte](), maybe.Some([]byte{0})))
	require.False(valueOrHashMatches(maybe.Nothing[[]byte](), maybe.Some(hashing.ComputeHash256([]byte{1}))))
	require.False(valueOrHashMatches(maybe.Some(hashing.ComputeHash256([]byte{0})), maybe.Nothing[[]byte]()))
}

func Test_RangeProof_Extra_Value(t *testing.T) {
	require := require.New(t)

	db, err := getBasicDB()
	require.NoError(err)
	writeBasicBatch(t, db)

	val, err := db.Get([]byte{2})
	require.NoError(err)
	require.Equal([]byte{2}, val)

	proof, err := db.GetRangeProof(context.Background(), []byte{1}, maybe.Some([]byte{5, 5}), 10)
	require.NoError(err)
	require.NotNil(proof)

	require.NoError(proof.Verify(
		context.Background(),
		[]byte{1},
		maybe.Some([]byte{5, 5}),
		db.root.id,
	))

	proof.KeyValues = append(proof.KeyValues, KeyValue{Key: []byte{5}, Value: []byte{5}})

	err = proof.Verify(
		context.Background(),
		[]byte{1},
		maybe.Some([]byte{5, 5}),
		db.root.id,
	)
	require.ErrorIs(err, ErrInvalidProof)
}

func Test_RangeProof_Verify_Bad_Data(t *testing.T) {
	type test struct {
		name        string
		malform     func(proof *RangeProof)
		expectedErr error
	}

	tests := []test{
		{
			name:        "happyPath",
			malform:     func(proof *RangeProof) {},
			expectedErr: nil,
		},
		{
			name: "StartProof: last proof node has missing value",
			malform: func(proof *RangeProof) {
				proof.StartProof[len(proof.StartProof)-1].ValueOrHash = maybe.Nothing[[]byte]()
			},
			expectedErr: ErrProofValueDoesntMatch,
		},
		{
			name: "EndProof: odd length key path with value",
			malform: func(proof *RangeProof) {
				proof.EndProof[1].ValueOrHash = maybe.Some([]byte{1, 2})
			},
			expectedErr: ErrOddLengthWithValue,
		},
		{
			name: "EndProof: last proof node has missing value",
			malform: func(proof *RangeProof) {
				proof.EndProof[len(proof.EndProof)-1].ValueOrHash = maybe.Nothing[[]byte]()
			},
			expectedErr: ErrProofValueDoesntMatch,
		},
		{
			name: "missing key/value",
			malform: func(proof *RangeProof) {
				proof.KeyValues = proof.KeyValues[1:]
			},
			expectedErr: ErrProofNodeHasUnincludedValue,
		},
	}

	for _, tt := range tests {
		t.Run(tt.name, func(t *testing.T) {
			require := require.New(t)

			db, err := getBasicDB()
			require.NoError(err)
			writeBasicBatch(t, db)

			proof, err := db.GetRangeProof(context.Background(), []byte{2}, maybe.Some([]byte{3, 0}), 50)
			require.NoError(err)
			require.NotNil(proof)

			tt.malform(proof)

			err = proof.Verify(context.Background(), []byte{2}, maybe.Some([]byte{3, 0}), db.getMerkleRoot())
			require.ErrorIs(err, tt.expectedErr)
		})
	}
}

func Test_RangeProof_MaxLength(t *testing.T) {
	require := require.New(t)

	dbTrie, err := getBasicDB()
	require.NoError(err)
	require.NotNil(dbTrie)
	trie, err := dbTrie.NewView()
	require.NoError(err)

	_, err = trie.GetRangeProof(context.Background(), nil, maybe.Nothing[[]byte](), -1)
	require.ErrorIs(err, ErrInvalidMaxLength)

	_, err = trie.GetRangeProof(context.Background(), nil, maybe.Nothing[[]byte](), 0)
	require.ErrorIs(err, ErrInvalidMaxLength)
}

func Test_Proof(t *testing.T) {
	require := require.New(t)

	dbTrie, err := getBasicDB()
	require.NoError(err)
	require.NotNil(dbTrie)
	trie, err := dbTrie.NewView()
	require.NoError(err)

	require.NoError(trie.Insert(context.Background(), []byte("key0"), []byte("value0")))
	require.NoError(trie.Insert(context.Background(), []byte("key1"), []byte("value1")))
	require.NoError(trie.Insert(context.Background(), []byte("key2"), []byte("value2")))
	require.NoError(trie.Insert(context.Background(), []byte("key3"), []byte("value3")))
	require.NoError(trie.Insert(context.Background(), []byte("key4"), []byte("value4")))

	_, err = trie.GetMerkleRoot(context.Background())
	require.NoError(err)
	proof, err := trie.GetProof(context.Background(), []byte("key1"))
	require.NoError(err)
	require.NotNil(proof)

	require.Len(proof.Path, 3)

	require.Equal(newPath([]byte("key1")).Serialize(), proof.Path[2].KeyPath)
	require.Equal(maybe.Some([]byte("value1")), proof.Path[2].ValueOrHash)

	require.Equal(newPath([]byte{}).Serialize(), proof.Path[0].KeyPath)
	require.True(proof.Path[0].ValueOrHash.IsNothing())

	expectedRootID, err := trie.GetMerkleRoot(context.Background())
	require.NoError(err)
	require.NoError(proof.Verify(context.Background(), expectedRootID))

	proof.Path[0].ValueOrHash = maybe.Some([]byte("value2"))

	err = proof.Verify(context.Background(), expectedRootID)
	require.ErrorIs(err, ErrInvalidProof)
}

func Test_RangeProof_Syntactic_Verify(t *testing.T) {
	type test struct {
		name        string
		start       []byte
		end         maybe.Maybe[[]byte]
		proof       *RangeProof
		expectedErr error
	}

	tests := []test{
		{
			name:        "start > end",
			start:       []byte{1},
			end:         maybe.Some([]byte{0}),
			proof:       &RangeProof{},
			expectedErr: ErrStartAfterEnd,
		},
		{
			name:        "empty", // Also tests start can be > end if end is nil
			start:       []byte{1},
			end:         maybe.Nothing[[]byte](),
			proof:       &RangeProof{},
			expectedErr: ErrNoMerkleProof,
		},
		{
			name:  "unexpected end proof",
			start: []byte{1},
			end:   maybe.Nothing[[]byte](),
			proof: &RangeProof{
				StartProof: []ProofNode{{}},
				EndProof:   []ProofNode{{}},
			},
			expectedErr: ErrUnexpectedEndProof,
		},
		{
			name:  "should just be root",
			start: nil,
			end:   maybe.Nothing[[]byte](),
			proof: &RangeProof{
				EndProof: []ProofNode{{}, {}},
			},
			expectedErr: ErrShouldJustBeRoot,
		},
		{
			name:  "no end proof",
			start: []byte{1},
			end:   maybe.Some([]byte{1}),
			proof: &RangeProof{
				StartProof: []ProofNode{{}},
			},
			expectedErr: ErrNoEndProof,
		},
		{
			name:  "unsorted key values",
			start: []byte{1},
			end:   maybe.Nothing[[]byte](),
			proof: &RangeProof{
				KeyValues: []KeyValue{
					{Key: []byte{1}, Value: []byte{1}},
					{Key: []byte{0}, Value: []byte{0}},
				},
			},
			expectedErr: ErrNonIncreasingValues,
		},
		{
			name:  "key lower than start",
			start: []byte{1},
			end:   maybe.Nothing[[]byte](),
			proof: &RangeProof{
				KeyValues: []KeyValue{
					{Key: []byte{0}, Value: []byte{0}},
				},
			},
			expectedErr: ErrStateFromOutsideOfRange,
		},
		{
			name:  "key greater than end",
			start: []byte{1},
			end:   maybe.Some([]byte{1}),
			proof: &RangeProof{
				KeyValues: []KeyValue{
					{Key: []byte{2}, Value: []byte{0}},
				},
				EndProof: []ProofNode{{}},
			},
			expectedErr: ErrStateFromOutsideOfRange,
		},
		{
			name:  "start proof nodes in wrong order",
			start: []byte{1, 2},
			end:   maybe.Nothing[[]byte](),
			proof: &RangeProof{
				KeyValues: []KeyValue{
					{Key: []byte{1, 2}, Value: []byte{1}},
				},
				StartProof: []ProofNode{
					{
						KeyPath: newPath([]byte{2}).Serialize(),
					},
					{
						KeyPath: newPath([]byte{1}).Serialize(),
					},
				},
			},
			expectedErr: ErrProofNodeNotForKey,
		},
		{
			name:  "start proof has node for wrong key",
			start: []byte{1, 2},
			end:   maybe.Nothing[[]byte](),
			proof: &RangeProof{
				KeyValues: []KeyValue{
					{Key: []byte{1, 2}, Value: []byte{1}},
				},
				StartProof: []ProofNode{
					{
						KeyPath: newPath([]byte{1}).Serialize(),
					},
					{
						KeyPath: newPath([]byte{1, 2, 3}).Serialize(), // Not a prefix of [1, 2]
					},
					{
						KeyPath: newPath([]byte{1, 2, 3, 4}).Serialize(),
					},
				},
			},
			expectedErr: ErrProofNodeNotForKey,
		},
		{
			name:  "end proof nodes in wrong order",
			start: nil,
			end:   maybe.Some([]byte{1, 2}),
			proof: &RangeProof{
				KeyValues: []KeyValue{
					{Key: []byte{1, 2}, Value: []byte{1}},
				},
				EndProof: []ProofNode{
					{
						KeyPath: newPath([]byte{2}).Serialize(),
					},
					{
						KeyPath: newPath([]byte{1}).Serialize(),
					},
				},
			},
			expectedErr: ErrProofNodeNotForKey,
		},
		{
			name:  "end proof has node for wrong key",
			start: nil,
			end:   maybe.Some([]byte{1, 2}),
			proof: &RangeProof{
				KeyValues: []KeyValue{
					{Key: []byte{1, 2}, Value: []byte{1}},
				},
				EndProof: []ProofNode{
					{
						KeyPath: newPath([]byte{1}).Serialize(),
					},
					{
						KeyPath: newPath([]byte{1, 2, 3}).Serialize(), // Not a prefix of [1, 2]
					},
					{
						KeyPath: newPath([]byte{1, 2, 3, 4}).Serialize(),
					},
				},
			},
			expectedErr: ErrProofNodeNotForKey,
		},
	}

	for _, tt := range tests {
		t.Run(tt.name, func(t *testing.T) {
			err := tt.proof.Verify(context.Background(), tt.start, tt.end, ids.Empty)
			require.ErrorIs(t, err, tt.expectedErr)
		})
	}
}

func Test_RangeProof(t *testing.T) {
	require := require.New(t)

	db, err := getBasicDB()
	require.NoError(err)
	writeBasicBatch(t, db)

	proof, err := db.GetRangeProof(context.Background(), []byte{1}, maybe.Some([]byte{3, 5}), 10)
	require.NoError(err)
	require.NotNil(proof)
	require.Len(proof.KeyValues, 3)

	require.Equal([]byte{1}, proof.KeyValues[0].Key)
	require.Equal([]byte{2}, proof.KeyValues[1].Key)
	require.Equal([]byte{3}, proof.KeyValues[2].Key)

	require.Equal([]byte{1}, proof.KeyValues[0].Value)
	require.Equal([]byte{2}, proof.KeyValues[1].Value)
	require.Equal([]byte{3}, proof.KeyValues[2].Value)

	require.Equal([]byte{}, proof.EndProof[0].KeyPath.Value)
	require.Equal([]byte{0}, proof.EndProof[1].KeyPath.Value)
	require.Equal([]byte{3}, proof.EndProof[2].KeyPath.Value)

	// only a single node here since others are duplicates in endproof
	require.Equal([]byte{1}, proof.StartProof[0].KeyPath.Value)

	require.NoError(proof.Verify(
		context.Background(),
		[]byte{1},
		maybe.Some([]byte{3, 5}),
		db.root.id,
	))
}

func Test_RangeProof_BadBounds(t *testing.T) {
	require := require.New(t)

	db, err := getBasicDB()
	require.NoError(err)

	// non-nil start/end
	proof, err := db.GetRangeProof(context.Background(), []byte{4}, maybe.Some([]byte{3}), 50)
	require.ErrorIs(err, ErrStartAfterEnd)
	require.Nil(proof)
}

func Test_RangeProof_NilStart(t *testing.T) {
	require := require.New(t)

	db, err := getBasicDB()
	require.NoError(err)
	batch := db.NewBatch()
	require.NoError(batch.Put([]byte("key1"), []byte("value1")))
	require.NoError(batch.Put([]byte("key2"), []byte("value2")))
	require.NoError(batch.Put([]byte("key3"), []byte("value3")))
	require.NoError(batch.Put([]byte("key4"), []byte("value4")))
	require.NoError(batch.Write())

	val, err := db.Get([]byte("key1"))
	require.NoError(err)
	require.Equal([]byte("value1"), val)

	proof, err := db.GetRangeProof(context.Background(), nil, maybe.Some([]byte("key35")), 2)
	require.NoError(err)
	require.NotNil(proof)

	require.Len(proof.KeyValues, 2)

	require.Equal([]byte("key1"), proof.KeyValues[0].Key)
	require.Equal([]byte("key2"), proof.KeyValues[1].Key)

	require.Equal([]byte("value1"), proof.KeyValues[0].Value)
	require.Equal([]byte("value2"), proof.KeyValues[1].Value)

	require.Equal(newPath([]byte("key2")).Serialize(), proof.EndProof[2].KeyPath)
	require.Equal(SerializedPath{Value: []uint8{0x6b, 0x65, 0x79, 0x30}, NibbleLength: 7}, proof.EndProof[1].KeyPath)
	require.Equal(newPath([]byte("")).Serialize(), proof.EndProof[0].KeyPath)

	require.NoError(proof.Verify(
		context.Background(),
		nil,
		maybe.Some([]byte("key35")),
		db.root.id,
	))
}

func Test_RangeProof_NilEnd(t *testing.T) {
	require := require.New(t)

	db, err := getBasicDB()
	require.NoError(err)
	writeBasicBatch(t, db)
	require.NoError(err)

	proof, err := db.GetRangeProof(context.Background(), []byte{1}, maybe.Nothing[[]byte](), 2)
	require.NoError(err)
	require.NotNil(proof)

	require.Len(proof.KeyValues, 2)

	require.Equal([]byte{1}, proof.KeyValues[0].Key)
	require.Equal([]byte{2}, proof.KeyValues[1].Key)

	require.Equal([]byte{1}, proof.KeyValues[0].Value)
	require.Equal([]byte{2}, proof.KeyValues[1].Value)

	require.Equal([]byte{1}, proof.StartProof[0].KeyPath.Value)

	require.Equal([]byte{}, proof.EndProof[0].KeyPath.Value)
	require.Equal([]byte{0}, proof.EndProof[1].KeyPath.Value)
	require.Equal([]byte{2}, proof.EndProof[2].KeyPath.Value)

	require.NoError(proof.Verify(
		context.Background(),
		[]byte{1},
		maybe.Nothing[[]byte](),
		db.root.id,
	))
}

func Test_RangeProof_EmptyValues(t *testing.T) {
	require := require.New(t)

	db, err := getBasicDB()
	require.NoError(err)
	batch := db.NewBatch()
	require.NoError(batch.Put([]byte("key1"), nil))
	require.NoError(batch.Put([]byte("key12"), []byte("value1")))
	require.NoError(batch.Put([]byte("key2"), []byte{}))
	require.NoError(batch.Write())

	val, err := db.Get([]byte("key12"))
	require.NoError(err)
	require.Equal([]byte("value1"), val)

	proof, err := db.GetRangeProof(context.Background(), []byte("key1"), maybe.Some([]byte("key2")), 10)
	require.NoError(err)
	require.NotNil(proof)

	require.Len(proof.KeyValues, 3)
	require.Equal([]byte("key1"), proof.KeyValues[0].Key)
	require.Empty(proof.KeyValues[0].Value)
	require.Equal([]byte("key12"), proof.KeyValues[1].Key)
	require.Equal([]byte("value1"), proof.KeyValues[1].Value)
	require.Equal([]byte("key2"), proof.KeyValues[2].Key)
	require.Empty(proof.KeyValues[2].Value)

	require.Len(proof.StartProof, 1)
	require.Equal(newPath([]byte("key1")).Serialize(), proof.StartProof[0].KeyPath)

	require.Len(proof.EndProof, 3)
	require.Equal(newPath([]byte("key2")).Serialize(), proof.EndProof[2].KeyPath)
	require.Equal(newPath([]byte{}).Serialize(), proof.EndProof[0].KeyPath)

	require.NoError(proof.Verify(
		context.Background(),
		[]byte("key1"),
		maybe.Some([]byte("key2")),
		db.root.id,
	))
}

func Test_ChangeProof_Missing_History_For_EndRoot(t *testing.T) {
	require := require.New(t)

	db, err := getBasicDB()
	require.NoError(err)
	startRoot, err := db.GetMerkleRoot(context.Background())
	require.NoError(err)

	proof, err := db.GetChangeProof(context.Background(), startRoot, ids.Empty, nil, maybe.Nothing[[]byte](), 50)
	require.NoError(err)
	require.NotNil(proof)
	require.False(proof.HadRootsInHistory)

	require.NoError(db.VerifyChangeProof(context.Background(), proof, nil, maybe.Nothing[[]byte](), db.getMerkleRoot()))
}

func Test_ChangeProof_BadBounds(t *testing.T) {
	require := require.New(t)

	db, err := getBasicDB()
	require.NoError(err)

	startRoot, err := db.GetMerkleRoot(context.Background())
	require.NoError(err)

	require.NoError(db.Insert(context.Background(), []byte{0}, []byte{0}))

	endRoot, err := db.GetMerkleRoot(context.Background())
	require.NoError(err)

	// non-nil start/end
	proof, err := db.GetChangeProof(context.Background(), startRoot, endRoot, []byte("key4"), maybe.Some([]byte("key3")), 50)
	require.ErrorIs(err, ErrStartAfterEnd)
	require.Nil(proof)
}

func Test_ChangeProof_Verify(t *testing.T) {
	require := require.New(t)

	db, err := getBasicDB()
	require.NoError(err)
	batch := db.NewBatch()
	require.NoError(batch.Put([]byte("key20"), []byte("value0")))
	require.NoError(batch.Put([]byte("key21"), []byte("value1")))
	require.NoError(batch.Put([]byte("key22"), []byte("value2")))
	require.NoError(batch.Put([]byte("key23"), []byte("value3")))
	require.NoError(batch.Put([]byte("key24"), []byte("value4")))
	require.NoError(batch.Write())
	startRoot, err := db.GetMerkleRoot(context.Background())
	require.NoError(err)

	// create a second db that has "synced" to the start root
	dbClone, err := getBasicDB()
	require.NoError(err)
	batch = dbClone.NewBatch()
	require.NoError(batch.Put([]byte("key20"), []byte("value0")))
	require.NoError(batch.Put([]byte("key21"), []byte("value1")))
	require.NoError(batch.Put([]byte("key22"), []byte("value2")))
	require.NoError(batch.Put([]byte("key23"), []byte("value3")))
	require.NoError(batch.Put([]byte("key24"), []byte("value4")))
	require.NoError(batch.Write())

	// the second db has started to sync some of the range outside of the range proof
	batch = dbClone.NewBatch()
	require.NoError(batch.Put([]byte("key31"), []byte("value1")))
	require.NoError(batch.Write())

	batch = db.NewBatch()
	require.NoError(batch.Put([]byte("key25"), []byte("value0")))
	require.NoError(batch.Put([]byte("key26"), []byte("value1")))
	require.NoError(batch.Put([]byte("key27"), []byte("value2")))
	require.NoError(batch.Put([]byte("key28"), []byte("value3")))
	require.NoError(batch.Put([]byte("key29"), []byte("value4")))
	require.NoError(batch.Write())

	batch = db.NewBatch()
	require.NoError(batch.Put([]byte("key30"), []byte("value0")))
	require.NoError(batch.Put([]byte("key31"), []byte("value1")))
	require.NoError(batch.Put([]byte("key32"), []byte("value2")))
	require.NoError(batch.Delete([]byte("key21")))
	require.NoError(batch.Delete([]byte("key22")))
	require.NoError(batch.Write())

	endRoot, err := db.GetMerkleRoot(context.Background())
	require.NoError(err)

	// non-nil start/end
	proof, err := db.GetChangeProof(context.Background(), startRoot, endRoot, []byte("key21"), maybe.Some([]byte("key30")), 50)
	require.NoError(err)
	require.NotNil(proof)

	require.NoError(dbClone.VerifyChangeProof(context.Background(), proof, []byte("key21"), maybe.Some([]byte("key30")), db.getMerkleRoot()))

	// low maxLength
	proof, err = db.GetChangeProof(context.Background(), startRoot, endRoot, nil, maybe.Nothing[[]byte](), 5)
	require.NoError(err)
	require.NotNil(proof)

	require.NoError(dbClone.VerifyChangeProof(context.Background(), proof, nil, maybe.Nothing[[]byte](), db.getMerkleRoot()))

	// nil start/end
	proof, err = db.GetChangeProof(context.Background(), startRoot, endRoot, nil, maybe.Nothing[[]byte](), 50)
	require.NoError(err)
	require.NotNil(proof)

	require.NoError(dbClone.VerifyChangeProof(context.Background(), proof, nil, maybe.Nothing[[]byte](), endRoot))
	require.NoError(dbClone.CommitChangeProof(context.Background(), proof))

	newRoot, err := dbClone.GetMerkleRoot(context.Background())
	require.NoError(err)
	require.Equal(endRoot, newRoot)

	proof, err = db.GetChangeProof(context.Background(), startRoot, endRoot, []byte("key20"), maybe.Some([]byte("key30")), 50)
	require.NoError(err)
	require.NotNil(proof)

	require.NoError(dbClone.VerifyChangeProof(context.Background(), proof, []byte("key20"), maybe.Some([]byte("key30")), db.getMerkleRoot()))
}

func Test_ChangeProof_Verify_Bad_Data(t *testing.T) {
	type test struct {
		name        string
		malform     func(proof *ChangeProof)
		expectedErr error
	}

	tests := []test{
		{
			name:        "happyPath",
			malform:     func(proof *ChangeProof) {},
			expectedErr: nil,
		},
		{
			name: "odd length key path with value",
			malform: func(proof *ChangeProof) {
				proof.EndProof[1].ValueOrHash = maybe.Some([]byte{1, 2})
			},
			expectedErr: ErrOddLengthWithValue,
		},
		{
			name: "last proof node has missing value",
			malform: func(proof *ChangeProof) {
				proof.EndProof[len(proof.EndProof)-1].ValueOrHash = maybe.Nothing[[]byte]()
			},
			expectedErr: ErrProofValueDoesntMatch,
		},
		{
			name: "missing key/value",
			malform: func(proof *ChangeProof) {
				proof.KeyChanges = proof.KeyChanges[1:]
			},
			expectedErr: ErrProofValueDoesntMatch,
		},
	}

	for _, tt := range tests {
		t.Run(tt.name, func(t *testing.T) {
			require := require.New(t)

			db, err := getBasicDB()
			require.NoError(err)

			startRoot, err := db.GetMerkleRoot(context.Background())
			require.NoError(err)

			writeBasicBatch(t, db)

			endRoot, err := db.GetMerkleRoot(context.Background())
			require.NoError(err)

			// create a second db that will be synced to the first db
			dbClone, err := getBasicDB()
			require.NoError(err)

			proof, err := db.GetChangeProof(context.Background(), startRoot, endRoot, []byte{2}, maybe.Some([]byte{3, 0}), 50)
			require.NoError(err)
			require.NotNil(proof)

			tt.malform(proof)

			err = dbClone.VerifyChangeProof(context.Background(), proof, []byte{2}, maybe.Some([]byte{3, 0}), db.getMerkleRoot())
			require.ErrorIs(err, tt.expectedErr)
		})
	}
}

func Test_ChangeProof_Syntactic_Verify(t *testing.T) {
	type test struct {
		name        string
		proof       *ChangeProof
		start       []byte
		end         maybe.Maybe[[]byte]
		expectedErr error
	}

	tests := []test{
		{
			name:        "start after end",
			proof:       nil,
			start:       []byte{1},
			end:         maybe.Some([]byte{0}),
			expectedErr: ErrStartAfterEnd,
		},
		{
			name: "no roots in history and non-empty key-values",
			proof: &ChangeProof{
				HadRootsInHistory: false,
				KeyChanges:        []KeyChange{{Key: []byte{1}, Value: maybe.Some([]byte{1})}},
			},
			start:       []byte{0},
			end:         maybe.Nothing[[]byte](), // Also tests start can be after end if end is nothing
			expectedErr: ErrDataInMissingRootProof,
		},
		{
			name: "no roots in history and non-empty deleted keys",
			proof: &ChangeProof{
				HadRootsInHistory: false,
				KeyChanges:        []KeyChange{{Key: []byte{1}}},
			},
			start:       nil,
			end:         maybe.Nothing[[]byte](),
			expectedErr: ErrDataInMissingRootProof,
		},
		{
			name: "no roots in history and non-empty start proof",
			proof: &ChangeProof{
				HadRootsInHistory: false,
				StartProof:        []ProofNode{{}},
			},
			start:       nil,
			end:         maybe.Nothing[[]byte](),
			expectedErr: ErrDataInMissingRootProof,
		},
		{
			name: "no roots in history and non-empty end proof",
			proof: &ChangeProof{
				HadRootsInHistory: false,
				EndProof:          []ProofNode{{}},
			},
			start:       nil,
			end:         maybe.Nothing[[]byte](),
			expectedErr: ErrDataInMissingRootProof,
		},
		{
			name: "no roots in history; empty",
			proof: &ChangeProof{
				HadRootsInHistory: false,
			},
			start:       nil,
			end:         maybe.Nothing[[]byte](),
			expectedErr: nil,
		},
		{
			name: "root in history; empty",
			proof: &ChangeProof{
				HadRootsInHistory: true,
			},
			start:       nil,
			end:         maybe.Nothing[[]byte](),
			expectedErr: ErrNoMerkleProof,
		},
		{
			name: "no end proof",
			proof: &ChangeProof{
				HadRootsInHistory: true,
				StartProof:        []ProofNode{{}},
			},
			start:       nil,
			end:         maybe.Some([]byte{1}),
			expectedErr: ErrNoEndProof,
		},
		{
			name: "no start proof",
			proof: &ChangeProof{
				HadRootsInHistory: true,
				KeyChanges:        []KeyChange{{Key: []byte{1}}},
			},
			start:       []byte{1},
			end:         maybe.Nothing[[]byte](),
			expectedErr: ErrNoStartProof,
		},
		{
			name: "non-increasing key-values",
			proof: &ChangeProof{
				HadRootsInHistory: true,
				KeyChanges: []KeyChange{
					{Key: []byte{1}},
					{Key: []byte{0}},
				},
			},
			start:       nil,
			end:         maybe.Nothing[[]byte](),
			expectedErr: ErrNonIncreasingValues,
		},
		{
			name: "key-value too low",
			proof: &ChangeProof{
				HadRootsInHistory: true,
				StartProof:        []ProofNode{{}},
				KeyChanges: []KeyChange{
					{Key: []byte{0}},
				},
			},
			start:       []byte{1},
			end:         maybe.Nothing[[]byte](),
			expectedErr: ErrStateFromOutsideOfRange,
		},
		{
			name: "key-value too great",
			proof: &ChangeProof{
				HadRootsInHistory: true,
				EndProof:          []ProofNode{{}},
				KeyChanges: []KeyChange{
					{Key: []byte{2}},
				},
			},
			start:       nil,
			end:         maybe.Some([]byte{1}),
			expectedErr: ErrStateFromOutsideOfRange,
		},
		{
			name: "duplicate key",
			proof: &ChangeProof{
				HadRootsInHistory: true,
				KeyChanges: []KeyChange{
					{Key: []byte{1}},
					{Key: []byte{1}},
				},
			},
			start:       nil,
			end:         maybe.Nothing[[]byte](),
			expectedErr: ErrNonIncreasingValues,
		},
		{
			name: "start proof node has wrong prefix",
			proof: &ChangeProof{
				HadRootsInHistory: true,
				StartProof: []ProofNode{
					{KeyPath: newPath([]byte{2}).Serialize()},
					{KeyPath: newPath([]byte{2, 3}).Serialize()},
				},
			},
			start:       []byte{1, 2, 3},
			end:         maybe.Nothing[[]byte](),
			expectedErr: ErrProofNodeNotForKey,
		},
		{
			name: "start proof non-increasing",
			proof: &ChangeProof{
				HadRootsInHistory: true,
				StartProof: []ProofNode{
					{KeyPath: newPath([]byte{1}).Serialize()},
					{KeyPath: newPath([]byte{2, 3}).Serialize()},
				},
			},
			start:       []byte{1, 2, 3},
			end:         maybe.Nothing[[]byte](),
			expectedErr: ErrNonIncreasingProofNodes,
		},
		{
			name: "end proof node has wrong prefix",
			proof: &ChangeProof{
				HadRootsInHistory: true,
				KeyChanges: []KeyChange{
					{Key: []byte{1, 2}, Value: maybe.Some([]byte{0})},
				},
				EndProof: []ProofNode{
					{KeyPath: newPath([]byte{2}).Serialize()},
					{KeyPath: newPath([]byte{2, 3}).Serialize()},
				},
			},
			start:       nil,
			end:         maybe.Nothing[[]byte](),
			expectedErr: ErrProofNodeNotForKey,
		},
		{
			name: "end proof non-increasing",
			proof: &ChangeProof{
				HadRootsInHistory: true,
				KeyChanges: []KeyChange{
					{Key: []byte{1, 2, 3}},
				},
				EndProof: []ProofNode{
					{KeyPath: newPath([]byte{1}).Serialize()},
					{KeyPath: newPath([]byte{2, 3}).Serialize()},
				},
			},
			start:       nil,
			end:         maybe.Nothing[[]byte](),
			expectedErr: ErrNonIncreasingProofNodes,
		},
	}

	for _, tt := range tests {
		t.Run(tt.name, func(t *testing.T) {
			require := require.New(t)

			db, err := getBasicDB()
			require.NoError(err)
			err = db.VerifyChangeProof(context.Background(), tt.proof, tt.start, tt.end, ids.Empty)
			require.ErrorIs(err, tt.expectedErr)
		})
	}
}

func TestVerifyKeyValues(t *testing.T) {
	type test struct {
		name        string
		start       []byte
		end         maybe.Maybe[[]byte]
		kvs         []KeyValue
		expectedErr error
	}

	tests := []test{
		{
			name:        "empty",
			start:       nil,
			end:         maybe.Nothing[[]byte](),
			kvs:         nil,
			expectedErr: nil,
		},
		{
			name:  "1 key",
			start: nil,
			end:   maybe.Nothing[[]byte](),
			kvs: []KeyValue{
				{Key: []byte{0}},
			},
			expectedErr: nil,
		},
		{
			name:  "non-increasing keys",
			start: nil,
			end:   maybe.Nothing[[]byte](),
			kvs: []KeyValue{
				{Key: []byte{0}},
				{Key: []byte{0}},
			},
			expectedErr: ErrNonIncreasingValues,
		},
		{
			name:  "key before start",
			start: []byte{1, 2},
			end:   maybe.Nothing[[]byte](),
			kvs: []KeyValue{
				{Key: []byte{1}},
				{Key: []byte{1, 2}},
			},
			expectedErr: ErrStateFromOutsideOfRange,
		},
		{
			name:  "key after end",
			start: nil,
			end:   maybe.Some([]byte{1, 2}),
			kvs: []KeyValue{
				{Key: []byte{1}},
				{Key: []byte{1, 2}},
				{Key: []byte{1, 2, 3}},
			},
			expectedErr: ErrStateFromOutsideOfRange,
		},
		{
			name:  "happy path",
			start: nil,
			end:   maybe.Some([]byte{1, 2, 3}),
			kvs: []KeyValue{
				{Key: []byte{1}},
				{Key: []byte{1, 2}},
			},
			expectedErr: nil,
		},
	}

	for _, tt := range tests {
		t.Run(tt.name, func(t *testing.T) {
			err := verifyKeyValues(tt.kvs, tt.start, tt.end)
			require.ErrorIs(t, err, tt.expectedErr)
		})
	}
}

func TestVerifyProofPath(t *testing.T) {
	type test struct {
		name        string
		path        []ProofNode
		proofKey    []byte
		expectedErr error
	}

	tests := []test{
		{
			name:        "empty",
			path:        nil,
			proofKey:    nil,
			expectedErr: nil,
		},
		{
			name:        "1 element",
			path:        []ProofNode{{}},
			proofKey:    nil,
			expectedErr: nil,
		},
		{
			name: "non-increasing keys",
			path: []ProofNode{
				{KeyPath: newPath([]byte{1}).Serialize()},
				{KeyPath: newPath([]byte{1, 2}).Serialize()},
				{KeyPath: newPath([]byte{1, 3}).Serialize()},
			},
			proofKey:    []byte{1, 2, 3},
			expectedErr: ErrNonIncreasingProofNodes,
		},
		{
			name: "invalid key",
			path: []ProofNode{
				{KeyPath: newPath([]byte{1}).Serialize()},
				{KeyPath: newPath([]byte{1, 2}).Serialize()},
				{KeyPath: newPath([]byte{1, 2, 4}).Serialize()},
				{KeyPath: newPath([]byte{1, 2, 3}).Serialize()},
			},
			proofKey:    []byte{1, 2, 3},
			expectedErr: ErrProofNodeNotForKey,
		},
		{
			name: "extra node inclusion proof",
			path: []ProofNode{
				{KeyPath: newPath([]byte{1}).Serialize()},
				{KeyPath: newPath([]byte{1, 2}).Serialize()},
				{KeyPath: newPath([]byte{1, 2, 3}).Serialize()},
			},
			proofKey:    []byte{1, 2},
			expectedErr: ErrProofNodeNotForKey,
		},
		{
			name: "extra node exclusion proof",
			path: []ProofNode{
				{KeyPath: newPath([]byte{1}).Serialize()},
				{KeyPath: newPath([]byte{1, 3}).Serialize()},
				{KeyPath: newPath([]byte{1, 3, 4}).Serialize()},
			},
			proofKey:    []byte{1, 2},
			expectedErr: ErrProofNodeNotForKey,
		},
		{
			name: "happy path exclusion proof",
			path: []ProofNode{
				{KeyPath: newPath([]byte{1}).Serialize()},
				{KeyPath: newPath([]byte{1, 2}).Serialize()},
				{KeyPath: newPath([]byte{1, 2, 4}).Serialize()},
			},
			proofKey:    []byte{1, 2, 3},
			expectedErr: nil,
		},
		{
			name: "happy path inclusion proof",
			path: []ProofNode{
				{KeyPath: newPath([]byte{1}).Serialize()},
				{KeyPath: newPath([]byte{1, 2}).Serialize()},
				{KeyPath: newPath([]byte{1, 2, 3}).Serialize()},
			},
			proofKey:    []byte{1, 2, 3},
			expectedErr: nil,
		},
		{
			name: "repeat nodes",
			path: []ProofNode{
				{KeyPath: newPath([]byte{1}).Serialize()},
				{KeyPath: newPath([]byte{1}).Serialize()},
				{KeyPath: newPath([]byte{1, 2}).Serialize()},
				{KeyPath: newPath([]byte{1, 2, 3}).Serialize()},
			},
			proofKey:    []byte{1, 2, 3},
			expectedErr: ErrNonIncreasingProofNodes,
		},
		{
			name: "repeat nodes 2",
			path: []ProofNode{
				{KeyPath: newPath([]byte{1}).Serialize()},
				{KeyPath: newPath([]byte{1, 2}).Serialize()},
				{KeyPath: newPath([]byte{1, 2}).Serialize()},
				{KeyPath: newPath([]byte{1, 2, 3}).Serialize()},
			},
			proofKey:    []byte{1, 2, 3},
			expectedErr: ErrNonIncreasingProofNodes,
		},
		{
			name: "repeat nodes 3",
			path: []ProofNode{
				{KeyPath: newPath([]byte{1}).Serialize()},
				{KeyPath: newPath([]byte{1, 2}).Serialize()},
				{KeyPath: newPath([]byte{1, 2, 3}).Serialize()},
				{KeyPath: newPath([]byte{1, 2, 3}).Serialize()},
			},
			proofKey:    []byte{1, 2, 3},
			expectedErr: ErrProofNodeNotForKey,
		},
		{
			name: "oddLength key with value",
			path: []ProofNode{
				{KeyPath: newPath([]byte{1}).Serialize()},
				{KeyPath: newPath([]byte{1, 2}).Serialize()},
				{KeyPath: SerializedPath{Value: []byte{1, 2, 240}, NibbleLength: 5}, ValueOrHash: maybe.Some([]byte{1})},
			},
			proofKey:    []byte{1, 2, 3},
			expectedErr: ErrOddLengthWithValue,
		},
	}

	for _, tt := range tests {
		t.Run(tt.name, func(t *testing.T) {
			err := verifyProofPath(tt.path, newPath(tt.proofKey))
			require.ErrorIs(t, err, tt.expectedErr)
		})
	}
}

func TestProofNodeUnmarshalProtoInvalidMaybe(t *testing.T) {
	now := time.Now().UnixNano()
	t.Logf("seed: %d", now)
	rand := rand.New(rand.NewSource(now)) // #nosec G404

	node := newRandomProofNode(rand)
	protoNode := node.ToProto()

	// It's invalid to have a value and be nothing.
	protoNode.ValueOrHash = &pb.MaybeBytes{
		Value:     []byte{1, 2, 3},
		IsNothing: true,
	}

	var unmarshaledNode ProofNode
	err := unmarshaledNode.UnmarshalProto(protoNode)
	require.ErrorIs(t, err, ErrInvalidMaybe)
}

func TestProofNodeUnmarshalProtoInvalidChildBytes(t *testing.T) {
	now := time.Now().UnixNano()
	t.Logf("seed: %d", now)
	rand := rand.New(rand.NewSource(now)) // #nosec G404

	node := newRandomProofNode(rand)
	protoNode := node.ToProto()

	protoNode.Children = map[uint32][]byte{
		1: []byte("not 32 bytes"),
	}

	var unmarshaledNode ProofNode
	err := unmarshaledNode.UnmarshalProto(protoNode)
	require.ErrorIs(t, err, hashing.ErrInvalidHashLen)
}

func TestProofNodeUnmarshalProtoInvalidChildIndex(t *testing.T) {
	now := time.Now().UnixNano()
	t.Logf("seed: %d", now)
	rand := rand.New(rand.NewSource(now)) // #nosec G404

	node := newRandomProofNode(rand)
	protoNode := node.ToProto()

	childID := ids.GenerateTestID()
	protoNode.Children[NodeBranchFactor] = childID[:]

	var unmarshaledNode ProofNode
	err := unmarshaledNode.UnmarshalProto(protoNode)
	require.ErrorIs(t, err, ErrInvalidChildIndex)
}

func TestProofNodeUnmarshalProtoMissingFields(t *testing.T) {
	now := time.Now().UnixNano()
	t.Logf("seed: %d", now)
	rand := rand.New(rand.NewSource(now)) // #nosec G404

	type test struct {
		name        string
		nodeFunc    func() *pb.ProofNode
		expectedErr error
	}

	tests := []test{
		{
			name: "nil node",
			nodeFunc: func() *pb.ProofNode {
				return nil
			},
			expectedErr: ErrNilProofNode,
		},
		{
			name: "nil ValueOrHash",
			nodeFunc: func() *pb.ProofNode {
				node := newRandomProofNode(rand)
				protoNode := node.ToProto()
				protoNode.ValueOrHash = nil
				return protoNode
			},
			expectedErr: ErrNilValueOrHash,
		},
		{
			name: "nil key",
			nodeFunc: func() *pb.ProofNode {
				node := newRandomProofNode(rand)
				protoNode := node.ToProto()
				protoNode.Key = nil
				return protoNode
			},
			expectedErr: ErrNilSerializedPath,
		},
	}

	for _, tt := range tests {
		t.Run(tt.name, func(t *testing.T) {
			var node ProofNode
			err := node.UnmarshalProto(tt.nodeFunc())
			require.ErrorIs(t, err, tt.expectedErr)
		})
	}
}

func TestProofNodeProtoMarshalUnmarshal(t *testing.T) {
	require := require.New(t)
	now := time.Now().UnixNano()
	t.Logf("seed: %d", now)
	rand := rand.New(rand.NewSource(now)) // #nosec G404

	for i := 0; i < 1_000; i++ {
		node := newRandomProofNode(rand)

		// Marshal and unmarshal it.
		// Assert the unmarshaled one is the same as the original.
		protoNode := node.ToProto()
		var unmarshaledNode ProofNode
		require.NoError(unmarshaledNode.UnmarshalProto(protoNode))
		require.Equal(node, unmarshaledNode)

		// Marshaling again should yield same result.
		protoUnmarshaledNode := unmarshaledNode.ToProto()
		require.Equal(protoNode, protoUnmarshaledNode)
	}
}

func TestRangeProofProtoMarshalUnmarshal(t *testing.T) {
	require := require.New(t)
	now := time.Now().UnixNano()
	t.Logf("seed: %d", now)
	rand := rand.New(rand.NewSource(now)) // #nosec G404

	for i := 0; i < 500; i++ {
		// Make a random range proof.
		startProofLen := rand.Intn(32)
		startProof := make([]ProofNode, startProofLen)
		for i := 0; i < startProofLen; i++ {
			startProof[i] = newRandomProofNode(rand)
		}

		endProofLen := rand.Intn(32)
		endProof := make([]ProofNode, endProofLen)
		for i := 0; i < endProofLen; i++ {
			endProof[i] = newRandomProofNode(rand)
		}

		numKeyValues := rand.Intn(128)
		keyValues := make([]KeyValue, numKeyValues)
		for i := 0; i < numKeyValues; i++ {
			keyLen := rand.Intn(32)
			key := make([]byte, keyLen)
			_, _ = rand.Read(key)

			valueLen := rand.Intn(32)
			value := make([]byte, valueLen)
			_, _ = rand.Read(value)

			keyValues[i] = KeyValue{
				Key:   key,
				Value: value,
			}
		}

		proof := RangeProof{
			StartProof: startProof,
			EndProof:   endProof,
			KeyValues:  keyValues,
		}

		// Marshal and unmarshal it.
		// Assert the unmarshaled one is the same as the original.
		var unmarshaledProof RangeProof
		protoProof := proof.ToProto()
		require.NoError(unmarshaledProof.UnmarshalProto(protoProof))
		require.Equal(proof, unmarshaledProof)

		// Marshaling again should yield same result.
		protoUnmarshaledProof := unmarshaledProof.ToProto()
		require.Equal(protoProof, protoUnmarshaledProof)
	}
}

func TestChangeProofProtoMarshalUnmarshal(t *testing.T) {
	require := require.New(t)
	now := time.Now().UnixNano()
	t.Logf("seed: %d", now)
	rand := rand.New(rand.NewSource(now)) // #nosec G404

	for i := 0; i < 500; i++ {
		// Make a random change proof.
		startProofLen := rand.Intn(32)
		startProof := make([]ProofNode, startProofLen)
		for i := 0; i < startProofLen; i++ {
			startProof[i] = newRandomProofNode(rand)
		}

		endProofLen := rand.Intn(32)
		endProof := make([]ProofNode, endProofLen)
		for i := 0; i < endProofLen; i++ {
			endProof[i] = newRandomProofNode(rand)
		}

		numKeyChanges := rand.Intn(128)
		keyChanges := make([]KeyChange, numKeyChanges)
		for i := 0; i < numKeyChanges; i++ {
			keyLen := rand.Intn(32)
			key := make([]byte, keyLen)
			_, _ = rand.Read(key)

			value := maybe.Nothing[[]byte]()
			hasValue := rand.Intn(2) == 0
			if hasValue {
				valueLen := rand.Intn(32)
				valueBytes := make([]byte, valueLen)
				_, _ = rand.Read(valueBytes)
				value = maybe.Some(valueBytes)
			}

			keyChanges[i] = KeyChange{
				Key:   key,
				Value: value,
			}
		}

		proof := ChangeProof{
			StartProof: startProof,
			EndProof:   endProof,
			KeyChanges: keyChanges,
		}

		// Marshal and unmarshal it.
		// Assert the unmarshaled one is the same as the original.
		var unmarshaledProof ChangeProof
		protoProof := proof.ToProto()
		require.NoError(unmarshaledProof.UnmarshalProto(protoProof))
		require.Equal(proof, unmarshaledProof)

		// Marshaling again should yield same result.
		protoUnmarshaledProof := unmarshaledProof.ToProto()
		require.Equal(protoProof, protoUnmarshaledProof)
	}
}

func TestChangeProofUnmarshalProtoNil(t *testing.T) {
	var proof ChangeProof
	err := proof.UnmarshalProto(nil)
	require.ErrorIs(t, err, ErrNilChangeProof)
}

func TestChangeProofUnmarshalProtoNilValue(t *testing.T) {
	now := time.Now().UnixNano()
	t.Logf("seed: %d", now)
	rand := rand.New(rand.NewSource(now)) // #nosec G404

	// Make a random change proof.
	startProofLen := rand.Intn(32)
	startProof := make([]ProofNode, startProofLen)
	for i := 0; i < startProofLen; i++ {
		startProof[i] = newRandomProofNode(rand)
	}

	endProofLen := rand.Intn(32)
	endProof := make([]ProofNode, endProofLen)
	for i := 0; i < endProofLen; i++ {
		endProof[i] = newRandomProofNode(rand)
	}

	numKeyChanges := rand.Intn(128) + 1
	keyChanges := make([]KeyChange, numKeyChanges)
	for i := 0; i < numKeyChanges; i++ {
		keyLen := rand.Intn(32)
		key := make([]byte, keyLen)
		_, _ = rand.Read(key)

		value := maybe.Nothing[[]byte]()
		hasValue := rand.Intn(2) == 0
		if hasValue {
			valueLen := rand.Intn(32)
			valueBytes := make([]byte, valueLen)
			_, _ = rand.Read(valueBytes)
			value = maybe.Some(valueBytes)
		}

		keyChanges[i] = KeyChange{
			Key:   key,
			Value: value,
		}
	}

	proof := ChangeProof{
		StartProof: startProof,
		EndProof:   endProof,
		KeyChanges: keyChanges,
	}
	protoProof := proof.ToProto()
	// Make a value nil
	protoProof.KeyChanges[0].Value = nil

	var unmarshaledProof ChangeProof
	err := unmarshaledProof.UnmarshalProto(protoProof)
	require.ErrorIs(t, err, ErrNilMaybeBytes)
}

func TestChangeProofUnmarshalProtoInvalidMaybe(t *testing.T) {
	protoProof := &pb.ChangeProof{
		KeyChanges: []*pb.KeyChange{
			{
				Key: []byte{1},
				Value: &pb.MaybeBytes{
					Value:     []byte{1},
					IsNothing: true,
				},
			},
		},
	}

	var proof ChangeProof
	err := proof.UnmarshalProto(protoProof)
	require.ErrorIs(t, err, ErrInvalidMaybe)
}

func TestProofProtoMarshalUnmarshal(t *testing.T) {
	require := require.New(t)
	now := time.Now().UnixNano()
	t.Logf("seed: %d", now)
	rand := rand.New(rand.NewSource(now)) // #nosec G404

	for i := 0; i < 500; i++ {
		// Make a random proof.
		proofLen := rand.Intn(32)
		proofPath := make([]ProofNode, proofLen)
		for i := 0; i < proofLen; i++ {
			proofPath[i] = newRandomProofNode(rand)
		}

		keyLen := rand.Intn(32)
		key := make([]byte, keyLen)
		_, _ = rand.Read(key)

		hasValue := rand.Intn(2) == 1
		value := maybe.Nothing[[]byte]()
		if hasValue {
			valueLen := rand.Intn(32)
			valueBytes := make([]byte, valueLen)
			_, _ = rand.Read(valueBytes)
			value = maybe.Some(valueBytes)
		}

		proof := Proof{
			Key:   key,
			Value: value,
			Path:  proofPath,
		}

		// Marshal and unmarshal it.
		// Assert the unmarshaled one is the same as the original.
		var unmarshaledProof Proof
		protoProof := proof.ToProto()
		require.NoError(unmarshaledProof.UnmarshalProto(protoProof))
		require.Equal(proof, unmarshaledProof)

		// Marshaling again should yield same result.
		protoUnmarshaledProof := unmarshaledProof.ToProto()
		require.Equal(protoProof, protoUnmarshaledProof)
	}
}

func TestProofProtoUnmarshal(t *testing.T) {
	type test struct {
		name        string
		proof       *pb.Proof
		expectedErr error
	}

	tests := []test{
		{
			name:        "nil",
			proof:       nil,
			expectedErr: ErrNilProof,
		},
		{
			name:        "nil value",
			proof:       &pb.Proof{},
			expectedErr: ErrNilValue,
		},
		{
			name: "invalid maybe",
			proof: &pb.Proof{
				Value: &pb.MaybeBytes{
					Value:     []byte{1},
					IsNothing: true,
				},
			},
			expectedErr: ErrInvalidMaybe,
		},
	}

	for _, tt := range tests {
		t.Run(tt.name, func(t *testing.T) {
			var proof Proof
			err := proof.UnmarshalProto(tt.proof)
			require.ErrorIs(t, err, tt.expectedErr)
		})
	}
}

func FuzzRangeProofInvariants(f *testing.F) {
	now := time.Now().UnixNano()
	f.Logf("seed: %d", now)
	rand := rand.New(rand.NewSource(now)) // #nosec G404

	var (
		numKeyValues  = 2048
		deletePortion = 0.25
	)

	db, err := getBasicDB()
	require.NoError(f, err)

	// Insert a bunch of random key values.
	insertRandomKeyValues(
		require.New(f),
		rand,
		[]database.Database{db},
		numKeyValues,
		deletePortion,
	)

	f.Fuzz(func(
		t *testing.T,
<<<<<<< HEAD
		startBytes []byte,
=======
		start []byte,
>>>>>>> 9d7d1b0b
		endBytes []byte,
		maxProofLen uint,
	) {
		require := require.New(t)

		// Make sure proof bounds are valid
<<<<<<< HEAD
		if len(endBytes) != 0 && bytes.Compare(startBytes, endBytes) > 0 {
=======
		if len(endBytes) != 0 && bytes.Compare(start, endBytes) > 0 {
>>>>>>> 9d7d1b0b
			return
		}
		end := maybe.Nothing[[]byte]()
		if len(endBytes) > 0 {
			end = maybe.Some(endBytes)
		}
		// Make sure proof length is valid
		if maxProofLen == 0 {
			return
		}

		end := Nothing[[]byte]()
		if len(endBytes) != 0 {
			end = Some(endBytes)
		}

		rangeProof, err := db.GetRangeProof(
			context.Background(),
			startBytes,
			endBytes,
			int(maxProofLen),
		)
		require.NoError(err)

		rootID, err := db.GetMerkleRoot(context.Background())
		require.NoError(err)

		require.NoError(rangeProof.Verify(
			context.Background(),
			startBytes,
			end,
			rootID,
		))

		// Make sure the start proof doesn't contain any nodes
		// that are in the end proof.
		endProofKeys := set.Set[path]{}
		for _, node := range rangeProof.EndProof {
			path := node.KeyPath.deserialize()
			endProofKeys.Add(path)
		}

		for _, node := range rangeProof.StartProof {
			path := node.KeyPath.deserialize()
			require.NotContains(endProofKeys, path)
		}

		// Make sure the EndProof invariant is maintained
		switch {
<<<<<<< HEAD
		case len(endBytes) == 0:
=======
		case end.IsNothing():
>>>>>>> 9d7d1b0b
			if len(rangeProof.KeyValues) == 0 {
				if len(rangeProof.StartProof) == 0 {
					require.Len(rangeProof.EndProof, 1) // Just the root
					require.Empty(rangeProof.EndProof[0].KeyPath)
				} else {
					require.Empty(rangeProof.EndProof)
				}
			}
		case len(rangeProof.KeyValues) == 0:
			require.NotEmpty(rangeProof.EndProof)

			// EndProof should be a proof for upper range bound.
<<<<<<< HEAD
			value := Nothing[[]byte]()
=======
			value := maybe.Nothing[[]byte]()
>>>>>>> 9d7d1b0b
			upperRangeBoundVal, err := db.Get(endBytes)
			if err != nil {
				require.ErrorIs(err, database.ErrNotFound)
			} else {
				value = maybe.Some(upperRangeBoundVal)
			}

			proof := Proof{
				Path:  rangeProof.EndProof,
				Key:   endBytes,
				Value: value,
			}

			rootID, err := db.GetMerkleRoot(context.Background())
			require.NoError(err)

			require.NoError(proof.Verify(context.Background(), rootID))
		default:
			require.NotEmpty(rangeProof.EndProof)

			greatestKV := rangeProof.KeyValues[len(rangeProof.KeyValues)-1]
			// EndProof should be a proof for largest key-value.
			proof := Proof{
				Path:  rangeProof.EndProof,
				Key:   greatestKV.Key,
				Value: maybe.Some(greatestKV.Value),
			}

			rootID, err := db.GetMerkleRoot(context.Background())
			require.NoError(err)

			require.NoError(proof.Verify(context.Background(), rootID))
		}
	})
}

func FuzzProof(f *testing.F) {
	now := time.Now().UnixNano()
	f.Logf("seed: %d", now)
	rand := rand.New(rand.NewSource(now)) // #nosec G404

	var (
		numKeyValues  = 2048
		deletePortion = 0.25
	)

	db, err := getBasicDB()
	require.NoError(f, err)

	// Insert a bunch of random key values.
	insertRandomKeyValues(
		require.New(f),
		rand,
		[]database.Database{db},
		numKeyValues,
		deletePortion,
	)

	f.Fuzz(func(
		t *testing.T,
		key []byte,
	) {
		require := require.New(t)

		proof, err := db.GetProof(
			context.Background(),
			key,
		)
		require.NoError(err)

		rootID, err := db.GetMerkleRoot(context.Background())
		require.NoError(err)

		require.NoError(proof.Verify(context.Background(), rootID))

		// Insert a new key-value pair
		newKey := make([]byte, 32)
		_, _ = rand.Read(newKey) // #nosec G404
		newValue := make([]byte, 32)
		_, _ = rand.Read(newValue) // #nosec G404
		require.NoError(db.Put(newKey, newValue))

		// Delete a key-value pair so database doesn't grow unbounded
		iter := db.NewIterator()
		deleteKey := iter.Key()
		iter.Release()

		require.NoError(db.Delete(deleteKey))
	})
}<|MERGE_RESOLUTION|>--- conflicted
+++ resolved
@@ -1691,42 +1691,30 @@
 
 	f.Fuzz(func(
 		t *testing.T,
-<<<<<<< HEAD
 		startBytes []byte,
-=======
-		start []byte,
->>>>>>> 9d7d1b0b
 		endBytes []byte,
 		maxProofLen uint,
 	) {
 		require := require.New(t)
 
 		// Make sure proof bounds are valid
-<<<<<<< HEAD
 		if len(endBytes) != 0 && bytes.Compare(startBytes, endBytes) > 0 {
-=======
-		if len(endBytes) != 0 && bytes.Compare(start, endBytes) > 0 {
->>>>>>> 9d7d1b0b
 			return
-		}
-		end := maybe.Nothing[[]byte]()
-		if len(endBytes) > 0 {
-			end = maybe.Some(endBytes)
 		}
 		// Make sure proof length is valid
 		if maxProofLen == 0 {
 			return
 		}
 
-		end := Nothing[[]byte]()
+		end := maybe.Nothing[[]byte]()
 		if len(endBytes) != 0 {
-			end = Some(endBytes)
+			end = maybe.Some(endBytes)
 		}
 
 		rangeProof, err := db.GetRangeProof(
 			context.Background(),
 			startBytes,
-			endBytes,
+			end,
 			int(maxProofLen),
 		)
 		require.NoError(err)
@@ -1756,11 +1744,7 @@
 
 		// Make sure the EndProof invariant is maintained
 		switch {
-<<<<<<< HEAD
-		case len(endBytes) == 0:
-=======
 		case end.IsNothing():
->>>>>>> 9d7d1b0b
 			if len(rangeProof.KeyValues) == 0 {
 				if len(rangeProof.StartProof) == 0 {
 					require.Len(rangeProof.EndProof, 1) // Just the root
@@ -1773,11 +1757,7 @@
 			require.NotEmpty(rangeProof.EndProof)
 
 			// EndProof should be a proof for upper range bound.
-<<<<<<< HEAD
-			value := Nothing[[]byte]()
-=======
 			value := maybe.Nothing[[]byte]()
->>>>>>> 9d7d1b0b
 			upperRangeBoundVal, err := db.Get(endBytes)
 			if err != nil {
 				require.ErrorIs(err, database.ErrNotFound)
