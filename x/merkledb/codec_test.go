--- conflicted
+++ resolved
@@ -15,53 +15,6 @@
 	"github.com/ava-labs/avalanchego/utils/maybe"
 )
 
-// TODO add more codec tests
-
-<<<<<<< HEAD
-=======
-func newRandomProofNode(r *rand.Rand) ProofNode {
-	key := make([]byte, r.Intn(32)) // #nosec G404
-	_, _ = r.Read(key)              // #nosec G404
-	serializedKey := newPath(key).Serialize()
-
-	val := make([]byte, r.Intn(64)) // #nosec G404
-	_, _ = r.Read(val)              // #nosec G404
-
-	children := map[byte]ids.ID{}
-	for j := 0; j < NodeBranchFactor; j++ {
-		if r.Float64() < 0.5 {
-			var childID ids.ID
-			_, _ = r.Read(childID[:]) // #nosec G404
-			children[byte(j)] = childID
-		}
-	}
-
-	hasValue := rand.Intn(2) == 1 // #nosec G404
-	var valueOrHash maybe.Maybe[[]byte]
-	if hasValue {
-		// use the hash instead when length is greater than the hash length
-		if len(val) >= HashLength {
-			val = hashing.ComputeHash256(val)
-		} else if len(val) == 0 {
-			// We do this because when we encode a value of []byte{} we will later
-			// decode it as nil.
-			// Doing this prevents inconsistency when comparing the encoded and
-			// decoded values.
-			// Calling nilEmptySlices doesn't set this because it is a private
-			// variable on the struct
-			val = nil
-		}
-		valueOrHash = maybe.Some(val)
-	}
-
-	return ProofNode{
-		KeyPath:     serializedKey,
-		ValueOrHash: valueOrHash,
-		Children:    children,
-	}
-}
-
->>>>>>> acc9e09f
 func FuzzCodecBool(f *testing.F) {
 	f.Fuzz(
 		func(
