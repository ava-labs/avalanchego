// Copyright (C) 2019-2023, Ava Labs, Inc. All rights reserved.
// See the file LICENSE for licensing terms.

package merkledb

import (
	"sync"

	"github.com/ava-labs/avalanchego/database"
	"github.com/ava-labs/avalanchego/utils"
)

const (
	valueNodePrefixLen = 1
)

var valueNodePrefixBytes = []byte{0}

type valueNodeDB struct {
	// Holds unused []byte
	bufferPool sync.Pool

	// The underlying storage
	baseDB database.Database

	// If a value is nil, the corresponding key isn't in the trie.
	// A non-nil error returned from Put is considered fatal.
	nodeCache onEvictCache[path, *node]
	metrics   merkleMetrics

	closed utils.Atomic[bool]
}

func newValueNodeDB(db database.Database, metrics merkleMetrics, size int) *valueNodeDB {
<<<<<<< HEAD
	result := &valueNodeDB{
		metrics: metrics,
		baseDB:  db,
=======
	return &valueNodeDB{
		metrics:      metrics,
		underlyingDB: db,
>>>>>>> a2106448
		bufferPool: sync.Pool{
			New: func() interface{} {
				return make([]byte, 0, DefaultBufferLength)
			},
		},
		nodeCache: newOnEvictCache[path](size, func(path, *node) error {
			return nil
		}),
	}
}

func (db *valueNodeDB) newIteratorWithStartAndPrefix(start, prefix []byte) database.Iterator {
	prefixedStart := db.prefixedKey(start)
	prefixedPrefix := db.prefixedKey(prefix)
	i := &iterator{
		db:       db,
		nodeIter: db.baseDB.NewIteratorWithStartAndPrefix(prefixedStart, prefixedPrefix),
	}
	db.bufferPool.Put(prefixedStart)
	db.bufferPool.Put(prefixedPrefix)
	return i
}

func (db *valueNodeDB) Close() {
	db.closed.Set(true)
}

func (db *valueNodeDB) NewBatch() *valueNodeBatch {
	return &valueNodeBatch{
		db:  db,
		ops: make(map[path]*node, DefaultBufferLength),
	}
}

func (db *valueNodeDB) prefixedKey(key []byte) []byte {
	prefixedKey := db.bufferPool.Get().([]byte)
	keyLen := valueNodePrefixLen + len(key)
	if cap(prefixedKey) >= keyLen {
		// The [] byte we got from the pool is big enough to hold the prefixed key
		prefixedKey = prefixedKey[:keyLen]
	} else {
		// The []byte from the pool wasn't big enough.
		// Put it back and allocate a new, bigger one
		db.bufferPool.Put(prefixedKey)
		prefixedKey = make([]byte, keyLen)
	}
	copy(prefixedKey, valueNodePrefixBytes)
	copy(prefixedKey[valueNodePrefixLen:], key)
	return prefixedKey
}

func (db *valueNodeDB) Get(key path) (*node, error) {
	if cachedValue, isCached := db.nodeCache.Get(key); isCached {
		db.metrics.DBValueNodeCacheHit()
		if cachedValue == nil {
			return nil, database.ErrNotFound
		}
		return cachedValue, nil
	}
	db.metrics.DBIntermediateNodeCacheMiss()

	prefixedKey := db.prefixedKey(key.Serialize().Value)
	db.metrics.IOKeyRead()
	val, err := db.baseDB.Get(prefixedKey)
	if err != nil {
		return nil, err
	}
	db.bufferPool.Put(prefixedKey)

	return parseNode(key, val)
}

// Batch of database operations
type valueNodeBatch struct {
	db  *valueNodeDB
	ops map[path]*node
}

func (b *valueNodeBatch) Put(key path, value *node) {
	b.ops[key] = value
}

func (b *valueNodeBatch) Delete(key path) {
	b.ops[key] = nil
}

// Write flushes any accumulated data to the underlying database.
func (b *valueNodeBatch) Write() error {
	dbBatch := b.db.baseDB.NewBatch()
	for key, n := range b.ops {
		b.db.metrics.IOKeyWrite()
		// err cant happen since OnEviction is a noop
		_ = b.db.nodeCache.Put(key, n)
		prefixedKey := b.db.prefixedKey(key.Serialize().Value)
		if n == nil {
			if err := dbBatch.Delete(prefixedKey); err != nil {
				return err
			}
		} else if err := dbBatch.Put(prefixedKey, n.marshal()); err != nil {
			return err
		}

		b.db.bufferPool.Put(prefixedKey)
	}

	return dbBatch.Write()
}

var _ database.Iterator = (*iterator)(nil)

type iterator struct {
	db       *valueNodeDB
	nodeIter database.Iterator
	current  *node
	err      error
}

func (i *iterator) Error() error {
	if i.err != nil {
		return i.err
	}
	if i.db.closed.Get() {
		return database.ErrClosed
	}
	return i.nodeIter.Error()
}

func (i *iterator) Key() []byte {
	if i.current == nil {
		return nil
	}
	return i.current.key.Serialize().Value
}

func (i *iterator) Value() []byte {
	if i.current == nil {
		return nil
	}
	return i.current.value.Value()
}

func (i *iterator) Next() bool {
	i.current = nil
	if i.Error() != nil || i.db.closed.Get() {
		return false
	}
	if i.nodeIter.Next() {
		i.db.metrics.IOKeyRead()
		key := i.nodeIter.Key()
		key = key[valueNodePrefixLen:]
		n, err := parseNode(newPath(key), i.nodeIter.Value())
		if err != nil {
			i.err = err
			return false
		}

		i.current = n
		return true
	}
	return false
}

func (i *iterator) Release() {
	i.nodeIter.Release()
}<|MERGE_RESOLUTION|>--- conflicted
+++ resolved
@@ -32,15 +32,9 @@
 }
 
 func newValueNodeDB(db database.Database, metrics merkleMetrics, size int) *valueNodeDB {
-<<<<<<< HEAD
-	result := &valueNodeDB{
+	return &valueNodeDB{
 		metrics: metrics,
 		baseDB:  db,
-=======
-	return &valueNodeDB{
-		metrics:      metrics,
-		underlyingDB: db,
->>>>>>> a2106448
 		bufferPool: sync.Pool{
 			New: func() interface{} {
 				return make([]byte, 0, DefaultBufferLength)
