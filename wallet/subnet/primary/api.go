// Copyright (C) 2019-2024, Ava Labs, Inc. All rights reserved.
// See the file LICENSE for licensing terms.

package primary

import (
	"context"
	"fmt"

	"github.com/ava-labs/coreth/ethclient"
	"github.com/ava-labs/coreth/plugin/evm"

	"github.com/ava-labs/avalanchego/api/info"
	"github.com/ava-labs/avalanchego/codec"
	"github.com/ava-labs/avalanchego/ids"
	"github.com/ava-labs/avalanchego/utils/constants"
	"github.com/ava-labs/avalanchego/utils/rpc"
	"github.com/ava-labs/avalanchego/utils/set"
	"github.com/ava-labs/avalanchego/vms/avm"
	"github.com/ava-labs/avalanchego/vms/components/avax"
	"github.com/ava-labs/avalanchego/vms/platformvm"
	"github.com/ava-labs/avalanchego/vms/platformvm/txs"
	"github.com/ava-labs/avalanchego/wallet/chain/c"
<<<<<<< HEAD
	"github.com/ava-labs/avalanchego/wallet/chain/p/builder"
=======
>>>>>>> 88514704
	"github.com/ava-labs/avalanchego/wallet/chain/x"

	pbuilder "github.com/ava-labs/avalanchego/wallet/chain/p/builder"
	xbuilder "github.com/ava-labs/avalanchego/wallet/chain/x/builder"
	walletcommon "github.com/ava-labs/avalanchego/wallet/subnet/primary/common"
	ethcommon "github.com/ethereum/go-ethereum/common"
)

const (
	MainnetAPIURI = "https://api.avax.network"
	FujiAPIURI    = "https://api.avax-test.network"
	LocalAPIURI   = "http://localhost:9650"

	fetchLimit = 1024
)

// TODO: Refactor UTXOClient definition to allow the client implementations to
// perform their own assertions.
var (
	_ UTXOClient = platformvm.Client(nil)
	_ UTXOClient = avm.Client(nil)
)

type UTXOClient interface {
	GetAtomicUTXOs(
		ctx context.Context,
		addrs []ids.ShortID,
		sourceChain string,
		limit uint32,
		startAddress ids.ShortID,
		startUTXOID ids.ID,
		options ...rpc.Option,
	) ([][]byte, ids.ShortID, ids.ID, error)
}

type AVAXState struct {
	PClient platformvm.Client
<<<<<<< HEAD
	PCTX    *builder.Context
=======
	PCTX    *pbuilder.Context
>>>>>>> 88514704
	XClient avm.Client
	XCTX    *xbuilder.Context
	CClient evm.Client
	CCTX    c.Context
	UTXOs   walletcommon.UTXOs
}

func FetchState(
	ctx context.Context,
	uri string,
	addrs set.Set[ids.ShortID],
) (
	*AVAXState,
	error,
) {
	infoClient := info.NewClient(uri)
	pClient := platformvm.NewClient(uri)
	xClient := avm.NewClient(uri, "X")
	cClient := evm.NewCChainClient(uri)

<<<<<<< HEAD
	pCTX, err := builder.NewContextFromClients(ctx, infoClient, xClient)
=======
	pCTX, err := pbuilder.NewContextFromClients(ctx, infoClient, xClient)
>>>>>>> 88514704
	if err != nil {
		return nil, err
	}

	xCTX, err := x.NewContextFromClients(ctx, infoClient, xClient)
	if err != nil {
		return nil, err
	}

	cCTX, err := c.NewContextFromClients(ctx, infoClient, xClient)
	if err != nil {
		return nil, err
	}

	utxos := walletcommon.NewUTXOs()
	addrList := addrs.List()
	chains := []struct {
		id     ids.ID
		client UTXOClient
		codec  codec.Manager
	}{
		{
			id:     constants.PlatformChainID,
			client: pClient,
			codec:  txs.Codec,
		},
		{
			id:     xCTX.BlockchainID,
			client: xClient,
			codec:  xbuilder.Parser.Codec(),
		},
		{
			id:     cCTX.BlockchainID(),
			client: cClient,
			codec:  evm.Codec,
		},
	}
	for _, destinationChain := range chains {
		for _, sourceChain := range chains {
			err = AddAllUTXOs(
				ctx,
				utxos,
				destinationChain.client,
				destinationChain.codec,
				sourceChain.id,
				destinationChain.id,
				addrList,
			)
			if err != nil {
				return nil, err
			}
		}
	}
	return &AVAXState{
		PClient: pClient,
		PCTX:    pCTX,
		XClient: xClient,
		XCTX:    xCTX,
		CClient: cClient,
		CCTX:    cCTX,
		UTXOs:   utxos,
	}, nil
}

type EthState struct {
	Client   ethclient.Client
	Accounts map[ethcommon.Address]*c.Account
}

func FetchEthState(
	ctx context.Context,
	uri string,
	addrs set.Set[ethcommon.Address],
) (*EthState, error) {
	path := fmt.Sprintf(
		"%s/ext/%s/C/rpc",
		uri,
		constants.ChainAliasPrefix,
	)
	client, err := ethclient.Dial(path)
	if err != nil {
		return nil, err
	}

	accounts := make(map[ethcommon.Address]*c.Account, addrs.Len())
	for addr := range addrs {
		balance, err := client.BalanceAt(ctx, addr, nil)
		if err != nil {
			return nil, err
		}
		nonce, err := client.NonceAt(ctx, addr, nil)
		if err != nil {
			return nil, err
		}
		accounts[addr] = &c.Account{
			Balance: balance,
			Nonce:   nonce,
		}
	}
	return &EthState{
		Client:   client,
		Accounts: accounts,
	}, nil
}

// AddAllUTXOs fetches all the UTXOs referenced by [addresses] that were sent
// from [sourceChainID] to [destinationChainID] from the [client]. It then uses
// [codec] to parse the returned UTXOs and it adds them into [utxos]. If [ctx]
// expires, then the returned error will be immediately reported.
func AddAllUTXOs(
	ctx context.Context,
	utxos walletcommon.UTXOs,
	client UTXOClient,
	codec codec.Manager,
	sourceChainID ids.ID,
	destinationChainID ids.ID,
	addrs []ids.ShortID,
) error {
	var (
		sourceChainIDStr = sourceChainID.String()
		startAddr        ids.ShortID
		startUTXO        ids.ID
	)
	for {
		utxosBytes, endAddr, endUTXO, err := client.GetAtomicUTXOs(
			ctx,
			addrs,
			sourceChainIDStr,
			fetchLimit,
			startAddr,
			startUTXO,
		)
		if err != nil {
			return err
		}

		for _, utxoBytes := range utxosBytes {
			var utxo avax.UTXO
			_, err := codec.Unmarshal(utxoBytes, &utxo)
			if err != nil {
				return err
			}

			if err := utxos.AddUTXO(ctx, sourceChainID, destinationChainID, &utxo); err != nil {
				return err
			}
		}

		if len(utxosBytes) < fetchLimit {
			break
		}

		// Update the vars to query the next page of UTXOs.
		startAddr = endAddr
		startUTXO = endUTXO
	}
	return nil
}<|MERGE_RESOLUTION|>--- conflicted
+++ resolved
@@ -21,10 +21,6 @@
 	"github.com/ava-labs/avalanchego/vms/platformvm"
 	"github.com/ava-labs/avalanchego/vms/platformvm/txs"
 	"github.com/ava-labs/avalanchego/wallet/chain/c"
-<<<<<<< HEAD
-	"github.com/ava-labs/avalanchego/wallet/chain/p/builder"
-=======
->>>>>>> 88514704
 	"github.com/ava-labs/avalanchego/wallet/chain/x"
 
 	pbuilder "github.com/ava-labs/avalanchego/wallet/chain/p/builder"
@@ -62,11 +58,7 @@
 
 type AVAXState struct {
 	PClient platformvm.Client
-<<<<<<< HEAD
-	PCTX    *builder.Context
-=======
 	PCTX    *pbuilder.Context
->>>>>>> 88514704
 	XClient avm.Client
 	XCTX    *xbuilder.Context
 	CClient evm.Client
@@ -87,11 +79,7 @@
 	xClient := avm.NewClient(uri, "X")
 	cClient := evm.NewCChainClient(uri)
 
-<<<<<<< HEAD
-	pCTX, err := builder.NewContextFromClients(ctx, infoClient, xClient)
-=======
 	pCTX, err := pbuilder.NewContextFromClients(ctx, infoClient, xClient)
->>>>>>> 88514704
 	if err != nil {
 		return nil, err
 	}
