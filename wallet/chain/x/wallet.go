// Copyright (C) 2019-2024, Ava Labs, Inc. All rights reserved.
// See the file LICENSE for licensing terms.

package x

import (
	"errors"

	"github.com/ava-labs/avalanchego/ids"
	"github.com/ava-labs/avalanchego/snow/choices"
	"github.com/ava-labs/avalanchego/utils/timer/mockable"
	"github.com/ava-labs/avalanchego/version"
	"github.com/ava-labs/avalanchego/vms/avm"
	"github.com/ava-labs/avalanchego/vms/avm/config"
	"github.com/ava-labs/avalanchego/vms/avm/txs"
	"github.com/ava-labs/avalanchego/vms/avm/txs/fees"
	"github.com/ava-labs/avalanchego/vms/components/avax"
	"github.com/ava-labs/avalanchego/vms/components/verify"
	"github.com/ava-labs/avalanchego/vms/secp256k1fx"
	"github.com/ava-labs/avalanchego/wallet/chain/x/backends"
	"github.com/ava-labs/avalanchego/wallet/subnet/primary/common"

	commonfees "github.com/ava-labs/avalanchego/vms/components/fees"
)

var (
	errNotAccepted = errors.New("not accepted")

	_ Wallet = (*wallet)(nil)
)

type Wallet interface {
	backends.Context

	// Builder returns the builder that will be used to create the transactions.
	Builder() backends.Builder

	// Signer returns the signer that will be used to sign the transactions.
	Signer() backends.Signer

	// IssueBaseTx creates, signs, and issues a new simple value transfer.
	//
	// - [outputs] specifies all the recipients and amounts that should be sent
	//   from this transaction.
	IssueBaseTx(
		outputs []*avax.TransferableOutput,
		options ...common.Option,
	) (*txs.Tx, error)

	// IssueCreateAssetTx creates, signs, and issues a new asset.
	//
	// - [name] specifies a human readable name for this asset.
	// - [symbol] specifies a human readable abbreviation for this asset.
	// - [denomination] specifies how many times the asset can be split. For
	//   example, a denomination of [4] would mean that the smallest unit of the
	//   asset would be 0.001 units.
	// - [initialState] specifies the supported feature extensions for this
	//   asset as well as the initial outputs for the asset.
	IssueCreateAssetTx(
		name string,
		symbol string,
		denomination byte,
		initialState map[uint32][]verify.State,
		options ...common.Option,
	) (*txs.Tx, error)

	// IssueOperationTx creates, signs, and issues state changes on the UTXO
	// set. These state changes may be more complex than simple value transfers.
	//
	// - [operations] specifies the state changes to perform.
	IssueOperationTx(
		operations []*txs.Operation,
		options ...common.Option,
	) (*txs.Tx, error)

	// IssueOperationTxMintFT creates, signs, and issues a set of state changes
	// that mint new tokens for the requested assets.
	//
	// - [outputs] maps the assetID to the output that should be created for the
	//   asset.
	IssueOperationTxMintFT(
		outputs map[ids.ID]*secp256k1fx.TransferOutput,
		options ...common.Option,
	) (*txs.Tx, error)

	// IssueOperationTxMintNFT creates, signs, and issues a state change that
	// mints new NFTs for the requested asset.
	//
	// - [assetID] specifies the asset to mint the NFTs under.
	// - [payload] specifies the payload to provide each new NFT.
	// - [owners] specifies the new owners of each NFT.
	IssueOperationTxMintNFT(
		assetID ids.ID,
		payload []byte,
		owners []*secp256k1fx.OutputOwners,
		options ...common.Option,
	) (*txs.Tx, error)

	// IssueOperationTxMintProperty creates, signs, and issues a state change
	// that mints a new property for the requested asset.
	//
	// - [assetID] specifies the asset to mint the property under.
	// - [owner] specifies the new owner of the property.
	IssueOperationTxMintProperty(
		assetID ids.ID,
		owner *secp256k1fx.OutputOwners,
		options ...common.Option,
	) (*txs.Tx, error)

	// IssueOperationTxBurnProperty creates, signs, and issues state changes
	// that burns all the properties of the requested asset.
	//
	// - [assetID] specifies the asset to burn the property of.
	IssueOperationTxBurnProperty(
		assetID ids.ID,
		options ...common.Option,
	) (*txs.Tx, error)

	// IssueImportTx creates, signs, and issues an import transaction that
	// attempts to consume all the available UTXOs and import the funds to [to].
	//
	// - [chainID] specifies the chain to be importing funds from.
	// - [to] specifies where to send the imported funds to.
	IssueImportTx(
		chainID ids.ID,
		to *secp256k1fx.OutputOwners,
		options ...common.Option,
	) (*txs.Tx, error)

	// IssueExportTx creates, signs, and issues an export transaction that
	// attempts to send all the provided [outputs] to the requested [chainID].
	//
	// - [chainID] specifies the chain to be exporting the funds to.
	// - [outputs] specifies the outputs to send to the [chainID].
	IssueExportTx(
		chainID ids.ID,
		outputs []*avax.TransferableOutput,
		options ...common.Option,
	) (*txs.Tx, error)

	// IssueUnsignedTx signs and issues the unsigned tx.
	IssueUnsignedTx(
		utx txs.UnsignedTx,
		options ...common.Option,
	) (*txs.Tx, error)

	// IssueTx issues the signed tx.
	IssueTx(
		tx *txs.Tx,
		options ...common.Option,
	) error
}

func NewWallet(
	builder backends.Builder,
	signer backends.Signer,
	client avm.Client,
	backend Backend,
) Wallet {
	return &wallet{
		Backend: backend,
		builder: builder,
		signer:  signer,
		client:  client,
	}
}

type wallet struct {
	Backend
<<<<<<< HEAD
	signer Signer
	client avm.Client

	isEForkActive      bool
	builder            Builder
	unitFees, unitCaps commonfees.Dimensions
=======
	builder backends.Builder
	signer  backends.Signer
	client  avm.Client
>>>>>>> 57f5b221
}

func (w *wallet) Builder() backends.Builder {
	return w.builder
}

func (w *wallet) Signer() backends.Signer {
	return w.signer
}

func (w *wallet) IssueBaseTx(
	outputs []*avax.TransferableOutput,
	options ...common.Option,
) (*txs.Tx, error) {
	w.refreshFork(options...)

	var (
		feesMan = commonfees.NewManager(w.unitFees)
		feeCalc = &fees.Calculator{
			IsEUpgradeActive: w.isEForkActive,
			Config: &config.Config{
				TxFee: w.BaseTxFee(),
			},
			FeeManager:       feesMan,
			ConsumedUnitsCap: w.unitCaps,
			Codec:            Parser.Codec(),
		}
	)

	utx, err := w.builder.NewBaseTx(outputs, feeCalc, options...)
	if err != nil {
		return nil, err
	}
	return w.IssueUnsignedTx(utx, options...)
}

func (w *wallet) IssueCreateAssetTx(
	name string,
	symbol string,
	denomination byte,
	initialState map[uint32][]verify.State,
	options ...common.Option,
) (*txs.Tx, error) {
	w.refreshFork(options...)

	var (
		feesMan = commonfees.NewManager(w.unitFees)
		feeCalc = &fees.Calculator{
			IsEUpgradeActive: w.isEForkActive,
			Config: &config.Config{
				TxFee: w.BaseTxFee(),
			},
			FeeManager:       feesMan,
			ConsumedUnitsCap: w.unitCaps,
			Codec:            Parser.Codec(),
		}
	)

	utx, err := w.builder.NewCreateAssetTx(name, symbol, denomination, initialState, feeCalc, options...)
	if err != nil {
		return nil, err
	}
	return w.IssueUnsignedTx(utx, options...)
}

func (w *wallet) IssueOperationTx(
	operations []*txs.Operation,
	options ...common.Option,
) (*txs.Tx, error) {
	w.refreshFork(options...)

	var (
		feesMan = commonfees.NewManager(w.unitFees)
		feeCalc = &fees.Calculator{
			IsEUpgradeActive: w.isEForkActive,
			Config: &config.Config{
				TxFee: w.BaseTxFee(),
			},
			FeeManager:       feesMan,
			ConsumedUnitsCap: w.unitCaps,
			Codec:            Parser.Codec(),
		}
	)

	utx, err := w.builder.NewOperationTx(operations, feeCalc, options...)
	if err != nil {
		return nil, err
	}
	return w.IssueUnsignedTx(utx, options...)
}

func (w *wallet) IssueOperationTxMintFT(
	outputs map[ids.ID]*secp256k1fx.TransferOutput,
	options ...common.Option,
) (*txs.Tx, error) {
	w.refreshFork(options...)

	var (
		feesMan = commonfees.NewManager(w.unitFees)
		feeCalc = &fees.Calculator{
			IsEUpgradeActive: w.isEForkActive,
			Config: &config.Config{
				TxFee: w.BaseTxFee(),
			},
			FeeManager:       feesMan,
			ConsumedUnitsCap: w.unitCaps,
			Codec:            Parser.Codec(),
		}
	)

	utx, err := w.builder.NewOperationTxMintFT(outputs, feeCalc, options...)
	if err != nil {
		return nil, err
	}
	return w.IssueUnsignedTx(utx, options...)
}

func (w *wallet) IssueOperationTxMintNFT(
	assetID ids.ID,
	payload []byte,
	owners []*secp256k1fx.OutputOwners,
	options ...common.Option,
) (*txs.Tx, error) {
	w.refreshFork(options...)

	var (
		feesMan = commonfees.NewManager(w.unitFees)
		feeCalc = &fees.Calculator{
			IsEUpgradeActive: w.isEForkActive,
			Config: &config.Config{
				TxFee: w.BaseTxFee(),
			},
			FeeManager:       feesMan,
			ConsumedUnitsCap: w.unitCaps,
			Codec:            Parser.Codec(),
		}
	)

	utx, err := w.builder.NewOperationTxMintNFT(assetID, payload, owners, feeCalc, options...)
	if err != nil {
		return nil, err
	}
	return w.IssueUnsignedTx(utx, options...)
}

func (w *wallet) IssueOperationTxMintProperty(
	assetID ids.ID,
	owner *secp256k1fx.OutputOwners,
	options ...common.Option,
) (*txs.Tx, error) {
	w.refreshFork(options...)

	var (
		feesMan = commonfees.NewManager(w.unitFees)
		feeCalc = &fees.Calculator{
			IsEUpgradeActive: w.isEForkActive,
			Config: &config.Config{
				TxFee: w.BaseTxFee(),
			},
			FeeManager:       feesMan,
			ConsumedUnitsCap: w.unitCaps,
			Codec:            Parser.Codec(),
		}
	)

	utx, err := w.builder.NewOperationTxMintProperty(assetID, owner, feeCalc, options...)
	if err != nil {
		return nil, err
	}
	return w.IssueUnsignedTx(utx, options...)
}

func (w *wallet) IssueOperationTxBurnProperty(
	assetID ids.ID,
	options ...common.Option,
) (*txs.Tx, error) {
	w.refreshFork(options...)

	var (
		feesMan = commonfees.NewManager(w.unitFees)
		feeCalc = &fees.Calculator{
			IsEUpgradeActive: w.isEForkActive,
			Config: &config.Config{
				TxFee: w.BaseTxFee(),
			},
			FeeManager:       feesMan,
			ConsumedUnitsCap: w.unitCaps,
			Codec:            Parser.Codec(),
		}
	)

	utx, err := w.builder.NewOperationTxBurnProperty(assetID, feeCalc, options...)
	if err != nil {
		return nil, err
	}
	return w.IssueUnsignedTx(utx, options...)
}

func (w *wallet) IssueImportTx(
	chainID ids.ID,
	to *secp256k1fx.OutputOwners,
	options ...common.Option,
) (*txs.Tx, error) {
	w.refreshFork(options...)

	var (
		feesMan = commonfees.NewManager(w.unitFees)
		feeCalc = &fees.Calculator{
			IsEUpgradeActive: w.isEForkActive,
			Config: &config.Config{
				TxFee: w.BaseTxFee(),
			},
			FeeManager:       feesMan,
			ConsumedUnitsCap: w.unitCaps,
			Codec:            Parser.Codec(),
		}
	)

	utx, err := w.builder.NewImportTx(chainID, to, feeCalc, options...)
	if err != nil {
		return nil, err
	}
	return w.IssueUnsignedTx(utx, options...)
}

func (w *wallet) IssueExportTx(
	chainID ids.ID,
	outputs []*avax.TransferableOutput,
	options ...common.Option,
) (*txs.Tx, error) {
	w.refreshFork(options...)

	var (
		feesMan = commonfees.NewManager(w.unitFees)
		feeCalc = &fees.Calculator{
			IsEUpgradeActive: w.isEForkActive,
			Config: &config.Config{
				TxFee: w.BaseTxFee(),
			},
			FeeManager:       feesMan,
			ConsumedUnitsCap: w.unitCaps,
			Codec:            Parser.Codec(),
		}
	)

	utx, err := w.builder.NewExportTx(chainID, outputs, feeCalc, options...)
	if err != nil {
		return nil, err
	}
	return w.IssueUnsignedTx(utx, options...)
}

func (w *wallet) IssueUnsignedTx(
	utx txs.UnsignedTx,
	options ...common.Option,
) (*txs.Tx, error) {
	ops := common.NewOptions(options)
	ctx := ops.Context()
	tx, err := backends.SignUnsigned(ctx, w.signer, utx)
	if err != nil {
		return nil, err
	}

	return tx, w.IssueTx(tx, options...)
}

func (w *wallet) IssueTx(
	tx *txs.Tx,
	options ...common.Option,
) error {
	ops := common.NewOptions(options)
	ctx := ops.Context()
	txID, err := w.client.IssueTx(ctx, tx.Bytes())
	if err != nil {
		return err
	}

	if f := ops.PostIssuanceFunc(); f != nil {
		f(txID)
	}

	if ops.AssumeDecided() {
		return w.Backend.AcceptTx(ctx, tx)
	}

	txStatus, err := w.client.ConfirmTx(ctx, txID, ops.PollFrequency())
	if err != nil {
		return err
	}

	if err := w.Backend.AcceptTx(ctx, tx); err != nil {
		return err
	}

	if txStatus != choices.Accepted {
		return errNotAccepted
	}
	return nil
}

func (w *wallet) refreshFork(_ ...common.Option) {
	if w.isEForkActive {
		// E fork enables dinamic fees and it is active
		// not need to recheck
		return
	}

	// ops       = common.NewOptions(options)
	// ctx       = ops.Context()
	eForkTime := version.GetEUpgradeTime(w.NetworkID())

	// TODO ABENEGIA: consider introducing this method in X-chain as well
	// chainTime, err := w.client.GetTimestamp(ctx)
	// if err != nil {
	// 	return err
	// }
	chainTime := mockable.MaxTime // assume fork is already active

	w.isEForkActive = !chainTime.Before(eForkTime)
	if w.isEForkActive {
		w.unitFees = config.EUpgradeDynamicFeesConfig.UnitFees
		w.unitCaps = config.EUpgradeDynamicFeesConfig.BlockUnitsCap
	} else {
		w.unitFees = config.PreEUpgradeDynamicFeesConfig.UnitFees
		w.unitCaps = config.PreEUpgradeDynamicFeesConfig.BlockUnitsCap
	}
}<|MERGE_RESOLUTION|>--- conflicted
+++ resolved
@@ -167,18 +167,13 @@
 
 type wallet struct {
 	Backend
-<<<<<<< HEAD
-	signer Signer
-	client avm.Client
-
-	isEForkActive      bool
-	builder            Builder
-	unitFees, unitCaps commonfees.Dimensions
-=======
+
 	builder backends.Builder
 	signer  backends.Signer
 	client  avm.Client
->>>>>>> 57f5b221
+
+	isEForkActive      bool
+	unitFees, unitCaps commonfees.Dimensions
 }
 
 func (w *wallet) Builder() backends.Builder {
@@ -204,7 +199,7 @@
 			},
 			FeeManager:       feesMan,
 			ConsumedUnitsCap: w.unitCaps,
-			Codec:            Parser.Codec(),
+			Codec:            backends.Parser.Codec(),
 		}
 	)
 
@@ -233,7 +228,7 @@
 			},
 			FeeManager:       feesMan,
 			ConsumedUnitsCap: w.unitCaps,
-			Codec:            Parser.Codec(),
+			Codec:            backends.Parser.Codec(),
 		}
 	)
 
@@ -259,7 +254,7 @@
 			},
 			FeeManager:       feesMan,
 			ConsumedUnitsCap: w.unitCaps,
-			Codec:            Parser.Codec(),
+			Codec:            backends.Parser.Codec(),
 		}
 	)
 
@@ -285,7 +280,7 @@
 			},
 			FeeManager:       feesMan,
 			ConsumedUnitsCap: w.unitCaps,
-			Codec:            Parser.Codec(),
+			Codec:            backends.Parser.Codec(),
 		}
 	)
 
@@ -313,7 +308,7 @@
 			},
 			FeeManager:       feesMan,
 			ConsumedUnitsCap: w.unitCaps,
-			Codec:            Parser.Codec(),
+			Codec:            backends.Parser.Codec(),
 		}
 	)
 
@@ -340,7 +335,7 @@
 			},
 			FeeManager:       feesMan,
 			ConsumedUnitsCap: w.unitCaps,
-			Codec:            Parser.Codec(),
+			Codec:            backends.Parser.Codec(),
 		}
 	)
 
@@ -366,7 +361,7 @@
 			},
 			FeeManager:       feesMan,
 			ConsumedUnitsCap: w.unitCaps,
-			Codec:            Parser.Codec(),
+			Codec:            backends.Parser.Codec(),
 		}
 	)
 
@@ -393,7 +388,7 @@
 			},
 			FeeManager:       feesMan,
 			ConsumedUnitsCap: w.unitCaps,
-			Codec:            Parser.Codec(),
+			Codec:            backends.Parser.Codec(),
 		}
 	)
 
@@ -420,7 +415,7 @@
 			},
 			FeeManager:       feesMan,
 			ConsumedUnitsCap: w.unitCaps,
-			Codec:            Parser.Codec(),
+			Codec:            backends.Parser.Codec(),
 		}
 	)
 
