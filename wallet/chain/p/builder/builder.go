// Copyright (C) 2019-2024, Ava Labs, Inc. All rights reserved.
// See the file LICENSE for licensing terms.

package builder

import (
	"context"
	"errors"
	"fmt"
	"time"

	"github.com/ava-labs/avalanchego/ids"
	"github.com/ava-labs/avalanchego/utils"
	"github.com/ava-labs/avalanchego/utils/constants"
	"github.com/ava-labs/avalanchego/utils/math"
	"github.com/ava-labs/avalanchego/utils/set"
	"github.com/ava-labs/avalanchego/vms/components/avax"
	"github.com/ava-labs/avalanchego/vms/components/verify"
	"github.com/ava-labs/avalanchego/vms/platformvm/fx"
	"github.com/ava-labs/avalanchego/vms/platformvm/signer"
	"github.com/ava-labs/avalanchego/vms/platformvm/stakeable"
	"github.com/ava-labs/avalanchego/vms/platformvm/txs"
	"github.com/ava-labs/avalanchego/vms/secp256k1fx"
	"github.com/ava-labs/avalanchego/wallet/subnet/primary/common"

	feecomponent "github.com/ava-labs/avalanchego/vms/components/fee"
	txfee "github.com/ava-labs/avalanchego/vms/platformvm/txs/fee"
)

var (
	ErrNoChangeAddress           = errors.New("no possible change address")
	ErrUnknownOutputType         = errors.New("unknown output type")
	ErrUnknownOwnerType          = errors.New("unknown owner type")
	ErrInsufficientAuthorization = errors.New("insufficient authorization")
	ErrInsufficientFunds         = errors.New("insufficient funds")

	_ Builder = (*builder)(nil)
)

// Builder provides a convenient interface for building unsigned P-chain
// transactions.
type Builder interface {
	// Context returns the configuration of the chain that this builder uses to
	// create transactions.
	Context() *Context

	// GetBalance calculates the amount of each asset that this builder has
	// control over.
	GetBalance(
		options ...common.Option,
	) (map[ids.ID]uint64, error)

	// GetImportableBalance calculates the amount of each asset that this
	// builder could import from the provided chain.
	//
	// - [chainID] specifies the chain the funds are from.
	GetImportableBalance(
		chainID ids.ID,
		options ...common.Option,
	) (map[ids.ID]uint64, error)

	// NewBaseTx creates a new simple value transfer.
	//
	// - [outputs] specifies all the recipients and amounts that should be sent
	//   from this transaction.
	NewBaseTx(
		outputs []*avax.TransferableOutput,
		options ...common.Option,
	) (*txs.BaseTx, error)

	// NewAddValidatorTx creates a new validator of the primary network.
	//
	// - [vdr] specifies all the details of the validation period such as the
	//   startTime, endTime, stake weight, and nodeID.
	// - [rewardsOwner] specifies the owner of all the rewards this validator
	//   may accrue during its validation period.
	// - [shares] specifies the fraction (out of 1,000,000) that this validator
	//   will take from delegation rewards. If 1,000,000 is provided, 100% of
	//   the delegation reward will be sent to the validator's [rewardsOwner].
	NewAddValidatorTx(
		vdr *txs.Validator,
		rewardsOwner *secp256k1fx.OutputOwners,
		shares uint32,
		options ...common.Option,
	) (*txs.AddValidatorTx, error)

	// NewAddSubnetValidatorTx creates a new validator of a subnet.
	//
	// - [vdr] specifies all the details of the validation period such as the
	//   startTime, endTime, sampling weight, nodeID, and subnetID.
	NewAddSubnetValidatorTx(
		vdr *txs.SubnetValidator,
		options ...common.Option,
	) (*txs.AddSubnetValidatorTx, error)

	// NewRemoveSubnetValidatorTx removes [nodeID] from the validator
	// set [subnetID].
	NewRemoveSubnetValidatorTx(
		nodeID ids.NodeID,
		subnetID ids.ID,
		options ...common.Option,
	) (*txs.RemoveSubnetValidatorTx, error)

	// NewAddDelegatorTx creates a new delegator to a validator on the primary
	// network.
	//
	// - [vdr] specifies all the details of the delegation period such as the
	//   startTime, endTime, stake weight, and validator's nodeID.
	// - [rewardsOwner] specifies the owner of all the rewards this delegator
	//   may accrue at the end of its delegation period.
	NewAddDelegatorTx(
		vdr *txs.Validator,
		rewardsOwner *secp256k1fx.OutputOwners,
		options ...common.Option,
	) (*txs.AddDelegatorTx, error)

	// NewCreateChainTx creates a new chain in the named subnet.
	//
	// - [subnetID] specifies the subnet to launch the chain in.
	// - [genesis] specifies the initial state of the new chain.
	// - [vmID] specifies the vm that the new chain will run.
	// - [fxIDs] specifies all the feature extensions that the vm should be
	//   running with.
	// - [chainName] specifies a human readable name for the chain.
	NewCreateChainTx(
		subnetID ids.ID,
		genesis []byte,
		vmID ids.ID,
		fxIDs []ids.ID,
		chainName string,
		options ...common.Option,
	) (*txs.CreateChainTx, error)

	// NewCreateSubnetTx creates a new subnet with the specified owner.
	//
	// - [owner] specifies who has the ability to create new chains and add new
	//   validators to the subnet.
	NewCreateSubnetTx(
		owner *secp256k1fx.OutputOwners,
		options ...common.Option,
	) (*txs.CreateSubnetTx, error)

	// NewTransferSubnetOwnershipTx changes the owner of the named subnet.
	//
	// - [subnetID] specifies the subnet to be modified
	// - [owner] specifies who has the ability to create new chains and add new
	//   validators to the subnet.
	NewTransferSubnetOwnershipTx(
		subnetID ids.ID,
		owner *secp256k1fx.OutputOwners,
		options ...common.Option,
	) (*txs.TransferSubnetOwnershipTx, error)

	// NewImportTx creates an import transaction that attempts to consume all
	// the available UTXOs and import the funds to [to].
	//
	// - [chainID] specifies the chain to be importing funds from.
	// - [to] specifies where to send the imported funds to.
	NewImportTx(
		chainID ids.ID,
		to *secp256k1fx.OutputOwners,
		options ...common.Option,
	) (*txs.ImportTx, error)

	// NewExportTx creates an export transaction that attempts to send all the
	// provided [outputs] to the requested [chainID].
	//
	// - [chainID] specifies the chain to be exporting the funds to.
	// - [outputs] specifies the outputs to send to the [chainID].
	NewExportTx(
		chainID ids.ID,
		outputs []*avax.TransferableOutput,
		options ...common.Option,
	) (*txs.ExportTx, error)

	// NewTransformSubnetTx creates a transform subnet transaction that attempts
	// to convert the provided [subnetID] from a permissioned subnet to a
	// permissionless subnet. This transaction will convert
	// [maxSupply] - [initialSupply] of [assetID] to staking rewards.
	//
	// - [subnetID] specifies the subnet to transform.
	// - [assetID] specifies the asset to use to reward stakers on the subnet.
	// - [initialSupply] is the amount of [assetID] that will be in circulation
	//   after this transaction is accepted.
	// - [maxSupply] is the maximum total amount of [assetID] that should ever
	//   exist.
	// - [minConsumptionRate] is the rate that a staker will receive rewards
	//   if they stake with a duration of 0.
	// - [maxConsumptionRate] is the maximum rate that staking rewards should be
	//   consumed from the reward pool per year.
	// - [minValidatorStake] is the minimum amount of funds required to become a
	//   validator.
	// - [maxValidatorStake] is the maximum amount of funds a single validator
	//   can be allocated, including delegated funds.
	// - [minStakeDuration] is the minimum number of seconds a staker can stake
	//   for.
	// - [maxStakeDuration] is the maximum number of seconds a staker can stake
	//   for.
	// - [minValidatorStake] is the minimum amount of funds required to become a
	//   delegator.
	// - [maxValidatorWeightFactor] is the factor which calculates the maximum
	//   amount of delegation a validator can receive. A value of 1 effectively
	//   disables delegation.
	// - [uptimeRequirement] is the minimum percentage a validator must be
	//   online and responsive to receive a reward.
	NewTransformSubnetTx(
		subnetID ids.ID,
		assetID ids.ID,
		initialSupply uint64,
		maxSupply uint64,
		minConsumptionRate uint64,
		maxConsumptionRate uint64,
		minValidatorStake uint64,
		maxValidatorStake uint64,
		minStakeDuration time.Duration,
		maxStakeDuration time.Duration,
		minDelegationFee uint32,
		minDelegatorStake uint64,
		maxValidatorWeightFactor byte,
		uptimeRequirement uint32,
		options ...common.Option,
	) (*txs.TransformSubnetTx, error)

	// NewAddPermissionlessValidatorTx creates a new validator of the specified
	// subnet.
	//
	// - [vdr] specifies all the details of the validation period such as the
	//   subnetID, startTime, endTime, stake weight, and nodeID.
	// - [signer] if the subnetID is the primary network, this is the BLS key
	//   for this validator. Otherwise, this value should be the empty signer.
	// - [assetID] specifies the asset to stake.
	// - [validationRewardsOwner] specifies the owner of all the rewards this
	//   validator earns for its validation period.
	// - [delegationRewardsOwner] specifies the owner of all the rewards this
	//   validator earns for delegations during its validation period.
	// - [shares] specifies the fraction (out of 1,000,000) that this validator
	//   will take from delegation rewards. If 1,000,000 is provided, 100% of
	//   the delegation reward will be sent to the validator's [rewardsOwner].
	NewAddPermissionlessValidatorTx(
		vdr *txs.SubnetValidator,
		signer signer.Signer,
		assetID ids.ID,
		validationRewardsOwner *secp256k1fx.OutputOwners,
		delegationRewardsOwner *secp256k1fx.OutputOwners,
		shares uint32,
		options ...common.Option,
	) (*txs.AddPermissionlessValidatorTx, error)

	// NewAddPermissionlessDelegatorTx creates a new delegator of the specified
	// subnet on the specified nodeID.
	//
	// - [vdr] specifies all the details of the delegation period such as the
	//   subnetID, startTime, endTime, stake weight, and nodeID.
	// - [assetID] specifies the asset to stake.
	// - [rewardsOwner] specifies the owner of all the rewards this delegator
	//   earns during its delegation period.
	NewAddPermissionlessDelegatorTx(
		vdr *txs.SubnetValidator,
		assetID ids.ID,
		rewardsOwner *secp256k1fx.OutputOwners,
		options ...common.Option,
	) (*txs.AddPermissionlessDelegatorTx, error)
}

type Backend interface {
	UTXOs(ctx context.Context, sourceChainID ids.ID) ([]*avax.UTXO, error)
	GetSubnetOwner(ctx context.Context, subnetID ids.ID) (fx.Owner, error)
}

type builder struct {
	addrs   set.Set[ids.ShortID]
	context *Context
	backend Backend
}

// New returns a new transaction builder.
//
//   - [addrs] is the set of addresses that the builder assumes can be used when
//     signing the transactions in the future.
//   - [context] provides the chain's configuration.
//   - [backend] provides the chain's state.
func New(
	addrs set.Set[ids.ShortID],
	context *Context,
	backend Backend,
) Builder {
	return &builder{
		addrs:   addrs,
		context: context,
		backend: backend,
	}
}

func (b *builder) Context() *Context {
	return b.context
}

func (b *builder) GetBalance(
	options ...common.Option,
) (map[ids.ID]uint64, error) {
	ops := common.NewOptions(options)
	return b.getBalance(constants.PlatformChainID, ops)
}

func (b *builder) GetImportableBalance(
	chainID ids.ID,
	options ...common.Option,
) (map[ids.ID]uint64, error) {
	ops := common.NewOptions(options)
	return b.getBalance(chainID, ops)
}

func (b *builder) NewBaseTx(
	outputs []*avax.TransferableOutput,
	options ...common.Option,
) (*txs.BaseTx, error) {
	toBurn := map[ids.ID]uint64{
		b.context.AVAXAssetID: b.context.StaticFeeConfig.TxFee,
	}
	for _, out := range outputs {
		assetID := out.AssetID()
		amountToBurn, err := math.Add(toBurn[assetID], out.Out.Amount())
		if err != nil {
			return nil, err
		}
		toBurn[assetID] = amountToBurn
	}
	toStake := map[ids.ID]uint64{}

	ops := common.NewOptions(options)
<<<<<<< HEAD
	memo := ops.Memo()
	memoComplexity := feecomponent.Dimensions{
		feecomponent.Bandwidth: uint64(len(memo)),
	}
	outputComplexity, err := txfee.OutputComplexity(outputs...)
	if err != nil {
		return nil, err
	}
	complexity, err := txfee.IntrinsicBaseTxComplexities.Add(
		&memoComplexity,
		&outputComplexity,
	)
	if err != nil {
		return nil, err
	}

=======
>>>>>>> 682611ab
	inputs, changeOutputs, _, err := b.spend(
		toBurn,
		toStake,
		0,
<<<<<<< HEAD
		complexity,
=======
>>>>>>> 682611ab
		nil,
		ops,
	)
	if err != nil {
		return nil, err
	}
	outputs = append(outputs, changeOutputs...)
	avax.SortTransferableOutputs(outputs, txs.Codec) // sort the outputs

	tx := &txs.BaseTx{BaseTx: avax.BaseTx{
		NetworkID:    b.context.NetworkID,
		BlockchainID: constants.PlatformChainID,
		Ins:          inputs,
		Outs:         outputs,
		Memo:         memo,
	}}
	return tx, b.initCtx(tx)
}

func (b *builder) NewAddValidatorTx(
	vdr *txs.Validator,
	rewardsOwner *secp256k1fx.OutputOwners,
	shares uint32,
	options ...common.Option,
) (*txs.AddValidatorTx, error) {
	avaxAssetID := b.context.AVAXAssetID
	toBurn := map[ids.ID]uint64{
		avaxAssetID: b.context.StaticFeeConfig.AddPrimaryNetworkValidatorFee,
	}
	toStake := map[ids.ID]uint64{
		avaxAssetID: vdr.Wght,
	}
	ops := common.NewOptions(options)
	inputs, baseOutputs, stakeOutputs, err := b.spend(
		toBurn,
		toStake,
		0,
<<<<<<< HEAD
		feecomponent.Dimensions{},
=======
>>>>>>> 682611ab
		nil,
		ops,
	)
	if err != nil {
		return nil, err
	}

	utils.Sort(rewardsOwner.Addrs)
	tx := &txs.AddValidatorTx{
		BaseTx: txs.BaseTx{BaseTx: avax.BaseTx{
			NetworkID:    b.context.NetworkID,
			BlockchainID: constants.PlatformChainID,
			Ins:          inputs,
			Outs:         baseOutputs,
			Memo:         ops.Memo(),
		}},
		Validator:        *vdr,
		StakeOuts:        stakeOutputs,
		RewardsOwner:     rewardsOwner,
		DelegationShares: shares,
	}
	return tx, b.initCtx(tx)
}

func (b *builder) NewAddSubnetValidatorTx(
	vdr *txs.SubnetValidator,
	options ...common.Option,
) (*txs.AddSubnetValidatorTx, error) {
	toBurn := map[ids.ID]uint64{
		b.context.AVAXAssetID: b.context.StaticFeeConfig.AddSubnetValidatorFee,
	}
	toStake := map[ids.ID]uint64{}

	ops := common.NewOptions(options)
<<<<<<< HEAD
	subnetAuth, err := b.authorizeSubnet(vdr.Subnet, ops)
=======
	inputs, outputs, _, err := b.spend(
		toBurn,
		toStake,
		0,
		nil,
		ops,
	)
>>>>>>> 682611ab
	if err != nil {
		return nil, err
	}

	memo := ops.Memo()
	memoComplexity := feecomponent.Dimensions{
		feecomponent.Bandwidth: uint64(len(memo)),
	}
	authComplexity, err := txfee.AuthComplexity(subnetAuth)
	if err != nil {
		return nil, err
	}
	complexity, err := txfee.IntrinsicAddSubnetValidatorTxComplexities.Add(
		&memoComplexity,
		&authComplexity,
	)
	if err != nil {
		return nil, err
	}

	inputs, outputs, _, err := b.spend(
		toBurn,
		toStake,
		0,
		complexity,
		nil,
		ops,
	)
	if err != nil {
		return nil, err
	}

	tx := &txs.AddSubnetValidatorTx{
		BaseTx: txs.BaseTx{BaseTx: avax.BaseTx{
			NetworkID:    b.context.NetworkID,
			BlockchainID: constants.PlatformChainID,
			Ins:          inputs,
			Outs:         outputs,
			Memo:         memo,
		}},
		SubnetValidator: *vdr,
		SubnetAuth:      subnetAuth,
	}
	return tx, b.initCtx(tx)
}

func (b *builder) NewRemoveSubnetValidatorTx(
	nodeID ids.NodeID,
	subnetID ids.ID,
	options ...common.Option,
) (*txs.RemoveSubnetValidatorTx, error) {
	toBurn := map[ids.ID]uint64{
		b.context.AVAXAssetID: b.context.StaticFeeConfig.TxFee,
	}
	toStake := map[ids.ID]uint64{}

	ops := common.NewOptions(options)
<<<<<<< HEAD
	subnetAuth, err := b.authorizeSubnet(subnetID, ops)
=======
	inputs, outputs, _, err := b.spend(
		toBurn,
		toStake,
		0,
		nil,
		ops,
	)
>>>>>>> 682611ab
	if err != nil {
		return nil, err
	}

	memo := ops.Memo()
	memoComplexity := feecomponent.Dimensions{
		feecomponent.Bandwidth: uint64(len(memo)),
	}
	authComplexity, err := txfee.AuthComplexity(subnetAuth)
	if err != nil {
		return nil, err
	}
	complexity, err := txfee.IntrinsicRemoveSubnetValidatorTxComplexities.Add(
		&memoComplexity,
		&authComplexity,
	)
	if err != nil {
		return nil, err
	}

	inputs, outputs, _, err := b.spend(
		toBurn,
		toStake,
		0,
		complexity,
		nil,
		ops,
	)
	if err != nil {
		return nil, err
	}

	tx := &txs.RemoveSubnetValidatorTx{
		BaseTx: txs.BaseTx{BaseTx: avax.BaseTx{
			NetworkID:    b.context.NetworkID,
			BlockchainID: constants.PlatformChainID,
			Ins:          inputs,
			Outs:         outputs,
			Memo:         ops.Memo(),
		}},
		Subnet:     subnetID,
		NodeID:     nodeID,
		SubnetAuth: subnetAuth,
	}
	return tx, b.initCtx(tx)
}

func (b *builder) NewAddDelegatorTx(
	vdr *txs.Validator,
	rewardsOwner *secp256k1fx.OutputOwners,
	options ...common.Option,
) (*txs.AddDelegatorTx, error) {
	avaxAssetID := b.context.AVAXAssetID
	toBurn := map[ids.ID]uint64{
		avaxAssetID: b.context.StaticFeeConfig.AddPrimaryNetworkDelegatorFee,
	}
	toStake := map[ids.ID]uint64{
		avaxAssetID: vdr.Wght,
	}
	ops := common.NewOptions(options)
	inputs, baseOutputs, stakeOutputs, err := b.spend(
		toBurn,
		toStake,
		0,
<<<<<<< HEAD
		feecomponent.Dimensions{},
=======
>>>>>>> 682611ab
		nil,
		ops,
	)
	if err != nil {
		return nil, err
	}

	utils.Sort(rewardsOwner.Addrs)
	tx := &txs.AddDelegatorTx{
		BaseTx: txs.BaseTx{BaseTx: avax.BaseTx{
			NetworkID:    b.context.NetworkID,
			BlockchainID: constants.PlatformChainID,
			Ins:          inputs,
			Outs:         baseOutputs,
			Memo:         ops.Memo(),
		}},
		Validator:              *vdr,
		StakeOuts:              stakeOutputs,
		DelegationRewardsOwner: rewardsOwner,
	}
	return tx, b.initCtx(tx)
}

func (b *builder) NewCreateChainTx(
	subnetID ids.ID,
	genesis []byte,
	vmID ids.ID,
	fxIDs []ids.ID,
	chainName string,
	options ...common.Option,
) (*txs.CreateChainTx, error) {
	toBurn := map[ids.ID]uint64{
		b.context.AVAXAssetID: b.context.StaticFeeConfig.CreateBlockchainTxFee,
	}
	toStake := map[ids.ID]uint64{}

	ops := common.NewOptions(options)
<<<<<<< HEAD
	subnetAuth, err := b.authorizeSubnet(subnetID, ops)
=======
	inputs, outputs, _, err := b.spend(
		toBurn,
		toStake,
		0,
		nil,
		ops,
	)
>>>>>>> 682611ab
	if err != nil {
		return nil, err
	}

	memo := ops.Memo()
	bandwidth, err := math.Mul(uint64(len(fxIDs)), ids.IDLen)
	if err != nil {
		return nil, err
	}
	bandwidth, err = math.Add(bandwidth, uint64(len(chainName)))
	if err != nil {
		return nil, err
	}
	bandwidth, err = math.Add(bandwidth, uint64(len(genesis)))
	if err != nil {
		return nil, err
	}
	bandwidth, err = math.Add(bandwidth, uint64(len(memo)))
	if err != nil {
		return nil, err
	}
	dynamicComplexity := feecomponent.Dimensions{
		feecomponent.Bandwidth: bandwidth,
	}
	authComplexity, err := txfee.AuthComplexity(subnetAuth)
	if err != nil {
		return nil, err
	}
	complexity, err := txfee.IntrinsicCreateChainTxComplexities.Add(
		&dynamicComplexity,
		&authComplexity,
	)
	if err != nil {
		return nil, err
	}

	inputs, outputs, _, err := b.spend(
		toBurn,
		toStake,
		0,
		complexity,
		nil,
		ops,
	)
	if err != nil {
		return nil, err
	}

	utils.Sort(fxIDs)
	tx := &txs.CreateChainTx{
		BaseTx: txs.BaseTx{BaseTx: avax.BaseTx{
			NetworkID:    b.context.NetworkID,
			BlockchainID: constants.PlatformChainID,
			Ins:          inputs,
			Outs:         outputs,
			Memo:         memo,
		}},
		SubnetID:    subnetID,
		ChainName:   chainName,
		VMID:        vmID,
		FxIDs:       fxIDs,
		GenesisData: genesis,
		SubnetAuth:  subnetAuth,
	}
	return tx, b.initCtx(tx)
}

func (b *builder) NewCreateSubnetTx(
	owner *secp256k1fx.OutputOwners,
	options ...common.Option,
) (*txs.CreateSubnetTx, error) {
	toBurn := map[ids.ID]uint64{
		b.context.AVAXAssetID: b.context.StaticFeeConfig.CreateSubnetTxFee,
	}
	toStake := map[ids.ID]uint64{}

	ops := common.NewOptions(options)
<<<<<<< HEAD
	memo := ops.Memo()
	memoComplexity := feecomponent.Dimensions{
		feecomponent.Bandwidth: uint64(len(memo)),
	}
	ownerComplexity, err := txfee.OwnerComplexity(owner)
	if err != nil {
		return nil, err
	}
	complexity, err := txfee.IntrinsicCreateSubnetTxComplexities.Add(
		&memoComplexity,
		&ownerComplexity,
	)
	if err != nil {
		return nil, err
	}

=======
>>>>>>> 682611ab
	inputs, outputs, _, err := b.spend(
		toBurn,
		toStake,
		0,
<<<<<<< HEAD
		complexity,
=======
>>>>>>> 682611ab
		nil,
		ops,
	)
	if err != nil {
		return nil, err
	}

	utils.Sort(owner.Addrs)
	tx := &txs.CreateSubnetTx{
		BaseTx: txs.BaseTx{BaseTx: avax.BaseTx{
			NetworkID:    b.context.NetworkID,
			BlockchainID: constants.PlatformChainID,
			Ins:          inputs,
			Outs:         outputs,
			Memo:         memo,
		}},
		Owner: owner,
	}
	return tx, b.initCtx(tx)
}

func (b *builder) NewTransferSubnetOwnershipTx(
	subnetID ids.ID,
	owner *secp256k1fx.OutputOwners,
	options ...common.Option,
) (*txs.TransferSubnetOwnershipTx, error) {
	toBurn := map[ids.ID]uint64{
		b.context.AVAXAssetID: b.context.StaticFeeConfig.TxFee,
	}
	toStake := map[ids.ID]uint64{}

	ops := common.NewOptions(options)
<<<<<<< HEAD
	subnetAuth, err := b.authorizeSubnet(subnetID, ops)
=======
	inputs, outputs, _, err := b.spend(
		toBurn,
		toStake,
		0,
		nil,
		ops,
	)
>>>>>>> 682611ab
	if err != nil {
		return nil, err
	}

	memo := ops.Memo()
	memoComplexity := feecomponent.Dimensions{
		feecomponent.Bandwidth: uint64(len(memo)),
	}
	authComplexity, err := txfee.AuthComplexity(subnetAuth)
	if err != nil {
		return nil, err
	}
	ownerComplexity, err := txfee.OwnerComplexity(owner)
	if err != nil {
		return nil, err
	}
	complexity, err := txfee.IntrinsicTransferSubnetOwnershipTxComplexities.Add(
		&memoComplexity,
		&authComplexity,
		&ownerComplexity,
	)
	if err != nil {
		return nil, err
	}

	inputs, outputs, _, err := b.spend(
		toBurn,
		toStake,
		0,
		complexity,
		nil,
		ops,
	)
	if err != nil {
		return nil, err
	}

	utils.Sort(owner.Addrs)
	tx := &txs.TransferSubnetOwnershipTx{
		BaseTx: txs.BaseTx{BaseTx: avax.BaseTx{
			NetworkID:    b.context.NetworkID,
			BlockchainID: constants.PlatformChainID,
			Ins:          inputs,
			Outs:         outputs,
			Memo:         memo,
		}},
		Subnet:     subnetID,
		Owner:      owner,
		SubnetAuth: subnetAuth,
	}
	return tx, b.initCtx(tx)
}

func (b *builder) NewImportTx(
	sourceChainID ids.ID,
	to *secp256k1fx.OutputOwners,
	options ...common.Option,
) (*txs.ImportTx, error) {
	ops := common.NewOptions(options)
	utxos, err := b.backend.UTXOs(ops.Context(), sourceChainID)
	if err != nil {
		return nil, err
	}

	var (
		addrs           = ops.Addresses(b.addrs)
		minIssuanceTime = ops.MinIssuanceTime()
		avaxAssetID     = b.context.AVAXAssetID
		txFee           = b.context.StaticFeeConfig.TxFee

		importedInputs  = make([]*avax.TransferableInput, 0, len(utxos))
		importedAmounts = make(map[ids.ID]uint64)
	)
	// Iterate over the unlocked UTXOs
	for _, utxo := range utxos {
		out, ok := utxo.Out.(*secp256k1fx.TransferOutput)
		if !ok {
			continue
		}

		inputSigIndices, ok := common.MatchOwners(&out.OutputOwners, addrs, minIssuanceTime)
		if !ok {
			// We couldn't spend this UTXO, so we skip to the next one
			continue
		}

		importedInputs = append(importedInputs, &avax.TransferableInput{
			UTXOID: utxo.UTXOID,
			Asset:  utxo.Asset,
			In: &secp256k1fx.TransferInput{
				Amt: out.Amt,
				Input: secp256k1fx.Input{
					SigIndices: inputSigIndices,
				},
			},
		})

		assetID := utxo.AssetID()
		newImportedAmount, err := math.Add(importedAmounts[assetID], out.Amt)
		if err != nil {
			return nil, err
		}
		importedAmounts[assetID] = newImportedAmount
	}
	utils.Sort(importedInputs) // sort imported inputs

	if len(importedInputs) == 0 {
		return nil, fmt.Errorf(
			"%w: no UTXOs available to import",
			ErrInsufficientFunds,
		)
	}

	outputs := make([]*avax.TransferableOutput, 0, len(importedAmounts))
	for assetID, amount := range importedAmounts {
		if assetID == avaxAssetID {
			continue
		}

		outputs = append(outputs, &avax.TransferableOutput{
			Asset: avax.Asset{ID: assetID},
			Out: &secp256k1fx.TransferOutput{
				Amt:          amount,
				OutputOwners: *to,
			},
		})
	}

<<<<<<< HEAD
	memo := ops.Memo()
	memoComplexity := feecomponent.Dimensions{
		feecomponent.Bandwidth: uint64(len(memo)),
	}
	inputComplexity, err := txfee.InputComplexity(importedInputs...)
	if err != nil {
		return nil, err
	}
	outputComplexity, err := txfee.OutputComplexity(outputs...)
	if err != nil {
		return nil, err
	}
	complexity, err := txfee.IntrinsicImportTxComplexities.Add(
		&memoComplexity,
		&inputComplexity,
		&outputComplexity,
	)
	if err != nil {
		return nil, err
	}

=======
>>>>>>> 682611ab
	var (
		toBurn    map[ids.ID]uint64
		toStake   = map[ids.ID]uint64{}
		excessFee uint64
	)
	if importedAVAX := importedAmounts[avaxAssetID]; importedAVAX > txFee {
		toBurn = map[ids.ID]uint64{}
		excessFee = importedAVAX - txFee
	} else {
		toBurn = map[ids.ID]uint64{
			avaxAssetID: txFee - importedAVAX,
		}
		excessFee = 0
	}

	inputs, changeOutputs, _, err := b.spend(
		toBurn,
		toStake,
		excessFee,
<<<<<<< HEAD
		complexity,
=======
>>>>>>> 682611ab
		to,
		ops,
	)
	if err != nil {
		return nil, fmt.Errorf("couldn't generate tx inputs/outputs: %w", err)
	}
	outputs = append(outputs, changeOutputs...)

	avax.SortTransferableOutputs(outputs, txs.Codec) // sort imported outputs
	tx := &txs.ImportTx{
		BaseTx: txs.BaseTx{BaseTx: avax.BaseTx{
			NetworkID:    b.context.NetworkID,
			BlockchainID: constants.PlatformChainID,
			Ins:          inputs,
			Outs:         outputs,
			Memo:         memo,
		}},
		SourceChain:    sourceChainID,
		ImportedInputs: importedInputs,
	}
	return tx, b.initCtx(tx)
}

func (b *builder) NewExportTx(
	chainID ids.ID,
	outputs []*avax.TransferableOutput,
	options ...common.Option,
) (*txs.ExportTx, error) {
	toBurn := map[ids.ID]uint64{
		b.context.AVAXAssetID: b.context.StaticFeeConfig.TxFee,
	}
	for _, out := range outputs {
		assetID := out.AssetID()
		amountToBurn, err := math.Add(toBurn[assetID], out.Out.Amount())
		if err != nil {
			return nil, err
		}
		toBurn[assetID] = amountToBurn
	}

	toStake := map[ids.ID]uint64{}
	ops := common.NewOptions(options)
<<<<<<< HEAD
	memo := ops.Memo()
	memoComplexity := feecomponent.Dimensions{
		feecomponent.Bandwidth: uint64(len(memo)),
	}
	outputComplexity, err := txfee.OutputComplexity(outputs...)
	if err != nil {
		return nil, err
	}
	complexity, err := txfee.IntrinsicExportTxComplexities.Add(
		&memoComplexity,
		&outputComplexity,
	)
	if err != nil {
		return nil, err
	}

=======
>>>>>>> 682611ab
	inputs, changeOutputs, _, err := b.spend(
		toBurn,
		toStake,
		0,
<<<<<<< HEAD
		complexity,
=======
>>>>>>> 682611ab
		nil,
		ops,
	)
	if err != nil {
		return nil, err
	}

	avax.SortTransferableOutputs(outputs, txs.Codec) // sort exported outputs
	tx := &txs.ExportTx{
		BaseTx: txs.BaseTx{BaseTx: avax.BaseTx{
			NetworkID:    b.context.NetworkID,
			BlockchainID: constants.PlatformChainID,
			Ins:          inputs,
			Outs:         changeOutputs,
			Memo:         memo,
		}},
		DestinationChain: chainID,
		ExportedOutputs:  outputs,
	}
	return tx, b.initCtx(tx)
}

func (b *builder) NewTransformSubnetTx(
	subnetID ids.ID,
	assetID ids.ID,
	initialSupply uint64,
	maxSupply uint64,
	minConsumptionRate uint64,
	maxConsumptionRate uint64,
	minValidatorStake uint64,
	maxValidatorStake uint64,
	minStakeDuration time.Duration,
	maxStakeDuration time.Duration,
	minDelegationFee uint32,
	minDelegatorStake uint64,
	maxValidatorWeightFactor byte,
	uptimeRequirement uint32,
	options ...common.Option,
) (*txs.TransformSubnetTx, error) {
	toBurn := map[ids.ID]uint64{
		b.context.AVAXAssetID: b.context.StaticFeeConfig.TransformSubnetTxFee,
		assetID:               maxSupply - initialSupply,
	}
	toStake := map[ids.ID]uint64{}

	ops := common.NewOptions(options)
<<<<<<< HEAD
	subnetAuth, err := b.authorizeSubnet(subnetID, ops)
=======
	inputs, outputs, _, err := b.spend(
		toBurn,
		toStake,
		0,
		nil,
		ops,
	)
>>>>>>> 682611ab
	if err != nil {
		return nil, err
	}

	inputs, outputs, _, err := b.spend(
		toBurn,
		toStake,
		0,
		feecomponent.Dimensions{},
		nil,
		ops,
	)
	if err != nil {
		return nil, err
	}

	tx := &txs.TransformSubnetTx{
		BaseTx: txs.BaseTx{BaseTx: avax.BaseTx{
			NetworkID:    b.context.NetworkID,
			BlockchainID: constants.PlatformChainID,
			Ins:          inputs,
			Outs:         outputs,
			Memo:         ops.Memo(),
		}},
		Subnet:                   subnetID,
		AssetID:                  assetID,
		InitialSupply:            initialSupply,
		MaximumSupply:            maxSupply,
		MinConsumptionRate:       minConsumptionRate,
		MaxConsumptionRate:       maxConsumptionRate,
		MinValidatorStake:        minValidatorStake,
		MaxValidatorStake:        maxValidatorStake,
		MinStakeDuration:         uint32(minStakeDuration / time.Second),
		MaxStakeDuration:         uint32(maxStakeDuration / time.Second),
		MinDelegationFee:         minDelegationFee,
		MinDelegatorStake:        minDelegatorStake,
		MaxValidatorWeightFactor: maxValidatorWeightFactor,
		UptimeRequirement:        uptimeRequirement,
		SubnetAuth:               subnetAuth,
	}
	return tx, b.initCtx(tx)
}

func (b *builder) NewAddPermissionlessValidatorTx(
	vdr *txs.SubnetValidator,
	signer signer.Signer,
	assetID ids.ID,
	validationRewardsOwner *secp256k1fx.OutputOwners,
	delegationRewardsOwner *secp256k1fx.OutputOwners,
	shares uint32,
	options ...common.Option,
) (*txs.AddPermissionlessValidatorTx, error) {
	avaxAssetID := b.context.AVAXAssetID
	toBurn := map[ids.ID]uint64{}
	if vdr.Subnet == constants.PrimaryNetworkID {
		toBurn[avaxAssetID] = b.context.StaticFeeConfig.AddPrimaryNetworkValidatorFee
	} else {
		toBurn[avaxAssetID] = b.context.StaticFeeConfig.AddSubnetValidatorFee
	}
	toStake := map[ids.ID]uint64{
		assetID: vdr.Wght,
	}

	ops := common.NewOptions(options)
<<<<<<< HEAD
	memo := ops.Memo()
	memoComplexity := feecomponent.Dimensions{
		feecomponent.Bandwidth: uint64(len(memo)),
	}
	signerComplexity, err := txfee.SignerComplexity(signer)
	if err != nil {
		return nil, err
	}
	validatorOwnerComplexity, err := txfee.OwnerComplexity(validationRewardsOwner)
	if err != nil {
		return nil, err
	}
	delegatorOwnerComplexity, err := txfee.OwnerComplexity(delegationRewardsOwner)
	if err != nil {
		return nil, err
	}
	complexity, err := txfee.IntrinsicAddPermissionlessValidatorTxComplexities.Add(
		&memoComplexity,
		&signerComplexity,
		&validatorOwnerComplexity,
		&delegatorOwnerComplexity,
	)
	if err != nil {
		return nil, err
	}

=======
>>>>>>> 682611ab
	inputs, baseOutputs, stakeOutputs, err := b.spend(
		toBurn,
		toStake,
		0,
<<<<<<< HEAD
		complexity,
=======
>>>>>>> 682611ab
		nil,
		ops,
	)
	if err != nil {
		return nil, err
	}

	utils.Sort(validationRewardsOwner.Addrs)
	utils.Sort(delegationRewardsOwner.Addrs)
	tx := &txs.AddPermissionlessValidatorTx{
		BaseTx: txs.BaseTx{BaseTx: avax.BaseTx{
			NetworkID:    b.context.NetworkID,
			BlockchainID: constants.PlatformChainID,
			Ins:          inputs,
			Outs:         baseOutputs,
			Memo:         memo,
		}},
		Validator:             vdr.Validator,
		Subnet:                vdr.Subnet,
		Signer:                signer,
		StakeOuts:             stakeOutputs,
		ValidatorRewardsOwner: validationRewardsOwner,
		DelegatorRewardsOwner: delegationRewardsOwner,
		DelegationShares:      shares,
	}
	return tx, b.initCtx(tx)
}

func (b *builder) NewAddPermissionlessDelegatorTx(
	vdr *txs.SubnetValidator,
	assetID ids.ID,
	rewardsOwner *secp256k1fx.OutputOwners,
	options ...common.Option,
) (*txs.AddPermissionlessDelegatorTx, error) {
	avaxAssetID := b.context.AVAXAssetID
	toBurn := map[ids.ID]uint64{}
	if vdr.Subnet == constants.PrimaryNetworkID {
		toBurn[avaxAssetID] = b.context.StaticFeeConfig.AddPrimaryNetworkDelegatorFee
	} else {
		toBurn[avaxAssetID] = b.context.StaticFeeConfig.AddSubnetDelegatorFee
	}
	toStake := map[ids.ID]uint64{
		assetID: vdr.Wght,
	}

	ops := common.NewOptions(options)
<<<<<<< HEAD
	memo := ops.Memo()
	memoComplexity := feecomponent.Dimensions{
		feecomponent.Bandwidth: uint64(len(memo)),
	}
	ownerComplexity, err := txfee.OwnerComplexity(rewardsOwner)
	if err != nil {
		return nil, err
	}
	complexity, err := txfee.IntrinsicAddPermissionlessDelegatorTxComplexities.Add(
		&memoComplexity,
		&ownerComplexity,
	)
	if err != nil {
		return nil, err
	}
=======
>>>>>>> 682611ab
	inputs, baseOutputs, stakeOutputs, err := b.spend(
		toBurn,
		toStake,
		0,
<<<<<<< HEAD
		complexity,
=======
>>>>>>> 682611ab
		nil,
		ops,
	)
	if err != nil {
		return nil, err
	}

	utils.Sort(rewardsOwner.Addrs)
	tx := &txs.AddPermissionlessDelegatorTx{
		BaseTx: txs.BaseTx{BaseTx: avax.BaseTx{
			NetworkID:    b.context.NetworkID,
			BlockchainID: constants.PlatformChainID,
			Ins:          inputs,
			Outs:         baseOutputs,
			Memo:         memo,
		}},
		Validator:              vdr.Validator,
		Subnet:                 vdr.Subnet,
		StakeOuts:              stakeOutputs,
		DelegationRewardsOwner: rewardsOwner,
	}
	return tx, b.initCtx(tx)
}

func (b *builder) getBalance(
	chainID ids.ID,
	options *common.Options,
) (
	balance map[ids.ID]uint64,
	err error,
) {
	utxos, err := b.backend.UTXOs(options.Context(), chainID)
	if err != nil {
		return nil, err
	}

	addrs := options.Addresses(b.addrs)
	minIssuanceTime := options.MinIssuanceTime()
	balance = make(map[ids.ID]uint64)

	// Iterate over the UTXOs
	for _, utxo := range utxos {
		outIntf := utxo.Out
		if lockedOut, ok := outIntf.(*stakeable.LockOut); ok {
			if !options.AllowStakeableLocked() && lockedOut.Locktime > minIssuanceTime {
				// This output is currently locked, so this output can't be
				// burned.
				continue
			}
			outIntf = lockedOut.TransferableOut
		}

		out, ok := outIntf.(*secp256k1fx.TransferOutput)
		if !ok {
			return nil, ErrUnknownOutputType
		}

		_, ok = common.MatchOwners(&out.OutputOwners, addrs, minIssuanceTime)
		if !ok {
			// We couldn't spend this UTXO, so we skip to the next one
			continue
		}

		assetID := utxo.AssetID()
		balance[assetID], err = math.Add(balance[assetID], out.Amt)
		if err != nil {
			return nil, err
		}
	}
	return balance, nil
}

// spend takes in the requested burn amounts and the requested stake amounts.
//
//   - [amountsToBurn] maps assetID to the amount of the asset to spend without
//     producing an output. This is typically used for fees. However, it can
//     also be used to consume some of an asset that will be produced in
//     separate outputs, such as ExportedOutputs. Only unlocked UTXOs are able
//     to be burned here.
//   - [amountsToStake] maps assetID to the amount of the asset to spend and
//     place into the staked outputs. First locked UTXOs are attempted to be
//     used for these funds, and then unlocked UTXOs will be attempted to be
//     used. There is no preferential ordering on the unlock times.
//   - [excessFee] contains the amount of extra AVAX that spend can produce in
//     the change outputs in addition to the consumed and not burned AVAX.
//   - [ownerOverride] optionally specifies the output owners to use for the
//     unlocked AVAX change output if no additional AVAX was needed to be
//     burned. If this value is nil, the default change owner is used.
func (b *builder) spend(
	amountsToBurn map[ids.ID]uint64,
	amountsToStake map[ids.ID]uint64,
	excessFee uint64,
<<<<<<< HEAD
	complexity feecomponent.Dimensions,
=======
>>>>>>> 682611ab
	ownerOverride *secp256k1fx.OutputOwners,
	options *common.Options,
) (
	[]*avax.TransferableInput,
	[]*avax.TransferableOutput,
	[]*avax.TransferableOutput,
	error,
) {
	utxos, err := b.backend.UTXOs(options.Context(), constants.PlatformChainID)
	if err != nil {
		return nil, nil, nil, err
	}

	addrs := options.Addresses(b.addrs)
	minIssuanceTime := options.MinIssuanceTime()

	addr, ok := addrs.Peek()
	if !ok {
		return nil, nil, nil, ErrNoChangeAddress
	}
	changeOwner := options.ChangeOwner(&secp256k1fx.OutputOwners{
		Threshold: 1,
		Addrs:     []ids.ShortID{addr},
	})
	if ownerOverride == nil {
		ownerOverride = changeOwner
	}

	s := spendHelper{
<<<<<<< HEAD
		weights:  b.context.ComplexityWeights,
		gasPrice: b.context.GasPrice,

		amountsToBurn:  amountsToBurn,
		amountsToStake: amountsToStake,
		complexity:     complexity,
=======
		amountsToBurn:  amountsToBurn,
		amountsToStake: amountsToStake,
>>>>>>> 682611ab

		// Initialize the return values with empty slices to preserve backward
		// compatibility of the json representation of transactions with no
		// inputs or outputs.
		inputs:        make([]*avax.TransferableInput, 0),
		changeOutputs: make([]*avax.TransferableOutput, 0),
		stakeOutputs:  make([]*avax.TransferableOutput, 0),
	}

<<<<<<< HEAD
	lockedUTXOs, unlockedUTXOs := splitLockedStakeableUTXOs(utxos, minIssuanceTime)
=======
	unlockedUTXOs, lockedUTXOs := splitUTXOsByLocktime(utxos, minIssuanceTime)
>>>>>>> 682611ab
	for _, utxo := range lockedUTXOs {
		assetID := utxo.AssetID()
		if !s.shouldConsumeLockedAsset(assetID) {
			continue
		}

		out, locktime, err := unwrapOutput(utxo.Out)
		if err != nil {
			return nil, nil, nil, err
		}

		inputSigIndices, ok := common.MatchOwners(&out.OutputOwners, addrs, minIssuanceTime)
		if !ok {
			// We couldn't spend this UTXO, so we skip to the next one
			continue
		}

<<<<<<< HEAD
		err = s.addInput(&avax.TransferableInput{
=======
		s.addInput(&avax.TransferableInput{
>>>>>>> 682611ab
			UTXOID: utxo.UTXOID,
			Asset:  utxo.Asset,
			In: &stakeable.LockIn{
				Locktime: locktime,
				TransferableIn: &secp256k1fx.TransferInput{
					Amt: out.Amt,
					Input: secp256k1fx.Input{
						SigIndices: inputSigIndices,
					},
				},
			},
		})
		if err != nil {
			return nil, nil, nil, err
		}

		excess := s.consumeLockedAsset(assetID, out.Amt)
<<<<<<< HEAD
		err = s.addStakedOutput(&avax.TransferableOutput{
=======
		s.addStakedOutput(&avax.TransferableOutput{
>>>>>>> 682611ab
			Asset: utxo.Asset,
			Out: &stakeable.LockOut{
				Locktime: locktime,
				TransferableOut: &secp256k1fx.TransferOutput{
					Amt:          out.Amt - excess,
					OutputOwners: out.OutputOwners,
				},
			},
		})
		if err != nil {
			return nil, nil, nil, err
		}

		if excess == 0 {
			continue
<<<<<<< HEAD
		}

		// This input had extra value, so some of it must be returned
		err = s.addChangeOutput(&avax.TransferableOutput{
			Asset: utxo.Asset,
			Out: &stakeable.LockOut{
				Locktime: locktime,
				TransferableOut: &secp256k1fx.TransferOutput{
					Amt:          excess,
					OutputOwners: out.OutputOwners,
				},
			},
		})
		if err != nil {
			return nil, nil, nil, err
=======
>>>>>>> 682611ab
		}

		// This input had extra value, so some of it must be returned
		s.addChangeOutput(&avax.TransferableOutput{
			Asset: utxo.Asset,
			Out: &stakeable.LockOut{
				Locktime: locktime,
				TransferableOut: &secp256k1fx.TransferOutput{
					Amt:          excess,
					OutputOwners: out.OutputOwners,
				},
			},
		})
	}

	// Add all the remaining stake amounts assuming unlocked UTXOs.
	for assetID, amount := range s.amountsToStake {
		if amount == 0 {
			continue
		}

<<<<<<< HEAD
		err = s.addStakedOutput(&avax.TransferableOutput{
=======
		s.addStakedOutput(&avax.TransferableOutput{
>>>>>>> 682611ab
			Asset: avax.Asset{
				ID: assetID,
			},
			Out: &secp256k1fx.TransferOutput{
				Amt:          amount,
				OutputOwners: *changeOwner,
			},
		})
		if err != nil {
			return nil, nil, nil, err
		}
	}

	// AVAX is handled last to account for fees.
<<<<<<< HEAD
	avaxUTXOs, nonAVAXUTXOs := splitAVAXUTXOs(unlockedUTXOs, b.context.AVAXAssetID)
=======
	avaxUTXOs, nonAVAXUTXOs := splitUTXOsByAssetID(unlockedUTXOs, b.context.AVAXAssetID)
>>>>>>> 682611ab
	for _, utxo := range nonAVAXUTXOs {
		assetID := utxo.AssetID()
		if !s.shouldConsumeAsset(assetID) {
			continue
		}

		out, _, err := unwrapOutput(utxo.Out)
		if err != nil {
			return nil, nil, nil, err
		}

		inputSigIndices, ok := common.MatchOwners(&out.OutputOwners, addrs, minIssuanceTime)
		if !ok {
			// We couldn't spend this UTXO, so we skip to the next one
			continue
		}

<<<<<<< HEAD
		err = s.addInput(&avax.TransferableInput{
=======
		s.addInput(&avax.TransferableInput{
>>>>>>> 682611ab
			UTXOID: utxo.UTXOID,
			Asset:  utxo.Asset,
			In: &secp256k1fx.TransferInput{
				Amt: out.Amt,
				Input: secp256k1fx.Input{
					SigIndices: inputSigIndices,
				},
			},
		})
<<<<<<< HEAD
		if err != nil {
			return nil, nil, nil, err
		}
=======
>>>>>>> 682611ab

		excess := s.consumeAsset(assetID, out.Amt)
		if excess == 0 {
			continue
		}

		// This input had extra value, so some of it must be returned
<<<<<<< HEAD
		err = s.addChangeOutput(&avax.TransferableOutput{
=======
		s.addChangeOutput(&avax.TransferableOutput{
>>>>>>> 682611ab
			Asset: utxo.Asset,
			Out: &secp256k1fx.TransferOutput{
				Amt:          excess,
				OutputOwners: *changeOwner,
			},
		})
<<<<<<< HEAD
		if err != nil {
			return nil, nil, nil, err
		}
	}

	for _, utxo := range avaxUTXOs {
		requiredFee, err := s.calculateFee()
		if err != nil {
			return nil, nil, nil, err
		}

		// If we have consumed enough of the asset, then we have no need burn
		// more.
		if !s.shouldConsumeAsset(b.context.AVAXAssetID) && excessFee >= requiredFee {
=======
	}

	for _, utxo := range avaxUTXOs {
		// If we have consumed enough of the asset, then we have no need burn
		// more.
		if !s.shouldConsumeAsset(b.context.AVAXAssetID) {
>>>>>>> 682611ab
			break
		}

		out, _, err := unwrapOutput(utxo.Out)
		if err != nil {
			return nil, nil, nil, err
		}

		inputSigIndices, ok := common.MatchOwners(&out.OutputOwners, addrs, minIssuanceTime)
		if !ok {
			// We couldn't spend this UTXO, so we skip to the next one
			continue
		}

<<<<<<< HEAD
		err = s.addInput(&avax.TransferableInput{
=======
		s.addInput(&avax.TransferableInput{
>>>>>>> 682611ab
			UTXOID: utxo.UTXOID,
			Asset:  utxo.Asset,
			In: &secp256k1fx.TransferInput{
				Amt: out.Amt,
				Input: secp256k1fx.Input{
					SigIndices: inputSigIndices,
				},
			},
		})
		if err != nil {
			return nil, nil, nil, err
		}

		excess := s.consumeAsset(b.context.AVAXAssetID, out.Amt)
		excessFee, err = math.Add(excessFee, excess)
		if err != nil {
			return nil, nil, nil, err
		}

		// If we need to consume additional AVAX, we should be returning the
		// change to the change address.
		ownerOverride = changeOwner
<<<<<<< HEAD
	}

	if err := s.verifyAssetsConsumed(); err != nil {
		return nil, nil, nil, err
	}

	requiredFee, err := s.calculateFee()
	if err != nil {
		return nil, nil, nil, err
	}
	if excessFee < requiredFee {
		return nil, nil, nil, fmt.Errorf(
			"%w: provided UTXOs need %d more units of asset %q",
			ErrInsufficientFunds,
			requiredFee-excessFee,
			b.context.AVAXAssetID,
		)
	}

	secpOutput := &secp256k1fx.TransferOutput{
		Amt:          0, // Populated later if used
		OutputOwners: *ownerOverride,
	}
	newOutput := &avax.TransferableOutput{
		Asset: avax.Asset{
			ID: b.context.AVAXAssetID,
		},
		Out: secpOutput,
	}
	if err := s.addOutputComplexity(newOutput); err != nil {
		return nil, nil, nil, err
	}

	requiredFeeWithChange, err := s.calculateFee()
	if err != nil {
		return nil, nil, nil, err
	}
	if excessFee > requiredFeeWithChange {
		// It is worth adding the change output
		secpOutput.Amt = excessFee - requiredFeeWithChange
		s.changeOutputs = append(s.changeOutputs, newOutput)
	}

=======
	}

	if err := s.verifyAssetsConsumed(); err != nil {
		return nil, nil, nil, err
	}

	if excessFee > 0 {
		newOutput := &avax.TransferableOutput{
			Asset: avax.Asset{
				ID: b.context.AVAXAssetID,
			},
			Out: &secp256k1fx.TransferOutput{
				Amt:          excessFee,
				OutputOwners: *ownerOverride,
			},
		}
		s.changeOutputs = append(s.changeOutputs, newOutput)
	}

>>>>>>> 682611ab
	utils.Sort(s.inputs)                                     // sort inputs
	avax.SortTransferableOutputs(s.changeOutputs, txs.Codec) // sort the change outputs
	avax.SortTransferableOutputs(s.stakeOutputs, txs.Codec)  // sort stake outputs
	return s.inputs, s.changeOutputs, s.stakeOutputs, nil
}

func (b *builder) authorizeSubnet(subnetID ids.ID, options *common.Options) (*secp256k1fx.Input, error) {
	ownerIntf, err := b.backend.GetSubnetOwner(options.Context(), subnetID)
	if err != nil {
		return nil, fmt.Errorf(
			"failed to fetch subnet owner for %q: %w",
			subnetID,
			err,
		)
	}
	owner, ok := ownerIntf.(*secp256k1fx.OutputOwners)
	if !ok {
		return nil, ErrUnknownOwnerType
	}

	addrs := options.Addresses(b.addrs)
	minIssuanceTime := options.MinIssuanceTime()
	inputSigIndices, ok := common.MatchOwners(owner, addrs, minIssuanceTime)
	if !ok {
		// We can't authorize the subnet
		return nil, ErrInsufficientAuthorization
	}
	return &secp256k1fx.Input{
		SigIndices: inputSigIndices,
	}, nil
}

func (b *builder) initCtx(tx txs.UnsignedTx) error {
	ctx, err := NewSnowContext(b.context.NetworkID, b.context.AVAXAssetID)
	if err != nil {
		return err
	}

	tx.InitCtx(ctx)
	return nil
}

type spendHelper struct {
<<<<<<< HEAD
	weights  feecomponent.Dimensions
	gasPrice feecomponent.GasPrice

	amountsToBurn  map[ids.ID]uint64
	amountsToStake map[ids.ID]uint64
	complexity     feecomponent.Dimensions
=======
	amountsToBurn  map[ids.ID]uint64
	amountsToStake map[ids.ID]uint64
>>>>>>> 682611ab

	inputs        []*avax.TransferableInput
	changeOutputs []*avax.TransferableOutput
	stakeOutputs  []*avax.TransferableOutput
}

<<<<<<< HEAD
func (s *spendHelper) addInput(input *avax.TransferableInput) error {
	newInputComplexity, err := txfee.InputComplexity(input)
	if err != nil {
		return err
	}
	s.complexity, err = s.complexity.Add(&newInputComplexity)
	if err != nil {
		return err
	}

	s.inputs = append(s.inputs, input)
	return nil
}

func (s *spendHelper) addChangeOutput(output *avax.TransferableOutput) error {
	s.changeOutputs = append(s.changeOutputs, output)
	return s.addOutputComplexity(output)
}

func (s *spendHelper) addStakedOutput(output *avax.TransferableOutput) error {
	s.stakeOutputs = append(s.stakeOutputs, output)
	return s.addOutputComplexity(output)
}

func (s *spendHelper) addOutputComplexity(output *avax.TransferableOutput) error {
	newOutputComplexity, err := txfee.OutputComplexity(output)
	if err != nil {
		return err
	}
	s.complexity, err = s.complexity.Add(&newOutputComplexity)
	return err
}

func (s *spendHelper) shouldConsumeLockedAsset(assetID ids.ID) bool {
	remainingAmountToStake := s.amountsToStake[assetID]
	return remainingAmountToStake != 0
}

func (s *spendHelper) shouldConsumeAsset(assetID ids.ID) bool {
	remainingAmountToBurn := s.amountsToBurn[assetID]
	remainingAmountToStake := s.amountsToStake[assetID]
	return remainingAmountToBurn != 0 || remainingAmountToStake != 0
=======
func (s *spendHelper) addInput(input *avax.TransferableInput) {
	s.inputs = append(s.inputs, input)
}

func (s *spendHelper) addChangeOutput(output *avax.TransferableOutput) {
	s.changeOutputs = append(s.changeOutputs, output)
}

func (s *spendHelper) addStakedOutput(output *avax.TransferableOutput) {
	s.stakeOutputs = append(s.stakeOutputs, output)
}

func (s *spendHelper) shouldConsumeLockedAsset(assetID ids.ID) bool {
	return s.amountsToStake[assetID] != 0
}

func (s *spendHelper) shouldConsumeAsset(assetID ids.ID) bool {
	return s.amountsToBurn[assetID] != 0 || s.shouldConsumeLockedAsset(assetID)
>>>>>>> 682611ab
}

func (s *spendHelper) consumeLockedAsset(assetID ids.ID, amount uint64) uint64 {
	remainingAmountToStake := s.amountsToStake[assetID]
	// Stake any value that should be staked
	amountToStake := min(
		remainingAmountToStake, // Amount we still need to stake
		amount,                 // Amount available to stake
	)
	s.amountsToStake[assetID] -= amountToStake
	return amount - amountToStake
}

func (s *spendHelper) consumeAsset(assetID ids.ID, amount uint64) uint64 {
	remainingAmountToBurn := s.amountsToBurn[assetID]

	// Burn any value that should be burned
	amountToBurn := min(
		remainingAmountToBurn, // Amount we still need to burn
		amount,                // Amount available to burn
	)
	s.amountsToBurn[assetID] -= amountToBurn

	// Stake any remaining value that should be staked
	return s.consumeLockedAsset(assetID, amount-amountToBurn)
}

<<<<<<< HEAD
func (s *spendHelper) calculateFee() (uint64, error) {
	gas, err := s.complexity.ToGas(s.weights)
	if err != nil {
		return 0, err
	}
	return gas.Cost(s.gasPrice)
}

=======
>>>>>>> 682611ab
func (s *spendHelper) verifyAssetsConsumed() error {
	for assetID, amount := range s.amountsToStake {
		if amount != 0 {
			return fmt.Errorf(
				"%w: provided UTXOs need %d more units of asset %q to stake",
				ErrInsufficientFunds,
				amount,
				assetID,
			)
		}
	}
	for assetID, amount := range s.amountsToBurn {
		if amount != 0 {
			return fmt.Errorf(
				"%w: provided UTXOs need %d more units of asset %q",
				ErrInsufficientFunds,
				amount,
				assetID,
			)
		}
	}
	return nil
}

<<<<<<< HEAD
func splitLockedStakeableUTXOs(utxos []*avax.UTXO, minIssuanceTime uint64) ([]*avax.UTXO, []*avax.UTXO) {
	var (
		lockedUTXOs   = make([]*avax.UTXO, 0, len(utxos))
		unlockedUTXOs = make([]*avax.UTXO, 0, len(utxos))
=======
// splitUTXOsByLocktime separates the provided UTXOs into two slices:
// 1. UTXOs that are unlocked with the provided issuance time
// 2. UTXOs that are locked with the provided issuance time
func splitUTXOsByLocktime(utxos []*avax.UTXO, minIssuanceTime uint64) ([]*avax.UTXO, []*avax.UTXO) {
	var (
		unlockedUTXOs = make([]*avax.UTXO, 0, len(utxos))
		lockedUTXOs   = make([]*avax.UTXO, 0, len(utxos))
>>>>>>> 682611ab
	)
	for _, utxo := range utxos {
		lockedOut, ok := utxo.Out.(*stakeable.LockOut)
		if !ok {
			unlockedUTXOs = append(unlockedUTXOs, utxo)
			continue
		}
		if minIssuanceTime >= lockedOut.Locktime {
			unlockedUTXOs = append(unlockedUTXOs, utxo)
			continue
		}
		lockedUTXOs = append(lockedUTXOs, utxo)
	}
<<<<<<< HEAD
	return lockedUTXOs, unlockedUTXOs
}

func splitAVAXUTXOs(utxos []*avax.UTXO, avaxAssetID ids.ID) ([]*avax.UTXO, []*avax.UTXO) {
	var (
		avaxUTXOs    = make([]*avax.UTXO, 0, len(utxos))
		nonAVAXUTXOs = make([]*avax.UTXO, 0, len(utxos))
	)
	for _, utxo := range utxos {
		if utxo.AssetID() == avaxAssetID {
			avaxUTXOs = append(avaxUTXOs, utxo)
		} else {
			nonAVAXUTXOs = append(nonAVAXUTXOs, utxo)
		}
	}
	return avaxUTXOs, nonAVAXUTXOs
=======
	return unlockedUTXOs, lockedUTXOs
}

// splitUTXOsByAssetID separates the provided UTXOs into two slices:
// 1. UTXOs with the provided assetID
// 2. UTXOs with a different assetID
func splitUTXOsByAssetID(utxos []*avax.UTXO, assetID ids.ID) ([]*avax.UTXO, []*avax.UTXO) {
	var (
		requestedUTXOs = make([]*avax.UTXO, 0, len(utxos))
		otherUTXOs     = make([]*avax.UTXO, 0, len(utxos))
	)
	for _, utxo := range utxos {
		if utxo.AssetID() == assetID {
			requestedUTXOs = append(requestedUTXOs, utxo)
		} else {
			otherUTXOs = append(otherUTXOs, utxo)
		}
	}
	return requestedUTXOs, otherUTXOs
>>>>>>> 682611ab
}

func unwrapOutput(output verify.State) (*secp256k1fx.TransferOutput, uint64, error) {
	var locktime uint64
	if lockedOut, ok := output.(*stakeable.LockOut); ok {
		output = lockedOut.TransferableOut
		locktime = lockedOut.Locktime
	}

	out, ok := output.(*secp256k1fx.TransferOutput)
	if !ok {
		return nil, 0, ErrUnknownOutputType
	}
	return out, locktime, nil
}<|MERGE_RESOLUTION|>--- conflicted
+++ resolved
@@ -328,7 +328,6 @@
 	toStake := map[ids.ID]uint64{}
 
 	ops := common.NewOptions(options)
-<<<<<<< HEAD
 	memo := ops.Memo()
 	memoComplexity := feecomponent.Dimensions{
 		feecomponent.Bandwidth: uint64(len(memo)),
@@ -345,16 +344,11 @@
 		return nil, err
 	}
 
-=======
->>>>>>> 682611ab
 	inputs, changeOutputs, _, err := b.spend(
 		toBurn,
 		toStake,
 		0,
-<<<<<<< HEAD
 		complexity,
-=======
->>>>>>> 682611ab
 		nil,
 		ops,
 	)
@@ -392,10 +386,7 @@
 		toBurn,
 		toStake,
 		0,
-<<<<<<< HEAD
 		feecomponent.Dimensions{},
-=======
->>>>>>> 682611ab
 		nil,
 		ops,
 	)
@@ -430,17 +421,7 @@
 	toStake := map[ids.ID]uint64{}
 
 	ops := common.NewOptions(options)
-<<<<<<< HEAD
 	subnetAuth, err := b.authorizeSubnet(vdr.Subnet, ops)
-=======
-	inputs, outputs, _, err := b.spend(
-		toBurn,
-		toStake,
-		0,
-		nil,
-		ops,
-	)
->>>>>>> 682611ab
 	if err != nil {
 		return nil, err
 	}
@@ -498,17 +479,7 @@
 	toStake := map[ids.ID]uint64{}
 
 	ops := common.NewOptions(options)
-<<<<<<< HEAD
 	subnetAuth, err := b.authorizeSubnet(subnetID, ops)
-=======
-	inputs, outputs, _, err := b.spend(
-		toBurn,
-		toStake,
-		0,
-		nil,
-		ops,
-	)
->>>>>>> 682611ab
 	if err != nil {
 		return nil, err
 	}
@@ -573,10 +544,7 @@
 		toBurn,
 		toStake,
 		0,
-<<<<<<< HEAD
 		feecomponent.Dimensions{},
-=======
->>>>>>> 682611ab
 		nil,
 		ops,
 	)
@@ -614,17 +582,7 @@
 	toStake := map[ids.ID]uint64{}
 
 	ops := common.NewOptions(options)
-<<<<<<< HEAD
 	subnetAuth, err := b.authorizeSubnet(subnetID, ops)
-=======
-	inputs, outputs, _, err := b.spend(
-		toBurn,
-		toStake,
-		0,
-		nil,
-		ops,
-	)
->>>>>>> 682611ab
 	if err != nil {
 		return nil, err
 	}
@@ -702,7 +660,6 @@
 	toStake := map[ids.ID]uint64{}
 
 	ops := common.NewOptions(options)
-<<<<<<< HEAD
 	memo := ops.Memo()
 	memoComplexity := feecomponent.Dimensions{
 		feecomponent.Bandwidth: uint64(len(memo)),
@@ -719,16 +676,11 @@
 		return nil, err
 	}
 
-=======
->>>>>>> 682611ab
 	inputs, outputs, _, err := b.spend(
 		toBurn,
 		toStake,
 		0,
-<<<<<<< HEAD
 		complexity,
-=======
->>>>>>> 682611ab
 		nil,
 		ops,
 	)
@@ -761,17 +713,7 @@
 	toStake := map[ids.ID]uint64{}
 
 	ops := common.NewOptions(options)
-<<<<<<< HEAD
 	subnetAuth, err := b.authorizeSubnet(subnetID, ops)
-=======
-	inputs, outputs, _, err := b.spend(
-		toBurn,
-		toStake,
-		0,
-		nil,
-		ops,
-	)
->>>>>>> 682611ab
 	if err != nil {
 		return nil, err
 	}
@@ -900,7 +842,6 @@
 		})
 	}
 
-<<<<<<< HEAD
 	memo := ops.Memo()
 	memoComplexity := feecomponent.Dimensions{
 		feecomponent.Bandwidth: uint64(len(memo)),
@@ -922,8 +863,6 @@
 		return nil, err
 	}
 
-=======
->>>>>>> 682611ab
 	var (
 		toBurn    map[ids.ID]uint64
 		toStake   = map[ids.ID]uint64{}
@@ -943,10 +882,7 @@
 		toBurn,
 		toStake,
 		excessFee,
-<<<<<<< HEAD
 		complexity,
-=======
->>>>>>> 682611ab
 		to,
 		ops,
 	)
@@ -989,7 +925,6 @@
 
 	toStake := map[ids.ID]uint64{}
 	ops := common.NewOptions(options)
-<<<<<<< HEAD
 	memo := ops.Memo()
 	memoComplexity := feecomponent.Dimensions{
 		feecomponent.Bandwidth: uint64(len(memo)),
@@ -1006,16 +941,11 @@
 		return nil, err
 	}
 
-=======
->>>>>>> 682611ab
 	inputs, changeOutputs, _, err := b.spend(
 		toBurn,
 		toStake,
 		0,
-<<<<<<< HEAD
 		complexity,
-=======
->>>>>>> 682611ab
 		nil,
 		ops,
 	)
@@ -1062,17 +992,7 @@
 	toStake := map[ids.ID]uint64{}
 
 	ops := common.NewOptions(options)
-<<<<<<< HEAD
 	subnetAuth, err := b.authorizeSubnet(subnetID, ops)
-=======
-	inputs, outputs, _, err := b.spend(
-		toBurn,
-		toStake,
-		0,
-		nil,
-		ops,
-	)
->>>>>>> 682611ab
 	if err != nil {
 		return nil, err
 	}
@@ -1137,7 +1057,6 @@
 	}
 
 	ops := common.NewOptions(options)
-<<<<<<< HEAD
 	memo := ops.Memo()
 	memoComplexity := feecomponent.Dimensions{
 		feecomponent.Bandwidth: uint64(len(memo)),
@@ -1164,16 +1083,11 @@
 		return nil, err
 	}
 
-=======
->>>>>>> 682611ab
 	inputs, baseOutputs, stakeOutputs, err := b.spend(
 		toBurn,
 		toStake,
 		0,
-<<<<<<< HEAD
 		complexity,
-=======
->>>>>>> 682611ab
 		nil,
 		ops,
 	)
@@ -1220,7 +1134,6 @@
 	}
 
 	ops := common.NewOptions(options)
-<<<<<<< HEAD
 	memo := ops.Memo()
 	memoComplexity := feecomponent.Dimensions{
 		feecomponent.Bandwidth: uint64(len(memo)),
@@ -1236,16 +1149,11 @@
 	if err != nil {
 		return nil, err
 	}
-=======
->>>>>>> 682611ab
 	inputs, baseOutputs, stakeOutputs, err := b.spend(
 		toBurn,
 		toStake,
 		0,
-<<<<<<< HEAD
 		complexity,
-=======
->>>>>>> 682611ab
 		nil,
 		ops,
 	)
@@ -1338,10 +1246,7 @@
 	amountsToBurn map[ids.ID]uint64,
 	amountsToStake map[ids.ID]uint64,
 	excessFee uint64,
-<<<<<<< HEAD
 	complexity feecomponent.Dimensions,
-=======
->>>>>>> 682611ab
 	ownerOverride *secp256k1fx.OutputOwners,
 	options *common.Options,
 ) (
@@ -1371,17 +1276,12 @@
 	}
 
 	s := spendHelper{
-<<<<<<< HEAD
 		weights:  b.context.ComplexityWeights,
 		gasPrice: b.context.GasPrice,
 
 		amountsToBurn:  amountsToBurn,
 		amountsToStake: amountsToStake,
 		complexity:     complexity,
-=======
-		amountsToBurn:  amountsToBurn,
-		amountsToStake: amountsToStake,
->>>>>>> 682611ab
 
 		// Initialize the return values with empty slices to preserve backward
 		// compatibility of the json representation of transactions with no
@@ -1391,11 +1291,7 @@
 		stakeOutputs:  make([]*avax.TransferableOutput, 0),
 	}
 
-<<<<<<< HEAD
-	lockedUTXOs, unlockedUTXOs := splitLockedStakeableUTXOs(utxos, minIssuanceTime)
-=======
 	unlockedUTXOs, lockedUTXOs := splitUTXOsByLocktime(utxos, minIssuanceTime)
->>>>>>> 682611ab
 	for _, utxo := range lockedUTXOs {
 		assetID := utxo.AssetID()
 		if !s.shouldConsumeLockedAsset(assetID) {
@@ -1413,11 +1309,7 @@
 			continue
 		}
 
-<<<<<<< HEAD
 		err = s.addInput(&avax.TransferableInput{
-=======
-		s.addInput(&avax.TransferableInput{
->>>>>>> 682611ab
 			UTXOID: utxo.UTXOID,
 			Asset:  utxo.Asset,
 			In: &stakeable.LockIn{
@@ -1435,11 +1327,7 @@
 		}
 
 		excess := s.consumeLockedAsset(assetID, out.Amt)
-<<<<<<< HEAD
 		err = s.addStakedOutput(&avax.TransferableOutput{
-=======
-		s.addStakedOutput(&avax.TransferableOutput{
->>>>>>> 682611ab
 			Asset: utxo.Asset,
 			Out: &stakeable.LockOut{
 				Locktime: locktime,
@@ -1455,7 +1343,6 @@
 
 		if excess == 0 {
 			continue
-<<<<<<< HEAD
 		}
 
 		// This input had extra value, so some of it must be returned
@@ -1471,21 +1358,7 @@
 		})
 		if err != nil {
 			return nil, nil, nil, err
-=======
->>>>>>> 682611ab
-		}
-
-		// This input had extra value, so some of it must be returned
-		s.addChangeOutput(&avax.TransferableOutput{
-			Asset: utxo.Asset,
-			Out: &stakeable.LockOut{
-				Locktime: locktime,
-				TransferableOut: &secp256k1fx.TransferOutput{
-					Amt:          excess,
-					OutputOwners: out.OutputOwners,
-				},
-			},
-		})
+		}
 	}
 
 	// Add all the remaining stake amounts assuming unlocked UTXOs.
@@ -1494,11 +1367,7 @@
 			continue
 		}
 
-<<<<<<< HEAD
 		err = s.addStakedOutput(&avax.TransferableOutput{
-=======
-		s.addStakedOutput(&avax.TransferableOutput{
->>>>>>> 682611ab
 			Asset: avax.Asset{
 				ID: assetID,
 			},
@@ -1513,11 +1382,7 @@
 	}
 
 	// AVAX is handled last to account for fees.
-<<<<<<< HEAD
-	avaxUTXOs, nonAVAXUTXOs := splitAVAXUTXOs(unlockedUTXOs, b.context.AVAXAssetID)
-=======
 	avaxUTXOs, nonAVAXUTXOs := splitUTXOsByAssetID(unlockedUTXOs, b.context.AVAXAssetID)
->>>>>>> 682611ab
 	for _, utxo := range nonAVAXUTXOs {
 		assetID := utxo.AssetID()
 		if !s.shouldConsumeAsset(assetID) {
@@ -1535,86 +1400,7 @@
 			continue
 		}
 
-<<<<<<< HEAD
 		err = s.addInput(&avax.TransferableInput{
-=======
-		s.addInput(&avax.TransferableInput{
->>>>>>> 682611ab
-			UTXOID: utxo.UTXOID,
-			Asset:  utxo.Asset,
-			In: &secp256k1fx.TransferInput{
-				Amt: out.Amt,
-				Input: secp256k1fx.Input{
-					SigIndices: inputSigIndices,
-				},
-			},
-		})
-<<<<<<< HEAD
-		if err != nil {
-			return nil, nil, nil, err
-		}
-=======
->>>>>>> 682611ab
-
-		excess := s.consumeAsset(assetID, out.Amt)
-		if excess == 0 {
-			continue
-		}
-
-		// This input had extra value, so some of it must be returned
-<<<<<<< HEAD
-		err = s.addChangeOutput(&avax.TransferableOutput{
-=======
-		s.addChangeOutput(&avax.TransferableOutput{
->>>>>>> 682611ab
-			Asset: utxo.Asset,
-			Out: &secp256k1fx.TransferOutput{
-				Amt:          excess,
-				OutputOwners: *changeOwner,
-			},
-		})
-<<<<<<< HEAD
-		if err != nil {
-			return nil, nil, nil, err
-		}
-	}
-
-	for _, utxo := range avaxUTXOs {
-		requiredFee, err := s.calculateFee()
-		if err != nil {
-			return nil, nil, nil, err
-		}
-
-		// If we have consumed enough of the asset, then we have no need burn
-		// more.
-		if !s.shouldConsumeAsset(b.context.AVAXAssetID) && excessFee >= requiredFee {
-=======
-	}
-
-	for _, utxo := range avaxUTXOs {
-		// If we have consumed enough of the asset, then we have no need burn
-		// more.
-		if !s.shouldConsumeAsset(b.context.AVAXAssetID) {
->>>>>>> 682611ab
-			break
-		}
-
-		out, _, err := unwrapOutput(utxo.Out)
-		if err != nil {
-			return nil, nil, nil, err
-		}
-
-		inputSigIndices, ok := common.MatchOwners(&out.OutputOwners, addrs, minIssuanceTime)
-		if !ok {
-			// We couldn't spend this UTXO, so we skip to the next one
-			continue
-		}
-
-<<<<<<< HEAD
-		err = s.addInput(&avax.TransferableInput{
-=======
-		s.addInput(&avax.TransferableInput{
->>>>>>> 682611ab
 			UTXOID: utxo.UTXOID,
 			Asset:  utxo.Asset,
 			In: &secp256k1fx.TransferInput{
@@ -1628,6 +1414,61 @@
 			return nil, nil, nil, err
 		}
 
+		excess := s.consumeAsset(assetID, out.Amt)
+		if excess == 0 {
+			continue
+		}
+
+		// This input had extra value, so some of it must be returned
+		err = s.addChangeOutput(&avax.TransferableOutput{
+			Asset: utxo.Asset,
+			Out: &secp256k1fx.TransferOutput{
+				Amt:          excess,
+				OutputOwners: *changeOwner,
+			},
+		})
+		if err != nil {
+			return nil, nil, nil, err
+		}
+	}
+
+	for _, utxo := range avaxUTXOs {
+		requiredFee, err := s.calculateFee()
+		if err != nil {
+			return nil, nil, nil, err
+		}
+
+		// If we have consumed enough of the asset, then we have no need burn
+		// more.
+		if !s.shouldConsumeAsset(b.context.AVAXAssetID) && excessFee >= requiredFee {
+			break
+		}
+
+		out, _, err := unwrapOutput(utxo.Out)
+		if err != nil {
+			return nil, nil, nil, err
+		}
+
+		inputSigIndices, ok := common.MatchOwners(&out.OutputOwners, addrs, minIssuanceTime)
+		if !ok {
+			// We couldn't spend this UTXO, so we skip to the next one
+			continue
+		}
+
+		err = s.addInput(&avax.TransferableInput{
+			UTXOID: utxo.UTXOID,
+			Asset:  utxo.Asset,
+			In: &secp256k1fx.TransferInput{
+				Amt: out.Amt,
+				Input: secp256k1fx.Input{
+					SigIndices: inputSigIndices,
+				},
+			},
+		})
+		if err != nil {
+			return nil, nil, nil, err
+		}
+
 		excess := s.consumeAsset(b.context.AVAXAssetID, out.Amt)
 		excessFee, err = math.Add(excessFee, excess)
 		if err != nil {
@@ -1637,7 +1478,6 @@
 		// If we need to consume additional AVAX, we should be returning the
 		// change to the change address.
 		ownerOverride = changeOwner
-<<<<<<< HEAD
 	}
 
 	if err := s.verifyAssetsConsumed(); err != nil {
@@ -1681,27 +1521,6 @@
 		s.changeOutputs = append(s.changeOutputs, newOutput)
 	}
 
-=======
-	}
-
-	if err := s.verifyAssetsConsumed(); err != nil {
-		return nil, nil, nil, err
-	}
-
-	if excessFee > 0 {
-		newOutput := &avax.TransferableOutput{
-			Asset: avax.Asset{
-				ID: b.context.AVAXAssetID,
-			},
-			Out: &secp256k1fx.TransferOutput{
-				Amt:          excessFee,
-				OutputOwners: *ownerOverride,
-			},
-		}
-		s.changeOutputs = append(s.changeOutputs, newOutput)
-	}
-
->>>>>>> 682611ab
 	utils.Sort(s.inputs)                                     // sort inputs
 	avax.SortTransferableOutputs(s.changeOutputs, txs.Codec) // sort the change outputs
 	avax.SortTransferableOutputs(s.stakeOutputs, txs.Codec)  // sort stake outputs
@@ -1745,24 +1564,18 @@
 }
 
 type spendHelper struct {
-<<<<<<< HEAD
 	weights  feecomponent.Dimensions
 	gasPrice feecomponent.GasPrice
 
 	amountsToBurn  map[ids.ID]uint64
 	amountsToStake map[ids.ID]uint64
 	complexity     feecomponent.Dimensions
-=======
-	amountsToBurn  map[ids.ID]uint64
-	amountsToStake map[ids.ID]uint64
->>>>>>> 682611ab
 
 	inputs        []*avax.TransferableInput
 	changeOutputs []*avax.TransferableOutput
 	stakeOutputs  []*avax.TransferableOutput
 }
 
-<<<<<<< HEAD
 func (s *spendHelper) addInput(input *avax.TransferableInput) error {
 	newInputComplexity, err := txfee.InputComplexity(input)
 	if err != nil {
@@ -1797,34 +1610,11 @@
 }
 
 func (s *spendHelper) shouldConsumeLockedAsset(assetID ids.ID) bool {
-	remainingAmountToStake := s.amountsToStake[assetID]
-	return remainingAmountToStake != 0
-}
-
-func (s *spendHelper) shouldConsumeAsset(assetID ids.ID) bool {
-	remainingAmountToBurn := s.amountsToBurn[assetID]
-	remainingAmountToStake := s.amountsToStake[assetID]
-	return remainingAmountToBurn != 0 || remainingAmountToStake != 0
-=======
-func (s *spendHelper) addInput(input *avax.TransferableInput) {
-	s.inputs = append(s.inputs, input)
-}
-
-func (s *spendHelper) addChangeOutput(output *avax.TransferableOutput) {
-	s.changeOutputs = append(s.changeOutputs, output)
-}
-
-func (s *spendHelper) addStakedOutput(output *avax.TransferableOutput) {
-	s.stakeOutputs = append(s.stakeOutputs, output)
-}
-
-func (s *spendHelper) shouldConsumeLockedAsset(assetID ids.ID) bool {
 	return s.amountsToStake[assetID] != 0
 }
 
 func (s *spendHelper) shouldConsumeAsset(assetID ids.ID) bool {
 	return s.amountsToBurn[assetID] != 0 || s.shouldConsumeLockedAsset(assetID)
->>>>>>> 682611ab
 }
 
 func (s *spendHelper) consumeLockedAsset(assetID ids.ID, amount uint64) uint64 {
@@ -1852,7 +1642,6 @@
 	return s.consumeLockedAsset(assetID, amount-amountToBurn)
 }
 
-<<<<<<< HEAD
 func (s *spendHelper) calculateFee() (uint64, error) {
 	gas, err := s.complexity.ToGas(s.weights)
 	if err != nil {
@@ -1861,8 +1650,6 @@
 	return gas.Cost(s.gasPrice)
 }
 
-=======
->>>>>>> 682611ab
 func (s *spendHelper) verifyAssetsConsumed() error {
 	for assetID, amount := range s.amountsToStake {
 		if amount != 0 {
@@ -1887,12 +1674,6 @@
 	return nil
 }
 
-<<<<<<< HEAD
-func splitLockedStakeableUTXOs(utxos []*avax.UTXO, minIssuanceTime uint64) ([]*avax.UTXO, []*avax.UTXO) {
-	var (
-		lockedUTXOs   = make([]*avax.UTXO, 0, len(utxos))
-		unlockedUTXOs = make([]*avax.UTXO, 0, len(utxos))
-=======
 // splitUTXOsByLocktime separates the provided UTXOs into two slices:
 // 1. UTXOs that are unlocked with the provided issuance time
 // 2. UTXOs that are locked with the provided issuance time
@@ -1900,7 +1681,6 @@
 	var (
 		unlockedUTXOs = make([]*avax.UTXO, 0, len(utxos))
 		lockedUTXOs   = make([]*avax.UTXO, 0, len(utxos))
->>>>>>> 682611ab
 	)
 	for _, utxo := range utxos {
 		lockedOut, ok := utxo.Out.(*stakeable.LockOut)
@@ -1914,24 +1694,6 @@
 		}
 		lockedUTXOs = append(lockedUTXOs, utxo)
 	}
-<<<<<<< HEAD
-	return lockedUTXOs, unlockedUTXOs
-}
-
-func splitAVAXUTXOs(utxos []*avax.UTXO, avaxAssetID ids.ID) ([]*avax.UTXO, []*avax.UTXO) {
-	var (
-		avaxUTXOs    = make([]*avax.UTXO, 0, len(utxos))
-		nonAVAXUTXOs = make([]*avax.UTXO, 0, len(utxos))
-	)
-	for _, utxo := range utxos {
-		if utxo.AssetID() == avaxAssetID {
-			avaxUTXOs = append(avaxUTXOs, utxo)
-		} else {
-			nonAVAXUTXOs = append(nonAVAXUTXOs, utxo)
-		}
-	}
-	return avaxUTXOs, nonAVAXUTXOs
-=======
 	return unlockedUTXOs, lockedUTXOs
 }
 
@@ -1951,7 +1713,6 @@
 		}
 	}
 	return requestedUTXOs, otherUTXOs
->>>>>>> 682611ab
 }
 
 func unwrapOutput(output verify.State) (*secp256k1fx.TransferOutput, uint64, error) {
