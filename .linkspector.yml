--- conflicted
+++ resolved
@@ -5,10 +5,7 @@
 ignorePatterns:
   - pattern: '^http://localhost.*$'              # Localhost links are used during tutorials
   - pattern: "^https://.+\\.avax-dev\\.network$" # This check doesn't have the correct credentials
-<<<<<<< HEAD
-=======
   - pattern: "^https://github\\.com/ava-labs/devops-argocd/.*$" # Private repository requiring authentication
->>>>>>> 99a29c05
   - pattern: "^https://github\\.com/ava-labs/eng-resources.*$" # Private repository requiring authentication
   - pattern: "^https://github\\.com/ava-labs/external-plugins-builder.*$" # Private repository requiring authentication
 useGitIgnore: true