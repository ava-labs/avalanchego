// Copyright (C) 2019-2024, Ava Labs, Inc. All rights reserved.
// See the file LICENSE for licensing terms.

package vms

import (
	"fmt"
	"time"

	"github.com/stretchr/testify/require"

	"github.com/ava-labs/avalanchego/ids"
	"github.com/ava-labs/avalanchego/tests/fixture/e2e"
	"github.com/ava-labs/avalanchego/tests/fixture/subnet"
	"github.com/ava-labs/avalanchego/tests/fixture/tmpnet"
	"github.com/ava-labs/avalanchego/utils/crypto/secp256k1"
	"github.com/ava-labs/avalanchego/utils/units"
	"github.com/ava-labs/avalanchego/vms/example/xsvm/api"
	"github.com/ava-labs/avalanchego/vms/example/xsvm/cmd/issue/export"
	"github.com/ava-labs/avalanchego/vms/example/xsvm/cmd/issue/importtx"
	"github.com/ava-labs/avalanchego/vms/example/xsvm/cmd/issue/transfer"

	ginkgo "github.com/onsi/ginkgo/v2"
)

const pollingInterval = 50 * time.Millisecond

var (
	subnetAName = "xsvm-a"
	subnetBName = "xsvm-b"
)

func XSVMSubnetsOrPanic(nodes ...*tmpnet.Node) []*tmpnet.Subnet {
	key, err := secp256k1.NewPrivateKey()
	if err != nil {
		panic(err)
	}
	subnetANodes := nodes
	subnetBNodes := nodes
	if len(nodes) > 1 {
		// Validate tmpnet bootstrap of a disjoint validator set
		midpoint := len(nodes) / 2
		subnetANodes = nodes[:midpoint]
		subnetBNodes = nodes[midpoint:]
	}
	return []*tmpnet.Subnet{
		subnet.NewXSVMOrPanic(subnetAName, key, subnetANodes...),
		subnet.NewXSVMOrPanic(subnetBName, key, subnetBNodes...),
	}
}

var _ = ginkgo.Describe("[XSVM]", func() {
	tc := e2e.NewTestContext()
	require := require.New(tc)

	ginkgo.It("should support transfers between subnets", func() {
		network := e2e.GetEnv(tc).GetNetwork()

		sourceSubnet := network.GetSubnet(subnetAName)
		require.NotNil(sourceSubnet)
		destinationSubnet := network.GetSubnet(subnetBName)
		require.NotNil(destinationSubnet)

		sourceChain := sourceSubnet.Chains[0]
		destinationChain := destinationSubnet.Chains[0]

		sourceValidators := getNodesForIDs(network.Nodes, sourceSubnet.ValidatorIDs)
		require.NotEmpty(sourceValidators)
		sourceAPINode := sourceValidators[0]
		tc.Outf(" issuing transactions for source subnet on %s (%s)\n", sourceAPINode.NodeID, sourceAPINode.URI)

		destinationValidators := getNodesForIDs(network.Nodes, destinationSubnet.ValidatorIDs)
		require.NotEmpty(destinationValidators)
		destinationAPINode := destinationValidators[0]
		tc.Outf(" issuing transactions for destination subnet on %s (%s)\n", destinationAPINode.NodeID, destinationAPINode.URI)

<<<<<<< HEAD
		destinationKey := e2e.NewKey(tc)
=======
		destinationKey := e2e.NewPrivateKey(tc)
>>>>>>> 02c817fe

		tc.By("checking that the funded key has sufficient funds for the export")
		sourceClient := api.NewClient(sourceAPINode.URI, sourceChain.ChainID.String())
		initialSourcedBalance, err := sourceClient.Balance(
			tc.DefaultContext(),
			sourceChain.PreFundedKey.Address(),
			sourceChain.ChainID,
		)
		require.NoError(err)
		require.GreaterOrEqual(initialSourcedBalance, units.Schmeckle)

		tc.By(fmt.Sprintf("exporting from chain %s on subnet %s", sourceChain.ChainID, sourceSubnet.SubnetID))
		exportTxStatus, err := export.Export(
			tc.DefaultContext(),
			&export.Config{
				URI:                sourceAPINode.URI,
				SourceChainID:      sourceChain.ChainID,
				DestinationChainID: destinationChain.ChainID,
				Amount:             units.Schmeckle,
				To:                 destinationKey.Address(),
				PrivateKey:         sourceChain.PreFundedKey,
			},
		)
		require.NoError(err)
		tc.Outf(" issued transaction with ID: %s\n", exportTxStatus.TxID)

		tc.By("checking that the export transaction has been accepted on all nodes")
		for _, node := range sourceValidators[1:] {
			require.NoError(api.AwaitTxAccepted(
				tc.DefaultContext(),
				api.NewClient(node.URI, sourceChain.ChainID.String()),
				sourceChain.PreFundedKey.Address(),
				exportTxStatus.Nonce,
				pollingInterval,
			))
		}

		tc.By(fmt.Sprintf("issuing transaction on chain %s on subnet %s to activate snowman++ consensus",
			destinationChain.ChainID, destinationSubnet.SubnetID))
<<<<<<< HEAD
		recipientKey := e2e.NewKey(tc)
=======
		recipientKey := e2e.NewPrivateKey(tc)
>>>>>>> 02c817fe
		transferTxStatus, err := transfer.Transfer(
			tc.DefaultContext(),
			&transfer.Config{
				URI:        destinationAPINode.URI,
				ChainID:    destinationChain.ChainID,
				AssetID:    destinationChain.ChainID,
				Amount:     units.Schmeckle,
				To:         recipientKey.Address(),
				PrivateKey: destinationChain.PreFundedKey,
			},
		)
		require.NoError(err)
		tc.Outf(" issued transaction with ID: %s\n", transferTxStatus.TxID)

		tc.By(fmt.Sprintf("importing to blockchain %s on subnet %s", destinationChain.ChainID, destinationSubnet.SubnetID))
		sourceURIs := make([]string, len(sourceValidators))
		for i, node := range sourceValidators {
			sourceURIs[i] = node.URI
		}
		importTxStatus, err := importtx.Import(
			tc.DefaultContext(),
			&importtx.Config{
				URI:                destinationAPINode.URI,
				SourceURIs:         sourceURIs,
				SourceChainID:      sourceChain.ChainID.String(),
				DestinationChainID: destinationChain.ChainID.String(),
				TxID:               exportTxStatus.TxID,
				PrivateKey:         destinationKey,
			},
		)
		require.NoError(err)
		tc.Outf(" issued transaction with ID: %s\n", importTxStatus.TxID)

		tc.By("checking that the balance of the source key has decreased")
		sourceBalance, err := sourceClient.Balance(tc.DefaultContext(), sourceChain.PreFundedKey.Address(), sourceChain.ChainID)
		require.NoError(err)
		require.GreaterOrEqual(initialSourcedBalance-units.Schmeckle, sourceBalance)

		tc.By("checking that the balance of the destination key is non-zero")
		destinationClient := api.NewClient(destinationAPINode.URI, destinationChain.ChainID.String())
		destinationBalance, err := destinationClient.Balance(tc.DefaultContext(), destinationKey.Address(), sourceChain.ChainID)
		require.NoError(err)
		require.Equal(units.Schmeckle, destinationBalance)

		_ = e2e.CheckBootstrapIsPossible(tc, network)
	})
})

// Retrieve the nodes corresponding to the provided IDs
func getNodesForIDs(nodes []*tmpnet.Node, nodeIDs []ids.NodeID) []*tmpnet.Node {
	desiredNodes := make([]*tmpnet.Node, 0, len(nodeIDs))
	for _, node := range nodes {
		for _, nodeID := range nodeIDs {
			if node.NodeID == nodeID {
				desiredNodes = append(desiredNodes, node)
			}
		}
	}
	return desiredNodes
}<|MERGE_RESOLUTION|>--- conflicted
+++ resolved
@@ -74,11 +74,7 @@
 		destinationAPINode := destinationValidators[0]
 		tc.Outf(" issuing transactions for destination subnet on %s (%s)\n", destinationAPINode.NodeID, destinationAPINode.URI)
 
-<<<<<<< HEAD
-		destinationKey := e2e.NewKey(tc)
-=======
 		destinationKey := e2e.NewPrivateKey(tc)
->>>>>>> 02c817fe
 
 		tc.By("checking that the funded key has sufficient funds for the export")
 		sourceClient := api.NewClient(sourceAPINode.URI, sourceChain.ChainID.String())
@@ -118,11 +114,7 @@
 
 		tc.By(fmt.Sprintf("issuing transaction on chain %s on subnet %s to activate snowman++ consensus",
 			destinationChain.ChainID, destinationSubnet.SubnetID))
-<<<<<<< HEAD
-		recipientKey := e2e.NewKey(tc)
-=======
 		recipientKey := e2e.NewPrivateKey(tc)
->>>>>>> 02c817fe
 		transferTxStatus, err := transfer.Transfer(
 			tc.DefaultContext(),
 			&transfer.Config{
