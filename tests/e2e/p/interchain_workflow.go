--- conflicted
+++ resolved
@@ -29,30 +29,17 @@
 )
 
 var _ = e2e.DescribePChain("[Interchain Workflow]", ginkgo.Label(e2e.UsesCChainLabel), func() {
-<<<<<<< HEAD
-	const (
-		transferAmount = 10 * units.Avax
-		weight         = 2_000 * units.Avax // Used for both validation and delegation
-=======
-	var (
-		tc      = e2e.NewTestContext()
-		require = require.New(tc)
->>>>>>> 02c817fe
-	)
-
 	var (
 		tc      = e2e.NewTestContext()
 		require = require.New(tc)
 	)
+
 	ginkgo.It("should ensure that funds can be transferred from the P-Chain to the X-Chain and the C-Chain", func() {
-<<<<<<< HEAD
-=======
 		const (
 			transferAmount = 10 * units.Avax
 			weight         = 2_000 * units.Avax // Used for both validation and delegation
 		)
 
->>>>>>> 02c817fe
 		var (
 			env     = e2e.GetEnv(tc)
 			network = env.GetNetwork()
@@ -64,11 +51,7 @@
 		})
 
 		tc.By("creating wallet with a funded key to send from and recipient key to deliver to")
-<<<<<<< HEAD
-		recipientKey := e2e.NewKey(tc)
-=======
 		recipientKey := e2e.NewPrivateKey(tc)
->>>>>>> 02c817fe
 		keychain := env.NewKeychain(1)
 		keychain.Add(recipientKey)
 
@@ -136,11 +119,7 @@
 			)
 
 			var (
-<<<<<<< HEAD
-				rewardKey  = e2e.NewKey(tc)
-=======
 				rewardKey  = e2e.NewPrivateKey(tc)
->>>>>>> 02c817fe
 				rewardAddr = rewardKey.Address()
 			)
 
@@ -172,11 +151,7 @@
 		// Adding a delegator should not break interchain transfer.
 		tc.By("adding a delegator to the new node", func() {
 			var (
-<<<<<<< HEAD
-				rewardKey  = e2e.NewKey(tc)
-=======
 				rewardKey  = e2e.NewPrivateKey(tc)
->>>>>>> 02c817fe
 				rewardAddr = rewardKey.Address()
 			)
 
