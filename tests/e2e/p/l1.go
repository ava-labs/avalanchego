// Copyright (C) 2019-2024, Ava Labs, Inc. All rights reserved.
// See the file LICENSE for licensing terms.

package p

import (
	"context"
	"errors"
	"math"
	"slices"
	"time"

	"github.com/onsi/ginkgo/v2"
	"github.com/prometheus/client_golang/prometheus"
	"github.com/stretchr/testify/require"
	"google.golang.org/protobuf/proto"

	"github.com/ava-labs/avalanchego/api/info"
	"github.com/ava-labs/avalanchego/config"
	"github.com/ava-labs/avalanchego/ids"
	"github.com/ava-labs/avalanchego/network/peer"
	"github.com/ava-labs/avalanchego/proto/pb/sdk"
	"github.com/ava-labs/avalanchego/snow/networking/router"
	"github.com/ava-labs/avalanchego/tests"
	"github.com/ava-labs/avalanchego/tests/fixture/e2e"
	"github.com/ava-labs/avalanchego/tests/fixture/tmpnet"
	"github.com/ava-labs/avalanchego/utils"
	"github.com/ava-labs/avalanchego/utils/buffer"
	"github.com/ava-labs/avalanchego/utils/constants"
	"github.com/ava-labs/avalanchego/utils/crypto/bls"
	"github.com/ava-labs/avalanchego/utils/crypto/secp256k1"
	"github.com/ava-labs/avalanchego/utils/logging"
	"github.com/ava-labs/avalanchego/utils/set"
	"github.com/ava-labs/avalanchego/utils/units"
	"github.com/ava-labs/avalanchego/vms/example/xsvm/genesis"
	"github.com/ava-labs/avalanchego/vms/platformvm"
	"github.com/ava-labs/avalanchego/vms/platformvm/txs"
	"github.com/ava-labs/avalanchego/vms/platformvm/warp"
	"github.com/ava-labs/avalanchego/vms/platformvm/warp/payload"
	"github.com/ava-labs/avalanchego/vms/secp256k1fx"

	p2pmessage "github.com/ava-labs/avalanchego/message"
	p2psdk "github.com/ava-labs/avalanchego/network/p2p"
	p2ppb "github.com/ava-labs/avalanchego/proto/pb/p2p"
	platformvmpb "github.com/ava-labs/avalanchego/proto/pb/platformvm"
	snowvalidators "github.com/ava-labs/avalanchego/snow/validators"
	platformvmvalidators "github.com/ava-labs/avalanchego/vms/platformvm/validators"
	warpmessage "github.com/ava-labs/avalanchego/vms/platformvm/warp/message"
)

const (
	genesisWeight   = units.Schmeckle
	genesisBalance  = units.Avax
	registerWeight  = genesisWeight / 10
	updatedWeight   = 2 * registerWeight
	registerBalance = 0

	// Validator registration attempts expire 5 minutes after they are created
	expiryDelay = 5 * time.Minute
	// P2P message requests timeout after 10 seconds
	p2pTimeout = 10 * time.Second
)

var _ = e2e.DescribePChain("[L1]", func() {
	tc := e2e.NewTestContext()
	require := require.New(tc)

	ginkgo.It("creates and updates L1 validators", func() {
		env := e2e.GetEnv(tc)
		nodeURI := env.GetRandomNodeURI()

		tc.By("verifying Etna is activated", func() {
			infoClient := info.NewClient(nodeURI.URI)
			upgrades, err := infoClient.Upgrades(tc.DefaultContext())
			require.NoError(err)

			now := time.Now()
			if !upgrades.IsEtnaActivated(now) {
				ginkgo.Skip("Etna is not activated. L1s are enabled post-Etna, skipping test.")
			}
		})

		tc.By("loading the wallet")
		var (
			keychain   = env.NewKeychain()
			baseWallet = e2e.NewWallet(tc, keychain, nodeURI)
			pWallet    = baseWallet.P()
			pClient    = platformvm.NewClient(nodeURI.URI)
			owner      = &secp256k1fx.OutputOwners{
				Threshold: 1,
				Addrs: []ids.ShortID{
					keychain.Keys[0].Address(),
				},
			}
		)

		tc.By("creating the chain genesis")
		genesisKey, err := secp256k1.NewPrivateKey()
		require.NoError(err)

		genesisBytes, err := genesis.Codec.Marshal(genesis.CodecVersion, &genesis.Genesis{
			Timestamp: time.Now().Unix(),
			Allocations: []genesis.Allocation{
				{
					Address: genesisKey.Address(),
					Balance: math.MaxUint64,
				},
			},
		})
		require.NoError(err)

		var subnetID ids.ID
		tc.By("issuing a CreateSubnetTx", func() {
			subnetTx, err := pWallet.IssueCreateSubnetTx(
				owner,
				tc.WithDefaultContext(),
			)
			require.NoError(err)

			subnetID = subnetTx.ID()
		})

		tc.By("verifying a Permissioned Subnet was successfully created", func() {
			require.NotEqual(constants.PrimaryNetworkID, subnetID)

			subnet, err := pClient.GetSubnet(tc.DefaultContext(), subnetID)
			require.NoError(err)
			require.Equal(
				platformvm.GetSubnetClientResponse{
					IsPermissioned: true,
					ControlKeys: []ids.ShortID{
						keychain.Keys[0].Address(),
					},
					Threshold: 1,
				},
				subnet,
			)
		})

		var chainID ids.ID
		tc.By("issuing a CreateChainTx", func() {
			chainTx, err := pWallet.IssueCreateChainTx(
				subnetID,
				genesisBytes,
				constants.XSVMID,
				nil,
				"No Permissions",
				tc.WithDefaultContext(),
			)
			require.NoError(err)

			chainID = chainTx.ID()
		})

		verifyValidatorSet := func(expectedValidators map[ids.NodeID]*snowvalidators.GetValidatorOutput) {
			height, err := pClient.GetHeight(tc.DefaultContext())
			require.NoError(err)

			subnetValidators, err := pClient.GetValidatorsAt(tc.DefaultContext(), subnetID, height)
			require.NoError(err)
			require.Equal(expectedValidators, subnetValidators)
		}
		tc.By("verifying the Permissioned Subnet is configured as expected", func() {
			tc.By("verifying the subnet reports as permissioned", func() {
				subnet, err := pClient.GetSubnet(tc.DefaultContext(), subnetID)
				require.NoError(err)
				require.Equal(
					platformvm.GetSubnetClientResponse{
						IsPermissioned: true,
						ControlKeys: []ids.ShortID{
							keychain.Keys[0].Address(),
						},
						Threshold: 1,
					},
					subnet,
				)
			})

			tc.By("verifying the validator set is empty", func() {
				verifyValidatorSet(map[ids.NodeID]*snowvalidators.GetValidatorOutput{})
			})
		})

		tc.By("creating the genesis validator")
		subnetGenesisNode := e2e.AddEphemeralNode(tc, env.GetNetwork(), tmpnet.FlagsMap{
			config.TrackSubnetsKey: subnetID.String(),
		})

		genesisNodePoP, err := subnetGenesisNode.GetProofOfPossession()
		require.NoError(err)

		genesisNodePK, err := bls.PublicKeyFromCompressedBytes(genesisNodePoP.PublicKey[:])
		require.NoError(err)

		tc.By("connecting to the genesis validator")
		var (
			networkID           = env.GetNetwork().GetNetworkID()
			genesisPeerMessages = buffer.NewUnboundedBlockingDeque[p2pmessage.InboundMessage](1)
		)
		genesisPeer, err := peer.StartTestPeer(
			tc.DefaultContext(),
			subnetGenesisNode.StakingAddress,
			networkID,
			router.InboundHandlerFunc(func(_ context.Context, m p2pmessage.InboundMessage) {
				tc.Outf("received %s %s from %s\n", m.Op(), m.Message(), m.NodeID())
				genesisPeerMessages.PushRight(m)
			}),
		)
		require.NoError(err)

		address := []byte{}
		tc.By("issuing a ConvertSubnetTx", func() {
			tx, err := pWallet.IssueConvertSubnetTx(
				subnetID,
				chainID,
				address,
				[]*txs.ConvertSubnetValidator{
					{
						NodeID:  subnetGenesisNode.NodeID.Bytes(),
						Weight:  genesisWeight,
						Balance: genesisBalance,
						Signer:  *genesisNodePoP,
					},
				},
				tc.WithDefaultContext(),
			)
			require.NoError(err)

			tc.By("ensuring the genesis peer has accepted the tx at "+subnetGenesisNode.URI, func() {
				var (
					client = platformvm.NewClient(subnetGenesisNode.URI)
					txID   = tx.ID()
				)
				tc.Eventually(
					func() bool {
						_, err := client.GetTx(tc.DefaultContext(), txID)
						return err == nil
					},
					tests.DefaultTimeout,
					e2e.DefaultPollingInterval,
					"transaction not accepted",
				)
			})
		})
		genesisValidationID := subnetID.Append(0)

		tc.By("verifying the Permissioned Subnet was converted to an L1", func() {
			expectedConversionID, err := warpmessage.SubnetConversionID(warpmessage.SubnetConversionData{
				SubnetID:       subnetID,
				ManagerChainID: chainID,
				ManagerAddress: address,
				Validators: []warpmessage.SubnetConversionValidatorData{
					{
						NodeID:       subnetGenesisNode.NodeID.Bytes(),
						BLSPublicKey: genesisNodePoP.PublicKey,
						Weight:       genesisWeight,
					},
				},
			})
			require.NoError(err)

			tc.By("verifying the subnet reports as being converted", func() {
				subnet, err := pClient.GetSubnet(tc.DefaultContext(), subnetID)
				require.NoError(err)
				require.Equal(
					platformvm.GetSubnetClientResponse{
						IsPermissioned: false,
						ControlKeys: []ids.ShortID{
							keychain.Keys[0].Address(),
						},
						Threshold:      1,
						ConversionID:   expectedConversionID,
						ManagerChainID: chainID,
						ManagerAddress: address,
					},
					subnet,
				)
			})

			tc.By("verifying the validator set was updated", func() {
				verifyValidatorSet(map[ids.NodeID]*snowvalidators.GetValidatorOutput{
					subnetGenesisNode.NodeID: {
						NodeID:    subnetGenesisNode.NodeID,
						PublicKey: genesisNodePK,
						Weight:    genesisWeight,
					},
				})
			})

<<<<<<< HEAD
			tc.By("fetching the subnet conversion attestation", func() {
				unsignedSubnetConversion := must[*warp.UnsignedMessage](tc)(warp.NewUnsignedMessage(
					networkID,
					constants.PlatformChainID,
					must[*payload.AddressedCall](tc)(payload.NewAddressedCall(
						nil,
						must[*warpmessage.SubnetConversion](tc)(warpmessage.NewSubnetConversion(
							expectedConversionID,
						)).Bytes(),
					)).Bytes(),
				))

				tc.By("sending the request to sign the warp message", func() {
					registerSubnetValidatorRequest, err := wrapWarpSignatureRequest(
						unsignedSubnetConversion,
						subnetID[:],
					)
					require.NoError(err)

					require.True(genesisPeer.Send(tc.DefaultContext(), registerSubnetValidatorRequest))
				})

				tc.By("getting the signature response", func() {
					signature, ok, err := findMessage(genesisPeerMessages, unwrapWarpSignature)
					require.NoError(err)
					require.True(ok)
					require.True(bls.Verify(genesisNodePK, signature, unsignedSubnetConversion.Bytes()))
				})
=======
			tc.By("verifying the SoV can be fetched", func() {
				sov, _, err := pClient.GetSubnetOnlyValidator(tc.DefaultContext(), genesisValidationID)
				require.NoError(err)
				require.LessOrEqual(sov.Balance, genesisBalance)

				sov.StartTime = 0
				sov.Balance = 0
				require.Equal(
					platformvm.SubnetOnlyValidator{
						SubnetID:  subnetID,
						NodeID:    subnetGenesisNode.NodeID,
						PublicKey: genesisNodePK,
						RemainingBalanceOwner: &secp256k1fx.OutputOwners{
							Addrs: []ids.ShortID{},
						},
						DeactivationOwner: &secp256k1fx.OutputOwners{
							Addrs: []ids.ShortID{},
						},
						Weight:   genesisWeight,
						MinNonce: 0,
					},
					sov,
				)
>>>>>>> 44d3bd55
			})
		})

		advanceProposerVMPChainHeight := func() {
			// We must wait at least [RecentlyAcceptedWindowTTL] to ensure the
			// next block will reference the last accepted P-chain height.
			time.Sleep((5 * platformvmvalidators.RecentlyAcceptedWindowTTL) / 4)
		}
		tc.By("advancing the proposervm P-chain height", advanceProposerVMPChainHeight)

		tc.By("creating the validator to register")
		subnetRegisterNode := e2e.AddEphemeralNode(tc, env.GetNetwork(), tmpnet.FlagsMap{
			config.TrackSubnetsKey: subnetID.String(),
		})

		registerNodePoP, err := subnetRegisterNode.GetProofOfPossession()
		require.NoError(err)

		registerNodePK, err := bls.PublicKeyFromCompressedBytes(registerNodePoP.PublicKey[:])
		require.NoError(err)

		tc.By("ensuring the subnet nodes are healthy", func() {
			e2e.WaitForHealthy(tc, subnetGenesisNode)
			e2e.WaitForHealthy(tc, subnetRegisterNode)
		})

		tc.By("creating the RegisterSubnetValidatorMessage")
		expiry := uint64(time.Now().Add(expiryDelay).Unix()) // This message will expire in 5 minutes
		registerSubnetValidatorMessage, err := warpmessage.NewRegisterSubnetValidator(
			subnetID,
			subnetRegisterNode.NodeID,
			registerNodePoP.PublicKey,
			expiry,
			warpmessage.PChainOwner{},
			warpmessage.PChainOwner{},
			registerWeight,
		)
		require.NoError(err)
		registerValidationID := registerSubnetValidatorMessage.ValidationID()

		tc.By("registering the validator", func() {
			tc.By("creating the unsigned warp message")
			unsignedRegisterSubnetValidator := must[*warp.UnsignedMessage](tc)(warp.NewUnsignedMessage(
				networkID,
				chainID,
				must[*payload.AddressedCall](tc)(payload.NewAddressedCall(
					address,
					registerSubnetValidatorMessage.Bytes(),
				)).Bytes(),
			))

			tc.By("sending the request to sign the warp message", func() {
				registerSubnetValidatorRequest, err := wrapWarpSignatureRequest(
					unsignedRegisterSubnetValidator,
					nil,
				)
				require.NoError(err)

				require.True(genesisPeer.Send(tc.DefaultContext(), registerSubnetValidatorRequest))
			})

			tc.By("getting the signature response")
			registerSubnetValidatorSignature, ok, err := findMessage(genesisPeerMessages, unwrapWarpSignature)
			require.NoError(err)
			require.True(ok)

			tc.By("creating the signed warp message to register the validator")
			registerSubnetValidator, err := warp.NewMessage(
				unsignedRegisterSubnetValidator,
				&warp.BitSetSignature{
					Signers: set.NewBits(0).Bytes(), // [signers] has weight from the genesis peer
					Signature: ([bls.SignatureLen]byte)(
						bls.SignatureToBytes(registerSubnetValidatorSignature),
					),
				},
			)
			require.NoError(err)

			tc.By("issuing a RegisterSubnetValidatorTx", func() {
				tx, err := pWallet.IssueRegisterSubnetValidatorTx(
					registerBalance,
					registerNodePoP.ProofOfPossession,
					registerSubnetValidator.Bytes(),
				)
				require.NoError(err)

				tc.By("ensuring the genesis peer has accepted the tx at "+subnetGenesisNode.URI, func() {
					var (
						client = platformvm.NewClient(subnetGenesisNode.URI)
						txID   = tx.ID()
					)
					tc.Eventually(
						func() bool {
							_, err := client.GetTx(tc.DefaultContext(), txID)
							return err == nil
						},
						tests.DefaultTimeout,
						e2e.DefaultPollingInterval,
						"transaction not accepted",
					)
				})
			})
		})

		tc.By("verifying the validator was registered", func() {
			tc.By("verifying the validator set was updated", func() {
				verifyValidatorSet(map[ids.NodeID]*snowvalidators.GetValidatorOutput{
					subnetGenesisNode.NodeID: {
						NodeID:    subnetGenesisNode.NodeID,
						PublicKey: genesisNodePK,
						Weight:    genesisWeight,
					},
					ids.EmptyNodeID: { // The validator is not active
						NodeID: ids.EmptyNodeID,
						Weight: registerWeight,
					},
				})
			})

<<<<<<< HEAD
			tc.By("fetching the validator registration attestation", func() {
				unsignedSubnetValidatorRegistration := must[*warp.UnsignedMessage](tc)(warp.NewUnsignedMessage(
					networkID,
					constants.PlatformChainID,
					must[*payload.AddressedCall](tc)(payload.NewAddressedCall(
						nil,
						must[*warpmessage.SubnetValidatorRegistration](tc)(warpmessage.NewSubnetValidatorRegistration(
							registerValidationID,
							true, // registered
						)).Bytes(),
					)).Bytes(),
				))

				tc.By("sending the request to sign the warp message", func() {
					subnetValidatorRegistrationRequest, err := wrapWarpSignatureRequest(
						unsignedSubnetValidatorRegistration,
						nil,
					)
					require.NoError(err)

					require.True(genesisPeer.Send(tc.DefaultContext(), subnetValidatorRegistrationRequest))
				})

				tc.By("getting the signature response", func() {
					signature, ok, err := findMessage(genesisPeerMessages, unwrapWarpSignature)
					require.NoError(err)
					require.True(ok)
					require.True(bls.Verify(genesisNodePK, signature, unsignedSubnetValidatorRegistration.Bytes()))
=======
			tc.By("verifying the SoV can be fetched", func() {
				sov, _, err := pClient.GetSubnetOnlyValidator(tc.DefaultContext(), registerValidationID)
				require.NoError(err)

				sov.StartTime = 0
				require.Equal(
					platformvm.SubnetOnlyValidator{
						SubnetID:  subnetID,
						NodeID:    subnetRegisterNode.NodeID,
						PublicKey: registerNodePK,
						RemainingBalanceOwner: &secp256k1fx.OutputOwners{
							Addrs: []ids.ShortID{},
						},
						DeactivationOwner: &secp256k1fx.OutputOwners{
							Addrs: []ids.ShortID{},
						},
						Weight:   registerWeight,
						MinNonce: 0,
						Balance:  0,
					},
					sov,
				)
			})
		})

		var nextNonce uint64
		setWeight := func(validationID ids.ID, weight uint64) {
			tc.By("creating the unsigned SubnetValidatorWeightMessage")
			unsignedSubnetValidatorWeight := must[*warp.UnsignedMessage](tc)(warp.NewUnsignedMessage(
				networkID,
				chainID,
				must[*payload.AddressedCall](tc)(payload.NewAddressedCall(
					address,
					must[*warpmessage.SubnetValidatorWeight](tc)(warpmessage.NewSubnetValidatorWeight(
						validationID,
						nextNonce,
						weight,
					)).Bytes(),
				)).Bytes(),
			))

			tc.By("sending the request to sign the warp message", func() {
				setSubnetValidatorWeightRequest, err := wrapWarpSignatureRequest(
					unsignedSubnetValidatorWeight,
					nil,
				)
				require.NoError(err)

				require.True(genesisPeer.Send(tc.DefaultContext(), setSubnetValidatorWeightRequest))
			})

			tc.By("getting the signature response")
			setSubnetValidatorWeightSignature, ok, err := findMessage(genesisPeerMessages, unwrapWarpSignature)
			require.NoError(err)
			require.True(ok)

			tc.By("creating the signed warp message to increase the weight of the validator")
			setSubnetValidatorWeight, err := warp.NewMessage(
				unsignedSubnetValidatorWeight,
				&warp.BitSetSignature{
					Signers: set.NewBits(0).Bytes(), // [signers] has weight from the genesis peer
					Signature: ([bls.SignatureLen]byte)(
						bls.SignatureToBytes(setSubnetValidatorWeightSignature),
					),
				},
			)
			require.NoError(err)

			tc.By("issuing a SetSubnetValidatorWeightTx", func() {
				_, err := pWallet.IssueSetSubnetValidatorWeightTx(
					setSubnetValidatorWeight.Bytes(),
				)
				require.NoError(err)
			})

			nextNonce++
		}

		tc.By("increasing the weight of the validator", func() {
			setWeight(registerValidationID, updatedWeight)
		})

		tc.By("verifying the validator weight was increased", func() {
			tc.By("verifying the validator set was updated", func() {
				verifyValidatorSet(map[ids.NodeID]*snowvalidators.GetValidatorOutput{
					subnetGenesisNode.NodeID: {
						NodeID:    subnetGenesisNode.NodeID,
						PublicKey: genesisNodePK,
						Weight:    genesisWeight,
					},
					ids.EmptyNodeID: { // The validator is not active
						NodeID: ids.EmptyNodeID,
						Weight: updatedWeight,
					},
				})
			})

			tc.By("verifying the SoV can be fetched", func() {
				sov, _, err := pClient.GetSubnetOnlyValidator(tc.DefaultContext(), registerValidationID)
				require.NoError(err)

				sov.StartTime = 0
				require.Equal(
					platformvm.SubnetOnlyValidator{
						SubnetID:  subnetID,
						NodeID:    subnetRegisterNode.NodeID,
						PublicKey: registerNodePK,
						RemainingBalanceOwner: &secp256k1fx.OutputOwners{
							Addrs: []ids.ShortID{},
						},
						DeactivationOwner: &secp256k1fx.OutputOwners{
							Addrs: []ids.ShortID{},
						},
						Weight:   updatedWeight,
						MinNonce: nextNonce,
						Balance:  0,
					},
					sov,
				)
			})
		})

		tc.By("advancing the proposervm P-chain height", advanceProposerVMPChainHeight)

		tc.By("removing the registered validator", func() {
			setWeight(registerValidationID, 0)
		})

		tc.By("verifying the validator was removed", func() {
			tc.By("verifying the validator set was updated", func() {
				verifyValidatorSet(map[ids.NodeID]*snowvalidators.GetValidatorOutput{
					subnetGenesisNode.NodeID: {
						NodeID:    subnetGenesisNode.NodeID,
						PublicKey: genesisNodePK,
						Weight:    genesisWeight,
					},
>>>>>>> 44d3bd55
				})
			})
		})

		var nextNonce uint64
		setWeight := func(validationID ids.ID, weight uint64) {
			tc.By("creating the unsigned SubnetValidatorWeightMessage")
			unsignedSubnetValidatorWeight := must[*warp.UnsignedMessage](tc)(warp.NewUnsignedMessage(
				networkID,
				chainID,
				must[*payload.AddressedCall](tc)(payload.NewAddressedCall(
					address,
					must[*warpmessage.SubnetValidatorWeight](tc)(warpmessage.NewSubnetValidatorWeight(
						validationID,
						nextNonce,
						weight,
					)).Bytes(),
				)).Bytes(),
			))

			tc.By("sending the request to sign the warp message", func() {
				setSubnetValidatorWeightRequest, err := wrapWarpSignatureRequest(
					unsignedSubnetValidatorWeight,
					nil,
				)
				require.NoError(err)

				require.True(genesisPeer.Send(tc.DefaultContext(), setSubnetValidatorWeightRequest))
			})

			tc.By("getting the signature response")
			setSubnetValidatorWeightSignature, ok, err := findMessage(genesisPeerMessages, unwrapWarpSignature)
			require.NoError(err)
			require.True(ok)

			tc.By("creating the signed warp message to increase the weight of the validator")
			setSubnetValidatorWeight, err := warp.NewMessage(
				unsignedSubnetValidatorWeight,
				&warp.BitSetSignature{
					Signers: set.NewBits(0).Bytes(), // [signers] has weight from the genesis peer
					Signature: ([bls.SignatureLen]byte)(
						bls.SignatureToBytes(setSubnetValidatorWeightSignature),
					),
				},
			)
			require.NoError(err)

			tc.By("issuing a SetSubnetValidatorWeightTx", func() {
				tx, err := pWallet.IssueSetSubnetValidatorWeightTx(
					setSubnetValidatorWeight.Bytes(),
				)
				require.NoError(err)

				tc.By("ensuring the genesis peer has accepted the tx at "+subnetGenesisNode.URI, func() {
					var (
						client = platformvm.NewClient(subnetGenesisNode.URI)
						txID   = tx.ID()
					)
					tc.Eventually(
						func() bool {
							_, err := client.GetTx(tc.DefaultContext(), txID)
							return err == nil
						},
						tests.DefaultTimeout,
						e2e.DefaultPollingInterval,
						"transaction not accepted",
					)
				})
			})

			nextNonce++
		}

		tc.By("increasing the weight of the validator", func() {
			setWeight(registerValidationID, updatedWeight)
		})

		tc.By("verifying the validator weight was increased", func() {
			tc.By("verifying the validator set was updated", func() {
				verifyValidatorSet(map[ids.NodeID]*snowvalidators.GetValidatorOutput{
					subnetGenesisNode.NodeID: {
						NodeID:    subnetGenesisNode.NodeID,
						PublicKey: genesisNodePK,
						Weight:    genesisWeight,
					},
					ids.EmptyNodeID: { // The validator is not active
						NodeID: ids.EmptyNodeID,
						Weight: updatedWeight,
					},
				})
			})

			tc.By("fetching the validator weight change attestation", func() {
				unsignedSubnetValidatorWeight := must[*warp.UnsignedMessage](tc)(warp.NewUnsignedMessage(
					networkID,
					constants.PlatformChainID,
					must[*payload.AddressedCall](tc)(payload.NewAddressedCall(
						nil,
						must[*warpmessage.SubnetValidatorWeight](tc)(warpmessage.NewSubnetValidatorWeight(
							registerValidationID,
							nextNonce-1, // Use the prior nonce
							updatedWeight,
						)).Bytes(),
					)).Bytes(),
				))

				tc.By("sending the request to sign the warp message", func() {
					subnetValidatorRegistrationRequest, err := wrapWarpSignatureRequest(
						unsignedSubnetValidatorWeight,
						nil,
					)
					require.NoError(err)

					require.True(genesisPeer.Send(tc.DefaultContext(), subnetValidatorRegistrationRequest))
				})

				tc.By("getting the signature response", func() {
					signature, ok, err := findMessage(genesisPeerMessages, unwrapWarpSignature)
					require.NoError(err)
					require.True(ok)
					require.True(bls.Verify(genesisNodePK, signature, unsignedSubnetValidatorWeight.Bytes()))
				})
			})
		})

		tc.By("advancing the proposervm P-chain height", advanceProposerVMPChainHeight)

		tc.By("removing the registered validator", func() {
			setWeight(registerValidationID, 0)
		})

		tc.By("verifying the validator was removed", func() {
			tc.By("verifying the validator set was updated", func() {
				verifyValidatorSet(map[ids.NodeID]*snowvalidators.GetValidatorOutput{
					subnetGenesisNode.NodeID: {
						NodeID:    subnetGenesisNode.NodeID,
						PublicKey: genesisNodePK,
						Weight:    genesisWeight,
					},
				})
			})

			tc.By("fetching the validator removal attestation", func() {
				unsignedSubnetValidatorRegistration := must[*warp.UnsignedMessage](tc)(warp.NewUnsignedMessage(
					networkID,
					constants.PlatformChainID,
					must[*payload.AddressedCall](tc)(payload.NewAddressedCall(
						nil,
						must[*warpmessage.SubnetValidatorRegistration](tc)(warpmessage.NewSubnetValidatorRegistration(
							registerValidationID,
							false, // removed
						)).Bytes(),
					)).Bytes(),
				))

				justification := platformvmpb.SubnetValidatorRegistrationJustification{
					Preimage: &platformvmpb.SubnetValidatorRegistrationJustification_RegisterSubnetValidatorMessage{
						RegisterSubnetValidatorMessage: registerSubnetValidatorMessage.Bytes(),
					},
				}
				justificationBytes, err := proto.Marshal(&justification)
				require.NoError(err)

				tc.By("sending the request to sign the warp message", func() {
					subnetValidatorRegistrationRequest, err := wrapWarpSignatureRequest(
						unsignedSubnetValidatorRegistration,
						justificationBytes,
					)
					require.NoError(err)

					require.True(genesisPeer.Send(tc.DefaultContext(), subnetValidatorRegistrationRequest))
				})

				tc.By("getting the signature response", func() {
					signature, ok, err := findMessage(genesisPeerMessages, unwrapWarpSignature)
					require.NoError(err)
					require.True(ok)
					require.True(bls.Verify(genesisNodePK, signature, unsignedSubnetValidatorRegistration.Bytes()))
				})
			})
		})

		genesisPeerMessages.Close()
		genesisPeer.StartClose()
		require.NoError(genesisPeer.AwaitClosed(tc.DefaultContext()))

		_ = e2e.CheckBootstrapIsPossible(tc, env.GetNetwork())
	})
})

func wrapWarpSignatureRequest(
	msg *warp.UnsignedMessage,
	justification []byte,
) (p2pmessage.OutboundMessage, error) {
	p2pMessageFactory, err := p2pmessage.NewCreator(
		logging.NoLog{},
		prometheus.NewRegistry(),
		constants.DefaultNetworkCompressionType,
		p2pTimeout,
	)
	if err != nil {
		return nil, err
	}

	request := sdk.SignatureRequest{
		Message:       msg.Bytes(),
		Justification: justification,
	}
	requestBytes, err := proto.Marshal(&request)
	if err != nil {
		return nil, err
	}

	return p2pMessageFactory.AppRequest(
		msg.SourceChainID,
		0,
		time.Hour,
		p2psdk.PrefixMessage(
			p2psdk.ProtocolPrefix(p2psdk.SignatureRequestHandlerID),
			requestBytes,
		),
	)
}

func findMessage[T any](
	q buffer.BlockingDeque[p2pmessage.InboundMessage],
	parser func(p2pmessage.InboundMessage) (T, bool, error),
) (T, bool, error) {
	var messagesToReprocess []p2pmessage.InboundMessage
	defer func() {
		slices.Reverse(messagesToReprocess)
		for _, msg := range messagesToReprocess {
			q.PushLeft(msg)
		}
	}()

	for {
		msg, ok := q.PopLeft()
		if !ok {
			return utils.Zero[T](), false, nil
		}

		parsed, ok, err := parser(msg)
		if err != nil {
			return utils.Zero[T](), false, err
		}
		if ok {
			return parsed, true, nil
		}

		messagesToReprocess = append(messagesToReprocess, msg)
	}
}

// unwrapWarpSignature assumes the only type of AppResponses that will be
// received are ACP-118 compliant responses.
func unwrapWarpSignature(msg p2pmessage.InboundMessage) (*bls.Signature, bool, error) {
	var appResponse *p2ppb.AppResponse
	switch msg := msg.Message().(type) {
	case *p2ppb.AppResponse:
		appResponse = msg
	case *p2ppb.AppError:
		return nil, false, errors.New(msg.ErrorMessage)
	default:
		return nil, false, nil
	}

	var response sdk.SignatureResponse
	if err := proto.Unmarshal(appResponse.AppBytes, &response); err != nil {
		return nil, false, err
	}

	warpSignature, err := bls.SignatureFromBytes(response.Signature)
	return warpSignature, true, err
}

func must[T any](t require.TestingT) func(T, error) T {
	return func(val T, err error) T {
		require.NoError(t, err)
		return val
	}
}<|MERGE_RESOLUTION|>--- conflicted
+++ resolved
@@ -287,36 +287,6 @@
 				})
 			})
 
-<<<<<<< HEAD
-			tc.By("fetching the subnet conversion attestation", func() {
-				unsignedSubnetConversion := must[*warp.UnsignedMessage](tc)(warp.NewUnsignedMessage(
-					networkID,
-					constants.PlatformChainID,
-					must[*payload.AddressedCall](tc)(payload.NewAddressedCall(
-						nil,
-						must[*warpmessage.SubnetConversion](tc)(warpmessage.NewSubnetConversion(
-							expectedConversionID,
-						)).Bytes(),
-					)).Bytes(),
-				))
-
-				tc.By("sending the request to sign the warp message", func() {
-					registerSubnetValidatorRequest, err := wrapWarpSignatureRequest(
-						unsignedSubnetConversion,
-						subnetID[:],
-					)
-					require.NoError(err)
-
-					require.True(genesisPeer.Send(tc.DefaultContext(), registerSubnetValidatorRequest))
-				})
-
-				tc.By("getting the signature response", func() {
-					signature, ok, err := findMessage(genesisPeerMessages, unwrapWarpSignature)
-					require.NoError(err)
-					require.True(ok)
-					require.True(bls.Verify(genesisNodePK, signature, unsignedSubnetConversion.Bytes()))
-				})
-=======
 			tc.By("verifying the SoV can be fetched", func() {
 				sov, _, err := pClient.GetSubnetOnlyValidator(tc.DefaultContext(), genesisValidationID)
 				require.NoError(err)
@@ -340,7 +310,36 @@
 					},
 					sov,
 				)
->>>>>>> 44d3bd55
+			})
+
+			tc.By("fetching the subnet conversion attestation", func() {
+				unsignedSubnetConversion := must[*warp.UnsignedMessage](tc)(warp.NewUnsignedMessage(
+					networkID,
+					constants.PlatformChainID,
+					must[*payload.AddressedCall](tc)(payload.NewAddressedCall(
+						nil,
+						must[*warpmessage.SubnetConversion](tc)(warpmessage.NewSubnetConversion(
+							expectedConversionID,
+						)).Bytes(),
+					)).Bytes(),
+				))
+
+				tc.By("sending the request to sign the warp message", func() {
+					registerSubnetValidatorRequest, err := wrapWarpSignatureRequest(
+						unsignedSubnetConversion,
+						subnetID[:],
+					)
+					require.NoError(err)
+
+					require.True(genesisPeer.Send(tc.DefaultContext(), registerSubnetValidatorRequest))
+				})
+
+				tc.By("getting the signature response", func() {
+					signature, ok, err := findMessage(genesisPeerMessages, unwrapWarpSignature)
+					require.NoError(err)
+					require.True(ok)
+					require.True(bls.Verify(genesisNodePK, signature, unsignedSubnetConversion.Bytes()))
+				})
 			})
 		})
 
@@ -460,36 +459,6 @@
 				})
 			})
 
-<<<<<<< HEAD
-			tc.By("fetching the validator registration attestation", func() {
-				unsignedSubnetValidatorRegistration := must[*warp.UnsignedMessage](tc)(warp.NewUnsignedMessage(
-					networkID,
-					constants.PlatformChainID,
-					must[*payload.AddressedCall](tc)(payload.NewAddressedCall(
-						nil,
-						must[*warpmessage.SubnetValidatorRegistration](tc)(warpmessage.NewSubnetValidatorRegistration(
-							registerValidationID,
-							true, // registered
-						)).Bytes(),
-					)).Bytes(),
-				))
-
-				tc.By("sending the request to sign the warp message", func() {
-					subnetValidatorRegistrationRequest, err := wrapWarpSignatureRequest(
-						unsignedSubnetValidatorRegistration,
-						nil,
-					)
-					require.NoError(err)
-
-					require.True(genesisPeer.Send(tc.DefaultContext(), subnetValidatorRegistrationRequest))
-				})
-
-				tc.By("getting the signature response", func() {
-					signature, ok, err := findMessage(genesisPeerMessages, unwrapWarpSignature)
-					require.NoError(err)
-					require.True(ok)
-					require.True(bls.Verify(genesisNodePK, signature, unsignedSubnetValidatorRegistration.Bytes()))
-=======
 			tc.By("verifying the SoV can be fetched", func() {
 				sov, _, err := pClient.GetSubnetOnlyValidator(tc.DefaultContext(), registerValidationID)
 				require.NoError(err)
@@ -513,6 +482,37 @@
 					sov,
 				)
 			})
+
+			tc.By("fetching the validator registration attestation", func() {
+				unsignedSubnetValidatorRegistration := must[*warp.UnsignedMessage](tc)(warp.NewUnsignedMessage(
+					networkID,
+					constants.PlatformChainID,
+					must[*payload.AddressedCall](tc)(payload.NewAddressedCall(
+						nil,
+						must[*warpmessage.SubnetValidatorRegistration](tc)(warpmessage.NewSubnetValidatorRegistration(
+							registerValidationID,
+							true, // registered
+						)).Bytes(),
+					)).Bytes(),
+				))
+
+				tc.By("sending the request to sign the warp message", func() {
+					subnetValidatorRegistrationRequest, err := wrapWarpSignatureRequest(
+						unsignedSubnetValidatorRegistration,
+						nil,
+					)
+					require.NoError(err)
+
+					require.True(genesisPeer.Send(tc.DefaultContext(), subnetValidatorRegistrationRequest))
+				})
+
+				tc.By("getting the signature response", func() {
+					signature, ok, err := findMessage(genesisPeerMessages, unwrapWarpSignature)
+					require.NoError(err)
+					require.True(ok)
+					require.True(bls.Verify(genesisNodePK, signature, unsignedSubnetValidatorRegistration.Bytes()))
+				})
+			})
 		})
 
 		var nextNonce uint64
@@ -559,122 +559,6 @@
 			require.NoError(err)
 
 			tc.By("issuing a SetSubnetValidatorWeightTx", func() {
-				_, err := pWallet.IssueSetSubnetValidatorWeightTx(
-					setSubnetValidatorWeight.Bytes(),
-				)
-				require.NoError(err)
-			})
-
-			nextNonce++
-		}
-
-		tc.By("increasing the weight of the validator", func() {
-			setWeight(registerValidationID, updatedWeight)
-		})
-
-		tc.By("verifying the validator weight was increased", func() {
-			tc.By("verifying the validator set was updated", func() {
-				verifyValidatorSet(map[ids.NodeID]*snowvalidators.GetValidatorOutput{
-					subnetGenesisNode.NodeID: {
-						NodeID:    subnetGenesisNode.NodeID,
-						PublicKey: genesisNodePK,
-						Weight:    genesisWeight,
-					},
-					ids.EmptyNodeID: { // The validator is not active
-						NodeID: ids.EmptyNodeID,
-						Weight: updatedWeight,
-					},
-				})
-			})
-
-			tc.By("verifying the SoV can be fetched", func() {
-				sov, _, err := pClient.GetSubnetOnlyValidator(tc.DefaultContext(), registerValidationID)
-				require.NoError(err)
-
-				sov.StartTime = 0
-				require.Equal(
-					platformvm.SubnetOnlyValidator{
-						SubnetID:  subnetID,
-						NodeID:    subnetRegisterNode.NodeID,
-						PublicKey: registerNodePK,
-						RemainingBalanceOwner: &secp256k1fx.OutputOwners{
-							Addrs: []ids.ShortID{},
-						},
-						DeactivationOwner: &secp256k1fx.OutputOwners{
-							Addrs: []ids.ShortID{},
-						},
-						Weight:   updatedWeight,
-						MinNonce: nextNonce,
-						Balance:  0,
-					},
-					sov,
-				)
-			})
-		})
-
-		tc.By("advancing the proposervm P-chain height", advanceProposerVMPChainHeight)
-
-		tc.By("removing the registered validator", func() {
-			setWeight(registerValidationID, 0)
-		})
-
-		tc.By("verifying the validator was removed", func() {
-			tc.By("verifying the validator set was updated", func() {
-				verifyValidatorSet(map[ids.NodeID]*snowvalidators.GetValidatorOutput{
-					subnetGenesisNode.NodeID: {
-						NodeID:    subnetGenesisNode.NodeID,
-						PublicKey: genesisNodePK,
-						Weight:    genesisWeight,
-					},
->>>>>>> 44d3bd55
-				})
-			})
-		})
-
-		var nextNonce uint64
-		setWeight := func(validationID ids.ID, weight uint64) {
-			tc.By("creating the unsigned SubnetValidatorWeightMessage")
-			unsignedSubnetValidatorWeight := must[*warp.UnsignedMessage](tc)(warp.NewUnsignedMessage(
-				networkID,
-				chainID,
-				must[*payload.AddressedCall](tc)(payload.NewAddressedCall(
-					address,
-					must[*warpmessage.SubnetValidatorWeight](tc)(warpmessage.NewSubnetValidatorWeight(
-						validationID,
-						nextNonce,
-						weight,
-					)).Bytes(),
-				)).Bytes(),
-			))
-
-			tc.By("sending the request to sign the warp message", func() {
-				setSubnetValidatorWeightRequest, err := wrapWarpSignatureRequest(
-					unsignedSubnetValidatorWeight,
-					nil,
-				)
-				require.NoError(err)
-
-				require.True(genesisPeer.Send(tc.DefaultContext(), setSubnetValidatorWeightRequest))
-			})
-
-			tc.By("getting the signature response")
-			setSubnetValidatorWeightSignature, ok, err := findMessage(genesisPeerMessages, unwrapWarpSignature)
-			require.NoError(err)
-			require.True(ok)
-
-			tc.By("creating the signed warp message to increase the weight of the validator")
-			setSubnetValidatorWeight, err := warp.NewMessage(
-				unsignedSubnetValidatorWeight,
-				&warp.BitSetSignature{
-					Signers: set.NewBits(0).Bytes(), // [signers] has weight from the genesis peer
-					Signature: ([bls.SignatureLen]byte)(
-						bls.SignatureToBytes(setSubnetValidatorWeightSignature),
-					),
-				},
-			)
-			require.NoError(err)
-
-			tc.By("issuing a SetSubnetValidatorWeightTx", func() {
 				tx, err := pWallet.IssueSetSubnetValidatorWeightTx(
 					setSubnetValidatorWeight.Bytes(),
 				)
