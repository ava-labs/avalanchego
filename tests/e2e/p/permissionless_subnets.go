--- conflicted
+++ resolved
@@ -48,16 +48,11 @@
 			var baseWallet primary.Wallet
 			ginkgo.By("setup wallet", func() {
 				var err error
-<<<<<<< HEAD
-				ctx, cancel := context.WithTimeout(context.Background(), e2e.DefaultWalletCreationTimeout)
+				ctx, cancel := context.WithTimeout(context.Background(), e2e.DefaultTimeout)
 				baseWallet, err = primary.MakeWallet(ctx, &primary.WalletConfig{
 					URI:      nodeURI,
 					Keychain: keyChain,
 				})
-=======
-				ctx, cancel := context.WithTimeout(context.Background(), e2e.DefaultTimeout)
-				baseWallet, err = primary.NewWalletFromURI(ctx, nodeURI, keyChain)
->>>>>>> 66aa5634
 				cancel()
 				gomega.Expect(err).Should(gomega.BeNil())
 			})
