--- conflicted
+++ resolved
@@ -92,11 +92,7 @@
 
 			var subnetAssetID ids.ID
 			ginkgo.By("create a custom asset for the permissionless subnet", func() {
-<<<<<<< HEAD
-				ctx, cancel := context.WithTimeout(context.Background(), e2e.DefaultTimeout)
-=======
-				ctx, cancel := context.WithTimeout(context.Background(), e2e.DefaultConfirmTxTimeout)
->>>>>>> 94dc2896
+				ctx, cancel := context.WithTimeout(context.Background(), e2e.DefaultConfirmTxTimeout)
 				subnetAssetTx, err := xWallet.IssueCreateAssetTx(
 					"RnM",
 					"RNM",
@@ -122,11 +118,7 @@
 			})
 
 			ginkgo.By(fmt.Sprintf("Send 100 MegaAvax of asset %s to the P-chain", subnetAssetID), func() {
-<<<<<<< HEAD
-				ctx, cancel := context.WithTimeout(context.Background(), e2e.DefaultTimeout)
-=======
-				ctx, cancel := context.WithTimeout(context.Background(), e2e.DefaultConfirmTxTimeout)
->>>>>>> 94dc2896
+				ctx, cancel := context.WithTimeout(context.Background(), e2e.DefaultConfirmTxTimeout)
 				_, err := xWallet.IssueExportTx(
 					constants.PlatformChainID,
 					[]*avax.TransferableOutput{
@@ -147,11 +139,7 @@
 			})
 
 			ginkgo.By(fmt.Sprintf("Import the 100 MegaAvax of asset %s from the X-chain into the P-chain", subnetAssetID), func() {
-<<<<<<< HEAD
-				ctx, cancel := context.WithTimeout(context.Background(), e2e.DefaultTimeout)
-=======
-				ctx, cancel := context.WithTimeout(context.Background(), e2e.DefaultConfirmTxTimeout)
->>>>>>> 94dc2896
+				ctx, cancel := context.WithTimeout(context.Background(), e2e.DefaultConfirmTxTimeout)
 				_, err := pWallet.IssueImportTx(
 					xChainID,
 					owner,
