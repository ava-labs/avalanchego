// Copyright (C) 2019-2023, Ava Labs, Inc. All rights reserved.
// See the file LICENSE for licensing terms.

package p

import (
	"time"

	"github.com/mitchellh/mapstructure"

	ginkgo "github.com/onsi/ginkgo/v2"

	"github.com/spf13/cast"

	"github.com/stretchr/testify/require"

	"github.com/ava-labs/avalanchego/api/admin"
	"github.com/ava-labs/avalanchego/api/info"
	"github.com/ava-labs/avalanchego/config"
	"github.com/ava-labs/avalanchego/ids"
	"github.com/ava-labs/avalanchego/tests"
	"github.com/ava-labs/avalanchego/tests/fixture/e2e"
	"github.com/ava-labs/avalanchego/tests/fixture/tmpnet"
	"github.com/ava-labs/avalanchego/utils/constants"
	"github.com/ava-labs/avalanchego/utils/crypto/secp256k1"
	"github.com/ava-labs/avalanchego/utils/units"
	"github.com/ava-labs/avalanchego/vms/platformvm"
	"github.com/ava-labs/avalanchego/vms/platformvm/reward"
	"github.com/ava-labs/avalanchego/vms/platformvm/txs"
	"github.com/ava-labs/avalanchego/vms/secp256k1fx"
)

const (
	delegationPeriod = 15 * time.Second
	validationPeriod = 30 * time.Second
)

var _ = ginkgo.Describe("[Staking Rewards]", func() {
	require := require.New(ginkgo.GinkgoT())

	ginkgo.It("should ensure that validator node uptime determines whether a staking reward is issued", func() {
		network := e2e.Env.GetNetwork()

		ginkgo.By("checking that the network has a compatible minimum stake duration", func() {
			minStakeDuration := cast.ToDuration(network.DefaultFlags[config.MinStakeDurationKey])
			require.Equal(tmpnet.DefaultMinStakeDuration, minStakeDuration)
		})

		ginkgo.By("adding alpha node, whose uptime should result in a staking reward")
		alphaNode := e2e.AddEphemeralNode(network, tmpnet.FlagsMap{})
		ginkgo.By("adding beta node, whose uptime should not result in a staking reward")
		betaNode := e2e.AddEphemeralNode(network, tmpnet.FlagsMap{})

		// Wait to check health until both nodes have started to minimize the duration
		// required for both nodes to report healthy.
		ginkgo.By("waiting until alpha node is healthy")
		e2e.WaitForHealthy(alphaNode)
		ginkgo.By("waiting until beta node is healthy")
		e2e.WaitForHealthy(betaNode)

		ginkgo.By("retrieving alpha node id and pop")
		alphaNodeURI := alphaNode.GetProcessContext().URI
		alphaInfoClient := info.NewClient(alphaNodeURI)
		alphaNodeID, alphaPOP, err := alphaInfoClient.GetNodeID(e2e.DefaultContext())
		require.NoError(err)

		ginkgo.By("retrieving beta node id and pop")
		betaNodeURI := betaNode.GetProcessContext().URI
		betaInfoClient := info.NewClient(betaNodeURI)
		betaNodeID, betaPOP, err := betaInfoClient.GetNodeID(e2e.DefaultContext())
		require.NoError(err)

		ginkgo.By("generating reward keys")

		alphaValidationRewardKey, err := secp256k1.NewPrivateKey()
		require.NoError(err)
		alphaDelegationRewardKey, err := secp256k1.NewPrivateKey()
		require.NoError(err)

		betaValidationRewardKey, err := secp256k1.NewPrivateKey()
		require.NoError(err)
		betaDelegationRewardKey, err := secp256k1.NewPrivateKey()
		require.NoError(err)

		gammaDelegationRewardKey, err := secp256k1.NewPrivateKey()
		require.NoError(err)

		deltaDelegationRewardKey, err := secp256k1.NewPrivateKey()
		require.NoError(err)

		rewardKeys := []*secp256k1.PrivateKey{
			alphaValidationRewardKey,
			alphaDelegationRewardKey,
			betaValidationRewardKey,
			betaDelegationRewardKey,
			gammaDelegationRewardKey,
			deltaDelegationRewardKey,
		}

		ginkgo.By("creating keychain and P-Chain wallet")
		keychain := secp256k1fx.NewKeychain(rewardKeys...)
		fundedKey := e2e.Env.AllocatePreFundedKey()
		keychain.Add(fundedKey)
		nodeURI := tmpnet.NodeURI{
			NodeID: alphaNodeID,
			URI:    alphaNodeURI,
		}
		baseWallet := e2e.NewWallet(keychain, nodeURI)
		pWallet := baseWallet.P()

<<<<<<< HEAD
=======
		ginkgo.By("retrieving alpha node id and pop")
		alphaInfoClient := info.NewClient(alphaNode.URI)
		alphaNodeID, alphaPOP, err := alphaInfoClient.GetNodeID(e2e.DefaultContext())
		require.NoError(err)

		ginkgo.By("retrieving beta node id and pop")
		betaInfoClient := info.NewClient(betaNode.URI)
		betaNodeID, betaPOP, err := betaInfoClient.GetNodeID(e2e.DefaultContext())
		require.NoError(err)

		pvmClient := platformvm.NewClient(alphaNode.URI)

>>>>>>> 8107f792
		const (
			delegationPercent = 0.10 // 10%
			delegationShare   = reward.PercentDenominator * delegationPercent
			weight            = 2_000 * units.Avax
		)

		pvmClient := platformvm.NewClient(alphaNodeURI)

		ginkgo.By("retrieving supply before inserting validators")
		supplyAtValidatorsStart, _, err := pvmClient.GetCurrentSupply(e2e.DefaultContext(), constants.PrimaryNetworkID)
		require.NoError(err)

		alphaValidatorsEndTime := time.Now().Add(validationPeriod)
		tests.Outf("alpha node validation period ending at: %v\n", alphaValidatorsEndTime)

		ginkgo.By("adding alpha node as a validator", func() {
			_, err := pWallet.IssueAddPermissionlessValidatorTx(
				&txs.SubnetValidator{
					Validator: txs.Validator{
						NodeID: alphaNodeID,
						// Post-Durango, the [Start] is no longer user-specified and is
						// set to the on-chain timestamp at tx acceptance.
						End:  uint64(alphaValidatorsEndTime.Unix()),
						Wght: weight,
					},
					Subnet: constants.PrimaryNetworkID,
				},
				alphaPOP,
				pWallet.AVAXAssetID(),
				&secp256k1fx.OutputOwners{
					Threshold: 1,
					Addrs:     []ids.ShortID{alphaValidationRewardKey.Address()},
				},
				&secp256k1fx.OutputOwners{
					Threshold: 1,
					Addrs:     []ids.ShortID{alphaDelegationRewardKey.Address()},
				},
				delegationShare,
				e2e.WithDefaultContext(),
			)
			require.NoError(err)
		})

		betaValidatorEndTime := time.Now().Add(validationPeriod)
		tests.Outf("beta node validation period ending at: %v\n", betaValidatorEndTime)

		ginkgo.By("adding beta node as a validator", func() {
			_, err := pWallet.IssueAddPermissionlessValidatorTx(
				&txs.SubnetValidator{
					Validator: txs.Validator{
						NodeID: betaNodeID,
						// Post-Durango, the [Start] is no longer user-specified and is
						// set to the on-chain timestamp at tx acceptance.
						End:  uint64(betaValidatorEndTime.Unix()),
						Wght: weight,
					},
					Subnet: constants.PrimaryNetworkID,
				},
				betaPOP,
				pWallet.AVAXAssetID(),
				&secp256k1fx.OutputOwners{
					Threshold: 1,
					Addrs:     []ids.ShortID{betaValidationRewardKey.Address()},
				},
				&secp256k1fx.OutputOwners{
					Threshold: 1,
					Addrs:     []ids.ShortID{betaDelegationRewardKey.Address()},
				},
				delegationShare,
				e2e.WithDefaultContext(),
			)
			require.NoError(err)
		})

		ginkgo.By("retrieving supply before inserting delegators")
		supplyAtDelegatorsStart, _, err := pvmClient.GetCurrentSupply(e2e.DefaultContext(), constants.PrimaryNetworkID)
		require.NoError(err)

		gammaDelegatorEndTime := time.Now().Add(delegationPeriod)
		tests.Outf("gamma delegation period ending at: %v\n", gammaDelegatorEndTime)

		ginkgo.By("adding gamma as delegator to the alpha node", func() {
			_, err := pWallet.IssueAddPermissionlessDelegatorTx(
				&txs.SubnetValidator{
					Validator: txs.Validator{
						NodeID: alphaNodeID,
						// Post-Durango, the [Start] is no longer user-specified and is
						// set to the on-chain timestamp at tx acceptance.
						End:  uint64(gammaDelegatorEndTime.Unix()),
						Wght: weight,
					},
					Subnet: constants.PrimaryNetworkID,
				},
				pWallet.AVAXAssetID(),
				&secp256k1fx.OutputOwners{
					Threshold: 1,
					Addrs:     []ids.ShortID{gammaDelegationRewardKey.Address()},
				},
				e2e.WithDefaultContext(),
			)
			require.NoError(err)
		})

		deltaDelegatorEndTime := time.Now().Add(delegationPeriod)
		tests.Outf("delta delegation period ending at: %v\n", deltaDelegatorEndTime)

		ginkgo.By("adding delta as delegator to the beta node", func() {
			_, err := pWallet.IssueAddPermissionlessDelegatorTx(
				&txs.SubnetValidator{
					Validator: txs.Validator{
						NodeID: betaNodeID,
						// Post-Durango, the [Start] is no longer user-specified and is
						// set to the on-chain timestamp at tx acceptance.
						End:  uint64(deltaDelegatorEndTime.Unix()),
						Wght: weight,
					},
					Subnet: constants.PrimaryNetworkID,
				},
				pWallet.AVAXAssetID(),
				&secp256k1fx.OutputOwners{
					Threshold: 1,
					Addrs:     []ids.ShortID{deltaDelegationRewardKey.Address()},
				},
				e2e.WithDefaultContext(),
			)
			require.NoError(err)
		})

		ginkgo.By("stopping beta node to prevent it and its delegator from receiving a validation reward")
		require.NoError(betaNode.Stop())

		ginkgo.By("retrieving staking periods from the chain")
		data, err := pvmClient.GetCurrentValidators(e2e.DefaultContext(), constants.PlatformChainID, []ids.NodeID{alphaNodeID})
		require.NoError(err)
		require.Len(data, 1)
		actualAlphaValidationPeriod := time.Duration(data[0].EndTime-data[0].StartTime) * time.Second
		delegatorData := data[0].Delegators[0]
		actualGammaDelegationPeriod := time.Duration(delegatorData.EndTime-delegatorData.StartTime) * time.Second

		ginkgo.By("waiting until all validation periods are over")
		// The beta validator was the last added and so has the latest end time. The
		// delegation periods are shorter than the validation periods.
		time.Sleep(time.Until(betaValidatorEndTime))

		ginkgo.By("waiting until the alpha and beta nodes are no longer validators")
		e2e.Eventually(func() bool {
			validators, err := pvmClient.GetCurrentValidators(e2e.DefaultContext(), constants.PrimaryNetworkID, nil)
			require.NoError(err)
			for _, validator := range validators {
				if validator.NodeID == alphaNodeID || validator.NodeID == betaNodeID {
					return false
				}
			}
			return true
		}, e2e.DefaultTimeout, e2e.DefaultPollingInterval, "nodes failed to stop validating before timeout ")

		ginkgo.By("retrieving reward configuration for the network")
		// TODO(marun) Enable GetConfig to return *node.Config
		// directly. Currently, due to a circular dependency issue, a
		// map-based equivalent is used for which manual unmarshaling
		// is required.
		adminClient := admin.NewClient(e2e.Env.GetRandomNodeURI().URI)
		rawNodeConfigMap, err := adminClient.GetConfig(e2e.DefaultContext())
		require.NoError(err)
		nodeConfigMap, ok := rawNodeConfigMap.(map[string]interface{})
		require.True(ok)
		stakingConfigMap, ok := nodeConfigMap["stakingConfig"].(map[string]interface{})
		require.True(ok)
		rawRewardConfig := stakingConfigMap["rewardConfig"]
		rewardConfig := reward.Config{}
		require.NoError(mapstructure.Decode(rawRewardConfig, &rewardConfig))

		ginkgo.By("retrieving reward address balances")
		rewardBalances := make(map[ids.ShortID]uint64, len(rewardKeys))
		for _, rewardKey := range rewardKeys {
			keychain := secp256k1fx.NewKeychain(rewardKey)
			baseWallet := e2e.NewWallet(keychain, nodeURI)
			pWallet := baseWallet.P()
			balances, err := pWallet.Builder().GetBalance()
			require.NoError(err)
			rewardBalances[rewardKey.Address()] = balances[pWallet.AVAXAssetID()]
		}
		require.Len(rewardBalances, len(rewardKeys))

		ginkgo.By("determining expected validation and delegation rewards")
		calculator := reward.NewCalculator(rewardConfig)
		expectedValidationReward := calculator.Calculate(actualAlphaValidationPeriod, weight, supplyAtValidatorsStart)
		potentialDelegationReward := calculator.Calculate(actualGammaDelegationPeriod, weight, supplyAtDelegatorsStart)
		expectedDelegationFee, expectedDelegatorReward := reward.Split(potentialDelegationReward, delegationShare)

		ginkgo.By("checking expected rewards against actual rewards")
		expectedRewardBalances := map[ids.ShortID]uint64{
			alphaValidationRewardKey.Address(): expectedValidationReward,
			alphaDelegationRewardKey.Address(): expectedDelegationFee,
			betaValidationRewardKey.Address():  0, // Validator didn't meet uptime requirement
			betaDelegationRewardKey.Address():  0, // Validator didn't meet uptime requirement
			gammaDelegationRewardKey.Address(): expectedDelegatorReward,
			deltaDelegationRewardKey.Address(): 0, // Validator didn't meet uptime requirement
		}
		for address := range expectedRewardBalances {
			require.Equal(expectedRewardBalances[address], rewardBalances[address])
		}

		ginkgo.By("stopping alpha to free up resources for a bootstrap check")
		require.NoError(alphaNode.Stop())

		e2e.CheckBootstrapIsPossible(network)
	})
})<|MERGE_RESOLUTION|>--- conflicted
+++ resolved
@@ -59,14 +59,12 @@
 		e2e.WaitForHealthy(betaNode)
 
 		ginkgo.By("retrieving alpha node id and pop")
-		alphaNodeURI := alphaNode.GetProcessContext().URI
-		alphaInfoClient := info.NewClient(alphaNodeURI)
+		alphaInfoClient := info.NewClient(alphaNode.URI)
 		alphaNodeID, alphaPOP, err := alphaInfoClient.GetNodeID(e2e.DefaultContext())
 		require.NoError(err)
 
 		ginkgo.By("retrieving beta node id and pop")
-		betaNodeURI := betaNode.GetProcessContext().URI
-		betaInfoClient := info.NewClient(betaNodeURI)
+		betaInfoClient := info.NewClient(betaNode.URI)
 		betaNodeID, betaPOP, err := betaInfoClient.GetNodeID(e2e.DefaultContext())
 		require.NoError(err)
 
@@ -103,33 +101,18 @@
 		keychain.Add(fundedKey)
 		nodeURI := tmpnet.NodeURI{
 			NodeID: alphaNodeID,
-			URI:    alphaNodeURI,
+			URI:    alphaNode.URI,
 		}
 		baseWallet := e2e.NewWallet(keychain, nodeURI)
 		pWallet := baseWallet.P()
 
-<<<<<<< HEAD
-=======
-		ginkgo.By("retrieving alpha node id and pop")
-		alphaInfoClient := info.NewClient(alphaNode.URI)
-		alphaNodeID, alphaPOP, err := alphaInfoClient.GetNodeID(e2e.DefaultContext())
-		require.NoError(err)
-
-		ginkgo.By("retrieving beta node id and pop")
-		betaInfoClient := info.NewClient(betaNode.URI)
-		betaNodeID, betaPOP, err := betaInfoClient.GetNodeID(e2e.DefaultContext())
-		require.NoError(err)
-
-		pvmClient := platformvm.NewClient(alphaNode.URI)
-
->>>>>>> 8107f792
 		const (
 			delegationPercent = 0.10 // 10%
 			delegationShare   = reward.PercentDenominator * delegationPercent
 			weight            = 2_000 * units.Avax
 		)
 
-		pvmClient := platformvm.NewClient(alphaNodeURI)
+		pvmClient := platformvm.NewClient(alphaNode.URI)
 
 		ginkgo.By("retrieving supply before inserting validators")
 		supplyAtValidatorsStart, _, err := pvmClient.GetCurrentSupply(e2e.DefaultContext(), constants.PrimaryNetworkID)
