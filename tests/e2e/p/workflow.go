// Copyright (C) 2019-2024, Ava Labs, Inc. All rights reserved.
// See the file LICENSE for licensing terms.

package p

import (
	"time"

	"github.com/stretchr/testify/require"

	"github.com/ava-labs/avalanchego/api/info"
	"github.com/ava-labs/avalanchego/ids"
	"github.com/ava-labs/avalanchego/tests"
	"github.com/ava-labs/avalanchego/tests/fixture/e2e"
	"github.com/ava-labs/avalanchego/utils"
	"github.com/ava-labs/avalanchego/utils/constants"
	"github.com/ava-labs/avalanchego/utils/crypto/bls"
	"github.com/ava-labs/avalanchego/utils/units"
	"github.com/ava-labs/avalanchego/vms/components/avax"
	"github.com/ava-labs/avalanchego/vms/platformvm"
	"github.com/ava-labs/avalanchego/vms/platformvm/signer"
	"github.com/ava-labs/avalanchego/vms/platformvm/txs"
	"github.com/ava-labs/avalanchego/vms/platformvm/txs/fee"
	"github.com/ava-labs/avalanchego/vms/secp256k1fx"

	commonfee "github.com/ava-labs/avalanchego/vms/components/fee"
	ginkgo "github.com/onsi/ginkgo/v2"
)

// PChainWorkflow is an integration test for normal P-Chain operations
// - Issues an Add Validator and an Add Delegator using the funding address
// - Exports AVAX from the P-Chain funding address to the X-Chain created address
// - Exports AVAX from the X-Chain created address to the P-Chain created address
// - Checks the expected value of the funding address

var _ = e2e.DescribePChain("[Workflow]", func() {
	require := require.New(ginkgo.GinkgoT())

	ginkgo.It("P-chain main operations",
		func() {
			nodeURI := e2e.Env.GetRandomNodeURI()
			keychain := e2e.Env.NewKeychain(2)
			baseWallet := e2e.NewWallet(keychain, nodeURI)

			pWallet := baseWallet.P()
			pBuilder := pWallet.Builder()
			pContext := pBuilder.Context()
			avaxAssetID := pContext.AVAXAssetID
			xWallet := baseWallet.X()
			xBuilder := xWallet.Builder()
			xContext := xBuilder.Context()
			pChainClient := platformvm.NewClient(nodeURI.URI)

			tests.Outf("{{blue}} fetching minimal stake amounts {{/}}\n")
			minValStake, minDelStake, err := pChainClient.GetMinStake(e2e.DefaultContext(), constants.PlatformChainID)
			require.NoError(err)
			tests.Outf("{{green}} minimal validator stake: %d {{/}}\n", minValStake)
			tests.Outf("{{green}} minimal delegator stake: %d {{/}}\n", minDelStake)

			tests.Outf("{{blue}} fetching minimal stake amounts {{/}}\n")
			feeCfg, err := pChainClient.GetDynamicFeeConfig(e2e.DefaultContext())
			require.NoError(err)
			tests.Outf("{{green}} fee config: %v {{/}}\n", feeCfg)

			tests.Outf("{{blue}} fetching X-chain tx fee {{/}}\n")
			infoClient := info.NewClient(nodeURI.URI)
			staticFees, err := infoClient.GetTxFee(e2e.DefaultContext())
			require.NoError(err)

			xChainTxFees := uint64(staticFees.TxFee)
			tests.Outf("{{green}} X-chain TxFee: %d {{/}}\n", xChainTxFees)

			// amount to transfer from P to X chain
			toTransfer := 1 * units.Avax

			pShortAddr := keychain.Keys[0].Address()
			xTargetAddr := keychain.Keys[1].Address()

			// Use a random node ID to ensure that repeated test runs
			// will succeed against a network that persists across runs.
			validatorID, err := ids.ToNodeID(utils.RandomBytes(ids.NodeIDLen))
			require.NoError(err)

			vdr := &txs.SubnetValidator{
				Validator: txs.Validator{
					NodeID: validatorID,
					End:    uint64(time.Now().Add(72 * time.Hour).Unix()),
					Wght:   minValStake,
				},
				Subnet: constants.PrimaryNetworkID,
			}
			rewardOwner := &secp256k1fx.OutputOwners{
				Threshold: 1,
				Addrs:     []ids.ShortID{pShortAddr},
			}
			shares := uint32(20000) // TODO: retrieve programmatically

			sk, err := bls.NewSecretKey()
			require.NoError(err)
			pop := signer.NewProofOfPossession(sk)

			ginkgo.By("issue add validator tx", func() {
				_, err := pWallet.IssueAddPermissionlessValidatorTx(
					vdr,
					pop,
					avaxAssetID,
					rewardOwner,
					rewardOwner,
					shares,
					e2e.WithDefaultContext(),
				)
				require.NoError(err)
			})

			ginkgo.By("issue add delegator tx", func() {
				_, err := pWallet.IssueAddPermissionlessDelegatorTx(
					vdr,
					avaxAssetID,
					rewardOwner,
					e2e.WithDefaultContext(),
				)
				require.NoError(err)
			})

			// retrieve initial balances
			pBalances, err := pWallet.Builder().GetBalance()
			require.NoError(err)
			pStartBalance := pBalances[avaxAssetID]
			tests.Outf("{{blue}} P-chain balance before P->X export: %d {{/}}\n", pStartBalance)

			xBalances, err := xWallet.Builder().GetFTBalance()
			require.NoError(err)
			xStartBalance := xBalances[avaxAssetID]
			tests.Outf("{{blue}} X-chain balance before P->X export: %d {{/}}\n", xStartBalance)

			outputOwner := secp256k1fx.OutputOwners{
				Threshold: 1,
				Addrs: []ids.ShortID{
					xTargetAddr,
				},
			}
			output := &secp256k1fx.TransferOutput{
				Amt:          toTransfer,
				OutputOwners: outputOwner,
			}

			pChainExportFee := uint64(0)
			ginkgo.By("export avax from P to X chain", func() {
				nextGasPrice, nextGasCap, err := pChainClient.GetNextGasData(e2e.DefaultContext())
				require.NoError(err)

				tx, err := pWallet.IssueExportTx(
					xContext.BlockchainID,
					[]*avax.TransferableOutput{
						{
							Asset: avax.Asset{
								ID: avaxAssetID,
							},
							Out: output,
						},
					},
					e2e.WithDefaultContext(),
				)
				require.NoError(err)

				// retrieve fees paid for the tx
<<<<<<< HEAD
				feeCalc := fee.NewDynamicCalculator(commonfee.NewCalculator(feeCfg.FeeDimensionWeights, nextGasPrice, nextGasCap))
				pChainExportFee, err = feeCalc.CalculateFee(tx.Unsigned, tx.Creds)
=======
				feeCalc := fee.NewDynamicCalculator(commonfee.NewCalculator(nextGasPrice, nextGasCap))
				pChainExportFee, err = feeCalc.CalculateFee(tx)
>>>>>>> c2c784b2
				require.NoError(err)
			})

			// check balances post export
			pBalances, err = pWallet.Builder().GetBalance()
			require.NoError(err)
			pPreImportBalance := pBalances[avaxAssetID]
			tests.Outf("{{blue}} P-chain balance after P->X export: %d {{/}}\n", pPreImportBalance)

			xBalances, err = xWallet.Builder().GetFTBalance()
			require.NoError(err)
			xPreImportBalance := xBalances[avaxAssetID]
			tests.Outf("{{blue}} X-chain balance after P->X export: %d {{/}}\n", xPreImportBalance)

			require.Equal(xPreImportBalance, xStartBalance) // import not performed yet
			require.Equal(pPreImportBalance, pStartBalance-toTransfer-pChainExportFee)

			ginkgo.By("import avax from P into X chain", func() {
				_, err := xWallet.IssueImportTx(
					constants.PlatformChainID,
					&outputOwner,
					e2e.WithDefaultContext(),
				)
				require.NoError(err)
			})

			// check balances post import
			pBalances, err = pWallet.Builder().GetBalance()
			require.NoError(err)
			pFinalBalance := pBalances[avaxAssetID]
			tests.Outf("{{blue}} P-chain balance after P->X import: %d {{/}}\n", pFinalBalance)

			xBalances, err = xWallet.Builder().GetFTBalance()
			require.NoError(err)
			xFinalBalance := xBalances[avaxAssetID]
			tests.Outf("{{blue}} X-chain balance after P->X import: %d {{/}}\n", xFinalBalance)

			require.Equal(xFinalBalance, xPreImportBalance+toTransfer-xChainTxFees) // import not performed yet
			require.Equal(pFinalBalance, pPreImportBalance)
		})
})<|MERGE_RESOLUTION|>--- conflicted
+++ resolved
@@ -164,13 +164,8 @@
 				require.NoError(err)
 
 				// retrieve fees paid for the tx
-<<<<<<< HEAD
 				feeCalc := fee.NewDynamicCalculator(commonfee.NewCalculator(feeCfg.FeeDimensionWeights, nextGasPrice, nextGasCap))
-				pChainExportFee, err = feeCalc.CalculateFee(tx.Unsigned, tx.Creds)
-=======
-				feeCalc := fee.NewDynamicCalculator(commonfee.NewCalculator(nextGasPrice, nextGasCap))
 				pChainExportFee, err = feeCalc.CalculateFee(tx)
->>>>>>> c2c784b2
 				require.NoError(err)
 			})
 
