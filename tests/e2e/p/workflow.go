// Copyright (C) 2019-2024, Ava Labs, Inc. All rights reserved.
// See the file LICENSE for licensing terms.

package p

import (
	"time"

	"github.com/stretchr/testify/require"

	"github.com/ava-labs/avalanchego/api/info"
	"github.com/ava-labs/avalanchego/ids"
	"github.com/ava-labs/avalanchego/tests"
	"github.com/ava-labs/avalanchego/tests/fixture/e2e"
	"github.com/ava-labs/avalanchego/utils"
	"github.com/ava-labs/avalanchego/utils/constants"
	"github.com/ava-labs/avalanchego/utils/crypto/bls"
	"github.com/ava-labs/avalanchego/utils/units"
	"github.com/ava-labs/avalanchego/vms/avm"
	"github.com/ava-labs/avalanchego/vms/avm/config"
	"github.com/ava-labs/avalanchego/vms/avm/txs/fees"
	"github.com/ava-labs/avalanchego/vms/components/avax"
	"github.com/ava-labs/avalanchego/vms/platformvm"
	"github.com/ava-labs/avalanchego/vms/platformvm/signer"
	"github.com/ava-labs/avalanchego/vms/platformvm/txs"
	"github.com/ava-labs/avalanchego/vms/secp256k1fx"

	commonfees "github.com/ava-labs/avalanchego/vms/components/fees"
	xbuilder "github.com/ava-labs/avalanchego/wallet/chain/x/builder"
	ginkgo "github.com/onsi/ginkgo/v2"
)

// PChainWorkflow is an integration test for normal P-Chain operations
// - Issues an Add Validator and an Add Delegator using the funding address
// - Exports AVAX from the P-Chain funding address to the X-Chain created address
// - Exports AVAX from the X-Chain created address to the P-Chain created address
// - Checks the expected value of the funding address

var _ = e2e.DescribePChain("[Workflow]", func() {
	require := require.New(ginkgo.GinkgoT())

	ginkgo.It("P-chain main operations",
		func() {
			nodeURI := e2e.Env.GetRandomNodeURI()
			keychain := e2e.Env.NewKeychain(2)
			baseWallet := e2e.NewWallet(keychain, nodeURI)

			pWallet := baseWallet.P()
			pBuilder := pWallet.Builder()
			pContext := pBuilder.Context()
			avaxAssetID := pContext.AVAXAssetID
			xWallet := baseWallet.X()
			xBuilder := xWallet.Builder()
			xContext := xBuilder.Context()
			pChainClient := platformvm.NewClient(nodeURI.URI)
			xChainClient := avm.NewClient(nodeURI.URI, "X")

			tests.Outf("{{blue}} fetching minimal stake amounts {{/}}\n")
			minValStake, minDelStake, err := pChainClient.GetMinStake(e2e.DefaultContext(), constants.PlatformChainID)
			require.NoError(err)
			tests.Outf("{{green}} minimal validator stake: %d {{/}}\n", minValStake)
			tests.Outf("{{green}} minimal delegator stake: %d {{/}}\n", minDelStake)

			tests.Outf("{{blue}} fetching X-chain tx fee {{/}}\n")
			infoClient := info.NewClient(nodeURI.URI)
			staticFees, err := infoClient.GetTxFee(e2e.DefaultContext())
			require.NoError(err)
			pChainTxFees := uint64(staticFees.TxFee)
			tests.Outf("{{green}} P-chain TxFee: %d {{/}}\n", pChainTxFees)

			// amount to transfer from P to X chain
			toTransfer := 1 * units.Avax

			pShortAddr := keychain.Keys[0].Address()
			xTargetAddr := keychain.Keys[1].Address()
			ginkgo.By("check selected keys have sufficient funds", func() {
				pBalances, err := pWallet.Builder().GetBalance()
				pBalance := pBalances[avaxAssetID]
				minBalance := minValStake + pChainTxFees + minDelStake + pChainTxFees + toTransfer + pChainTxFees
				require.NoError(err)
				require.GreaterOrEqual(pBalance, minBalance)
			})

			// Use a random node ID to ensure that repeated test runs
			// will succeed against a network that persists across runs.
			validatorID, err := ids.ToNodeID(utils.RandomBytes(ids.NodeIDLen))
			require.NoError(err)

			vdr := &txs.SubnetValidator{
				Validator: txs.Validator{
					NodeID: validatorID,
					End:    uint64(time.Now().Add(72 * time.Hour).Unix()),
					Wght:   minValStake,
				},
				Subnet: constants.PrimaryNetworkID,
			}
			rewardOwner := &secp256k1fx.OutputOwners{
				Threshold: 1,
				Addrs:     []ids.ShortID{pShortAddr},
			}
			shares := uint32(20000) // TODO: retrieve programmatically

			sk, err := bls.NewSecretKey()
			require.NoError(err)
			pop := signer.NewProofOfPossession(sk)

			ginkgo.By("issue add validator tx", func() {
				_, err := pWallet.IssueAddPermissionlessValidatorTx(
					vdr,
					pop,
					avaxAssetID,
					rewardOwner,
					rewardOwner,
					shares,
					e2e.WithDefaultContext(),
				)
				require.NoError(err)
			})

			ginkgo.By("issue add delegator tx", func() {
				_, err := pWallet.IssueAddPermissionlessDelegatorTx(
					vdr,
					avaxAssetID,
					rewardOwner,
					e2e.WithDefaultContext(),
				)
				require.NoError(err)
			})

			// retrieve initial balances
			pBalances, err := pWallet.Builder().GetBalance()
			require.NoError(err)
			pStartBalance := pBalances[avaxAssetID]
			tests.Outf("{{blue}} P-chain balance before P->X export: %d {{/}}\n", pStartBalance)

			xBalances, err := xWallet.Builder().GetFTBalance()
			require.NoError(err)
			xStartBalance := xBalances[avaxAssetID]
			tests.Outf("{{blue}} X-chain balance before P->X export: %d {{/}}\n", xStartBalance)

			outputOwner := secp256k1fx.OutputOwners{
				Threshold: 1,
				Addrs: []ids.ShortID{
					xTargetAddr,
				},
			}
			output := &secp256k1fx.TransferOutput{
				Amt:          toTransfer,
				OutputOwners: outputOwner,
			}

			ginkgo.By("export avax from P to X chain", func() {
				_, err := pWallet.IssueExportTx(
					xContext.BlockchainID,
					[]*avax.TransferableOutput{
						{
							Asset: avax.Asset{
								ID: avaxAssetID,
							},
							Out: output,
						},
					},
					e2e.WithDefaultContext(),
				)
				require.NoError(err)
			})

			// check balances post export
			pBalances, err = pWallet.Builder().GetBalance()
			require.NoError(err)
			pPreImportBalance := pBalances[avaxAssetID]
			tests.Outf("{{blue}} P-chain balance after P->X export: %d {{/}}\n", pPreImportBalance)

			xBalances, err = xWallet.Builder().GetFTBalance()
			require.NoError(err)
			xPreImportBalance := xBalances[avaxAssetID]
			tests.Outf("{{blue}} X-chain balance after P->X export: %d {{/}}\n", xPreImportBalance)

			require.Equal(xPreImportBalance, xStartBalance) // import not performed yet
			require.Equal(pPreImportBalance, pStartBalance-toTransfer-pChainTxFees)

			xChainExportFee := uint64(0)
			ginkgo.By("import avax from P into X chain", func() {
				tx, err := xWallet.IssueImportTx(
					constants.PlatformChainID,
					&outputOwner,
					e2e.WithDefaultContext(),
				)
				require.NoError(err)

				// retrieve fees paid for the tx
				feeCfg := config.GetDynamicFeesConfig(true /*isEActive*/)
<<<<<<< HEAD
				feeRates, _, err := xChainClient.GetFeeRates(e2e.DefaultContext())
				require.NoError(err)

				feeCalc := fees.Calculator{
					IsEActive:          true,
					FeeManager:         commonfees.NewManager(feeRates),
					BlockMaxComplexity: feeCfg.BlockMaxComplexity,
					Codec:              xbuilder.Parser.Codec(),
					Credentials:        tx.Creds,
				}

				require.NoError(tx.Unsigned.Visit(&feeCalc))
=======
				feeCalc := fees.NewDynamicCalculator(
					xbuilder.Parser.Codec(),
					commonfees.NewManager(feeCfg.FeeRate),
					feeCfg.BlockMaxComplexity,
					tx.Creds,
				)
				require.NoError(tx.Unsigned.Visit(feeCalc))
>>>>>>> 827006c4
				xChainExportFee = feeCalc.Fee
			})

			// check balances post import
			pBalances, err = pWallet.Builder().GetBalance()
			require.NoError(err)
			pFinalBalance := pBalances[avaxAssetID]
			tests.Outf("{{blue}} P-chain balance after P->X import: %d {{/}}\n", pFinalBalance)

			xBalances, err = xWallet.Builder().GetFTBalance()
			require.NoError(err)
			xFinalBalance := xBalances[avaxAssetID]
			tests.Outf("{{blue}} X-chain balance after P->X import: %d {{/}}\n", xFinalBalance)

			require.Equal(xFinalBalance, xPreImportBalance+toTransfer-xChainExportFee) // import not performed yet
			require.Equal(pFinalBalance, pPreImportBalance)
		})
})<|MERGE_RESOLUTION|>--- conflicted
+++ resolved
@@ -190,28 +190,16 @@
 
 				// retrieve fees paid for the tx
 				feeCfg := config.GetDynamicFeesConfig(true /*isEActive*/)
-<<<<<<< HEAD
 				feeRates, _, err := xChainClient.GetFeeRates(e2e.DefaultContext())
 				require.NoError(err)
 
-				feeCalc := fees.Calculator{
-					IsEActive:          true,
-					FeeManager:         commonfees.NewManager(feeRates),
-					BlockMaxComplexity: feeCfg.BlockMaxComplexity,
-					Codec:              xbuilder.Parser.Codec(),
-					Credentials:        tx.Creds,
-				}
-
-				require.NoError(tx.Unsigned.Visit(&feeCalc))
-=======
 				feeCalc := fees.NewDynamicCalculator(
 					xbuilder.Parser.Codec(),
-					commonfees.NewManager(feeCfg.FeeRate),
+					commonfees.NewManager(feeRates),
 					feeCfg.BlockMaxComplexity,
 					tx.Creds,
 				)
 				require.NoError(tx.Unsigned.Visit(feeCalc))
->>>>>>> 827006c4
 				xChainExportFee = feeCalc.Fee
 			})
 
