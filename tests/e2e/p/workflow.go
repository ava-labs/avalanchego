// Copyright (C) 2019-2024, Ava Labs, Inc. All rights reserved.
// See the file LICENSE for licensing terms.

package p

import (
	"time"

	"github.com/stretchr/testify/require"

	"github.com/ava-labs/avalanchego/ids"
	"github.com/ava-labs/avalanchego/tests/fixture/e2e"
	"github.com/ava-labs/avalanchego/utils"
	"github.com/ava-labs/avalanchego/utils/constants"
	"github.com/ava-labs/avalanchego/utils/crypto/bls"
	"github.com/ava-labs/avalanchego/utils/units"
	"github.com/ava-labs/avalanchego/vms/components/avax"
	"github.com/ava-labs/avalanchego/vms/platformvm"
	"github.com/ava-labs/avalanchego/vms/platformvm/signer"
	"github.com/ava-labs/avalanchego/vms/platformvm/txs"
	"github.com/ava-labs/avalanchego/vms/secp256k1fx"

	ginkgo "github.com/onsi/ginkgo/v2"
)

// PChainWorkflow is an integration test for normal P-Chain operations
// - Issues an AddPermissionlessValidatorTx
// - Issues an AddPermissionlessDelegatorTx
// - Issues an ExportTx on the P-chain and verifies the expected balances
// - Issues an ImportTx on the X-chain and verifies the expected balances

var _ = e2e.DescribePChain("[Workflow]", func() {
<<<<<<< HEAD
	const (
		// amount to transfer from P to X chain
		toTransfer                 = 1 * units.Avax
		delegationFeeShares uint32 = 20000 // TODO: retrieve programmatically
	)

=======
>>>>>>> 02c817fe
	var (
		tc      = e2e.NewTestContext()
		require = require.New(tc)
	)
<<<<<<< HEAD
	ginkgo.It("P-chain main operations", func() {
=======

	ginkgo.It("P-chain main operations", func() {
		const (
			// amount to transfer from P to X chain
			toTransfer                 = 1 * units.Avax
			delegationFeeShares uint32 = 20000 // TODO: retrieve programmatically
		)

>>>>>>> 02c817fe
		var (
			env = e2e.GetEnv(tc)

			nodeURI  = env.GetRandomNodeURI()
			keychain = env.NewKeychain(2)

			rewardAddr  = keychain.Keys[0].Address()
			rewardOwner = &secp256k1fx.OutputOwners{
				Threshold: 1,
				Addrs:     []ids.ShortID{rewardAddr},
			}

			transferAddr  = keychain.Keys[1].Address()
			transferOwner = secp256k1fx.OutputOwners{
				Threshold: 1,
				Addrs:     []ids.ShortID{transferAddr},
			}

			baseWallet = e2e.NewWallet(tc, keychain, nodeURI)

			pWallet        = baseWallet.P()
			pBuilder       = pWallet.Builder()
			pContext       = pBuilder.Context()
<<<<<<< HEAD
			pFeeCalculator = feeCalculatorFromContext(pContext)
=======
			pFeeCalculator = e2e.NewPChainFeeCalculatorFromContext(pContext)
>>>>>>> 02c817fe

			xWallet  = baseWallet.X()
			xBuilder = xWallet.Builder()
			xContext = xBuilder.Context()

			avaxAssetID = pContext.AVAXAssetID
		)

		tc.Outf("{{blue}} fetching minimal stake amounts {{/}}\n")
		pChainClient := platformvm.NewClient(nodeURI.URI)
		minValStake, minDelStake, err := pChainClient.GetMinStake(
			tc.DefaultContext(),
			constants.PlatformChainID,
		)
		require.NoError(err)
		tc.Outf("{{green}} minimal validator stake: %d {{/}}\n", minValStake)
		tc.Outf("{{green}} minimal delegator stake: %d {{/}}\n", minDelStake)

		// Use a random node ID to ensure that repeated test runs will succeed
		// against a network that persists across runs.
		validatorID, err := ids.ToNodeID(utils.RandomBytes(ids.NodeIDLen))
		require.NoError(err)

		vdr := &txs.SubnetValidator{
			Validator: txs.Validator{
				NodeID: validatorID,
				End:    uint64(time.Now().Add(72 * time.Hour).Unix()),
				Wght:   minValStake,
			},
			Subnet: constants.PrimaryNetworkID,
		}

		tc.By("issuing an AddPermissionlessValidatorTx", func() {
			sk, err := bls.NewSecretKey()
			require.NoError(err)
			pop := signer.NewProofOfPossession(sk)

			_, err = pWallet.IssueAddPermissionlessValidatorTx(
				vdr,
				pop,
				avaxAssetID,
				rewardOwner,
				rewardOwner,
				delegationFeeShares,
				tc.WithDefaultContext(),
			)
			require.NoError(err)
		})

		tc.By("issuing an AddPermissionlessDelegatorTx", func() {
			_, err := pWallet.IssueAddPermissionlessDelegatorTx(
				vdr,
				avaxAssetID,
				rewardOwner,
				tc.WithDefaultContext(),
			)
			require.NoError(err)
		})

		tc.By("issuing an ExportTx on the P-chain", func() {
			balances, err := pBuilder.GetBalance()
			require.NoError(err)
<<<<<<< HEAD

			initialAVAXBalance := balances[avaxAssetID]
			tc.Outf("{{blue}} P-chain balance before P->X export: %d {{/}}\n", initialAVAXBalance)

=======

			initialAVAXBalance := balances[avaxAssetID]
			tc.Outf("{{blue}} P-chain balance before P->X export: %d {{/}}\n", initialAVAXBalance)

>>>>>>> 02c817fe
			exportTx, err := pWallet.IssueExportTx(
				xContext.BlockchainID,
				[]*avax.TransferableOutput{
					{
						Asset: avax.Asset{
							ID: avaxAssetID,
						},
						Out: &secp256k1fx.TransferOutput{
							Amt:          toTransfer,
							OutputOwners: transferOwner,
						},
					},
				},
				tc.WithDefaultContext(),
			)
			require.NoError(err)
<<<<<<< HEAD

			exportFee, err := pFeeCalculator.CalculateFee(exportTx.Unsigned)
			require.NoError(err)

			balances, err = pBuilder.GetBalance()
			require.NoError(err)

			finalAVAXBalance := balances[avaxAssetID]
			tc.Outf("{{blue}} P-chain balance after P->X export: %d {{/}}\n", finalAVAXBalance)

			require.Equal(initialAVAXBalance-toTransfer-exportFee, finalAVAXBalance)
		})

		tc.By("issuing an ImportTx on the X-Chain", func() {
			balances, err := xBuilder.GetFTBalance()
			require.NoError(err)

=======

			exportFee, err := pFeeCalculator.CalculateFee(exportTx.Unsigned)
			require.NoError(err)

			balances, err = pBuilder.GetBalance()
			require.NoError(err)

			finalAVAXBalance := balances[avaxAssetID]
			tc.Outf("{{blue}} P-chain balance after P->X export: %d {{/}}\n", finalAVAXBalance)

			require.Equal(initialAVAXBalance-toTransfer-exportFee, finalAVAXBalance)
		})

		tc.By("issuing an ImportTx on the X-Chain", func() {
			balances, err := xBuilder.GetFTBalance()
			require.NoError(err)

>>>>>>> 02c817fe
			initialAVAXBalance := balances[avaxAssetID]
			tc.Outf("{{blue}} X-chain balance before P->X import: %d {{/}}\n", initialAVAXBalance)

			_, err = xWallet.IssueImportTx(
				constants.PlatformChainID,
				&transferOwner,
				tc.WithDefaultContext(),
			)
			require.NoError(err)

			balances, err = xBuilder.GetFTBalance()
			require.NoError(err)

			finalAVAXBalance := balances[avaxAssetID]
			tc.Outf("{{blue}} X-chain balance after P->X import: %d {{/}}\n", finalAVAXBalance)

			require.Equal(initialAVAXBalance+toTransfer-xContext.BaseTxFee, finalAVAXBalance)
		})
	})
})<|MERGE_RESOLUTION|>--- conflicted
+++ resolved
@@ -30,22 +30,10 @@
 // - Issues an ImportTx on the X-chain and verifies the expected balances
 
 var _ = e2e.DescribePChain("[Workflow]", func() {
-<<<<<<< HEAD
-	const (
-		// amount to transfer from P to X chain
-		toTransfer                 = 1 * units.Avax
-		delegationFeeShares uint32 = 20000 // TODO: retrieve programmatically
-	)
-
-=======
->>>>>>> 02c817fe
 	var (
 		tc      = e2e.NewTestContext()
 		require = require.New(tc)
 	)
-<<<<<<< HEAD
-	ginkgo.It("P-chain main operations", func() {
-=======
 
 	ginkgo.It("P-chain main operations", func() {
 		const (
@@ -54,7 +42,6 @@
 			delegationFeeShares uint32 = 20000 // TODO: retrieve programmatically
 		)
 
->>>>>>> 02c817fe
 		var (
 			env = e2e.GetEnv(tc)
 
@@ -78,11 +65,7 @@
 			pWallet        = baseWallet.P()
 			pBuilder       = pWallet.Builder()
 			pContext       = pBuilder.Context()
-<<<<<<< HEAD
-			pFeeCalculator = feeCalculatorFromContext(pContext)
-=======
 			pFeeCalculator = e2e.NewPChainFeeCalculatorFromContext(pContext)
->>>>>>> 02c817fe
 
 			xWallet  = baseWallet.X()
 			xBuilder = xWallet.Builder()
@@ -145,17 +128,10 @@
 		tc.By("issuing an ExportTx on the P-chain", func() {
 			balances, err := pBuilder.GetBalance()
 			require.NoError(err)
-<<<<<<< HEAD
 
 			initialAVAXBalance := balances[avaxAssetID]
 			tc.Outf("{{blue}} P-chain balance before P->X export: %d {{/}}\n", initialAVAXBalance)
 
-=======
-
-			initialAVAXBalance := balances[avaxAssetID]
-			tc.Outf("{{blue}} P-chain balance before P->X export: %d {{/}}\n", initialAVAXBalance)
-
->>>>>>> 02c817fe
 			exportTx, err := pWallet.IssueExportTx(
 				xContext.BlockchainID,
 				[]*avax.TransferableOutput{
@@ -172,7 +148,6 @@
 				tc.WithDefaultContext(),
 			)
 			require.NoError(err)
-<<<<<<< HEAD
 
 			exportFee, err := pFeeCalculator.CalculateFee(exportTx.Unsigned)
 			require.NoError(err)
@@ -190,25 +165,6 @@
 			balances, err := xBuilder.GetFTBalance()
 			require.NoError(err)
 
-=======
-
-			exportFee, err := pFeeCalculator.CalculateFee(exportTx.Unsigned)
-			require.NoError(err)
-
-			balances, err = pBuilder.GetBalance()
-			require.NoError(err)
-
-			finalAVAXBalance := balances[avaxAssetID]
-			tc.Outf("{{blue}} P-chain balance after P->X export: %d {{/}}\n", finalAVAXBalance)
-
-			require.Equal(initialAVAXBalance-toTransfer-exportFee, finalAVAXBalance)
-		})
-
-		tc.By("issuing an ImportTx on the X-Chain", func() {
-			balances, err := xBuilder.GetFTBalance()
-			require.NoError(err)
-
->>>>>>> 02c817fe
 			initialAVAXBalance := balances[avaxAssetID]
 			tc.Outf("{{blue}} X-chain balance before P->X import: %d {{/}}\n", initialAVAXBalance)
 
