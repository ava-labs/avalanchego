--- conflicted
+++ resolved
@@ -41,11 +41,7 @@
 		var (
 			senderKey           = env.AllocatePreFundedKey()
 			senderEthAddress    = evm.GetEthAddress(senderKey)
-<<<<<<< HEAD
-			recipientKey        = e2e.NewKey(tc)
-=======
 			recipientKey        = e2e.NewPrivateKey(tc)
->>>>>>> 02c817fe
 			recipientEthAddress = evm.GetEthAddress(recipientKey)
 		)
 
