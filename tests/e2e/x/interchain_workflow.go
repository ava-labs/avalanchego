// Copyright (C) 2019-2024, Ava Labs, Inc. All rights reserved.
// See the file LICENSE for licensing terms.

package x

import (
	"math/big"

	"github.com/ava-labs/coreth/plugin/evm"
	"github.com/stretchr/testify/require"

	"github.com/ava-labs/avalanchego/ids"
	"github.com/ava-labs/avalanchego/tests/fixture/e2e"
	"github.com/ava-labs/avalanchego/utils/constants"
	"github.com/ava-labs/avalanchego/utils/set"
	"github.com/ava-labs/avalanchego/utils/units"
	"github.com/ava-labs/avalanchego/vms/components/avax"
	"github.com/ava-labs/avalanchego/vms/secp256k1fx"
	"github.com/ava-labs/avalanchego/wallet/subnet/primary/common"

	ginkgo "github.com/onsi/ginkgo/v2"
)

var _ = e2e.DescribeXChain("[Interchain Workflow]", ginkgo.Label(e2e.UsesCChainLabel), func() {
	tc := e2e.NewTestContext()
	require := require.New(tc)

	const transferAmount = 10 * units.Avax

	ginkgo.It("should ensure that funds can be transferred from the X-Chain to the C-Chain and the P-Chain", func() {
		env := e2e.GetEnv(tc)

		nodeURI := env.GetRandomNodeURI()

		tc.By("creating wallet with a funded key to send from and recipient key to deliver to")
<<<<<<< HEAD
		recipientKey := e2e.NewKey(tc)
=======
		recipientKey := e2e.NewPrivateKey(tc)
>>>>>>> 02c817fe
		keychain := env.NewKeychain(1)
		keychain.Add(recipientKey)
		baseWallet := e2e.NewWallet(tc, keychain, nodeURI)
		xWallet := baseWallet.X()
		cWallet := baseWallet.C()
		pWallet := baseWallet.P()

		tc.By("defining common configuration")
		recipientEthAddress := evm.GetEthAddress(recipientKey)
		xBuilder := xWallet.Builder()
		xContext := xBuilder.Context()
		cBuilder := cWallet.Builder()
		cContext := cBuilder.Context()
		avaxAssetID := xContext.AVAXAssetID
		// Use the same owner for sending to X-Chain and importing funds to P-Chain
		recipientOwner := secp256k1fx.OutputOwners{
			Threshold: 1,
			Addrs: []ids.ShortID{
				recipientKey.Address(),
			},
		}
		// Use the same outputs for both C-Chain and P-Chain exports
		exportOutputs := []*avax.TransferableOutput{
			{
				Asset: avax.Asset{
					ID: avaxAssetID,
				},
				Out: &secp256k1fx.TransferOutput{
					Amt: transferAmount,
					OutputOwners: secp256k1fx.OutputOwners{
						Threshold: 1,
						Addrs: []ids.ShortID{
							keychain.Keys[0].Address(),
						},
					},
				},
			},
		}

		tc.By("sending funds from one address to another on the X-Chain", func() {
			_, err := xWallet.IssueBaseTx(
				[]*avax.TransferableOutput{{
					Asset: avax.Asset{
						ID: avaxAssetID,
					},
					Out: &secp256k1fx.TransferOutput{
						Amt:          transferAmount,
						OutputOwners: recipientOwner,
					},
				}},
				tc.WithDefaultContext(),
			)
			require.NoError(err)
		})

		tc.By("checking that the X-Chain recipient address has received the sent funds", func() {
			balances, err := xWallet.Builder().GetFTBalance(common.WithCustomAddresses(set.Of(
				recipientKey.Address(),
			)))
			require.NoError(err)
			require.Positive(balances[avaxAssetID])
		})

		tc.By("exporting AVAX from the X-Chain to the C-Chain", func() {
			_, err := xWallet.IssueExportTx(
				cContext.BlockchainID,
				exportOutputs,
				tc.WithDefaultContext(),
			)
			require.NoError(err)
		})

		tc.By("initializing a new eth client")
		ethClient := e2e.NewEthClient(tc, nodeURI)

		tc.By("importing AVAX from the X-Chain to the C-Chain", func() {
			_, err := cWallet.IssueImportTx(
				xContext.BlockchainID,
				recipientEthAddress,
				tc.WithDefaultContext(),
				e2e.WithSuggestedGasPrice(tc, ethClient),
			)
			require.NoError(err)
		})

		tc.By("checking that the recipient address has received imported funds on the C-Chain")
		tc.Eventually(func() bool {
			balance, err := ethClient.BalanceAt(tc.DefaultContext(), recipientEthAddress, nil)
			require.NoError(err)
			return balance.Cmp(big.NewInt(0)) > 0
		}, e2e.DefaultTimeout, e2e.DefaultPollingInterval, "failed to see recipient address funded before timeout")

		tc.By("exporting AVAX from the X-Chain to the P-Chain", func() {
			_, err := xWallet.IssueExportTx(
				constants.PlatformChainID,
				exportOutputs,
				tc.WithDefaultContext(),
			)
			require.NoError(err)
		})

		tc.By("importing AVAX from the X-Chain to the P-Chain", func() {
			_, err := pWallet.IssueImportTx(
				xContext.BlockchainID,
				&recipientOwner,
				tc.WithDefaultContext(),
			)
			require.NoError(err)
		})

		tc.By("checking that the recipient address has received imported funds on the P-Chain", func() {
			balances, err := pWallet.Builder().GetBalance(common.WithCustomAddresses(set.Of(
				recipientKey.Address(),
			)))
			require.NoError(err)
			require.Positive(balances[avaxAssetID])
		})

		_ = e2e.CheckBootstrapIsPossible(tc, env.GetNetwork())
	})
})<|MERGE_RESOLUTION|>--- conflicted
+++ resolved
@@ -33,11 +33,7 @@
 		nodeURI := env.GetRandomNodeURI()
 
 		tc.By("creating wallet with a funded key to send from and recipient key to deliver to")
-<<<<<<< HEAD
-		recipientKey := e2e.NewKey(tc)
-=======
 		recipientKey := e2e.NewPrivateKey(tc)
->>>>>>> 02c817fe
 		keychain := env.NewKeychain(1)
 		keychain.Add(recipientKey)
 		baseWallet := e2e.NewWallet(tc, keychain, nodeURI)
