// Copyright (C) 2019-2024, Ava Labs, Inc. All rights reserved.
// See the file LICENSE for licensing terms.

package tmpnet

import (
<<<<<<< HEAD
	"os"
	"testing"

	"github.com/stretchr/testify/require"
	"go.uber.org/zap/zapcore"
=======
	"testing"

	"github.com/stretchr/testify/require"
>>>>>>> 5cf58be1

	"github.com/ava-labs/avalanchego/utils/logging"
)

func TestNetworkSerialization(t *testing.T) {
	require := require.New(t)

	tmpDir := t.TempDir()

	network := NewDefaultNetwork("testnet")
<<<<<<< HEAD
	// TODO(marun) Remove when zap.NewNop() is possible
	log := logging.NewLogger(
		"",
		logging.NewWrappedCore(
			logging.Verbo,
			os.Stdout,
			zapcore.NewConsoleEncoder(zapcore.EncoderConfig{}),
		),
	)
	require.NoError(network.EnsureDefaultConfig(log, "/path/to/avalanche/go", ""))
=======
	require.NoError(network.EnsureDefaultConfig(logging.NoLog{}, "/path/to/avalanche/go", ""))
>>>>>>> 5cf58be1
	require.NoError(network.Create(tmpDir))
	// Ensure node runtime is initialized
	require.NoError(network.readNodes())

	loadedNetwork, err := ReadNetwork(network.Dir)
	require.NoError(err)
	for _, key := range loadedNetwork.PreFundedKeys {
		// Address() enables comparison with the original network by
		// ensuring full population of a key's in-memory representation.
		_ = key.Address()
	}
	require.Equal(network, loadedNetwork)
}<|MERGE_RESOLUTION|>--- conflicted
+++ resolved
@@ -4,17 +4,9 @@
 package tmpnet
 
 import (
-<<<<<<< HEAD
-	"os"
 	"testing"
 
 	"github.com/stretchr/testify/require"
-	"go.uber.org/zap/zapcore"
-=======
-	"testing"
-
-	"github.com/stretchr/testify/require"
->>>>>>> 5cf58be1
 
 	"github.com/ava-labs/avalanchego/utils/logging"
 )
@@ -25,20 +17,7 @@
 	tmpDir := t.TempDir()
 
 	network := NewDefaultNetwork("testnet")
-<<<<<<< HEAD
-	// TODO(marun) Remove when zap.NewNop() is possible
-	log := logging.NewLogger(
-		"",
-		logging.NewWrappedCore(
-			logging.Verbo,
-			os.Stdout,
-			zapcore.NewConsoleEncoder(zapcore.EncoderConfig{}),
-		),
-	)
-	require.NoError(network.EnsureDefaultConfig(log, "/path/to/avalanche/go", ""))
-=======
 	require.NoError(network.EnsureDefaultConfig(logging.NoLog{}, "/path/to/avalanche/go", ""))
->>>>>>> 5cf58be1
 	require.NoError(network.Create(tmpDir))
 	// Ensure node runtime is initialized
 	require.NoError(network.readNodes())
