--- conflicted
+++ resolved
@@ -172,7 +172,7 @@
 		return err
 	}
 
-	serviceDiscoveryDir, err := GetServiceDiscoveryDir(cmdName)
+	serviceDiscoveryDir, err := getServiceDiscoveryDir(cmdName)
 	if err != nil {
 		return err
 	}
@@ -216,7 +216,7 @@
 		return err
 	}
 
-	serviceDiscoveryDir, err := GetServiceDiscoveryDir(cmdName)
+	serviceDiscoveryDir, err := getServiceDiscoveryDir(cmdName)
 	if err != nil {
 		return err
 	}
@@ -253,10 +253,6 @@
 	return filepath.Join(tmpnetDir, cmdName), nil
 }
 
-<<<<<<< HEAD
-// GetServiceDiscoveryDir returns the service discovery directory path.
-func GetServiceDiscoveryDir(cmdName string) (string, error) {
-=======
 // GetPrometheusServiceDiscoveryDir returns the path for prometheus file-based
 // service discovery configuration.
 func GetPrometheusServiceDiscoveryDir() (string, error) {
@@ -264,7 +260,6 @@
 }
 
 func getServiceDiscoveryDir(cmdName string) (string, error) {
->>>>>>> 1ab92d3f
 	tmpnetDir, err := getTmpnetPath()
 	if err != nil {
 		return "", err
