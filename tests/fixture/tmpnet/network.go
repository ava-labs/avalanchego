--- conflicted
+++ resolved
@@ -181,23 +181,13 @@
 	}
 
 	if err := checkVMBinaries(log, network.Subnets, network.DefaultRuntimeConfig.Process); err != nil {
-<<<<<<< HEAD
-		return fmt.Errorf("failed to check VM binaries: %w", err)
+		return stacktrace.Wrap(fmt.Errorf("failed to check VM binaries: %w", err))
 	}
 	if err := network.EnsureDefaultConfig(ctx, log); err != nil {
-		return fmt.Errorf("failed to ensure default config: %w", err)
+		return stacktrace.Wrap(fmt.Errorf("failed to ensure default config: %w", err))
 	}
 	if err := network.Create(rootNetworkDir); err != nil {
-		return fmt.Errorf("failed to create network: %w", err)
-=======
-		return stacktrace.Wrap(err)
-	}
-	if err := network.EnsureDefaultConfig(ctx, log); err != nil {
-		return stacktrace.Wrap(err)
-	}
-	if err := network.Create(rootNetworkDir); err != nil {
-		return stacktrace.Wrap(err)
->>>>>>> 45477454
+		return stacktrace.Wrap(fmt.Errorf("failed to create network: %w", err))
 	}
 	return network.Bootstrap(ctx, log)
 }
