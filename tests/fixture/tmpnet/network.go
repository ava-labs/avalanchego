// Copyright (C) 2019-2024, Ava Labs, Inc. All rights reserved.
// See the file LICENSE for licensing terms.

package tmpnet

import (
	"context"
	"encoding/hex"
	"errors"
	"fmt"
	"io"
	"os"
	"path/filepath"
	"strconv"
	"strings"
	"time"

	"github.com/google/uuid"

	"github.com/ava-labs/avalanchego/config"
	"github.com/ava-labs/avalanchego/genesis"
	"github.com/ava-labs/avalanchego/ids"
	"github.com/ava-labs/avalanchego/utils/crypto/secp256k1"
	"github.com/ava-labs/avalanchego/utils/perms"
	"github.com/ava-labs/avalanchego/utils/set"
	"github.com/ava-labs/avalanchego/vms/platformvm"
)

// The Network type is defined in this file (orchestration) and
// network_config.go (reading/writing configuration).

const (
	// Constants defining the names of shell variables whose value can
	// configure network orchestration.
	NetworkDirEnvName = "TMPNET_NETWORK_DIR"
	RootDirEnvName    = "TMPNET_ROOT_DIR"

	// This interval was chosen to avoid spamming node APIs during
	// startup, as smaller intervals (e.g. 50ms) seemed to noticeably
	// increase the time for a network's nodes to be seen as healthy.
	networkHealthCheckInterval = 200 * time.Millisecond

	// All temporary networks will use this arbitrary network ID by default.
	defaultNetworkID = 88888

	// eth address: 0x8db97C7cEcE249c2b98bDC0226Cc4C2A57BF52FC
	HardHatKeyStr = "56289e99c94b6912bfc12adc093c9b51124f0dc54ac7a766b2bc5ccf558d8027"
)

// HardhatKey is a legacy used for hardhat testing in subnet-evm
// TODO(marun) Remove when no longer needed.
var HardhatKey *secp256k1.PrivateKey

func init() {
	hardhatKeyBytes, err := hex.DecodeString(HardHatKeyStr)
	if err != nil {
		panic(err)
	}
	HardhatKey, err = secp256k1.ToPrivateKey(hardhatKeyBytes)
	if err != nil {
		panic(err)
	}
}

// Collects the configuration for running a temporary avalanchego network
type Network struct {
	// Uniquely identifies the temporary network for metrics
	// collection. Distinct from avalanchego's concept of network ID
	// since the utility of special network ID values (e.g. to trigger
	// specific fork behavior in a given network) precludes requiring
	// unique network ID values across all temporary networks.
	UUID string

	// A string identifying the entity that started or maintains this
	// network. Useful for differentiating between networks when a
	// given CI job uses multiple networks.
	Owner string

	// Path where network configuration and data is stored
	Dir string

	// Configuration common across nodes
	Genesis      *genesis.UnparsedConfig
	ChainConfigs map[string]FlagsMap

	// Default configuration to use when creating new nodes
	DefaultFlags         FlagsMap
	DefaultRuntimeConfig NodeRuntimeConfig

	// Keys pre-funded in the genesis on both the X-Chain and the C-Chain
	PreFundedKeys []*secp256k1.PrivateKey

	// Nodes that constitute the network
	Nodes []*Node

	// Subnets that have been enabled on the network
	Subnets []*Subnet
}

// Ensure a real and absolute network dir so that node
// configuration that embeds the network path will continue to
// work regardless of symlink and working directory changes.
func toCanonicalDir(dir string) (string, error) {
	absDir, err := filepath.Abs(dir)
	if err != nil {
		return "", err
	}
	return filepath.EvalSymlinks(absDir)
}

func StartNewNetwork(
	ctx context.Context,
	w io.Writer,
	network *Network,
	rootNetworkDir string,
	avalancheGoExecPath string,
	pluginDir string,
	nodeCount int,
) error {
	if err := network.EnsureDefaultConfig(w, avalancheGoExecPath, pluginDir, nodeCount); err != nil {
		return err
	}
	if err := network.Create(rootNetworkDir); err != nil {
		return err
	}
	return network.Start(ctx, w)
}

// Stops the nodes of the network configured in the provided directory.
func StopNetwork(ctx context.Context, dir string) error {
	network, err := ReadNetwork(dir)
	if err != nil {
		return err
	}
	return network.Stop(ctx)
}

// Restarts the nodes of the network configured in the provided directory.
func RestartNetwork(ctx context.Context, w io.Writer, dir string) error {
	network, err := ReadNetwork(dir)
	if err != nil {
		return err
	}
	return network.Restart(ctx, w)
}

// Reads a network from the provided directory.
func ReadNetwork(dir string) (*Network, error) {
	canonicalDir, err := toCanonicalDir(dir)
	if err != nil {
		return nil, err
	}
	network := &Network{
		Dir: canonicalDir,
	}
	if err := network.Read(); err != nil {
		return nil, fmt.Errorf("failed to read network: %w", err)
	}
	return network, nil
}

// Initializes a new network with default configuration.
func (n *Network) EnsureDefaultConfig(w io.Writer, avalancheGoPath string, pluginDir string, nodeCount int) error {
	if _, err := fmt.Fprintf(w, "Preparing configuration for new network with %s\n", avalancheGoPath); err != nil {
		return err
	}

	// A UUID supports centralized metrics collection
	if len(n.UUID) == 0 {
		n.UUID = uuid.NewString()
	}

	// Ensure default flags
	if n.DefaultFlags == nil {
		n.DefaultFlags = FlagsMap{}
	}
	n.DefaultFlags.SetDefaults(DefaultFlags())

	// Only configure the plugin dir with a non-empty value to ensure
	// the use of the default value (`[datadir]/plugins`) when
	// no plugin dir is configured.
	if len(pluginDir) > 0 {
		if _, ok := n.DefaultFlags[config.PluginDirKey]; !ok {
			n.DefaultFlags[config.PluginDirKey] = pluginDir
		}
	}

	// Ensure pre-funded keys
	if len(n.PreFundedKeys) == 0 {
		keys, err := NewPrivateKeys(DefaultPreFundedKeyCount)
		if err != nil {
			return err
		}
		n.PreFundedKeys = keys
	}

	// Ensure primary chains are configured
	if n.ChainConfigs == nil {
		n.ChainConfigs = map[string]FlagsMap{}
	}
	defaultChainConfigs := DefaultChainConfigs()
	for alias, chainConfig := range defaultChainConfigs {
		if _, ok := n.ChainConfigs[alias]; !ok {
			n.ChainConfigs[alias] = FlagsMap{}
		}
		n.ChainConfigs[alias].SetDefaults(chainConfig)
	}

	// Ensure runtime is configured
	if len(n.DefaultRuntimeConfig.AvalancheGoPath) == 0 {
		n.DefaultRuntimeConfig.AvalancheGoPath = avalancheGoPath
	}

	// Ensure nodes are created
	if len(n.Nodes) == 0 {
		n.Nodes = NewNodes(nodeCount)
	}

	// Ensure nodes are configured
	for i := range n.Nodes {
		if err := n.EnsureNodeConfig(n.Nodes[i]); err != nil {
			return err
		}
	}

	return nil
}

// Creates the network on disk, generating its genesis and configuring its nodes in the process.
func (n *Network) Create(rootDir string) error {
	// Ensure creation of the root dir
	if len(rootDir) == 0 {
		// Use the default root dir
		var err error
		rootDir, err = getDefaultRootNetworkDir()
		if err != nil {
			return err
		}
	}
	if err := os.MkdirAll(rootDir, perms.ReadWriteExecute); err != nil {
		return fmt.Errorf("failed to create root network dir: %w", err)
	}

	// A time-based name ensures consistent directory ordering
	dirName := time.Now().Format("20060102-150405.999999")
	if len(n.Owner) > 0 {
		// Include the owner to differentiate networks created at similar times
		dirName = fmt.Sprintf("%s-%s", dirName, n.Owner)
	}

	// Ensure creation of the network dir
	networkDir := filepath.Join(rootDir, dirName)
	if err := os.MkdirAll(networkDir, perms.ReadWriteExecute); err != nil {
		return fmt.Errorf("failed to create network dir: %w", err)
	}
	canonicalDir, err := toCanonicalDir(networkDir)
	if err != nil {
		return err
	}
	n.Dir = canonicalDir

	// Ensure the existence of the plugin directory or nodes won't be able to start.
	pluginDir, err := n.DefaultFlags.GetStringVal(config.PluginDirKey)
	if err != nil {
		return err
	}
	if len(pluginDir) > 0 {
		if err := os.MkdirAll(pluginDir, perms.ReadWriteExecute); err != nil {
			return fmt.Errorf("failed to create plugin dir: %w", err)
		}
	}

	if n.Genesis == nil {
		// Pre-fund known legacy keys to support ad-hoc testing. Usage of a legacy key will
		// require knowing the key beforehand rather than retrieving it from the set of pre-funded
		// keys exposed by a network. Since allocation will not be exclusive, a test using a
		// legacy key is unlikely to be a good candidate for parallel execution.
		keysToFund := []*secp256k1.PrivateKey{
			genesis.VMRQKey,
			genesis.EWOQKey,
			HardhatKey,
		}
		keysToFund = append(keysToFund, n.PreFundedKeys...)

		genesis, err := NewTestGenesis(defaultNetworkID, n.Nodes, keysToFund)
		if err != nil {
			return err
		}
		n.Genesis = genesis
	}

	for _, node := range n.Nodes {
		// Ensure the node is configured for use with the network and
		// knows where to write its configuration.
		if err := n.EnsureNodeConfig(node); err != nil {
			return nil
		}
	}

	// Ensure configuration on disk is current
	return n.Write()
}

// Starts all nodes in the network
func (n *Network) Start(ctx context.Context, w io.Writer) error {
	if _, err := fmt.Fprintf(w, "Starting network %s (UUID: %s)\n", n.Dir, n.UUID); err != nil {
		return err
	}

	// Record the time before nodes are started to ensure visibility of subsequently collected metrics via the emitted link
	startTime := time.Now()

	// Configure the networking for each node and start
	for _, node := range n.Nodes {
		if err := n.StartNode(ctx, w, node); err != nil {
			return err
		}
	}

	if _, err := fmt.Fprint(w, "Waiting for all nodes to report healthy...\n\n"); err != nil {
		return err
	}
	if err := n.WaitForHealthy(ctx, w); err != nil {
		return err
	}
	if _, err := fmt.Fprintf(w, "\nStarted network %s (UUID: %s)\n", n.Dir, n.UUID); err != nil {
		return err
	}
	// Provide a link to the main dashboard filtered by the uuid and showing results from now till whenever the link is viewed
	if _, err := fmt.Fprintf(w, "\nMetrics: https://grafana-experimental.avax-dev.network/d/kBQpRdWnk/avalanche-main-dashboard?&var-filter=network_uuid%%7C%%3D%%7C%s&var-filter=is_ephemeral_node%%7C%%3D%%7Cfalse&from=%d&to=now\n", n.UUID, startTime.UnixMilli()); err != nil {
		return err
	}

	return nil
}

func (n *Network) AddEphemeralNode(ctx context.Context, w io.Writer, flags FlagsMap) (*Node, error) {
	node := NewNode("")
	node.Flags = flags
	node.IsEphemeral = true
	if err := n.StartNode(ctx, w, node); err != nil {
		return nil, err
	}
	return node, nil
}

// Starts the provided node after configuring it for the network.
func (n *Network) StartNode(ctx context.Context, w io.Writer, node *Node) error {
	if err := n.EnsureNodeConfig(node); err != nil {
		return err
	}

	bootstrapIPs, bootstrapIDs, err := n.getBootstrapIPsAndIDs(node)
	if err != nil {
		return err
	}
	node.SetNetworkingConfig(bootstrapIDs, bootstrapIPs)

	if err := node.Write(); err != nil {
		return err
	}

	if err := node.Start(w); err != nil {
		// Attempt to stop an unhealthy node to provide some assurance to the caller
		// that an error condition will not result in a lingering process.
		err = errors.Join(err, node.Stop(ctx))
		return err
	}

	return nil
}

// Restart a single node.
func (n *Network) RestartNode(ctx context.Context, w io.Writer, node *Node) error {
	// Ensure the node reuses the same API port across restarts to ensure
	// consistent labeling of metrics. Otherwise prometheus's automatic
	// addition of the `instance` label (host:port) results in
	// segmentation of results for a given node every time the port
	// changes on restart. This segmentation causes graphs on the grafana
	// dashboards to display multiple series per graph for a given node,
	// one for each port that the node used.
	//
	// There is a non-zero chance of the port being allocatted to a
	// different process and the node subsequently being unable to start,
	// but the alternative is having to update the grafana dashboards
	// query-by-query to ensure that node metrics ignore the instance
	// label.
	if err := node.SaveAPIPort(); err != nil {
		return err
	}

	if err := node.Stop(ctx); err != nil {
		return fmt.Errorf("failed to stop node %s: %w", node.NodeID, err)
	}
	if err := n.StartNode(ctx, w, node); err != nil {
		return fmt.Errorf("failed to start node %s: %w", node.NodeID, err)
	}
	if _, err := fmt.Fprintf(w, " waiting for node %s to report healthy\n", node.NodeID); err != nil {
		return err
	}
	return WaitForHealthy(ctx, node)
}

// Waits until all nodes in the network are healthy.
func (n *Network) WaitForHealthy(ctx context.Context, w io.Writer) error {
	ticker := time.NewTicker(networkHealthCheckInterval)
	defer ticker.Stop()

	healthyNodes := set.NewSet[ids.NodeID](len(n.Nodes))
	for healthyNodes.Len() < len(n.Nodes) {
		for _, node := range n.Nodes {
			if healthyNodes.Contains(node.NodeID) {
				continue
			}

			healthy, err := node.IsHealthy(ctx)
			if err != nil && !errors.Is(err, ErrNotRunning) {
				return err
			}
			if !healthy {
				continue
			}

			healthyNodes.Add(node.NodeID)
			if _, err := fmt.Fprintf(w, "%s is healthy @ %s\n", node.NodeID, node.URI); err != nil {
				return err
			}
		}

		select {
		case <-ctx.Done():
			return fmt.Errorf("failed to see all nodes healthy before timeout: %w", ctx.Err())
		case <-ticker.C:
		}
	}
	return nil
}

// Stops all nodes in the network.
func (n *Network) Stop(ctx context.Context) error {
	// Target all nodes, including the ephemeral ones
	nodes, err := ReadNodes(n.Dir, true /* includeEphemeral */)
	if err != nil {
		return err
	}

	var errs []error

	// Initiate stop on all nodes
	for _, node := range nodes {
		if err := node.InitiateStop(ctx); err != nil {
			errs = append(errs, fmt.Errorf("failed to stop node %s: %w", node.NodeID, err))
		}
	}

	// Wait for stop to complete on all nodes
	for _, node := range nodes {
		if err := node.WaitForStopped(ctx); err != nil {
			errs = append(errs, fmt.Errorf("failed to wait for node %s to stop: %w", node.NodeID, err))
		}
	}

	if len(errs) > 0 {
		return fmt.Errorf("failed to stop network:\n%w", errors.Join(errs...))
	}
	return nil
}

// Restarts all non-ephemeral nodes in the network.
func (n *Network) Restart(ctx context.Context, w io.Writer) error {
	if _, err := fmt.Fprintln(w, " restarting network"); err != nil {
		return err
	}
	for _, node := range n.Nodes {
		if err := n.RestartNode(ctx, w, node); err != nil {
			return err
		}
	}
	return nil
}

// Ensures the provided node has the configuration it needs to start. If the data dir is not
// set, it will be defaulted to [nodeParentDir]/[node ID]. For a not-yet-created network,
// no action will be taken.
// TODO(marun) Reword or refactor to account for the differing behavior pre- vs post-start
func (n *Network) EnsureNodeConfig(node *Node) error {
	flags := node.Flags

	// Ensure nodes can label their metrics with the network uuid
	node.NetworkUUID = n.UUID

	// Ensure nodes can label metrics with an indication of the shared/private nature of the network
	node.NetworkOwner = n.Owner

	// Set the network name if available
	if n.Genesis != nil && n.Genesis.NetworkID > 0 {
		// Convert the network id to a string to ensure consistency in JSON round-tripping.
		flags[config.NetworkNameKey] = strconv.FormatUint(uint64(n.Genesis.NetworkID), 10)
	}

	if err := node.EnsureKeys(); err != nil {
		return err
	}

	flags.SetDefaults(n.DefaultFlags)

	// Set fields including the network path
	if len(n.Dir) > 0 {
		defaultFlags := FlagsMap{
			config.GenesisFileKey:    n.getGenesisPath(),
			config.ChainConfigDirKey: n.getChainConfigDir(),
		}

		// Only set the subnet dir if it exists or the node won't start.
		subnetDir := n.getSubnetDir()
		if _, err := os.Stat(subnetDir); err == nil {
			defaultFlags[config.SubnetConfigDirKey] = subnetDir
		} else if !errors.Is(err, os.ErrNotExist) {
			return err
		}

		node.Flags.SetDefaults(defaultFlags)

		// Ensure the node's data dir is configured
		dataDir := node.getDataDir()
		if len(dataDir) == 0 {
			// NodeID will have been set by EnsureKeys
			dataDir = filepath.Join(n.Dir, node.NodeID.String())
			flags[config.DataDirKey] = dataDir
		}
	}

	// Ensure the node runtime is configured
	if node.RuntimeConfig == nil {
		node.RuntimeConfig = &NodeRuntimeConfig{
			AvalancheGoPath: n.DefaultRuntimeConfig.AvalancheGoPath,
		}
	}

	return nil
}

// TrackedSubnetsForNode returns the subnet IDs for the given node
func (n *Network) TrackedSubnetsForNode(nodeID ids.NodeID) string {
	subnetIDs := make([]string, 0, len(n.Subnets))
	for _, subnet := range n.Subnets {
		if subnet.SubnetID == ids.Empty {
			// Subnet has not yet been created
			continue
		}
		// Only track subnets that this node validates
		for _, validatorID := range subnet.ValidatorIDs {
			if validatorID == nodeID {
				subnetIDs = append(subnetIDs, subnet.SubnetID.String())
				break
			}
		}
	}
	return strings.Join(subnetIDs, ",")
}

func (n *Network) GetSubnet(name string) *Subnet {
	for _, subnet := range n.Subnets {
		if subnet.Name == name {
			return subnet
		}
	}
	return nil
}

// Ensure that each subnet on the network is created.
func (n *Network) CreateSubnets(ctx context.Context, w io.Writer) error {
	createdSubnets := make([]*Subnet, 0, len(n.Subnets))
	for _, subnet := range n.Subnets {
		if len(subnet.ValidatorIDs) == 0 {
			return fmt.Errorf("subnet %s needs at least one validator", subnet.SubnetID)
		}
		if subnet.SubnetID != ids.Empty {
			// The subnet already exists
			continue
		}

		if _, err := fmt.Fprintf(w, "Creating subnet %q\n", subnet.Name); err != nil {
			return err
		}

		if subnet.OwningKey == nil {
			// Allocate a pre-funded key and remove it from the network so it won't be used for
			// other purposes
			if len(n.PreFundedKeys) == 0 {
				return fmt.Errorf("no pre-funded keys available to create subnet %q", subnet.Name)
			}
			subnet.OwningKey = n.PreFundedKeys[len(n.PreFundedKeys)-1]
			n.PreFundedKeys = n.PreFundedKeys[:len(n.PreFundedKeys)-1]
		}

		// Create the subnet on the network
		if err := subnet.Create(ctx, n.Nodes[0].URI); err != nil {
			return err
		}

		if _, err := fmt.Fprintf(w, " created subnet %q as %q\n", subnet.Name, subnet.SubnetID); err != nil {
			return err
		}

		// Persist the subnet configuration
		if err := subnet.Write(n.getSubnetDir(), n.getChainConfigDir()); err != nil {
			return err
		}

		if _, err := fmt.Fprintf(w, " wrote configuration for subnet %q\n", subnet.Name); err != nil {
			return err
		}

		createdSubnets = append(createdSubnets, subnet)
	}

	if len(createdSubnets) == 0 {
		return nil
	}

	// Ensure the in-memory subnet state
	n.Subnets = append(n.Subnets, createdSubnets...)

	// Ensure the pre-funded key changes are persisted to disk
	if err := n.Write(); err != nil {
		return err
	}

<<<<<<< HEAD
	// Reconfigure nodes for the new subnets
	if _, err := fmt.Fprintln(w, "Configured nodes to track new subnet(s). Restart is required."); err != nil {
=======
	if _, err := fmt.Fprintf(w, "Restarting node(s) to enable them to track the new subnet(s)\n"); err != nil {
>>>>>>> cb9386ff
		return err
	}
	reconfiguredNodes := []*Node{}
	for _, node := range n.Nodes {
		existingTrackedSubnets, err := node.Flags.GetStringVal(config.TrackSubnetsKey)
		if err != nil {
			return err
		}
		trackedSubnets := n.TrackedSubnetsForNode(node.NodeID)
		if existingTrackedSubnets == trackedSubnets {
			continue
		}
		node.Flags[config.TrackSubnetsKey] = trackedSubnets
		reconfiguredNodes = append(reconfiguredNodes, node)
	}
	for _, node := range reconfiguredNodes {
		if err := n.RestartNode(ctx, w, node); err != nil {
			return err
		}
	}

	// Add validators for the subnet
	for _, subnet := range createdSubnets {
		if _, err := fmt.Fprintf(w, "Adding validators for subnet %q\n", subnet.Name); err != nil {
			return err
		}

		// Collect the nodes intended to validate the subnet
		validatorIDs := set.NewSet[ids.NodeID](len(subnet.ValidatorIDs))
		validatorIDs.Add(subnet.ValidatorIDs...)
		validatorNodes := []*Node{}
		for _, node := range n.Nodes {
			if !validatorIDs.Contains(node.NodeID) {
				continue
			}
			validatorNodes = append(validatorNodes, node)
		}

		if err := subnet.AddValidators(ctx, w, validatorNodes...); err != nil {
			return err
		}
	}

	// Wait for nodes to become subnet validators
	pChainClient := platformvm.NewClient(n.Nodes[0].URI)
	validatorsToRestart := set.Set[ids.NodeID]{}
	for _, subnet := range createdSubnets {
		if err := waitForActiveValidators(ctx, w, pChainClient, subnet); err != nil {
			return err
		}

		// It should now be safe to create chains for the subnet
		if err := subnet.CreateChains(ctx, w, n.Nodes[0].URI); err != nil {
			return err
		}

		// Persist the chain configuration
		if err := subnet.Write(n.getSubnetDir(), n.getChainConfigDir()); err != nil {
			return err
		}
		if _, err := fmt.Fprintf(w, " wrote chain configuration for subnet %q\n", subnet.Name); err != nil {
			return err
		}

		// If one or more of the subnets chains have explicit configuration, the
		// subnet's validator nodes will need to be restarted for those nodes to read
		// the newly written chain configuration and apply it to the chain(s).
		if subnet.HasChainConfig() {
			validatorsToRestart.Add(subnet.ValidatorIDs...)
		}
	}

	if len(validatorsToRestart) == 0 {
		return nil
	}

	if _, err := fmt.Fprintf(w, "Restarting node(s) to pick up chain configuration\n"); err != nil {
		return err
	}

	// Restart nodes to allow configuration for the new chains to take effect
	for _, node := range n.Nodes {
		if !validatorsToRestart.Contains(node.NodeID) {
			continue
		}
		if err := n.RestartNode(ctx, w, node); err != nil {
			return err
		}
	}

	return nil
}

func (n *Network) GetURIForNodeID(nodeID ids.NodeID) (string, error) {
	for _, node := range n.Nodes {
		if node.NodeID == nodeID {
			return node.URI, nil
		}
	}
	return "", fmt.Errorf("%s is not known to the network", nodeID)
}

func (n *Network) GetNodeURIs() []NodeURI {
	return GetNodeURIs(n.Nodes)
}

// Retrieves bootstrap IPs and IDs for all nodes except the skipped one (this supports
// collecting the bootstrap details for restarting a node).
func (n *Network) getBootstrapIPsAndIDs(skippedNode *Node) ([]string, []string, error) {
	// Collect staking addresses of non-ephemeral nodes for use in bootstrapping a node
	nodes, err := ReadNodes(n.Dir, false /* includeEphemeral */)
	if err != nil {
		return nil, nil, fmt.Errorf("failed to read network's nodes: %w", err)
	}
	var (
		bootstrapIPs = make([]string, 0, len(nodes))
		bootstrapIDs = make([]string, 0, len(nodes))
	)
	for _, node := range nodes {
		if skippedNode != nil && node.NodeID == skippedNode.NodeID {
			continue
		}

		if len(node.StakingAddress) == 0 {
			// Node is not running
			continue
		}

		bootstrapIPs = append(bootstrapIPs, node.StakingAddress)
		bootstrapIDs = append(bootstrapIDs, node.NodeID.String())
	}

	return bootstrapIPs, bootstrapIDs, nil
}

// Retrieves the root dir for tmpnet data.
func getTmpnetPath() (string, error) {
	homeDir, err := os.UserHomeDir()
	if err != nil {
		return "", err
	}
	return filepath.Join(homeDir, ".tmpnet"), nil
}

// Retrieves the default root dir for storing networks and their
// configuration.
func getDefaultRootNetworkDir() (string, error) {
	tmpnetPath, err := getTmpnetPath()
	if err != nil {
		return "", err
	}
	return filepath.Join(tmpnetPath, "networks"), nil
}<|MERGE_RESOLUTION|>--- conflicted
+++ resolved
@@ -627,12 +627,7 @@
 		return err
 	}
 
-<<<<<<< HEAD
-	// Reconfigure nodes for the new subnets
-	if _, err := fmt.Fprintln(w, "Configured nodes to track new subnet(s). Restart is required."); err != nil {
-=======
-	if _, err := fmt.Fprintf(w, "Restarting node(s) to enable them to track the new subnet(s)\n"); err != nil {
->>>>>>> cb9386ff
+	if _, err := fmt.Fprintln(w, "Restarting node(s) to enable them to track the new subnet(s)"); err != nil {
 		return err
 	}
 	reconfiguredNodes := []*Node{}
