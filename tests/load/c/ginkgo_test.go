// Copyright (C) 2019-2024, Ava Labs, Inc. All rights reserved.
// See the file LICENSE for licensing terms.

package c

import (
	"context"
<<<<<<< HEAD
	"os"
=======
	"encoding/json"
>>>>>>> f9e8ec0e
	"testing"

	"github.com/ava-labs/coreth/core"
	"github.com/onsi/ginkgo/v2"
	"github.com/prometheus/client_golang/prometheus"
	"github.com/stretchr/testify/require"

	"github.com/ava-labs/avalanchego/config"
	"github.com/ava-labs/avalanchego/tests/fixture/e2e"
	"github.com/ava-labs/avalanchego/tests/fixture/tmpnet"
	"github.com/ava-labs/avalanchego/tests/load"
	"github.com/ava-labs/avalanchego/utils/logging"
)

// Run this using the command:
// ./bin/ginkgo -v ./tests/load/c -- --avalanchego-path=$PWD/build/avalanchego
func TestLoad(t *testing.T) {
	ginkgo.RunSpecs(t, "load tests")
}

var flagVars *e2e.FlagVars

func init() {
	flagVars = e2e.RegisterFlagsWithDefaultOwner("avalanchego-load")
}

<<<<<<< HEAD
const (
	blockchainID = "C"
	nodesCount   = 3
)
=======
const nodesCount = 1
>>>>>>> f9e8ec0e

var _ = ginkgo.SynchronizedBeforeSuite(func() []byte {
	// Run only once in the first ginkgo process

	// require.GreaterOrEqual(ginkgo.GinkgoT(), nodesCount, 5, "number of nodes must be at least 5")
	tc := e2e.NewTestContext()
	nodes := tmpnet.NewNodesOrPanic(nodesCount)
	network := &tmpnet.Network{
		Owner: "avalanchego-load-test",
		Nodes: nodes,
	}
	const preFundedKeysCount = 50
	setNetworkGas(tc, network, preFundedKeysCount)

	env := e2e.NewTestEnvironment(
		tc,
		flagVars,
		network,
	)

	return env.Marshal()
}, func(envBytes []byte) {
	// Run in every ginkgo process

	// Initialize the local test environment from the global state
	e2e.InitSharedTestEnvironment(e2e.NewTestContext(), envBytes)
})

var _ = ginkgo.Describe("[Load Simulator]", ginkgo.Ordered, func() {
	var (
		network *tmpnet.Network
		metrics *load.Metrics

		logger = logging.NewLogger("c-chain-load-testing", logging.NewWrappedCore(logging.Info, os.Stdout, logging.Auto.ConsoleEncoder()))
	)

	ginkgo.BeforeAll(func() {
		tc := e2e.NewTestContext()
		env := e2e.GetEnv(tc)
		registry := prometheus.NewRegistry()

		network = env.GetNetwork()
		network.Nodes = network.Nodes[:nodesCount]
<<<<<<< HEAD
		for _, node := range network.Nodes {
			err := node.EnsureKeys()
			require.NoError(tc, err, "ensuring keys for node %s", node.NodeID)
		}

		loadMetrics, err := load.NewMetrics(registry)
		require.NoError(tc, err, "failed to register load metrics")
		metrics = loadMetrics

		metricsServer := load.NewPrometheusServer("127.0.0.1:0", registry, logger)
		metricsErrCh, err := metricsServer.Start()
		require.NoError(tc, err, "failed to start load metrics server")

		monitoringConfigFilePath, err := metricsServer.GenerateMonitoringConfig(network.UUID, network.Owner)
		require.NoError(tc, err, "failed to generate monitoring config file")

		ginkgo.DeferCleanup(func() {
			select {
			case err := <-metricsErrCh:
				require.NoError(tc, err, "metrics server exited with error")
			default:
				require.NoError(tc, metricsServer.Stop(), "failed to stop metrics server")
			}
			require.NoError(tc, os.Remove(monitoringConfigFilePath), "failed to remove monitoring config file")
		})
=======
>>>>>>> f9e8ec0e
	})

	ginkgo.It("C-Chain simple", func(ctx context.Context) {
		endpoints, err := tmpnet.GetNodeWebsocketURIs(network.Nodes, blockchainID)
		require.NoError(ginkgo.GinkgoT(), err, "getting node websocket URIs")
		config := loadConfig{
			endpoints: endpoints,
			issuer:    issuerSimple,
			maxFeeCap: 4761904, // max fee cap equivalent to 100 ether
			agents:    30,
			minTPS:    95,
			maxTPS:    150,
			step:      10,
		}
		err = execute(ctx, network.PreFundedKeys, config, metrics, logger)
		if err != nil {
			ginkgo.GinkgoT().Error(err)
		}
	})

<<<<<<< HEAD
	ginkgo.It("C-Chain opcoder", func(ctx context.Context) {
		endpoints, err := tmpnet.GetNodeWebsocketURIs(network.Nodes, blockchainID)
		require.NoError(ginkgo.GinkgoT(), err, "getting node websocket URIs")
		config := config{
			endpoints: endpoints,
			issuer:    issuerOpcoder,
			maxFeeCap: 300000000000,
			agents:    1,
			minTPS:    30,
			maxTPS:    60,
			step:      5,
		}
		err = execute(ctx, network.PreFundedKeys, config, metrics, logger)
		if err != nil {
			ginkgo.GinkgoT().Error(err)
		}
	})
})
=======
	// ginkgo.It("C-Chain opcoder", func(ctx context.Context) {
	// 	const blockchainID = "C"
	// 	endpoints, err := tmpnet.GetNodeWebsocketURIs(network.Nodes, blockchainID)
	// 	require.NoError(ginkgo.GinkgoT(), err, "getting node websocket URIs")
	// 	config := loadConfig{
	// 		endpoints: endpoints,
	// 		issuer:    issuerOpcoder,
	// 		maxFeeCap: 300000000000,
	// 		agents:    10,
	// 		minTPS:    30,
	// 		maxTPS:    100,
	// 		step:      10,
	// 	}
	// 	err = execute(ctx, network.PreFundedKeys, config)
	// 	if err != nil {
	// 		ginkgo.GinkgoT().Error(err)
	// 	}
	// })
})

func setNetworkGas(t require.TestingT, network *tmpnet.Network, preFundedKeysCount int) {
	if network.DefaultFlags == nil {
		network.DefaultFlags = make(tmpnet.FlagsMap)
	}
	network.DefaultFlags[config.DynamicFeesMaxGasCapacityKey] = "1000000000000000000"
	network.DefaultFlags[config.DynamicFeesMaxGasPerSecondKey] = "10000000000000000000"
	network.DefaultFlags[config.DynamicFeesTargetGasPerSecondKey] = "10000000000000000000"

	// We must set the pre-funded keys to generate a default genesis
	// with those keys.
	preFundedKeys, err := tmpnet.NewPrivateKeys(preFundedKeysCount)
	require.NoError(t, err, "creating pre-funded keys")
	network.PreFundedKeys = preFundedKeys

	network.Genesis, err = network.DefaultGenesis()
	require.NoError(t, err, "creating genesis")
	var cChainGenesis core.Genesis
	err = json.Unmarshal([]byte(network.Genesis.CChainGenesis), &cChainGenesis)
	require.NoError(t, err, "unmarshalling genesis")
	cChainGenesis.GasLimit = 10000000000000000000
	encodedChainGenesis, err := json.Marshal(cChainGenesis)
	require.NoError(t, err, "marshalling C chain genesis")
	network.Genesis.CChainGenesis = string(encodedChainGenesis)
}
>>>>>>> f9e8ec0e
<|MERGE_RESOLUTION|>--- conflicted
+++ resolved
@@ -1,27 +1,17 @@
-// Copyright (C) 2019-2024, Ava Labs, Inc. All rights reserved.
+// Co// Copyright (C) 2019-2024, Ava Labs, Inc. All rights reserved.
 // See the file LICENSE for licensing terms.
 
 package c
 
 import (
 	"context"
-<<<<<<< HEAD
-	"os"
-=======
-	"encoding/json"
->>>>>>> f9e8ec0e
 	"testing"
 
-	"github.com/ava-labs/coreth/core"
 	"github.com/onsi/ginkgo/v2"
-	"github.com/prometheus/client_golang/prometheus"
 	"github.com/stretchr/testify/require"
 
-	"github.com/ava-labs/avalanchego/config"
 	"github.com/ava-labs/avalanchego/tests/fixture/e2e"
 	"github.com/ava-labs/avalanchego/tests/fixture/tmpnet"
-	"github.com/ava-labs/avalanchego/tests/load"
-	"github.com/ava-labs/avalanchego/utils/logging"
 )
 
 // Run this using the command:
@@ -36,19 +26,14 @@
 	flagVars = e2e.RegisterFlagsWithDefaultOwner("avalanchego-load")
 }
 
-<<<<<<< HEAD
 const (
 	blockchainID = "C"
 	nodesCount   = 3
 )
-=======
-const nodesCount = 1
->>>>>>> f9e8ec0e
 
 var _ = ginkgo.SynchronizedBeforeSuite(func() []byte {
 	// Run only once in the first ginkgo process
 
-	// require.GreaterOrEqual(ginkgo.GinkgoT(), nodesCount, 5, "number of nodes must be at least 5")
 	tc := e2e.NewTestContext()
 	nodes := tmpnet.NewNodesOrPanic(nodesCount)
 	network := &tmpnet.Network{
@@ -87,7 +72,6 @@
 
 		network = env.GetNetwork()
 		network.Nodes = network.Nodes[:nodesCount]
-<<<<<<< HEAD
 		for _, node := range network.Nodes {
 			err := node.EnsureKeys()
 			require.NoError(tc, err, "ensuring keys for node %s", node.NodeID)
@@ -113,8 +97,6 @@
 			}
 			require.NoError(tc, os.Remove(monitoringConfigFilePath), "failed to remove monitoring config file")
 		})
-=======
->>>>>>> f9e8ec0e
 	})
 
 	ginkgo.It("C-Chain simple", func(ctx context.Context) {
@@ -135,7 +117,6 @@
 		}
 	})
 
-<<<<<<< HEAD
 	ginkgo.It("C-Chain opcoder", func(ctx context.Context) {
 		endpoints, err := tmpnet.GetNodeWebsocketURIs(network.Nodes, blockchainID)
 		require.NoError(ginkgo.GinkgoT(), err, "getting node websocket URIs")
@@ -154,7 +135,6 @@
 		}
 	})
 })
-=======
 	// ginkgo.It("C-Chain opcoder", func(ctx context.Context) {
 	// 	const blockchainID = "C"
 	// 	endpoints, err := tmpnet.GetNodeWebsocketURIs(network.Nodes, blockchainID)
@@ -198,5 +178,4 @@
 	encodedChainGenesis, err := json.Marshal(cChainGenesis)
 	require.NoError(t, err, "marshalling C chain genesis")
 	network.Genesis.CChainGenesis = string(encodedChainGenesis)
-}
->>>>>>> f9e8ec0e
+}