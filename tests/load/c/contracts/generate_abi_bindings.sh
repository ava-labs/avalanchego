--- conflicted
+++ resolved
@@ -22,20 +22,11 @@
   CONTRACT_NAME=$(basename "$FILE" .sol)
   solc --abi --bin --overwrite -o "$TEMPDIR" "${CONTRACTS_DIR}/${CONTRACT_NAME}.sol"
   go run github.com/ava-labs/libevm/cmd/abigen@latest \
-<<<<<<< HEAD
-    --bin="${CONTRACTS_DIR}/${CONTRACT_NAME}.bin" \
-    --abi="${CONTRACTS_DIR}/${CONTRACT_NAME}.abi" \
-    --type "${CONTRACT_NAME}" \
-=======
     --bin="${TEMPDIR}/${CONTRACT_NAME}.bin" \
     --abi="${TEMPDIR}/${CONTRACT_NAME}.abi" \
     --type $CONTRACT_NAME \
->>>>>>> f9e8ec0e
     --pkg=contracts \
     --out="${CONTRACTS_DIR}/${CONTRACT_NAME}.bindings.go"
   echo "Generated ${CONTRACT_NAME}.bindings.go"
 done
-<<<<<<< HEAD
-=======
-rm -r "${TEMPDIR}"
->>>>>>> f9e8ec0e
+rm -r "${TEMPDIR}"