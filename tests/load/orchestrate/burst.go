--- conflicted
+++ resolved
@@ -39,13 +39,8 @@
 
 	// start a goroutine to confirm each issuer's transactions
 	observerGroup := errgroup.Group{}
-<<<<<<< HEAD
-	for _, loader := range o.agents {
-		observerGroup.Go(func() error { return loader.Issuer.Listen(tc, observerCtx) })
-=======
 	for _, agent := range o.agents {
-		observerGroup.Go(func() error { return agent.Listener.Listen(observerCtx) })
->>>>>>> 2514b3c5
+		observerGroup.Go(func() error { return agent.Listener.Listen(tc, observerCtx) })
 	}
 
 	// start issuing transactions sequentially from each issuer
