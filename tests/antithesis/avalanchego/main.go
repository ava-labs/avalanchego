--- conflicted
+++ resolved
@@ -115,11 +115,7 @@
 			zap.Duration("duration", time.Since(baseStartTime)),
 		)
 
-<<<<<<< HEAD
 		require.NoError(genesisWorkload.confirmXChainTx(ctx, baseTx), "failed to confirm initial funding X-chain baseTx")
-=======
-		genesisWorkload.confirmXChainTx(ctx, baseTx)
->>>>>>> 5cf58be1
 
 		uri := c.URIs[i%len(c.URIs)]
 		kc := secp256k1fx.NewKeychain(key)
@@ -263,7 +259,6 @@
 		w.log.Warn("failed to issue X-chain baseTx",
 			zap.Error(err),
 		)
-<<<<<<< HEAD
 		return
 	}
 	w.log.Info("issued new X-chain baseTx",
@@ -279,14 +274,6 @@
 		)
 		return
 	}
-=======
-		return
-	}
-	w.log.Info("issued new X-chain baseTx",
-		zap.Stringer("txID", baseTx.ID()),
-		zap.Duration("duration", time.Since(baseStartTime)),
-	)
->>>>>>> 5cf58be1
 
 	w.verifyXChainTxConsumedUTXOs(ctx, baseTx)
 }
@@ -343,7 +330,6 @@
 		w.log.Warn("failed to issue X-chain create asset transaction",
 			zap.Error(err),
 		)
-<<<<<<< HEAD
 		return
 	}
 	w.log.Info("created new X-chain asset",
@@ -359,14 +345,6 @@
 		)
 		return
 	}
-=======
-		return
-	}
-	w.log.Info("created new X-chain asset",
-		zap.Stringer("txID", createAssetTx.ID()),
-		zap.Duration("duration", time.Since(createAssetStartTime)),
-	)
->>>>>>> 5cf58be1
 
 	w.verifyXChainTxConsumedUTXOs(ctx, createAssetTx)
 }
@@ -440,7 +418,6 @@
 		w.log.Warn("failed to issue X-chain operation transaction",
 			zap.Error(err),
 		)
-<<<<<<< HEAD
 		return
 	}
 	w.log.Info("issued X-chain operation transaction",
@@ -456,14 +433,6 @@
 		)
 		return
 	}
-=======
-		return
-	}
-	w.log.Info("issued X-chain operation transaction",
-		zap.Stringer("txID", operationTx.ID()),
-		zap.Duration("duration", time.Since(operationStartTime)),
-	)
->>>>>>> 5cf58be1
 
 	w.verifyXChainTxConsumedUTXOs(ctx, createAssetTx)
 
@@ -487,11 +456,7 @@
 	)
 	balances, err := xBuilder.GetFTBalance()
 	if err != nil {
-<<<<<<< HEAD
-		w.log.Warn("failed to fetch X-chain balances",
-=======
 		w.log.Error("failed to fetch X-chain balances",
->>>>>>> 5cf58be1
 			zap.Error(err),
 		)
 		assert.Unreachable("failed to fetch X-chain balances", map[string]any{
@@ -558,7 +523,6 @@
 		w.log.Warn("failed to issue P-chain import transaction",
 			zap.Error(err),
 		)
-<<<<<<< HEAD
 		return
 	}
 	w.log.Info("created P-chain import transaction",
@@ -574,14 +538,6 @@
 		)
 		return
 	}
-=======
-		return
-	}
-	w.log.Info("created P-chain import transaction",
-		zap.Stringer("txID", importTx.ID()),
-		zap.Duration("duration", time.Since(importStartTime)),
-	)
->>>>>>> 5cf58be1
 
 	w.verifyXChainTxConsumedUTXOs(ctx, exportTx)
 
@@ -670,7 +626,6 @@
 		w.log.Warn("failed to issue X-chain import transaction",
 			zap.Error(err),
 		)
-<<<<<<< HEAD
 		return
 	}
 	w.log.Info("created X-chain import transaction",
@@ -686,14 +641,6 @@
 		)
 		return
 	}
-=======
-		return
-	}
-	w.log.Info("created X-chain import transaction",
-		zap.Stringer("txID", importTx.ID()),
-		zap.Duration("duration", time.Since(importStartTime)),
-	)
->>>>>>> 5cf58be1
 
 	w.verifyPChainTxConsumedUTXOs(ctx, exportTx)
 
@@ -724,16 +671,7 @@
 	for _, uri := range w.uris {
 		client := avm.NewClient(uri, "X")
 		if err := avm.AwaitTxAccepted(client, ctx, txID, 100*time.Millisecond); err != nil {
-<<<<<<< HEAD
 			return fmt.Errorf("failed to confirm X-chain transaction %s on %s: %w", txID, uri, err)
-=======
-			w.log.Warn("failed to confirm X-chain transaction",
-				zap.Stringer("txID", txID),
-				zap.String("uri", uri),
-				zap.Error(err),
-			)
-			return
->>>>>>> 5cf58be1
 		}
 		w.log.Info("confirmed X-chain transaction",
 			zap.Stringer("txID", txID),
@@ -743,10 +681,7 @@
 	w.log.Info("confirmed X-chain transaction",
 		zap.Stringer("txID", txID),
 	)
-<<<<<<< HEAD
 	return nil
-=======
->>>>>>> 5cf58be1
 }
 
 func (w *workload) confirmPChainTx(ctx context.Context, tx *ptxs.Tx) error {
@@ -754,16 +689,7 @@
 	for _, uri := range w.uris {
 		client := platformvm.NewClient(uri)
 		if err := platformvm.AwaitTxAccepted(client, ctx, txID, 100*time.Millisecond); err != nil {
-<<<<<<< HEAD
 			return fmt.Errorf("failed to confirm P-chain transaction %s on %s: %w", txID, uri, err)
-=======
-			w.log.Warn("failed to confirm P-chain transaction",
-				zap.Stringer("txID", txID),
-				zap.String("uri", uri),
-				zap.Error(err),
-			)
-			return
->>>>>>> 5cf58be1
 		}
 		w.log.Info("confirmed P-chain transaction",
 			zap.Stringer("txID", txID),
@@ -773,10 +699,7 @@
 	w.log.Info("confirmed P-chain transaction",
 		zap.Stringer("txID", txID),
 	)
-<<<<<<< HEAD
 	return nil
-=======
->>>>>>> 5cf58be1
 }
 
 func (w *workload) verifyXChainTxConsumedUTXOs(ctx context.Context, tx *xtxs.Tx) {
