# C-Chain Re-Execution Benchmark

The C-Chain benchmarks support re-executing a range of mainnet C-Chain blocks against a provided snapshot of the current state as of some initial state.

AvalancheGo provides a [Taskfile](https://taskfile.dev/) with commands to manage the import/export of data required for re-execution (block range and current state) and triggering a benchmark run.

## Prerequisites

Configure your AvalancheGo dev environment requires:

- Nix
- AWS Credentials
- Prometheus Credentials

### Nix Shell
To install Nix, refer to the AvalancheGo [flake.nix](../../../flake.nix) file for installation instructions.

To set up your shell environment, run:

```bash
nix develop
```

### AWS Access
This walkthrough assumes AWS access to the S3 bucket `s3://avalanchego-bootstrap-testing` in the Ava Labs Experimental Account in `us-east-2`.

To configure your development environment, fetch AWS credentials and add them to the environment from:

Okta -> AWS Access Portal -> Experimental -> Access Keys

```bash
export AWS_ACCESS_KEY_ID=<AWS_ACCESS_KEY_ID>
export AWS_SECRET_ACCESS_KEY=<AWS_SECRET_ACCESS_KEY>
export AWS_SESSION_TOKEN=<AWS_SESSION_TOKEN>
```

Note: the AWS Access Keys page provides the above credentials, but does not include setting the region parameter. To access the bucket, set the region via:

```bash
export AWS_REGION=us-east-2
```

### Metrics Collection

To support metrics collection (enabled by default), re-execution requires Prometheus credentials to be exported to the environment. Follow the instructions in the e2e [README](../../e2e/README.md#monitoring) to support metrics collection.

<<<<<<< HEAD
## Quick Start
=======
To authenticate metrics collection (disabled by default), provide the Prometheus credentials referenced in the e2e [README](../../e2e/README.md#monitoring).
>>>>>>> 45477454

Let's run the default benchmark to get started. Make sure that you have completed the [Prerequisites](#prerequisites) section because it is required to copy the data from S3.

Decide what directory you want to use as a working directory and set the parameter `EXECUTION_DATA_DIR`. To re-execute a range of blocks, we need to copy the blocks themselves and the initial state of the chain, so these will be copied into `EXECUTION_DATA_DIR`.

[Taskfile](https://taskfile.dev/) supports reading arguments via both environment variables and named arguments on the command line, so we'll set `EXECUTION_DATA_DIR` and use the defaults for the remainder of the parameters:

```bash
export EXECUTION_DATA_DIR=$HOME/.reexecute-cchain/default
task reexecute-cchain-range-with-copied-data
```

This performs the following steps:

1. Copy a block database into `$EXECUTION_DATA_DIR/blocks` (first 1m blocks)
2. Copy the current state as of the default task's initial height into `$EXECUTION_DATA_DIR/current-state` (state as of height 100) using the VM's default config (hashdb full)
3. Build and execute a Golang Benchmark a single time to execute the default block range (block range [101, 250k])

The final output displays the top-level metrics from the benchmark run, which is simply mgas/s for the C-Chain:

```
[09-02|16:25:21.481] INFO vm-executor c/vm_reexecute_test.go:383 executing block {"height": 250000, "eta": "0s"}
[09-02|16:25:21.483] INFO vm-executor c/vm_reexecute_test.go:401 finished executing sequence
[09-02|16:25:21.485] INFO c-chain-reexecution c/vm_reexecute_test.go:194 shutting down VM
[09-02|16:25:21.485] INFO <2q9e4r6Mu3U68nU1fYjgbR6JvwrRx36CohpAX5UQxse55x1Q5 Chain> core/txpool/legacypool/legacypool.go:449 Transaction pool stopped
[09-02|16:25:21.485] INFO <2q9e4r6Mu3U68nU1fYjgbR6JvwrRx36CohpAX5UQxse55x1Q5 Chain> core/blockchain.go:966 Closing quit channel
[09-02|16:25:21.485] INFO <2q9e4r6Mu3U68nU1fYjgbR6JvwrRx36CohpAX5UQxse55x1Q5 Chain> core/blockchain.go:969 Stopping Acceptor
[09-02|16:25:21.485] INFO <2q9e4r6Mu3U68nU1fYjgbR6JvwrRx36CohpAX5UQxse55x1Q5 Chain> core/blockchain.go:972 Acceptor queue drained                   t="4.359µs"
[09-02|16:25:21.485] INFO <2q9e4r6Mu3U68nU1fYjgbR6JvwrRx36CohpAX5UQxse55x1Q5 Chain> core/blockchain.go:975 Shutting down sender cacher
[09-02|16:25:21.485] INFO <2q9e4r6Mu3U68nU1fYjgbR6JvwrRx36CohpAX5UQxse55x1Q5 Chain> core/blockchain.go:979 Closing scope
[09-02|16:25:21.485] INFO <2q9e4r6Mu3U68nU1fYjgbR6JvwrRx36CohpAX5UQxse55x1Q5 Chain> core/blockchain.go:983 Waiting for background processes to complete
[09-02|16:25:21.485] INFO <2q9e4r6Mu3U68nU1fYjgbR6JvwrRx36CohpAX5UQxse55x1Q5 Chain> core/blockchain.go:1002 Shutting down state manager
[09-02|16:25:21.485] INFO <2q9e4r6Mu3U68nU1fYjgbR6JvwrRx36CohpAX5UQxse55x1Q5 Chain> core/blockchain.go:1007 State manager shut down                  t=198ns
[09-02|16:25:21.485] INFO <2q9e4r6Mu3U68nU1fYjgbR6JvwrRx36CohpAX5UQxse55x1Q5 Chain> core/blockchain.go:1012 Blockchain stopped
[09-02|16:25:21.485] INFO <2q9e4r6Mu3U68nU1fYjgbR6JvwrRx36CohpAX5UQxse55x1Q5 Chain> eth/backend.go:404 Stopped shutdownTracker
[09-02|16:25:21.485] INFO <2q9e4r6Mu3U68nU1fYjgbR6JvwrRx36CohpAX5UQxse55x1Q5 Chain> eth/backend.go:407 Closed chaindb
[09-02|16:25:21.485] INFO <2q9e4r6Mu3U68nU1fYjgbR6JvwrRx36CohpAX5UQxse55x1Q5 Chain> eth/backend.go:409 Stopped EventMux
[09-02|16:25:21.485] INFO c-chain-reexecution c/vm_reexecute_test.go:181 shutting down DB
BenchmarkReexecuteRange/[101,250000]-Config-archive-6         	       1	        85.29 mgas/s
PASS
ok  	github.com/ava-labs/avalanchego/tests/reexecute/c	313.560s
```

## How to Create and Use a Re-Execution Snapshot

Let's walk through how to create a state snapshot for re-execution from scratch and how to use it. To do so, we'll walk through:

- Importing the required block range
- Executing the initial range [1, N]
- Exporting the state snapshot to S3
- Re-executing from where we left off on the current state
- Re-executing by importing the current state from S3

### Generate Initial State Snapshot

To generate our initial state snapshot locally, we will:

- Import the block range including at least blocks in [1, N]
- Execute the block range [1, N]

First, we will import the first 10k blocks. To see what block databases are available, you can check the contents of the S3 bucket with:

```bash
s5cmd ls s3://avalanchego-bootstrap-testing | grep blocks
```

In this case, we will use the directory: `s3://avalanchego-bootstrap-testing/cchain-mainnet-blocks-10k-ldb/`. To import it, run the import task:

```bash
export EXECUTION_DATA_DIR=$HOME/.reexecute-cchain/walkthrough
task import-s3-to-dir SRC=s3://avalanchego-bootstrap-testing/cchain-mainnet-blocks-10k-ldb/** DST=$EXECUTION_DATA_DIR/blocks
```

Next, we need to want to execute the range of blocks [1, N]. We use 1 as the initial start block, since VM initialization typically vacuously executes the genesis block.

We can execute an arbitrary range [N, N+K] provided we have the required inputs:

- `CURRENT_STATE_DIR` - the directory with the current state as of last accepted block N-1
- `BLOCK_DIR` - the directory containing a LevelDB instance with the required block range [N, N+K]
- `START_BLOCK` - the first block to execute in the range (inclusive)
- `END_BLOCK` - the last block to execute in the range (inclusive)

To generate this from scratch, we can use a directory path for `CURRENT_STATE_DIR` that is initially empty:

```bash
export CURRENT_STATE_DIR=$EXECUTION_DATA_DIR/current-state
export BLOCK_DIR=$EXECUTION_DATA_DIR/blocks
task reexecute-cchain-range START_BLOCK=1 END_BLOCK=100
```

This initializes the contents of `$EXECUTION_DATA_DIR/current-state` to include two subdirectories:

- `chain-data-dir`
- `db`

The `chain-data-dir` is the path passed in via `*snow.Context` to the VM as `snowContext.ChainDataDir`. If the VM does not populate it, it may remain empty after a run.

The `db` directory is used to initialize the leveldb instance used to create two nested PrefixDBs: the database passed into `vm.Initialize(...)` and the database used by shared memory.
These two databases must be built on top of the same base database as documented in the shared memory [README](../../../chains/atomic/README.md#shared-database).

The expected directory structure will look something like:

```
$HOME/exec-data
├── blocks
│   ├── 000001.log
│   ├── CURRENT
│   ├── LOCK
│   ├── LOG
│   └── MANIFEST-000000
└── current-state
    ├── chain-data-dir
    └── db
        ├── 000002.ldb
        ├── 000003.log
        ├── CURRENT
        ├── CURRENT.bak
        ├── LOCK
        ├── LOG
        └── MANIFEST-000004
```

### Export Current State to S3

After generating the `$EXECUTION_DATA_DIR/current-state` directory from executing the first segment of blocks, we can take a snapshot of the current state and push to S3 (or copy to another location including a local directory if preferred) for re-use.

Since we are already using the S3 bucket `s3://avalanchego-bootstrap-testing`, we'll re-use it here. We'll use the `export-dir-to-s3` task, which takes in two parameters:

- `LOCAL_SRC` - local path to recursive copy contents from
- `S3_DST` - S3 bucket destination path

To avoid clobbering useful data, `export-dir-to-s3` will first attempt to check that the destination does not yet exist and that the path does not have any nesting. For example, `s3://avalanchego-bootstrap-testing/target-dir/` is valid, but `s3://avalanchego-bootstrap-testing/nested/target-dir/` is invalid because it contains two levels of nesting.

As a result, if you run into a warning using this command, check the current contents using either the AWS Console or `s5cmd ls` and pick a valid, unused prefix.

```bash
task export-dir-to-s3 LOCAL_SRC=$EXECUTION_DATA_DIR/current-state/ S3_DST=s3://avalanchego-bootstrap-testing/cchain-current-state-test/
```

### Re-Execute C-Chain Range

Now that we've pushed the current-state back to S3, we can run the target range of blocks [101, 200] either re-using the data we already have locally or copying the data in fresh using the `reexecute-cchain-range-with-copied-data` task.

First, let's continue executing using the already available `CURRENT_STATE_DIR` and `BLOCK_DIR`. Since we have already exported these values, the task will pick them up and we can set only the `START_BLOCK` and `END_BLOCK` parameters:

```bash
task reexecute-cchain-range START_BLOCK=101 END_BLOCK=200
```

Note: if you attempt to re-execute a second time on the same data set, it will fail because the current state has been updated to block 200.

### Re-Execute C-Chain Range with Copied Data

Next, we can re-execute the same range using the `CURRENT_STATE_DIR` that we exported to S3 using `reexecute-cchain-with-copied-data`.

This time we will copy the same block directory from S3 and copy the state snapshot that we just exported into S3 to pick up re-execution from where we left off.

Specify the following parameters:

- `EXECUTION_DATA_DIR` - local path to copy the block and current state directories
- `BLOCK_DIR_SRC` - source path to copy the blocks from (supports both local directory and S3 URI)
- `CURRENT_STATE_DIR_SRC` - source path to copy the current state directory from (supports both local directory and S3 URI)
- `START_BLOCK` - first block to execute (inclusive)
- `END_BLOCK` - final block to execute (inclusive)

We'll use a new `EXECUTION_DATA_DIR` for this run to avoid conflicts with previous runs from this walkthrough:

```bash
task reexecute-cchain-range-with-copied-data EXECUTION_DATA_DIR=$HOME/.reexecute-cchain/reexecute-with-copied-data BLOCK_DIR_SRC=s3://avalanchego-bootstrap-testing/cchain-mainnet-blocks-10k-ldb/** CURRENT_STATE_DIR_SRC=s3://avalanchego-bootstrap-testing/cchain-current-state-test/** START_BLOCK=101 END_BLOCK=10000
```

## Predefined Configs

To support testing the VM in multiple configurations, the benchmark supports a set of pre-defined configs passed via the Task variable ex. `CONFIG=archive`.

The currently supported options are: "default", "archive", and "firewood".

To execute a benchmark with any of these options, you must use a compatible `CURRENT_STATE_DIR` or `CURRENT_STATE_DIR_SRC` or the VM will refuse to start with an incompatible existing database and newly provided config.

The `CONFIG` parameter currently only supports pre-defined configs and not passing a full JSON blob in, so that we can define corresponding names for each config option. The config name is attached as a label to the exported metrics and included in the name of the sub-benchmark (used by GitHub Action Benchmark to separate historical results with different configs).

## Metrics

The C-Chain benchmarks export VM metrics to the same Grafana instance as AvalancheGo CI: https://grafana-poc.avax-dev.network/.

You can view granular C-Chain processing metrics with the label attached to this job (job="c-chain-reexecution") [here](https://grafana-poc.avax-dev.network/d/Gl1I20mnk/c-chain?orgId=1&from=now-5m&to=now&timezone=browser&var-datasource=P1809F7CD0C75ACF3&var-filter=job%7C%3D%7Cc-chain-reexecution&var-chain=C&refresh=10s).

Note: to ensure Prometheus gets a final scrape at the end of a run, the test will sleep for 2s greater than the 10s Prometheus scrape interval, which will cause short-running tests to appear to take much longer than expected. Additionally, the linked dashboard displays most metrics using a 1min rate, which means that very short running tests will not produce a very useful visualization.

For a realistic view, run the default C-Chain benchmark in the [Quick Start](#quick-start) or view the preview URL printed by the [c-chain-benchmark](../../../.github/workflows/c-chain-reexecution-benchmark-gh-native.yml) job, which executes the block range [101, 250k].

## CI

Benchmarks are run via [c-chain-benchmark-gh-native](../../../.github/workflows/c-chain-reexecution-benchmark-gh-native.yml) and [c-chain-reexecution-benchmark-container](../../../.github/workflows/c-chain-reexecution-benchmark-container.yml).

To run on our GitHub [Actions Runner Controller](https://github.com/actions/actions-runner-controller) installation, we need to specify a container and add an extra installation step. Unfortunately, once the YAML has been updated to include this field at all, there is no way to populate it dynamically to skip the extra layer of containerization. To support both ARC and GH Native jobs (including Blacksmith runners) without this unnecessary layer, we separate this into two separate workflows with their own triggers.

The runner options are:
- native GH runner options (ex. `ubuntu-latest`, more information [here](https://docs.github.com/en/actions/concepts/runners/github-hosted-runners))
- Actions Runner Controller labels (ex. `avalanche-avalanchego-runner-2tier`)
- Blacksmith labels (ex. `blacksmith-4vcpu-ubuntu-2404`, more information [here](https://docs.blacksmith.sh/blacksmith-runners/overview#runner-tags))

Both workflows provide three triggers:

- `manual_workflow`
- `pull_request`
- `schedule`

The manual workflow takes in all parameters specified by the user. To more easily specify a CI matrix and avoid GitHub's pain inducing matrix syntax, we define simple JSON files with the exact set of configs to run for each `pull_request` and `schedule` trigger. To add a new job for either of these triggers, simply define the entry in JSON and add it to run on the desired workflow.

For example, to add a new Firewood benchmark to execute the block range [30m, 40m] on a daily basis, follow the instructions above to generate the Firewood state as of block height 30m, export it to S3, and add the following entry under the `schedule` include array in the [GH Native JSON file](../../../.github/workflows/c-chain-reexecution-benchmark-gh-native.json).

```json
{
    "runner": "blacksmith-4vcpu-ubuntu-2404",
    "config": "firewood",
    "start-block": 30000001,
    "end-block": 40000000,
    "block-dir-src": "s3://avalanchego-bootstrap-testing/cchain-mainnet-blocks-50m-ldb/**",
    "current-state-dir-src": "s3://avalanchego-bootstrap-testing/cchain-current-state-firewood-30m/**",
    "timeout-minutes": 1440
}
```

## Trigger Workflow Dispatch with GitHub CLI

To triggers runs conveniently, you can use the [GitHub CLI](https://cli.github.com/manual/gh_workflow_run) to trigger workflows.

Note: passing JSON to the GitHub CLI requires all key/value pairs as strings, so ensure that any number parameters are quoted as strings or you will see the error:

```bash
could not parse provided JSON: json: cannot unmarshal number into Go value of type string
```

Copy your desired parameters as JSON into a file or write it out on the command line:

```json
{
    "runner": "blacksmith-4vcpu-ubuntu-2404",
    "config": "firewood",
    "start-block": "101",
    "end-block": "200",
    "block-dir-src": "s3://avalanchego-bootstrap-testing/cchain-mainnet-blocks-10k-ldb/**",
    "current-state-dir-src": "s3://avalanchego-bootstrap-testing/cchain-current-state-firewood-100/**",
    "timeout-minutes": "5"
}
```

Then pass it to the GitHub CLI:

```bash
cat input.json | gh workflow run .github/workflows/c-chain-reexecution-benchmark-gh-native.yml --json
```<|MERGE_RESOLUTION|>--- conflicted
+++ resolved
@@ -24,7 +24,7 @@
 ### AWS Access
 This walkthrough assumes AWS access to the S3 bucket `s3://avalanchego-bootstrap-testing` in the Ava Labs Experimental Account in `us-east-2`.
 
-To configure your development environment, fetch AWS credentials and add them to the environment from:
+To authenticate metrics collection (disabled by default), provide the Prometheus credentials referenced in the e2e [README](../../e2e/README.md#monitoring).
 
 Okta -> AWS Access Portal -> Experimental -> Access Keys
 
@@ -44,11 +44,7 @@
 
 To support metrics collection (enabled by default), re-execution requires Prometheus credentials to be exported to the environment. Follow the instructions in the e2e [README](../../e2e/README.md#monitoring) to support metrics collection.
 
-<<<<<<< HEAD
 ## Quick Start
-=======
-To authenticate metrics collection (disabled by default), provide the Prometheus credentials referenced in the e2e [README](../../e2e/README.md#monitoring).
->>>>>>> 45477454
 
 Let's run the default benchmark to get started. Make sure that you have completed the [Prerequisites](#prerequisites) section because it is required to copy the data from S3.
 
