*.log
*~
.DS_Store

awscpu

# Binaries for programs and plugins
*.exe
*.exe~
*.dll
*.so
*.dylib
*.profile

# Test binary, build with `go test -c`
*.test
tmp/

# Output of the go coverage tool, specifically when used with LiteIDE
*.out

# ignore GoLand metafiles directory
.idea/

*logs/

.vscode*

*.pb*

*cpu[0-9]*
*mem[0-9]*
*lock[0-9]*
*.profile
*.swp
*.aux
*.fdb*
*.fls
*.gz
*.pdf

.coverage

bin/
build/

keys/staker.*

!*.go
!*.proto

scripts/ansible/*inventory.yml
scripts/.build_image_gopath/

tests/e2e/e2e.test
tests/upgrade/upgrade.test

vendor

**/testdata

.direnv
# Personal extension to .envrc
.envrc.local

# debug files
__debug_*

<<<<<<< HEAD
# polyrepo
polyrepo.log
firewood
=======
# solc downloads from setup-solc GitHub Action
setup-solc_downloads/
>>>>>>> fec393b8
<|MERGE_RESOLUTION|>--- conflicted
+++ resolved
@@ -66,11 +66,9 @@
 # debug files
 __debug_*
 
-<<<<<<< HEAD
 # polyrepo
 polyrepo.log
 firewood
-=======
+
 # solc downloads from setup-solc GitHub Action
-setup-solc_downloads/
->>>>>>> fec393b8
+setup-solc_downloads/