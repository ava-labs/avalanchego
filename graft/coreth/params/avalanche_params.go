// (c) 2019-2020, Ava Labs, Inc. All rights reserved.
// See the file LICENSE for licensing terms.

package params

import (
<<<<<<< HEAD
	"math/big"

=======
	"github.com/ava-labs/avalanchego/utils/units"
>>>>>>> aa66936f
	"github.com/ava-labs/avalanchego/utils/wrappers"
)

// Minimum Gas Price
const (
	// MinGasPrice is the number of nAVAX required per gas unit for a
	// transaction to be valid, measured in wei
	LaunchMinGasPrice        int64 = 470 * GWei
	ApricotPhase1MinGasPrice int64 = 225 * GWei

	ApricotPhase1GasLimit uint64 = 8_000_000
	CortinaGasLimit       uint64 = 15_000_000

	ApricotPhase3MinBaseFee               int64 = 75 * GWei
	ApricotPhase3MaxBaseFee                     = 225 * GWei
	ApricotPhase3InitialBaseFee           int64 = 225 * GWei
	ApricotPhase3TargetGas                      = 10_000_000
	ApricotPhase3BaseFeeChangeDenominator       = 12
	EtnaMinBaseFee                        int64 = GWei

	RollupWindow            = 10 // in seconds
	DynamicFeeExtraDataSize = wrappers.LongLen * RollupWindow
)<|MERGE_RESOLUTION|>--- conflicted
+++ resolved
@@ -4,12 +4,6 @@
 package params
 
 import (
-<<<<<<< HEAD
-	"math/big"
-
-=======
-	"github.com/ava-labs/avalanchego/utils/units"
->>>>>>> aa66936f
 	"github.com/ava-labs/avalanchego/utils/wrappers"
 )
 
