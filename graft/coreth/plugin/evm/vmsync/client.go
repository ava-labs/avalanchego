--- conflicted
+++ resolved
@@ -318,14 +318,10 @@
 	})
 }
 
-<<<<<<< HEAD
-// Commit implements Committer. It resets the blockchain to the synced block,
-=======
 // Error returns a non-nil error if one occurred during the sync.
 func (c *client) Error() error { return c.err }
 
 // AcceptSync implements Acceptor. It resets the blockchain to the synced block,
->>>>>>> 59756ae2
 // preparing it for execution, and updates disk and memory pointers so the VM
 // is ready for bootstrapping. Also executes any shared memory operations from
 // the atomic trie to shared memory.
