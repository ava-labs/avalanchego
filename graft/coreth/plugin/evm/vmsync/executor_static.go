--- conflicted
+++ resolved
@@ -32,8 +32,7 @@
 	if err := e.registry.RunSyncerTasks(ctx, summary); err != nil {
 		return err
 	}
-<<<<<<< HEAD
-	return e.committer.Commit(ctx, summary)
+	return e.acceptor.AcceptSync(ctx, summary)
 }
 
 // OnBlockAccepted is a no-op for static sync since blocks are not queued.
@@ -49,7 +48,4 @@
 // OnBlockVerified is a no-op for static sync since blocks are not queued.
 func (*staticExecutor) OnBlockVerified(EthBlockWrapper) (bool, error) {
 	return false, nil
-=======
-	return e.acceptor.AcceptSync(ctx, summary)
->>>>>>> 59756ae2
 }