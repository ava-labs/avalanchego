// (c) 2019-2021, Ava Labs, Inc. All rights reserved.
// See the file LICENSE for licensing terms.

package message

import (
	"context"

<<<<<<< HEAD
	"github.com/ava-labs/libevm/log"

=======
>>>>>>> f0cd19a4
	"github.com/ava-labs/avalanchego/ids"
)

var _ RequestHandler = NoopRequestHandler{}

// RequestHandler interface handles incoming requests from peers
// Must have methods in format of handleType(context.Context, ids.NodeID, uint32, request Type) error
// so that the Request object of relevant Type can invoke its respective handle method
// on this struct.
// Also see GossipHandler for implementation style.
type RequestHandler interface {
	HandleStateTrieLeafsRequest(ctx context.Context, nodeID ids.NodeID, requestID uint32, leafsRequest LeafsRequest) ([]byte, error)
	HandleAtomicTrieLeafsRequest(ctx context.Context, nodeID ids.NodeID, requestID uint32, leafsRequest LeafsRequest) ([]byte, error)
	HandleBlockRequest(ctx context.Context, nodeID ids.NodeID, requestID uint32, request BlockRequest) ([]byte, error)
	HandleCodeRequest(ctx context.Context, nodeID ids.NodeID, requestID uint32, codeRequest CodeRequest) ([]byte, error)
	HandleMessageSignatureRequest(ctx context.Context, nodeID ids.NodeID, requestID uint32, signatureRequest MessageSignatureRequest) ([]byte, error)
	HandleBlockSignatureRequest(ctx context.Context, nodeID ids.NodeID, requestID uint32, signatureRequest BlockSignatureRequest) ([]byte, error)
}

// ResponseHandler handles response for a sent request
// Only one of OnResponse or OnFailure is called for a given requestID, not both
type ResponseHandler interface {
	// OnResponse is invoked when the peer responded to a request
	OnResponse(response []byte) error
	// OnFailure is invoked when there was a failure in processing a request
	OnFailure() error
}

type NoopRequestHandler struct{}

func (NoopRequestHandler) HandleStateTrieLeafsRequest(ctx context.Context, nodeID ids.NodeID, requestID uint32, leafsRequest LeafsRequest) ([]byte, error) {
	return nil, nil
}

func (NoopRequestHandler) HandleAtomicTrieLeafsRequest(ctx context.Context, nodeID ids.NodeID, requestID uint32, leafsRequest LeafsRequest) ([]byte, error) {
	return nil, nil
}

func (NoopRequestHandler) HandleBlockRequest(ctx context.Context, nodeID ids.NodeID, requestID uint32, request BlockRequest) ([]byte, error) {
	return nil, nil
}

func (NoopRequestHandler) HandleCodeRequest(ctx context.Context, nodeID ids.NodeID, requestID uint32, codeRequest CodeRequest) ([]byte, error) {
	return nil, nil
}

func (NoopRequestHandler) HandleMessageSignatureRequest(ctx context.Context, nodeID ids.NodeID, requestID uint32, signatureRequest MessageSignatureRequest) ([]byte, error) {
	return nil, nil
}

func (NoopRequestHandler) HandleBlockSignatureRequest(ctx context.Context, nodeID ids.NodeID, requestID uint32, signatureRequest BlockSignatureRequest) ([]byte, error) {
	return nil, nil
}<|MERGE_RESOLUTION|>--- conflicted
+++ resolved
@@ -6,11 +6,6 @@
 import (
 	"context"
 
-<<<<<<< HEAD
-	"github.com/ava-labs/libevm/log"
-
-=======
->>>>>>> f0cd19a4
 	"github.com/ava-labs/avalanchego/ids"
 )
 
