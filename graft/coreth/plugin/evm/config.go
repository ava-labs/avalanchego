--- conflicted
+++ resolved
@@ -5,76 +5,7 @@
 
 import (
 	"github.com/ava-labs/coreth/core/txpool/legacypool"
-<<<<<<< HEAD
-	"github.com/ava-labs/coreth/eth"
-	"github.com/ava-labs/libevm/common"
-	"github.com/ava-labs/libevm/common/hexutil"
-	"github.com/spf13/cast"
-)
-
-const (
-	defaultAcceptorQueueLimit                     = 64 // Provides 2 minutes of buffer (2s block target) for a commit delay
-	defaultPruningEnabled                         = true
-	defaultCommitInterval                         = 4096
-	defaultTrieCleanCache                         = 512
-	defaultTrieDirtyCache                         = 512
-	defaultTrieDirtyCommitTarget                  = 20
-	defaultTriePrefetcherParallelism              = 16
-	defaultSnapshotCache                          = 256
-	defaultSyncableCommitInterval                 = defaultCommitInterval * 4
-	defaultSnapshotWait                           = false
-	defaultRpcGasCap                              = 50_000_000 // Default to 50M Gas Limit
-	defaultRpcTxFeeCap                            = 100        // 100 AVAX
-	defaultMetricsExpensiveEnabled                = true
-	defaultApiMaxDuration                         = 0 // Default to no maximum API call duration
-	defaultWsCpuRefillRate                        = 0 // Default to no maximum WS CPU usage
-	defaultWsCpuMaxStored                         = 0 // Default to no maximum WS CPU usage
-	defaultMaxBlocksPerRequest                    = 0 // Default to no maximum on the number of blocks per getLogs request
-	defaultContinuousProfilerFrequency            = 15 * time.Minute
-	defaultContinuousProfilerMaxFiles             = 5
-	defaultPushGossipPercentStake                 = .9
-	defaultPushGossipNumValidators                = 100
-	defaultPushGossipNumPeers                     = 0
-	defaultPushRegossipNumValidators              = 10
-	defaultPushRegossipNumPeers                   = 0
-	defaultPushGossipFrequency                    = 100 * time.Millisecond
-	defaultPullGossipFrequency                    = 1 * time.Second
-	defaultTxRegossipFrequency                    = 30 * time.Second
-	defaultOfflinePruningBloomFilterSize   uint64 = 512 // Default size (MB) for the offline pruner to use
-	defaultLogLevel                               = "info"
-	defaultLogJSONFormat                          = false
-	defaultMaxOutboundActiveRequests              = 16
-	defaultPopulateMissingTriesParallelism        = 1024
-	defaultStateSyncServerTrieCache               = 64 // MB
-	defaultAcceptedCacheSize                      = 32 // blocks
-
-	// defaultStateSyncMinBlocks is the minimum number of blocks the blockchain
-	// should be ahead of local last accepted to perform state sync.
-	// This constant is chosen so normal bootstrapping is preferred when it would
-	// be faster than state sync.
-	// time assumptions:
-	// - normal bootstrap processing time: ~14 blocks / second
-	// - state sync time: ~6 hrs.
-	defaultStateSyncMinBlocks   = 300_000
-	defaultStateSyncRequestSize = 1024 // the number of key/values to ask peers for per request
-)
-
-var (
-	defaultEnabledAPIs = []string{
-		"eth",
-		"eth-filter",
-		"net",
-		"web3",
-		"internal-eth",
-		"internal-blockchain",
-		"internal-transaction",
-	}
-	defaultAllowUnprotectedTxHashes = []common.Hash{
-		common.HexToHash("0xfefb2da535e927b85fe68eb81cb2e4a5827c905f78381a01ef2322aa9b0aee8e"), // EIP-1820: https://eips.ethereum.org/EIPS/eip-1820
-	}
-=======
 	"github.com/ava-labs/coreth/plugin/evm/config"
->>>>>>> f0cd19a4
 )
 
 // defaultTxPoolConfig uses [legacypool.DefaultConfig] to make a [config.TxPoolConfig]
