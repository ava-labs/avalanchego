// (c) 2019-2020, Ava Labs, Inc. All rights reserved.
// See the file LICENSE for licensing terms.

package evm

import (
	"fmt"
	"math/big"

	"github.com/ava-labs/coreth/core/state"
	"github.com/ava-labs/coreth/params"

	"github.com/ava-labs/avalanchego/chains/atomic"
	"github.com/ava-labs/avalanchego/database"
	"github.com/ava-labs/avalanchego/ids"
	"github.com/ava-labs/avalanchego/snow"
	"github.com/ava-labs/avalanchego/utils/crypto"
	safemath "github.com/ava-labs/avalanchego/utils/math"
	"github.com/ava-labs/avalanchego/vms/components/avax"
	"github.com/ava-labs/avalanchego/vms/secp256k1fx"
	"github.com/ethereum/go-ethereum/common"
	"github.com/ethereum/go-ethereum/log"
)

// UnsignedExportTx is an unsigned ExportTx
type UnsignedExportTx struct {
	avax.Metadata
	// ID of the network on which this tx was issued
	NetworkID uint32 `serialize:"true" json:"networkID"`
	// ID of this blockchain.
	BlockchainID ids.ID `serialize:"true" json:"blockchainID"`
	// Which chain to send the funds to
	DestinationChain ids.ID `serialize:"true" json:"destinationChain"`
	// Inputs
	Ins []EVMInput `serialize:"true" json:"inputs"`
	// Outputs that are exported to the chain
	ExportedOutputs []*avax.TransferableOutput `serialize:"true" json:"exportedOutputs"`
}

// InputUTXOs returns an empty set
func (tx *UnsignedExportTx) InputUTXOs() ids.Set { return ids.Set{} }

// Verify this transaction is well-formed
func (tx *UnsignedExportTx) Verify(
	avmID ids.ID,
	ctx *snow.Context,
	rules params.Rules,
) error {
	switch {
	case tx == nil:
		return errNilTx
	case tx.DestinationChain != avmID:
		return errWrongChainID
	case len(tx.ExportedOutputs) == 0:
		return errNoExportOutputs
	case tx.NetworkID != ctx.NetworkID:
		return errWrongNetworkID
	case ctx.ChainID != tx.BlockchainID:
		return errWrongBlockchainID
	}

	for _, in := range tx.Ins {
		if err := in.Verify(); err != nil {
			return err
		}
	}

	for _, out := range tx.ExportedOutputs {
		if err := out.Verify(); err != nil {
			return err
		}
	}
	if !avax.IsSortedTransferableOutputs(tx.ExportedOutputs, Codec) {
		return errOutputsNotSorted
	}
	if rules.IsApricotPhase1 && !IsSortedAndUniqueEVMInputs(tx.Ins) {
		return errInputsNotSortedUnique
	}

	return nil
}

<<<<<<< HEAD
=======
func (tx *UnsignedExportTx) Cost() (uint64, error) {
	byteCost := calcBytesCost(len(tx.UnsignedBytes()))
	numSigs := uint64(len(tx.Ins))
	sigCost, err := math.Mul64(numSigs, secp256k1fx.CostPerSignature)
	if err != nil {
		return 0, err
	}
	return math.Add64(byteCost, sigCost)
}

// Amount of [assetID] burned by this transaction
func (tx *UnsignedExportTx) Burned(assetID ids.ID) (uint64, error) {
	var (
		spent uint64
		input uint64
		err   error
	)
	for _, out := range tx.ExportedOutputs {
		if out.AssetID() == assetID {
			spent, err = math.Add64(spent, out.Output().Amount())
			if err != nil {
				return 0, err
			}
		}
	}
	for _, in := range tx.Ins {
		if in.AssetID == assetID {
			input, err = math.Add64(input, in.Amount)
			if err != nil {
				return 0, err
			}
		}
	}

	return math.Sub64(input, spent)
}

>>>>>>> ea776002
// SemanticVerify this transaction is valid.
func (tx *UnsignedExportTx) SemanticVerify(
	vm *VM,
	stx *Tx,
	_ *Block,
	baseFee *big.Int,
	rules params.Rules,
) error {
	if err := tx.Verify(vm.ctx.XChainID, vm.ctx, rules); err != nil {
		return err
	}

	// Check the transaction consumes and produces the right amounts
	fc := avax.NewFlowChecker()
	switch {
	// Apply dynamic fees to export transactions as of Apricot Phase 3
	case rules.IsApricotPhase3:
		cost, err := stx.Cost()
		if err != nil {
			return err
		}
		txFee, err := calculateDynamicFee(cost, baseFee)
		if err != nil {
			return err
		}
		fc.Produce(vm.ctx.AVAXAssetID, txFee)

	// Apply fees to export transactions before Apricot Phase 3
	default:
		fc.Produce(vm.ctx.AVAXAssetID, params.AvalancheAtomicTxFee)
	}
	for _, out := range tx.ExportedOutputs {
		fc.Produce(out.AssetID(), out.Output().Amount())
	}
	for _, in := range tx.Ins {
		fc.Consume(in.AssetID, in.Amount)
	}

	if err := fc.Verify(); err != nil {
		return fmt.Errorf("export tx flow check failed due to: %w", err)
	}

	if len(tx.Ins) != len(stx.Creds) {
		return fmt.Errorf("export tx contained mismatched number of inputs/credentials (%d vs. %d)", len(tx.Ins), len(stx.Creds))
	}

	for i, input := range tx.Ins {
		cred, ok := stx.Creds[i].(*secp256k1fx.Credential)
		if !ok {
			return fmt.Errorf("expected *secp256k1fx.Credential but got %T", cred)
		}
		if err := cred.Verify(); err != nil {
			return err
		}

		if len(cred.Sigs) != 1 {
			return fmt.Errorf("expected one signature for EVM Input Credential, but found: %d", len(cred.Sigs))
		}
		pubKeyIntf, err := vm.secpFactory.RecoverPublicKey(tx.UnsignedBytes(), cred.Sigs[0][:])
		if err != nil {
			return err
		}
		pubKey, ok := pubKeyIntf.(*crypto.PublicKeySECP256K1R)
		if !ok {
			// This should never happen
			return fmt.Errorf("expected *crypto.PublicKeySECP256K1R but got %T", pubKeyIntf)
		}
		if input.Address != PublicKeyToEthAddress(pubKey) {
			return errPublicKeySignatureMismatch
		}
	}

	return nil
}

// Accept this transaction.
func (tx *UnsignedExportTx) Accept(ctx *snow.Context, batch database.Batch) error {
	txID := tx.ID()

	elems := make([]*atomic.Element, len(tx.ExportedOutputs))
	for i, out := range tx.ExportedOutputs {
		utxo := &avax.UTXO{
			UTXOID: avax.UTXOID{
				TxID:        txID,
				OutputIndex: uint32(i),
			},
			Asset: avax.Asset{ID: out.AssetID()},
			Out:   out.Out,
		}

		utxoBytes, err := Codec.Marshal(codecVersion, utxo)
		if err != nil {
			return err
		}
		utxoID := utxo.InputID()
		elem := &atomic.Element{
			Key:   utxoID[:],
			Value: utxoBytes,
		}
		if out, ok := utxo.Out.(avax.Addressable); ok {
			elem.Traits = out.Addresses()
		}

		elems[i] = elem
	}

	return ctx.SharedMemory.Apply(map[ids.ID]*atomic.Requests{tx.DestinationChain: {PutRequests: elems}}, batch)
}

// newExportTx returns a new ExportTx
func (vm *VM) newExportTx(
	assetID ids.ID, // AssetID of the tokens to export
	amount uint64, // Amount of tokens to export
	chainID ids.ID, // Chain to send the UTXOs to
	to ids.ShortID, // Address of chain recipient
	keys []*crypto.PrivateKeySECP256K1R, // Pay the fee and provide the tokens
) (*Tx, error) {
	if vm.ctx.XChainID != chainID {
		return nil, errWrongChainID
	}

	var toBurn uint64
	var err error
	if assetID == vm.ctx.AVAXAssetID {
		toBurn, err = safemath.Add64(amount, params.AvalancheAtomicTxFee)
		if err != nil {
			return nil, errOverflowExport
		}
	} else {
		toBurn = params.AvalancheAtomicTxFee
	}
	// burn AVAX
	ins, signers, err := vm.GetSpendableFunds(keys, vm.ctx.AVAXAssetID, toBurn)
	if err != nil {
		return nil, fmt.Errorf("couldn't generate tx inputs/outputs: %w", err)
	}

	// burn non-AVAX
	if assetID != vm.ctx.AVAXAssetID {
		ins2, signers2, err := vm.GetSpendableFunds(keys, assetID, amount)
		if err != nil {
			return nil, fmt.Errorf("couldn't generate tx inputs/outputs: %w", err)
		}
		ins = append(ins, ins2...)
		signers = append(signers, signers2...)
	}

	exportOuts := []*avax.TransferableOutput{{ // Exported to X-Chain
		Asset: avax.Asset{ID: assetID},
		Out: &secp256k1fx.TransferOutput{
			Amt: amount,
			OutputOwners: secp256k1fx.OutputOwners{
				Locktime:  0,
				Threshold: 1,
				Addrs:     []ids.ShortID{to},
			},
		},
	}}

	avax.SortTransferableOutputs(exportOuts, vm.codec)
	SortEVMInputsAndSigners(ins, signers)

	// Create the transaction
	utx := &UnsignedExportTx{
		NetworkID:        vm.ctx.NetworkID,
		BlockchainID:     vm.ctx.ChainID,
		DestinationChain: chainID,
		Ins:              ins,
		ExportedOutputs:  exportOuts,
	}
	tx := &Tx{UnsignedAtomicTx: utx}
	if err := tx.Sign(vm.codec, signers); err != nil {
		return nil, err
	}
	return tx, utx.Verify(vm.ctx.XChainID, vm.ctx, vm.currentRules())
}

// EVMStateTransfer executes the state update from the atomic export transaction
func (tx *UnsignedExportTx) EVMStateTransfer(ctx *snow.Context, state *state.StateDB) error {
	addrs := map[[20]byte]uint64{}
	for _, from := range tx.Ins {
		if from.AssetID == ctx.AVAXAssetID {
			log.Debug("crosschain C->X", "addr", from.Address, "amount", from.Amount, "assetID", "AVAX")
			// We multiply the input amount by x2cRate to convert AVAX back to the appropriate
			// denomination before export.
			amount := new(big.Int).Mul(
				new(big.Int).SetUint64(from.Amount), x2cRate)
			if state.GetBalance(from.Address).Cmp(amount) < 0 {
				return errInsufficientFunds
			}
			state.SubBalance(from.Address, amount)
		} else {
			log.Debug("crosschain C->X", "addr", from.Address, "amount", from.Amount, "assetID", from.AssetID)
			amount := new(big.Int).SetUint64(from.Amount)
			if state.GetBalanceMultiCoin(from.Address, common.Hash(from.AssetID)).Cmp(amount) < 0 {
				return errInsufficientFunds
			}
			state.SubBalanceMultiCoin(from.Address, common.Hash(from.AssetID), amount)
		}
		if state.GetNonce(from.Address) != from.Nonce {
			return errInvalidNonce
		}
		addrs[from.Address] = from.Nonce
	}
	for addr, nonce := range addrs {
		state.SetNonce(addr, nonce+1)
	}
	return nil
}<|MERGE_RESOLUTION|>--- conflicted
+++ resolved
@@ -9,6 +9,7 @@
 
 	"github.com/ava-labs/coreth/core/state"
 	"github.com/ava-labs/coreth/params"
+	"github.com/ava-labs/gecko/utils/math"
 
 	"github.com/ava-labs/avalanchego/chains/atomic"
 	"github.com/ava-labs/avalanchego/database"
@@ -80,8 +81,6 @@
 	return nil
 }
 
-<<<<<<< HEAD
-=======
 func (tx *UnsignedExportTx) Cost() (uint64, error) {
 	byteCost := calcBytesCost(len(tx.UnsignedBytes()))
 	numSigs := uint64(len(tx.Ins))
@@ -119,7 +118,6 @@
 	return math.Sub64(input, spent)
 }
 
->>>>>>> ea776002
 // SemanticVerify this transaction is valid.
 func (tx *UnsignedExportTx) SemanticVerify(
 	vm *VM,
