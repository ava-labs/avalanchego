// (c) 2019-2020, Ava Labs, Inc. All rights reserved.
// See the file LICENSE for licensing terms.

package atomic

import (
	"context"
	"errors"
	"fmt"
	"math/big"

<<<<<<< HEAD
	"github.com/ava-labs/coreth/params/extras"
=======
	"github.com/ava-labs/coreth/params"
	"github.com/ava-labs/coreth/plugin/evm/ap5"
>>>>>>> aa66936f
	"github.com/holiman/uint256"

	"github.com/ava-labs/avalanchego/chains/atomic"
	"github.com/ava-labs/avalanchego/ids"
	"github.com/ava-labs/avalanchego/snow"
	avalancheutils "github.com/ava-labs/avalanchego/utils"
	"github.com/ava-labs/avalanchego/utils/constants"
	"github.com/ava-labs/avalanchego/utils/crypto/secp256k1"
	"github.com/ava-labs/avalanchego/utils/math"
	"github.com/ava-labs/avalanchego/utils/set"
	"github.com/ava-labs/avalanchego/utils/wrappers"
	"github.com/ava-labs/avalanchego/vms/components/avax"
	"github.com/ava-labs/avalanchego/vms/components/verify"
	"github.com/ava-labs/avalanchego/vms/secp256k1fx"
	"github.com/ava-labs/libevm/common"
	"github.com/ava-labs/libevm/log"
)

var (
	_                             UnsignedAtomicTx       = &UnsignedExportTx{}
	_                             secp256k1fx.UnsignedTx = &UnsignedExportTx{}
	ErrExportNonAVAXInputBanff                           = errors.New("export input cannot contain non-AVAX in Banff")
	ErrExportNonAVAXOutputBanff                          = errors.New("export output cannot contain non-AVAX in Banff")
	ErrNoExportOutputs                                   = errors.New("tx has no export outputs")
	errPublicKeySignatureMismatch                        = errors.New("signature doesn't match public key")
	errOverflowExport                                    = errors.New("overflow when computing export amount + txFee")
	errInsufficientFunds                                 = errors.New("insufficient funds")
	errInvalidNonce                                      = errors.New("invalid nonce")
)

// UnsignedExportTx is an unsigned ExportTx
type UnsignedExportTx struct {
	Metadata
	// ID of the network on which this tx was issued
	NetworkID uint32 `serialize:"true" json:"networkID"`
	// ID of this blockchain.
	BlockchainID ids.ID `serialize:"true" json:"blockchainID"`
	// Which chain to send the funds to
	DestinationChain ids.ID `serialize:"true" json:"destinationChain"`
	// Inputs
	Ins []EVMInput `serialize:"true" json:"inputs"`
	// Outputs that are exported to the chain
	ExportedOutputs []*avax.TransferableOutput `serialize:"true" json:"exportedOutputs"`
}

// InputUTXOs returns a set of all the hash(address:nonce) exporting funds.
func (utx *UnsignedExportTx) InputUTXOs() set.Set[ids.ID] {
	set := set.NewSet[ids.ID](len(utx.Ins))
	for _, in := range utx.Ins {
		// Total populated bytes is exactly 32 bytes.
		// 8 (Nonce) + 4 (Address Length) + 20 (Address)
		var rawID [32]byte
		packer := wrappers.Packer{Bytes: rawID[:]}
		packer.PackLong(in.Nonce)
		packer.PackBytes(in.Address.Bytes())
		set.Add(ids.ID(rawID))
	}
	return set
}

// Verify this transaction is well-formed
func (utx *UnsignedExportTx) Verify(
	ctx *snow.Context,
	rules extras.Rules,
) error {
	switch {
	case utx == nil:
		return ErrNilTx
	case len(utx.ExportedOutputs) == 0:
		return ErrNoExportOutputs
	case utx.NetworkID != ctx.NetworkID:
		return ErrWrongNetworkID
	case ctx.ChainID != utx.BlockchainID:
		return ErrWrongChainID
	}

	// Make sure that the tx has a valid peer chain ID
	if rules.IsApricotPhase5 {
		// Note that SameSubnet verifies that [tx.DestinationChain] isn't this
		// chain's ID
		if err := verify.SameSubnet(context.TODO(), ctx, utx.DestinationChain); err != nil {
			return ErrWrongChainID
		}
	} else {
		if utx.DestinationChain != ctx.XChainID {
			return ErrWrongChainID
		}
	}

	for _, in := range utx.Ins {
		if err := in.Verify(); err != nil {
			return err
		}
		if rules.IsBanff && in.AssetID != ctx.AVAXAssetID {
			return ErrExportNonAVAXInputBanff
		}
	}

	for _, out := range utx.ExportedOutputs {
		if err := out.Verify(); err != nil {
			return err
		}
		assetID := out.AssetID()
		if assetID != ctx.AVAXAssetID && utx.DestinationChain == constants.PlatformChainID {
			return ErrWrongChainID
		}
		if rules.IsBanff && assetID != ctx.AVAXAssetID {
			return ErrExportNonAVAXOutputBanff
		}
	}
	if !avax.IsSortedTransferableOutputs(utx.ExportedOutputs, Codec) {
		return ErrOutputsNotSorted
	}
	if rules.IsApricotPhase1 && !avalancheutils.IsSortedAndUnique(utx.Ins) {
		return ErrInputsNotSortedUnique
	}

	return nil
}

func (utx *UnsignedExportTx) GasUsed(fixedFee bool) (uint64, error) {
	byteCost := calcBytesCost(len(utx.Bytes()))
	numSigs := uint64(len(utx.Ins))
	sigCost, err := math.Mul64(numSigs, secp256k1fx.CostPerSignature)
	if err != nil {
		return 0, err
	}
	cost, err := math.Add64(byteCost, sigCost)
	if err != nil {
		return 0, err
	}
	if fixedFee {
<<<<<<< HEAD
		cost, err = math.Add64(cost, AtomicTxBaseCost)
=======
		cost, err = math.Add64(cost, ap5.AtomicTxIntrinsicGas)
>>>>>>> aa66936f
		if err != nil {
			return 0, err
		}
	}

	return cost, nil
}

// Amount of [assetID] burned by this transaction
func (utx *UnsignedExportTx) Burned(assetID ids.ID) (uint64, error) {
	var (
		spent uint64
		input uint64
		err   error
	)
	for _, out := range utx.ExportedOutputs {
		if out.AssetID() == assetID {
			spent, err = math.Add64(spent, out.Output().Amount())
			if err != nil {
				return 0, err
			}
		}
	}
	for _, in := range utx.Ins {
		if in.AssetID == assetID {
			input, err = math.Add64(input, in.Amount)
			if err != nil {
				return 0, err
			}
		}
	}

	return math.Sub(input, spent)
}

// SemanticVerify this transaction is valid.
func (utx *UnsignedExportTx) SemanticVerify(
	backend *Backend,
	stx *Tx,
	parent AtomicBlockContext,
	baseFee *big.Int,
) error {
	ctx := backend.Ctx
	rules := backend.Rules
	if err := utx.Verify(ctx, rules); err != nil {
		return err
	}

	// Check the transaction consumes and produces the right amounts
	fc := avax.NewFlowChecker()
	switch {
	// Apply dynamic fees to export transactions as of Apricot Phase 3
	case rules.IsApricotPhase3:
		gasUsed, err := stx.GasUsed(rules.IsApricotPhase5)
		if err != nil {
			return err
		}
		txFee, err := CalculateDynamicFee(gasUsed, baseFee)
		if err != nil {
			return err
		}
		fc.Produce(ctx.AVAXAssetID, txFee)
	// Apply fees to export transactions before Apricot Phase 3
	default:
		fc.Produce(ctx.AVAXAssetID, AvalancheAtomicTxFee)
	}
	for _, out := range utx.ExportedOutputs {
		fc.Produce(out.AssetID(), out.Output().Amount())
	}
	for _, in := range utx.Ins {
		fc.Consume(in.AssetID, in.Amount)
	}

	if err := fc.Verify(); err != nil {
		return fmt.Errorf("export tx flow check failed due to: %w", err)
	}

	if len(utx.Ins) != len(stx.Creds) {
		return fmt.Errorf("export tx contained mismatched number of inputs/credentials (%d vs. %d)", len(utx.Ins), len(stx.Creds))
	}

	for i, input := range utx.Ins {
		cred, ok := stx.Creds[i].(*secp256k1fx.Credential)
		if !ok {
			return fmt.Errorf("expected *secp256k1fx.Credential but got %T", cred)
		}
		if err := cred.Verify(); err != nil {
			return err
		}

		if len(cred.Sigs) != 1 {
			return fmt.Errorf("expected one signature for EVM Input Credential, but found: %d", len(cred.Sigs))
		}
		pubKey, err := backend.SecpCache.RecoverPublicKey(utx.Bytes(), cred.Sigs[0][:])
		if err != nil {
			return err
		}
		if input.Address != pubKey.EthAddress() {
			return errPublicKeySignatureMismatch
		}
	}

	return nil
}

// AtomicOps returns the atomic operations for this transaction.
func (utx *UnsignedExportTx) AtomicOps() (ids.ID, *atomic.Requests, error) {
	txID := utx.ID()

	elems := make([]*atomic.Element, len(utx.ExportedOutputs))
	for i, out := range utx.ExportedOutputs {
		utxo := &avax.UTXO{
			UTXOID: avax.UTXOID{
				TxID:        txID,
				OutputIndex: uint32(i),
			},
			Asset: avax.Asset{ID: out.AssetID()},
			Out:   out.Out,
		}

		utxoBytes, err := Codec.Marshal(CodecVersion, utxo)
		if err != nil {
			return ids.ID{}, nil, err
		}
		utxoID := utxo.InputID()
		elem := &atomic.Element{
			Key:   utxoID[:],
			Value: utxoBytes,
		}
		if out, ok := utxo.Out.(avax.Addressable); ok {
			elem.Traits = out.Addresses()
		}

		elems[i] = elem
	}

	return utx.DestinationChain, &atomic.Requests{PutRequests: elems}, nil
}

// NewExportTx returns a new ExportTx
func NewExportTx(
	ctx *snow.Context,
	rules extras.Rules,
	state StateDB,
	assetID ids.ID, // AssetID of the tokens to export
	amount uint64, // Amount of tokens to export
	chainID ids.ID, // Chain to send the UTXOs to
	to ids.ShortID, // Address of chain recipient
	baseFee *big.Int, // fee to use post-AP3
	keys []*secp256k1.PrivateKey, // Pay the fee and provide the tokens
) (*Tx, error) {
	outs := []*avax.TransferableOutput{{
		Asset: avax.Asset{ID: assetID},
		Out: &secp256k1fx.TransferOutput{
			Amt: amount,
			OutputOwners: secp256k1fx.OutputOwners{
				Locktime:  0,
				Threshold: 1,
				Addrs:     []ids.ShortID{to},
			},
		},
	}}

	var (
		avaxNeeded           uint64 = 0
		ins, avaxIns         []EVMInput
		signers, avaxSigners [][]*secp256k1.PrivateKey
		err                  error
	)

	// consume non-AVAX
	if assetID != ctx.AVAXAssetID {
		ins, signers, err = GetSpendableFunds(ctx, state, keys, assetID, amount)
		if err != nil {
			return nil, fmt.Errorf("couldn't generate tx inputs/signers: %w", err)
		}
	} else {
		avaxNeeded = amount
	}

	switch {
	case rules.IsApricotPhase3:
		utx := &UnsignedExportTx{
			NetworkID:        ctx.NetworkID,
			BlockchainID:     ctx.ChainID,
			DestinationChain: chainID,
			Ins:              ins,
			ExportedOutputs:  outs,
		}
		tx := &Tx{UnsignedAtomicTx: utx}
		if err := tx.Sign(Codec, nil); err != nil {
			return nil, err
		}

		var cost uint64
		cost, err = tx.GasUsed(rules.IsApricotPhase5)
		if err != nil {
			return nil, err
		}

		avaxIns, avaxSigners, err = GetSpendableAVAXWithFee(ctx, state, keys, avaxNeeded, cost, baseFee)
	default:
		var newAvaxNeeded uint64
		newAvaxNeeded, err = math.Add64(avaxNeeded, AvalancheAtomicTxFee)
		if err != nil {
			return nil, errOverflowExport
		}
		avaxIns, avaxSigners, err = GetSpendableFunds(ctx, state, keys, ctx.AVAXAssetID, newAvaxNeeded)
	}
	if err != nil {
		return nil, fmt.Errorf("couldn't generate tx inputs/signers: %w", err)
	}
	ins = append(ins, avaxIns...)
	signers = append(signers, avaxSigners...)

	avax.SortTransferableOutputs(outs, Codec)
	SortEVMInputsAndSigners(ins, signers)

	// Create the transaction
	utx := &UnsignedExportTx{
		NetworkID:        ctx.NetworkID,
		BlockchainID:     ctx.ChainID,
		DestinationChain: chainID,
		Ins:              ins,
		ExportedOutputs:  outs,
	}
	tx := &Tx{UnsignedAtomicTx: utx}
	if err := tx.Sign(Codec, signers); err != nil {
		return nil, err
	}
	return tx, utx.Verify(ctx, rules)
}

// EVMStateTransfer executes the state update from the atomic export transaction
func (utx *UnsignedExportTx) EVMStateTransfer(ctx *snow.Context, state StateDB) error {
	addrs := map[[20]byte]uint64{}
	for _, from := range utx.Ins {
		if from.AssetID == ctx.AVAXAssetID {
			log.Debug("export_tx", "dest", utx.DestinationChain, "addr", from.Address, "amount", from.Amount, "assetID", "AVAX")
			// We multiply the input amount by x2cRate to convert AVAX back to the appropriate
			// denomination before export.
			amount := new(uint256.Int).Mul(
				uint256.NewInt(from.Amount),
				uint256.NewInt(X2CRate.Uint64()),
			)
			if state.GetBalance(from.Address).Cmp(amount) < 0 {
				return errInsufficientFunds
			}
			state.SubBalance(from.Address, amount)
		} else {
			log.Debug("export_tx", "dest", utx.DestinationChain, "addr", from.Address, "amount", from.Amount, "assetID", from.AssetID)
			amount := new(big.Int).SetUint64(from.Amount)
			if state.GetBalanceMultiCoin(from.Address, common.Hash(from.AssetID)).Cmp(amount) < 0 {
				return errInsufficientFunds
			}
			state.SubBalanceMultiCoin(from.Address, common.Hash(from.AssetID), amount)
		}
		if state.GetNonce(from.Address) != from.Nonce {
			return errInvalidNonce
		}
		addrs[from.Address] = from.Nonce
	}
	for addr, nonce := range addrs {
		state.SetNonce(addr, nonce+1)
	}
	return nil
}

// GetSpendableFunds returns a list of EVMInputs and keys (in corresponding
// order) to total [amount] of [assetID] owned by [keys].
// Note: we return [][]*secp256k1.PrivateKey even though each input
// corresponds to a single key, so that the signers can be passed in to
// [tx.Sign] which supports multiple keys on a single input.
func GetSpendableFunds(
	ctx *snow.Context,
	state StateDB,
	keys []*secp256k1.PrivateKey,
	assetID ids.ID,
	amount uint64,
) ([]EVMInput, [][]*secp256k1.PrivateKey, error) {
	inputs := []EVMInput{}
	signers := [][]*secp256k1.PrivateKey{}
	// Note: we assume that each key in [keys] is unique, so that iterating over
	// the keys will not produce duplicated nonces in the returned EVMInput slice.
	for _, key := range keys {
		if amount == 0 {
			break
		}
		addr := key.EthAddress()
		var balance uint64
		if assetID == ctx.AVAXAssetID {
			// If the asset is AVAX, we divide by the x2cRate to convert back to the correct
			// denomination of AVAX that can be exported.
			balance = new(uint256.Int).Div(state.GetBalance(addr), X2CRate).Uint64()
		} else {
			balance = state.GetBalanceMultiCoin(addr, common.Hash(assetID)).Uint64()
		}
		if balance == 0 {
			continue
		}
		if amount < balance {
			balance = amount
		}
		nonce := state.GetNonce(addr)

		inputs = append(inputs, EVMInput{
			Address: addr,
			Amount:  balance,
			AssetID: assetID,
			Nonce:   nonce,
		})
		signers = append(signers, []*secp256k1.PrivateKey{key})
		amount -= balance
	}

	if amount > 0 {
		return nil, nil, errInsufficientFunds
	}

	return inputs, signers, nil
}

// GetSpendableAVAXWithFee returns a list of EVMInputs and keys (in corresponding
// order) to total [amount] + [fee] of [AVAX] owned by [keys].
// This function accounts for the added cost of the additional inputs needed to
// create the transaction and makes sure to skip any keys with a balance that is
// insufficient to cover the additional fee.
// Note: we return [][]*secp256k1.PrivateKey even though each input
// corresponds to a single key, so that the signers can be passed in to
// [tx.Sign] which supports multiple keys on a single input.
func GetSpendableAVAXWithFee(
	ctx *snow.Context,
	state StateDB,
	keys []*secp256k1.PrivateKey,
	amount uint64,
	cost uint64,
	baseFee *big.Int,
) ([]EVMInput, [][]*secp256k1.PrivateKey, error) {
	initialFee, err := CalculateDynamicFee(cost, baseFee)
	if err != nil {
		return nil, nil, err
	}

	newAmount, err := math.Add64(amount, initialFee)
	if err != nil {
		return nil, nil, err
	}
	amount = newAmount

	inputs := []EVMInput{}
	signers := [][]*secp256k1.PrivateKey{}
	// Note: we assume that each key in [keys] is unique, so that iterating over
	// the keys will not produce duplicated nonces in the returned EVMInput slice.
	for _, key := range keys {
		if amount == 0 {
			break
		}

		prevFee, err := CalculateDynamicFee(cost, baseFee)
		if err != nil {
			return nil, nil, err
		}

		newCost := cost + EVMInputGas
		newFee, err := CalculateDynamicFee(newCost, baseFee)
		if err != nil {
			return nil, nil, err
		}

		additionalFee := newFee - prevFee

		addr := key.EthAddress()
		// Since the asset is AVAX, we divide by the x2cRate to convert back to
		// the correct denomination of AVAX that can be exported.
		balance := new(uint256.Int).Div(state.GetBalance(addr), X2CRate).Uint64()
		// If the balance for [addr] is insufficient to cover the additional cost
		// of adding an input to the transaction, skip adding the input altogether
		if balance <= additionalFee {
			continue
		}

		// Update the cost for the next iteration
		cost = newCost

		newAmount, err := math.Add64(amount, additionalFee)
		if err != nil {
			return nil, nil, err
		}
		amount = newAmount

		// Use the entire [balance] as an input, but if the required [amount]
		// is less than the balance, update the [inputAmount] to spend the
		// minimum amount to finish the transaction.
		inputAmount := balance
		if amount < balance {
			inputAmount = amount
		}
		nonce := state.GetNonce(addr)

		inputs = append(inputs, EVMInput{
			Address: addr,
			Amount:  inputAmount,
			AssetID: ctx.AVAXAssetID,
			Nonce:   nonce,
		})
		signers = append(signers, []*secp256k1.PrivateKey{key})
		amount -= inputAmount
	}

	if amount > 0 {
		return nil, nil, errInsufficientFunds
	}

	return inputs, signers, nil
}<|MERGE_RESOLUTION|>--- conflicted
+++ resolved
@@ -9,12 +9,8 @@
 	"fmt"
 	"math/big"
 
-<<<<<<< HEAD
 	"github.com/ava-labs/coreth/params/extras"
-=======
-	"github.com/ava-labs/coreth/params"
 	"github.com/ava-labs/coreth/plugin/evm/ap5"
->>>>>>> aa66936f
 	"github.com/holiman/uint256"
 
 	"github.com/ava-labs/avalanchego/chains/atomic"
@@ -147,11 +143,7 @@
 		return 0, err
 	}
 	if fixedFee {
-<<<<<<< HEAD
-		cost, err = math.Add64(cost, AtomicTxBaseCost)
-=======
 		cost, err = math.Add64(cost, ap5.AtomicTxIntrinsicGas)
->>>>>>> aa66936f
 		if err != nil {
 			return 0, err
 		}
