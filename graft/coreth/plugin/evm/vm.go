--- conflicted
+++ resolved
@@ -322,11 +322,7 @@
 
 	ethConfig := ethconfig.NewDefaultConfig()
 	ethConfig.Genesis = g
-<<<<<<< HEAD
-	// TODO: removed .NetworkID = ChainID
-=======
 	ethConfig.NetworkId = vm.chainID.Uint64()
->>>>>>> 454fa25f
 
 	// Set log level
 	logLevel := defaultLogLevel
