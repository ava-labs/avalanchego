--- conflicted
+++ resolved
@@ -71,14 +71,6 @@
 	_ block.ChainVM = &VM{}
 )
 
-<<<<<<< HEAD
-=======
-var (
-	lastAcceptedKey = []byte("snowman_lastAccepted")
-	acceptedPrefix  = []byte("snowman_accepted")
-)
-
->>>>>>> 49ab1649
 const (
 	minBlockTime = 2 * time.Second
 	maxBlockTime = 3 * time.Second
