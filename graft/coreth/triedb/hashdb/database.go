--- conflicted
+++ resolved
@@ -100,10 +100,9 @@
 
 // Config contains the settings for database.
 type Config struct {
-<<<<<<< HEAD
-	CleanCacheSize int    // Maximum memory allowance (in bytes) for caching clean nodes
-	StatsPrefix    string // Prefix for cache stats (disabled if empty)
-	ReferenceRoot  bool   // Whether to reference the root node on update
+	CleanCacheSize                  int    // Maximum memory allowance (in bytes) for caching clean nodes
+	StatsPrefix                     string // Prefix for cache stats (disabled if empty)
+	ReferenceRootAtomicallyOnUpdate bool   // Whether to reference the root node on update
 }
 
 func (c Config) BackendConstructor(diskdb ethdb.Database, config *triedb.Config) triedb.DBOverride {
@@ -115,11 +114,6 @@
 		resolver = trie.MerkleResolver{}
 	}
 	return New(diskdb, &c, resolver)
-=======
-	CleanCacheSize                  int    // Maximum memory allowance (in bytes) for caching clean nodes
-	StatsPrefix                     string // Prefix for cache stats (disabled if empty)
-	ReferenceRootAtomicallyOnUpdate bool   // Whether to reference the root node on update
->>>>>>> f0cd19a4
 }
 
 // Defaults is the default setting for database if it's not specified.
@@ -201,11 +195,7 @@
 		resolver:      resolver,
 		cleans:        cleans,
 		dirties:       make(map[common.Hash]*cachedNode),
-<<<<<<< HEAD
-		referenceRoot: config.ReferenceRoot,
-=======
 		referenceRoot: config.ReferenceRootAtomicallyOnUpdate,
->>>>>>> f0cd19a4
 	}
 }
 
@@ -655,11 +645,7 @@
 
 // Update inserts the dirty nodes in provided nodeset into database and link the
 // account trie with multiple storage tries if necessary.
-<<<<<<< HEAD
-// If ReferenceRoot was enabled in the config, it will also add a reference from
-=======
 // If ReferenceRootAtomicallyOnUpdate was enabled in the config, it will also add a reference from
->>>>>>> f0cd19a4
 // the root to the metaroot while holding the db's lock.
 func (db *Database) Update(root common.Hash, parent common.Hash, block uint64, nodes *trienode.MergedNodeSet, states *triestate.Set) error {
 	// Ensure the parent state is present and signal a warning if not.
