--- conflicted
+++ resolved
@@ -125,14 +125,10 @@
 	// Create a transaction to an account.
 	code := "6060604052600a8060106000396000f360606040526008565b00"
 	tx := types.NewTransaction(0, common.HexToAddress("0x01"), big.NewInt(0), 3000000, gasPrice, common.FromHex(code))
-<<<<<<< HEAD
 	tx, err := types.SignTx(tx, types.LatestSignerForChainID(big.NewInt(1337)), testKey)
 	if err != nil {
 		t.Fatalf("Failed to sign transaction: %s", err)
 	}
-=======
-	tx, _ = types.SignTx(tx, types.LatestSignerForChainID(big.NewInt(1337)), testKey)
->>>>>>> f0cd19a4
 	ctx, cancel := context.WithCancel(context.Background())
 	defer cancel()
 	if err := backend.Client().SendTransaction(ctx, tx); err != nil {
