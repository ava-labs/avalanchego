--- conflicted
+++ resolved
@@ -36,15 +36,11 @@
 	"github.com/ava-labs/coreth/core/state"
 	"github.com/ava-labs/coreth/core/types"
 	"github.com/ava-labs/coreth/params"
-	"github.com/ava-labs/coreth/predicate"
-<<<<<<< HEAD
+	"github.com/ava-labs/coreth/params/extras"
+	customheader "github.com/ava-labs/coreth/plugin/evm/header"
 	"github.com/ava-labs/libevm/common"
 	ethtypes "github.com/ava-labs/libevm/core/types"
 	"github.com/ava-labs/libevm/core/vm"
-	"github.com/ava-labs/libevm/log"
-=======
-	"github.com/ethereum/go-ethereum/common"
->>>>>>> a7273e80
 	"github.com/holiman/uint256"
 )
 
@@ -108,40 +104,6 @@
 
 // NewEVMBlockContext creates a new context for use in the EVM.
 func NewEVMBlockContext(header *types.Header, chain ChainContext, author *common.Address) vm.BlockContext {
-<<<<<<< HEAD
-	predicateBytes := predicate.GetPredicateResultBytes(header.Extra)
-	if len(predicateBytes) == 0 {
-		return newEVMBlockContext(header, chain, author, nil)
-	}
-	// Prior to Durango, the VM enforces the extra data is smaller than or
-	// equal to this size. After Durango, the VM pre-verifies the extra
-	// data past the dynamic fee rollup window is valid.
-	_, err := predicate.ParseResults(predicateBytes)
-	if err != nil {
-		log.Error("failed to parse predicate results creating new block context", "err", err, "extra", header.Extra)
-		// As mentioned above, we pre-verify the extra data to ensure this never happens.
-		// If we hit an error, construct a new block context rather than use a potentially half initialized value
-		// as defense in depth.
-		return newEVMBlockContext(header, chain, author, nil)
-	}
-	return newEVMBlockContext(header, chain, author, header.Extra)
-}
-
-// NewEVMBlockContextWithPredicateResults creates a new context for use in the EVM with an override for the predicate results that is not present
-// in header.Extra.
-// This function is used to create a BlockContext when the header Extra data is not fully formed yet and it's more efficient to pass in predicateResults
-// directly rather than re-encode the latest results when executing each individaul transaction.
-func NewEVMBlockContextWithPredicateResults(header *types.Header, chain ChainContext, author *common.Address, predicateBytes []byte) vm.BlockContext {
-	extra := bytes.Clone(header.Extra)
-	if len(predicateBytes) > 0 {
-		extra = predicate.SetPredicateResultBytes(extra, predicateBytes)
-	}
-	return newEVMBlockContext(header, chain, author, extra)
-}
-
-func newEVMBlockContext(header *types.Header, chain ChainContext, author *common.Address, extra []byte) vm.BlockContext {
-=======
->>>>>>> a7273e80
 	var (
 		beneficiary common.Address
 		baseFee     *big.Int
@@ -162,7 +124,6 @@
 	}
 
 	return vm.BlockContext{
-<<<<<<< HEAD
 		CanTransfer: CanTransfer,
 		Transfer:    Transfer,
 		GetHash:     GetHashFn(header, chain),
@@ -176,34 +137,24 @@
 		Header: &ethtypes.Header{
 			Number: new(big.Int).Set(header.Number),
 			Time:   header.Time,
-			Extra:  extra,
+			Extra:  header.Extra,
 		},
-=======
-		CanTransfer:       CanTransfer,
-		CanTransferMC:     CanTransferMC,
-		Transfer:          Transfer,
-		TransferMultiCoin: TransferMultiCoin,
-		GetHash:           GetHashFn(header, chain),
-		Extra:             header.Extra,
-		Coinbase:          beneficiary,
-		BlockNumber:       new(big.Int).Set(header.Number),
-		Time:              header.Time,
-		Difficulty:        new(big.Int).Set(header.Difficulty),
-		BaseFee:           baseFee,
-		BlobBaseFee:       blobBaseFee,
-		GasLimit:          header.GasLimit,
->>>>>>> a7273e80
-	}
-}
-
-// NewEVMBlockContextWithPredicateResults creates a new context for use in the EVM with an override for the predicate results that is not present
-// in header.Extra.
-// This function is used to create a BlockContext when the header Extra data is not fully formed yet and it's more efficient to pass in predicateResults
-// directly rather than re-encode the latest results when executing each individaul transaction.
-func NewEVMBlockContextWithPredicateResults(header *types.Header, chain ChainContext, author *common.Address, predicateResults *predicate.Results) vm.BlockContext {
-	blockContext := NewEVMBlockContext(header, chain, author)
-	blockContext.PredicateResults = predicateResults
-	return blockContext
+	}
+}
+
+// NewEVMBlockContextWithPredicateResults creates a new context for use in the
+// EVM with an override for the predicate results. The miner uses this to pass
+// predicate results to the EVM when header.Extra is not fully formed yet.
+func NewEVMBlockContextWithPredicateResults(rules extras.AvalancheRules, header *types.Header, chain ChainContext, author *common.Address, predicateResults []byte) vm.BlockContext {
+	blockCtx := NewEVMBlockContext(header, chain, author)
+	// Note this only sets the block context, which is the hand-off point for
+	// the EVM. The actual header is not modified.
+	blockCtx.Header.Extra = customheader.SetPredicateBytesInExtra(
+		rules,
+		bytes.Clone(header.Extra),
+		predicateResults,
+	)
+	return blockCtx
 }
 
 // NewEVMTxContext creates a new transaction context for a single transaction.
