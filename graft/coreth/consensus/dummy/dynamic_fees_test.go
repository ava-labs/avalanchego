--- conflicted
+++ resolved
@@ -9,16 +9,11 @@
 
 	"github.com/ava-labs/coreth/core/types"
 	"github.com/ava-labs/coreth/params"
-<<<<<<< HEAD
+	"github.com/ava-labs/coreth/params/extras"
+	"github.com/ava-labs/coreth/plugin/evm/ap4"
 	"github.com/ava-labs/libevm/common"
 	"github.com/ava-labs/libevm/common/math"
 	"github.com/ava-labs/libevm/log"
-=======
-	"github.com/ava-labs/coreth/plugin/evm/ap4"
-	"github.com/ethereum/go-ethereum/common"
-	"github.com/ethereum/go-ethereum/common/math"
-	"github.com/ethereum/go-ethereum/log"
->>>>>>> 0e7a1ac0
 	"github.com/stretchr/testify/assert"
 	"github.com/stretchr/testify/require"
 )
@@ -377,7 +372,7 @@
 	tests := []struct {
 		name string
 
-		upgrades params.NetworkUpgrades
+		upgrades extras.NetworkUpgrades
 
 		parentTime           uint64
 		parentNumber         int64
@@ -393,7 +388,7 @@
 	}{
 		{
 			name:          "ap3",
-			upgrades:      params.TestApricotPhase3Config.NetworkUpgrades,
+			upgrades:      params.GetExtra(params.TestApricotPhase3Config).NetworkUpgrades,
 			parentNumber:  1,
 			parentExtra:   (&DynamicFeeWindow{}).Bytes(),
 			parentBaseFee: big.NewInt(params.ApricotPhase3MaxBaseFee),
@@ -414,7 +409,7 @@
 		},
 		{
 			name:     "ap3_not_scheduled",
-			upgrades: params.TestApricotPhase2Config.NetworkUpgrades,
+			upgrades: params.GetExtra(params.TestApricotPhase2Config).NetworkUpgrades,
 			wantErr:  errEstimateBaseFeeWithoutActivation,
 		},
 	}
@@ -422,9 +417,11 @@
 		t.Run(test.name, func(t *testing.T) {
 			require := require.New(t)
 
-			config := &params.ChainConfig{
-				NetworkUpgrades: test.upgrades,
-			}
+			config := params.WithExtra(
+				&params.ChainConfig{},
+				&extras.ChainConfig{
+					NetworkUpgrades: test.upgrades,
+				})
 			parentHeader := &types.Header{
 				Time:           test.parentTime,
 				Number:         big.NewInt(test.parentNumber),
