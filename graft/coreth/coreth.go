// (c) 2019-2020, Ava Labs, Inc. All rights reserved.
// See the file LICENSE for licensing terms.

package coreth

import (
	"fmt"
<<<<<<< HEAD
	"io"
=======
>>>>>>> 9d4e6f0f
	"math/big"
	"time"

	"github.com/ava-labs/coreth/consensus/dummy"
	"github.com/ava-labs/coreth/core"
	"github.com/ava-labs/coreth/core/state"
	"github.com/ava-labs/coreth/core/types"
	"github.com/ava-labs/coreth/eth"
	"github.com/ava-labs/coreth/miner"
	"github.com/ava-labs/coreth/node"
	"github.com/ava-labs/coreth/rpc"
	"github.com/ethereum/go-ethereum/common"
	"github.com/ethereum/go-ethereum/ethdb"
	"github.com/ethereum/go-ethereum/event"
)

var (
	BlackholeAddr = common.Address{
		1, 0, 0, 0, 0, 0, 0, 0, 0, 0,
		0, 0, 0, 0, 0, 0, 0, 0, 0, 0,
	}
)

type Tx = types.Transaction
type Block = types.Block
type Hash = common.Hash

type ETHChain struct {
	backend *eth.Ethereum
	cb      *dummy.ConsensusCallbacks
	mcb     *miner.MinerCallbacks
}

// NewETHChain creates an Ethereum blockchain with the given configs.
func NewETHChain(config *eth.Config, nodecfg *node.Config, chainDB ethdb.Database, settings eth.Settings, initGenesis bool) *ETHChain {
	if config == nil {
		config = &eth.DefaultConfig
	}
	if nodecfg == nil {
		nodecfg = &node.Config{}
	}
	node, err := node.New(nodecfg)
	if err != nil {
		panic(err)
	}
	cb := new(dummy.ConsensusCallbacks)
	mcb := new(miner.MinerCallbacks)
	backend, err := eth.New(node, config, cb, mcb, chainDB, settings, initGenesis)
	if err != nil {
		panic(fmt.Sprintf("failed to create new eth backend due to %s", err))
	}
	chain := &ETHChain{backend: backend, cb: cb, mcb: mcb}
	backend.SetEtherbase(BlackholeAddr)
	return chain
}

func (self *ETHChain) Start() {
	self.backend.StartMining()
	self.backend.Start()
}

func (self *ETHChain) Stop() {
	self.backend.Stop()
}

func (self *ETHChain) GenBlock() {
	self.backend.Miner().GenBlock()
}

func (self *ETHChain) SubscribeNewMinedBlockEvent() *event.TypeMuxSubscription {
	return self.backend.Miner().GetWorkerMux().Subscribe(core.NewMinedBlockEvent{})
}

func (self *ETHChain) BlockChain() *core.BlockChain {
	return self.backend.BlockChain()
}

func (self *ETHChain) APIBackend() *eth.EthAPIBackend {
	return self.backend.APIBackend
}

func (self *ETHChain) PendingSize() (int, error) {
	pending, err := self.backend.TxPool().Pending()
	count := 0
	for _, txs := range pending {
		count += len(txs)
	}
	return count, err
}

func (self *ETHChain) AddRemoteTxs(txs []*types.Transaction) []error {
	return self.backend.TxPool().AddRemotes(txs)
}

func (self *ETHChain) AddLocalTxs(txs []*types.Transaction) []error {
	return self.backend.TxPool().AddLocals(txs)
}

func (self *ETHChain) SetOnSeal(cb func(*types.Block) error) {
	self.cb.OnSeal = cb
}

func (self *ETHChain) SetOnSealHash(cb func(*types.Header)) {
	self.cb.OnSealHash = cb
}

func (self *ETHChain) SetOnSealFinish(cb func(*types.Block) error) {
	self.mcb.OnSealFinish = cb
}

func (self *ETHChain) SetOnSealDrop(cb func(*types.Block)) {
	self.mcb.OnSealDrop = cb
}

func (self *ETHChain) SetOnAPIs(cb dummy.OnAPIsCallbackType) {
	self.cb.OnAPIs = cb
}

func (self *ETHChain) SetOnFinalize(cb dummy.OnFinalizeCallbackType) {
	self.cb.OnFinalize = cb
}

func (self *ETHChain) SetOnFinalizeAndAssemble(cb dummy.OnFinalizeAndAssembleCallbackType) {
	self.cb.OnFinalizeAndAssemble = cb
}

func (self *ETHChain) SetOnExtraStateChange(cb dummy.OnExtraStateChangeType) {
	self.cb.OnExtraStateChange = cb
}

// Returns a new mutable state based on the current HEAD block.
func (self *ETHChain) CurrentState() (*state.StateDB, error) {
	return self.backend.BlockChain().State()
}

// Returns a new mutable state based on the given block.
func (self *ETHChain) BlockState(block *types.Block) (*state.StateDB, error) {
	return self.backend.BlockChain().StateAt(block.Root())
}

// Retrives a block from the database by hash.
func (self *ETHChain) GetBlockByHash(hash common.Hash) *types.Block {
	return self.backend.BlockChain().GetBlockByHash(hash)
}

// Retrives a block from the database by number.
func (self *ETHChain) GetBlockByNumber(num uint64) *types.Block {
	return self.backend.BlockChain().GetBlockByNumber(num)
}

// Validate the canonical chain from current block to the genesis.
// This should only be called as a convenience method in tests, not
// in production as it traverses the entire chain.
func (self *ETHChain) ValidateCanonicalChain() error {
	return self.backend.BlockChain().ValidateCanonicalChain()
}

// WriteCanonicalFromCurrentBlock writes the canonical chain from the
// current block to the genesis.
func (self *ETHChain) WriteCanonicalFromCurrentBlock(toBlock *types.Block) error {
	return self.backend.BlockChain().WriteCanonicalFromCurrentBlock(toBlock)
}

// SetPreference sets the current head block to the one provided as an argument
// regardless of what the chain contents were prior.
func (self *ETHChain) SetPreference(block *types.Block) error {
	return self.BlockChain().SetPreference(block)
}

// Accept sets a minimum height at which no reorg can pass. Additionally,
// this function may trigger a reorg if the block being accepted is not in the
// canonical chain.
func (self *ETHChain) Accept(block *types.Block) error {
	return self.BlockChain().Accept(block)
}

// LastAcceptedBlock returns the last block to be marked as accepted.
func (self *ETHChain) LastAcceptedBlock() *types.Block {
	return self.BlockChain().LastAcceptedBlock()
}

func (self *ETHChain) GetReceiptsByHash(hash common.Hash) types.Receipts {
	return self.backend.BlockChain().GetReceiptsByHash(hash)
}

func (self *ETHChain) GetGenesisBlock() *types.Block {
	return self.backend.BlockChain().Genesis()
}

func (self *ETHChain) InsertChain(chain []*types.Block) (int, error) {
	return self.backend.BlockChain().InsertChain(chain)
}

func (self *ETHChain) NewRPCHandler(maximumDuration time.Duration) *rpc.Server {
	return rpc.NewServer(maximumDuration)
}

func (self *ETHChain) AttachEthService(handler *rpc.Server, namespaces []string) {
	nsmap := make(map[string]bool)
	for _, ns := range namespaces {
		nsmap[ns] = true
	}
	for _, api := range self.backend.APIs() {
		if nsmap[api.Namespace] {
			handler.RegisterName(api.Namespace, api.Service)
		}
	}
}

func (self *ETHChain) GetTxSubmitCh() <-chan core.NewTxsEvent {
	newTxsChan := make(chan core.NewTxsEvent)
	self.backend.TxPool().SubscribeNewTxsEvent(newTxsChan)
	return newTxsChan
}

func (self *ETHChain) GetTxPool() *core.TxPool {
	return self.backend.TxPool()
}

// SetGasPrice sets the gas price on the backend
func (self *ETHChain) SetGasPrice(newGasPrice *big.Int) {
	self.backend.SetGasPrice(newGasPrice)
}<|MERGE_RESOLUTION|>--- conflicted
+++ resolved
@@ -5,10 +5,6 @@
 
 import (
 	"fmt"
-<<<<<<< HEAD
-	"io"
-=======
->>>>>>> 9d4e6f0f
 	"math/big"
 	"time"
 
