--- conflicted
+++ resolved
@@ -136,11 +136,7 @@
 	// identically.
 	acceptedBlock := b.eth.LastAcceptedBlock()
 	if number.IsAccepted() {
-<<<<<<< HEAD
 		return acceptedBlock, nil
-=======
-		return b.eth.LastAcceptedBlock(), nil
->>>>>>> 9d4e6f0f
 	}
 
 	if !b.GetVMConfig().AllowUnfinalizedQueries && acceptedBlock != nil {
