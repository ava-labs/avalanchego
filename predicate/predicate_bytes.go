--- conflicted
+++ resolved
@@ -6,17 +6,12 @@
 import (
 	"fmt"
 
-<<<<<<< HEAD
 	"github.com/ava-labs/libevm/common"
-=======
-	"github.com/ava-labs/coreth/plugin/evm/header"
-	"github.com/ethereum/go-ethereum/common"
->>>>>>> 0cdf88ee
 )
 
-// DynamicFeeExtraDataSize is defined in the predicate package to avoid a circular dependency.
+// HeaderFeeWindowSize is defined in the predicate package to avoid a circular dependency.
 // After Durango, the extra data past the dynamic fee rollup window represents predicate results.
-const DynamicFeeExtraDataSize = 80
+const HeaderFeeWindowSize = 80
 
 // EndByte is used as a delimiter for the bytes packed into a precompile predicate.
 // Precompile predicates are encoded in the Access List of transactions in the access tuples
@@ -59,18 +54,17 @@
 	return trimmedPredicateBytes[:len(trimmedPredicateBytes)-1], nil
 }
 
-<<<<<<< HEAD
 // GetPredicateResultBytes returns the predicate result bytes from extraData. If
 // extraData is too short to include predicate results, it returns nil.
 func GetPredicateResultBytes(extraData []byte) []byte {
 	// Prior to Durango, the VM enforces the extra data is smaller than or equal
 	// to this size.
-	if len(extraData) <= DynamicFeeExtraDataSize {
+	if len(extraData) <= HeaderFeeWindowSize {
 		return nil
 	}
 	// After Durango, the extra data past the dynamic fee rollup window represents
 	// predicate results.
-	return extraData[DynamicFeeExtraDataSize:]
+	return extraData[HeaderFeeWindowSize:]
 }
 
 // SetPredicateResultBytes sets the predicate results in the extraData in the
@@ -78,17 +72,5 @@
 // without modifying the initial portion of the extra data (dynamic fee window
 // rollup).
 func SetPredicateResultBytes(extraData []byte, predicateResults []byte) []byte {
-	return append(extraData[:DynamicFeeExtraDataSize], predicateResults...)
-=======
-// GetPredicateResultBytes returns the predicate result bytes from the extra data and
-// true iff the predicate results bytes have non-zero length.
-func GetPredicateResultBytes(extraData []byte) ([]byte, bool) {
-	// Prior to Durango, the VM enforces the extra data is smaller than or equal to this size.
-	// After Durango, the VM pre-verifies the extra data past the dynamic fee rollup window is
-	// valid.
-	if len(extraData) <= header.FeeWindowSize {
-		return nil, false
-	}
-	return extraData[header.FeeWindowSize:], true
->>>>>>> 0cdf88ee
+	return append(extraData[:HeaderFeeWindowSize], predicateResults...)
 }