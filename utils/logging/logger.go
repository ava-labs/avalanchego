--- conflicted
+++ resolved
@@ -9,11 +9,8 @@
 	"go.uber.org/zap"
 )
 
-<<<<<<< HEAD
-=======
 // Func defines the method signature used for all logging methods on the Logger
 // interface.
->>>>>>> f01b6a38
 type Func func(msg string, fields ...zap.Field)
 
 // Logger defines the interface that is used to keep a record of all events that
