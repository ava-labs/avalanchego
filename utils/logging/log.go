--- conflicted
+++ resolved
@@ -21,11 +21,6 @@
 	"strings"
 	"sync"
 	"time"
-<<<<<<< HEAD
-
-	"github.com/chain4travel/caminogo/utils/perms"
-=======
->>>>>>> fc49c60e
 )
 
 var (
