<<<<<<< HEAD
// Copyright (C) 2022, Chain4Travel AG. All rights reserved.
=======
// Copyright (C) 2019-2023, Ava Labs, Inc. All rights reserved.
>>>>>>> 7d73b59c
// See the file LICENSE for licensing terms.

package bls

type SecretKey bool

var falseSecretKey SecretKey = false

func NewSecretKey() (*SecretKey, error) {
	return &falseSecretKey, nil
}

func SecretKeyFromBytes([]byte) (*SecretKey, error) {
	return &falseSecretKey, nil
}

func SecretKeyToBytes(*SecretKey) []byte {
	return []byte{}
}

func PublicFromSecretKey(sk *SecretKey) *PublicKey {
	if sk == nil {
		return nil
	}
	return &DummyPublicKey
}<|MERGE_RESOLUTION|>--- conflicted
+++ resolved
@@ -1,31 +1,73 @@
-<<<<<<< HEAD
-// Copyright (C) 2022, Chain4Travel AG. All rights reserved.
-=======
 // Copyright (C) 2019-2023, Ava Labs, Inc. All rights reserved.
->>>>>>> 7d73b59c
 // See the file LICENSE for licensing terms.
 
 package bls
 
-type SecretKey bool
+import (
+	"crypto/rand"
+	"errors"
+	"runtime"
 
-var falseSecretKey SecretKey = false
+	blst "github.com/supranational/blst/bindings/go"
+)
 
+const SecretKeyLen = blst.BLST_SCALAR_BYTES
+
+var (
+	errFailedSecretKeyDeserialize = errors.New("couldn't deserialize secret key")
+
+	// The ciphersuite is more commonly known as G2ProofOfPossession.
+	// There are two digests to ensure that that message space for normal
+	// signatures and the proof of possession are distinct.
+	ciphersuiteSignature         = []byte("BLS_SIG_BLS12381G2_XMD:SHA-256_SSWU_RO_POP_")
+	ciphersuiteProofOfPossession = []byte("BLS_POP_BLS12381G2_XMD:SHA-256_SSWU_RO_POP_")
+)
+
+type SecretKey = blst.SecretKey
+
+// NewSecretKey generates a new secret key from the local source of
+// cryptographically secure randomness.
 func NewSecretKey() (*SecretKey, error) {
-	return &falseSecretKey, nil
+	var ikm [32]byte
+	_, err := rand.Read(ikm[:])
+	if err != nil {
+		return nil, err
+	}
+	sk := blst.KeyGen(ikm[:])
+	ikm = [32]byte{} // zero out the ikm
+	return sk, nil
 }
 
-func SecretKeyFromBytes([]byte) (*SecretKey, error) {
-	return &falseSecretKey, nil
+// SecretKeyToBytes returns the big-endian format of the secret key.
+func SecretKeyToBytes(sk *SecretKey) []byte {
+	return sk.Serialize()
 }
 
-func SecretKeyToBytes(*SecretKey) []byte {
-	return []byte{}
+// SecretKeyFromBytes parses the big-endian format of the secret key into a
+// secret key.
+func SecretKeyFromBytes(skBytes []byte) (*SecretKey, error) {
+	sk := new(SecretKey).Deserialize(skBytes)
+	if sk == nil {
+		return nil, errFailedSecretKeyDeserialize
+	}
+	runtime.SetFinalizer(sk, func(sk *SecretKey) {
+		sk.Zeroize()
+	})
+	return sk, nil
 }
 
+// PublicFromSecretKey returns the public key that corresponds to this secret
+// key.
 func PublicFromSecretKey(sk *SecretKey) *PublicKey {
-	if sk == nil {
-		return nil
-	}
-	return &DummyPublicKey
+	return new(PublicKey).From(sk)
+}
+
+// Sign [msg] to authorize this message from this [sk].
+func Sign(sk *SecretKey, msg []byte) *Signature {
+	return new(Signature).Sign(sk, msg, ciphersuiteSignature)
+}
+
+// Sign [msg] to prove the ownership of this [sk].
+func SignProofOfPossession(sk *SecretKey, msg []byte) *Signature {
+	return new(Signature).Sign(sk, msg, ciphersuiteProofOfPossession)
 }