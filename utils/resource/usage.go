// Copyright (C) 2019-2023, Ava Labs, Inc. All rights reserved.
// See the file LICENSE for licensing terms.

package resource

import (
	"math"
	"strconv"
	"sync"
	"time"

<<<<<<< HEAD
	"github.com/shirou/gopsutil/cpu"
=======
	"github.com/prometheus/client_golang/prometheus"

>>>>>>> 9e6bf965
	"github.com/shirou/gopsutil/process"

	"go.uber.org/zap"

	"github.com/ava-labs/avalanchego/utils/logging"
	"github.com/ava-labs/avalanchego/utils/storage"
)

var (
	lnHalf = math.Log(.5)

	_ Manager = (*manager)(nil)
)

type CPUUser interface {
	// CPUUsage returns the number of CPU cores of usage this user has attributed
	// to it.
	//
	// For example, if this user is reporting a process's CPU utilization and
	// that process is currently using 150% CPU (i.e. one and a half cores of
	// compute) then the return value will be 1.5.
	CPUUsage() float64
}

type DiskUser interface {
	// DiskUsage returns the number of bytes per second read from/written to
	// disk recently.
	DiskUsage() (read float64, write float64)

	// returns number of bytes available in the db volume
	AvailableDiskBytes() uint64
}

type User interface {
	CPUUser
	DiskUser
}

type ProcessTracker interface {
	// TrackProcess adds [pid] to the list of processes that this tracker is
	// currently managing. Duplicate requests are dropped.
	TrackProcess(pid int)

	// UntrackProcess removes [pid] from the list of processes that this tracker
	// is currently managing. Untracking a currently untracked [pid] is a noop.
	UntrackProcess(pid int)
}

type Manager interface {
	User
	ProcessTracker

	// Shutdown allocated resources and stop tracking all processes.
	Shutdown()
}

type manager struct {
<<<<<<< HEAD
	log logging.Logger
=======
	processMetrics *metrics
>>>>>>> 9e6bf965

	processesLock sync.Mutex
	processes     map[int]*proc

	usageLock sync.RWMutex
	cpuUsage  float64
	// [readUsage] is the number of bytes/second read from disk recently.
	readUsage float64
	// [writeUsage] is the number of bytes/second written to disk recently.
	writeUsage float64

	availableDiskBytes uint64

	closeOnce sync.Once
	onClose   chan struct{}
}

func NewManager(
<<<<<<< HEAD
	log logging.Logger,
	diskPath string,
	frequency time.Duration,
	cpuHalflife time.Duration,
	diskHalflife time.Duration,
) Manager {
	m := &manager{
		log:                log,
=======
	diskPath string,
	frequency,
	cpuHalflife,
	diskHalflife time.Duration,
	metricsRegisterer prometheus.Registerer,
) (Manager, error) {
	processMetrics, err := newMetrics("system_resources", metricsRegisterer)
	if err != nil {
		return nil, err
	}

	m := &manager{
		processMetrics:     processMetrics,
>>>>>>> 9e6bf965
		processes:          make(map[int]*proc),
		onClose:            make(chan struct{}),
		availableDiskBytes: math.MaxUint64,
	}

	go m.update(diskPath, frequency, cpuHalflife, diskHalflife)
	return m, nil
}

func (m *manager) CPUUsage() float64 {
	m.usageLock.RLock()
	defer m.usageLock.RUnlock()

	return m.cpuUsage
}

func (m *manager) DiskUsage() (float64, float64) {
	m.usageLock.RLock()
	defer m.usageLock.RUnlock()

	return m.readUsage, m.writeUsage
}

func (m *manager) AvailableDiskBytes() uint64 {
	m.usageLock.RLock()
	defer m.usageLock.RUnlock()

	return m.availableDiskBytes
}

func (m *manager) TrackProcess(pid int) {
	p, err := process.NewProcess(int32(pid))
	if err != nil {
		return
	}

	process := &proc{
		p:   p,
		log: m.log,
	}

	m.processesLock.Lock()
	m.processes[pid] = process
	m.processesLock.Unlock()
}

func (m *manager) UntrackProcess(pid int) {
	m.processesLock.Lock()
	delete(m.processes, pid)
	m.processesLock.Unlock()
}

func (m *manager) Shutdown() {
	m.closeOnce.Do(func() {
		close(m.onClose)
	})
}

func (m *manager) update(diskPath string, frequency, cpuHalflife, diskHalflife time.Duration) {
	ticker := time.NewTicker(frequency)
	defer ticker.Stop()

	newCPUWeight, oldCPUWeight := getSampleWeights(frequency, cpuHalflife)
	newDiskWeight, oldDiskWeight := getSampleWeights(frequency, diskHalflife)

	frequencyInSeconds := frequency.Seconds()
	for {
		currentCPUUsage, currentReadUsage, currentWriteUsage := m.getActiveUsage(frequencyInSeconds)
		currentScaledCPUUsage := newCPUWeight * currentCPUUsage
		currentScaledReadUsage := newDiskWeight * currentReadUsage
		currentScaledWriteUsage := newDiskWeight * currentWriteUsage

		availableBytes, getBytesErr := storage.AvailableBytes(diskPath)
		if getBytesErr != nil {
			m.log.Debug("failed to lookup resource",
				zap.String("resource", "system disk"),
				zap.Error(getBytesErr),
			)
		}

		m.usageLock.Lock()
		m.cpuUsage = oldCPUWeight*m.cpuUsage + currentScaledCPUUsage
		m.readUsage = oldDiskWeight*m.readUsage + currentScaledReadUsage
		m.writeUsage = oldDiskWeight*m.writeUsage + currentScaledWriteUsage

		if getBytesErr == nil {
			m.availableDiskBytes = availableBytes
		}

		m.usageLock.Unlock()

		select {
		case <-ticker.C:
		case <-m.onClose:
			return
		}
	}
}

// Returns:
// 1. Current CPU usage by all processes.
// 2. Current bytes/sec read from disk by all processes.
// 3. Current bytes/sec written to disk by all processes.
func (m *manager) getActiveUsage(secondsSinceLastUpdate float64) (float64, float64, float64) {
	m.processesLock.Lock()
	defer m.processesLock.Unlock()

	var (
		totalCPU   float64
		totalRead  float64
		totalWrite float64
	)
	for _, p := range m.processes {
		cpu, read, write := p.getActiveUsage(secondsSinceLastUpdate)
		totalCPU += cpu
		totalRead += read
		totalWrite += write

		processIDStr := strconv.Itoa(int(p.p.Pid))
		m.processMetrics.numCPUCycles.WithLabelValues(processIDStr).Set(p.lastTotalCPU)
		m.processMetrics.numDiskReads.WithLabelValues(processIDStr).Set(float64(p.numReads))
		m.processMetrics.numDiskReadBytes.WithLabelValues(processIDStr).Set(float64(p.lastReadBytes))
		m.processMetrics.numDiskWrites.WithLabelValues(processIDStr).Set(float64(p.numWrites))
		m.processMetrics.numDiskWritesBytes.WithLabelValues(processIDStr).Set(float64(p.lastWriteBytes))
	}

	return totalCPU, totalRead, totalWrite
}

type proc struct {
	p   *process.Process
	log logging.Logger

	initialized bool

	// [lastTotalCPU] is the most recent measurement of total CPU usage.
	lastTotalCPU float64

	// [numReads] is the total number of disk reads performed.
	numReads uint64
	// [lastReadBytes] is the most recent measurement of total disk bytes read.
	lastReadBytes uint64

	// [numWrites] is the total number of disk writes performed.
	numWrites uint64
	// [lastWriteBytes] is the most recent measurement of total disk bytes
	// written.
	lastWriteBytes uint64
}

func (p *proc) getActiveUsage(secondsSinceLastUpdate float64) (float64, float64, float64) {
	// If there is an error tracking the CPU/disk utilization of a process,
	// assume that the utilization is 0.
	times, err := p.p.Times()
	if err != nil {
		p.log.Debug("failed to lookup resource",
			zap.String("resource", "process CPU"),
			zap.Int32("pid", p.p.Pid),
			zap.Error(err),
		)
		times = &cpu.TimesStat{}
	}

	// Note: IOCounters is not implemented on macos and therefore always returns
	// an error on macos.
	io, err := p.p.IOCounters()
	if err != nil {
		p.log.Debug("failed to lookup resource",
			zap.String("resource", "process IO"),
			zap.Int32("pid", p.p.Pid),
			zap.Error(err),
		)
		io = &process.IOCountersStat{}
	}

	var (
		cpu   float64
		read  float64
		write float64
	)
	totalCPU := times.Total()
	if p.initialized {
		if totalCPU > p.lastTotalCPU {
			newCPU := totalCPU - p.lastTotalCPU
			cpu = newCPU / secondsSinceLastUpdate
		}
		if io.ReadBytes > p.lastReadBytes {
			newRead := io.ReadBytes - p.lastReadBytes
			read = float64(newRead) / secondsSinceLastUpdate
		}
		if io.WriteBytes > p.lastWriteBytes {
			newWrite := io.WriteBytes - p.lastWriteBytes
			write = float64(newWrite) / secondsSinceLastUpdate
		}
	}

	p.initialized = true
	p.lastTotalCPU = totalCPU
	p.numReads = io.ReadCount
	p.lastReadBytes = io.ReadBytes
	p.numWrites = io.WriteCount
	p.lastWriteBytes = io.WriteBytes

	return cpu, read, write
}

// getSampleWeights converts the frequency of CPU sampling and the halflife of
// the CPU sample's usefulness into weights to scale the newly sampled point and
// previously samples.
func getSampleWeights(frequency, halflife time.Duration) (float64, float64) {
	halflifeInSamples := float64(halflife) / float64(frequency)
	oldWeight := math.Exp(lnHalf / halflifeInSamples)
	newWeight := 1 - oldWeight
	return newWeight, oldWeight
}<|MERGE_RESOLUTION|>--- conflicted
+++ resolved
@@ -9,12 +9,9 @@
 	"sync"
 	"time"
 
-<<<<<<< HEAD
+	"github.com/prometheus/client_golang/prometheus"
+
 	"github.com/shirou/gopsutil/cpu"
-=======
-	"github.com/prometheus/client_golang/prometheus"
-
->>>>>>> 9e6bf965
 	"github.com/shirou/gopsutil/process"
 
 	"go.uber.org/zap"
@@ -72,11 +69,8 @@
 }
 
 type manager struct {
-<<<<<<< HEAD
-	log logging.Logger
-=======
+	log            logging.Logger
 	processMetrics *metrics
->>>>>>> 9e6bf965
 
 	processesLock sync.Mutex
 	processes     map[int]*proc
@@ -95,16 +89,7 @@
 }
 
 func NewManager(
-<<<<<<< HEAD
 	log logging.Logger,
-	diskPath string,
-	frequency time.Duration,
-	cpuHalflife time.Duration,
-	diskHalflife time.Duration,
-) Manager {
-	m := &manager{
-		log:                log,
-=======
 	diskPath string,
 	frequency,
 	cpuHalflife,
@@ -117,8 +102,8 @@
 	}
 
 	m := &manager{
+		log:                log,
 		processMetrics:     processMetrics,
->>>>>>> 9e6bf965
 		processes:          make(map[int]*proc),
 		onClose:            make(chan struct{}),
 		availableDiskBytes: math.MaxUint64,
