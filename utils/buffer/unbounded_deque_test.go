// Copyright (C) 2019-2023, Ava Labs, Inc. All rights reserved.
// See the file LICENSE for licensing terms.

package buffer

import (
	"testing"

	"github.com/stretchr/testify/require"
)

func TestUnboundedDeque_InitialCapGreaterThanMin(t *testing.T) {
	require := require.New(t)

	bIntf := NewUnboundedDeque[int](10)
	require.IsType(&unboundedSliceDeque[int]{}, bIntf)
	b := bIntf.(*unboundedSliceDeque[int])
	require.Empty(b.List())
	require.Zero(b.Len())
	_, ok := b.Index(0)
	require.False(ok)

	b.PushLeft(1)
	require.Equal(1, b.Len())
	require.Equal([]int{1}, b.List())
	got, ok := b.Index(0)
	require.True(ok)
	require.Equal(1, got)
	_, ok = b.Index(1)
	require.False(ok)

	got, ok = b.PopLeft()
	require.Zero(b.Len())
	require.True(ok)
	require.Equal(1, got)
	_, ok = b.Index(0)
	require.False(ok)

	b.PushLeft(1)
	require.Equal(1, b.Len())
	require.Equal([]int{1}, b.List())
	got, ok = b.Index(0)
	require.True(ok)
	require.Equal(1, got)

	got, ok = b.PopRight()
	require.Zero(b.Len())
	require.True(ok)
	require.Equal(1, got)
	require.Empty(b.List())
	_, ok = b.Index(0)
	require.False(ok)

	b.PushRight(1)
	require.Equal(1, b.Len())
	require.Equal([]int{1}, b.List())
	got, ok = b.Index(0)
	require.True(ok)
	require.Equal(1, got)

	got, ok = b.PopRight()
	require.Zero(b.Len())
	require.True(ok)
	require.Equal(1, got)
	require.Empty(b.List())
	_, ok = b.Index(0)
	require.False(ok)

	b.PushRight(1)
	require.Equal(1, b.Len())
	require.Equal([]int{1}, b.List())
	got, ok = b.Index(0)
	require.True(ok)
	require.Equal(1, got)

	got, ok = b.PopLeft()
	require.Zero(b.Len())
	require.True(ok)
	require.Equal(1, got)
	require.Empty(b.List())
	_, ok = b.Index(0)
	require.False(ok)

	b.PushLeft(1)
	require.Equal(1, b.Len())
	require.Equal([]int{1}, b.List())
	got, ok = b.Index(0)
	require.True(ok)
	require.Equal(1, got)

	b.PushLeft(2)
	require.Equal(2, b.Len())
	require.Equal([]int{2, 1}, b.List())

	got, ok = b.PopLeft()
	require.Equal(1, b.Len())
	require.True(ok)
	require.Equal(2, got)
	require.Equal([]int{1}, b.List())
	got, ok = b.Index(0)
	require.True(ok)
	require.Equal(1, got)

	got, ok = b.PopLeft()
	require.Zero(b.Len())
	require.True(ok)
	require.Equal(1, got)
	require.Empty(b.List())
	_, ok = b.Index(0)
	require.False(ok)

	b.PushRight(1)
	require.Equal(1, b.Len())
	require.Equal([]int{1}, b.List())
	got, ok = b.Index(0)
	require.True(ok)
	require.Equal(1, got)

	b.PushRight(2)
	require.Equal(2, b.Len())
	require.Equal([]int{1, 2}, b.List())

	got, ok = b.PopRight()
	require.Equal(1, b.Len())
	require.True(ok)
	require.Equal(2, got)
	require.Equal([]int{1}, b.List())
	got, ok = b.Index(0)
	require.True(ok)
	require.Equal(1, got)

	got, ok = b.PopRight()
	require.Zero(b.Len())
	require.True(ok)
	require.Equal(1, got)
	require.Empty(b.List())
	_, ok = b.Index(0)
	require.False(ok)

	b.PushLeft(1)
	require.Equal(1, b.Len())
	require.Equal([]int{1}, b.List())
	got, ok = b.Index(0)
	require.True(ok)
	require.Equal(1, got)

	b.PushLeft(2)
	require.Equal(2, b.Len())
	require.Equal([]int{2, 1}, b.List())

	got, ok = b.PopRight()
	require.Equal(1, b.Len())
	require.True(ok)
	require.Equal(1, got)
	require.Equal([]int{2}, b.List())
	got, ok = b.Index(0)
	require.True(ok)
	require.Equal(2, got)

	got, ok = b.PopLeft()
	require.Zero(b.Len())
	require.True(ok)
	require.Equal(2, got)
	require.Empty(b.List())
	_, ok = b.Index(0)
	require.False(ok)

	b.PushRight(1)
	require.Equal(1, b.Len())
	require.Equal([]int{1}, b.List())
	got, ok = b.Index(0)
	require.True(ok)
	require.Equal(1, got)

	b.PushLeft(2)
	require.Equal(2, b.Len())
	require.Equal([]int{2, 1}, b.List())

	got, ok = b.PopRight()
	require.Equal(1, b.Len())
	require.True(ok)
	require.Equal(1, got)
	require.Equal([]int{2}, b.List())
	got, ok = b.Index(0)
	require.True(ok)
	require.Equal(2, got)

	got, ok = b.PopLeft()
	require.Zero(b.Len())
	require.True(ok)
	require.Equal(2, got)
	require.Empty(b.List())
	_, ok = b.Index(0)
	require.False(ok)

	b.PushLeft(1)
	require.Equal(1, b.Len())
	require.Equal([]int{1}, b.List())
	got, ok = b.Index(0)
	require.True(ok)
	require.Equal(1, got)

	b.PushRight(2)
	require.Equal(2, b.Len())
	require.Equal([]int{1, 2}, b.List())

	got, ok = b.PopLeft()
	require.Equal(1, b.Len())
	require.True(ok)
	require.Equal(1, got)
	require.Equal([]int{2}, b.List())
	got, ok = b.Index(0)
	require.True(ok)
	require.Equal(2, got)

	got, ok = b.PopRight()
	require.Zero(b.Len())
	require.True(ok)
	require.Equal(2, got)
	require.Empty(b.List())
	_, ok = b.Index(0)
	require.False(ok)
}

// Cases we test:
// 1. [left] moves to the left (no wrap around).
// 2. [left] moves to the right (no wrap around).
// 3. [left] wrapping around to the left side.
// 4. [left] wrapping around to the right side.
// 5. Resize.
func TestUnboundedSliceDequePushLeftPopLeft(t *testing.T) {
	require := require.New(t)

	// Starts empty.
	bIntf := NewUnboundedDeque[int](2)
	require.IsType(&unboundedSliceDeque[int]{}, bIntf)
	b := bIntf.(*unboundedSliceDeque[int])
	require.Zero(bIntf.Len())
<<<<<<< HEAD
	require.Equal(2, len(b.data))
=======
	require.Len(b.data, 2)
>>>>>>> b30352c3
	require.Zero(b.left)
	require.Equal(1, b.right)
	require.Empty(b.List())
	// slice is [EMPTY]

	_, ok := b.PopLeft()
	require.False(ok)
	_, ok = b.PeekLeft()
	require.False(ok)
	_, ok = b.PeekRight()
	require.False(ok)

	b.PushLeft(1) // slice is [1,EMPTY]
	require.Equal(1, b.Len())
	require.Len(b.data, 2)
	require.Equal(1, b.left)
	require.Equal(1, b.right)
	require.Equal([]int{1}, b.List())

	got, ok := b.PeekLeft()
	require.True(ok)
	require.Equal(1, got)

	got, ok = b.PeekRight()
	require.True(ok)
	require.Equal(1, got)

	// This causes a resize
	b.PushLeft(2) // slice is [2,1,EMPTY,EMPTY]
	require.Equal(2, b.Len())
	require.Len(b.data, 4)
	require.Equal(3, b.left)
	require.Equal(2, b.right)
	require.Equal([]int{2, 1}, b.List())
	got, ok = b.Index(0)
	require.True(ok)
	require.Equal(2, got)
	got, ok = b.Index(1)
	require.True(ok)
	require.Equal(1, got)

	got, ok = b.PeekLeft()
	require.True(ok)
	require.Equal(2, got)

	got, ok = b.PeekRight()
	require.True(ok)
	require.Equal(1, got)

	// Tests left moving left with no wrap around.
	b.PushLeft(3) // slice is [2,1,EMPTY,3]
	require.Equal(3, b.Len())
	require.Len(b.data, 4)
	require.Equal(2, b.left)
	require.Equal(2, b.right)
	require.Equal([]int{3, 2, 1}, b.List())
	got, ok = b.Index(0)
	require.True(ok)
	require.Equal(3, got)
	got, ok = b.Index(1)
	require.True(ok)
	require.Equal(2, got)
	got, ok = b.Index(2)
	require.True(ok)
	require.Equal(1, got)
	_, ok = b.Index(3)
	require.False(ok)

	got, ok = b.PeekLeft()
	require.True(ok)
	require.Equal(3, got)

	got, ok = b.PeekRight()
	require.True(ok)
	require.Equal(1, got)

	// Tests left moving right with no wrap around.
	got, ok = b.PopLeft() // slice is [2,1,EMPTY,EMPTY]
	require.True(ok)
	require.Equal(3, got)
	require.Equal(2, b.Len())
	require.Len(b.data, 4)
	require.Equal(3, b.left)
	require.Equal(2, b.right)
	require.Equal([]int{2, 1}, b.List())
	got, ok = b.Index(0)
	require.True(ok)
	require.Equal(2, got)
	got, ok = b.Index(1)
	require.True(ok)
	require.Equal(1, got)

	got, ok = b.PeekLeft()
	require.True(ok)
	require.Equal(2, got)

	got, ok = b.PeekRight()
	require.True(ok)
	require.Equal(1, got)

	// Tests left wrapping around to the left side.
	got, ok = b.PopLeft() // slice is [EMPTY,1,EMPTY,EMPTY]
	require.True(ok)
	require.Equal(2, got)
	require.Equal(1, b.Len())
<<<<<<< HEAD
	require.Equal(4, len(b.data))
=======
	require.Len(b.data, 4)
>>>>>>> b30352c3
	require.Zero(b.left)
	require.Equal(2, b.right)
	require.Equal([]int{1}, b.List())
	got, ok = b.Index(0)
	require.True(ok)
	require.Equal(1, got)

	got, ok = b.PeekLeft()
	require.True(ok)
	require.Equal(1, got)

	got, ok = b.PeekRight()
	require.True(ok)
	require.Equal(1, got)

	// Test left wrapping around to the right side.
	b.PushLeft(2) // slice is [2,1,EMPTY,EMPTY]
	require.Equal(2, b.Len())
	require.Len(b.data, 4)
	require.Equal(3, b.left)
	require.Equal(2, b.right)
	require.Equal([]int{2, 1}, b.List())
	got, ok = b.Index(0)
	require.True(ok)
	require.Equal(2, got)
	got, ok = b.Index(1)
	require.True(ok)
	require.Equal(1, got)

	got, ok = b.PeekLeft()
	require.True(ok)
	require.Equal(2, got)

	got, ok = b.PeekRight()
	require.True(ok)
	require.Equal(1, got)

	got, ok = b.PopLeft() // slice is [EMPTY,1,EMPTY,EMPTY]
	require.True(ok)
	require.Equal(2, got)
	require.Equal(1, b.Len())
<<<<<<< HEAD
	require.Equal(4, len(b.data))
=======
	require.Len(b.data, 4)
>>>>>>> b30352c3
	require.Zero(b.left)
	require.Equal(2, b.right)
	require.Equal([]int{1}, b.List())
	got, ok = b.Index(0)
	require.True(ok)
	require.Equal(1, got)

	got, ok = b.PopLeft() // slice is [EMPTY,EMPTY,EMPTY,EMPTY]
	require.True(ok)
	require.Equal(1, got)
	require.Zero(b.Len())
<<<<<<< HEAD
	require.Equal(4, len(b.data))
=======
	require.Len(b.data, 4)
>>>>>>> b30352c3
	require.Equal(1, b.left)
	require.Equal(2, b.right)
	require.Empty(b.List())
	_, ok = b.Index(0)
	require.False(ok)

	_, ok = b.PopLeft()
	require.False(ok)
	_, ok = b.PeekLeft()
	require.False(ok)
	_, ok = b.PeekRight()
	require.False(ok)
}

func TestUnboundedSliceDequePushRightPopRight(t *testing.T) {
	require := require.New(t)

	// Starts empty.
	bIntf := NewUnboundedDeque[int](2)
	require.IsType(&unboundedSliceDeque[int]{}, bIntf)
	b := bIntf.(*unboundedSliceDeque[int])
	require.Zero(bIntf.Len())
<<<<<<< HEAD
	require.Equal(2, len(b.data))
=======
	require.Len(b.data, 2)
>>>>>>> b30352c3
	require.Zero(b.left)
	require.Equal(1, b.right)
	require.Empty(b.List())
	// slice is [EMPTY]

	_, ok := b.PopRight()
	require.False(ok)
	_, ok = b.PeekLeft()
	require.False(ok)
	_, ok = b.PeekRight()
	require.False(ok)

	b.PushRight(1) // slice is [1,EMPTY]
	require.Equal(1, b.Len())
<<<<<<< HEAD
	require.Equal(2, len(b.data))
=======
	require.Len(b.data, 2)
>>>>>>> b30352c3
	require.Zero(b.left)
	require.Zero(b.right)
	require.Equal([]int{1}, b.List())
	got, ok := b.Index(0)
	require.True(ok)
	require.Equal(1, got)

	got, ok = b.PeekLeft()
	require.True(ok)
	require.Equal(1, got)

	got, ok = b.PeekRight()
	require.True(ok)
	require.Equal(1, got)

	// This causes a resize
	b.PushRight(2) // slice is [1,2,EMPTY,EMPTY]
	require.Equal(2, b.Len())
	require.Len(b.data, 4)
	require.Equal(3, b.left)
	require.Equal(2, b.right)
	require.Equal([]int{1, 2}, b.List())
	got, ok = b.Index(0)
	require.True(ok)
	require.Equal(1, got)
	got, ok = b.Index(1)
	require.True(ok)
	require.Equal(2, got)

	got, ok = b.PeekLeft()
	require.True(ok)
	require.Equal(1, got)

	got, ok = b.PeekRight()
	require.True(ok)
	require.Equal(2, got)

	// Tests right moving right with no wrap around
	b.PushRight(3) // slice is [1,2,3,EMPTY]
	require.Equal(3, b.Len())
	require.Len(b.data, 4)
	require.Equal(3, b.left)
	require.Equal(3, b.right)
	require.Equal([]int{1, 2, 3}, b.List())
	got, ok = b.Index(0)
	require.True(ok)
	require.Equal(1, got)
	got, ok = b.Index(1)
	require.True(ok)
	require.Equal(2, got)
	got, ok = b.Index(2)
	require.True(ok)
	require.Equal(3, got)

	got, ok = b.PeekLeft()
	require.True(ok)
	require.Equal(1, got)

	got, ok = b.PeekRight()
	require.True(ok)
	require.Equal(3, got)

	// Tests right moving left with no wrap around
	got, ok = b.PopRight() // slice is [1,2,EMPTY,EMPTY]
	require.True(ok)
	require.Equal(3, got)
	require.Equal(2, b.Len())
	require.Len(b.data, 4)
	require.Equal(3, b.left)
	require.Equal(2, b.right)
	require.Equal([]int{1, 2}, b.List())
	got, ok = b.Index(0)
	require.True(ok)
	require.Equal(1, got)
	got, ok = b.Index(1)
	require.True(ok)
	require.Equal(2, got)
	_, ok = b.Index(2)
	require.False(ok)

	got, ok = b.PeekLeft()
	require.True(ok)
	require.Equal(1, got)

	got, ok = b.PeekRight()
	require.True(ok)
	require.Equal(2, got)

	got, ok = b.PopRight() // slice is [1,EMPTY,EMPTY,EMPTY]
	require.True(ok)
	require.Equal(2, got)
	require.Equal(1, b.Len())
	require.Len(b.data, 4)
	require.Equal(3, b.left)
	require.Equal(1, b.right)
	require.Equal([]int{1}, b.List())
	got, ok = b.Index(0)
	require.True(ok)
	require.Equal(1, got)
	_, ok = b.Index(1)
	require.False(ok)

	got, ok = b.PeekLeft()
	require.True(ok)
	require.Equal(1, got)

	got, ok = b.PeekRight()
	require.True(ok)
	require.Equal(1, got)

	got, ok = b.PopRight() // slice is [EMPTY,EMPTY,EMPTY,EMPTY]
	require.True(ok)
	require.Equal(1, got)
	require.Zero(b.Len())
<<<<<<< HEAD
	require.Equal(4, len(b.data))
=======
	require.Len(b.data, 4)
>>>>>>> b30352c3
	require.Equal(3, b.left)
	require.Zero(b.right)
	require.Empty(b.List())
	require.Zero(b.Len())
	_, ok = b.Index(0)
	require.False(ok)

	_, ok = b.PeekLeft()
	require.False(ok)
	_, ok = b.PeekRight()
	require.False(ok)
	_, ok = b.PopRight()
	require.False(ok)

	b.PushLeft(1) // slice is [EMPTY,EMPTY,EMPTY,1]
	require.Equal(1, b.Len())
	require.Len(b.data, 4)
	require.Equal(2, b.left)
	require.Zero(b.right)
	require.Equal([]int{1}, b.List())
	got, ok = b.Index(0)
	require.True(ok)
	require.Equal(1, got)

	got, ok = b.PeekLeft()
	require.True(ok)
	require.Equal(1, got)

	got, ok = b.PeekRight()
	require.True(ok)
	require.Equal(1, got)

	// Test right wrapping around to the right
	got, ok = b.PopRight() // slice is [EMPTY,EMPTY,EMPTY,EMPTY]
	require.True(ok)
	require.Equal(1, got)
	require.Zero(b.Len())
<<<<<<< HEAD
	require.Equal(4, len(b.data))
=======
	require.Len(b.data, 4)
>>>>>>> b30352c3
	require.Equal(2, b.left)
	require.Equal(3, b.right)
	require.Empty(b.List())
	require.Zero(b.Len())
	_, ok = b.Index(0)
	require.False(ok)

	_, ok = b.PeekLeft()
	require.False(ok)

	_, ok = b.PeekRight()
	require.False(ok)

	// Tests right wrapping around to the left
	b.PushRight(2) // slice is [EMPTY,EMPTY,EMPTY,2]
	require.Equal(1, b.Len())
	require.Len(b.data, 4)
	require.Equal(2, b.left)
	require.Zero(b.right)
	require.Equal([]int{2}, b.List())
	got, ok = b.Index(0)
	require.True(ok)
	require.Equal(2, got)

	got, ok = b.PeekLeft()
	require.True(ok)
	require.Equal(2, got)

	got, ok = b.PeekRight()
	require.True(ok)
	require.Equal(2, got)

	got, ok = b.PopRight() // slice is [EMPTY,EMPTY,EMPTY,EMPTY]
	require.True(ok)
	require.Equal(2, got)
	require.Empty(b.List())
	_, ok = b.Index(0)
	require.False(ok)

	_, ok = b.PeekLeft()
	require.False(ok)
	_, ok = b.PeekRight()
	require.False(ok)
	_, ok = b.PopRight()
	require.False(ok)
}

func FuzzUnboundedSliceDeque(f *testing.F) {
	f.Fuzz(
		func(t *testing.T, initSize uint, input []byte) {
			require := require.New(t)
			b := NewUnboundedDeque[byte](int(initSize))
			for i, n := range input {
				b.PushRight(n)
				gotIndex, ok := b.Index(i)
				require.True(ok)
				require.Equal(n, gotIndex)
			}

			list := b.List()
			require.Len(list, len(input))
			for i, n := range input {
				require.Equal(n, list[i])
			}

			for i := 0; i < len(input); i++ {
				_, _ = b.PopLeft()
				list = b.List()
				if i == len(input)-1 {
					require.Empty(list)
					_, ok := b.Index(0)
					require.False(ok)
				} else {
					require.Equal(input[i+1:], list)
					got, ok := b.Index(0)
					require.True(ok)
					require.Equal(input[i+1], got)
				}
			}
		},
	)
}<|MERGE_RESOLUTION|>--- conflicted
+++ resolved
@@ -236,11 +236,7 @@
 	require.IsType(&unboundedSliceDeque[int]{}, bIntf)
 	b := bIntf.(*unboundedSliceDeque[int])
 	require.Zero(bIntf.Len())
-<<<<<<< HEAD
-	require.Equal(2, len(b.data))
-=======
 	require.Len(b.data, 2)
->>>>>>> b30352c3
 	require.Zero(b.left)
 	require.Equal(1, b.right)
 	require.Empty(b.List())
@@ -346,11 +342,7 @@
 	require.True(ok)
 	require.Equal(2, got)
 	require.Equal(1, b.Len())
-<<<<<<< HEAD
-	require.Equal(4, len(b.data))
-=======
-	require.Len(b.data, 4)
->>>>>>> b30352c3
+	require.Len(b.data, 4)
 	require.Zero(b.left)
 	require.Equal(2, b.right)
 	require.Equal([]int{1}, b.List())
@@ -392,11 +384,7 @@
 	require.True(ok)
 	require.Equal(2, got)
 	require.Equal(1, b.Len())
-<<<<<<< HEAD
-	require.Equal(4, len(b.data))
-=======
-	require.Len(b.data, 4)
->>>>>>> b30352c3
+	require.Len(b.data, 4)
 	require.Zero(b.left)
 	require.Equal(2, b.right)
 	require.Equal([]int{1}, b.List())
@@ -408,11 +396,7 @@
 	require.True(ok)
 	require.Equal(1, got)
 	require.Zero(b.Len())
-<<<<<<< HEAD
-	require.Equal(4, len(b.data))
-=======
-	require.Len(b.data, 4)
->>>>>>> b30352c3
+	require.Len(b.data, 4)
 	require.Equal(1, b.left)
 	require.Equal(2, b.right)
 	require.Empty(b.List())
@@ -435,11 +419,7 @@
 	require.IsType(&unboundedSliceDeque[int]{}, bIntf)
 	b := bIntf.(*unboundedSliceDeque[int])
 	require.Zero(bIntf.Len())
-<<<<<<< HEAD
-	require.Equal(2, len(b.data))
-=======
 	require.Len(b.data, 2)
->>>>>>> b30352c3
 	require.Zero(b.left)
 	require.Equal(1, b.right)
 	require.Empty(b.List())
@@ -454,11 +434,7 @@
 
 	b.PushRight(1) // slice is [1,EMPTY]
 	require.Equal(1, b.Len())
-<<<<<<< HEAD
-	require.Equal(2, len(b.data))
-=======
 	require.Len(b.data, 2)
->>>>>>> b30352c3
 	require.Zero(b.left)
 	require.Zero(b.right)
 	require.Equal([]int{1}, b.List())
@@ -573,11 +549,7 @@
 	require.True(ok)
 	require.Equal(1, got)
 	require.Zero(b.Len())
-<<<<<<< HEAD
-	require.Equal(4, len(b.data))
-=======
-	require.Len(b.data, 4)
->>>>>>> b30352c3
+	require.Len(b.data, 4)
 	require.Equal(3, b.left)
 	require.Zero(b.right)
 	require.Empty(b.List())
@@ -615,11 +587,7 @@
 	require.True(ok)
 	require.Equal(1, got)
 	require.Zero(b.Len())
-<<<<<<< HEAD
-	require.Equal(4, len(b.data))
-=======
-	require.Len(b.data, 4)
->>>>>>> b30352c3
+	require.Len(b.data, 4)
 	require.Equal(2, b.left)
 	require.Equal(3, b.right)
 	require.Empty(b.List())
