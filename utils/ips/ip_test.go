--- conflicted
+++ resolved
@@ -64,10 +64,6 @@
 		t.Run(fmt.Sprintf("%d", i), func(t *testing.T) {
 			require := require.New(t)
 
-<<<<<<< HEAD
-			require.NotNil(tt.ipPort1.IP)
-			require.NotNil(tt.ipPort2.IP)
-=======
 			ipPort := IPDesc{}
 			require.NoError(ipPort.UnmarshalJSON([]byte(tt.ipPort)))
 			require.Equal(tt.ipPort1, IPPort(ipPort))
@@ -75,7 +71,6 @@
 			ipPortJSON, err := json.Marshal(ipPort)
 			require.NoError(err)
 			require.Equal(tt.ipPort, string(ipPortJSON))
->>>>>>> 3cd6c2be
 
 			require.Equal(tt.result, tt.ipPort1.Equal(tt.ipPort2))
 		})
