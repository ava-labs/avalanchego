// Copyright (C) 2019-2023, Ava Labs, Inc. All rights reserved.
// See the file LICENSE for licensing terms.

package password

import (
	"fmt"
	"testing"

	"github.com/stretchr/testify/require"
)

func TestSufficientlyStrong(t *testing.T) {
	tests := []struct {
		password string
		expected Strength
	}{
		{
			password: "",
			expected: VeryWeak,
		},
		{
			password: "a",
			expected: VeryWeak,
		},
		{
			password: "password",
			expected: VeryWeak,
		},
		{
			password: "thisisareallylongandpresumablyverystrongpassword",
			expected: VeryStrong,
		},
	}
	for _, test := range tests {
		t.Run(fmt.Sprintf("%s-%d", test.password, test.expected), func(t *testing.T) {
<<<<<<< HEAD
			require := require.New(t)
			require.True(SufficientlyStrong(test.password, test.expected))
=======
			require.True(t, SufficientlyStrong(test.password, test.expected))
>>>>>>> 0a0e1bbb
		})
	}
}

func TestIsValid(t *testing.T) {
	tests := []struct {
		password    string
		expected    Strength
		expectedErr error
	}{
		{
			password:    "",
			expected:    VeryWeak,
			expectedErr: ErrEmptyPassword,
		},
		{
			password: "a",
			expected: VeryWeak,
		},
		{
			password: "password",
			expected: VeryWeak,
		},
		{
			password: "thisisareallylongandpresumablyverystrongpassword",
			expected: VeryStrong,
		},
		{
			password: string(make([]byte, maxPassLen)),
			expected: VeryWeak,
		},
		{
			password:    string(make([]byte, maxPassLen+1)),
			expected:    VeryWeak,
			expectedErr: ErrPassMaxLength,
		},
		{
			password:    "password",
			expected:    Weak,
			expectedErr: ErrWeakPassword,
		},
	}
	for _, test := range tests {
		t.Run(fmt.Sprintf("%s-%d", test.password, test.expected), func(t *testing.T) {
<<<<<<< HEAD
			require := require.New(t)
			require.ErrorIs(IsValid(test.password, test.expected), test.expectedErr)
=======
			err := IsValid(test.password, test.expected)
			require.ErrorIs(t, err, test.expectedErr)
>>>>>>> 0a0e1bbb
		})
	}
}<|MERGE_RESOLUTION|>--- conflicted
+++ resolved
@@ -34,12 +34,7 @@
 	}
 	for _, test := range tests {
 		t.Run(fmt.Sprintf("%s-%d", test.password, test.expected), func(t *testing.T) {
-<<<<<<< HEAD
-			require := require.New(t)
-			require.True(SufficientlyStrong(test.password, test.expected))
-=======
 			require.True(t, SufficientlyStrong(test.password, test.expected))
->>>>>>> 0a0e1bbb
 		})
 	}
 }
@@ -84,13 +79,8 @@
 	}
 	for _, test := range tests {
 		t.Run(fmt.Sprintf("%s-%d", test.password, test.expected), func(t *testing.T) {
-<<<<<<< HEAD
-			require := require.New(t)
-			require.ErrorIs(IsValid(test.password, test.expected), test.expectedErr)
-=======
 			err := IsValid(test.password, test.expected)
 			require.ErrorIs(t, err, test.expectedErr)
->>>>>>> 0a0e1bbb
 		})
 	}
 }