--- conflicted
+++ resolved
@@ -69,10 +69,6 @@
       - 'require\.ErrorContains$(# ErrorIs should be used instead)?'
       - 'require\.EqualValues$(# Equal should be used instead)?'
       - 'require\.NotEqualValues$(# NotEqual should be used instead)?'
-<<<<<<< HEAD
-      - '^(t|b|tb|f)\.(Fatal|Fatalf|Error|Errorf)$(# the require library should be used instead)?'
-=======
->>>>>>> 0a0e1bbb
     exclude_godoc_examples: false
   # https://golangci-lint.run/usage/linters#gosec
   gosec:
