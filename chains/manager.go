--- conflicted
+++ resolved
@@ -541,19 +541,11 @@
 	}
 
 	var vdrs validators.Set // Validators validating this blockchain
-<<<<<<< HEAD
 	var hasValidators bool
-	if m.StakingEnabled {
+	if m.SybilProtectionEnabled {
 		vdrs, hasValidators = m.Validators.Get(chainParams.SubnetID)
 	} else { // Staking is disabled. Every peer validates every subnet.
 		vdrs, hasValidators = m.Validators.Get(constants.PrimaryNetworkID)
-=======
-	var ok bool
-	if m.SybilProtectionEnabled {
-		vdrs, ok = m.Validators.Get(chainParams.SubnetID)
-	} else { // Sybil protection is disabled. Every peer validates every subnet.
-		vdrs, ok = m.Validators.Get(constants.PrimaryNetworkID)
->>>>>>> 14b8c98c
 	}
 	if !hasValidators {
 		return nil, fmt.Errorf("couldn't get validator set of subnet with ID %s. The subnet may not exist", chainParams.SubnetID)
