--- conflicted
+++ resolved
@@ -638,20 +638,6 @@
 		return nil, fmt.Errorf("couldn't add health check for chain %s: %w", chainAlias, err)
 	}
 
-<<<<<<< HEAD
-	err = handler.Initialize(
-		m.MsgCreator,
-		nil, // no fast sync for DAG
-		bootstrapper,
-		engine,
-		vdrs,
-		msgChan,
-		fmt.Sprintf("%s_handler", consensusParams.Namespace),
-		consensusParams.Metrics,
-	)
-
-=======
->>>>>>> 01c21658
 	return &chain{
 		Name:    chainAlias,
 		Engine:  engine,
@@ -806,6 +792,7 @@
 		fastSyncCfg,
 		handler.OnDoneFastSyncing,
 	)
+	handler.RegisterFastSyncer(fastSync)
 
 	// create bootstrap gear
 	bootstrapCfg := smbootstrap.Config{
@@ -823,11 +810,7 @@
 	if err != nil {
 		return nil, fmt.Errorf("error initializing snowman bootstrapper: %w", err)
 	}
-<<<<<<< HEAD
-	handler.StartBootstrapF = bootstrapper.Start
-=======
 	handler.RegisterBootstrap(bootstrapper)
->>>>>>> 01c21658
 
 	// create engine gear
 	engineConfig := smeng.Config{
@@ -844,29 +827,9 @@
 	}
 	handler.RegisterEngine(engine)
 
-<<<<<<< HEAD
-	// register gears and start them
-	if err = handler.Initialize(
-		m.MsgCreator,
-		fastSync,
-		bootstrapper,
-		engine,
-		vdrs,
-		msgChan,
-		fmt.Sprintf("%s_handler", consensusParams.Namespace),
-		consensusParams.Metrics,
-	); err != nil {
-		return nil, fmt.Errorf("couldn't initialize message handler: %s", err)
-	}
-
 	startReqID := uint32(0)
 	if err := fastSync.Start(startReqID); err != nil {
 		return nil, fmt.Errorf("error starting fast sync operations: %w", err)
-=======
-	startReqID := uint32(0)
-	if err := bootstrapper.Start(startReqID); err != nil {
-		return nil, fmt.Errorf("error starting snowman bootstrapper: %w", err)
->>>>>>> 01c21658
 	}
 
 	// Register health checks
