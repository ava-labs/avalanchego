// Copyright (C) 2019-2023, Ava Labs, Inc. All rights reserved.
// See the file LICENSE for licensing terms.

package chains

import (
	"context"
	"crypto"
	"crypto/tls"
	"errors"
	"fmt"
	"os"
	"path/filepath"
	"sync"
	"time"

	"github.com/prometheus/client_golang/prometheus"

	"go.uber.org/zap"

	"github.com/ava-labs/avalanchego/api/health"
	"github.com/ava-labs/avalanchego/api/keystore"
	"github.com/ava-labs/avalanchego/api/metrics"
	"github.com/ava-labs/avalanchego/api/server"
	"github.com/ava-labs/avalanchego/chains/atomic"
	"github.com/ava-labs/avalanchego/database"
	"github.com/ava-labs/avalanchego/database/meterdb"
	"github.com/ava-labs/avalanchego/database/prefixdb"
	"github.com/ava-labs/avalanchego/ids"
	"github.com/ava-labs/avalanchego/message"
	"github.com/ava-labs/avalanchego/network"
	"github.com/ava-labs/avalanchego/proto/pb/p2p"
	"github.com/ava-labs/avalanchego/snow"
	"github.com/ava-labs/avalanchego/snow/engine/avalanche/state"
	"github.com/ava-labs/avalanchego/snow/engine/avalanche/vertex"
	"github.com/ava-labs/avalanchego/snow/engine/common"
	"github.com/ava-labs/avalanchego/snow/engine/common/queue"
	"github.com/ava-labs/avalanchego/snow/engine/common/tracker"
	"github.com/ava-labs/avalanchego/snow/engine/snowman/block"
	"github.com/ava-labs/avalanchego/snow/engine/snowman/syncer"
	"github.com/ava-labs/avalanchego/snow/networking/handler"
	"github.com/ava-labs/avalanchego/snow/networking/router"
	"github.com/ava-labs/avalanchego/snow/networking/sender"
	"github.com/ava-labs/avalanchego/snow/networking/timeout"
	"github.com/ava-labs/avalanchego/snow/validators"
	"github.com/ava-labs/avalanchego/staking"
	"github.com/ava-labs/avalanchego/subnets"
	"github.com/ava-labs/avalanchego/trace"
	"github.com/ava-labs/avalanchego/utils/buffer"
	"github.com/ava-labs/avalanchego/utils/constants"
	"github.com/ava-labs/avalanchego/utils/crypto/bls"
	"github.com/ava-labs/avalanchego/utils/logging"
	"github.com/ava-labs/avalanchego/utils/perms"
	"github.com/ava-labs/avalanchego/utils/set"
	"github.com/ava-labs/avalanchego/version"
	"github.com/ava-labs/avalanchego/vms"
	"github.com/ava-labs/avalanchego/vms/metervm"
	"github.com/ava-labs/avalanchego/vms/platformvm/warp"
	"github.com/ava-labs/avalanchego/vms/proposervm"
	"github.com/ava-labs/avalanchego/vms/tracedvm"

	timetracker "github.com/ava-labs/avalanchego/snow/networking/tracker"

	aveng "github.com/ava-labs/avalanchego/snow/engine/avalanche"
	avbootstrap "github.com/ava-labs/avalanchego/snow/engine/avalanche/bootstrap"
	avagetter "github.com/ava-labs/avalanchego/snow/engine/avalanche/getter"

	smcon "github.com/ava-labs/avalanchego/snow/consensus/snowman"
	smeng "github.com/ava-labs/avalanchego/snow/engine/snowman"
	smbootstrap "github.com/ava-labs/avalanchego/snow/engine/snowman/bootstrap"
	snowgetter "github.com/ava-labs/avalanchego/snow/engine/snowman/getter"
)

const (
	defaultChannelSize = 1
	initialQueueSize   = 3
)

var (
	// Commonly shared VM DB prefix
	vmDBPrefix = []byte("vm")

	// Bootstrapping prefixes for LinearizableVMs
	vertexDBPrefix              = []byte("vertex")
	vertexBootstrappingDBPrefix = []byte("vertex_bs")
	txBootstrappingDBPrefix     = []byte("tx_bs")
	blockBootstrappingDBPrefix  = []byte("block_bs")

	// Bootstrapping prefixes for ChainVMs
	bootstrappingDB = []byte("bs")

	errUnknownVMType           = errors.New("the vm should have type avalanche.DAGVM or snowman.ChainVM")
	errCreatePlatformVM        = errors.New("attempted to create a chain running the PlatformVM")
	errNotBootstrapped         = errors.New("subnets not bootstrapped")
	errNoPrimaryNetworkConfig  = errors.New("no subnet config for primary network found")
	errPartialSyncAsAValidator = errors.New("partial sync should not be configured for a validator")

	_ Manager = (*manager)(nil)
)

// Manager manages the chains running on this node.
// It can:
//   - Create a chain
//   - Add a registrant. When a chain is created, each registrant calls
//     RegisterChain with the new chain as the argument.
//   - Manage the aliases of chains
type Manager interface {
	ids.Aliaser

	// Return the router this Manager is using to route consensus messages to chains
	Router() router.Router

	// Queues a chain to be created in the future after chain creator is unblocked.
	// This is only called from the P-chain thread to create other chains
	// Queued chains are created only after P-chain is bootstrapped.
	// This assumes only chains in tracked subnets are queued.
	QueueChainCreation(ChainParameters)

	// Add a registrant [r]. Every time a chain is
	// created, [r].RegisterChain([new chain]) is called.
	AddRegistrant(Registrant)

	// Given an alias, return the ID of the chain associated with that alias
	Lookup(string) (ids.ID, error)

	// Given an alias, return the ID of the VM associated with that alias
	LookupVM(string) (ids.ID, error)

	// Returns true iff the chain with the given ID exists and is finished bootstrapping
	IsBootstrapped(ids.ID) bool

	// Starts the chain creator with the initial platform chain parameters, must
	// be called once.
	StartChainCreator(platformChain ChainParameters) error

	Shutdown()
}

// ChainParameters defines the chain being created
type ChainParameters struct {
	// The ID of the chain being created.
	ID ids.ID
	// ID of the subnet that validates this chain.
	SubnetID ids.ID
	// The genesis data of this chain's ledger.
	GenesisData []byte
	// The ID of the vm this chain is running.
	VMID ids.ID
	// The IDs of the feature extensions this chain is running.
	FxIDs []ids.ID
	// Invariant: Only used when [ID] is the P-chain ID.
	CustomBeacons validators.Manager
}

type chain struct {
	Name    string
	Context *snow.ConsensusContext
	VM      common.VM
	Handler handler.Handler
	Beacons validators.Manager
}

// ChainConfig is configuration settings for the current execution.
// [Config] is the user-provided config blob for the chain.
// [Upgrade] is a chain-specific blob for coordinating upgrades.
type ChainConfig struct {
	Config  []byte
	Upgrade []byte
}

type ManagerConfig struct {
	SybilProtectionEnabled bool
	StakingTLSCert         tls.Certificate // needed to sign snowman++ blocks
	StakingBLSKey          *bls.SecretKey
	TracingEnabled         bool
	// Must not be used unless [TracingEnabled] is true as this may be nil.
	Tracer                    trace.Tracer
	Log                       logging.Logger
	LogFactory                logging.Factory
	VMManager                 vms.Manager // Manage mappings from vm ID --> vm
	BlockAcceptorGroup        snow.AcceptorGroup
	TxAcceptorGroup           snow.AcceptorGroup
	VertexAcceptorGroup       snow.AcceptorGroup
	DB                        database.Database
	MsgCreator                message.OutboundMsgBuilder // message creator, shared with network
	Router                    router.Router              // Routes incoming messages to the appropriate chain
	Net                       network.Network            // Sends consensus messages to other validators
	Validators                validators.Manager         // Validators validating on this chain
	NodeID                    ids.NodeID                 // The ID of this node
	NetworkID                 uint32                     // ID of the network this node is connected to
	PartialSyncPrimaryNetwork bool
	Server                    server.Server // Handles HTTP API calls
	Keystore                  keystore.Keystore
	AtomicMemory              *atomic.Memory
	AVAXAssetID               ids.ID
	XChainID                  ids.ID          // ID of the X-Chain,
	CChainID                  ids.ID          // ID of the C-Chain,
	CriticalChains            set.Set[ids.ID] // Chains that can't exit gracefully
	TimeoutManager            timeout.Manager // Manages request timeouts when sending messages to other validators
	Health                    health.Registerer
	SubnetConfigs             map[ids.ID]subnets.Config // ID -> SubnetConfig
	ChainConfigs              map[string]ChainConfig    // alias -> ChainConfig
	// ShutdownNodeFunc allows the chain manager to issue a request to shutdown the node
	ShutdownNodeFunc func(exitCode int)
	MeterVMEnabled   bool // Should each VM be wrapped with a MeterVM
	Metrics          metrics.MultiGatherer

	AcceptedFrontierGossipFrequency time.Duration
	ConsensusAppConcurrency         int

	// Max Time to spend fetching a container and its
	// ancestors when responding to a GetAncestors
	BootstrapMaxTimeGetAncestors time.Duration
	// Max number of containers in an ancestors message sent by this node.
	BootstrapAncestorsMaxContainersSent int
	// This node will only consider the first [AncestorsMaxContainersReceived]
	// containers in an ancestors message it receives.
	BootstrapAncestorsMaxContainersReceived int

	ApricotPhase4Time            time.Time
	ApricotPhase4MinPChainHeight uint64

	// Tracks CPU/disk usage caused by each peer.
	ResourceTracker timetracker.ResourceTracker

	StateSyncBeacons []ids.NodeID

	ChainDataDir string
}

type manager struct {
	// Note: The string representation of a chain's ID is also considered to be an alias of the chain
	// That is, [chainID].String() is an alias for the chain, too
	ids.Aliaser
	ManagerConfig

	stakingSigner crypto.Signer
	stakingCert   *staking.Certificate

	// Those notified when a chain is created
	registrants []Registrant

	// queue that holds chain create requests
	chainsQueue buffer.BlockingDeque[ChainParameters]
	// unblocks chain creator to start processing the queue
	unblockChainCreatorCh chan struct{}
	// shutdown the chain creator goroutine if the queue hasn't started to be
	// processed.
	chainCreatorShutdownCh chan struct{}
	chainCreatorExited     sync.WaitGroup

	subnetsLock sync.RWMutex
	// Key: Subnet's ID
	// Value: Subnet description
	subnets map[ids.ID]subnets.Subnet

	chainsLock sync.Mutex
	// Key: Chain's ID
	// Value: The chain
	chains map[ids.ID]handler.Handler

	// snowman++ related interface to allow validators retrieval
	validatorState validators.State
}

// New returns a new Manager
func New(config *ManagerConfig) Manager {
	return &manager{
		Aliaser:                ids.NewAliaser(),
		ManagerConfig:          *config,
		stakingSigner:          config.StakingTLSCert.PrivateKey.(crypto.Signer),
		stakingCert:            staking.CertificateFromX509(config.StakingTLSCert.Leaf),
		subnets:                make(map[ids.ID]subnets.Subnet),
		chains:                 make(map[ids.ID]handler.Handler),
		chainsQueue:            buffer.NewUnboundedBlockingDeque[ChainParameters](initialQueueSize),
		unblockChainCreatorCh:  make(chan struct{}),
		chainCreatorShutdownCh: make(chan struct{}),
	}
}

// Router that this chain manager is using to route consensus messages to chains
func (m *manager) Router() router.Router {
	return m.ManagerConfig.Router
}

// QueueChainCreation queues a chain creation request
// Invariant: Tracked Subnet must be checked before calling this function
func (m *manager) QueueChainCreation(chainParams ChainParameters) {
	m.subnetsLock.Lock()
	subnetID := chainParams.SubnetID
	sb, exists := m.subnets[subnetID]
	if !exists {
		sbConfig, ok := m.SubnetConfigs[subnetID]
		if !ok {
			// default to primary subnet config
			sbConfig = m.SubnetConfigs[constants.PrimaryNetworkID]
		}
		sb = subnets.New(m.NodeID, sbConfig)
		m.subnets[chainParams.SubnetID] = sb
	}
	addedChain := sb.AddChain(chainParams.ID)
	m.subnetsLock.Unlock()

	if !addedChain {
		m.Log.Debug("skipping chain creation",
			zap.String("reason", "chain already staged"),
			zap.Stringer("subnetID", subnetID),
			zap.Stringer("chainID", chainParams.ID),
			zap.Stringer("vmID", chainParams.VMID),
		)
		return
	}

	if ok := m.chainsQueue.PushRight(chainParams); !ok {
		m.Log.Warn("skipping chain creation",
			zap.String("reason", "couldn't enqueue chain"),
			zap.Stringer("subnetID", subnetID),
			zap.Stringer("chainID", chainParams.ID),
			zap.Stringer("vmID", chainParams.VMID),
		)
	}
}

// createChain creates and starts the chain
//
// Note: it is expected for the subnet to already have the chain registered as
// bootstrapping before this function is called
func (m *manager) createChain(chainParams ChainParameters) {
	m.Log.Info("creating chain",
		zap.Stringer("subnetID", chainParams.SubnetID),
		zap.Stringer("chainID", chainParams.ID),
		zap.Stringer("vmID", chainParams.VMID),
	)

	m.subnetsLock.RLock()
	sb := m.subnets[chainParams.SubnetID]
	m.subnetsLock.RUnlock()

	// Note: buildChain builds all chain's relevant objects (notably engine and handler)
	// but does not start their operations. Starting of the handler (which could potentially
	// issue some internal messages), is delayed until chain dispatching is started and
	// the chain is registered in the manager. This ensures that no message generated by handler
	// upon start is dropped.
	chain, err := m.buildChain(chainParams, sb)
	if err != nil {
		if m.CriticalChains.Contains(chainParams.ID) {
			// Shut down if we fail to create a required chain (i.e. X, P or C)
			m.Log.Fatal("error creating required chain",
				zap.Stringer("subnetID", chainParams.SubnetID),
				zap.Stringer("chainID", chainParams.ID),
				zap.Stringer("vmID", chainParams.VMID),
				zap.Error(err),
			)
			go m.ShutdownNodeFunc(1)
			return
		}

		chainAlias := m.PrimaryAliasOrDefault(chainParams.ID)
		m.Log.Error("error creating chain",
			zap.Stringer("subnetID", chainParams.SubnetID),
			zap.Stringer("chainID", chainParams.ID),
			zap.String("chainAlias", chainAlias),
			zap.Stringer("vmID", chainParams.VMID),
			zap.Error(err),
		)

		// Register the health check for this chain regardless of if it was
		// created or not. This attempts to notify the node operator that their
		// node may not be properly validating the subnet they expect to be
		// validating.
		healthCheckErr := fmt.Errorf("failed to create chain on subnet: %s", chainParams.SubnetID)
		err := m.Health.RegisterHealthCheck(
			chainAlias,
			health.CheckerFunc(func(context.Context) (interface{}, error) {
				return nil, healthCheckErr
			}),
			chainParams.SubnetID.String(),
		)
		if err != nil {
			m.Log.Error("failed to register failing health check",
				zap.Stringer("subnetID", chainParams.SubnetID),
				zap.Stringer("chainID", chainParams.ID),
				zap.String("chainAlias", chainAlias),
				zap.Stringer("vmID", chainParams.VMID),
				zap.Error(err),
			)
		}
		return
	}

	m.chainsLock.Lock()
	m.chains[chainParams.ID] = chain.Handler
	m.chainsLock.Unlock()

	// Associate the newly created chain with its default alias
	if err := m.Alias(chainParams.ID, chainParams.ID.String()); err != nil {
		m.Log.Error("failed to alias the new chain with itself",
			zap.Stringer("subnetID", chainParams.SubnetID),
			zap.Stringer("chainID", chainParams.ID),
			zap.Stringer("vmID", chainParams.VMID),
			zap.Error(err),
		)
	}

	// Notify those that registered to be notified when a new chain is created
	m.notifyRegistrants(chain.Name, chain.Context, chain.VM)

	// Allows messages to be routed to the new chain. If the handler hasn't been
	// started and a message is forwarded, then the message will block until the
	// handler is started.
	m.ManagerConfig.Router.AddChain(context.TODO(), chain.Handler)

	// Register bootstrapped health checks after P chain has been added to
	// chains.
	//
	// Note: Registering this after the chain has been tracked prevents a race
	//       condition between the health check and adding the first chain to
	//       the manager.
	if chainParams.ID == constants.PlatformChainID {
		if err := m.registerBootstrappedHealthChecks(); err != nil {
			chain.Handler.StopWithError(context.TODO(), err)
		}
	}

	// Tell the chain to start processing messages.
	// If the X, P, or C Chain panics, do not attempt to recover
	chain.Handler.Start(context.TODO(), !m.CriticalChains.Contains(chainParams.ID))
}

// Create a chain
func (m *manager) buildChain(chainParams ChainParameters, sb subnets.Subnet) (*chain, error) {
	if chainParams.ID != constants.PlatformChainID && chainParams.VMID == constants.PlatformVMID {
		return nil, errCreatePlatformVM
	}
	primaryAlias := m.PrimaryAliasOrDefault(chainParams.ID)

	// Create this chain's data directory
	chainDataDir := filepath.Join(m.ChainDataDir, chainParams.ID.String())
	if err := os.MkdirAll(chainDataDir, perms.ReadWriteExecute); err != nil {
		return nil, fmt.Errorf("error while creating chain data directory %w", err)
	}

	// Create the log and context of the chain
	chainLog, err := m.LogFactory.MakeChain(primaryAlias)
	if err != nil {
		return nil, fmt.Errorf("error while creating chain's log %w", err)
	}

	consensusMetrics := prometheus.NewRegistry()
	chainNamespace := fmt.Sprintf("%s_%s", constants.PlatformName, primaryAlias)
	if err := m.Metrics.Register(chainNamespace, consensusMetrics); err != nil {
		return nil, fmt.Errorf("error while registering chain's metrics %w", err)
	}

	// This converts the prefix for all the Avalanche consensus metrics from
	// `avalanche_{chainID}_` into `avalanche_{chainID}_avalanche_` so that
	// there are no conflicts when registering the Snowman consensus metrics.
	avalancheConsensusMetrics := prometheus.NewRegistry()
	avalancheDAGNamespace := fmt.Sprintf("%s_avalanche", chainNamespace)
	if err := m.Metrics.Register(avalancheDAGNamespace, avalancheConsensusMetrics); err != nil {
		return nil, fmt.Errorf("error while registering DAG metrics %w", err)
	}

	vmMetrics := metrics.NewOptionalGatherer()
	vmNamespace := fmt.Sprintf("%s_vm", chainNamespace)
	if err := m.Metrics.Register(vmNamespace, vmMetrics); err != nil {
		return nil, fmt.Errorf("error while registering vm's metrics %w", err)
	}

	ctx := &snow.ConsensusContext{
		Context: &snow.Context{
			NetworkID: m.NetworkID,
			SubnetID:  chainParams.SubnetID,
			ChainID:   chainParams.ID,
			NodeID:    m.NodeID,
			PublicKey: bls.PublicFromSecretKey(m.StakingBLSKey),

			XChainID:    m.XChainID,
			CChainID:    m.CChainID,
			AVAXAssetID: m.AVAXAssetID,

			Log:          chainLog,
			Keystore:     m.Keystore.NewBlockchainKeyStore(chainParams.ID),
			SharedMemory: m.AtomicMemory.NewSharedMemory(chainParams.ID),
			BCLookup:     m,
			Metrics:      vmMetrics,

			WarpSigner: warp.NewSigner(m.StakingBLSKey, m.NetworkID, chainParams.ID),

			ValidatorState: m.validatorState,
			ChainDataDir:   chainDataDir,
		},
		BlockAcceptor:       m.BlockAcceptorGroup,
		TxAcceptor:          m.TxAcceptorGroup,
		VertexAcceptor:      m.VertexAcceptorGroup,
		Registerer:          consensusMetrics,
		AvalancheRegisterer: avalancheConsensusMetrics,
	}

	// Get a factory for the vm we want to use on our chain
	vmFactory, err := m.VMManager.GetFactory(chainParams.VMID)
	if err != nil {
		return nil, fmt.Errorf("error while getting vmFactory: %w", err)
	}

	// Create the chain
	vm, err := vmFactory.New(chainLog)
	if err != nil {
		return nil, fmt.Errorf("error while creating vm: %w", err)
	}
	// TODO: Shutdown VM if an error occurs

	fxs := make([]*common.Fx, len(chainParams.FxIDs))
	for i, fxID := range chainParams.FxIDs {
		// Get a factory for the fx we want to use on our chain
		fxFactory, err := m.VMManager.GetFactory(fxID)
		if err != nil {
			return nil, fmt.Errorf("error while getting fxFactory: %w", err)
		}

		fx, err := fxFactory.New(chainLog)
		if err != nil {
			return nil, fmt.Errorf("error while creating fx: %w", err)
		}

		// Create the fx
		fxs[i] = &common.Fx{
			ID: fxID,
			Fx: fx,
		}
	}

	var chain *chain
	switch vm := vm.(type) {
	case vertex.LinearizableVMWithEngine:
		chain, err = m.createAvalancheChain(
			ctx,
			chainParams.GenesisData,
			m.Validators,
			vm,
			fxs,
			sb,
		)
		if err != nil {
			return nil, fmt.Errorf("error while creating new avalanche vm %w", err)
		}
	case block.ChainVM:
		beacons := m.Validators
		if chainParams.ID == constants.PlatformChainID {
			beacons = chainParams.CustomBeacons
		}

		chain, err = m.createSnowmanChain(
			ctx,
			chainParams.GenesisData,
			m.Validators,
			beacons,
			vm,
			fxs,
			sb,
		)
		if err != nil {
			return nil, fmt.Errorf("error while creating new snowman vm %w", err)
		}
	default:
		return nil, errUnknownVMType
	}

	// Register the chain with the timeout manager
	if err := m.TimeoutManager.RegisterChain(ctx); err != nil {
		return nil, err
	}

	return chain, nil
}

func (m *manager) AddRegistrant(r Registrant) {
	m.registrants = append(m.registrants, r)
}

// Create a DAG-based blockchain that uses Avalanche
func (m *manager) createAvalancheChain(
	ctx *snow.ConsensusContext,
	genesisData []byte,
	vdrs validators.Manager,
	vm vertex.LinearizableVMWithEngine,
	fxs []*common.Fx,
	sb subnets.Subnet,
) (*chain, error) {
	ctx.Lock.Lock()
	defer ctx.Lock.Unlock()

	ctx.State.Set(snow.EngineState{
		Type:  p2p.EngineType_ENGINE_TYPE_AVALANCHE,
		State: snow.Initializing,
	})

	meterDB, err := meterdb.New("db", ctx.Registerer, m.DB)
	if err != nil {
		return nil, err
	}
	prefixDB := prefixdb.New(ctx.ChainID[:], meterDB)
	vmDB := prefixdb.New(vmDBPrefix, prefixDB)
	vertexDB := prefixdb.New(vertexDBPrefix, prefixDB)
	vertexBootstrappingDB := prefixdb.New(vertexBootstrappingDBPrefix, prefixDB)
	txBootstrappingDB := prefixdb.New(txBootstrappingDBPrefix, prefixDB)
	blockBootstrappingDB := prefixdb.New(blockBootstrappingDBPrefix, prefixDB)

	vtxBlocker, err := queue.NewWithMissing(vertexBootstrappingDB, "vtx", ctx.AvalancheRegisterer)
	if err != nil {
		return nil, err
	}
	txBlocker, err := queue.New(txBootstrappingDB, "tx", ctx.AvalancheRegisterer)
	if err != nil {
		return nil, err
	}
	blockBlocker, err := queue.NewWithMissing(blockBootstrappingDB, "block", ctx.Registerer)
	if err != nil {
		return nil, err
	}

	// Passes messages from the avalanche engines to the network
	avalancheMessageSender, err := sender.New(
		ctx,
		m.MsgCreator,
		m.Net,
		m.ManagerConfig.Router,
		m.TimeoutManager,
		p2p.EngineType_ENGINE_TYPE_AVALANCHE,
		sb,
	)
	if err != nil {
		return nil, fmt.Errorf("couldn't initialize avalanche sender: %w", err)
	}

	if m.TracingEnabled {
		avalancheMessageSender = sender.Trace(avalancheMessageSender, m.Tracer)
	}

	err = m.VertexAcceptorGroup.RegisterAcceptor(
		ctx.ChainID,
		"gossip",
		avalancheMessageSender,
		false,
	)
	if err != nil { // Set up the event dispatcher
		return nil, fmt.Errorf("problem initializing event dispatcher: %w", err)
	}

	// Passes messages from the snowman engines to the network
	snowmanMessageSender, err := sender.New(
		ctx,
		m.MsgCreator,
		m.Net,
		m.ManagerConfig.Router,
		m.TimeoutManager,
		p2p.EngineType_ENGINE_TYPE_SNOWMAN,
		sb,
	)
	if err != nil {
		return nil, fmt.Errorf("couldn't initialize avalanche sender: %w", err)
	}

	if m.TracingEnabled {
		snowmanMessageSender = sender.Trace(snowmanMessageSender, m.Tracer)
	}

	err = m.BlockAcceptorGroup.RegisterAcceptor(
		ctx.ChainID,
		"gossip",
		snowmanMessageSender,
		false,
	)
	if err != nil { // Set up the event dispatcher
		return nil, fmt.Errorf("problem initializing event dispatcher: %w", err)
	}

	chainConfig, err := m.getChainConfig(ctx.ChainID)
	if err != nil {
		return nil, fmt.Errorf("error while fetching chain config: %w", err)
	}

	dagVM := vm
	if m.MeterVMEnabled {
		dagVM = metervm.NewVertexVM(dagVM)
	}
	if m.TracingEnabled {
		dagVM = tracedvm.NewVertexVM(dagVM, m.Tracer)
	}

	// Handles serialization/deserialization of vertices and also the
	// persistence of vertices
	vtxManager := state.NewSerializer(
		state.SerializerConfig{
			ChainID:     ctx.ChainID,
			VM:          dagVM,
			DB:          vertexDB,
			Log:         ctx.Log,
			CortinaTime: version.GetCortinaTime(ctx.NetworkID),
		},
	)

	avalancheRegisterer := metrics.NewOptionalGatherer()
	snowmanRegisterer := metrics.NewOptionalGatherer()

	registerer := metrics.NewMultiGatherer()
	if err := registerer.Register("avalanche", avalancheRegisterer); err != nil {
		return nil, err
	}
	if err := registerer.Register("", snowmanRegisterer); err != nil {
		return nil, err
	}
	if err := ctx.Context.Metrics.Register(registerer); err != nil {
		return nil, err
	}

	ctx.Context.Metrics = avalancheRegisterer

	// The channel through which a VM may send messages to the consensus engine
	// VM uses this channel to notify engine that a block is ready to be made
	msgChan := make(chan common.Message, defaultChannelSize)

	// The only difference between using avalancheMessageSender and
	// snowmanMessageSender here is where the metrics will be placed. Because we
	// end up using this sender after the linearization, we pass in
	// snowmanMessageSender here.
	err = dagVM.Initialize(
		context.TODO(),
		ctx.Context,
		vmDB,
		genesisData,
		chainConfig.Upgrade,
		chainConfig.Config,
		msgChan,
		fxs,
		snowmanMessageSender,
	)
	if err != nil {
		return nil, fmt.Errorf("error during vm's Initialize: %w", err)
	}

	// Initialize the ProposerVM and the vm wrapped inside it
	var (
		minBlockDelay       = proposervm.DefaultMinBlockDelay
		numHistoricalBlocks = proposervm.DefaultNumHistoricalBlocks
	)
	if subnetCfg, ok := m.SubnetConfigs[ctx.SubnetID]; ok {
		minBlockDelay = subnetCfg.ProposerMinBlockDelay
		numHistoricalBlocks = subnetCfg.ProposerNumHistoricalBlocks
	}
	m.Log.Info("creating proposervm wrapper",
		zap.Time("activationTime", m.ApricotPhase4Time),
		zap.Uint64("minPChainHeight", m.ApricotPhase4MinPChainHeight),
		zap.Duration("minBlockDelay", minBlockDelay),
		zap.Uint64("numHistoricalBlocks", numHistoricalBlocks),
	)

	chainAlias := m.PrimaryAliasOrDefault(ctx.ChainID)

	// Note: this does not use [dagVM] to ensure we use the [vm]'s height index.
	untracedVMWrappedInsideProposerVM := NewLinearizeOnInitializeVM(vm)

	var vmWrappedInsideProposerVM block.ChainVM = untracedVMWrappedInsideProposerVM
	if m.TracingEnabled {
		vmWrappedInsideProposerVM = tracedvm.NewBlockVM(vmWrappedInsideProposerVM, chainAlias, m.Tracer)
	}

	// Note: vmWrappingProposerVM is the VM that the Snowman engines should be
	// using.
	var vmWrappingProposerVM block.ChainVM = proposervm.New(
		vmWrappedInsideProposerVM,
		m.ApricotPhase4Time,
		m.ApricotPhase4MinPChainHeight,
		minBlockDelay,
		numHistoricalBlocks,
		m.stakingSigner,
		m.stakingCert,
	)

	if m.MeterVMEnabled {
		vmWrappingProposerVM = metervm.NewBlockVM(vmWrappingProposerVM)
	}
	if m.TracingEnabled {
		vmWrappingProposerVM = tracedvm.NewBlockVM(vmWrappingProposerVM, "proposervm", m.Tracer)
	}

	// Note: linearizableVM is the VM that the Avalanche engines should be
	// using.
	linearizableVM := &initializeOnLinearizeVM{
		DAGVM:          dagVM,
		vmToInitialize: vmWrappingProposerVM,
		vmToLinearize:  untracedVMWrappedInsideProposerVM,

		registerer:   snowmanRegisterer,
		ctx:          ctx.Context,
		db:           vmDB,
		genesisBytes: genesisData,
		upgradeBytes: chainConfig.Upgrade,
		configBytes:  chainConfig.Config,
		toEngine:     msgChan,
		fxs:          fxs,
		appSender:    snowmanMessageSender,
	}

	bootstrapWeight, err := vdrs.TotalWeight(ctx.SubnetID)
	if err != nil {
		return nil, fmt.Errorf("error while fetching weight for subnet %s: %w", ctx.SubnetID, err)
	}

	consensusParams := sb.Config().ConsensusParameters
	sampleK := consensusParams.K
	if uint64(sampleK) > bootstrapWeight {
		sampleK = int(bootstrapWeight)
	}

	connectedValidators, err := tracker.NewMeteredPeers("", ctx.Registerer)
	if err != nil {
		return nil, fmt.Errorf("error creating peer tracker: %w", err)
	}
	vdrs.RegisterCallbackListener(ctx.SubnetID, connectedValidators)

	// Asynchronously passes messages from the network to the consensus engine
	h, err := handler.New(
		ctx,
		vdrs,
		msgChan,
		m.AcceptedFrontierGossipFrequency,
		m.ConsensusAppConcurrency,
		m.ResourceTracker,
		validators.UnhandledSubnetConnector, // avalanche chains don't use subnet connector
		sb,
		connectedValidators,
	)
	if err != nil {
		return nil, fmt.Errorf("error initializing network handler: %w", err)
	}

	connectedBeacons := tracker.NewPeers()
	startupTracker := tracker.NewStartup(connectedBeacons, (3*bootstrapWeight+3)/4)
	vdrs.RegisterCallbackListener(ctx.SubnetID, startupTracker)

	snowGetHandler, err := snowgetter.New(
		vmWrappingProposerVM,
		snowmanMessageSender,
		ctx.Log,
		m.BootstrapMaxTimeGetAncestors,
		m.BootstrapAncestorsMaxContainersSent,
		ctx.Registerer,
	)
	if err != nil {
		return nil, fmt.Errorf("couldn't initialize snow base message handler: %w", err)
	}

	var snowmanConsensus smcon.Consensus = &smcon.Topological{}
	if m.TracingEnabled {
		snowmanConsensus = smcon.Trace(snowmanConsensus, m.Tracer)
	}

	// Create engine, bootstrapper and state-syncer in this order,
	// to make sure start callbacks are duly initialized
	snowmanEngineConfig := smeng.Config{
		Ctx:           ctx,
		AllGetsServer: snowGetHandler,
		VM:            vmWrappingProposerVM,
		Sender:        snowmanMessageSender,
		Validators:    vdrs,
		Params:        consensusParams,
		Consensus:     snowmanConsensus,
	}
	snowmanEngine, err := smeng.New(snowmanEngineConfig)
	if err != nil {
		return nil, fmt.Errorf("error initializing snowman engine: %w", err)
	}

	if m.TracingEnabled {
		snowmanEngine = smeng.TraceEngine(snowmanEngine, m.Tracer)
	}

	// create bootstrap gear
	bootstrapCfg := smbootstrap.Config{
		Config: common.Config{
			Ctx:                            ctx,
			Beacons:                        vdrs,
			SampleK:                        sampleK,
			Alpha:                          bootstrapWeight/2 + 1, // must be > 50%
			StartupTracker:                 startupTracker,
			Sender:                         snowmanMessageSender,
			BootstrapTracker:               sb,
			Timer:                          h,
			AncestorsMaxContainersReceived: m.BootstrapAncestorsMaxContainersReceived,
			SharedCfg:                      &common.SharedConfig{},
		},
		AllGetsServer: snowGetHandler,
		Blocked:       blockBlocker,
		VM:            vmWrappingProposerVM,
	}
	snowmanBootstrapper, err := smbootstrap.New(
		bootstrapCfg,
		snowmanEngine.Start,
	)
	if err != nil {
		return nil, fmt.Errorf("error initializing snowman bootstrapper: %w", err)
	}

	if m.TracingEnabled {
		snowmanBootstrapper = common.TraceBootstrapableEngine(snowmanBootstrapper, m.Tracer)
	}

	avaGetHandler, err := avagetter.New(
		vtxManager,
		avalancheMessageSender,
		ctx.Log,
		m.BootstrapMaxTimeGetAncestors,
		m.BootstrapAncestorsMaxContainersSent,
		ctx.AvalancheRegisterer,
	)
	if err != nil {
		return nil, fmt.Errorf("couldn't initialize avalanche base message handler: %w", err)
	}

	// create engine gear
	avalancheEngine := aveng.New(ctx, avaGetHandler, linearizableVM)
	if m.TracingEnabled {
		avalancheEngine = common.TraceEngine(avalancheEngine, m.Tracer)
	}

	// create bootstrap gear
	avalancheBootstrapperConfig := avbootstrap.Config{
<<<<<<< HEAD
		Config: common.Config{
			Ctx:                            ctx,
			Beacons:                        vdrs,
			SampleK:                        sampleK,
			StartupTracker:                 startupTracker,
			Alpha:                          bootstrapWeight/2 + 1, // must be > 50%
			Sender:                         avalancheMessageSender,
			BootstrapTracker:               sb,
			Timer:                          h,
			AncestorsMaxContainersReceived: m.BootstrapAncestorsMaxContainersReceived,
			SharedCfg:                      &common.SharedConfig{},
		},
		AllGetsServer:      avaGetHandler,
		VtxBlocked:         vtxBlocker,
		TxBlocked:          txBlocker,
		Manager:            vtxManager,
		VM:                 linearizableVM,
		LinearizeOnStartup: !specifiedLinearizationTime,
=======
		AllGetsServer:                  avaGetHandler,
		Ctx:                            ctx,
		Beacons:                        vdrs,
		StartupTracker:                 startupTracker,
		Sender:                         avalancheMessageSender,
		AncestorsMaxContainersReceived: m.BootstrapAncestorsMaxContainersReceived,
		VtxBlocked:                     vtxBlocker,
		TxBlocked:                      txBlocker,
		Manager:                        vtxManager,
		VM:                             linearizableVM,
	}
	if ctx.ChainID == m.XChainID {
		avalancheBootstrapperConfig.StopVertexID = version.CortinaXChainStopVertexID[ctx.NetworkID]
>>>>>>> 6900e72a
	}

	avalancheBootstrapper, err := avbootstrap.New(
		avalancheBootstrapperConfig,
		snowmanBootstrapper.Start,
	)
	if err != nil {
		return nil, fmt.Errorf("error initializing avalanche bootstrapper: %w", err)
	}

	if m.TracingEnabled {
		avalancheBootstrapper = common.TraceBootstrapableEngine(avalancheBootstrapper, m.Tracer)
	}

	h.SetEngineManager(&handler.EngineManager{
		Avalanche: &handler.Engine{
			StateSyncer:  nil,
			Bootstrapper: avalancheBootstrapper,
			Consensus:    avalancheEngine,
		},
		Snowman: &handler.Engine{
			StateSyncer:  nil,
			Bootstrapper: snowmanBootstrapper,
			Consensus:    snowmanEngine,
		},
	})

	// Register health check for this chain
	if err := m.Health.RegisterHealthCheck(chainAlias, h, ctx.SubnetID.String()); err != nil {
		return nil, fmt.Errorf("couldn't add health check for chain %s: %w", chainAlias, err)
	}

	return &chain{
		Name:    chainAlias,
		Context: ctx,
		VM:      dagVM,
		Handler: h,
	}, nil
}

// Create a linear chain using the Snowman consensus engine
func (m *manager) createSnowmanChain(
	ctx *snow.ConsensusContext,
	genesisData []byte,
	vdrs validators.Manager,
	beacons validators.Manager,
	vm block.ChainVM,
	fxs []*common.Fx,
	sb subnets.Subnet,
) (*chain, error) {
	ctx.Lock.Lock()
	defer ctx.Lock.Unlock()

	ctx.State.Set(snow.EngineState{
		Type:  p2p.EngineType_ENGINE_TYPE_SNOWMAN,
		State: snow.Initializing,
	})

	meterDB, err := meterdb.New("db", ctx.Registerer, m.DB)
	if err != nil {
		return nil, err
	}
	prefixDB := prefixdb.New(ctx.ChainID[:], meterDB)
	vmDB := prefixdb.New(vmDBPrefix, prefixDB)
	bootstrappingDB := prefixdb.New(bootstrappingDB, prefixDB)

	blocked, err := queue.NewWithMissing(bootstrappingDB, "block", ctx.Registerer)
	if err != nil {
		return nil, err
	}

	// Passes messages from the consensus engine to the network
	messageSender, err := sender.New(
		ctx,
		m.MsgCreator,
		m.Net,
		m.ManagerConfig.Router,
		m.TimeoutManager,
		p2p.EngineType_ENGINE_TYPE_SNOWMAN,
		sb,
	)
	if err != nil {
		return nil, fmt.Errorf("couldn't initialize sender: %w", err)
	}

	if m.TracingEnabled {
		messageSender = sender.Trace(messageSender, m.Tracer)
	}

	err = m.BlockAcceptorGroup.RegisterAcceptor(
		ctx.ChainID,
		"gossip",
		messageSender,
		false,
	)
	if err != nil { // Set up the event dispatcher
		return nil, fmt.Errorf("problem initializing event dispatcher: %w", err)
	}

	var (
		bootstrapFunc   func()
		subnetConnector = validators.UnhandledSubnetConnector
	)
	// If [m.validatorState] is nil then we are creating the P-Chain. Since the
	// P-Chain is the first chain to be created, we can use it to initialize
	// required interfaces for the other chains
	if m.validatorState == nil {
		valState, ok := vm.(validators.State)
		if !ok {
			return nil, fmt.Errorf("expected validators.State but got %T", vm)
		}

		if m.TracingEnabled {
			valState = validators.Trace(valState, "platformvm", m.Tracer)
		}

		// Notice that this context is left unlocked. This is because the
		// lock will already be held when accessing these values on the
		// P-chain.
		ctx.ValidatorState = valState

		// Initialize the validator state for future chains.
		m.validatorState = validators.NewLockedState(&ctx.Lock, valState)
		if m.TracingEnabled {
			m.validatorState = validators.Trace(m.validatorState, "lockedState", m.Tracer)
		}

		if !m.ManagerConfig.SybilProtectionEnabled {
			m.validatorState = validators.NewNoValidatorsState(m.validatorState)
			ctx.ValidatorState = validators.NewNoValidatorsState(ctx.ValidatorState)
		}

		// Set this func only for platform
		//
		// The snowman bootstrapper ensures this function is only executed once, so
		// we don't need to be concerned about closing this channel multiple times.
		bootstrapFunc = func() {
			close(m.unblockChainCreatorCh)
		}

		// Set up the subnet connector for the P-Chain
		subnetConnector, ok = vm.(validators.SubnetConnector)
		if !ok {
			return nil, fmt.Errorf("expected validators.SubnetConnector but got %T", vm)
		}
	}

	// Initialize the ProposerVM and the vm wrapped inside it
	chainConfig, err := m.getChainConfig(ctx.ChainID)
	if err != nil {
		return nil, fmt.Errorf("error while fetching chain config: %w", err)
	}

	var (
		minBlockDelay       = proposervm.DefaultMinBlockDelay
		numHistoricalBlocks = proposervm.DefaultNumHistoricalBlocks
	)
	if subnetCfg, ok := m.SubnetConfigs[ctx.SubnetID]; ok {
		minBlockDelay = subnetCfg.ProposerMinBlockDelay
		numHistoricalBlocks = subnetCfg.ProposerNumHistoricalBlocks
	}
	m.Log.Info("creating proposervm wrapper",
		zap.Time("activationTime", m.ApricotPhase4Time),
		zap.Uint64("minPChainHeight", m.ApricotPhase4MinPChainHeight),
		zap.Duration("minBlockDelay", minBlockDelay),
		zap.Uint64("numHistoricalBlocks", numHistoricalBlocks),
	)

	chainAlias := m.PrimaryAliasOrDefault(ctx.ChainID)
	if m.TracingEnabled {
		vm = tracedvm.NewBlockVM(vm, chainAlias, m.Tracer)
	}

	vm = proposervm.New(
		vm,
		m.ApricotPhase4Time,
		m.ApricotPhase4MinPChainHeight,
		minBlockDelay,
		numHistoricalBlocks,
		m.stakingSigner,
		m.stakingCert,
	)

	if m.MeterVMEnabled {
		vm = metervm.NewBlockVM(vm)
	}
	if m.TracingEnabled {
		vm = tracedvm.NewBlockVM(vm, "proposervm", m.Tracer)
	}

	// The channel through which a VM may send messages to the consensus engine
	// VM uses this channel to notify engine that a block is ready to be made
	msgChan := make(chan common.Message, defaultChannelSize)

	if err := vm.Initialize(
		context.TODO(),
		ctx.Context,
		vmDB,
		genesisData,
		chainConfig.Upgrade,
		chainConfig.Config,
		msgChan,
		fxs,
		messageSender,
	); err != nil {
		return nil, err
	}

	bootstrapWeight, err := beacons.TotalWeight(ctx.SubnetID)
	if err != nil {
		return nil, fmt.Errorf("error while fetching weight for subnet %s: %w", ctx.SubnetID, err)
	}

	consensusParams := sb.Config().ConsensusParameters
	sampleK := consensusParams.K
	if uint64(sampleK) > bootstrapWeight {
		sampleK = int(bootstrapWeight)
	}

	connectedValidators, err := tracker.NewMeteredPeers("", ctx.Registerer)
	if err != nil {
		return nil, fmt.Errorf("error creating peer tracker: %w", err)
	}
	vdrs.RegisterCallbackListener(ctx.SubnetID, connectedValidators)

	// Asynchronously passes messages from the network to the consensus engine
	h, err := handler.New(
		ctx,
		vdrs,
		msgChan,
		m.AcceptedFrontierGossipFrequency,
		m.ConsensusAppConcurrency,
		m.ResourceTracker,
		subnetConnector,
		sb,
		connectedValidators,
	)
	if err != nil {
		return nil, fmt.Errorf("couldn't initialize message handler: %w", err)
	}

	connectedBeacons := tracker.NewPeers()
	startupTracker := tracker.NewStartup(connectedBeacons, (3*bootstrapWeight+3)/4)
	beacons.RegisterCallbackListener(ctx.SubnetID, startupTracker)

	snowGetHandler, err := snowgetter.New(
		vm,
		messageSender,
		ctx.Log,
		m.BootstrapMaxTimeGetAncestors,
		m.BootstrapAncestorsMaxContainersSent,
		ctx.Registerer,
	)
	if err != nil {
		return nil, fmt.Errorf("couldn't initialize snow base message handler: %w", err)
	}

	var consensus smcon.Consensus = &smcon.Topological{}
	if m.TracingEnabled {
		consensus = smcon.Trace(consensus, m.Tracer)
	}

	// Create engine, bootstrapper and state-syncer in this order,
	// to make sure start callbacks are duly initialized
	engineConfig := smeng.Config{
		Ctx:           ctx,
		AllGetsServer: snowGetHandler,
		VM:            vm,
		Sender:        messageSender,
		Validators:    vdrs,
		Params:        consensusParams,
		Consensus:     consensus,
		PartialSync:   m.PartialSyncPrimaryNetwork && ctx.ChainID == constants.PlatformChainID,
	}
	engine, err := smeng.New(engineConfig)
	if err != nil {
		return nil, fmt.Errorf("error initializing snowman engine: %w", err)
	}

	if m.TracingEnabled {
		engine = smeng.TraceEngine(engine, m.Tracer)
	}

	commonCfg := common.Config{
		Ctx:                            ctx,
		Beacons:                        beacons,
		SampleK:                        sampleK,
		StartupTracker:                 startupTracker,
		Alpha:                          bootstrapWeight/2 + 1, // must be > 50%
		Sender:                         messageSender,
		BootstrapTracker:               sb,
		Timer:                          h,
		AncestorsMaxContainersReceived: m.BootstrapAncestorsMaxContainersReceived,
		SharedCfg:                      &common.SharedConfig{},
	}

	// create bootstrap gear
	bootstrapCfg := smbootstrap.Config{
		Config:        commonCfg,
		AllGetsServer: snowGetHandler,
		Blocked:       blocked,
		VM:            vm,
		Bootstrapped:  bootstrapFunc,
	}
	bootstrapper, err := smbootstrap.New(
		bootstrapCfg,
		engine.Start,
	)
	if err != nil {
		return nil, fmt.Errorf("error initializing snowman bootstrapper: %w", err)
	}

	if m.TracingEnabled {
		bootstrapper = common.TraceBootstrapableEngine(bootstrapper, m.Tracer)
	}

	// create state sync gear
	stateSyncCfg, err := syncer.NewConfig(
		commonCfg,
		m.StateSyncBeacons,
		snowGetHandler,
		vm,
	)
	if err != nil {
		return nil, fmt.Errorf("couldn't initialize state syncer configuration: %w", err)
	}
	stateSyncer := syncer.New(
		stateSyncCfg,
		bootstrapper.Start,
	)

	if m.TracingEnabled {
		stateSyncer = common.TraceStateSyncer(stateSyncer, m.Tracer)
	}

	h.SetEngineManager(&handler.EngineManager{
		Avalanche: nil,
		Snowman: &handler.Engine{
			StateSyncer:  stateSyncer,
			Bootstrapper: bootstrapper,
			Consensus:    engine,
		},
	})

	// Register health checks
	if err := m.Health.RegisterHealthCheck(chainAlias, h, ctx.SubnetID.String()); err != nil {
		return nil, fmt.Errorf("couldn't add health check for chain %s: %w", chainAlias, err)
	}

	return &chain{
		Name:    chainAlias,
		Context: ctx,
		VM:      vm,
		Handler: h,
	}, nil
}

func (m *manager) IsBootstrapped(id ids.ID) bool {
	m.chainsLock.Lock()
	chain, exists := m.chains[id]
	m.chainsLock.Unlock()
	if !exists {
		return false
	}

	return chain.Context().State.Get().State == snow.NormalOp
}

func (m *manager) subnetsNotBootstrapped() []ids.ID {
	m.subnetsLock.RLock()
	defer m.subnetsLock.RUnlock()

	subnetsBootstrapping := make([]ids.ID, 0, len(m.subnets))
	for subnetID, subnet := range m.subnets {
		if !subnet.IsBootstrapped() {
			subnetsBootstrapping = append(subnetsBootstrapping, subnetID)
		}
	}
	return subnetsBootstrapping
}

func (m *manager) registerBootstrappedHealthChecks() error {
	bootstrappedCheck := health.CheckerFunc(func(context.Context) (interface{}, error) {
		subnetIDs := m.subnetsNotBootstrapped()
		if len(subnetIDs) != 0 {
			return subnetIDs, errNotBootstrapped
		}
		return []ids.ID{}, nil
	})
	if err := m.Health.RegisterReadinessCheck("bootstrapped", bootstrappedCheck, health.ApplicationTag); err != nil {
		return fmt.Errorf("couldn't register bootstrapped readiness check: %w", err)
	}
	if err := m.Health.RegisterHealthCheck("bootstrapped", bootstrappedCheck, health.ApplicationTag); err != nil {
		return fmt.Errorf("couldn't register bootstrapped health check: %w", err)
	}

	// We should only report unhealthy if the node is partially syncing the
	// primary network and is a validator.
	if !m.PartialSyncPrimaryNetwork {
		return nil
	}

	partialSyncCheck := health.CheckerFunc(func(ctx context.Context) (interface{}, error) {
		// Note: The health check is skipped during bootstrapping to allow a
		// node to sync the network even if it was previously a validator.
		if !m.IsBootstrapped(constants.PlatformChainID) {
			return "node is currently bootstrapping", nil
		}
		if _, ok := m.Validators.GetValidator(constants.PrimaryNetworkID, m.NodeID); !ok {
			return "node is not a primary network validator", nil
		}

		m.Log.Warn("node is a primary network validator",
			zap.Error(errPartialSyncAsAValidator),
		)
		return "node is a primary network validator", errPartialSyncAsAValidator
	})

	if err := m.Health.RegisterHealthCheck("validation", partialSyncCheck, health.ApplicationTag); err != nil {
		return fmt.Errorf("couldn't register validation health check: %w", err)
	}
	return nil
}

// Starts chain creation loop to process queued chains
func (m *manager) StartChainCreator(platformParams ChainParameters) error {
	// Get the Primary Network's subnet config. If it wasn't registered, then we
	// throw a fatal error.
	sbConfig, ok := m.SubnetConfigs[constants.PrimaryNetworkID]
	if !ok {
		return errNoPrimaryNetworkConfig
	}

	sb := subnets.New(m.NodeID, sbConfig)
	m.subnetsLock.Lock()
	m.subnets[platformParams.SubnetID] = sb
	sb.AddChain(platformParams.ID)
	m.subnetsLock.Unlock()

	// The P-chain is created synchronously to ensure that `VM.Initialize` has
	// finished before returning from this function. This is required because
	// the P-chain initializes state that the rest of the node initialization
	// depends on.
	m.createChain(platformParams)

	m.Log.Info("starting chain creator")
	m.chainCreatorExited.Add(1)
	go m.dispatchChainCreator()
	return nil
}

func (m *manager) dispatchChainCreator() {
	defer m.chainCreatorExited.Done()

	select {
	// This channel will be closed when Shutdown is called on the manager.
	case <-m.chainCreatorShutdownCh:
		return
	case <-m.unblockChainCreatorCh:
	}

	// Handle chain creations
	for {
		// Get the next chain we should create.
		// Dequeue waits until an element is pushed, so this is not
		// busy-looping.
		chainParams, ok := m.chainsQueue.PopLeft()
		if !ok { // queue is closed, return directly
			return
		}
		m.createChain(chainParams)
	}
}

// Shutdown stops all the chains
func (m *manager) Shutdown() {
	m.Log.Info("shutting down chain manager")
	m.chainsQueue.Close()
	close(m.chainCreatorShutdownCh)
	m.chainCreatorExited.Wait()
	m.ManagerConfig.Router.Shutdown(context.TODO())
}

// LookupVM returns the ID of the VM associated with an alias
func (m *manager) LookupVM(alias string) (ids.ID, error) {
	return m.VMManager.Lookup(alias)
}

// Notify registrants [those who want to know about the creation of chains]
// that the specified chain has been created
func (m *manager) notifyRegistrants(name string, ctx *snow.ConsensusContext, vm common.VM) {
	for _, registrant := range m.registrants {
		registrant.RegisterChain(name, ctx, vm)
	}
}

// getChainConfig returns value of a entry by looking at ID key and alias key
// it first searches ID key, then falls back to it's corresponding primary alias
func (m *manager) getChainConfig(id ids.ID) (ChainConfig, error) {
	if val, ok := m.ManagerConfig.ChainConfigs[id.String()]; ok {
		return val, nil
	}
	aliases, err := m.Aliases(id)
	if err != nil {
		return ChainConfig{}, err
	}
	for _, alias := range aliases {
		if val, ok := m.ManagerConfig.ChainConfigs[alias]; ok {
			return val, nil
		}
	}

	return ChainConfig{}, nil
}<|MERGE_RESOLUTION|>--- conflicted
+++ resolved
@@ -926,26 +926,6 @@
 
 	// create bootstrap gear
 	avalancheBootstrapperConfig := avbootstrap.Config{
-<<<<<<< HEAD
-		Config: common.Config{
-			Ctx:                            ctx,
-			Beacons:                        vdrs,
-			SampleK:                        sampleK,
-			StartupTracker:                 startupTracker,
-			Alpha:                          bootstrapWeight/2 + 1, // must be > 50%
-			Sender:                         avalancheMessageSender,
-			BootstrapTracker:               sb,
-			Timer:                          h,
-			AncestorsMaxContainersReceived: m.BootstrapAncestorsMaxContainersReceived,
-			SharedCfg:                      &common.SharedConfig{},
-		},
-		AllGetsServer:      avaGetHandler,
-		VtxBlocked:         vtxBlocker,
-		TxBlocked:          txBlocker,
-		Manager:            vtxManager,
-		VM:                 linearizableVM,
-		LinearizeOnStartup: !specifiedLinearizationTime,
-=======
 		AllGetsServer:                  avaGetHandler,
 		Ctx:                            ctx,
 		Beacons:                        vdrs,
@@ -959,7 +939,6 @@
 	}
 	if ctx.ChainID == m.XChainID {
 		avalancheBootstrapperConfig.StopVertexID = version.CortinaXChainStopVertexID[ctx.NetworkID]
->>>>>>> 6900e72a
 	}
 
 	avalancheBootstrapper, err := avbootstrap.New(
