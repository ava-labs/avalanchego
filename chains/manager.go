--- conflicted
+++ resolved
@@ -878,7 +878,6 @@
 
 	// create bootstrap gear
 	bootstrapCfg := smbootstrap.Config{
-<<<<<<< HEAD
 		AllGetsServer:                  snowGetHandler,
 		Ctx:                            ctx,
 		Beacons:                        vdrs,
@@ -890,23 +889,6 @@
 		AncestorsMaxContainersReceived: m.BootstrapAncestorsMaxContainersReceived,
 		Blocked:                        blockBlocker,
 		VM:                             vmWrappingProposerVM,
-=======
-		Config: common.Config{
-			Ctx:                            ctx,
-			Beacons:                        vdrs,
-			SampleK:                        sampleK,
-			Alpha:                          bootstrapWeight/2 + 1, // must be > 50%
-			StartupTracker:                 startupTracker,
-			Sender:                         snowmanMessageSender,
-			BootstrapTracker:               sb,
-			Timer:                          h,
-			AncestorsMaxContainersReceived: m.BootstrapAncestorsMaxContainersReceived,
-			SharedCfg:                      &common.SharedConfig{},
-		},
-		AllGetsServer: snowGetHandler,
-		Blocked:       blockBlocker,
-		VM:            vmWrappingProposerVM,
->>>>>>> a803f38d
 	}
 	var snowmanBootstrapper common.BootstrapableEngine
 	snowmanBootstrapper, err = smbootstrap.New(
@@ -1238,7 +1220,6 @@
 	}
 
 	// create bootstrap gear
-<<<<<<< HEAD
 	bootstrapCfg := smbootstrap.Config{
 		AllGetsServer:                  snowGetHandler,
 		Ctx:                            ctx,
@@ -1252,26 +1233,6 @@
 		Blocked:                        blocked,
 		VM:                             vm,
 		Bootstrapped:                   bootstrapFunc,
-=======
-	alpha := bootstrapWeight/2 + 1 // must be > 50%
-	bootstrapCfg := smbootstrap.Config{
-		Config: common.Config{
-			Ctx:                            ctx,
-			Beacons:                        beacons,
-			SampleK:                        sampleK,
-			StartupTracker:                 startupTracker,
-			Alpha:                          alpha,
-			Sender:                         messageSender,
-			BootstrapTracker:               sb,
-			Timer:                          h,
-			AncestorsMaxContainersReceived: m.BootstrapAncestorsMaxContainersReceived,
-			SharedCfg:                      &common.SharedConfig{},
-		},
-		AllGetsServer: snowGetHandler,
-		Blocked:       blocked,
-		VM:            vm,
-		Bootstrapped:  bootstrapFunc,
->>>>>>> a803f38d
 	}
 	var bootstrapper common.BootstrapableEngine
 	bootstrapper, err = smbootstrap.New(
@@ -1290,19 +1251,11 @@
 	stateSyncCfg, err := syncer.NewConfig(
 		snowGetHandler,
 		ctx,
-<<<<<<< HEAD
-		beacons,
-		startupTracker,
-		messageSender,
-		sampleK,
-		bootstrapWeight/2+1, // must be > 50%
-=======
 		startupTracker,
 		messageSender,
 		beacons,
 		sampleK,
-		alpha,
->>>>>>> a803f38d
+		bootstrapWeight/2+1, // must be > 50%
 		m.StateSyncBeacons,
 		vm,
 	)
