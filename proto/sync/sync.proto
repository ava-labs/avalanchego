--- conflicted
+++ resolved
@@ -79,15 +79,9 @@
    the use of KeyChange instead of KeyValue) */
 message ChangeProof {
   bool had_roots_in_history = 1; // TODO remove
-<<<<<<< HEAD
-  repeated ProofNode start_proof = 1;
-  repeated ProofNode end_proof = 2;
-  repeated KeyChange key_changes = 3;
-=======
   repeated ProofNode start_proof = 2;
   repeated ProofNode end_proof = 3;
   repeated KeyChange key_changes = 4;
->>>>>>> 4d472883
 }
 
 /* ChangeProofResponse is the response for a ChangeProofRequest */
