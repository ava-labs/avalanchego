syntax = "proto3";

package sync;

import "merkledb/merkledb.proto";

option go_package = "github.com/ava-labs/avalanchego/proto/pb/sync";

// Request represents a request for information during syncing.
message Request {
  oneof message {
    merkledb.RangeProofRequest range_proof_request = 1;
    merkledb.ChangeProofRequest change_proof_request = 2;
  }
}

<<<<<<< HEAD
=======
// A RangeProofRequest requests the key-value pairs in a given key range
// at a specific revision.
message RangeProofRequest {
  bytes root_hash = 1;
  bytes start_key = 2;
  bytes end_key = 3;
  uint32 key_limit = 4;
  uint32 bytes_limit = 5;
}

// A ChangeProofRequest requests the changes between two revisions.
message ChangeProofRequest {
  bytes start_root_hash = 1;
  bytes end_root_hash = 2;
  bytes start_key = 3;
  bytes end_key = 4;
  uint32 key_limit = 5;
  uint32 bytes_limit = 6;
}

// KeyValue represents a single key and its value.
message KeyValue {
  bytes key = 1;
  bytes value = 2;
}

// KeyChange is a change for a key from one revision to another.
// If the value is None, the key was deleted.
message KeyChange {
  bytes key = 1;
  MaybeBytes value = 2;
}

// SerializedPath is the serialized representation of a path.
message SerializedPath {
  uint32 nibble_length = 1;
  bytes value = 2;
}

// MaybeBytes is an option wrapping bytes.
message MaybeBytes {
  bytes value = 1;
  // If false, this is None.
  bool is_nothing = 2;
}

// ProofNode is a node in a merkle proof.
message ProofNode {
  SerializedPath key = 1;
  MaybeBytes value_or_hash = 2;
  map<uint32, bytes> children = 3;
}

// RangeProof is the response to a RangeProofRequest.
message RangeProof {
  repeated ProofNode start = 1;
  repeated ProofNode end = 2;
  repeated KeyValue key_values = 3;
}

// ChangeProof is a possible response to a ChangeProofRequest.
// It only consists of a proof of the smallest changed key,
// the highest changed key, and the keys that have changed
// between those. Some keys may be deleted (hence
// the use of KeyChange instead of KeyValue).
message ChangeProof {
  bool had_roots_in_history = 1; // TODO remove
  repeated ProofNode start_proof = 2;
  repeated ProofNode end_proof = 3;
  repeated KeyChange key_changes = 4;
}

>>>>>>> 4b52f82c
// ChangeProofResponse is the response for a ChangeProofRequest.
message ChangeProofResponse {
  oneof response {
    merkledb.ChangeProof change_proof = 1;
    merkledb.RangeProof range_proof = 2;
  }
}<|MERGE_RESOLUTION|>--- conflicted
+++ resolved
@@ -7,88 +7,13 @@
 option go_package = "github.com/ava-labs/avalanchego/proto/pb/sync";
 
 // Request represents a request for information during syncing.
-message Request {
+message SyncRequest {
   oneof message {
     merkledb.RangeProofRequest range_proof_request = 1;
     merkledb.ChangeProofRequest change_proof_request = 2;
   }
 }
 
-<<<<<<< HEAD
-=======
-// A RangeProofRequest requests the key-value pairs in a given key range
-// at a specific revision.
-message RangeProofRequest {
-  bytes root_hash = 1;
-  bytes start_key = 2;
-  bytes end_key = 3;
-  uint32 key_limit = 4;
-  uint32 bytes_limit = 5;
-}
-
-// A ChangeProofRequest requests the changes between two revisions.
-message ChangeProofRequest {
-  bytes start_root_hash = 1;
-  bytes end_root_hash = 2;
-  bytes start_key = 3;
-  bytes end_key = 4;
-  uint32 key_limit = 5;
-  uint32 bytes_limit = 6;
-}
-
-// KeyValue represents a single key and its value.
-message KeyValue {
-  bytes key = 1;
-  bytes value = 2;
-}
-
-// KeyChange is a change for a key from one revision to another.
-// If the value is None, the key was deleted.
-message KeyChange {
-  bytes key = 1;
-  MaybeBytes value = 2;
-}
-
-// SerializedPath is the serialized representation of a path.
-message SerializedPath {
-  uint32 nibble_length = 1;
-  bytes value = 2;
-}
-
-// MaybeBytes is an option wrapping bytes.
-message MaybeBytes {
-  bytes value = 1;
-  // If false, this is None.
-  bool is_nothing = 2;
-}
-
-// ProofNode is a node in a merkle proof.
-message ProofNode {
-  SerializedPath key = 1;
-  MaybeBytes value_or_hash = 2;
-  map<uint32, bytes> children = 3;
-}
-
-// RangeProof is the response to a RangeProofRequest.
-message RangeProof {
-  repeated ProofNode start = 1;
-  repeated ProofNode end = 2;
-  repeated KeyValue key_values = 3;
-}
-
-// ChangeProof is a possible response to a ChangeProofRequest.
-// It only consists of a proof of the smallest changed key,
-// the highest changed key, and the keys that have changed
-// between those. Some keys may be deleted (hence
-// the use of KeyChange instead of KeyValue).
-message ChangeProof {
-  bool had_roots_in_history = 1; // TODO remove
-  repeated ProofNode start_proof = 2;
-  repeated ProofNode end_proof = 3;
-  repeated KeyChange key_changes = 4;
-}
-
->>>>>>> 4b52f82c
 // ChangeProofResponse is the response for a ChangeProofRequest.
 message ChangeProofResponse {
   oneof response {
