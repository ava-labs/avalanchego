--- conflicted
+++ resolved
@@ -1,10 +1,6 @@
 # Avalanche gRPC
 
-<<<<<<< HEAD
-Now Serving: **Protocol Version 41**
-=======
 Now Serving: **Protocol Version 42**
->>>>>>> 05fc3156
 
 Protobuf files are hosted at
 [https://buf.build/ava-labs/avalanche](https://buf.build/ava-labs/avalanche) and
