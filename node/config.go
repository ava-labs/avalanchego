// Copyright (C) 2019-2024, Ava Labs, Inc. All rights reserved.
// See the file LICENSE for licensing terms.

package node

import (
	"crypto/tls"
	"time"

	"github.com/ava-labs/avalanchego/api/server"
	"github.com/ava-labs/avalanchego/chains"
	"github.com/ava-labs/avalanchego/genesis"
	"github.com/ava-labs/avalanchego/ids"
	"github.com/ava-labs/avalanchego/network"
	"github.com/ava-labs/avalanchego/snow/networking/benchlist"
	"github.com/ava-labs/avalanchego/snow/networking/router"
	"github.com/ava-labs/avalanchego/snow/networking/tracker"
	"github.com/ava-labs/avalanchego/subnets"
	"github.com/ava-labs/avalanchego/trace"
	"github.com/ava-labs/avalanchego/utils/crypto/bls"
	"github.com/ava-labs/avalanchego/utils/ips"
	"github.com/ava-labs/avalanchego/utils/logging"
	"github.com/ava-labs/avalanchego/utils/profiler"
	"github.com/ava-labs/avalanchego/utils/set"
	"github.com/ava-labs/avalanchego/utils/timer"
)

<<<<<<< HEAD
type IPCConfig struct {
	IPCAPIEnabled      bool     `json:"ipcAPIEnabled"`
	IPCPath            string   `json:"ipcPath"`
	IPCDefaultChainIDs []string `json:"ipcDefaultChainIDs"`
=======
type APIAuthConfig struct {
	APIRequireAuthToken bool   `json:"apiRequireAuthToken"`
	APIAuthPassword     string `json:"-"`
>>>>>>> 3558a9da
}

type APIIndexerConfig struct {
	IndexAPIEnabled      bool `json:"indexAPIEnabled"`
	IndexAllowIncomplete bool `json:"indexAllowIncomplete"`
}

type HTTPConfig struct {
	server.HTTPConfig
	APIConfig `json:"apiConfig"`
	HTTPHost  string `json:"httpHost"`
	HTTPPort  uint16 `json:"httpPort"`

	HTTPSEnabled bool   `json:"httpsEnabled"`
	HTTPSKey     []byte `json:"-"`
	HTTPSCert    []byte `json:"-"`

	HTTPAllowedOrigins []string `json:"httpAllowedOrigins"`
	HTTPAllowedHosts   []string `json:"httpAllowedHosts"`

	ShutdownTimeout time.Duration `json:"shutdownTimeout"`
	ShutdownWait    time.Duration `json:"shutdownWait"`
}

type APIConfig struct {
	APIIndexerConfig `json:"indexerConfig"`

	// Enable/Disable APIs
	AdminAPIEnabled    bool `json:"adminAPIEnabled"`
	InfoAPIEnabled     bool `json:"infoAPIEnabled"`
	KeystoreAPIEnabled bool `json:"keystoreAPIEnabled"`
	MetricsAPIEnabled  bool `json:"metricsAPIEnabled"`
	HealthAPIEnabled   bool `json:"healthAPIEnabled"`
}

type IPConfig struct {
	PublicIP                  string        `json:"publicIP"`
	PublicIPResolutionService string        `json:"publicIPResolutionService"`
	PublicIPResolutionFreq    time.Duration `json:"publicIPResolutionFreq"`
	// The host portion of the address to listen on. The port to
	// listen on will be sourced from IPPort.
	//
	// - If empty, listen on all interfaces (both ipv4 and ipv6).
	// - If populated, listen only on the specified address.
	ListenHost string `json:"listenHost"`
	ListenPort uint16 `json:"listenPort"`
}

type StakingConfig struct {
	genesis.StakingConfig
	SybilProtectionEnabled        bool            `json:"sybilProtectionEnabled"`
	PartialSyncPrimaryNetwork     bool            `json:"partialSyncPrimaryNetwork"`
	StakingTLSCert                tls.Certificate `json:"-"`
	StakingSigningKey             *bls.SecretKey  `json:"-"`
	SybilProtectionDisabledWeight uint64          `json:"sybilProtectionDisabledWeight"`
	StakingKeyPath                string          `json:"stakingKeyPath"`
	StakingCertPath               string          `json:"stakingCertPath"`
	StakingSignerPath             string          `json:"stakingSignerPath"`
}

type StateSyncConfig struct {
	StateSyncIDs []ids.NodeID `json:"stateSyncIDs"`
	StateSyncIPs []ips.IPPort `json:"stateSyncIPs"`
}

type BootstrapConfig struct {
	// Timeout before emitting a warn log when connecting to bootstrapping beacons
	BootstrapBeaconConnectionTimeout time.Duration `json:"bootstrapBeaconConnectionTimeout"`

	// Max number of containers in an ancestors message sent by this node.
	BootstrapAncestorsMaxContainersSent int `json:"bootstrapAncestorsMaxContainersSent"`

	// This node will only consider the first [AncestorsMaxContainersReceived]
	// containers in an ancestors message it receives.
	BootstrapAncestorsMaxContainersReceived int `json:"bootstrapAncestorsMaxContainersReceived"`

	// Max time to spend fetching a container and its
	// ancestors while responding to a GetAncestors message
	BootstrapMaxTimeGetAncestors time.Duration `json:"bootstrapMaxTimeGetAncestors"`

	Bootstrappers []genesis.Bootstrapper `json:"bootstrappers"`
}

type DatabaseConfig struct {
	// If true, all writes are to memory and are discarded at node shutdown.
	ReadOnly bool `json:"readOnly"`

	// Path to database
	Path string `json:"path"`

	// Name of the database type to use
	Name string `json:"name"`

	// Path to config file
	Config []byte `json:"-"`
}

// Config contains all of the configurations of an Avalanche node.
type Config struct {
	HTTPConfig          `json:"httpConfig"`
	IPConfig            `json:"ipConfig"`
	StakingConfig       `json:"stakingConfig"`
	genesis.TxFeeConfig `json:"txFeeConfig"`
	StateSyncConfig     `json:"stateSyncConfig"`
	BootstrapConfig     `json:"bootstrapConfig"`
	DatabaseConfig      `json:"databaseConfig"`

	// Genesis information
	GenesisBytes []byte `json:"-"`
	AvaxAssetID  ids.ID `json:"avaxAssetID"`

	// ID of the network this node should connect to
	NetworkID uint32 `json:"networkID"`

	// Health
	HealthCheckFreq time.Duration `json:"healthCheckFreq"`

	// Network configuration
	NetworkConfig network.Config `json:"networkConfig"`

	AdaptiveTimeoutConfig timer.AdaptiveTimeoutConfig `json:"adaptiveTimeoutConfig"`

	BenchlistConfig benchlist.Config `json:"benchlistConfig"`

	ProfilerConfig profiler.Config `json:"profilerConfig"`

	LoggingConfig logging.Config `json:"loggingConfig"`

	PluginDir string `json:"pluginDir"`

	// File Descriptor Limit
	FdLimit uint64 `json:"fdLimit"`

	// Metrics
	MeterVMEnabled bool `json:"meterVMEnabled"`

	RouterHealthConfig       router.HealthConfig `json:"routerHealthConfig"`
	ConsensusShutdownTimeout time.Duration       `json:"consensusShutdownTimeout"`
	// Poll for new frontiers every [FrontierPollFrequency]
	FrontierPollFrequency time.Duration `json:"consensusGossipFreq"`
	// ConsensusAppConcurrency defines the maximum number of goroutines to
	// handle App messages per chain.
	ConsensusAppConcurrency int `json:"consensusAppConcurrency"`

	TrackedSubnets set.Set[ids.ID] `json:"trackedSubnets"`

	SubnetConfigs map[ids.ID]subnets.Config `json:"subnetConfigs"`

	ChainConfigs map[string]chains.ChainConfig `json:"-"`
	ChainAliases map[ids.ID][]string           `json:"chainAliases"`

	VMAliases map[ids.ID][]string `json:"vmAliases"`

	// Halflife to use for the processing requests tracker.
	// Larger halflife --> usage metrics change more slowly.
	SystemTrackerProcessingHalflife time.Duration `json:"systemTrackerProcessingHalflife"`

	// Frequency to check the real resource usage of tracked processes.
	// More frequent checks --> usage metrics are more accurate, but more
	// expensive to track
	SystemTrackerFrequency time.Duration `json:"systemTrackerFrequency"`

	// Halflife to use for the cpu tracker.
	// Larger halflife --> cpu usage metrics change more slowly.
	SystemTrackerCPUHalflife time.Duration `json:"systemTrackerCPUHalflife"`

	// Halflife to use for the disk tracker.
	// Larger halflife --> disk usage metrics change more slowly.
	SystemTrackerDiskHalflife time.Duration `json:"systemTrackerDiskHalflife"`

	CPUTargeterConfig tracker.TargeterConfig `json:"cpuTargeterConfig"`

	DiskTargeterConfig tracker.TargeterConfig `json:"diskTargeterConfig"`

	RequiredAvailableDiskSpace         uint64 `json:"requiredAvailableDiskSpace"`
	WarningThresholdAvailableDiskSpace uint64 `json:"warningThresholdAvailableDiskSpace"`

	TraceConfig trace.Config `json:"traceConfig"`

	// See comment on [UseCurrentHeight] in platformvm.Config
	UseCurrentHeight bool `json:"useCurrentHeight"`

	// ProvidedFlags contains all the flags set by the user
	ProvidedFlags map[string]interface{} `json:"-"`

	// ChainDataDir is the root path for per-chain directories where VMs can
	// write arbitrary data.
	ChainDataDir string `json:"chainDataDir"`

	// Path to write process context to (including PID, API URI, and
	// staking address).
	ProcessContextFilePath string `json:"processContextFilePath"`
}<|MERGE_RESOLUTION|>--- conflicted
+++ resolved
@@ -25,18 +25,6 @@
 	"github.com/ava-labs/avalanchego/utils/timer"
 )
 
-<<<<<<< HEAD
-type IPCConfig struct {
-	IPCAPIEnabled      bool     `json:"ipcAPIEnabled"`
-	IPCPath            string   `json:"ipcPath"`
-	IPCDefaultChainIDs []string `json:"ipcDefaultChainIDs"`
-=======
-type APIAuthConfig struct {
-	APIRequireAuthToken bool   `json:"apiRequireAuthToken"`
-	APIAuthPassword     string `json:"-"`
->>>>>>> 3558a9da
-}
-
 type APIIndexerConfig struct {
 	IndexAPIEnabled      bool `json:"indexAPIEnabled"`
 	IndexAllowIncomplete bool `json:"indexAllowIncomplete"`
