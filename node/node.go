--- conflicted
+++ resolved
@@ -1255,16 +1255,10 @@
 		}),
 		n.VMManager.RegisterFactory(context.TODO(), constants.AVMID, &avm.Factory{
 			Config: avmconfig.Config{
-<<<<<<< HEAD
-				TxFee:              n.Config.TxFee,
+				TxFee:              n.Config.StaticFeeConfig.TxFee,
 				CreateAssetTxFee:   n.Config.CreateAssetTxFee,
 				CortinaUpgradeTime: n.Config.UpgradeConfig.CortinaTime,
 				EUpgradeTime:       eUpgradeTime,
-=======
-				TxFee:            n.Config.StaticFeeConfig.TxFee,
-				CreateAssetTxFee: n.Config.CreateAssetTxFee,
-				EUpgradeTime:     eUpgradeTime,
->>>>>>> d2de35d3
 			},
 		}),
 		n.VMManager.RegisterFactory(context.TODO(), constants.EVMID, &coreth.Factory{}),
