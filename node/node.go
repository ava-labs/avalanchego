--- conflicted
+++ resolved
@@ -91,13 +91,11 @@
 
 	ipResolutionTimeout = 30 * time.Second
 
-<<<<<<< HEAD
+	apiNamespace     = constants.PlatformName + metric.NamespaceSeparator + "api"
+	networkNamespace = constants.PlatformName + metric.NamespaceSeparator + "network"
+
 	meterDBNamespace   = chains.ChainNamespace + metric.NamespaceSeparator + "meterdb"
 	benchlistNamespace = chains.ChainNamespace + metric.NamespaceSeparator + "benchlist"
-=======
-	apiNamespace     = constants.PlatformName + metric.NamespaceSeparator + "api"
-	networkNamespace = constants.PlatformName + metric.NamespaceSeparator + "network"
->>>>>>> 3f67a1d6
 )
 
 var (
@@ -192,23 +190,10 @@
 
 	n.initSharedMemory() // Initialize shared memory
 
-	n.networkRegisterer, err = metrics.MakeAndRegister(
-		n.MetricsGatherer,
-		metric.AppendNamespace(constants.PlatformName, "network"),
-	)
-	if err != nil {
-		return nil, err
-	}
-
 	// message.Creator is shared between networking, chainManager and the engine.
 	// It must be initiated before networking (initNetworking), chain manager (initChainManager)
 	// and the engine (initChains) but after the metrics (initMetricsAPI)
 	// message.Creator currently record metrics under network namespace
-<<<<<<< HEAD
-	n.msgCreator, err = message.NewCreator(
-		n.Log,
-		n.networkRegisterer,
-=======
 
 	networkRegisterer, err := metrics.MakeAndRegister(
 		n.MetricsGatherer,
@@ -221,7 +206,6 @@
 	n.msgCreator, err = message.NewCreator(
 		n.Log,
 		networkRegisterer,
->>>>>>> 3f67a1d6
 		n.Config.NetworkConfig.CompressionType,
 		n.Config.NetworkConfig.MaximumInboundMessageTimeout,
 	)
@@ -343,12 +327,7 @@
 	VertexAcceptorGroup snow.AcceptorGroup
 
 	// Net runs the networking stack
-<<<<<<< HEAD
-	networkRegisterer prometheus.Registerer
-	Net               network.Network
-=======
 	Net network.Network
->>>>>>> 3f67a1d6
 
 	// The staking address will optionally be written to a process context
 	// file to enable other nodes to be configured to use this node as a
@@ -649,11 +628,7 @@
 	n.Net, err = network.NewNetwork(
 		&n.Config.NetworkConfig,
 		n.msgCreator,
-<<<<<<< HEAD
-		n.networkRegisterer,
-=======
 		reg,
->>>>>>> 3f67a1d6
 		n.Log,
 		listener,
 		dialer.NewDialer(constants.NetworkType, n.Config.NetworkConfig.DialerConfig, n.Log),
@@ -794,11 +769,7 @@
 	case pebbledb.Name:
 		dbPath := filepath.Join(n.Config.DatabaseConfig.Path, "pebble")
 		var err error
-<<<<<<< HEAD
-		n.DB, err = pebble.New(dbPath, n.Config.DatabaseConfig.Config, n.Log, dbReg)
-=======
-		n.DB, err = pebbledb.New(dbPath, n.Config.DatabaseConfig.Config, n.Log, "db_internal", n.MetricsRegisterer)
->>>>>>> 3f67a1d6
+		n.DB, err = pebbledb.New(dbPath, n.Config.DatabaseConfig.Config, n.Log, dbReg)
 		if err != nil {
 			return fmt.Errorf("couldn't create %s at %s: %w", pebbledb.Name, dbPath, err)
 		}
@@ -1040,23 +1011,14 @@
 	}
 	n.apiURI = fmt.Sprintf("%s://%s", protocol, listener.Addr())
 
-<<<<<<< HEAD
-	apiReg, err := metrics.MakeAndRegister(
-		n.MetricsGatherer,
-		metric.AppendNamespace(constants.PlatformName, "api"),
-=======
 	apiRegisterer, err := metrics.MakeAndRegister(
 		n.MetricsGatherer,
 		apiNamespace,
->>>>>>> 3f67a1d6
-	)
-	if err != nil {
-		return err
-	}
-<<<<<<< HEAD
-=======
-
->>>>>>> 3f67a1d6
+	)
+	if err != nil {
+		return err
+	}
+
 	n.APIServer, err = server.New(
 		n.Log,
 		n.LogFactory,
@@ -1066,11 +1028,7 @@
 		n.ID,
 		n.Config.TraceConfig.Enabled,
 		n.tracer,
-<<<<<<< HEAD
-		apiReg,
-=======
 		apiRegisterer,
->>>>>>> 3f67a1d6
 		n.Config.HTTPConfig.HTTPConfig,
 		n.Config.HTTPAllowedHosts,
 	)
