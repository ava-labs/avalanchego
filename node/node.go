--- conflicted
+++ resolved
@@ -911,11 +911,7 @@
 				ApricotPhase5Time:             version.GetApricotPhase5Time(n.Config.NetworkID),
 				BanffTime:                     version.GetBanffTime(n.Config.NetworkID),
 				CortinaTime:                   version.GetCortinaTime(n.Config.NetworkID),
-<<<<<<< HEAD
-				ContinuousStakingTime:         version.GetContinuousStakingTime(n.Config.NetworkID),
-=======
 				DTime:                         version.GetDTime(n.Config.NetworkID),
->>>>>>> c8eb1d38
 				UseCurrentHeight:              n.Config.UseCurrentHeight,
 			},
 		}),
