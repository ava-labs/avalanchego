// Copyright (C) 2019-2023, Ava Labs, Inc. All rights reserved.
// See the file LICENSE for licensing terms.

package node

import (
	"context"
	"crypto"
	"crypto/tls"
	"encoding/json"
	"errors"
	"fmt"
	"io"
	"io/fs"
	"net"
	"os"
	"path/filepath"
	"sync"
	"time"

	"github.com/prometheus/client_golang/prometheus"
	"github.com/prometheus/client_golang/prometheus/collectors"
	"github.com/prometheus/client_golang/prometheus/promhttp"

	"go.uber.org/zap"

	coreth "github.com/ava-labs/coreth/plugin/evm"

	"github.com/ava-labs/avalanchego/api/admin"
	"github.com/ava-labs/avalanchego/api/auth"
	"github.com/ava-labs/avalanchego/api/health"
	"github.com/ava-labs/avalanchego/api/info"
	"github.com/ava-labs/avalanchego/api/keystore"
	"github.com/ava-labs/avalanchego/api/metrics"
	"github.com/ava-labs/avalanchego/api/server"
	"github.com/ava-labs/avalanchego/chains"
	"github.com/ava-labs/avalanchego/chains/atomic"
	"github.com/ava-labs/avalanchego/database"
	"github.com/ava-labs/avalanchego/database/leveldb"
	"github.com/ava-labs/avalanchego/database/manager"
	"github.com/ava-labs/avalanchego/database/memdb"
	"github.com/ava-labs/avalanchego/database/prefixdb"
	"github.com/ava-labs/avalanchego/genesis"
	"github.com/ava-labs/avalanchego/ids"
	"github.com/ava-labs/avalanchego/indexer"
	"github.com/ava-labs/avalanchego/ipcs"
	"github.com/ava-labs/avalanchego/message"
	"github.com/ava-labs/avalanchego/network"
	"github.com/ava-labs/avalanchego/network/dialer"
	"github.com/ava-labs/avalanchego/network/peer"
	"github.com/ava-labs/avalanchego/network/throttling"
	"github.com/ava-labs/avalanchego/snow"
	"github.com/ava-labs/avalanchego/snow/networking/benchlist"
	"github.com/ava-labs/avalanchego/snow/networking/router"
	"github.com/ava-labs/avalanchego/snow/networking/timeout"
	"github.com/ava-labs/avalanchego/snow/networking/tracker"
	"github.com/ava-labs/avalanchego/snow/uptime"
	"github.com/ava-labs/avalanchego/snow/validators"
	"github.com/ava-labs/avalanchego/staking"
	"github.com/ava-labs/avalanchego/trace"
	"github.com/ava-labs/avalanchego/utils"
	"github.com/ava-labs/avalanchego/utils/constants"
	"github.com/ava-labs/avalanchego/utils/crypto/bls"
	"github.com/ava-labs/avalanchego/utils/filesystem"
	"github.com/ava-labs/avalanchego/utils/hashing"
	"github.com/ava-labs/avalanchego/utils/ips"
	"github.com/ava-labs/avalanchego/utils/logging"
	"github.com/ava-labs/avalanchego/utils/math/meter"
	"github.com/ava-labs/avalanchego/utils/perms"
	"github.com/ava-labs/avalanchego/utils/profiler"
	"github.com/ava-labs/avalanchego/utils/resource"
	"github.com/ava-labs/avalanchego/utils/set"
	"github.com/ava-labs/avalanchego/utils/timer"
	"github.com/ava-labs/avalanchego/utils/wrappers"
	"github.com/ava-labs/avalanchego/version"
	"github.com/ava-labs/avalanchego/vms"
	"github.com/ava-labs/avalanchego/vms/avm"
	"github.com/ava-labs/avalanchego/vms/nftfx"
	"github.com/ava-labs/avalanchego/vms/platformvm"
	"github.com/ava-labs/avalanchego/vms/platformvm/signer"
	"github.com/ava-labs/avalanchego/vms/propertyfx"
	"github.com/ava-labs/avalanchego/vms/registry"
	"github.com/ava-labs/avalanchego/vms/rpcchainvm/runtime"
	"github.com/ava-labs/avalanchego/vms/secp256k1fx"

	ipcsapi "github.com/ava-labs/avalanchego/api/ipcs"
	avmconfig "github.com/ava-labs/avalanchego/vms/avm/config"
	platformconfig "github.com/ava-labs/avalanchego/vms/platformvm/config"
)

var (
	genesisHashKey  = []byte("genesisID")
	indexerDBPrefix = []byte{0x00}

	errInvalidTLSKey = errors.New("invalid TLS key")
	errShuttingDown  = errors.New("server shutting down")
)

// Node is an instance of an Avalanche node.
type Node struct {
	Log          logging.Logger
	VMFactoryLog logging.Logger
	LogFactory   logging.Factory

	// This node's unique ID used when communicating with other nodes
	// (in consensus, for example)
	ID ids.NodeID

	// Storage for this node
	DBManager manager.Manager
	DB        database.Database

	// Profiles the process. Nil if continuous profiling is disabled.
	profiler profiler.ContinuousProfiler

	// Indexes blocks, transactions and blocks
	indexer indexer.Indexer

	// Handles calls to Keystore API
	keystore keystore.Keystore

	// Manages shared memory
	sharedMemory *atomic.Memory

	// Monitors node health and runs health checks
	health health.Health

	// Build and parse messages, for both network layer and chain manager
	msgCreator message.Creator

	// Manages network timeouts
	timeoutManager timeout.Manager

	// Manages creation of blockchains and routing messages to them
	chainManager chains.Manager

	// Manages validator benching
	benchlistManager benchlist.Manager

	uptimeCalculator uptime.LockedCalculator

	// dispatcher for events as they happen in consensus
	BlockAcceptorGroup  snow.AcceptorGroup
	TxAcceptorGroup     snow.AcceptorGroup
	VertexAcceptorGroup snow.AcceptorGroup

	IPCs *ipcs.ChainIPCs

	// Net runs the networking stack
	networkNamespace string
	Net              network.Network

	// The staking address will optionally be written to a process context
	// file to enable other nodes to be configured to use this node as a
	// beacon.
	stakingAddress string

	// tlsKeyLogWriterCloser is a debug file handle that writes all the TLS
	// session keys. This value should only be non-nil during debugging.
	tlsKeyLogWriterCloser io.WriteCloser

	// this node's initial connections to the network
	bootstrappers validators.Manager

	// current validators of the network
	vdrs validators.Manager

	apiURI string

	// Handles HTTP API calls
	APIServer server.Server

	// This node's configuration
	Config *Config

	tracer trace.Tracer

	// ensures that we only close the node once.
	shutdownOnce sync.Once

	// True if node is shutting down or is done shutting down
	shuttingDown utils.Atomic[bool]

	// Sets the exit code
	shuttingDownExitCode utils.Atomic[int]

	// Incremented only once on initialization.
	// Decremented when node is done shutting down.
	DoneShuttingDown sync.WaitGroup

	// Metrics Registerer
	MetricsRegisterer *prometheus.Registry
	MetricsGatherer   metrics.MultiGatherer

	VMManager vms.Manager

	// VM endpoint registry
	VMRegistry registry.VMRegistry

	// Manages shutdown of a VM process
	runtimeManager runtime.Manager

	resourceManager resource.Manager

	// Tracks the CPU/disk usage caused by processing
	// messages of each peer.
	resourceTracker tracker.ResourceTracker

	// Specifies how much CPU usage each peer can cause before
	// we rate-limit them.
	cpuTargeter tracker.Targeter

	// Specifies how much disk usage each peer can cause before
	// we rate-limit them.
	diskTargeter tracker.Targeter
}

/*
 ******************************************************************************
 *************************** P2P Networking Section ***************************
 ******************************************************************************
 */

// Initialize the networking layer.
// Assumes [n.vdrs], [n.CPUTracker], and [n.CPUTargeter] have been initialized.
func (n *Node) initNetworking() error {
	currentIPPort := n.Config.IPPort.IPPort()

	// Providing either loopback address - `::1` for ipv6 and `127.0.0.1` for ipv4 - as the listen
	// host will avoid the need for a firewall exception on recent MacOS:
	//
	//   - MacOS requires a manually-approved firewall exception [1] for each version of a given
	//   binary that wants to bind to all interfaces (i.e. with an address of `:[port]`). Each
	//   compiled version of avalanchego requires a separate exception to be allowed to bind to all
	//   interfaces.
	//
	//   - A firewall exception is not required to bind to a loopback interface, but the only way for
	//   Listen() to bind to loopback for both ipv4 and ipv6 is to bind to all interfaces [2] which
	//   requires an exception.
	//
	//   - Thus, the only way to start a node on MacOS without approving a firewall exception for the
	//   avalanchego binary is to bind to loopback by specifying the host to be `::1` or `127.0.0.1`.
	//
	// 1: https://apple.stackexchange.com/questions/393715/do-you-want-the-application-main-to-accept-incoming-network-connections-pop
	// 2: https://github.com/golang/go/issues/56998
	listenAddress := net.JoinHostPort(n.Config.ListenHost, fmt.Sprintf("%d", currentIPPort.Port))

	listener, err := net.Listen(constants.NetworkType, listenAddress)
	if err != nil {
		return err
	}
	// Wrap listener so it will only accept a certain number of incoming connections per second
	listener = throttling.NewThrottledListener(listener, n.Config.NetworkConfig.ThrottlerConfig.MaxInboundConnsPerSec)

	ipPort, err := ips.ToIPPort(listener.Addr().String())
	if err != nil {
		n.Log.Info("initializing networking",
			zap.Stringer("currentNodeIP", currentIPPort),
		)
	} else {
		ipPort = ips.IPPort{
			IP:   currentIPPort.IP,
			Port: ipPort.Port,
		}
		n.Log.Info("initializing networking",
			zap.Stringer("currentNodeIP", ipPort),
		)
	}

	// Record the bound address to enable inclusion in process context file.
	n.stakingAddress = listener.Addr().String()

	tlsKey, ok := n.Config.StakingTLSCert.PrivateKey.(crypto.Signer)
	if !ok {
		return errInvalidTLSKey
	}

	if n.Config.NetworkConfig.TLSKeyLogFile != "" {
		n.tlsKeyLogWriterCloser, err = perms.Create(n.Config.NetworkConfig.TLSKeyLogFile, perms.ReadWrite)
		if err != nil {
			return err
		}
		n.Log.Warn("TLS key logging is enabled",
			zap.String("filename", n.Config.NetworkConfig.TLSKeyLogFile),
		)
	}

	tlsConfig := peer.TLSConfig(n.Config.StakingTLSCert, n.tlsKeyLogWriterCloser)

	// Configure benchlist
	n.Config.BenchlistConfig.Validators = n.vdrs
	n.Config.BenchlistConfig.Benchable = n.Config.ConsensusRouter
	n.Config.BenchlistConfig.SybilProtectionEnabled = n.Config.SybilProtectionEnabled
	n.benchlistManager = benchlist.NewManager(&n.Config.BenchlistConfig)

	n.uptimeCalculator = uptime.NewLockedCalculator()

	consensusRouter := n.Config.ConsensusRouter
	if !n.Config.SybilProtectionEnabled {
		// Sybil protection is disabled so we don't have a txID that added us as
		// a validator. Because each validator needs a txID associated with it,
		// we hack one together by just padding our nodeID with zeroes.
		dummyTxID := ids.Empty
		copy(dummyTxID[:], n.ID[:])

		err := n.vdrs.AddStaker(
			constants.PrimaryNetworkID,
			n.ID,
			bls.PublicFromSecretKey(n.Config.StakingSigningKey),
			dummyTxID,
			n.Config.SybilProtectionDisabledWeight,
		)
		if err != nil {
			return err
		}

		consensusRouter = &insecureValidatorManager{
			log:    n.Log,
			Router: consensusRouter,
			vdrs:   n.vdrs,
			weight: n.Config.SybilProtectionDisabledWeight,
		}
	}

	numBootstrappers := n.bootstrappers.Count(constants.PrimaryNetworkID)
	requiredConns := (3*numBootstrappers + 3) / 4

	if requiredConns > 0 {
		// Set a timer that will fire after a given timeout unless we connect
		// to a sufficient portion of nodes. If the timeout fires, the node will
		// shutdown.
		timer := timer.NewTimer(func() {
			// If the timeout fires and we're already shutting down, nothing to do.
			if !n.shuttingDown.Get() {
				n.Log.Warn("failed to connect to bootstrap nodes",
					zap.Stringer("bootstrappers", n.bootstrappers),
					zap.Duration("duration", n.Config.BootstrapBeaconConnectionTimeout),
				)
			}
		})

		go timer.Dispatch()
		timer.SetTimeoutIn(n.Config.BootstrapBeaconConnectionTimeout)

		consensusRouter = &beaconManager{
			Router:        consensusRouter,
			timer:         timer,
			beacons:       n.bootstrappers,
			requiredConns: int64(requiredConns),
		}
	}

	// initialize gossip tracker
	gossipTracker, err := peer.NewGossipTracker(n.MetricsRegisterer, n.networkNamespace)
	if err != nil {
		return err
	}

	// keep gossip tracker synchronized with the validator set
	n.vdrs.RegisterCallbackListener(constants.PrimaryNetworkID, &peer.GossipTrackerCallback{
		Log:           n.Log,
		GossipTracker: gossipTracker,
	})

	// add node configs to network config
	n.Config.NetworkConfig.Namespace = n.networkNamespace
	n.Config.NetworkConfig.MyNodeID = n.ID
	n.Config.NetworkConfig.MyIPPort = n.Config.IPPort
	n.Config.NetworkConfig.NetworkID = n.Config.NetworkID
	n.Config.NetworkConfig.Validators = n.vdrs
	n.Config.NetworkConfig.Beacons = n.bootstrappers
	n.Config.NetworkConfig.TLSConfig = tlsConfig
	n.Config.NetworkConfig.TLSKey = tlsKey
	n.Config.NetworkConfig.TrackedSubnets = n.Config.TrackedSubnets
	n.Config.NetworkConfig.UptimeCalculator = n.uptimeCalculator
	n.Config.NetworkConfig.UptimeRequirement = n.Config.UptimeRequirement
	n.Config.NetworkConfig.ResourceTracker = n.resourceTracker
	n.Config.NetworkConfig.CPUTargeter = n.cpuTargeter
	n.Config.NetworkConfig.DiskTargeter = n.diskTargeter
	n.Config.NetworkConfig.GossipTracker = gossipTracker

	n.Net, err = network.NewNetwork(
		&n.Config.NetworkConfig,
		n.msgCreator,
		n.MetricsRegisterer,
		n.Log,
		listener,
		dialer.NewDialer(constants.NetworkType, n.Config.NetworkConfig.DialerConfig, n.Log),
		consensusRouter,
	)

	return err
}

type NodeProcessContext struct {
	// The process id of the node
	PID int `json:"pid"`
	// URI to access the node API
	// Format: [https|http]://[host]:[port]
	URI string `json:"uri"`
	// Address other nodes can use to communicate with this node
	// Format: [host]:[port]
	StakingAddress string `json:"stakingAddress"`
}

// Write process context to the configured path. Supports the use of
// dynamically chosen network ports with local network orchestration.
func (n *Node) writeProcessContext() error {
	n.Log.Info("writing process context", zap.String("path", n.Config.ProcessContextFilePath))

	// Write the process context to disk
	processContext := &NodeProcessContext{
		PID:            os.Getpid(),
		URI:            n.apiURI,
		StakingAddress: n.stakingAddress, // Set by network initialization
	}
	bytes, err := json.MarshalIndent(processContext, "", "  ")
	if err != nil {
		return fmt.Errorf("failed to marshal process context: %w", err)
	}
	if err := perms.WriteFile(n.Config.ProcessContextFilePath, bytes, perms.ReadWrite); err != nil {
		return fmt.Errorf("failed to write process context: %w", err)
	}
	return nil
}

// Dispatch starts the node's servers.
// Returns when the node exits.
func (n *Node) Dispatch() error {
	if err := n.writeProcessContext(); err != nil {
		return err
	}

	// Start the HTTP API server
	go n.Log.RecoverAndPanic(func() {
		n.Log.Info("API server listening",
			zap.String("uri", n.apiURI),
		)
		err := n.APIServer.Dispatch()
		// When [n].Shutdown() is called, [n.APIServer].Close() is called.
		// This causes [n.APIServer].Dispatch() to return an error.
		// If that happened, don't log/return an error here.
		if !n.shuttingDown.Get() {
			n.Log.Fatal("API server dispatch failed",
				zap.Error(err),
			)
		}
		// If the API server isn't running, shut down the node.
		// If node is already shutting down, this does nothing.
		n.Shutdown(1)
	})

	// Add state sync nodes to the peer network
	for i, peerIP := range n.Config.StateSyncIPs {
		n.Net.ManuallyTrack(n.Config.StateSyncIDs[i], peerIP)
	}

	// Add bootstrap nodes to the peer network
	for _, bootstrapper := range n.Config.Bootstrappers {
		n.Net.ManuallyTrack(bootstrapper.ID, ips.IPPort(bootstrapper.IP))
	}

	// Start P2P connections
	err := n.Net.Dispatch()

	// If the P2P server isn't running, shut down the node.
	// If node is already shutting down, this does nothing.
	n.Shutdown(1)

	if n.tlsKeyLogWriterCloser != nil {
		err := n.tlsKeyLogWriterCloser.Close()
		if err != nil {
			n.Log.Error("closing TLS key log file failed",
				zap.String("filename", n.Config.NetworkConfig.TLSKeyLogFile),
				zap.Error(err),
			)
		}
	}

	// Wait until the node is done shutting down before returning
	n.DoneShuttingDown.Wait()

	// Remove the process context file to communicate to an orchestrator
	// that the node is no longer running.
	if err := os.Remove(n.Config.ProcessContextFilePath); err != nil && !errors.Is(err, fs.ErrNotExist) {
		n.Log.Error("removal of process context file failed",
			zap.String("path", n.Config.ProcessContextFilePath),
			zap.Error(err),
		)
	}

	return err
}

/*
 ******************************************************************************
 *********************** End P2P Networking Section ***************************
 ******************************************************************************
 */

func (n *Node) initDatabase() error {
	// start the db manager
	var (
		dbManager manager.Manager
		err       error
	)
	switch n.Config.DatabaseConfig.Name {
	case leveldb.Name:
		dbManager, err = manager.NewLevelDB(n.Config.DatabaseConfig.Path, n.Config.DatabaseConfig.Config, n.Log, version.CurrentDatabase, "db_internal", n.MetricsRegisterer)
	case memdb.Name:
		dbManager = manager.NewMemDB(version.CurrentDatabase)
	default:
		err = fmt.Errorf(
			"db-type was %q but should have been one of {%s, %s}",
			n.Config.DatabaseConfig.Name,
			leveldb.Name,
			memdb.Name,
		)
	}
	if err != nil {
		return err
	}

	meterDBManager, err := dbManager.NewMeterDBManager("db", n.MetricsRegisterer)
	if err != nil {
		return err
	}

	n.DBManager = meterDBManager

	currentDB := dbManager.Current()
	n.Log.Info("initializing database",
		zap.Stringer("dbVersion", currentDB.Version),
	)
	n.DB = currentDB.Database

	rawExpectedGenesisHash := hashing.ComputeHash256(n.Config.GenesisBytes)

	rawGenesisHash, err := n.DB.Get(genesisHashKey)
	if err == database.ErrNotFound {
		rawGenesisHash = rawExpectedGenesisHash
		err = n.DB.Put(genesisHashKey, rawGenesisHash)
	}
	if err != nil {
		return err
	}

	genesisHash, err := ids.ToID(rawGenesisHash)
	if err != nil {
		return err
	}
	expectedGenesisHash, err := ids.ToID(rawExpectedGenesisHash)
	if err != nil {
		return err
	}

	if genesisHash != expectedGenesisHash {
		return fmt.Errorf("db contains invalid genesis hash. DB Genesis: %s Generated Genesis: %s", genesisHash, expectedGenesisHash)
	}
	return nil
}

// Set the node IDs of the peers this node should first connect to
func (n *Node) initBootstrappers() error {
	n.bootstrappers = validators.NewManager()
	for _, bootstrapper := range n.Config.Bootstrappers {
		// Note: The beacon connection manager will treat all beaconIDs as
		//       equal.
		// Invariant: We never use the TxID or BLS keys populated here.
		if err := n.bootstrappers.AddStaker(constants.PrimaryNetworkID, bootstrapper.ID, nil, ids.Empty, 1); err != nil {
			return err
		}
	}
	return nil
}

// Create the EventDispatcher used for hooking events
// into the general process flow.
func (n *Node) initEventDispatchers() {
	n.BlockAcceptorGroup = snow.NewAcceptorGroup(n.Log)
	n.TxAcceptorGroup = snow.NewAcceptorGroup(n.Log)
	n.VertexAcceptorGroup = snow.NewAcceptorGroup(n.Log)
}

func (n *Node) initIPCs() error {
	chainIDs := make([]ids.ID, len(n.Config.IPCDefaultChainIDs))
	for i, chainID := range n.Config.IPCDefaultChainIDs {
		id, err := ids.FromString(chainID)
		if err != nil {
			return err
		}
		chainIDs[i] = id
	}

	var err error
	n.IPCs, err = ipcs.NewChainIPCs(
		n.Log,
		n.Config.IPCPath,
		n.Config.NetworkID,
		n.BlockAcceptorGroup,
		n.TxAcceptorGroup,
		n.VertexAcceptorGroup,
		chainIDs,
	)
	return err
}

// Initialize [n.indexer].
// Should only be called after [n.DB], [n.DecisionAcceptorGroup],
// [n.ConsensusAcceptorGroup], [n.Log], [n.APIServer], [n.chainManager] are
// initialized
func (n *Node) initIndexer() error {
	txIndexerDB := prefixdb.New(indexerDBPrefix, n.DB)
	var err error
	n.indexer, err = indexer.NewIndexer(indexer.Config{
		IndexingEnabled:      n.Config.IndexAPIEnabled,
		AllowIncompleteIndex: n.Config.IndexAllowIncomplete,
		DB:                   txIndexerDB,
		Log:                  n.Log,
		BlockAcceptorGroup:   n.BlockAcceptorGroup,
		TxAcceptorGroup:      n.TxAcceptorGroup,
		VertexAcceptorGroup:  n.VertexAcceptorGroup,
		APIServer:            n.APIServer,
		ShutdownF: func() {
			n.Shutdown(0) // TODO put exit code here
		},
	})
	if err != nil {
		return fmt.Errorf("couldn't create index for txs: %w", err)
	}

	// Chain manager will notify indexer when a chain is created
	n.chainManager.AddRegistrant(n.indexer)

	return nil
}

// Initializes the Platform chain.
// Its genesis data specifies the other chains that should be created.
func (n *Node) initChains(genesisBytes []byte) error {
	n.Log.Info("initializing chains")

	platformChain := chains.ChainParameters{
		ID:            constants.PlatformChainID,
		SubnetID:      constants.PrimaryNetworkID,
		GenesisData:   genesisBytes, // Specifies other chains to create
		VMID:          constants.PlatformVMID,
		CustomBeacons: n.bootstrappers,
	}

	// Start the chain creator with the Platform Chain
	return n.chainManager.StartChainCreator(platformChain)
}

func (n *Node) initMetrics() {
	n.MetricsRegisterer = prometheus.NewRegistry()
	n.MetricsGatherer = metrics.NewMultiGatherer()
}

// initAPIServer initializes the server that handles HTTP calls
func (n *Node) initAPIServer() error {
	n.Log.Info("initializing API server")

	listenAddress := net.JoinHostPort(n.Config.HTTPHost, fmt.Sprintf("%d", n.Config.HTTPPort))
	listener, err := net.Listen("tcp", listenAddress)
	if err != nil {
		return err
	}

	protocol := "http"
	if n.Config.HTTPSEnabled {
		cert, err := tls.X509KeyPair(n.Config.HTTPSCert, n.Config.HTTPSKey)
		if err != nil {
			return err
		}
		config := &tls.Config{
			MinVersion:   tls.VersionTLS12,
			Certificates: []tls.Certificate{cert},
		}
		listener = tls.NewListener(listener, config)

		protocol = "https"
	}
	n.apiURI = fmt.Sprintf("%s://%s", protocol, listener.Addr())

	if !n.Config.APIRequireAuthToken {
		var err error
		n.APIServer, err = server.New(
			n.Log,
			n.LogFactory,
			listener,
			n.Config.HTTPAllowedOrigins,
			n.Config.ShutdownTimeout,
			n.ID,
			n.Config.TraceConfig.Enabled,
			n.tracer,
			"api",
			n.MetricsRegisterer,
			n.Config.HTTPConfig.HTTPConfig,
			n.Config.HTTPAllowedHosts,
		)
		return err
	}

	a, err := auth.New(n.Log, "auth", n.Config.APIAuthPassword)
	if err != nil {
		return err
	}

	n.APIServer, err = server.New(
		n.Log,
		n.LogFactory,
		listener,
		n.Config.HTTPAllowedOrigins,
		n.Config.ShutdownTimeout,
		n.ID,
		n.Config.TraceConfig.Enabled,
		n.tracer,
		"api",
		n.MetricsRegisterer,
		n.Config.HTTPConfig.HTTPConfig,
		n.Config.HTTPAllowedHosts,
		a,
	)
	if err != nil {
		return err
	}

	// only create auth service if token authorization is required
	n.Log.Info("API authorization is enabled. Auth tokens must be passed in the header of API requests, except requests to the auth service.")
	handler, err := a.CreateHandler()
	if err != nil {
		return err
	}
	return n.APIServer.AddRoute(handler, "auth", "")
}

// Add the default VM aliases
func (n *Node) addDefaultVMAliases() error {
	n.Log.Info("adding the default VM aliases")
	vmAliases := genesis.GetVMAliases()

	for vmID, aliases := range vmAliases {
		for _, alias := range aliases {
			if err := n.Config.VMAliaser.Alias(vmID, alias); err != nil {
				return err
			}
		}
	}
	return nil
}

// Create the chainManager and register the following VMs:
// AVM, Simple Payments DAG, Simple Payments Chain, and Platform VM
// Assumes n.DBManager, n.vdrs all initialized (non-nil)
func (n *Node) initChainManager(avaxAssetID ids.ID) error {
	createAVMTx, err := genesis.VMGenesis(n.Config.GenesisBytes, constants.AVMID)
	if err != nil {
		return err
	}
	xChainID := createAVMTx.ID()

	createEVMTx, err := genesis.VMGenesis(n.Config.GenesisBytes, constants.EVMID)
	if err != nil {
		return err
	}
	cChainID := createEVMTx.ID()

	// If any of these chains die, the node shuts down
	criticalChains := set.Of(
		constants.PlatformChainID,
		xChainID,
		cChainID,
	)

	n.timeoutManager, err = timeout.NewManager(
		&n.Config.AdaptiveTimeoutConfig,
		n.benchlistManager,
		"requests",
		n.MetricsRegisterer,
	)
	if err != nil {
		return err
	}
	go n.Log.RecoverAndPanic(n.timeoutManager.Dispatch)

	// Routes incoming messages from peers to the appropriate chain
	err = n.Config.ConsensusRouter.Initialize(
		n.ID,
		n.Log,
		n.timeoutManager,
		n.Config.ConsensusShutdownTimeout,
		criticalChains,
		n.Config.SybilProtectionEnabled,
		n.Config.TrackedSubnets,
		n.Shutdown,
		n.Config.RouterHealthConfig,
		"requests",
		n.MetricsRegisterer,
	)
	if err != nil {
		return fmt.Errorf("couldn't initialize chain router: %w", err)
	}

	n.chainManager = chains.New(&chains.ManagerConfig{
		SybilProtectionEnabled:                  n.Config.SybilProtectionEnabled,
		StakingTLSCert:                          n.Config.StakingTLSCert,
		StakingBLSKey:                           n.Config.StakingSigningKey,
		Log:                                     n.Log,
		LogFactory:                              n.LogFactory,
		VMManager:                               n.VMManager,
		BlockAcceptorGroup:                      n.BlockAcceptorGroup,
		TxAcceptorGroup:                         n.TxAcceptorGroup,
		VertexAcceptorGroup:                     n.VertexAcceptorGroup,
		DBManager:                               n.DBManager,
		MsgCreator:                              n.msgCreator,
		Router:                                  n.Config.ConsensusRouter,
		Net:                                     n.Net,
		Validators:                              n.vdrs,
		PartialSyncPrimaryNetwork:               n.Config.PartialSyncPrimaryNetwork,
		NodeID:                                  n.ID,
		NetworkID:                               n.Config.NetworkID,
		Server:                                  n.APIServer,
		Keystore:                                n.keystore,
		AtomicMemory:                            n.sharedMemory,
		AVAXAssetID:                             avaxAssetID,
		XChainID:                                xChainID,
		CChainID:                                cChainID,
		CriticalChains:                          criticalChains,
		TimeoutManager:                          n.timeoutManager,
		Health:                                  n.health,
		RetryBootstrap:                          n.Config.RetryBootstrap,
		RetryBootstrapWarnFrequency:             n.Config.RetryBootstrapWarnFrequency,
		ShutdownNodeFunc:                        n.Shutdown,
		MeterVMEnabled:                          n.Config.MeterVMEnabled,
		Metrics:                                 n.MetricsGatherer,
		SubnetConfigs:                           n.Config.SubnetConfigs,
		ChainConfigs:                            n.Config.ChainConfigs,
		AcceptedFrontierGossipFrequency:         n.Config.AcceptedFrontierGossipFrequency,
		ConsensusAppConcurrency:                 n.Config.ConsensusAppConcurrency,
		BootstrapMaxTimeGetAncestors:            n.Config.BootstrapMaxTimeGetAncestors,
		BootstrapAncestorsMaxContainersSent:     n.Config.BootstrapAncestorsMaxContainersSent,
		BootstrapAncestorsMaxContainersReceived: n.Config.BootstrapAncestorsMaxContainersReceived,
		ApricotPhase4Time:                       version.GetApricotPhase4Time(n.Config.NetworkID),
		ApricotPhase4MinPChainHeight:            version.GetApricotPhase4MinPChainHeight(n.Config.NetworkID),
		ResourceTracker:                         n.resourceTracker,
		StateSyncBeacons:                        n.Config.StateSyncIDs,
		TracingEnabled:                          n.Config.TraceConfig.Enabled,
		Tracer:                                  n.tracer,
		ChainDataDir:                            n.Config.ChainDataDir,
	})

	// Notify the API server when new chains are created
	n.chainManager.AddRegistrant(n.APIServer)
	return nil
}

// initVMs initializes the VMs Avalanche supports + any additional vms installed as plugins.
func (n *Node) initVMs() error {
	n.Log.Info("initializing VMs")

	vdrs := n.vdrs

	// If sybil protection is disabled, we provide the P-chain its own local
	// validator manager that will not be used by the rest of the node. This
	// allows the node's validator sets to be determined by network connections.
	if !n.Config.SybilProtectionEnabled {
		vdrs = validators.NewManager()
	}

	vmRegisterer := registry.NewVMRegisterer(registry.VMRegistererConfig{
		APIServer:    n.APIServer,
		Log:          n.Log,
		VMFactoryLog: n.VMFactoryLog,
		VMManager:    n.VMManager,
	})

	// Register the VMs that Avalanche supports
	errs := wrappers.Errs{}
	errs.Add(
		vmRegisterer.Register(context.TODO(), constants.PlatformVMID, &platformvm.Factory{
			Config: platformconfig.Config{
				Chains:                        n.chainManager,
				Validators:                    vdrs,
				UptimeLockedCalculator:        n.uptimeCalculator,
				SybilProtectionEnabled:        n.Config.SybilProtectionEnabled,
				PartialSyncPrimaryNetwork:     n.Config.PartialSyncPrimaryNetwork,
				TrackedSubnets:                n.Config.TrackedSubnets,
				TxFee:                         n.Config.TxFee,
				CreateAssetTxFee:              n.Config.CreateAssetTxFee,
				CreateSubnetTxFee:             n.Config.CreateSubnetTxFee,
				TransformSubnetTxFee:          n.Config.TransformSubnetTxFee,
				CreateBlockchainTxFee:         n.Config.CreateBlockchainTxFee,
				AddPrimaryNetworkValidatorFee: n.Config.AddPrimaryNetworkValidatorFee,
				AddPrimaryNetworkDelegatorFee: n.Config.AddPrimaryNetworkDelegatorFee,
				AddSubnetValidatorFee:         n.Config.AddSubnetValidatorFee,
				AddSubnetDelegatorFee:         n.Config.AddSubnetDelegatorFee,
				UptimePercentage:              n.Config.UptimeRequirement,
				MinValidatorStake:             n.Config.MinValidatorStake,
				MaxValidatorStake:             n.Config.MaxValidatorStake,
				MinDelegatorStake:             n.Config.MinDelegatorStake,
				MinDelegationFee:              n.Config.MinDelegationFee,
				MinStakeDuration:              n.Config.MinStakeDuration,
				MaxStakeDuration:              n.Config.MaxStakeDuration,
				RewardConfig:                  n.Config.RewardConfig,
				ApricotPhase3Time:             version.GetApricotPhase3Time(n.Config.NetworkID),
				ApricotPhase5Time:             version.GetApricotPhase5Time(n.Config.NetworkID),
				BanffTime:                     version.GetBanffTime(n.Config.NetworkID),
				CortinaTime:                   version.GetCortinaTime(n.Config.NetworkID),
				DTime:                         version.GetDTime(n.Config.NetworkID),
				UseCurrentHeight:              n.Config.UseCurrentHeight,
			},
		}),
		vmRegisterer.Register(context.TODO(), constants.AVMID, &avm.Factory{
			Config: avmconfig.Config{
				TxFee:            n.Config.TxFee,
				CreateAssetTxFee: n.Config.CreateAssetTxFee,
			},
		}),
		vmRegisterer.Register(context.TODO(), constants.EVMID, &coreth.Factory{}),
		n.VMManager.RegisterFactory(context.TODO(), secp256k1fx.ID, &secp256k1fx.Factory{}),
		n.VMManager.RegisterFactory(context.TODO(), nftfx.ID, &nftfx.Factory{}),
		n.VMManager.RegisterFactory(context.TODO(), propertyfx.ID, &propertyfx.Factory{}),
	)
	if errs.Errored() {
		return errs.Err
	}

	// initialize vm runtime manager
	n.runtimeManager = runtime.NewManager()

	// initialize the vm registry
	n.VMRegistry = registry.NewVMRegistry(registry.VMRegistryConfig{
		VMGetter: registry.NewVMGetter(registry.VMGetterConfig{
			FileReader:      filesystem.NewReader(),
			Manager:         n.VMManager,
			PluginDirectory: n.Config.PluginDir,
			CPUTracker:      n.resourceManager,
			RuntimeTracker:  n.runtimeManager,
		}),
		VMRegisterer: vmRegisterer,
	})

	// register any vms that need to be installed as plugins from disk
	_, failedVMs, err := n.VMRegistry.Reload(context.TODO())
	for failedVM, err := range failedVMs {
		n.Log.Error("failed to register VM",
			zap.Stringer("vmID", failedVM),
			zap.Error(err),
		)
	}
	return err
}

// initSharedMemory initializes the shared memory for cross chain interation
func (n *Node) initSharedMemory() {
	n.Log.Info("initializing SharedMemory")
	sharedMemoryDB := prefixdb.New([]byte("shared memory"), n.DB)
	n.sharedMemory = atomic.NewMemory(sharedMemoryDB)
}

// initKeystoreAPI initializes the keystore service, which is an on-node wallet.
// Assumes n.APIServer is already set
func (n *Node) initKeystoreAPI() error {
	n.Log.Info("initializing keystore")
	keystoreDB := n.DBManager.NewPrefixDBManager([]byte("keystore"))
	n.keystore = keystore.New(n.Log, keystoreDB)
	handler, err := n.keystore.CreateHandler()
	if err != nil {
		return err
	}
	if !n.Config.KeystoreAPIEnabled {
		n.Log.Info("skipping keystore API initialization because it has been disabled")
		return nil
	}
	n.Log.Warn("initializing deprecated keystore API")
	return n.APIServer.AddRoute(handler, "keystore", "")
}

// initMetricsAPI initializes the Metrics API
// Assumes n.APIServer is already set
func (n *Node) initMetricsAPI() error {
	if !n.Config.MetricsAPIEnabled {
		n.Log.Info("skipping metrics API initialization because it has been disabled")
		return nil
	}

	if err := n.MetricsGatherer.Register(constants.PlatformName, n.MetricsRegisterer); err != nil {
		return err
	}

	// Current state of process metrics.
	processCollector := collectors.NewProcessCollector(collectors.ProcessCollectorOpts{})
	if err := n.MetricsRegisterer.Register(processCollector); err != nil {
		return err
	}

	// Go process metrics using debug.GCStats.
	goCollector := collectors.NewGoCollector()
	if err := n.MetricsRegisterer.Register(goCollector); err != nil {
		return err
	}

	n.Log.Info("initializing metrics API")

	return n.APIServer.AddRoute(
		promhttp.HandlerFor(
			n.MetricsGatherer,
			promhttp.HandlerOpts{},
		),
		"metrics",
		"",
	)
}

// initAdminAPI initializes the Admin API service
// Assumes n.log, n.chainManager, and n.ValidatorAPI already initialized
func (n *Node) initAdminAPI() error {
	if !n.Config.AdminAPIEnabled {
		n.Log.Info("skipping admin API initialization because it has been disabled")
		return nil
	}
	n.Log.Info("initializing admin API")
	service, err := admin.NewService(
		admin.Config{
			Log:          n.Log,
			ChainManager: n.chainManager,
			HTTPServer:   n.APIServer,
			ProfileDir:   n.Config.ProfilerConfig.Dir,
			LogFactory:   n.LogFactory,
			NodeConfig:   n.Config,
			VMManager:    n.VMManager,
			VMRegistry:   n.VMRegistry,
		},
	)
	if err != nil {
		return err
	}
	return n.APIServer.AddRoute(
		service,
		"admin",
		"",
	)
}

// initProfiler initializes the continuous profiling
func (n *Node) initProfiler() {
	if !n.Config.ProfilerConfig.Enabled {
		n.Log.Info("skipping profiler initialization because it has been disabled")
		return
	}

	n.Log.Info("initializing continuous profiler")
	n.profiler = profiler.NewContinuous(
		filepath.Join(n.Config.ProfilerConfig.Dir, "continuous"),
		n.Config.ProfilerConfig.Freq,
		n.Config.ProfilerConfig.MaxNumFiles,
	)
	go n.Log.RecoverAndPanic(func() {
		err := n.profiler.Dispatch()
		if err != nil {
			n.Log.Fatal("continuous profiler failed",
				zap.Error(err),
			)
		}
		n.Shutdown(1)
	})
}

func (n *Node) initInfoAPI() error {
	if !n.Config.InfoAPIEnabled {
		n.Log.Info("skipping info API initialization because it has been disabled")
		return nil
	}

	n.Log.Info("initializing info API")

	service, err := info.NewService(
		info.Parameters{
			Version:                       version.CurrentApp,
			NodeID:                        n.ID,
			NodePOP:                       signer.NewProofOfPossession(n.Config.StakingSigningKey),
			NetworkID:                     n.Config.NetworkID,
			TxFee:                         n.Config.TxFee,
			CreateAssetTxFee:              n.Config.CreateAssetTxFee,
			CreateSubnetTxFee:             n.Config.CreateSubnetTxFee,
			TransformSubnetTxFee:          n.Config.TransformSubnetTxFee,
			CreateBlockchainTxFee:         n.Config.CreateBlockchainTxFee,
			AddPrimaryNetworkValidatorFee: n.Config.AddPrimaryNetworkValidatorFee,
			AddPrimaryNetworkDelegatorFee: n.Config.AddPrimaryNetworkDelegatorFee,
			AddSubnetValidatorFee:         n.Config.AddSubnetValidatorFee,
			AddSubnetDelegatorFee:         n.Config.AddSubnetDelegatorFee,
			VMManager:                     n.VMManager,
		},
		n.Log,
		n.chainManager,
		n.VMManager,
		n.Config.NetworkConfig.MyIPPort,
		n.Net,
		n.benchlistManager,
	)
	if err != nil {
		return err
	}
	return n.APIServer.AddRoute(
		service,
		"info",
		"",
	)
}

// initHealthAPI initializes the Health API service
// Assumes n.Log, n.Net, n.APIServer, n.HTTPLog already initialized
func (n *Node) initHealthAPI() error {
	healthChecker, err := health.New(n.Log, n.MetricsRegisterer)
	if err != nil {
		return err
	}
	n.health = healthChecker

	if !n.Config.HealthAPIEnabled {
		n.Log.Info("skipping health API initialization because it has been disabled")
		return nil
	}

	n.Log.Info("initializing Health API")
	err = healthChecker.RegisterHealthCheck("network", n.Net, health.ApplicationTag)
	if err != nil {
		return fmt.Errorf("couldn't register network health check: %w", err)
	}

	err = healthChecker.RegisterHealthCheck("router", n.Config.ConsensusRouter, health.ApplicationTag)
	if err != nil {
		return fmt.Errorf("couldn't register router health check: %w", err)
	}

	// TODO: add database health to liveness check
	err = healthChecker.RegisterHealthCheck("database", n.DB, health.ApplicationTag)
	if err != nil {
		return fmt.Errorf("couldn't register database health check: %w", err)
	}

	diskSpaceCheck := health.CheckerFunc(func(context.Context) (interface{}, error) {
		// confirm that the node has enough disk space to continue operating
		// if there is too little disk space remaining, first report unhealthy and then shutdown the node

		availableDiskBytes := n.resourceTracker.DiskTracker().AvailableDiskBytes()

		var err error
		if availableDiskBytes < n.Config.RequiredAvailableDiskSpace {
			n.Log.Fatal("low on disk space. Shutting down...",
				zap.Uint64("remainingDiskBytes", availableDiskBytes),
			)
			go n.Shutdown(1)
			err = fmt.Errorf("remaining available disk space (%d) is below minimum required available space (%d)", availableDiskBytes, n.Config.RequiredAvailableDiskSpace)
		} else if availableDiskBytes < n.Config.WarningThresholdAvailableDiskSpace {
			err = fmt.Errorf("remaining available disk space (%d) is below the warning threshold of disk space (%d)", availableDiskBytes, n.Config.WarningThresholdAvailableDiskSpace)
		}

		return map[string]interface{}{
			"availableDiskBytes": availableDiskBytes,
		}, err
	})

	err = n.health.RegisterHealthCheck("diskspace", diskSpaceCheck, health.ApplicationTag)
	if err != nil {
		return fmt.Errorf("couldn't register resource health check: %w", err)
	}

	handler, err := health.NewGetAndPostHandler(n.Log, healthChecker)
	if err != nil {
		return err
	}

	err = n.APIServer.AddRoute(
		handler,
		"health",
		"",
	)
	if err != nil {
		return err
	}

	err = n.APIServer.AddRoute(
		health.NewGetHandler(healthChecker.Readiness),
		"health",
		"/readiness",
	)
	if err != nil {
		return err
	}

	err = n.APIServer.AddRoute(
		health.NewGetHandler(healthChecker.Health),
		"health",
		"/health",
	)
	if err != nil {
		return err
	}

	return n.APIServer.AddRoute(
		health.NewGetHandler(healthChecker.Liveness),
		"health",
		"/liveness",
	)
}

// initIPCAPI initializes the IPC API service
// Assumes n.log and n.chainManager already initialized
func (n *Node) initIPCAPI() error {
	if !n.Config.IPCAPIEnabled {
		n.Log.Info("skipping ipc API initialization because it has been disabled")
		return nil
	}
	n.Log.Warn("initializing deprecated ipc API")
	service, err := ipcsapi.NewService(n.Log, n.chainManager, n.IPCs)
	if err != nil {
		return err
	}
	return n.APIServer.AddRoute(
		service,
		"ipcs",
		"",
	)
}

// Give chains aliases as specified by the genesis information
func (n *Node) initChainAliases(genesisBytes []byte) error {
	n.Log.Info("initializing chain aliases")
	_, chainAliases, err := genesis.Aliases(genesisBytes)
	if err != nil {
		return err
	}

	for chainID, aliases := range chainAliases {
		for _, alias := range aliases {
			if err := n.chainManager.Alias(chainID, alias); err != nil {
				return err
			}
		}
	}

	for chainID, aliases := range n.Config.ChainAliases {
		for _, alias := range aliases {
			if err := n.chainManager.Alias(chainID, alias); err != nil {
				return err
			}
		}
	}

	return nil
}

// APIs aliases as specified by the genesis information
func (n *Node) initAPIAliases(genesisBytes []byte) error {
	n.Log.Info("initializing API aliases")
	apiAliases, _, err := genesis.Aliases(genesisBytes)
	if err != nil {
		return err
	}

	for url, aliases := range apiAliases {
		if err := n.APIServer.AddAliases(url, aliases...); err != nil {
			return err
		}
	}
	return nil
}

// Initialize [n.resourceManager].
func (n *Node) initResourceManager(reg prometheus.Registerer) error {
	resourceManager, err := resource.NewManager(
		n.Log,
		n.Config.DatabaseConfig.Path,
		n.Config.SystemTrackerFrequency,
		n.Config.SystemTrackerCPUHalflife,
		n.Config.SystemTrackerDiskHalflife,
		reg,
	)
	if err != nil {
		return err
	}
	n.resourceManager = resourceManager
	n.resourceManager.TrackProcess(os.Getpid())

	n.resourceTracker, err = tracker.NewResourceTracker(reg, n.resourceManager, &meter.ContinuousFactory{}, n.Config.SystemTrackerProcessingHalflife)
	return err
}

// Initialize [n.cpuTargeter].
// Assumes [n.resourceTracker] is already initialized.
func (n *Node) initCPUTargeter(
	config *tracker.TargeterConfig,
) {
	n.cpuTargeter = tracker.NewTargeter(
		n.Log,
		config,
		n.vdrs,
		n.resourceTracker.CPUTracker(),
	)
}

// Initialize [n.diskTargeter].
// Assumes [n.resourceTracker] is already initialized.
func (n *Node) initDiskTargeter(
	config *tracker.TargeterConfig,
) {
	n.diskTargeter = tracker.NewTargeter(
		n.Log,
		config,
		n.vdrs,
		n.resourceTracker.DiskTracker(),
	)
}

// Initialize this node
func (n *Node) Initialize(
	config *Config,
	logger logging.Logger,
	logFactory logging.Factory,
) error {
	tlsCert := config.StakingTLSCert.Leaf
	stakingCert := staking.CertificateFromX509(tlsCert)
	if err := staking.ValidateCertificate(stakingCert); err != nil {
		return fmt.Errorf("invalid staking certificate: %w", err)
	}

	n.Log = logger
	n.Config = config
	n.ID = ids.NodeIDFromCert(stakingCert)
	n.LogFactory = logFactory
	n.DoneShuttingDown.Add(1)

	pop := signer.NewProofOfPossession(n.Config.StakingSigningKey)
	n.Log.Info("initializing node",
		zap.Stringer("version", version.CurrentApp),
		zap.Stringer("nodeID", n.ID),
		zap.Stringer("stakingKeyType", tlsCert.PublicKeyAlgorithm),
		zap.Reflect("nodePOP", pop),
		zap.Reflect("providedFlags", n.Config.ProvidedFlags),
		zap.Reflect("config", n.Config),
	)

	var err error
	n.VMFactoryLog, err = logFactory.Make("vm-factory")
	if err != nil {
		return fmt.Errorf("problem creating vm logger: %w", err)
	}

	n.VMManager = vms.NewManager(n.VMFactoryLog, config.VMAliaser)

	if err := n.initBootstrappers(); err != nil { // Configure the bootstrappers
		return fmt.Errorf("problem initializing node beacons: %w", err)
	}

	// Set up tracer
	n.tracer, err = trace.New(n.Config.TraceConfig)
	if err != nil {
		return fmt.Errorf("couldn't initialize tracer: %w", err)
	}

	if n.Config.TraceConfig.Enabled {
		n.Config.ConsensusRouter = router.Trace(n.Config.ConsensusRouter, n.tracer)
	}

	n.initMetrics()

	if err := n.initAPIServer(); err != nil { // Start the API Server
		return fmt.Errorf("couldn't initialize API server: %w", err)
	}

	if err := n.initMetricsAPI(); err != nil { // Start the Metrics API
		return fmt.Errorf("couldn't initialize metrics API: %w", err)
	}

	if err := n.initDatabase(); err != nil { // Set up the node's database
		return fmt.Errorf("problem initializing database: %w", err)
	}

	if err := n.initKeystoreAPI(); err != nil { // Start the Keystore API
		return fmt.Errorf("couldn't initialize keystore API: %w", err)
	}

	n.initSharedMemory() // Initialize shared memory

	// message.Creator is shared between networking, chainManager and the engine.
	// It must be initiated before networking (initNetworking), chain manager (initChainManager)
	// and the engine (initChains) but after the metrics (initMetricsAPI)
	// message.Creator currently record metrics under network namespace
	n.networkNamespace = "network"
	n.msgCreator, err = message.NewCreator(
		n.Log,
		n.MetricsRegisterer,
		n.networkNamespace,
		n.Config.NetworkConfig.CompressionType,
		n.Config.NetworkConfig.MaximumInboundMessageTimeout,
	)
	if err != nil {
		return fmt.Errorf("problem initializing message creator: %w", err)
	}

<<<<<<< HEAD
	vdrs := validators.NewManager()
	if !n.Config.SybilProtectionEnabled {
		vdrs = newOverriddenManager(constants.PrimaryNetworkID, n.vdrs)
	}
	n.vdrs = vdrs
=======
	n.vdrs = validators.NewManager()
>>>>>>> 3a1dcca2
	if err := n.initResourceManager(n.MetricsRegisterer); err != nil {
		return fmt.Errorf("problem initializing resource manager: %w", err)
	}
	n.initCPUTargeter(&config.CPUTargeterConfig)
	n.initDiskTargeter(&config.DiskTargeterConfig)
	if err := n.initNetworking(); err != nil { // Set up networking layer.
		return fmt.Errorf("problem initializing networking: %w", err)
	}

	n.initEventDispatchers()

	// Start the Health API
	// Has to be initialized before chain manager
	// [n.Net] must already be set
	if err := n.initHealthAPI(); err != nil {
		return fmt.Errorf("couldn't initialize health API: %w", err)
	}
	if err := n.addDefaultVMAliases(); err != nil {
		return fmt.Errorf("couldn't initialize API aliases: %w", err)
	}
	if err := n.initChainManager(n.Config.AvaxAssetID); err != nil { // Set up the chain manager
		return fmt.Errorf("couldn't initialize chain manager: %w", err)
	}
	if err := n.initVMs(); err != nil { // Initialize the VM registry.
		return fmt.Errorf("couldn't initialize VM registry: %w", err)
	}
	if err := n.initAdminAPI(); err != nil { // Start the Admin API
		return fmt.Errorf("couldn't initialize admin API: %w", err)
	}
	if err := n.initInfoAPI(); err != nil { // Start the Info API
		return fmt.Errorf("couldn't initialize info API: %w", err)
	}
	if err := n.initIPCs(); err != nil { // Start the IPCs
		return fmt.Errorf("couldn't initialize IPCs: %w", err)
	}
	if err := n.initIPCAPI(); err != nil { // Start the IPC API
		return fmt.Errorf("couldn't initialize the IPC API: %w", err)
	}
	if err := n.initChainAliases(n.Config.GenesisBytes); err != nil {
		return fmt.Errorf("couldn't initialize chain aliases: %w", err)
	}
	if err := n.initAPIAliases(n.Config.GenesisBytes); err != nil {
		return fmt.Errorf("couldn't initialize API aliases: %w", err)
	}
	if err := n.initIndexer(); err != nil {
		return fmt.Errorf("couldn't initialize indexer: %w", err)
	}

	n.health.Start(context.TODO(), n.Config.HealthCheckFreq)
	n.initProfiler()

	// Start the Platform chain
	if err := n.initChains(n.Config.GenesisBytes); err != nil {
		return fmt.Errorf("couldn't initialize chains: %w", err)
	}
	return nil
}

// Shutdown this node
// May be called multiple times
func (n *Node) Shutdown(exitCode int) {
	if !n.shuttingDown.Get() { // only set the exit code once
		n.shuttingDownExitCode.Set(exitCode)
	}
	n.shuttingDown.Set(true)
	n.shutdownOnce.Do(n.shutdown)
}

func (n *Node) shutdown() {
	n.Log.Info("shutting down node",
		zap.Int("exitCode", n.ExitCode()),
	)

	if n.health != nil {
		// Passes if the node is not shutting down
		shuttingDownCheck := health.CheckerFunc(func(context.Context) (interface{}, error) {
			return map[string]interface{}{
				"isShuttingDown": true,
			}, errShuttingDown
		})

		err := n.health.RegisterHealthCheck("shuttingDown", shuttingDownCheck, health.ApplicationTag)
		if err != nil {
			n.Log.Debug("couldn't register shuttingDown health check",
				zap.Error(err),
			)
		}

		time.Sleep(n.Config.ShutdownWait)
	}

	if n.resourceManager != nil {
		n.resourceManager.Shutdown()
	}
	if n.IPCs != nil {
		if err := n.IPCs.Shutdown(); err != nil {
			n.Log.Debug("error during IPC shutdown",
				zap.Error(err),
			)
		}
	}
	n.timeoutManager.Stop()
	if n.chainManager != nil {
		n.chainManager.Shutdown()
	}
	if n.profiler != nil {
		n.profiler.Shutdown()
	}
	if n.Net != nil {
		n.Net.StartClose()
	}
	if err := n.APIServer.Shutdown(); err != nil {
		n.Log.Debug("error during API shutdown",
			zap.Error(err),
		)
	}
	if err := n.indexer.Close(); err != nil {
		n.Log.Debug("error closing tx indexer",
			zap.Error(err),
		)
	}

	// Ensure all runtimes are shutdown
	n.Log.Info("cleaning up plugin runtimes")
	n.runtimeManager.Stop(context.TODO())

	if n.DBManager != nil {
		if err := n.DBManager.Close(); err != nil {
			n.Log.Warn("error during DB shutdown",
				zap.Error(err),
			)
		}
	}

	if n.Config.TraceConfig.Enabled {
		n.Log.Info("shutting down tracing")
	}

	if err := n.tracer.Close(); err != nil {
		n.Log.Warn("error during tracer shutdown",
			zap.Error(err),
		)
	}

	n.DoneShuttingDown.Done()
	n.Log.Info("finished node shutdown")
}

func (n *Node) ExitCode() int {
	return n.shuttingDownExitCode.Get()
}<|MERGE_RESOLUTION|>--- conflicted
+++ resolved
@@ -1400,15 +1400,11 @@
 		return fmt.Errorf("problem initializing message creator: %w", err)
 	}
 
-<<<<<<< HEAD
 	vdrs := validators.NewManager()
 	if !n.Config.SybilProtectionEnabled {
 		vdrs = newOverriddenManager(constants.PrimaryNetworkID, n.vdrs)
 	}
 	n.vdrs = vdrs
-=======
-	n.vdrs = validators.NewManager()
->>>>>>> 3a1dcca2
 	if err := n.initResourceManager(n.MetricsRegisterer); err != nil {
 		return fmt.Errorf("problem initializing resource manager: %w", err)
 	}
