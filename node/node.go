--- conflicted
+++ resolved
@@ -278,18 +278,11 @@
 		n.Config.FetchOnly,
 		n.Config.ConsensusGossipAcceptedFrontierSize,
 		n.Config.ConsensusGossipOnAcceptSize,
-<<<<<<< HEAD
 		n.Config.CompressionEnabled,
-		msgThrottler,
-	)
-
-	return err
-=======
 		inboundMsgThrottler,
 		outboundMsgThrottler,
 	)
-	return nil
->>>>>>> 9605954d
+	return err
 }
 
 type insecureValidatorManager struct {
