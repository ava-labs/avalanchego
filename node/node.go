--- conflicted
+++ resolved
@@ -648,10 +648,6 @@
 		vdrs = validators.NewManager()
 	}
 
-	if err := n.initAliases(n.Config.GenesisBytes); err != nil { // Set up aliases
-		return fmt.Errorf("couldn't initialize aliases: %w", err)
-	}
-
 	// Register the VMs that Avalanche supports
 	errs := wrappers.Errs{}
 	errs.Add(
@@ -1031,16 +1027,12 @@
 	if err := n.initIPCAPI(); err != nil { // Start the IPC API
 		return fmt.Errorf("couldn't initialize the IPC API: %w", err)
 	}
-<<<<<<< HEAD
 	if err := n.initChainAliases(n.Config.GenesisBytes); err != nil {
 		return fmt.Errorf("couldn't initialize chain aliases: %w", err)
 	}
 	if err := n.initAPIAliases(n.Config.GenesisBytes); err != nil {
 		return fmt.Errorf("couldn't initialize API aliases: %w", err)
 	}
-=======
-
->>>>>>> 2a891fe6
 	if err := n.initIndexer(); err != nil {
 		return fmt.Errorf("couldn't initialize indexer: %w", err)
 	}
