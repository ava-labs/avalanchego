--- conflicted
+++ resolved
@@ -1196,12 +1196,8 @@
 
 // Initialize [n.resourceManager].
 func (n *Node) initResourceManager(reg prometheus.Registerer) error {
-<<<<<<< HEAD
-	n.resourceManager = resource.NewManager(
+	resourceManager, err := resource.NewManager(
 		n.Log,
-=======
-	resourceManager, err := resource.NewManager(
->>>>>>> 9e6bf965
 		n.Config.DatabaseConfig.Path,
 		n.Config.SystemTrackerFrequency,
 		n.Config.SystemTrackerCPUHalflife,
