// (c) 2019-2020, Ava Labs, Inc. All rights reserved.
// See the file LICENSE for licensing terms.

package node

import (
	"time"

	"github.com/ava-labs/avalanchego/utils/constants"
	"github.com/ava-labs/avalanchego/version"
)

var (
	Version                      = version.NewDefaultApplication(constants.PlatformName, 1, 4, 4)
	MinimumCompatibleVersion     = version.NewDefaultApplication(constants.PlatformName, 1, 4, 0)
	PrevMinimumCompatibleVersion = version.NewDefaultApplication(constants.PlatformName, 1, 3, 0)
	MinimumUnmaskedVersion       = version.NewDefaultApplication(constants.PlatformName, 1, 1, 0)
	PrevMinimumUnmaskedVersion   = version.NewDefaultApplication(constants.PlatformName, 1, 0, 0)
	VersionParser                = version.NewDefaultApplicationParser()

<<<<<<< HEAD
	DatabaseVersion = version.NewDefaultVersion(1, 4, 3)
=======
	DatabaseVersion     = version.NewDefaultVersion(1, 4, 4)
	PrevDatabaseVersion = version.NewDefaultVersion(1, 0, 0)
>>>>>>> 0e73ce01

	ApricotPhase0Times = map[uint32]time.Time{
		constants.MainnetID: time.Date(2020, time.December, 8, 3, 0, 0, 0, time.UTC),
		constants.FujiID:    time.Date(2020, time.December, 5, 5, 0, 0, 0, time.UTC),
	}
	ApricotPhase0DefaultTime = time.Date(2020, time.December, 5, 5, 0, 0, 0, time.UTC)

	ApricotPhase1Times = map[uint32]time.Time{
		constants.MainnetID: time.Date(2021, time.March, 31, 14, 0, 0, 0, time.UTC),
		constants.FujiID:    time.Date(2021, time.March, 26, 14, 0, 0, 0, time.UTC),
	}
	ApricotPhase1DefaultTime = time.Date(2020, time.December, 5, 5, 0, 0, 0, time.UTC)

	ApricotPhase2Times = map[uint32]time.Time{
		constants.MainnetID: time.Date(2021, time.May, 10, 11, 0, 0, 0, time.UTC),
		constants.FujiID:    time.Date(2021, time.May, 5, 14, 0, 0, 0, time.UTC),
	}
	ApricotPhase2DefaultTime = time.Date(2020, time.December, 5, 5, 0, 0, 0, time.UTC)
)

func GetApricotPhase0Time(networkID uint32) time.Time {
	if upgradeTime, exists := ApricotPhase0Times[networkID]; exists {
		return upgradeTime
	}
	return ApricotPhase0DefaultTime
}

func GetApricotPhase1Time(networkID uint32) time.Time {
	if upgradeTime, exists := ApricotPhase1Times[networkID]; exists {
		return upgradeTime
	}
	return ApricotPhase1DefaultTime
}

func GetApricotPhase2Time(networkID uint32) time.Time {
	if upgradeTime, exists := ApricotPhase2Times[networkID]; exists {
		return upgradeTime
	}
	return ApricotPhase2DefaultTime
}<|MERGE_RESOLUTION|>--- conflicted
+++ resolved
@@ -18,12 +18,8 @@
 	PrevMinimumUnmaskedVersion   = version.NewDefaultApplication(constants.PlatformName, 1, 0, 0)
 	VersionParser                = version.NewDefaultApplicationParser()
 
-<<<<<<< HEAD
-	DatabaseVersion = version.NewDefaultVersion(1, 4, 3)
-=======
 	DatabaseVersion     = version.NewDefaultVersion(1, 4, 4)
 	PrevDatabaseVersion = version.NewDefaultVersion(1, 0, 0)
->>>>>>> 0e73ce01
 
 	ApricotPhase0Times = map[uint32]time.Time{
 		constants.MainnetID: time.Date(2020, time.December, 8, 3, 0, 0, 0, time.UTC),
