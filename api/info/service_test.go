// Copyright (C) 2019-2023, Ava Labs, Inc. All rights reserved.
// See the file LICENSE for licensing terms.

package info

import (
	"errors"
	"testing"

	"github.com/golang/mock/gomock"

	"github.com/stretchr/testify/require"

	"github.com/ava-labs/avalanchego/ids"
	"github.com/ava-labs/avalanchego/utils/logging"
	"github.com/ava-labs/avalanchego/vms"
)

var errTest = errors.New("non-nil error")

type getVMsTest struct {
	info          *Info
	ctrl          *gomock.Controller
	mockLog       *logging.MockLogger
	mockVMManager *vms.MockManager
}

func initGetVMsTest(t *testing.T) *getVMsTest {
	ctrl := gomock.NewController(t)

	service := Info{}
	mockLog := logging.NewMockLogger(ctrl)
	mockVMManager := vms.NewMockManager(ctrl)

	service.log = mockLog
	service.VMManager = mockVMManager

	return &getVMsTest{
		info:          &service,
		ctrl:          ctrl,
		mockLog:       mockLog,
		mockVMManager: mockVMManager,
	}
}

// Tests GetVMs in the happy-case
func TestGetVMsSuccess(t *testing.T) {
	require := require.New(t)

	resources := initGetVMsTest(t)
	defer resources.ctrl.Finish()

	id1 := ids.GenerateTestID()
	id2 := ids.GenerateTestID()

	vmIDs := []ids.ID{id1, id2}
	// every vm is at least aliased to itself.
	alias1 := []string{id1.String(), "vm1-alias-1", "vm1-alias-2"}
	alias2 := []string{id2.String(), "vm2-alias-1", "vm2-alias-2"}
	// we expect that we dedup the redundant alias of vmId.
	expectedVMRegistry := map[ids.ID][]string{
		id1: alias1[1:],
		id2: alias2[1:],
	}

	resources.mockLog.EXPECT().Debug(gomock.Any(), gomock.Any()).Times(1)
	resources.mockVMManager.EXPECT().ListFactories().Times(1).Return(vmIDs, nil)
	resources.mockVMManager.EXPECT().Aliases(id1).Times(1).Return(alias1, nil)
	resources.mockVMManager.EXPECT().Aliases(id2).Times(1).Return(alias2, nil)

	reply := GetVMsReply{}
<<<<<<< HEAD
	err := resources.info.GetVMs(nil, nil, &reply)

	require.Equal(expectedVMRegistry, reply.VMs)
	require.NoError(err)
=======
	require.NoError(resources.info.GetVMs(nil, nil, &reply))
	require.Equal(expectedVMRegistry, reply.VMs)
>>>>>>> 0a0e1bbb
}

// Tests GetVMs if we fail to list our vms.
func TestGetVMsVMsListFactoriesFails(t *testing.T) {
	require := require.New(t)

	resources := initGetVMsTest(t)
	defer resources.ctrl.Finish()

	resources.mockLog.EXPECT().Debug(gomock.Any(), gomock.Any()).Times(1)
	resources.mockVMManager.EXPECT().ListFactories().Times(1).Return(nil, errTest)

	reply := GetVMsReply{}
	err := resources.info.GetVMs(nil, nil, &reply)
	require.ErrorIs(err, errTest)
}

// Tests GetVMs if we can't get our vm aliases.
func TestGetVMsGetAliasesFails(t *testing.T) {
	require := require.New(t)

	resources := initGetVMsTest(t)
	defer resources.ctrl.Finish()

	id1 := ids.GenerateTestID()
	id2 := ids.GenerateTestID()
	vmIDs := []ids.ID{id1, id2}
	alias1 := []string{id1.String(), "vm1-alias-1", "vm1-alias-2"}

	resources.mockLog.EXPECT().Debug(gomock.Any(), gomock.Any()).Times(1)
	resources.mockVMManager.EXPECT().ListFactories().Times(1).Return(vmIDs, nil)
	resources.mockVMManager.EXPECT().Aliases(id1).Times(1).Return(alias1, nil)
	resources.mockVMManager.EXPECT().Aliases(id2).Times(1).Return(nil, errTest)

	reply := GetVMsReply{}
	err := resources.info.GetVMs(nil, nil, &reply)
	require.ErrorIs(err, errTest)
}<|MERGE_RESOLUTION|>--- conflicted
+++ resolved
@@ -69,15 +69,8 @@
 	resources.mockVMManager.EXPECT().Aliases(id2).Times(1).Return(alias2, nil)
 
 	reply := GetVMsReply{}
-<<<<<<< HEAD
-	err := resources.info.GetVMs(nil, nil, &reply)
-
-	require.Equal(expectedVMRegistry, reply.VMs)
-	require.NoError(err)
-=======
 	require.NoError(resources.info.GetVMs(nil, nil, &reply))
 	require.Equal(expectedVMRegistry, reply.VMs)
->>>>>>> 0a0e1bbb
 }
 
 // Tests GetVMs if we fail to list our vms.
