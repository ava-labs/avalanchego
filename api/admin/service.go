<<<<<<< HEAD
// Copyright (C) 2022, Chain4Travel AG. All rights reserved.
//
// This file is a derived work, based on ava-labs code whose
// original notices appear below.
//
// It is distributed under the same license conditions as the
// original code from which it is derived.
//
// Much love to the original authors for their work.
// **********************************************************
// Copyright (C) 2019-2022, Ava Labs, Inc. All rights reserved.
=======
// Copyright (C) 2019-2023, Ava Labs, Inc. All rights reserved.
>>>>>>> 7d73b59c
// See the file LICENSE for licensing terms.

package admin

import (
	"crypto/rsa"
	"errors"
	"net/http"
	"path"

	"github.com/gorilla/rpc/v2"
	"go.uber.org/zap"

	"github.com/ava-labs/avalanchego/api"
	"github.com/ava-labs/avalanchego/api/server"
	"github.com/ava-labs/avalanchego/chains"
	"github.com/ava-labs/avalanchego/ids"
	"github.com/ava-labs/avalanchego/node"
	"github.com/ava-labs/avalanchego/snow/engine/common"
	"github.com/ava-labs/avalanchego/utils"
	"github.com/ava-labs/avalanchego/utils/cb58"
	"github.com/ava-labs/avalanchego/utils/constants"
	"github.com/ava-labs/avalanchego/utils/crypto"
	"github.com/ava-labs/avalanchego/utils/hashing"
	"github.com/ava-labs/avalanchego/utils/json"
	"github.com/ava-labs/avalanchego/utils/logging"
	"github.com/ava-labs/avalanchego/utils/perms"
	"github.com/ava-labs/avalanchego/utils/profiler"
	"github.com/ava-labs/avalanchego/vms"
	"github.com/ava-labs/avalanchego/vms/registry"
)

const (
	maxAliasLength = 512

	// Name of file that stacktraces are written to
	stacktraceFile = "stacktrace.txt"
)

var (
	errAliasTooLong = errors.New("alias length is too long")
	errNoLogLevel   = errors.New("need to specify either displayLevel or logLevel")
)

type Config struct {
	Log          logging.Logger
	ProfileDir   string
	LogFactory   logging.Factory
	NodeConfig   interface{}
	ChainManager chains.Manager
	HTTPServer   server.PathAdderWithReadLock
	VMRegistry   registry.VMRegistry
	VMManager    vms.Manager
}

// Admin is the API service for node admin management
type Admin struct {
	Config
	profiler profiler.Profiler
}

// NewService returns a new admin API service.
// All of the fields in [config] must be set.
func NewService(config Config) (*common.HTTPHandler, error) {
	newServer := rpc.NewServer()
	codec := json.NewCodec()
	newServer.RegisterCodec(codec, "application/json")
	newServer.RegisterCodec(codec, "application/json;charset=UTF-8")
	if err := newServer.RegisterService(&Admin{
		Config:   config,
		profiler: profiler.New(config.ProfileDir),
	}, "admin"); err != nil {
		return nil, err
	}
	return &common.HTTPHandler{Handler: newServer}, nil
}

// StartCPUProfiler starts a cpu profile writing to the specified file
func (a *Admin) StartCPUProfiler(_ *http.Request, _ *struct{}, _ *api.EmptyReply) error {
	a.Log.Debug("API called",
		zap.String("service", "admin"),
		zap.String("method", "startCPUProfiler"),
	)

	return a.profiler.StartCPUProfiler()
}

// StopCPUProfiler stops the cpu profile
func (a *Admin) StopCPUProfiler(_ *http.Request, _ *struct{}, _ *api.EmptyReply) error {
	a.Log.Debug("API called",
		zap.String("service", "admin"),
		zap.String("method", "stopCPUProfiler"),
	)

	return a.profiler.StopCPUProfiler()
}

// MemoryProfile runs a memory profile writing to the specified file
func (a *Admin) MemoryProfile(_ *http.Request, _ *struct{}, _ *api.EmptyReply) error {
	a.Log.Debug("API called",
		zap.String("service", "admin"),
		zap.String("method", "memoryProfile"),
	)

	return a.profiler.MemoryProfile()
}

// LockProfile runs a mutex profile writing to the specified file
func (a *Admin) LockProfile(_ *http.Request, _ *struct{}, _ *api.EmptyReply) error {
	a.Log.Debug("API called",
		zap.String("service", "admin"),
		zap.String("method", "lockProfile"),
	)

	return a.profiler.LockProfile()
}

// AliasArgs are the arguments for calling Alias
type AliasArgs struct {
	Endpoint string `json:"endpoint"`
	Alias    string `json:"alias"`
}

// Alias attempts to alias an HTTP endpoint to a new name
func (a *Admin) Alias(_ *http.Request, args *AliasArgs, _ *api.EmptyReply) error {
	a.Log.Debug("API called",
		zap.String("service", "admin"),
		zap.String("method", "alias"),
		logging.UserString("endpoint", args.Endpoint),
		logging.UserString("alias", args.Alias),
	)

	if len(args.Alias) > maxAliasLength {
		return errAliasTooLong
	}

	return a.HTTPServer.AddAliasesWithReadLock(args.Endpoint, args.Alias)
}

// AliasChainArgs are the arguments for calling AliasChain
type AliasChainArgs struct {
	Chain string `json:"chain"`
	Alias string `json:"alias"`
}

// AliasChain attempts to alias a chain to a new name
func (a *Admin) AliasChain(_ *http.Request, args *AliasChainArgs, _ *api.EmptyReply) error {
	a.Log.Debug("API called",
		zap.String("service", "admin"),
		zap.String("method", "aliasChain"),
		logging.UserString("chain", args.Chain),
		logging.UserString("alias", args.Alias),
	)

	if len(args.Alias) > maxAliasLength {
		return errAliasTooLong
	}
	chainID, err := a.ChainManager.Lookup(args.Chain)
	if err != nil {
		return err
	}

	if err := a.ChainManager.Alias(chainID, args.Alias); err != nil {
		return err
	}

	endpoint := path.Join(constants.ChainAliasPrefix, chainID.String())
	alias := path.Join(constants.ChainAliasPrefix, args.Alias)
	return a.HTTPServer.AddAliasesWithReadLock(endpoint, alias)
}

// GetChainAliasesArgs are the arguments for calling GetChainAliases
type GetChainAliasesArgs struct {
	Chain string `json:"chain"`
}

// GetChainAliasesReply are the aliases of the given chain
type GetChainAliasesReply struct {
	Aliases []string `json:"aliases"`
}

// GetChainAliases returns the aliases of the chain
func (a *Admin) GetChainAliases(_ *http.Request, args *GetChainAliasesArgs, reply *GetChainAliasesReply) error {
	a.Log.Debug("API called",
		zap.String("service", "admin"),
		zap.String("method", "getChainAliases"),
		logging.UserString("chain", args.Chain),
	)

	id, err := ids.FromString(args.Chain)
	if err != nil {
		return err
	}

	reply.Aliases, err = a.ChainManager.Aliases(id)
	return err
}

// Stacktrace returns the current global stacktrace
func (a *Admin) Stacktrace(_ *http.Request, _ *struct{}, _ *api.EmptyReply) error {
	a.Log.Debug("API called",
		zap.String("service", "admin"),
		zap.String("method", "stacktrace"),
	)

	stacktrace := []byte(utils.GetStacktrace(true))
	return perms.WriteFile(stacktraceFile, stacktrace, perms.ReadWrite)
}

// See SetLoggerLevel
type SetLoggerLevelArgs struct {
	LoggerName   string         `json:"loggerName"`
	LogLevel     *logging.Level `json:"logLevel"`
	DisplayLevel *logging.Level `json:"displayLevel"`
}

// SetLoggerLevel sets the log level and/or display level for loggers.
// If len([args.LoggerName]) == 0, sets the log/display level of all loggers.
// Otherwise, sets the log/display level of the loggers named in that argument.
// Sets the log level of these loggers to args.LogLevel.
// If args.LogLevel == nil, doesn't set the log level of these loggers.
// If args.LogLevel != nil, must be a valid string representation of a log level.
// Sets the display level of these loggers to args.LogLevel.
// If args.DisplayLevel == nil, doesn't set the display level of these loggers.
// If args.DisplayLevel != nil, must be a valid string representation of a log level.
func (a *Admin) SetLoggerLevel(_ *http.Request, args *SetLoggerLevelArgs, _ *api.EmptyReply) error {
	a.Log.Debug("API called",
		zap.String("service", "admin"),
		zap.String("method", "setLoggerLevel"),
		logging.UserString("loggerName", args.LoggerName),
		zap.Stringer("logLevel", args.LogLevel),
		zap.Stringer("displayLevel", args.DisplayLevel),
	)

	if args.LogLevel == nil && args.DisplayLevel == nil {
		return errNoLogLevel
	}

	var loggerNames []string
	if len(args.LoggerName) > 0 {
		loggerNames = []string{args.LoggerName}
	} else {
		// Empty name means all loggers
		loggerNames = a.LogFactory.GetLoggerNames()
	}

	for _, name := range loggerNames {
		if args.LogLevel != nil {
			if err := a.LogFactory.SetLogLevel(name, *args.LogLevel); err != nil {
				return err
			}
		}
		if args.DisplayLevel != nil {
			if err := a.LogFactory.SetDisplayLevel(name, *args.DisplayLevel); err != nil {
				return err
			}
		}
	}
	return nil
}

type LogAndDisplayLevels struct {
	LogLevel     logging.Level `json:"logLevel"`
	DisplayLevel logging.Level `json:"displayLevel"`
}

// See GetLoggerLevel
type GetLoggerLevelArgs struct {
	LoggerName string `json:"loggerName"`
}

// See GetLoggerLevel
type GetLoggerLevelReply struct {
	LoggerLevels map[string]LogAndDisplayLevels `json:"loggerLevels"`
}

// GetLogLevel returns the log level and display level of all loggers.
func (a *Admin) GetLoggerLevel(_ *http.Request, args *GetLoggerLevelArgs, reply *GetLoggerLevelReply) error {
	a.Log.Debug("API called",
		zap.String("service", "admin"),
		zap.String("method", "getLoggerLevels"),
		logging.UserString("loggerName", args.LoggerName),
	)
	reply.LoggerLevels = make(map[string]LogAndDisplayLevels)
	var loggerNames []string
	// Empty name means all loggers
	if len(args.LoggerName) > 0 {
		loggerNames = []string{args.LoggerName}
	} else {
		loggerNames = a.LogFactory.GetLoggerNames()
	}

	for _, name := range loggerNames {
		logLevel, err := a.LogFactory.GetLogLevel(name)
		if err != nil {
			return err
		}
		displayLevel, err := a.LogFactory.GetDisplayLevel(name)
		if err != nil {
			return err
		}
		reply.LoggerLevels[name] = LogAndDisplayLevels{
			LogLevel:     logLevel,
			DisplayLevel: displayLevel,
		}
	}
	return nil
}

// GetConfig returns the config that the node was started with.
func (a *Admin) GetConfig(_ *http.Request, _ *struct{}, reply *interface{}) error {
	a.Log.Debug("API called",
		zap.String("service", "admin"),
		zap.String("method", "getConfig"),
	)
	*reply = a.NodeConfig
	return nil
}

// LoadVMsReply contains the response metadata for LoadVMs
type LoadVMsReply struct {
	// VMs and their aliases which were successfully loaded
	NewVMs map[ids.ID][]string `json:"newVMs"`
	// VMs that failed to be loaded and the error message
	FailedVMs map[ids.ID]string `json:"failedVMs,omitempty"`
}

// LoadVMs loads any new VMs available to the node and returns the added VMs.
func (a *Admin) LoadVMs(r *http.Request, _ *struct{}, reply *LoadVMsReply) error {
	a.Log.Debug("API called",
		zap.String("service", "admin"),
		zap.String("method", "loadVMs"),
	)

	ctx := r.Context()
	loadedVMs, failedVMs, err := a.VMRegistry.ReloadWithReadLock(ctx)
	if err != nil {
		return err
	}

	// extract the inner error messages
	failedVMsParsed := make(map[ids.ID]string)
	for vmID, err := range failedVMs {
		failedVMsParsed[vmID] = err.Error()
	}

	reply.FailedVMs = failedVMsParsed
	reply.NewVMs, err = ids.GetRelevantAliases(a.VMManager, loadedVMs)
	return err
}

// See GetNodeSigner
type GetNodeSignerReply struct {
	PrivateKey string `json:"privateKey"`
	PublicKey  string `json:"publicKey"`
}

func (a *Admin) GetNodeSigner(_ *http.Request, _ *struct{}, reply *GetNodeSignerReply) error {
	a.Log.Debug("Admin: GetNodeSigner called")

	config := a.Config.NodeConfig.(*node.Config)

	rsaPrivKey := config.StakingTLSCert.PrivateKey.(*rsa.PrivateKey)
	privKey := crypto.RsaPrivateKeyToSecp256PrivateKey(rsaPrivKey)
	pubKeyBytes := hashing.PubkeyBytesToAddress(privKey.PubKey().SerializeCompressed())
	nodeID, err := ids.ToShortID(pubKeyBytes)
	if err != nil {
		return err
	}

	privKeyStr, err := cb58.Encode(privKey.Serialize())
	if err != nil {
		return err
	}

	reply.PrivateKey = crypto.PrivateKeyPrefix + privKeyStr
	reply.PublicKey = nodeID.String()

	return nil
}<|MERGE_RESOLUTION|>--- conflicted
+++ resolved
@@ -1,4 +1,3 @@
-<<<<<<< HEAD
 // Copyright (C) 2022, Chain4Travel AG. All rights reserved.
 //
 // This file is a derived work, based on ava-labs code whose
@@ -9,10 +8,7 @@
 //
 // Much love to the original authors for their work.
 // **********************************************************
-// Copyright (C) 2019-2022, Ava Labs, Inc. All rights reserved.
-=======
 // Copyright (C) 2019-2023, Ava Labs, Inc. All rights reserved.
->>>>>>> 7d73b59c
 // See the file LICENSE for licensing terms.
 
 package admin
@@ -35,7 +31,7 @@
 	"github.com/ava-labs/avalanchego/utils"
 	"github.com/ava-labs/avalanchego/utils/cb58"
 	"github.com/ava-labs/avalanchego/utils/constants"
-	"github.com/ava-labs/avalanchego/utils/crypto"
+	"github.com/ava-labs/avalanchego/utils/crypto/secp256k1"
 	"github.com/ava-labs/avalanchego/utils/hashing"
 	"github.com/ava-labs/avalanchego/utils/json"
 	"github.com/ava-labs/avalanchego/utils/logging"
@@ -376,7 +372,7 @@
 	config := a.Config.NodeConfig.(*node.Config)
 
 	rsaPrivKey := config.StakingTLSCert.PrivateKey.(*rsa.PrivateKey)
-	privKey := crypto.RsaPrivateKeyToSecp256PrivateKey(rsaPrivKey)
+	privKey := secp256k1.RsaPrivateKeyToSecp256PrivateKey(rsaPrivKey)
 	pubKeyBytes := hashing.PubkeyBytesToAddress(privKey.PubKey().SerializeCompressed())
 	nodeID, err := ids.ToShortID(pubKeyBytes)
 	if err != nil {
@@ -388,7 +384,7 @@
 		return err
 	}
 
-	reply.PrivateKey = crypto.PrivateKeyPrefix + privKeyStr
+	reply.PrivateKey = secp256k1.PrivateKeyPrefix + privKeyStr
 	reply.PublicKey = nodeID.String()
 
 	return nil
