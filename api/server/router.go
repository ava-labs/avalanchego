// Copyright (C) 2019-2024, Ava Labs, Inc. All rights reserved.
// See the file LICENSE for licensing terms.

package server

import (
	"errors"
	"fmt"
	"net/http"
	"sync"

	"github.com/gorilla/mux"

	"github.com/ava-labs/avalanchego/utils/set"
)

const HTTPHeaderRoute = "Avalanche-Api-Route"

var (
	errUnknownBaseURL  = errors.New("unknown base url")
	errUnknownEndpoint = errors.New("unknown endpoint")
	errAlreadyReserved = errors.New("route is either already aliased or already maps to a handle")
)

type router struct {
	lock   sync.RWMutex
	router *mux.Router

	routeLock      sync.Mutex
	reservedRoutes set.Set[string]     // Reserves routes so that there can't be alias that conflict
	aliases        map[string][]string // Maps a route to a set of reserved routes
	// headerRoutes contains routes based on http headers
	// aliasing is not currently supported
	headerRoutes map[string]http.Handler
	// legacy url-based routing
	routes map[string]map[string]http.Handler // Maps routes to a handler
}

func newRouter() *router {
	return &router{
		router:         mux.NewRouter(),
		reservedRoutes: set.Set[string]{},
		aliases:        make(map[string][]string),
		headerRoutes:   make(map[string]http.Handler),
		routes:         make(map[string]map[string]http.Handler),
	}
}

func (r *router) ServeHTTP(writer http.ResponseWriter, request *http.Request) {
	r.lock.RLock()
	defer r.lock.RUnlock()

	route, ok := request.Header[HTTPHeaderRoute]
	if !ok {
		// If there is no routing header, fall-back to the legacy path-based
		// routing
		r.router.ServeHTTP(writer, request)
		return
	}

	// Request specified the routing header key but did not provide a
	// corresponding value
	if len(route) != 1 {
		writer.WriteHeader(http.StatusBadRequest)
		return
	}

	handler, ok := r.headerRoutes[route[0]]
	if !ok {
		writer.WriteHeader(http.StatusNotFound)
		return
	}

	handler.ServeHTTP(writer, request)
}

func (r *router) GetHandler(base, endpoint string) (http.Handler, error) {
	r.routeLock.Lock()
	defer r.routeLock.Unlock()

	urlBase, exists := r.routes[base]
	if !exists {
		return nil, errUnknownBaseURL
	}
	handler, exists := urlBase[endpoint]
	if !exists {
		return nil, errUnknownEndpoint
	}
	return handler, nil
}

func (r *router) AddHeaderRoute(route string, handler http.Handler) bool {
<<<<<<< HEAD
=======
	r.lock.Lock()
	defer r.lock.Unlock()

>>>>>>> f7941d35
	_, ok := r.headerRoutes[route]
	if ok {
		return false
	}

	r.headerRoutes[route] = handler
	return true
}

func (r *router) AddRouter(base, endpoint string, handler http.Handler) error {
	r.lock.Lock()
	defer r.lock.Unlock()
	r.routeLock.Lock()
	defer r.routeLock.Unlock()

	return r.addRouter(base, endpoint, handler)
}

func (r *router) addRouter(base, endpoint string, handler http.Handler) error {
	if r.reservedRoutes.Contains(base) {
		return fmt.Errorf("%w: %s", errAlreadyReserved, base)
	}

	return r.forceAddRouter(base, endpoint, handler)
}

func (r *router) forceAddRouter(base, endpoint string, handler http.Handler) error {
	endpoints := r.routes[base]
	if endpoints == nil {
		endpoints = make(map[string]http.Handler)
	}
	url := base + endpoint
	if _, exists := endpoints[endpoint]; exists {
		return fmt.Errorf("failed to create endpoint as %s already exists", url)
	}

	endpoints[endpoint] = handler
	r.routes[base] = endpoints

	// Name routes based on their URL for easy retrieval in the future
	route := r.router.Handle(url, handler)
	if route == nil {
		return fmt.Errorf("failed to create new route for %s", url)
	}
	route.Name(url)

	var err error
	if aliases, exists := r.aliases[base]; exists {
		for _, alias := range aliases {
			if innerErr := r.forceAddRouter(alias, endpoint, handler); err == nil {
				err = innerErr
			}
		}
	}
	return err
}

func (r *router) AddAlias(base string, aliases ...string) error {
	r.lock.Lock()
	defer r.lock.Unlock()
	r.routeLock.Lock()
	defer r.routeLock.Unlock()

	for _, alias := range aliases {
		if r.reservedRoutes.Contains(alias) {
			return fmt.Errorf("%w: %s", errAlreadyReserved, alias)
		}
	}

	for _, alias := range aliases {
		r.reservedRoutes.Add(alias)
	}

	r.aliases[base] = append(r.aliases[base], aliases...)

	var err error
	if endpoints, exists := r.routes[base]; exists {
		for endpoint, handler := range endpoints {
			for _, alias := range aliases {
				if innerErr := r.forceAddRouter(alias, endpoint, handler); err == nil {
					err = innerErr
				}
			}
		}
	}
	return err
}<|MERGE_RESOLUTION|>--- conflicted
+++ resolved
@@ -90,12 +90,9 @@
 }
 
 func (r *router) AddHeaderRoute(route string, handler http.Handler) bool {
-<<<<<<< HEAD
-=======
 	r.lock.Lock()
 	defer r.lock.Unlock()
 
->>>>>>> f7941d35
 	_, ok := r.headerRoutes[route]
 	if ok {
 		return false
