// Copyright (C) 2019-2024, Ava Labs, Inc. All rights reserved.
// See the file LICENSE for licensing terms.

package database

import (
	"math/rand"
	"testing"

	"github.com/stretchr/testify/require"

	"github.com/ava-labs/avalanchego/utils/units"
)

var (
	// Benchmarks is a list of all database benchmarks
<<<<<<< HEAD
	Benchmarks = map[string]func(b *testing.B, db Database, name string, keys, values [][]byte){
=======
	Benchmarks = map[string]func(b *testing.B, db Database, keys, values [][]byte){
>>>>>>> 3f9f7675
		"Get":            BenchmarkGet,
		"Put":            BenchmarkPut,
		"Delete":         BenchmarkDelete,
		"BatchPut":       BenchmarkBatchPut,
		"BatchDelete":    BenchmarkBatchDelete,
		"BatchWrite":     BenchmarkBatchWrite,
		"ParallelGet":    BenchmarkParallelGet,
		"ParallelPut":    BenchmarkParallelPut,
		"ParallelDelete": BenchmarkParallelDelete,
	}
	// BenchmarkSizes to use with each benchmark
	BenchmarkSizes = [][]int{
		// count, keySize, valueSize
		{1024, 32, 32},
		{1024, 256, 256},
		{1024, 2 * units.KiB, 2 * units.KiB},
	}
)

// Writes size data into the db in order to setup reads in subsequent tests.
func SetupBenchmark(b *testing.B, count int, keySize, valueSize int) ([][]byte, [][]byte) {
	require := require.New(b)

	b.Helper()

	keys := make([][]byte, count)
	values := make([][]byte, count)
	for i := 0; i < count; i++ {
		keyBytes := make([]byte, keySize)
		valueBytes := make([]byte, valueSize)
		_, err := rand.Read(keyBytes) // #nosec G404
		require.NoError(err)
		_, err = rand.Read(valueBytes) // #nosec G404
		require.NoError(err)
		keys[i], values[i] = keyBytes, valueBytes
	}
	return keys, values
}

// BenchmarkGet measures the time it takes to get an operation from a database.
func BenchmarkGet(b *testing.B, db Database, keys, values [][]byte) {
	require.NotEmpty(b, keys)
	count := len(keys)

	require := require.New(b)

	for i, key := range keys {
		value := values[i]
		require.NoError(db.Put(key, value))
	}

	b.ResetTimer()

	// Reads b.N values from the db
	for i := 0; i < b.N; i++ {
		_, err := db.Get(keys[i%count])
		require.NoError(err)
	}
}

// BenchmarkPut measures the time it takes to write an operation to a database.
func BenchmarkPut(b *testing.B, db Database, keys, values [][]byte) {
	require.NotEmpty(b, keys)
	count := len(keys)

	// Writes b.N values to the db
	for i := 0; i < b.N; i++ {
		require.NoError(b, db.Put(keys[i%count], values[i%count]))
	}
}

// BenchmarkDelete measures the time it takes to delete a (k, v) from a database.
func BenchmarkDelete(b *testing.B, db Database, keys, values [][]byte) {
	require.NotEmpty(b, keys)
	count := len(keys)

	require := require.New(b)

	// Writes random values of size _size_ to the database
	for i, key := range keys {
		value := values[i]
		require.NoError(db.Put(key, value))
	}

	b.ResetTimer()

	// Deletes b.N values from the db
	for i := 0; i < b.N; i++ {
		require.NoError(db.Delete(keys[i%count]))
	}
}

// BenchmarkBatchPut measures the time it takes to batch put.
func BenchmarkBatchPut(b *testing.B, db Database, keys, values [][]byte) {
	require.NotEmpty(b, keys)
	count := len(keys)

	batch := db.NewBatch()
	for i := 0; i < b.N; i++ {
		require.NoError(b, batch.Put(keys[i%count], values[i%count]))
	}
}

// BenchmarkBatchDelete measures the time it takes to batch delete.
func BenchmarkBatchDelete(b *testing.B, db Database, keys, values [][]byte) {
	require.NotEmpty(b, keys)
	count := len(keys)

	batch := db.NewBatch()
	for i := 0; i < b.N; i++ {
		require.NoError(b, batch.Delete(keys[i%count]))
	}
}

// BenchmarkBatchWrite measures the time it takes to batch write.
func BenchmarkBatchWrite(b *testing.B, db Database, keys, values [][]byte) {
	require.NotEmpty(b, keys)

	require := require.New(b)

	batch := db.NewBatch()
	for i, key := range keys {
		value := values[i]
		require.NoError(batch.Put(key, value))
	}

	b.ResetTimer()

	for i := 0; i < b.N; i++ {
		require.NoError(batch.Write())
	}
}

// BenchmarkParallelGet measures the time it takes to read in parallel.
func BenchmarkParallelGet(b *testing.B, db Database, keys, values [][]byte) {
	require.NotEmpty(b, keys)
	count := len(keys)

	require := require.New(b)

	for i, key := range keys {
		value := values[i]
		require.NoError(db.Put(key, value))
	}

	b.ResetTimer()

	b.RunParallel(func(pb *testing.PB) {
		for i := 0; pb.Next(); i++ {
			_, err := db.Get(keys[i%count])
			require.NoError(err)
		}
	})
}

// BenchmarkParallelPut measures the time it takes to write to the db in parallel.
func BenchmarkParallelPut(b *testing.B, db Database, keys, values [][]byte) {
	require.NotEmpty(b, keys)
	count := len(keys)

	b.RunParallel(func(pb *testing.PB) {
		// Write N values to the db
		for i := 0; pb.Next(); i++ {
			require.NoError(b, db.Put(keys[i%count], values[i%count]))
		}
	})
}

// BenchmarkParallelDelete measures the time it takes to delete a (k, v) from the db.
func BenchmarkParallelDelete(b *testing.B, db Database, keys, values [][]byte) {
	require.NotEmpty(b, keys)
	count := len(keys)

	require := require.New(b)
	for i, key := range keys {
		value := values[i]
		require.NoError(db.Put(key, value))
	}
	b.ResetTimer()

	b.RunParallel(func(pb *testing.PB) {
		// Deletes b.N values from the db
		for i := 0; pb.Next(); i++ {
			require.NoError(db.Delete(keys[i%count]))
		}
	})
}<|MERGE_RESOLUTION|>--- conflicted
+++ resolved
@@ -14,11 +14,7 @@
 
 var (
 	// Benchmarks is a list of all database benchmarks
-<<<<<<< HEAD
-	Benchmarks = map[string]func(b *testing.B, db Database, name string, keys, values [][]byte){
-=======
 	Benchmarks = map[string]func(b *testing.B, db Database, keys, values [][]byte){
->>>>>>> 3f9f7675
 		"Get":            BenchmarkGet,
 		"Put":            BenchmarkPut,
 		"Delete":         BenchmarkDelete,
