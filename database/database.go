// Copyright (C) 2019-2025, Ava Labs, Inc. All rights reserved.
// See the file LICENSE for licensing terms.

// For ease of implementation, our database's interface matches Ethereum's
// database implementation. This was to allow us to use Geth code as is for the
// EVM chain.

package database

import (
	"io"

	"github.com/ava-labs/avalanchego/api/health"
)

// KeyValueReader wraps the Has and Get method of a backing data store.
type KeyValueReader interface {
	// Has retrieves if a key is present in the key-value data store.
	//
	// Note: [key] is safe to modify and read after calling Has.
	Has(key []byte) (bool, error)

	// Get retrieves the given key if it's present in the key-value data store.
	// Returns ErrNotFound if the key is not present in the key-value data store.
	//
	// Note: [key] is safe to modify and read after calling Get.
	// The returned byte slice is safe to read, but cannot be modified.
	Get(key []byte) ([]byte, error)
}

// KeyValueWriter wraps the Put method of a backing data store.
type KeyValueWriter interface {
	// Put inserts the given value into the key-value data store.
	//
	// Note: [key] and [value] are safe to modify and read after calling Put.
	//
	// If [value] is nil or an empty slice, then when it's retrieved
	// it may be nil or an empty slice.
	//
	// Similarly, a nil [key] is treated the same as an empty slice.
	Put(key []byte, value []byte) error
}

// KeyValueDeleter wraps the Delete method of a backing data store.
type KeyValueDeleter interface {
	// Delete removes the key from the key-value data store.
	//
	// Note: [key] is safe to modify and read after calling Delete.
	Delete(key []byte) error
}

// KeyValueReaderWriter allows read/write access to a backing data store.
type KeyValueReaderWriter interface {
	KeyValueReader
	KeyValueWriter
}

// KeyValueWriterDeleter allows write/delete access to a backing data store.
type KeyValueWriterDeleter interface {
	KeyValueWriter
	KeyValueDeleter
}

// KeyValueReaderWriterDeleter allows read/write/delete access to a backing data store.
type KeyValueReaderWriterDeleter interface {
	KeyValueReader
	KeyValueWriter
	KeyValueDeleter
}

// Compacter wraps the Compact method of a backing data store.
type Compacter interface {
	// Compact the underlying DB for the given key range.
	// Specifically, deleted and overwritten versions are discarded,
	// and the data is rearranged to reduce the cost of operations
	// needed to access the data. This operation should typically only
	// be invoked by users who understand the underlying implementation.
	//
	// A nil start is treated as a key before all keys in the DB.
	// And a nil limit is treated as a key after all keys in the DB.
	// Therefore if both are nil then it will compact entire DB.
	//
	// Note: [start] and [limit] are safe to modify and read after calling Compact.
	Compact(start []byte, limit []byte) error
}

// Database contains all the methods required to allow handling different
// key-value data stores backing the database.
type Database interface {
	KeyValueReaderWriterDeleter
	Batcher
	Iteratee
	Compacter
	io.Closer
	health.Checker
}

// HeightIndex defines the interface for storing and retrieving values by height.
type HeightIndex interface {
	// Put inserts the value into the database at the given height.
	//
	// If value is nil or an empty slice, then when it's retrieved it may be nil
	// or an empty slice.
	//
	// value is safe to read and modify after calling Put.
	Put(height uint64, value []byte) error

	// Get retrieves a value by its height.
	// Returns [ErrNotFound] if the key is not present in the database.
	//
	// Returned []byte is safe to read and modify after calling Get.
	Get(height uint64) ([]byte, error)

	// Has checks if a value exists at the given height.
	//
	// Returns true even if the stored value is nil or empty.
	Has(height uint64) (bool, error)

	// Close closes the database.
<<<<<<< HEAD
=======
	//
>>>>>>> 68b2de36
	// Calling Close after Close returns [ErrClosed].
	io.Closer
}<|MERGE_RESOLUTION|>--- conflicted
+++ resolved
@@ -117,10 +117,7 @@
 	Has(height uint64) (bool, error)
 
 	// Close closes the database.
-<<<<<<< HEAD
-=======
 	//
->>>>>>> 68b2de36
 	// Calling Close after Close returns [ErrClosed].
 	io.Closer
 }