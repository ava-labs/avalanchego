// (c) 2019-2020, Ava Labs, Inc. All rights reserved.
// See the file LICENSE for licensing terms.

package main

import (
	"errors"
	"flag"
	"fmt"
	"net"
	"os"
	"path"
	"path/filepath"
	"strings"
	"time"

	"github.com/ava-labs/avalanchego/database/leveldb"
	"github.com/ava-labs/avalanchego/database/memdb"
	"github.com/ava-labs/avalanchego/genesis"
	"github.com/ava-labs/avalanchego/ids"
	"github.com/ava-labs/avalanchego/ipcs"
	"github.com/ava-labs/avalanchego/nat"
	"github.com/ava-labs/avalanchego/node"
	"github.com/ava-labs/avalanchego/snow/networking/router"
	"github.com/ava-labs/avalanchego/staking"
	"github.com/ava-labs/avalanchego/utils"
	"github.com/ava-labs/avalanchego/utils/constants"
	"github.com/ava-labs/avalanchego/utils/hashing"
	"github.com/ava-labs/avalanchego/utils/logging"
	"github.com/ava-labs/avalanchego/utils/password"
	"github.com/ava-labs/avalanchego/utils/sampler"
	"github.com/ava-labs/avalanchego/utils/units"
	"github.com/ava-labs/avalanchego/utils/wrappers"
)

const (
	dbVersion = "v0.9.0"
)

// Results of parsing the CLI
var (
	Config             = node.Config{}
	Err                error
	defaultNetworkName = constants.TestnetName

	homeDir                = os.ExpandEnv("$HOME")
	dataDirName            = fmt.Sprintf(".%s", constants.AppName)
	defaultDbDir           = filepath.Join(homeDir, dataDirName, "db")
	defaultStakingKeyPath  = filepath.Join(homeDir, dataDirName, "staking", "staker.key")
	defaultStakingCertPath = filepath.Join(homeDir, dataDirName, "staking", "staker.crt")
	defaultPluginDirs      = []string{
		filepath.Join(".", "build", "plugins"),
		filepath.Join(".", "plugins"),
		filepath.Join("/", "usr", "local", "lib", constants.AppName),
		filepath.Join(homeDir, dataDirName, "plugins"),
	}
)

var (
	errBootstrapMismatch    = errors.New("more bootstrap IDs provided than bootstrap IPs")
	errStakingRequiresTLS   = errors.New("if staking is enabled, network TLS must also be enabled")
	errInvalidStakerWeights = errors.New("staking weights must be positive")
)

// GetIPs returns the default IPs for each network
func GetIPs(networkID uint32) []string {
	switch networkID {
	case constants.ManhattanID:
		return []string{
			"54.94.43.49:9651",
			"52.79.47.77:9651",
			"18.229.206.191:9651",
			"3.34.221.73:9651",
			"13.244.155.170:9651",
			"13.244.47.224:9651",
			"122.248.200.212:9651",
			"52.30.9.211:9651",
			"122.248.199.127:9651",
			"18.202.190.40:9651",
			"15.206.182.45:9651",
			"15.207.11.193:9651",
			"44.226.118.72:9651",
			"54.185.87.50:9651",
			"18.158.15.12:9651",
			"3.21.38.33:9651",
			"54.93.182.129:9651",
			"3.128.138.36:9651",
			"3.104.107.241:9651",
			"3.106.25.139:9651",
			"18.162.129.129:9651",
			"18.162.161.230:9651",
			"52.47.181.114:9651",
			"15.188.9.42:9651",
		}
	default:
		return nil
	}
}

// GetIDs returns the default IDs for each network
func GetIDs(networkID uint32) []string {
	switch networkID {
	case constants.ManhattanID:
		return []string{
			"NodeID-A6onFGyJjA37EZ7kYHANMR1PFRT8NmXrF",
			"NodeID-6SwnPJLH8cWfrJ162JjZekbmzaFpjPcf",
			"NodeID-GSgaA47umS1px2ohVjodW9621Ks63xDxD",
			"NodeID-BQEo5Fy1FRKLbX51ejqDd14cuSXJKArH2",
			"NodeID-Drv1Qh7iJvW3zGBBeRnYfCzk56VCRM2GQ",
			"NodeID-DAtCoXfLT6Y83dgJ7FmQg8eR53hz37J79",
			"NodeID-FGRoKnyYKFWYFMb6Xbocf4hKuyCBENgWM",
			"NodeID-Dw7tuwxpAmcpvVGp9JzaHAR3REPoJ8f2R",
			"NodeID-4kCLS16Wy73nt1Zm54jFZsL7Msrv3UCeJ",
			"NodeID-9T7NXBFpp8LWCyc58YdKNoowDipdVKAWz",
			"NodeID-6ghBh6yof5ouMCya2n9fHzhpWouiZFVVj",
			"NodeID-HiFv1DpKXkAAfJ1NHWVqQoojjznibZXHP",
			"NodeID-Fv3t2shrpkmvLnvNzcv1rqRKbDAYFnUor",
			"NodeID-AaxT2P4uuPAHb7vAD8mNvjQ3jgyaV7tu9",
			"NodeID-kZNuQMHhydefgnwjYX1fhHMpRNAs9my1",
			"NodeID-A7GwTSd47AcDVqpTVj7YtxtjHREM33EJw",
			"NodeID-Hr78Fy8uDYiRYocRYHXp4eLCYeb8x5UuM",
			"NodeID-9CkG9MBNavnw7EVSRsuFr7ws9gascDQy3",
			"NodeID-A8jypu63CWp76STwKdqP6e9hjL675kdiG",
			"NodeID-HsBEx3L71EHWSXaE6gvk2VsNntFEZsxqc",
			"NodeID-Nr584bLpGgbCUbZFSBaBz3Xum5wpca9Ym",
			"NodeID-QKGoUvqcgormCoMj6yPw9isY7DX9H4mdd",
			"NodeID-HCw7S2TVbFPDWNBo1GnFWqJ47f9rDJtt1",
			"NodeID-FYv1Lb29SqMpywYXH7yNkcFAzRF2jvm3K",
		}
	default:
		return nil
	}
}

// GetDefaultBootstraps returns the default bootstraps this node should connect
// to
func GetDefaultBootstraps(networkID uint32, count int) ([]string, []string) {
	ips := GetIPs(networkID)
	ids := GetIDs(networkID)

	if numIPs := len(ips); numIPs < count {
		count = numIPs
	}

	sampledIPs := make([]string, 0, count)
	sampledIDs := make([]string, 0, count)

	s := sampler.NewUniform()
	_ = s.Initialize(uint64(len(ips)))
	indices, _ := s.Sample(count)
	for _, index := range indices {
		sampledIPs = append(sampledIPs, ips[int(index)])
		sampledIDs = append(sampledIDs, ids[int(index)])
	}

	return sampledIPs, sampledIDs
}

// Parse the CLI arguments
func init() {
	errs := &wrappers.Errs{}
	defer func() { Err = errs.Err }()

	loggingConfig, err := logging.DefaultConfig()
	if errs.Add(err); errs.Errored() {
		return
	}

	fs := flag.NewFlagSet(constants.AppName, flag.ContinueOnError)

	// If this is true, print the version and quit.
	version := fs.Bool("version", false, "If true, print version and quit")

	// NetworkID:
	networkName := fs.String("network-id", defaultNetworkName, "Network ID this node will connect to")

	// AVAX fees:
	fs.Uint64Var(&Config.TxFee, "tx-fee", units.MilliAvax, "Transaction fee, in nAVAX")

	// Uptime requirement:
	fs.Float64Var(&Config.UptimeRequirement, "uptime-requirement", .6, "Fraction of time a validator must be online to receive rewards")

	// Minimum stake, in nAVAX, required to validate the primary network
<<<<<<< HEAD
	fs.Uint64Var(&Config.MinStake, "min-stake", 2*units.KiloAvax, "Minimum stake, in nAVAX, required to validate the primary network")
=======
	fs.Uint64Var(&Config.MinValidatorStake, "min-validator-stake", 5*units.MilliAvax, "Minimum stake, in nAVAX, required to validate the primary network")

	// Minimum stake, in nAVAX, that can be delegated on the primary network
	fs.Uint64Var(&Config.MinDelegatorStake, "min-delegator-stake", 5*units.MilliAvax, "Minimum stake, in nAVAX, that can be delegated on the primary network")

	// Minimum staking duration in nanoseconds
	minStakeDuration := fs.Uint64("min-stake-duration", uint64(24*time.Hour/time.Second), "Minimum staking duration, in seconds")

	// Maximum staking duration in nanoseconds
	maxStakeDuration := fs.Uint64("max-stake-duration", uint64(365*24*time.Hour/time.Second), "Maximum staking duration, in seconds")

	// Stake minting period in nanoseconds
	stakeMintingPeriod := fs.Uint64("stake-minting-period", uint64(365*24*time.Hour/time.Second), "Consumption period of the staking function, in seconds")
>>>>>>> bd0d6929

	// Assertions:
	fs.BoolVar(&loggingConfig.Assertions, "assertions-enabled", true, "Turn on assertion execution")

	// Crypto:
	fs.BoolVar(&Config.EnableCrypto, "signature-verification-enabled", true, "Turn on signature verification")

	// Database:
	db := fs.Bool("db-enabled", true, "Turn on persistent storage")
	dbDir := fs.String("db-dir", defaultDbDir, "Database directory for Avalanche state")

	// IP:
	consensusIP := fs.String("public-ip", "", "Public IP of this node")

	// HTTP Server:
	httpHost := fs.String("http-host", "127.0.0.1", "Address of the HTTP server")
	httpPort := fs.Uint("http-port", 9650, "Port of the HTTP server")
	fs.BoolVar(&Config.HTTPSEnabled, "http-tls-enabled", false, "Upgrade the HTTP server to HTTPs")
	fs.StringVar(&Config.HTTPSKeyFile, "http-tls-key-file", "", "TLS private key file for the HTTPs server")
	fs.StringVar(&Config.HTTPSCertFile, "http-tls-cert-file", "", "TLS certificate file for the HTTPs server")
	fs.BoolVar(&Config.APIRequireAuthToken, "api-auth-required", false, "Require authorization token to call HTTP APIs")
	fs.StringVar(&Config.APIAuthPassword, "api-auth-password", "", "Password used to create/validate API authorization tokens. Can be changed via API call.")

	// Bootstrapping:
	bootstrapIPs := fs.String("bootstrap-ips", "default", "Comma separated list of bootstrap peer ips to connect to. Example: 127.0.0.1:9630,127.0.0.1:9631")
	bootstrapIDs := fs.String("bootstrap-ids", "default", "Comma separated list of bootstrap peer ids to connect to. Example: NodeID-JR4dVmy6ffUGAKCBDkyCbeZbyHQBeDsET,NodeID-8CrVPQZ4VSqgL8zTdvL14G8HqAfrBr4z")

	// Staking:
	consensusPort := fs.Uint("staking-port", 9651, "Port of the consensus server")
	fs.BoolVar(&Config.EnableStaking, "staking-enabled", true, "Enable staking. If enabled, Network TLS is required.")
	fs.BoolVar(&Config.EnableP2PTLS, "p2p-tls-enabled", true, "Require TLS to authenticate network communication")
	fs.StringVar(&Config.StakingKeyFile, "staking-tls-key-file", defaultStakingKeyPath, "TLS private key for staking")
	fs.StringVar(&Config.StakingCertFile, "staking-tls-cert-file", defaultStakingCertPath, "TLS certificate for staking")
	fs.Uint64Var(&Config.DisabledStakingWeight, "staking-disabled-weight", 1, "Weight to provide to each peer when staking is disabled")

	// Throttling:
	fs.UintVar(&Config.MaxNonStakerPendingMsgs, "max-non-staker-pending-msgs", 3, "Maximum number of messages a non-staker is allowed to have pending.")
	fs.Float64Var(&Config.StakerMSGPortion, "staker-msg-reserved", 0.2, "Reserve a portion of the chain message queue's space for stakers.")
	fs.Float64Var(&Config.StakerCPUPortion, "staker-cpu-reserved", 0.2, "Reserve a portion of the chain's CPU time for stakers.")

	// Network Timeouts:
	networkInitialTimeout := fs.Int64("network-initial-timeout", int64(10*time.Second), "Initial timeout value of the adaptive timeout manager, in nanoseconds.")
	networkMinimumTimeout := fs.Int64("network-minimum-timeout", int64(500*time.Millisecond), "Minimum timeout value of the adaptive timeout manager, in nanoseconds.")
	networkMaximumTimeout := fs.Int64("network-maximum-timeout", int64(10*time.Second), "Maximum timeout value of the adaptive timeout manager, in nanoseconds.")
	fs.Float64Var(&Config.NetworkConfig.TimeoutMultiplier, "network-timeout-multiplier", 1.1, "Multiplier of the timeout after a failed request.")
	networkTimeoutReduction := fs.Int64("network-timeout-reduction", int64(time.Millisecond), "Reduction of the timeout after a successful request, in nanoseconds.")

	// Plugins:
	fs.StringVar(&Config.PluginDir, "plugin-dir", defaultPluginDirs[0], "Plugin directory for Avalanche VMs")

	// Logging:
	logsDir := fs.String("log-dir", "", "Logging directory for Avalanche")
	logLevel := fs.String("log-level", "info", "The log level. Should be one of {verbo, debug, info, warn, error, fatal, off}")
	logDisplayLevel := fs.String("log-display-level", "", "The log display level. If left blank, will inherit the value of log-level. Otherwise, should be one of {verbo, debug, info, warn, error, fatal, off}")
	logDisplayHighlight := fs.String("log-display-highlight", "auto", "Whether to color/highlight display logs. Default highlights when the output is a terminal. Otherwise, should be one of {auto, plain, colors}")

	fs.IntVar(&Config.ConsensusParams.K, "snow-sample-size", 20, "Number of nodes to query for each network poll")
	fs.IntVar(&Config.ConsensusParams.Alpha, "snow-quorum-size", 16, "Alpha value to use for required number positive results")
	fs.IntVar(&Config.ConsensusParams.BetaVirtuous, "snow-virtuous-commit-threshold", 20, "Beta value to use for virtuous transactions")
	fs.IntVar(&Config.ConsensusParams.BetaRogue, "snow-rogue-commit-threshold", 30, "Beta value to use for rogue transactions")
	fs.IntVar(&Config.ConsensusParams.Parents, "snow-avalanche-num-parents", 5, "Number of vertexes for reference from each new vertex")
	fs.IntVar(&Config.ConsensusParams.BatchSize, "snow-avalanche-batch-size", 30, "Number of operations to batch in each new vertex")
	fs.IntVar(&Config.ConsensusParams.ConcurrentRepolls, "snow-concurrent-repolls", 1, "Minimum number of concurrent polls for finalizing consensus")

	// Enable/Disable APIs:
	fs.BoolVar(&Config.AdminAPIEnabled, "api-admin-enabled", false, "If true, this node exposes the Admin API")
	fs.BoolVar(&Config.InfoAPIEnabled, "api-info-enabled", true, "If true, this node exposes the Info API")
	fs.BoolVar(&Config.KeystoreAPIEnabled, "api-keystore-enabled", true, "If true, this node exposes the Keystore API")
	fs.BoolVar(&Config.MetricsAPIEnabled, "api-metrics-enabled", true, "If true, this node exposes the Metrics API")
	fs.BoolVar(&Config.HealthAPIEnabled, "api-health-enabled", true, "If true, this node exposes the Health API")
	fs.BoolVar(&Config.IPCAPIEnabled, "api-ipcs-enabled", false, "If true, IPCs can be opened")

	// Throughput Server
	throughputPort := fs.Uint("xput-server-port", 9652, "Port of the deprecated throughput test server")
	fs.BoolVar(&Config.ThroughputServerEnabled, "xput-server-enabled", false, "If true, throughput test server is created")

	// IPC
	ipcsChainIDs := fs.String("ipcs-chain-ids", "", "Comma separated list of chain ids to add to the IPC engine. Example: 11111111111111111111111111111111LpoYY,4R5p2RXDGLqaifZE4hHWH9owe34pfoBULn1DrQTWivjg8o4aH")
	fs.StringVar(&Config.IPCPath, "ipcs-path", ipcs.DefaultBaseURL, "The directory (Unix) or named pipe name prefix (Windows) for IPC sockets")

	// Router Configuration:
	consensusGossipFrequency := fs.Int64("consensus-gossip-frequency", int64(10*time.Second), "Frequency of gossiping accepted frontiers.")
	consensusShutdownTimeout := fs.Int64("consensus-shutdown-timeout", int64(1*time.Second), "Timeout before killing an unresponsive chain.")

	ferr := fs.Parse(os.Args[1:])

	if *version { // If --version used, print version and exit
		networkID, err := genesis.NetworkID(defaultNetworkName)
		if errs.Add(err); err != nil {
			return
		}
		networkGeneration := genesis.NetworkName(networkID)
		fmt.Printf(
			"%s [database=%s, network=%s/%s]\n",
			node.Version, dbVersion, defaultNetworkName, networkGeneration,
		)
		os.Exit(0)
	}

	if ferr == flag.ErrHelp {
		// display usage/help text and exit successfully
		os.Exit(0)
	}

	if ferr != nil {
		// other type of error occurred when parsing args
		os.Exit(2)
	}

	networkID, err := genesis.NetworkID(*networkName)
	if errs.Add(err); err != nil {
		return
	}

	Config.NetworkID = networkID

	// DB:
	if *db {
		*dbDir = os.ExpandEnv(*dbDir) // parse any env variables
		dbPath := path.Join(*dbDir, genesis.NetworkName(Config.NetworkID), dbVersion)
		db, err := leveldb.New(dbPath, 0, 0, 0)
		if err != nil {
			errs.Add(fmt.Errorf("couldn't create db at %s: %w", dbPath, err))
			return
		}
		Config.DB = db
	} else {
		Config.DB = memdb.New()
	}

	var ip net.IP
	// If public IP is not specified, get it using shell command dig
	if *consensusIP == "" {
		Config.Nat = nat.GetRouter()
		ip, err = Config.Nat.ExternalIP()
		if err != nil {
			ip = net.IPv4zero // Couldn't get my IP...set to 0.0.0.0
		}
	} else {
		Config.Nat = nat.NewNoRouter()
		ip = net.ParseIP(*consensusIP)
	}

	if ip == nil {
		errs.Add(fmt.Errorf("invalid IP Address %s", *consensusIP))
		return
	}

	Config.StakingIP = utils.IPDesc{
		IP:   ip,
		Port: uint16(*consensusPort),
	}
	Config.StakingLocalPort = uint16(*consensusPort)

	defaultBootstrapIPs, defaultBootstrapIDs := GetDefaultBootstraps(networkID, 5)

	// Bootstrapping:
	if *bootstrapIPs == "default" {
		*bootstrapIPs = strings.Join(defaultBootstrapIPs, ",")
	}
	for _, ip := range strings.Split(*bootstrapIPs, ",") {
		if ip != "" {
			addr, err := utils.ToIPDesc(ip)
			if err != nil {
				errs.Add(fmt.Errorf("couldn't parse ip: %w", err))
				return
			}
			Config.BootstrapPeers = append(Config.BootstrapPeers, &node.Peer{
				IP: addr,
			})
		}
	}

	if *bootstrapIDs == "default" {
		if *bootstrapIPs == "" {
			*bootstrapIDs = ""
		} else {
			*bootstrapIDs = strings.Join(defaultBootstrapIDs, ",")
		}
	}

	if Config.EnableStaking && !Config.EnableP2PTLS {
		errs.Add(errStakingRequiresTLS)
		return
	}

	if !Config.EnableStaking && Config.DisabledStakingWeight == 0 {
		errs.Add(errInvalidStakerWeights)
	}

	if Config.EnableP2PTLS {
		i := 0
		for _, id := range strings.Split(*bootstrapIDs, ",") {
			if id != "" {
				peerID, err := ids.ShortFromPrefixedString(id, constants.NodeIDPrefix)
				if err != nil {
					errs.Add(fmt.Errorf("couldn't parse bootstrap peer id: %w", err))
					return
				}
				if len(Config.BootstrapPeers) <= i {
					errs.Add(errBootstrapMismatch)
					return
				}
				Config.BootstrapPeers[i].ID = peerID
				i++
			}
		}
		if len(Config.BootstrapPeers) != i {
			errs.Add(fmt.Errorf("more bootstrap IPs, %d, provided than bootstrap IDs, %d", len(Config.BootstrapPeers), i))
			return
		}
	} else {
		for _, peer := range Config.BootstrapPeers {
			peer.ID = ids.NewShortID(hashing.ComputeHash160Array([]byte(peer.IP.String())))
		}
	}

	// Plugins
	if _, err := os.Stat(Config.PluginDir); os.IsNotExist(err) {
		for _, dir := range defaultPluginDirs {
			if _, err := os.Stat(dir); !os.IsNotExist(err) {
				Config.PluginDir = dir
				break
			}
		}
	}

	// Staking
	Config.StakingCertFile = os.ExpandEnv(Config.StakingCertFile) // parse any env variable
	Config.StakingKeyFile = os.ExpandEnv(Config.StakingKeyFile)
	switch {
	// If staking key/cert locations are specified but not found, error
	case Config.StakingKeyFile != defaultStakingKeyPath || Config.StakingCertFile != defaultStakingCertPath:
		if _, err := os.Stat(Config.StakingKeyFile); os.IsNotExist(err) {
			errs.Add(fmt.Errorf("couldn't find staking key at %s", Config.StakingKeyFile))
			return
		} else if _, err := os.Stat(Config.StakingCertFile); os.IsNotExist(err) {
			errs.Add(fmt.Errorf("couldn't find staking certificate at %s", Config.StakingCertFile))
			return
		}
	default:
		// Only creates staking key/cert if [stakingKeyPath] doesn't exist
		if err := staking.GenerateStakingKeyCert(Config.StakingKeyFile, Config.StakingCertFile); err != nil {
			errs.Add(fmt.Errorf("couldn't generate staking key/cert: %w", err))
			return
		}
	}

	// HTTP:
	Config.HTTPHost = *httpHost
	Config.HTTPPort = uint16(*httpPort)
	if Config.APIRequireAuthToken {
		if Config.APIAuthPassword == "" {
			errs.Add(errors.New("api-auth-password must be provided if api-auth-required is true"))
			return
		}
		if !password.SufficientlyStrong(Config.APIAuthPassword, password.OK) {
			errs.Add(errors.New("api-auth-password is not strong enough. Add more characters"))
			return
		}
	}

	// Logging:
	if *logsDir != "" {
		loggingConfig.Directory = *logsDir
	}
	logFileLevel, err := logging.ToLevel(*logLevel)
	if errs.Add(err); err != nil {
		return
	}
	loggingConfig.LogLevel = logFileLevel

	if *logDisplayLevel == "" {
		*logDisplayLevel = *logLevel
	}
	displayLevel, err := logging.ToLevel(*logDisplayLevel)
	if errs.Add(err); err != nil {
		return
	}
	loggingConfig.DisplayLevel = displayLevel

	displayHighlight, err := logging.ToHighlight(*logDisplayHighlight, os.Stdout.Fd())
	if errs.Add(err); err != nil {
		return
	}
	loggingConfig.DisplayHighlight = displayHighlight

	Config.LoggingConfig = loggingConfig

	// Throughput:
	Config.ThroughputPort = uint16(*throughputPort)

	// Router used for consensus
	Config.ConsensusRouter = &router.ChainRouter{}

	// IPCs
	if *ipcsChainIDs != "" {
		Config.IPCDefaultChainIDs = strings.Split(*ipcsChainIDs, ",")
	}

	if *networkMinimumTimeout < 1 {
		errs.Add(errors.New("minimum timeout must be positive"))
	}
	if *networkMinimumTimeout > *networkMaximumTimeout {
		errs.Add(errors.New("maximum timeout can't be less than minimum timeout"))
	}
	if *networkInitialTimeout < *networkMinimumTimeout ||
		*networkInitialTimeout > *networkMaximumTimeout {
		errs.Add(errors.New("initial timeout should be in the range [minimumTimeout, maximumTimeout]"))
	}
	if *networkTimeoutReduction < 0 {
		errs.Add(errors.New("timeout reduction can't be negative"))
	}
	Config.NetworkConfig.InitialTimeout = time.Duration(*networkInitialTimeout)
	Config.NetworkConfig.MinimumTimeout = time.Duration(*networkMinimumTimeout)
	Config.NetworkConfig.MaximumTimeout = time.Duration(*networkMaximumTimeout)
	Config.NetworkConfig.TimeoutReduction = time.Duration(*networkTimeoutReduction)

	if *consensusGossipFrequency < 0 {
		errs.Add(errors.New("gossip frequency can't be negative"))
	}
	if *consensusShutdownTimeout < 0 {
		errs.Add(errors.New("gossip frequency can't be negative"))
	}
	Config.ConsensusGossipFrequency = time.Duration(*consensusGossipFrequency)
	Config.ConsensusShutdownTimeout = time.Duration(*consensusShutdownTimeout)

	if *minStakeDuration == 0 {
		errs.Add(errors.New("min stake duration can't be zero"))
	}
	if *maxStakeDuration < *minStakeDuration {
		errs.Add(errors.New("max stake duration can't be less than min stake duration"))
	}
	if *stakeMintingPeriod < *maxStakeDuration {
		errs.Add(errors.New("stake minting period can't be less than max stake duration"))
	}

	Config.MinStakeDuration = time.Duration(*minStakeDuration) * time.Second
	Config.MaxStakeDuration = time.Duration(*maxStakeDuration) * time.Second
	Config.StakeMintingPeriod = time.Duration(*stakeMintingPeriod) * time.Second
}<|MERGE_RESOLUTION|>--- conflicted
+++ resolved
@@ -181,13 +181,10 @@
 	fs.Float64Var(&Config.UptimeRequirement, "uptime-requirement", .6, "Fraction of time a validator must be online to receive rewards")
 
 	// Minimum stake, in nAVAX, required to validate the primary network
-<<<<<<< HEAD
-	fs.Uint64Var(&Config.MinStake, "min-stake", 2*units.KiloAvax, "Minimum stake, in nAVAX, required to validate the primary network")
-=======
-	fs.Uint64Var(&Config.MinValidatorStake, "min-validator-stake", 5*units.MilliAvax, "Minimum stake, in nAVAX, required to validate the primary network")
+	fs.Uint64Var(&Config.MinValidatorStake, "min-validator-stake", 2*units.KiloAvax, "Minimum stake, in nAVAX, required to validate the primary network")
 
 	// Minimum stake, in nAVAX, that can be delegated on the primary network
-	fs.Uint64Var(&Config.MinDelegatorStake, "min-delegator-stake", 5*units.MilliAvax, "Minimum stake, in nAVAX, that can be delegated on the primary network")
+	fs.Uint64Var(&Config.MinDelegatorStake, "min-delegator-stake", 25*units.Avax, "Minimum stake, in nAVAX, that can be delegated on the primary network")
 
 	// Minimum staking duration in nanoseconds
 	minStakeDuration := fs.Uint64("min-stake-duration", uint64(24*time.Hour/time.Second), "Minimum staking duration, in seconds")
@@ -197,7 +194,6 @@
 
 	// Stake minting period in nanoseconds
 	stakeMintingPeriod := fs.Uint64("stake-minting-period", uint64(365*24*time.Hour/time.Second), "Consumption period of the staking function, in seconds")
->>>>>>> bd0d6929
 
 	// Assertions:
 	fs.BoolVar(&loggingConfig.Assertions, "assertions-enabled", true, "Turn on assertion execution")
