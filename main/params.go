--- conflicted
+++ resolved
@@ -286,18 +286,10 @@
 		return
 	}
 
-<<<<<<< HEAD
 	Config.StakingIP = utils.NewDynamicIPDesc(
 		ip,
-		uint16(*consensusPort),
+		uint16(*stakingPort),
 	)
-	Config.InternalStakingPort = uint16(*internalStakingPort)
-=======
-	Config.StakingIP = utils.IPDesc{
-		IP:   ip,
-		Port: uint16(*stakingPort),
-	}
->>>>>>> 2c179657
 
 	defaultBootstrapIPs, defaultBootstrapIDs := genesis.SampleBeacons(networkID, 5)
 
