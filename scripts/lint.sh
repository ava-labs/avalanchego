#!/usr/bin/env bash

set -o errexit
set -o pipefail
set -e

if ! [[ "$0" =~ scripts/lint.sh ]]; then
  echo "must be run from repository root"
  exit 255
fi

if [ "$#" -eq 0 ]; then
  # by default, check all source code
  # to test only "snow" package
  # ./scripts/lint.sh ./snow/...
  TARGET="./..."
else
  TARGET="${1}"
fi

# by default, "./scripts/lint.sh" runs all lint tests
# to run only "license_header" test
# TESTS='license_header' ./scripts/lint.sh
<<<<<<< HEAD
TESTS=${TESTS:-"golangci_lint license_header single_import"}
=======
TESTS=${TESTS:-"golangci_lint license_header require_error_is_no_funcs_as_params"}
>>>>>>> 7b8bbd66

function test_golangci_lint {
  go install -v github.com/golangci/golangci-lint/cmd/golangci-lint@v1.51.2
  golangci-lint run --config .golangci.yml
}

# find_go_files [package]
# all go files except generated ones
function find_go_files {
  local target="${1}"
  go fmt -n "${target}"  | grep -Eo "([^ ]*)$" | grep -vE "(\\.pb\\.go|\\.pb\\.gw.go)"
}

# automatically checks license headers
# to modify the file headers (if missing), remove "--check" flag
# TESTS='license_header' ADDLICENSE_FLAGS="-v" ./scripts/lint.sh
_addlicense_flags=${ADDLICENSE_FLAGS:-"--check -v"}
function test_license_header {
  go install -v github.com/google/addlicense@latest
  local target="${1}"
  local files=()
  while IFS= read -r line; do files+=("$line"); done < <(find_go_files "${target}")

  addlicense \
  -f ./LICENSE.header \
  ${_addlicense_flags} \
  "${files[@]}"
}

<<<<<<< HEAD
function test_single_import {
  if grep -R -zo -P 'import \(\n\t".*"\n\)' .; then
=======
function test_require_error_is_no_funcs_as_params {
  if grep -R -zo -P 'require.ErrorIs\(.+?\)[^\n]*\)\n' .; then
>>>>>>> 7b8bbd66
    echo ""
    return 1
  fi
}

function run {
  local test="${1}"
  shift 1
  echo "START: '${test}' at $(date)"
  if "test_${test}" "$@" ; then
    echo "SUCCESS: '${test}' completed at $(date)"
  else
    echo "FAIL: '${test}' failed at $(date)"
    exit 255
  fi
}

echo "Running '$TESTS' at: $(date)"
for test in $TESTS; do
  run "${test}" "${TARGET}"
done

echo "ALL SUCCESS!"<|MERGE_RESOLUTION|>--- conflicted
+++ resolved
@@ -21,11 +21,7 @@
 # by default, "./scripts/lint.sh" runs all lint tests
 # to run only "license_header" test
 # TESTS='license_header' ./scripts/lint.sh
-<<<<<<< HEAD
-TESTS=${TESTS:-"golangci_lint license_header single_import"}
-=======
-TESTS=${TESTS:-"golangci_lint license_header require_error_is_no_funcs_as_params"}
->>>>>>> 7b8bbd66
+TESTS=${TESTS:-"golangci_lint license_header require_error_is_no_funcs_as_params single_import"}
 
 function test_golangci_lint {
   go install -v github.com/golangci/golangci-lint/cmd/golangci-lint@v1.51.2
@@ -55,13 +51,15 @@
   "${files[@]}"
 }
 
-<<<<<<< HEAD
 function test_single_import {
   if grep -R -zo -P 'import \(\n\t".*"\n\)' .; then
-=======
+    echo ""
+    return 1
+  fi
+}
+
 function test_require_error_is_no_funcs_as_params {
   if grep -R -zo -P 'require.ErrorIs\(.+?\)[^\n]*\)\n' .; then
->>>>>>> 7b8bbd66
     echo ""
     return 1
   fi
