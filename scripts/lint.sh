--- conflicted
+++ resolved
@@ -21,11 +21,7 @@
 # by default, "./scripts/lint.sh" runs all lint tests
 # to run only "license_header" test
 # TESTS='license_header' ./scripts/lint.sh
-<<<<<<< HEAD
-TESTS=${TESTS:-"golangci_lint license_header require_error_is_no_funcs_as_params single_import interface_compliance_nil require_equal_zero require_len_zero require_equal_len require_nil require_no_error_inline_func require_equal_error"}
-=======
 TESTS=${TESTS:-"golangci_lint license_header require_error_is_no_funcs_as_params single_import interface_compliance_nil require_equal_zero require_len_zero require_equal_len require_nil require_no_error_inline_func"}
->>>>>>> b157612a
 
 function test_golangci_lint {
   go install -v github.com/golangci/golangci-lint/cmd/golangci-lint@v1.51.2
@@ -138,18 +134,6 @@
   fi
 }
 
-<<<<<<< HEAD
-function test_require_equal_error {
-  if grep -R -o -P 'require.Equal.+?err(\)|,)' .; then
-    echo ""
-    echo "Use require.ErrorIs instead of require.Equal when testing for error."
-    echo ""
-    return 1
-  fi
-}
-
-=======
->>>>>>> b157612a
 # Ref: https://go.dev/doc/effective_go#blank_implements
 function test_interface_compliance_nil {
   if grep -R -o -P '_ .+? = &.+?\{\}' .; then
