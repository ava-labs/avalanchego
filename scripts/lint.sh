#!/usr/bin/env bash

set -euo pipefail

if ! [[ "$0" =~ scripts/lint.sh ]]; then
  echo "must be run from repository root"
  exit 255
fi

# The -P option is not supported by the grep version installed by
# default on macos. Since `-o errexit` is ignored in an if
# conditional, triggering the problem here ensures script failure when
# using an unsupported version of grep.
grep -P 'lint.sh' scripts/lint.sh &> /dev/null || (\
  >&2 echo "error: This script requires a recent version of gnu grep.";\
  >&2 echo "       On macos, gnu grep can be installed with 'brew install grep'.";\
  >&2 echo "       It will also be necessary to ensure that gnu grep is available in the path.";\
  exit 255 )

if [ "$#" -eq 0 ]; then
  # by default, check all source code
  # to test only "snow" package
  # ./scripts/lint.sh ./snow/...
  TARGET="./..."
else
  TARGET="${1}"
fi

# by default, "./scripts/lint.sh" runs all lint tests
# to run only "license_header" test
# TESTS='license_header' ./scripts/lint.sh
TESTS=${TESTS:-"golangci_lint license_header require_error_is_no_funcs_as_params single_import interface_compliance_nil require_no_error_inline_func import_testing_only_in_tests"}

function test_golangci_lint {
  go run github.com/golangci/golangci-lint/cmd/golangci-lint@v1.64.5 run --config .golangci.yml
}

# automatically checks license headers
# to modify the file headers (if missing), remove "--verify" flag
# TESTS='license_header' ADDLICENSE_FLAGS="--debug" ./scripts/lint.sh
_addlicense_flags=${ADDLICENSE_FLAGS:-"--verify --debug"}
function test_license_header {
  local files=()
<<<<<<< HEAD
  while IFS= read -r line; do files+=("$line"); done < <(find . -type f -name '*.go' ! -name '*.pb.go' ! -name 'mock_*.go' ! -name 'mocks_*.go' ! -path './**/*mock/*.go' ! -name '*.canoto.go' ! -path './**/c/contracts/*.go')
=======
  while IFS= read -r line; do files+=("$line"); done < <(find . -type f -name '*.go' ! -name '*.pb.go' ! -name 'mock_*.go' ! -name 'mocks_*.go' ! -path './**/*mock/*.go' ! -name '*.canoto.go' ! -name '*.bindings.go')
>>>>>>> 8217ce48

  # shellcheck disable=SC2086
  go run github.com/palantir/go-license@v1.25.0 \
  --config=./header.yml \
  ${_addlicense_flags} \
  "${files[@]}"
}

function test_single_import {
  if grep -R -zo -P 'import \(\n\t".*"\n\)' .; then
    echo ""
    return 1
  fi
}

function test_require_error_is_no_funcs_as_params {
  if grep -R -zo -P 'require.ErrorIs\(.+?\)[^\n]*\)\n' .; then
    echo ""
    return 1
  fi
}

function test_require_no_error_inline_func {
  if grep -R -zo -P '\t+err :?= ((?!require|if).|\n)*require\.NoError\((t, )?err\)' .; then
    echo ""
    echo "Checking that a function with a single error return doesn't error should be done in-line."
    echo ""
    return 1
  fi
}

# Ref: https://go.dev/doc/effective_go#blank_implements
function test_interface_compliance_nil {
  if grep -R -o -P '_ .+? = &.+?\{\}' .; then
    echo ""
    echo "Interface compliance checks need to be of the form:"
    echo "  var _ json.Marshaler = (*RawMessage)(nil)"
    echo ""
    return 1
  fi
}

function test_import_testing_only_in_tests {
  ROOT=$( git rev-parse --show-toplevel )
  NON_TEST_GO_FILES=$( find "${ROOT}" -iname '*.go' ! -iname '*_test.go' ! -path "${ROOT}/tests/*" );

  IMPORT_TESTING=$( echo "${NON_TEST_GO_FILES}" | xargs grep -lP '^\s*(import\s+)?"testing"');
  IMPORT_TESTIFY=$( echo "${NON_TEST_GO_FILES}" | xargs grep -l '"github.com/stretchr/testify');
  IMPORT_FROM_TESTS=$( echo "${NON_TEST_GO_FILES}" | xargs grep -l '"github.com/ava-labs/avalanchego/tests/');
  IMPORT_TEST_PKG=$( echo "${NON_TEST_GO_FILES}" | xargs grep -lP '"github.com/ava-labs/avalanchego/.*?test"');

  # TODO(arr4n): send a PR to add support for build tags in `mockgen` and then enable this.
  # IMPORT_GOMOCK=$( echo "${NON_TEST_GO_FILES}" | xargs grep -l '"go.uber.org/mock');
  HAVE_TEST_LOGIC=$( printf "%s\n%s\n%s\n%s" "${IMPORT_TESTING}" "${IMPORT_TESTIFY}" "${IMPORT_FROM_TESTS}" "${IMPORT_TEST_PKG}" );

  IN_TEST_PKG=$( echo "${NON_TEST_GO_FILES}" | grep -P '.*test/[^/]+\.go$' ) # directory (hence package name) ends in "test"

  # Files in /tests/ are already excluded by the `find ... ! -path`
  INTENDED_FOR_TESTING="${IN_TEST_PKG}"

  # -3 suppresses files that have test logic and have the "test" build tag
  # -2 suppresses files that are tagged despite not having detectable test logic
  UNTAGGED=$( comm -23 <( echo "${HAVE_TEST_LOGIC}" | sort -u ) <( echo "${INTENDED_FOR_TESTING}" | sort -u ) );
  if [ -z "${UNTAGGED}" ];
  then
    return 0;
  fi

  echo 'Non-test Go files importing test-only packages MUST (a) be in *test package; or (b) be in /tests/ directory:';
  echo "${UNTAGGED}";
  return 1;
}

function run {
  local test="${1}"
  shift 1
  echo "START: '${test}' at $(date)"
  if "test_${test}" "$@" ; then
    echo "SUCCESS: '${test}' completed at $(date)"
  else
    echo "FAIL: '${test}' failed at $(date)"
    exit 255
  fi
}

echo "Running '$TESTS' at: $(date)"
for test in $TESTS; do
  run "${test}" "${TARGET}"
done

echo "ALL SUCCESS!"<|MERGE_RESOLUTION|>--- conflicted
+++ resolved
@@ -41,11 +41,7 @@
 _addlicense_flags=${ADDLICENSE_FLAGS:-"--verify --debug"}
 function test_license_header {
   local files=()
-<<<<<<< HEAD
-  while IFS= read -r line; do files+=("$line"); done < <(find . -type f -name '*.go' ! -name '*.pb.go' ! -name 'mock_*.go' ! -name 'mocks_*.go' ! -path './**/*mock/*.go' ! -name '*.canoto.go' ! -path './**/c/contracts/*.go')
-=======
   while IFS= read -r line; do files+=("$line"); done < <(find . -type f -name '*.go' ! -name '*.pb.go' ! -name 'mock_*.go' ! -name 'mocks_*.go' ! -path './**/*mock/*.go' ! -name '*.canoto.go' ! -name '*.bindings.go')
->>>>>>> 8217ce48
 
   # shellcheck disable=SC2086
   go run github.com/palantir/go-license@v1.25.0 \
