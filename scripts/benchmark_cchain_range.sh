#!/usr/bin/env bash

set -euo pipefail

# This script runs the C-Chain re-execution benchmark with a single iteration.
# It expects the following environment variables to be set:
#   BLOCK_DIR: Path or S3 URL to the block directory or zip.
#   CURRENT_STATE_DIR: Path or S3 URL to the current state directory or zip.
#   START_BLOCK: The starting block height (exclusive).
#   END_BLOCK: The ending block height (inclusive).
#   LABELS (optional): Comma-separated key=value pairs for metric labels.
#   BENCHMARK_OUTPUT_FILE (optional): If set, benchmark output is also written to this file.
<<<<<<< HEAD
#   METRICS_MODE (optional): If set, determines the metrics mode (disabled, server-only, or full).
#   METRICS_SERVER_PORT (optional): If set, determines the port the metrics server will listen to.
=======
#   METRICS_SERVER_ENABLED (optional): If set, enables the metrics server.
#   METRICS_COLLECTOR_ENABLED (optional): If set, enables the metrics collector.
>>>>>>> 41b0b4b7

: "${BLOCK_DIR:?BLOCK_DIR must be set}"
: "${CURRENT_STATE_DIR:?CURRENT_STATE_DIR must be set}"
: "${RUNNER_NAME:?RUNNER_NAME must be set}"
: "${START_BLOCK:?START_BLOCK must be set}"
: "${END_BLOCK:?END_BLOCK must be set}"

cmd="go test -timeout=0 -v -benchtime=1x -bench=BenchmarkReexecuteRange -run=^$ github.com/ava-labs/avalanchego/tests/reexecute/c \
  --block-dir=\"${BLOCK_DIR}\" \
  --current-state-dir=\"${CURRENT_STATE_DIR}\" \
  --runner=\"${RUNNER_NAME}\" \
  ${CONFIG:+--config=\"${CONFIG}\"} \
  --start-block=\"${START_BLOCK}\" \
  --end-block=\"${END_BLOCK}\" \
  ${LABELS:+--labels=\"${LABELS}\"} \
<<<<<<< HEAD
  ${METRICS_MODE:+--metrics-mode=\"${METRICS_MODE}\"} \
  ${METRICS_SERVER_PORT:+--metrics-server-port=\"${METRICS_SERVER_PORT}\"}"
=======
  ${METRICS_SERVER_ENABLED:+--metrics-server-enabled=\"${METRICS_SERVER_ENABLED}\"} \
  ${METRICS_COLLECTOR_ENABLED:+--metrics-collector-enabled=\"${METRICS_COLLECTOR_ENABLED}\"}"
>>>>>>> 41b0b4b7

if [ -n "${BENCHMARK_OUTPUT_FILE:-}" ]; then
  eval "$cmd" | tee "${BENCHMARK_OUTPUT_FILE}"
else
  eval "$cmd"
fi<|MERGE_RESOLUTION|>--- conflicted
+++ resolved
@@ -10,13 +10,9 @@
 #   END_BLOCK: The ending block height (inclusive).
 #   LABELS (optional): Comma-separated key=value pairs for metric labels.
 #   BENCHMARK_OUTPUT_FILE (optional): If set, benchmark output is also written to this file.
-<<<<<<< HEAD
-#   METRICS_MODE (optional): If set, determines the metrics mode (disabled, server-only, or full).
-#   METRICS_SERVER_PORT (optional): If set, determines the port the metrics server will listen to.
-=======
 #   METRICS_SERVER_ENABLED (optional): If set, enables the metrics server.
 #   METRICS_COLLECTOR_ENABLED (optional): If set, enables the metrics collector.
->>>>>>> 41b0b4b7
+#   METRICS_SERVER_PORT (optional): If set, determines the port the metrics server will listen to.
 
 : "${BLOCK_DIR:?BLOCK_DIR must be set}"
 : "${CURRENT_STATE_DIR:?CURRENT_STATE_DIR must be set}"
@@ -32,13 +28,9 @@
   --start-block=\"${START_BLOCK}\" \
   --end-block=\"${END_BLOCK}\" \
   ${LABELS:+--labels=\"${LABELS}\"} \
-<<<<<<< HEAD
-  ${METRICS_MODE:+--metrics-mode=\"${METRICS_MODE}\"} \
-  ${METRICS_SERVER_PORT:+--metrics-server-port=\"${METRICS_SERVER_PORT}\"}"
-=======
   ${METRICS_SERVER_ENABLED:+--metrics-server-enabled=\"${METRICS_SERVER_ENABLED}\"} \
-  ${METRICS_COLLECTOR_ENABLED:+--metrics-collector-enabled=\"${METRICS_COLLECTOR_ENABLED}\"}"
->>>>>>> 41b0b4b7
+  ${METRICS_COLLECTOR_ENABLED:+--metrics-collector-enabled=\"${METRICS_COLLECTOR_ENABLED}\"} \
+  ${METRICS_SERVER_PORT:+--metrics-collector-server-port=\"${METRICS_COLLECTOR_SERVER_PORT}\"}"
 
 if [ -n "${BENCHMARK_OUTPUT_FILE:-}" ]; then
   eval "$cmd" | tee "${BENCHMARK_OUTPUT_FILE}"
