--- conflicted
+++ resolved
@@ -25,12 +25,7 @@
 
 func TestLRUResize(t *testing.T) {
 	require := require.New(t)
-<<<<<<< HEAD
-
-	cache := LRU[ids.ID, int]{Size: 2}
-=======
 	cache := LRU[ids.ID, TestSizedInt]{Size: 2}
->>>>>>> c8c7eba7
 
 	id1 := ids.ID{1}
 	id2 := ids.ID{2}
@@ -44,49 +39,27 @@
 	require.True(found)
 	require.Equal(expectedVal1, val)
 
-<<<<<<< HEAD
-	val, found := cache.Get(id1)
-	require.True(found)
-	require.Equal(1, val)
-
-	val, found = cache.Get(id2)
-	require.True(found)
-	require.Equal(2, val)
-=======
 	val, found = cache.Get(id2)
 	require.True(found)
 	require.Equal(expectedVal2, val)
->>>>>>> c8c7eba7
 
 	cache.Size = 1
 	// id1 evicted
 
 	_, found = cache.Get(id1)
 	require.False(found)
-<<<<<<< HEAD
-	val, found = cache.Get(id2)
-	require.True(found)
-	require.Equal(2, val)
-=======
 
 	val, found = cache.Get(id2)
 	require.True(found)
 	require.Equal(expectedVal2, val)
->>>>>>> c8c7eba7
 
 	cache.Size = 0
 	// We reset the size to 1 in resize
 
 	_, found = cache.Get(id1)
 	require.False(found)
-<<<<<<< HEAD
-	val, found = cache.Get(id2)
-	require.True(found)
-	require.Equal(2, val)
-=======
 
 	val, found = cache.Get(id2)
 	require.True(found)
 	require.Equal(expectedVal2, val)
->>>>>>> c8c7eba7
 }