--- conflicted
+++ resolved
@@ -30,11 +30,7 @@
 	{Size: 2, Func: TestEviction},
 }
 
-<<<<<<< HEAD
-func TestBasic(t *testing.T, cache Cacher[ids.ID, int]) {
-=======
 func TestBasic(t *testing.T, cache Cacher[ids.ID, TestSizedInt]) {
->>>>>>> c8c7eba7
 	require := require.New(t)
 
 	id1 := ids.ID{1}
@@ -48,18 +44,10 @@
 	require.Equal(expectedValue1, value)
 
 	cache.Put(id1, expectedValue1)
-<<<<<<< HEAD
-	value, found = cache.Get(id1)
-=======
->>>>>>> c8c7eba7
 	require.True(found)
 	require.Equal(expectedValue1, value)
 
 	cache.Put(id1, expectedValue1)
-<<<<<<< HEAD
-	value, found = cache.Get(id1)
-=======
->>>>>>> c8c7eba7
 	require.True(found)
 	require.Equal(expectedValue1, value)
 
@@ -67,10 +55,6 @@
 
 	expectedValue2 := TestSizedInt{i: 2}
 	cache.Put(id2, expectedValue2)
-<<<<<<< HEAD
-
-=======
->>>>>>> c8c7eba7
 	_, found = cache.Get(id1)
 	require.False(found)
 
@@ -79,51 +63,13 @@
 	require.Equal(expectedValue2, value)
 }
 
-<<<<<<< HEAD
-func TestEviction(t *testing.T, cache Cacher[ids.ID, int]) {
-=======
 func TestEviction(t *testing.T, cache Cacher[ids.ID, TestSizedInt]) {
->>>>>>> c8c7eba7
 	require := require.New(t)
 
 	id1 := ids.ID{1}
 	id2 := ids.ID{2}
 	id3 := ids.ID{3}
 
-<<<<<<< HEAD
-	cache.Put(id1, 1)
-	cache.Put(id2, 2)
-
-	val, found := cache.Get(id1)
-	require.True(found)
-	require.Equal(1, val)
-	val, found = cache.Get(id2)
-	require.True(found)
-	require.Equal(2, val)
-	_, found = cache.Get(id3)
-	require.False(found)
-
-	cache.Put(id3, 3)
-
-	_, found = cache.Get(id1)
-	require.False(found)
-	val, found = cache.Get(id2)
-	require.True(found)
-	require.Equal(2, val)
-	val, found = cache.Get(id3)
-	require.True(found)
-	require.Equal(3, val)
-
-	cache.Get(id2)
-	cache.Put(id1, 1)
-
-	val, found = cache.Get(id1)
-	require.True(found)
-	require.Equal(1, val)
-	val, found = cache.Get(id2)
-	require.True(found)
-	require.Equal(2, val)
-=======
 	expectedValue1 := TestSizedInt{i: 1}
 	expectedValue2 := TestSizedInt{i: 2}
 	expectedValue3 := TestSizedInt{i: 3}
@@ -166,23 +112,10 @@
 	require.True(found)
 	require.Equal(expectedValue2, val)
 
->>>>>>> c8c7eba7
 	_, found = cache.Get(id3)
 	require.False(found)
 
 	cache.Evict(id2)
-<<<<<<< HEAD
-	cache.Put(id3, 3)
-
-	val, found = cache.Get(id1)
-	require.True(found)
-	require.Equal(1, val)
-	_, found = cache.Get(id2)
-	require.False(found)
-	val, found = cache.Get(id3)
-	require.True(found)
-	require.Equal(3, val)
-=======
 	cache.Put(id3, expectedValue3)
 
 	val, found = cache.Get(id1)
@@ -195,7 +128,6 @@
 	val, found = cache.Get(id3)
 	require.True(found)
 	require.Equal(expectedValue3, val)
->>>>>>> c8c7eba7
 
 	cache.Flush()
 
