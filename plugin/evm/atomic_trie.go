--- conflicted
+++ resolved
@@ -59,11 +59,7 @@
 // Initializes the trie before returning it.
 func newAtomicTrie(
 	db *versiondb.Database, repo AtomicTxRepository, codec codec.Manager, lastAcceptedHeight uint64, commitHeightInterval uint64,
-<<<<<<< HEAD
 ) (*atomicTrie, error) {
-=======
-) (types.AtomicTrie, error) {
->>>>>>> 03144403
 	atomicTrieDB := prefixdb.New(atomicTrieDBPrefix, db)
 	metadataDB := prefixdb.New(atomicTrieMetaDBPrefix, db)
 	root, height, err := lastCommittedRootIfExists(metadataDB)
