--- conflicted
+++ resolved
@@ -9,14 +9,9 @@
 	"fmt"
 	"math/big"
 
-<<<<<<< HEAD
 	"github.com/ava-labs/coreth/params/extras"
-	"github.com/ava-labs/coreth/plugin/evm/ap5"
-=======
-	"github.com/ava-labs/coreth/params"
 	"github.com/ava-labs/coreth/plugin/evm/upgrade/ap0"
 	"github.com/ava-labs/coreth/plugin/evm/upgrade/ap5"
->>>>>>> 0cdf88ee
 	"github.com/holiman/uint256"
 
 	"github.com/ava-labs/avalanchego/chains/atomic"
@@ -214,11 +209,7 @@
 		fc.Produce(ctx.AVAXAssetID, txFee)
 	// Apply fees to export transactions before Apricot Phase 3
 	default:
-<<<<<<< HEAD
-		fc.Produce(ctx.AVAXAssetID, AvalancheAtomicTxFee)
-=======
 		fc.Produce(ctx.AVAXAssetID, ap0.AtomicTxFee)
->>>>>>> 0cdf88ee
 	}
 	for _, out := range utx.ExportedOutputs {
 		fc.Produce(out.AssetID(), out.Output().Amount())
@@ -357,11 +348,7 @@
 		avaxIns, avaxSigners, err = GetSpendableAVAXWithFee(ctx, state, keys, avaxNeeded, cost, baseFee)
 	default:
 		var newAvaxNeeded uint64
-<<<<<<< HEAD
-		newAvaxNeeded, err = math.Add64(avaxNeeded, AvalancheAtomicTxFee)
-=======
 		newAvaxNeeded, err = math.Add64(avaxNeeded, ap0.AtomicTxFee)
->>>>>>> 0cdf88ee
 		if err != nil {
 			return nil, errOverflowExport
 		}
