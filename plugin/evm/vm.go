// (c) 2019-2020, Ava Labs, Inc. All rights reserved.
// See the file LICENSE for licensing terms.

package evm

import (
	"encoding/json"
	"errors"
	"fmt"
	"math/big"
	"strings"
	"sync"
	"time"

	"github.com/ava-labs/coreth"
	"github.com/ava-labs/coreth/core"
	"github.com/ava-labs/coreth/core/state"
	"github.com/ava-labs/coreth/core/types"
	"github.com/ava-labs/coreth/eth"
	"github.com/ava-labs/coreth/node"
	"github.com/ava-labs/coreth/params"
	chainState "github.com/ava-labs/coreth/plugin/evm/state"

	"github.com/ethereum/go-ethereum/common"
	"github.com/ethereum/go-ethereum/event"
	"github.com/ethereum/go-ethereum/log"
	"github.com/ethereum/go-ethereum/rlp"
	"github.com/ethereum/go-ethereum/rpc"

	ethcrypto "github.com/ethereum/go-ethereum/crypto"

	avalancheRPC "github.com/gorilla/rpc/v2"

	"github.com/ava-labs/avalanchego/codec"
	"github.com/ava-labs/avalanchego/codec/linearcodec"
	"github.com/ava-labs/avalanchego/database"
	"github.com/ava-labs/avalanchego/database/manager"
	"github.com/ava-labs/avalanchego/database/prefixdb"
	"github.com/ava-labs/avalanchego/ids"
	"github.com/ava-labs/avalanchego/snow"
	"github.com/ava-labs/avalanchego/snow/engine/snowman/block"
	"github.com/ava-labs/avalanchego/utils/constants"
	"github.com/ava-labs/avalanchego/utils/crypto"
	"github.com/ava-labs/avalanchego/utils/formatting"
	"github.com/ava-labs/avalanchego/utils/logging"
	"github.com/ava-labs/avalanchego/utils/timer"
	"github.com/ava-labs/avalanchego/utils/units"
	"github.com/ava-labs/avalanchego/utils/wrappers"
	"github.com/ava-labs/avalanchego/vms/components/avax"
	"github.com/ava-labs/avalanchego/vms/secp256k1fx"

	commonEng "github.com/ava-labs/avalanchego/snow/engine/common"
	avalancheJSON "github.com/ava-labs/avalanchego/utils/json"
)

var (
	x2cRate = big.NewInt(1000000000)
	// GitCommit is set by the build script
	GitCommit string
	// Version is the version of Coreth
	Version = "coreth-v0.4.1"

	_ block.ChainVM = &VM{}
)

const (
	minBlockTime = 2 * time.Second
	maxBlockTime = 3 * time.Second
	// maxFutureBlockTime should be smaller than the max allowed future time (15s) used
	// in dummy consensus engine's verifyHeader
	maxFutureBlockTime  = 10 * time.Second
	batchSize           = 250
	maxUTXOsToFetch     = 1024
	chainStateCacheSize = 1024
	defaultMempoolSize  = 1024
	codecVersion        = uint16(0)
	txFee               = units.MilliAvax
)

var (
	// Set last accepted key to be longer than the keys used to store accepted block IDs.
	lastAcceptedKey = []byte("last_accepted_key")
	acceptedPrefix  = []byte("snowman_accepted")
	ethDBPrefix     = []byte("ethdb")
	atomicTxPrefix  = []byte("atomicTxDB")
)

var (
	errEmptyBlock                 = errors.New("empty block")
	errCreateBlock                = errors.New("couldn't create block")
	errUnsupportedFXs             = errors.New("unsupported feature extensions")
	errInvalidBlock               = errors.New("invalid block")
	errInvalidAddr                = errors.New("invalid hex address")
	errTooManyAtomicTx            = errors.New("too many pending atomic txs")
	errAssetIDMismatch            = errors.New("asset IDs in the input don't match the utxo")
	errNoImportInputs             = errors.New("tx has no imported inputs")
	errInputsNotSortedUnique      = errors.New("inputs not sorted and unique")
	errPublicKeySignatureMismatch = errors.New("signature doesn't match public key")
	errSignatureInputsMismatch    = errors.New("number of inputs does not match number of signatures")
	errWrongChainID               = errors.New("tx has wrong chain ID")
	errInsufficientFunds          = errors.New("insufficient funds")
	errNoExportOutputs            = errors.New("tx has no export outputs")
	errOutputsNotSorted           = errors.New("tx outputs not sorted")
	errOverflowExport             = errors.New("overflow when computing export amount + txFee")
	errInvalidNonce               = errors.New("invalid nonce")
	errConflictingAtomicInputs    = errors.New("invalid block due to conflicting atomic inputs")
	errUnknownAtomicTx            = errors.New("unknown atomic tx type")
	errUnclesUnsupported          = errors.New("uncles unsupported")
	errTxHashMismatch             = errors.New("txs hash does not match header")
	errUncleHashMismatch          = errors.New("uncle hash mismatch")
	errRejectedParent             = errors.New("rejected parent")
	errInvalidDifficulty          = errors.New("invalid difficulty")
	errInvalidBlockVersion        = errors.New("invalid block version")
	errInvalidMixDigest           = errors.New("invalid mix digest")
	errInvalidExtDataHash         = errors.New("invalid extra data hash")
	errHeaderExtraDataTooBig      = errors.New("header extra data too big")
)

// buildingBlkStatus denotes the current status of the VM in block production.
type buildingBlkStatus uint8

const (
	dontBuild buildingBlkStatus = iota
	conditionalBuild
	mayBuild
	building
)

// Codec does serialization and deserialization
var Codec codec.Manager

func init() {
	Codec = codec.NewDefaultManager()
	c := linearcodec.NewDefault()

	errs := wrappers.Errs{}
	errs.Add(
		c.RegisterType(&UnsignedImportTx{}),
		c.RegisterType(&UnsignedExportTx{}),
	)
	c.SkipRegistrations(3)
	errs.Add(
		c.RegisterType(&secp256k1fx.TransferInput{}),
		c.RegisterType(&secp256k1fx.MintOutput{}),
		c.RegisterType(&secp256k1fx.TransferOutput{}),
		c.RegisterType(&secp256k1fx.MintOperation{}),
		c.RegisterType(&secp256k1fx.Credential{}),
		c.RegisterType(&secp256k1fx.Input{}),
		c.RegisterType(&secp256k1fx.OutputOwners{}),
		Codec.RegisterCodec(codecVersion, c),
	)

	if len(GitCommit) != 0 {
		Version = fmt.Sprintf("%s@%s", Version, GitCommit)
	}

	if errs.Errored() {
		panic(errs.Err)
	}
}

// VM implements the snowman.ChainVM interface
type VM struct {
	ctx *snow.Context
	// ChainState helps to implement the VM interface by wrapping blocks
	// with an efficient caching layer.
	*chainState.ChainState

	CLIConfig CommandLineConfig

<<<<<<< HEAD
	chainID     *big.Int
	networkID   uint64
	genesisHash common.Hash
	chain       *coreth.ETHChain
	// [db] is the VM's current database managed by ChainState
	db database.Database
	// [chaindb] is the database supplied to the Ethereum backend
	chaindb Database
	// [acceptedBlockDB] is the database to store the last accepted
	// block.
	acceptedBlockDB database.Database
	// [acceptedAtomicTxDB] maintains an index of accepted atomic txs.
	acceptedAtomicTxDB database.Database

=======
	chainID      *big.Int
	networkID    uint64
	genesisHash  common.Hash
	chain        *coreth.ETHChain
	chainConfig  *params.ChainConfig
	db           database.Database
	chaindb      Database
>>>>>>> 737bb28d
	newBlockChan chan *Block
	// A message is sent on this channel when a new block
	// is ready to be build. This notifies the consensus engine.
	notifyBuildBlockChan chan<- commonEng.Message
	newMinedBlockSub     *event.TypeMuxSubscription

	txPoolStabilizedLock sync.Mutex
	txPoolStabilizedHead common.Hash
	txPoolStabilizedOk   chan struct{}

	// [buildBlockLock] must be held when accessing [buildStatus]
	buildBlockLock sync.Mutex
	// [buildBlockTimer] is a two stage timer handling block production.
	// Stage1 build a block if the batch size has been reached.
	// Stage2 build a block regardless of the size.
	buildBlockTimer *timer.Timer
	// buildStatus signals the phase of block building the VM is currently in.
	// [dontBuild] indicates there's no need to build a block.
	// [conditionalBuild] indicates build a block if the batch size has been reached.
	// [mayBuild] indicates the VM should proceed to build a block.
	// [building] indicates the VM has sent a request to the engine to build a block.
	buildStatus buildingBlkStatus

	baseCodec codec.Registry
	codec     codec.Manager
	clock     timer.Clock
	txFee     uint64
	mempool   *Mempool

	shutdownChan chan struct{}
	shutdownWg   sync.WaitGroup

	fx secp256k1fx.Fx
}

<<<<<<< HEAD
=======
func (vm *VM) getAtomicTx(block *types.Block) (*Tx, error) {
	extdata := block.ExtData()
	if len(extdata) == 0 {
		return nil, nil
	}
	atx := new(Tx)
	if _, err := vm.codec.Unmarshal(extdata, atx); err != nil {
		return nil, fmt.Errorf("failed to unmarshal atomic tx due to %w", err)
	}
	if err := atx.Sign(vm.codec, nil); err != nil {
		return nil, fmt.Errorf("failed to initialize atomic tx in block %s", block.Hash().Hex())
	}

	return atx, nil
}

>>>>>>> 737bb28d
// Codec implements the secp256k1fx interface
func (vm *VM) Codec() codec.Manager { return vm.codec }

// CodecRegistry implements the secp256k1fx interface
func (vm *VM) CodecRegistry() codec.Registry { return vm.baseCodec }

// Clock implements the secp256k1fx interface
func (vm *VM) Clock() *timer.Clock { return &vm.clock }

// Logger implements the secp256k1fx interface
func (vm *VM) Logger() logging.Logger { return vm.ctx.Log }

/*
 ******************************************************************************
 ********************************* Snowman API ********************************
 ******************************************************************************
 */

// Initialize implements the snowman.ChainVM interface
func (vm *VM) Initialize(
	ctx *snow.Context,
	dbManager manager.Manager,
	genesisBytes []byte,
	upgradeBytes []byte,
	configBytes []byte,
	toEngine chan<- commonEng.Message,
	fxs []*commonEng.Fx,
) error {
	log.Info("Initializing Coreth VM", "Version", Version)
	if vm.CLIConfig.ParsingError != nil {
		return vm.CLIConfig.ParsingError
	}

	if len(fxs) > 0 {
		return errUnsupportedFXs
	}

	vm.ChainState = chainState.NewChainState(dbManager.Current(), chainStateCacheSize)
	vm.shutdownChan = make(chan struct{}, 1)
	vm.ctx = ctx
	vm.db = vm.ChainState.ExternalDB()
	vm.chaindb = Database{prefixdb.New(ethDBPrefix, vm.db)}
	vm.acceptedBlockDB = prefixdb.New(acceptedPrefix, vm.db)
	vm.acceptedAtomicTxDB = prefixdb.New(atomicTxPrefix, vm.db)
	g := new(core.Genesis)
	if err := json.Unmarshal(genesisBytes, g); err != nil {
		return err
	}

<<<<<<< HEAD
=======
	vm.acceptedDB = prefixdb.New(acceptedPrefix, db)

	// Set the ApricotPhase1BlockTimestamp for mainnet/fuji
	switch {
	case g.Config.ChainID.Cmp(params.AvalancheMainnetChainID) == 0:
		g.Config.ApricotPhase1BlockTimestamp = params.AvalancheApricotMainnetChainConfig.ApricotPhase1BlockTimestamp
	case g.Config.ChainID.Cmp(params.AvalancheFujiChainID) == 0:
		g.Config.ApricotPhase1BlockTimestamp = params.AvalancheApricotFujiChainConfig.ApricotPhase1BlockTimestamp
	}

>>>>>>> 737bb28d
	vm.chainID = g.Config.ChainID
	vm.txFee = txFee

	config := eth.NewDefaultConfig()
	config.Genesis = g
	// disable the experimental snapshot feature from geth
	config.TrieCleanCache += config.SnapshotCache
	config.SnapshotCache = 0

	config.Miner.ManualMining = true

	// Set minimum gas price and launch goroutine to sleep until
	// network upgrade when the gas price must be changed
	var gasPriceUpdate func() // must call after coreth.NewETHChain to avoid race
	if g.Config.ApricotPhase1BlockTimestamp == nil {
		config.Miner.GasPrice = params.LaunchMinGasPrice
		config.GPO.Default = params.LaunchMinGasPrice
		config.TxPool.PriceLimit = params.LaunchMinGasPrice.Uint64()
	} else {
		apricotTime := time.Unix(g.Config.ApricotPhase1BlockTimestamp.Int64(), 0)
		log.Info(fmt.Sprintf("Apricot Upgrade Time %v.", apricotTime))
		if time.Now().Before(apricotTime) {
			untilApricot := time.Until(apricotTime)
			log.Info(fmt.Sprintf("Upgrade will occur in %v", untilApricot))
			config.Miner.GasPrice = params.LaunchMinGasPrice
			config.GPO.Default = params.LaunchMinGasPrice
			config.TxPool.PriceLimit = params.LaunchMinGasPrice.Uint64()
			gasPriceUpdate = func() {
				time.Sleep(untilApricot)
				vm.chain.SetGasPrice(params.ApricotPhase1MinGasPrice)
			}
		} else {
			config.Miner.GasPrice = params.ApricotPhase1MinGasPrice
			config.GPO.Default = params.ApricotPhase1MinGasPrice
			config.TxPool.PriceLimit = params.ApricotPhase1MinGasPrice.Uint64()
		}
	}

	// Set minimum price for mining and default gas price oracle value to the min
	// gas price to prevent so transactions and blocks all use the correct fees
	config.RPCGasCap = vm.CLIConfig.RPCGasCap
	config.RPCTxFeeCap = vm.CLIConfig.RPCTxFeeCap
	config.TxPool.NoLocals = !vm.CLIConfig.LocalTxsEnabled
	config.AllowUnfinalizedQueries = vm.CLIConfig.AllowUnfinalizedQueries
	vm.chainConfig = g.Config

	if err := config.SetGCMode("archive"); err != nil {
		panic(err)
	}
	nodecfg := node.Config{NoUSB: true}
	chain := coreth.NewETHChain(&config, &nodecfg, nil, vm.chaindb, vm.CLIConfig.EthBackendSettings())
	vm.chain = chain
	vm.networkID = config.NetworkId

	// Kickoff gasPriceUpdate goroutine once the backend is initialized, if it
	// exists
	if gasPriceUpdate != nil {
		go gasPriceUpdate()
	}

	chain.SetOnFinalizeAndAssemble(func(state *state.StateDB, txs []*types.Transaction) ([]byte, error) {
<<<<<<< HEAD
		if tx, exists := vm.mempool.NextTx(); exists {
			if err := tx.UnsignedTx.(UnsignedAtomicTx).EVMStateTransfer(vm, state); err != nil {
				log.Error("Atomic transaction failed verification", "txID", tx.ID(), "error", err)
				// Discard the transaction from the mempool on failed verification.
				vm.mempool.DiscardCurrentTx()
				vm.newBlockChan <- nil
				return nil, err
			}
			atomicTxBytes, err := vm.codec.Marshal(codecVersion, tx)
			if err != nil {
				log.Error("Failed to marshal atomic transaction", "txID", tx.ID(), "error", err)
				// Discard the transaction from the mempool on failed verification.
				vm.mempool.DiscardCurrentTx()
=======
		select {
		case atx := <-vm.pendingAtomicTxs:
			if err := atx.UnsignedAtomicTx.EVMStateTransfer(vm, state); err != nil {
				vm.newBlockChan <- nil
				return nil, err
			}
			raw, err := vm.codec.Marshal(codecVersion, atx)
			if err != nil {
				vm.newBlockChan <- nil
				return nil, fmt.Errorf("couldn't marshal atomic tx: %s", err)
			}
			return raw, nil
		default:
			if len(txs) == 0 {
				// this could happen due to the async logic of geth tx pool
>>>>>>> 737bb28d
				vm.newBlockChan <- nil
				return nil, err
			}
			return atomicTxBytes, nil
		}

		if len(txs) == 0 {
			// this could happen due to the async logic of geth tx pool
			vm.newBlockChan <- nil
			return nil, errEmptyBlock
		}

		return nil, nil
	})
	chain.SetOnSealFinish(func(block *types.Block) error {
		log.Trace("EVM sealed a block")

		// Note: the status of block is set by ChainState
		blk := &Block{
			id:       ids.ID(block.Hash()),
			ethBlock: block,
			vm:       vm,
		}
		// Verify is called on a non-wrapped block here, such that this
		// does not add [blk] to the processing blocks map in ChainState.
		// TODO cache verification since Verify() will be called by the
		// consensus engine as well.
		// Note: this is only called when building a new block, so caching
		// verification will only be a significant optimization for nodes
		// that produce a large number of blocks.
		if err := blk.Verify(); err != nil {
			vm.newBlockChan <- nil
			return fmt.Errorf("block failed verification due to: %w", err)
		}
		vm.newBlockChan <- blk
		// TODO clean up tx pool stabilization logic
		vm.txPoolStabilizedLock.Lock()
		vm.txPoolStabilizedHead = block.Hash()
		vm.txPoolStabilizedLock.Unlock()
		return nil
	})
	chain.SetOnExtraStateChange(func(block *types.Block, state *state.StateDB) error {
		tx, err := vm.extractAtomicTx(block)
		if err != nil {
			return err
		}
		if tx == nil {
			return nil
		}
		return tx.UnsignedAtomicTx.EVMStateTransfer(vm, state)
	})
	vm.newBlockChan = make(chan *Block)
	vm.notifyBuildBlockChan = toEngine

	// buildBlockTimer handles passing PendingTxs messages to the consensus engine.
	vm.buildBlockTimer = timer.NewStagedTimer(vm.buildBlockTwoStageTimer)
	vm.buildStatus = dontBuild
	go ctx.Log.RecoverAndPanic(vm.buildBlockTimer.Dispatch)

	vm.txPoolStabilizedOk = make(chan struct{}, 1)
	// TODO: read size from settings
	vm.mempool = NewMempool(defaultMempoolSize)
	vm.newMinedBlockSub = vm.chain.SubscribeNewMinedBlockEvent()
	vm.shutdownWg.Add(1)
	go ctx.Log.RecoverAndPanic(vm.awaitTxPoolStabilized)
	chain.Start()

	// Note: the sttus of [lastAcceptedBlk] will be set within ChainState initialization.
	var lastAcceptedBlk *Block
	ethGenesisBlock := chain.GetGenesisBlock()
	vm.genesisHash = chain.GetGenesisBlock().Hash()
	blkIDBytes, err := vm.acceptedBlockDB.Get(lastAcceptedKey)
	switch {
	case err == nil:
		blkHash := common.BytesToHash(blkIDBytes)
		ethLastAcceptedBlock := vm.chain.GetBlockByHash(blkHash)
		if ethLastAcceptedBlock == nil {
			return fmt.Errorf("failed to get block by hash of last accepted blk %s", blkHash)
		}
		lastAcceptedBlk = &Block{
			ethBlock: ethLastAcceptedBlock,
			id:       ids.ID(ethLastAcceptedBlock.Hash()),
			vm:       vm,
		}
	case err == database.ErrNotFound:
		// The VM is being initialized for the first time. Create the genesis block and mark it as accepted.
		lastAcceptedBlk = &Block{
			ethBlock: ethGenesisBlock,
			id:       ids.ID(vm.genesisHash),
			vm:       vm,
		}
	default:
		return fmt.Errorf("failed to get last accepted block due to %w", err)
	}

	vm.ChainState.Initialize(&chainState.Config{
		LastAcceptedBlock:  lastAcceptedBlk,
		GetBlockIDAtHeight: vm.internalGetBlockIDAtHeight,
		GetBlock:           vm.internalGetBlock,
		UnmarshalBlock:     vm.internalParseBlock,
		BuildBlock:         vm.internalBuildBlock,
	})
	if err := vm.chain.Accept(lastAcceptedBlk.ethBlock); err != nil {
		return fmt.Errorf("could not initialize VM with last accepted blkID %s: %w", lastAcceptedBlk.ethBlock.Hash().Hex(), err)
	}
	log.Info("Initializing Coreth VM", "Last Accepted", lastAcceptedBlk.ethBlock.Hash().Hex())

	vm.shutdownWg.Add(1)
	go vm.ctx.Log.RecoverAndPanic(vm.awaitSubmittedTxs)
	vm.codec = Codec

	// The Codec explicitly registers the types it requires from the secp256k1fx
	// so [vm.baseCodec] is a dummy codec use to fulfill the secp256k1fx VM
	// interface. The fx will register all of its types, which can be safely
	// ignored by the VM's codec.
	vm.baseCodec = linearcodec.NewDefault()

	return vm.fx.Initialize(vm)
}

// Bootstrapping notifies this VM that the consensus engine is performing
// bootstrapping
func (vm *VM) Bootstrapping() error { return vm.fx.Bootstrapping() }

// Bootstrapped notifies this VM that the consensus engine has finished
// bootstrapping
func (vm *VM) Bootstrapped() error {
	vm.ctx.Bootstrapped()
	return vm.fx.Bootstrapped()
}

// Shutdown implements the snowman.ChainVM interface
func (vm *VM) Shutdown() error {
	if vm.ctx == nil {
		return nil
	}

	vm.buildBlockTimer.Stop()
	close(vm.shutdownChan)
	vm.chain.Stop()
	vm.shutdownWg.Wait()
	return nil
}

// internalBuildBlock builds a block to be wrapped by ChainState
func (vm *VM) internalBuildBlock() (chainState.Block, error) {
	vm.chain.GenBlock()
	block := <-vm.newBlockChan

	// Set the buildStatus before calling Cancel or Issue on
	// the mempool, so that when the mempool adds a new item to Pending
	// it will be handled appropriately by [signalTxsReady]
	vm.buildBlockLock.Lock()
	if vm.needToBuild() {
		vm.buildStatus = conditionalBuild
		vm.buildBlockTimer.SetTimeoutIn(minBlockTime)
	} else {
		vm.buildStatus = dontBuild
	}
	vm.buildBlockLock.Unlock()

	if block == nil {
		// Signal the mempool that if it was attempting to issue an atomic
		// transaction into the next block, block building failed and the
		// transaction should be re-issued unless it was discarded during
		// atomic tx verification.
		vm.mempool.CancelCurrentTx()
		return nil, errCreateBlock
	}

	// Marks the current tx from the mempool as being successfully issued
	// into a block.
	vm.mempool.IssueCurrentTx()
	log.Debug(fmt.Sprintf("Built block %s", block.ID()))
	// make sure Tx Pool is updated
	<-vm.txPoolStabilizedOk
	return block, nil
}

// internalParseBlock parses [b] into a block to be wrapped by ChainState.
func (vm *VM) internalParseBlock(b []byte) (chainState.Block, error) {
	ethBlock := new(types.Block)
	if err := rlp.DecodeBytes(b, ethBlock); err != nil {
		return nil, err
	}
	// Note: the status of block is set by ChainState
	block := &Block{
		id:       ids.ID(ethBlock.Hash()),
		ethBlock: ethBlock,
		vm:       vm,
	}
	// Performing syntactic verification in ParseBlock allows for
	// short-circuiting bad blocks before they are processed by the VM.
	if err := block.syntacticVerify(); err != nil {
		return nil, fmt.Errorf("syntactic block verification failed: %w", err)
	}
	return block, nil
}

// internalGetBlock attempts to retrieve block [id] from the VM to be wrapped
// by ChainState.
func (vm *VM) internalGetBlock(id ids.ID) (chainState.Block, error) {
	ethBlock := vm.chain.GetBlockByHash(common.Hash(id))
	// If [ethBlock] is nil, return [chainState.ErrBlockNotFound] here
	// so that the miss is considered cacheable.
	if ethBlock == nil {
		return nil, chainState.ErrBlockNotFound
	}
	// Note: the status of block is set by ChainState
	blk := &Block{
		id:       ids.ID(ethBlock.Hash()),
		ethBlock: ethBlock,
		vm:       vm,
	}
	return blk, nil
}

// SetPreference sets what the current tail of the chain is
func (vm *VM) SetPreference(blkID ids.ID) error {
	block, err := vm.GetBlockInternal(blkID)
	if err != nil {
		return fmt.Errorf("failed to set preference to %s: %w", blkID, err)
	}
	return vm.chain.SetPreference(block.(*Block).ethBlock)
}

// internalGetBlockIDAtHeight retrieves the blkID of the canonical block at [blkHeight]
// if [blkHeight] is less than the height of the last accepted block, this will return
// a canonical block. Otherwise, it may return a blkID that has not yet been accepted.
func (vm *VM) internalGetBlockIDAtHeight(blkHeight uint64) (ids.ID, error) {
	ethBlock := vm.chain.GetBlockByNumber(blkHeight)
	if ethBlock == nil {
		return ids.ID{}, fmt.Errorf("could not find block at height: %d", blkHeight)
	}

	return ids.ID(ethBlock.Hash()), nil
}

// NewHandler returns a new Handler for a service where:
//   * The handler's functionality is defined by [service]
//     [service] should be a gorilla RPC service (see https://www.gorillatoolkit.org/pkg/rpc/v2)
//   * The name of the service is [name]
//   * The LockOption is the first element of [lockOption]
//     By default the LockOption is WriteLock
//     [lockOption] should have either 0 or 1 elements. Elements beside the first are ignored.
func newHandler(name string, service interface{}, lockOption ...commonEng.LockOption) *commonEng.HTTPHandler {
	server := avalancheRPC.NewServer()
	server.RegisterCodec(avalancheJSON.NewCodec(), "application/json")
	server.RegisterCodec(avalancheJSON.NewCodec(), "application/json;charset=UTF-8")
	server.RegisterService(service, name)

	var lock commonEng.LockOption = commonEng.WriteLock
	if len(lockOption) != 0 {
		lock = lockOption[0]
	}
	return &commonEng.HTTPHandler{LockOptions: lock, Handler: server}
}

// CreateHandlers makes new http handlers that can handle API calls
func (vm *VM) CreateHandlers() (map[string]*commonEng.HTTPHandler, error) {
	handler := vm.chain.NewRPCHandler(time.Duration(vm.CLIConfig.APIMaxDuration))
	enabledAPIs := vm.CLIConfig.EthAPIs()
	vm.chain.AttachEthService(handler, vm.CLIConfig.EthAPIs())

	errs := wrappers.Errs{}
	if vm.CLIConfig.SnowmanAPIEnabled {
		errs.Add(handler.RegisterName("snowman", &SnowmanAPI{vm}))
		enabledAPIs = append(enabledAPIs, "snowman")
	}
	if vm.CLIConfig.CorethAdminAPIEnabled {
		primaryAlias, err := vm.ctx.BCLookup.PrimaryAlias(vm.ctx.ChainID)
		if err != nil {
			return nil, fmt.Errorf("failed to get primary alias for chain due to %w", err)
		}
		errs.Add(handler.RegisterName("admin", NewPerformanceService(fmt.Sprintf("coreth_%s_", primaryAlias))))
		enabledAPIs = append(enabledAPIs, "coreth-admin")
	}
	if vm.CLIConfig.NetAPIEnabled {
		errs.Add(handler.RegisterName("net", &NetAPI{vm}))
		enabledAPIs = append(enabledAPIs, "net")
	}
	if vm.CLIConfig.Web3APIEnabled {
		errs.Add(handler.RegisterName("web3", &Web3API{}))
		enabledAPIs = append(enabledAPIs, "web3")
	}
	if errs.Errored() {
		return nil, errs.Err
	}

	log.Info(fmt.Sprintf("Enabled APIs: %s", strings.Join(enabledAPIs, ", ")))

	return map[string]*commonEng.HTTPHandler{
		"/rpc":  {LockOptions: commonEng.NoLock, Handler: handler},
		"/avax": newHandler("avax", &AvaxAPI{vm}),
		"/ws":   {LockOptions: commonEng.NoLock, Handler: handler.WebsocketHandler([]string{"*"})},
	}, nil
}

// CreateStaticHandlers makes new http handlers that can handle API calls
func (vm *VM) CreateStaticHandlers() (map[string]*commonEng.HTTPHandler, error) {
	handler := rpc.NewServer()
	if err := handler.RegisterName("static", &StaticService{}); err != nil {
		return nil, err
	}

	return map[string]*commonEng.HTTPHandler{
		"/rpc": {LockOptions: commonEng.NoLock, Handler: handler},
		"/ws":  {LockOptions: commonEng.NoLock, Handler: handler.WebsocketHandler([]string{"*"})},
	}, nil
}

/*
 ******************************************************************************
 *********************************** Helpers **********************************
 ******************************************************************************
 */
// extractAtomicTx returns the atomic transaction in [block] if
// one exists.
func (vm *VM) extractAtomicTx(block *types.Block) (*Tx, error) {
	extdata := block.ExtraData()
	if len(extdata) == 0 {
		return nil, nil
	}
	atx := new(Tx)
	if _, err := vm.codec.Unmarshal(extdata, atx); err != nil {
		return nil, fmt.Errorf("failed to unmarshal atomic tx due to %w", err)
	}
	if err := atx.Sign(vm.codec, nil); err != nil {
		return nil, fmt.Errorf("failed to initialize atomic tx in block %s", block.Hash().Hex())
	}

	return atx, nil
}

// getAcceptedAtomicTx attempts to get [txID] from the database.
func (vm *VM) getAcceptedAtomicTx(txID ids.ID) (*Tx, uint64, error) {
	indexedTxBytes, err := vm.acceptedAtomicTxDB.Get(txID[:])
	if err != nil {
		return nil, 0, err
	}

	packer := wrappers.Packer{Bytes: indexedTxBytes}
	height := packer.UnpackLong()
	txBytes := packer.UnpackBytes()

	tx := &Tx{}
	if _, err := vm.codec.Unmarshal(txBytes, tx); err != nil {
		return nil, 0, fmt.Errorf("problem parsing atomic transaction from db: %w", err)
	}
	if err := tx.Sign(vm.codec, nil); err != nil {
		return nil, 0, fmt.Errorf("problem initializing atomic transaction from db: %w", err)
	}

	return tx, height, nil
}

// getAtomicTx returns the requested transaction, status, and height.
// If the status is Unknown, then the returned transaction will be nil.
func (vm *VM) getAtomicTx(txID ids.ID) (*Tx, Status, uint64, error) {
	if tx, height, err := vm.getAcceptedAtomicTx(txID); err == nil {
		return tx, Accepted, height, nil
	} else if err != database.ErrNotFound {
		return nil, Unknown, 0, err
	}

	tx, dropped, found := vm.mempool.GetTx(txID)
	switch {
	case found && dropped:
		return tx, Dropped, 0, nil
	case found:
		return tx, Processing, 0, nil
	default:
		return nil, Unknown, 0, nil
	}
}

// writeAtomicTx writes indexes [tx] in [blk]
func (vm *VM) writeAtomicTx(blk *Block, tx *Tx) error {
	// 8 bytes
	height := blk.ethBlock.NumberU64()
	// 4 + len(txBytes)
	txBytes := tx.Bytes()
	packer := wrappers.Packer{Bytes: make([]byte, 12+len(txBytes))}
	packer.PackLong(height)
	packer.PackBytes(txBytes)
	txID := tx.ID()

	return vm.acceptedAtomicTxDB.Put(txID[:], packer.Bytes)
}

// awaitTxPoolStabilized waits for a txPoolHead channel event
// and notifies the VM when the tx pool has stabilized to the
// expected block hash
// Waits for signal to shutdown from [vm.shutdownChan]
func (vm *VM) awaitTxPoolStabilized() {
	defer vm.shutdownWg.Done()
	for {
		select {
		case e, ok := <-vm.newMinedBlockSub.Chan():
			if !ok {
				return
			}
			if e == nil {
				continue
			}
			switch h := e.Data.(type) {
			case core.NewMinedBlockEvent:
				vm.txPoolStabilizedLock.Lock()
				if vm.txPoolStabilizedHead == h.Block.Hash() {
					vm.txPoolStabilizedOk <- struct{}{}
					vm.txPoolStabilizedHead = common.Hash{}
				}
				vm.txPoolStabilizedLock.Unlock()
			default:
			}
		case <-vm.shutdownChan:
			return
		}
	}
}

// needToBuild returns true if there are outstanding transactions to be issued
// into a block.
func (vm *VM) needToBuild() bool {
	size, err := vm.chain.PendingSize()
	if err != nil {
		log.Error("Failed to get chain pending size", "error", err)
		return false
	}
	return size > 0 || vm.mempool.Len() > 0
}

// buildEarly returns true if there are sufficient outstanding transactions to
// be issued into a block to build a block early.
func (vm *VM) buildEarly() bool {
	size, err := vm.chain.PendingSize()
	if err != nil {
		log.Error("Failed to get chain pending size", "error", err)
		return false
	}
	return size > batchSize || vm.mempool.Len() > 1
}

// buildBlockTwoStageTimer is a two stage timer that sends a notification
// to the engine when the VM is ready to build a block.
// If it should be called back again, it returns the timeout duration at
// which it should be called again.
func (vm *VM) buildBlockTwoStageTimer() (time.Duration, bool) {
	vm.buildBlockLock.Lock()
	defer vm.buildBlockLock.Unlock()

	switch vm.buildStatus {
	case dontBuild:
		return 0, false
	case conditionalBuild:
		if !vm.buildEarly() {
			vm.buildStatus = mayBuild
			return (maxBlockTime - minBlockTime), true
		}
	case mayBuild:
	case building:
		// If the status has already been set to building, there is no need
		// to send an additional request to the consensus engine until the call
		// to BuildBlock resets the block status.
		return 0, false
	default:
		// Log an error if an invalid status is found.
		log.Error("Found invalid build status in build block timer", "buildStatus", vm.buildStatus)
	}

	select {
	case vm.notifyBuildBlockChan <- commonEng.PendingTxs:
		vm.buildStatus = building
	default:
		log.Error("Failed to push PendingTxs notification to the consensus engine.")
	}

	// No need for the timeout to fire again until BuildBlock is called.
	return 0, false
}

// signalTxsReady sets the initial timeout on the two stage timer if the process
// has not already begun from an earlier notification. If [buildStatus] is anything
// other than [dontBuild], then the attempt has already begun and this notification
// can be safely skipped.
func (vm *VM) signalTxsReady() {
	vm.buildBlockLock.Lock()
	defer vm.buildBlockLock.Unlock()

	// Set the build block timer in motion if it has not been started.
	if vm.buildStatus == dontBuild {
		vm.buildStatus = conditionalBuild
		vm.buildBlockTimer.SetTimeoutIn(minBlockTime)
	}
}

// awaitSubmittedTxs waits for new transactions to be submitted
// and notifies the VM when the tx pool has transactions to be
// put into a new block.
func (vm *VM) awaitSubmittedTxs() {
	defer vm.shutdownWg.Done()
	txSubmitChan := vm.chain.GetTxSubmitCh()
	for {
		select {
		case <-txSubmitChan:
			log.Trace("New tx detected, trying to generate a block")
			vm.signalTxsReady()
		case <-vm.mempool.Pending:
			log.Trace("New atomic Tx detected, trying to generate a block")
			vm.signalTxsReady()
		case <-vm.shutdownChan:
			return
		}
	}
}

// ParseAddress takes in an address and produces the ID of the chain it's for
// the ID of the address
func (vm *VM) ParseAddress(addrStr string) (ids.ID, ids.ShortID, error) {
	chainIDAlias, hrp, addrBytes, err := formatting.ParseAddress(addrStr)
	if err != nil {
		return ids.ID{}, ids.ShortID{}, err
	}

	chainID, err := vm.ctx.BCLookup.Lookup(chainIDAlias)
	if err != nil {
		return ids.ID{}, ids.ShortID{}, err
	}

	expectedHRP := constants.GetHRP(vm.ctx.NetworkID)
	if hrp != expectedHRP {
		return ids.ID{}, ids.ShortID{}, fmt.Errorf("expected hrp %q but got %q",
			expectedHRP, hrp)
	}

	addr, err := ids.ToShortID(addrBytes)
	if err != nil {
		return ids.ID{}, ids.ShortID{}, err
	}
	return chainID, addr, nil
}

// issueTx adds [tx] to the mempool and signals the goroutine waiting on
// atomic transactions that there is an atomic transaction ready to be
// put into a block.
func (vm *VM) issueTx(tx *Tx) error {
	return vm.mempool.AddTx(tx)
}

// GetAtomicUTXOs returns the utxos that at least one of the provided addresses is
// referenced in.
func (vm *VM) GetAtomicUTXOs(
	chainID ids.ID,
	addrs ids.ShortSet,
	startAddr ids.ShortID,
	startUTXOID ids.ID,
	limit int,
) ([]*avax.UTXO, ids.ShortID, ids.ID, error) {
	if limit <= 0 || limit > maxUTXOsToFetch {
		limit = maxUTXOsToFetch
	}

	addrsList := make([][]byte, addrs.Len())
	for i, addr := range addrs.List() {
		addrsList[i] = addr.Bytes()
	}

	allUTXOBytes, lastAddr, lastUTXO, err := vm.ctx.SharedMemory.Indexed(
		chainID,
		addrsList,
		startAddr.Bytes(),
		startUTXOID[:],
		limit,
	)
	if err != nil {
		return nil, ids.ShortID{}, ids.ID{}, fmt.Errorf("error fetching atomic UTXOs: %w", err)
	}

	lastAddrID, err := ids.ToShortID(lastAddr)
	if err != nil {
		lastAddrID = ids.ShortEmpty
	}
	lastUTXOID, err := ids.ToID(lastUTXO)
	if err != nil {
		lastUTXOID = ids.Empty
	}

	utxos := make([]*avax.UTXO, len(allUTXOBytes))
	for i, utxoBytes := range allUTXOBytes {
		utxo := &avax.UTXO{}
		if _, err := vm.codec.Unmarshal(utxoBytes, utxo); err != nil {
			return nil, ids.ShortID{}, ids.ID{}, fmt.Errorf("error parsing UTXO: %w", err)
		}
		utxos[i] = utxo
	}
	return utxos, lastAddrID, lastUTXOID, nil
}

// GetSpendableFunds returns a list of EVMInputs and keys (in corresponding order)
// to total [amount] of [assetID] owned by [keys]
// TODO switch to returning a list of private keys
// since there are no multisig inputs in Ethereum
func (vm *VM) GetSpendableFunds(keys []*crypto.PrivateKeySECP256K1R, assetID ids.ID, amount uint64) ([]EVMInput, [][]*crypto.PrivateKeySECP256K1R, error) {
	// Note: current state uses the state of the preferred block.
	state, err := vm.chain.CurrentState()
	if err != nil {
		return nil, nil, err
	}
	inputs := []EVMInput{}
	signers := [][]*crypto.PrivateKeySECP256K1R{}
	// NOTE: we assume all keys correspond to distinct accounts here (so the
	// nonce handling in export_tx.go is correct)
	for _, key := range keys {
		if amount == 0 {
			break
		}
		addr := GetEthAddress(key)
		var balance uint64
		if assetID == vm.ctx.AVAXAssetID {
			balance = new(big.Int).Div(state.GetBalance(addr), x2cRate).Uint64()
		} else {
			balance = state.GetBalanceMultiCoin(addr, common.Hash(assetID)).Uint64()
		}
		if balance == 0 {
			continue
		}
		if amount < balance {
			balance = amount
		}
		nonce, err := vm.GetAcceptedNonce(addr)
		if err != nil {
			return nil, nil, err
		}
		inputs = append(inputs, EVMInput{
			Address: addr,
			Amount:  balance,
			AssetID: assetID,
			Nonce:   nonce,
		})
		signers = append(signers, []*crypto.PrivateKeySECP256K1R{key})
		amount -= balance
	}

	if amount > 0 {
		return nil, nil, errInsufficientFunds
	}

	return inputs, signers, nil
}

// GetAcceptedNonce returns the nonce associated with the address at the last accepted block
func (vm *VM) GetAcceptedNonce(address common.Address) (uint64, error) {
	// Note: current state uses the state of the preferred block.
	state, err := vm.chain.CurrentState()
	if err != nil {
		return 0, err
	}
	return state.GetNonce(address), nil
}

func (vm *VM) IsApricotPhase1(timestamp uint64) bool {
	return vm.chainConfig.IsApricotPhase1(new(big.Int).SetUint64(timestamp))
}

func (vm *VM) useApricotPhase1() bool {
	return vm.IsApricotPhase1(vm.chain.BlockChain().CurrentHeader().Time)
}

func (vm *VM) getBlockValidator(timestamp uint64) BlockValidator {
	if vm.IsApricotPhase1(timestamp) {
		return phase1BlockValidator
	} else {
		return phase0BlockValidator
	}
}

// ParseLocalAddress takes in an address for this chain and produces the ID
func (vm *VM) ParseLocalAddress(addrStr string) (ids.ShortID, error) {
	chainID, addr, err := vm.ParseAddress(addrStr)
	if err != nil {
		return ids.ShortID{}, err
	}
	if chainID != vm.ctx.ChainID {
		return ids.ShortID{}, fmt.Errorf("expected chainID to be %q but was %q",
			vm.ctx.ChainID, chainID)
	}
	return addr, nil
}

// FormatLocalAddress takes in a raw address and produces the formatted address
func (vm *VM) FormatLocalAddress(addr ids.ShortID) (string, error) {
	return vm.FormatAddress(vm.ctx.ChainID, addr)
}

// FormatAddress takes in a chainID and a raw address and produces the formatted
// address
func (vm *VM) FormatAddress(chainID ids.ID, addr ids.ShortID) (string, error) {
	chainIDAlias, err := vm.ctx.BCLookup.PrimaryAlias(chainID)
	if err != nil {
		return "", err
	}
	hrp := constants.GetHRP(vm.ctx.NetworkID)
	return formatting.FormatAddress(chainIDAlias, hrp, addr.Bytes())
}

// ParseEthAddress parses [addrStr] and returns an Ethereum address
func ParseEthAddress(addrStr string) (common.Address, error) {
	if !common.IsHexAddress(addrStr) {
		return common.Address{}, errInvalidAddr
	}
	return common.HexToAddress(addrStr), nil
}

// FormatEthAddress formats [addr] into a string
func FormatEthAddress(addr common.Address) string {
	return addr.Hex()
}

// GetEthAddress returns the ethereum address derived from [privKey]
func GetEthAddress(privKey *crypto.PrivateKeySECP256K1R) common.Address {
	return PublicKeyToEthAddress(privKey.PublicKey().(*crypto.PublicKeySECP256K1R))
}

// PublicKeyToEthAddress returns the ethereum address derived from [pubKey]
func PublicKeyToEthAddress(pubKey *crypto.PublicKeySECP256K1R) common.Address {
	return ethcrypto.PubkeyToAddress(*(pubKey.ToECDSA()))
}<|MERGE_RESOLUTION|>--- conflicted
+++ resolved
@@ -168,11 +168,11 @@
 
 	CLIConfig CommandLineConfig
 
-<<<<<<< HEAD
 	chainID     *big.Int
 	networkID   uint64
 	genesisHash common.Hash
 	chain       *coreth.ETHChain
+	chainConfig *params.ChainConfig
 	// [db] is the VM's current database managed by ChainState
 	db database.Database
 	// [chaindb] is the database supplied to the Ethereum backend
@@ -183,15 +183,6 @@
 	// [acceptedAtomicTxDB] maintains an index of accepted atomic txs.
 	acceptedAtomicTxDB database.Database
 
-=======
-	chainID      *big.Int
-	networkID    uint64
-	genesisHash  common.Hash
-	chain        *coreth.ETHChain
-	chainConfig  *params.ChainConfig
-	db           database.Database
-	chaindb      Database
->>>>>>> 737bb28d
 	newBlockChan chan *Block
 	// A message is sent on this channel when a new block
 	// is ready to be build. This notifies the consensus engine.
@@ -227,25 +218,6 @@
 	fx secp256k1fx.Fx
 }
 
-<<<<<<< HEAD
-=======
-func (vm *VM) getAtomicTx(block *types.Block) (*Tx, error) {
-	extdata := block.ExtData()
-	if len(extdata) == 0 {
-		return nil, nil
-	}
-	atx := new(Tx)
-	if _, err := vm.codec.Unmarshal(extdata, atx); err != nil {
-		return nil, fmt.Errorf("failed to unmarshal atomic tx due to %w", err)
-	}
-	if err := atx.Sign(vm.codec, nil); err != nil {
-		return nil, fmt.Errorf("failed to initialize atomic tx in block %s", block.Hash().Hex())
-	}
-
-	return atx, nil
-}
-
->>>>>>> 737bb28d
 // Codec implements the secp256k1fx interface
 func (vm *VM) Codec() codec.Manager { return vm.codec }
 
@@ -295,10 +267,6 @@
 		return err
 	}
 
-<<<<<<< HEAD
-=======
-	vm.acceptedDB = prefixdb.New(acceptedPrefix, db)
-
 	// Set the ApricotPhase1BlockTimestamp for mainnet/fuji
 	switch {
 	case g.Config.ChainID.Cmp(params.AvalancheMainnetChainID) == 0:
@@ -307,7 +275,6 @@
 		g.Config.ApricotPhase1BlockTimestamp = params.AvalancheApricotFujiChainConfig.ApricotPhase1BlockTimestamp
 	}
 
->>>>>>> 737bb28d
 	vm.chainID = g.Config.ChainID
 	vm.txFee = txFee
 
@@ -369,9 +336,8 @@
 	}
 
 	chain.SetOnFinalizeAndAssemble(func(state *state.StateDB, txs []*types.Transaction) ([]byte, error) {
-<<<<<<< HEAD
 		if tx, exists := vm.mempool.NextTx(); exists {
-			if err := tx.UnsignedTx.(UnsignedAtomicTx).EVMStateTransfer(vm, state); err != nil {
+			if err := tx.UnsignedAtomicTx.EVMStateTransfer(vm, state); err != nil {
 				log.Error("Atomic transaction failed verification", "txID", tx.ID(), "error", err)
 				// Discard the transaction from the mempool on failed verification.
 				vm.mempool.DiscardCurrentTx()
@@ -383,23 +349,6 @@
 				log.Error("Failed to marshal atomic transaction", "txID", tx.ID(), "error", err)
 				// Discard the transaction from the mempool on failed verification.
 				vm.mempool.DiscardCurrentTx()
-=======
-		select {
-		case atx := <-vm.pendingAtomicTxs:
-			if err := atx.UnsignedAtomicTx.EVMStateTransfer(vm, state); err != nil {
-				vm.newBlockChan <- nil
-				return nil, err
-			}
-			raw, err := vm.codec.Marshal(codecVersion, atx)
-			if err != nil {
-				vm.newBlockChan <- nil
-				return nil, fmt.Errorf("couldn't marshal atomic tx: %s", err)
-			}
-			return raw, nil
-		default:
-			if len(txs) == 0 {
-				// this could happen due to the async logic of geth tx pool
->>>>>>> 737bb28d
 				vm.newBlockChan <- nil
 				return nil, err
 			}
@@ -719,7 +668,7 @@
 // extractAtomicTx returns the atomic transaction in [block] if
 // one exists.
 func (vm *VM) extractAtomicTx(block *types.Block) (*Tx, error) {
-	extdata := block.ExtraData()
+	extdata := block.ExtData()
 	if len(extdata) == 0 {
 		return nil, nil
 	}
