// Copyright (C) 2019-2025, Ava Labs, Inc. All rights reserved.
// See the file LICENSE for licensing terms.

package evm

import (
	"context"
	"crypto/ecdsa"
	"encoding/json"
	"fmt"
	"math/big"
	"os"
	"path/filepath"
	"sync"
	"testing"
	"time"

	"github.com/ava-labs/avalanchego/database"
	"github.com/ava-labs/avalanchego/ids"
	"github.com/ava-labs/avalanchego/snow/snowtest"
	"github.com/ava-labs/avalanchego/upgrade"
	"github.com/ava-labs/avalanchego/upgrade/upgradetest"
	"github.com/ava-labs/avalanchego/utils/set"
	"github.com/ava-labs/avalanchego/utils/timer/mockable"
	"github.com/ava-labs/avalanchego/vms/components/chain"
	"github.com/ava-labs/avalanchego/vms/evm/acp176"
	"github.com/ava-labs/avalanchego/vms/evm/acp226"
	"github.com/ava-labs/avalanchego/vms/evm/predicate"
	"github.com/ava-labs/avalanchego/vms/platformvm/warp/payload"
	"github.com/ava-labs/libevm/common"
	"github.com/ava-labs/libevm/common/math"
	"github.com/ava-labs/libevm/core/rawdb"
	"github.com/ava-labs/libevm/core/types"
	"github.com/ava-labs/libevm/crypto"
	"github.com/ava-labs/libevm/log"
	"github.com/ava-labs/libevm/trie"
	"github.com/holiman/uint256"
	"github.com/stretchr/testify/require"

	"github.com/ava-labs/coreth/consensus/dummy"
	"github.com/ava-labs/coreth/constants"
	"github.com/ava-labs/coreth/core"
	"github.com/ava-labs/coreth/eth"
	"github.com/ava-labs/coreth/miner"
	"github.com/ava-labs/coreth/node"
	"github.com/ava-labs/coreth/params"
	"github.com/ava-labs/coreth/params/paramstest"
	"github.com/ava-labs/coreth/plugin/evm/customheader"
	"github.com/ava-labs/coreth/plugin/evm/customrawdb"
	"github.com/ava-labs/coreth/plugin/evm/customtypes"
	"github.com/ava-labs/coreth/plugin/evm/extension"
	"github.com/ava-labs/coreth/plugin/evm/message"
	"github.com/ava-labs/coreth/plugin/evm/upgrade/ap0"
	"github.com/ava-labs/coreth/plugin/evm/upgrade/ap1"
	"github.com/ava-labs/coreth/plugin/evm/vmtest"
	"github.com/ava-labs/coreth/rpc"
	"github.com/ava-labs/coreth/utils"
	"github.com/ava-labs/coreth/utils/utilstest"

	commonEng "github.com/ava-labs/avalanchego/snow/engine/common"
	avalancheWarp "github.com/ava-labs/avalanchego/vms/platformvm/warp"
	warpcontract "github.com/ava-labs/coreth/precompile/contracts/warp"
	ethparams "github.com/ava-labs/libevm/params"
)

func TestMain(m *testing.M) {
	RegisterAllLibEVMExtras()

	// This MUST be called after [params.RegisterExtras].
	genesisJSONCancun = vmtest.GenesisJSON(activateCancun(params.TestChainConfig))

	os.Exit(m.Run())
}

const delegateCallPrecompileCode = "6080604052348015600e575f5ffd5b506106608061001c5f395ff3fe608060405234801561000f575f5ffd5b506004361061003f575f3560e01c80638b336b5e14610043578063b771b3bc14610061578063e4246eec1461007f575b5f5ffd5b61004b61009d565b604051610058919061029e565b60405180910390f35b610069610256565b6040516100769190610331565b60405180910390f35b61008761026e565b604051610094919061036a565b60405180910390f35b5f5f6040516020016100ae906103dd565b60405160208183030381529060405290505f63ee5b48eb60e01b826040516024016100d9919061046b565b604051602081830303815290604052907bffffffffffffffffffffffffffffffffffffffffffffffffffffffff19166020820180517bffffffffffffffffffffffffffffffffffffffffffffffffffffffff838183161783525050505090505f5f73020000000000000000000000000000000000000573ffffffffffffffffffffffffffffffffffffffff168360405161017391906104c5565b5f60405180830381855af49150503d805f81146101ab576040519150601f19603f3d011682016040523d82523d5f602084013e6101b0565b606091505b5091509150816101f5576040517f08c379a00000000000000000000000000000000000000000000000000000000081526004016101ec9061054b565b60405180910390fd5b808060200190518101906102099190610597565b94505f5f1b850361024f576040517f08c379a00000000000000000000000000000000000000000000000000000000081526004016102469061060c565b60405180910390fd5b5050505090565b73020000000000000000000000000000000000000581565b73020000000000000000000000000000000000000581565b5f819050919050565b61029881610286565b82525050565b5f6020820190506102b15f83018461028f565b92915050565b5f73ffffffffffffffffffffffffffffffffffffffff82169050919050565b5f819050919050565b5f6102f96102f46102ef846102b7565b6102d6565b6102b7565b9050919050565b5f61030a826102df565b9050919050565b5f61031b82610300565b9050919050565b61032b81610311565b82525050565b5f6020820190506103445f830184610322565b92915050565b5f610354826102b7565b9050919050565b6103648161034a565b82525050565b5f60208201905061037d5f83018461035b565b92915050565b5f82825260208201905092915050565b7f68656c6c6f0000000000000000000000000000000000000000000000000000005f82015250565b5f6103c7600583610383565b91506103d282610393565b602082019050919050565b5f6020820190508181035f8301526103f4816103bb565b9050919050565b5f81519050919050565b5f82825260208201905092915050565b8281835e5f83830152505050565b5f601f19601f8301169050919050565b5f61043d826103fb565b6104478185610405565b9350610457818560208601610415565b61046081610423565b840191505092915050565b5f6020820190508181035f8301526104838184610433565b905092915050565b5f81905092915050565b5f61049f826103fb565b6104a9818561048b565b93506104b9818560208601610415565b80840191505092915050565b5f6104d08284610495565b915081905092915050565b7f44656c65676174652063616c6c20746f2073656e64576172704d6573736167655f8201527f206661696c656400000000000000000000000000000000000000000000000000602082015250565b5f610535602783610383565b9150610540826104db565b604082019050919050565b5f6020820190508181035f83015261056281610529565b9050919050565b5f5ffd5b61057681610286565b8114610580575f5ffd5b50565b5f815190506105918161056d565b92915050565b5f602082840312156105ac576105ab610569565b5b5f6105b984828501610583565b91505092915050565b7f4661696c656420746f2073656e642077617270206d65737361676500000000005f82015250565b5f6105f6601b83610383565b9150610601826105c2565b602082019050919050565b5f6020820190508181035f830152610623816105ea565b905091905056fea2646970667358221220192acba01cff6d70ce187c63c7ccac116d811f6c35e316fde721f14929ced12564736f6c634300081e0033"

var (
	genesisJSONCancun string // set in [TestMain] to be after [params.RegisterExtras]

	activateCancun = func(cfg *params.ChainConfig) *params.ChainConfig {
		cpy := *cfg
		cpy.ShanghaiTime = utils.NewUint64(0)
		cpy.CancunTime = utils.NewUint64(0)
		return &cpy
	}
)

func defaultExtensions() *extension.Config {
	return &extension.Config{
		SyncSummaryProvider: &message.BlockSyncSummaryProvider{},
		SyncableParser:      &message.BlockSyncSummaryParser{},
		Clock:               &mockable.Clock{},
	}
}

// newDefaultTestVM returns a new instance of the VM with default extensions
// This should not be called if the VM is being extended
func newDefaultTestVM() *VM {
	vm := &VM{}
	if err := vm.SetExtensionConfig(defaultExtensions()); err != nil {
		panic(err)
	}
	return vm
}

func TestVMContinuousProfiler(t *testing.T) {
	profilerDir := t.TempDir()
	profilerFrequency := 500 * time.Millisecond
	configJSON := fmt.Sprintf(`{"continuous-profiler-dir": %q,"continuous-profiler-frequency": "500ms"}`, profilerDir)
	fork := upgradetest.Latest
	vm := newDefaultTestVM()
	vmtest.SetupTestVM(t, vm, vmtest.TestVMConfig{
		Fork:       &fork,
		ConfigJSON: configJSON,
	})
	require.Equal(t, vm.config.ContinuousProfilerDir, profilerDir, "profiler dir should be set")
	require.Equal(t, vm.config.ContinuousProfilerFrequency.Duration, profilerFrequency, "profiler frequency should be set")

	// Sleep for twice the frequency of the profiler to give it time
	// to generate the first profile.
	time.Sleep(2 * time.Second)
	require.NoError(t, vm.Shutdown(context.Background()))

	// Check that the first profile was generated
	expectedFileName := filepath.Join(profilerDir, "cpu.profile.1")
	_, err := os.Stat(expectedFileName)
	require.NoError(t, err, "Expected continuous profiler to generate the first CPU profile at %s", expectedFileName)
}

func TestVMUpgrades(t *testing.T) {
	for _, scheme := range vmtest.Schemes {
		t.Run(scheme, func(t *testing.T) {
			testVMUpgrades(t, scheme)
		})
	}
}

func testVMUpgrades(t *testing.T, scheme string) {
	genesisTests := []struct {
		fork             upgradetest.Fork
		expectedGasPrice *big.Int
	}{
		{
			fork:             upgradetest.ApricotPhase3,
			expectedGasPrice: big.NewInt(0),
		},
		{
			fork:             upgradetest.ApricotPhase4,
			expectedGasPrice: big.NewInt(0),
		},
		{
			fork:             upgradetest.ApricotPhase5,
			expectedGasPrice: big.NewInt(0),
		},
		{
			fork:             upgradetest.ApricotPhasePre6,
			expectedGasPrice: big.NewInt(0),
		},
		{
			fork:             upgradetest.ApricotPhase6,
			expectedGasPrice: big.NewInt(0),
		},
		{
			fork:             upgradetest.ApricotPhasePost6,
			expectedGasPrice: big.NewInt(0),
		},
		{
			fork:             upgradetest.Banff,
			expectedGasPrice: big.NewInt(0),
		},
		{
			fork:             upgradetest.Cortina,
			expectedGasPrice: big.NewInt(0),
		},
		{
			fork:             upgradetest.Durango,
			expectedGasPrice: big.NewInt(0),
		},
	}

	for _, test := range genesisTests {
		t.Run(test.fork.String(), func(t *testing.T) {
			require := require.New(t)
			vm := newDefaultTestVM()
			vmtest.SetupTestVM(t, vm, vmtest.TestVMConfig{
				Fork:   &test.fork,
				Scheme: scheme,
			})

			defer func() {
				require.NoError(vm.Shutdown(context.Background()))
			}()

			require.Equal(test.expectedGasPrice, vm.txPool.GasTip())

			// Verify that the genesis is correctly managed.
			lastAcceptedID, err := vm.LastAccepted(context.Background())
			require.NoError(err)
			require.Equal(ids.ID(vm.genesisHash), lastAcceptedID)

			genesisBlk, err := vm.GetBlock(context.Background(), lastAcceptedID)
			require.NoError(err)
			require.Zero(genesisBlk.Height())

			_, err = vm.ParseBlock(context.Background(), genesisBlk.Bytes())
			require.NoError(err)
		})
	}
}

func TestBuildEthTxBlock(t *testing.T) {
	// This test is done for all schemes to ensure the VM can be started with any scheme.
	for _, scheme := range []string{rawdb.HashScheme, rawdb.PathScheme, customrawdb.FirewoodScheme} {
		t.Run(scheme, func(t *testing.T) {
			testBuildEthTxBlock(t, scheme)
		})
	}
}

func testBuildEthTxBlock(t *testing.T, scheme string) {
	require := require.New(t)
	fork := upgradetest.ApricotPhase2
	vm := newDefaultTestVM()
	tvm := vmtest.SetupTestVM(t, vm, vmtest.TestVMConfig{
		Fork:   &fork,
		Scheme: scheme,
	})

	newTxPoolHeadChan := make(chan core.NewTxPoolReorgEvent, 1)
	vm.txPool.SubscribeNewReorgEvent(newTxPoolHeadChan)

	signedTx := newSignedLegacyTx(t, vm.chainConfig, vmtest.TestKeys[0].ToECDSA(), 0, &vmtest.TestEthAddrs[1], big.NewInt(1), 21000, vmtest.InitialBaseFee, nil)
	blk1, err := vmtest.IssueTxsAndSetPreference([]*types.Transaction{signedTx}, vm)
	require.NoError(err, "Failed to issue txs and build block")

	require.NoError(blk1.Accept(context.Background()))

	newHead := <-newTxPoolHeadChan
	require.Equal(common.Hash(blk1.ID()), newHead.Head.Hash())

	txs := make([]*types.Transaction, 10)
	for i := 0; i < 10; i++ {
		signedTx := newSignedLegacyTx(t, vm.chainConfig, vmtest.TestKeys[1].ToECDSA(), uint64(i), &vmtest.TestEthAddrs[1], big.NewInt(10), 21000, big.NewInt(ap0.MinGasPrice), nil)
		txs[i] = signedTx
	}
	blk2, err := vmtest.IssueTxsAndSetPreference(txs, vm)
	require.NoError(err)

	require.NoError(blk2.Accept(context.Background()))

	newHead = <-newTxPoolHeadChan
	require.Equal(common.Hash(blk2.ID()), newHead.Head.Hash())

	lastAcceptedID, err := vm.LastAccepted(context.Background())
	require.NoError(err)
	require.Equal(blk2.ID(), lastAcceptedID, "Expected last accepted blockID to be the accepted block")

	ethBlk1 := blk1.(*chain.BlockWrapper).Block.(*wrappedBlock).ethBlock
	require.True(vm.blockChain.HasState(ethBlk1.Root()))

	// Clear the cache and ensure that GetBlock returns internal blocks with the correct status
	vm.State.Flush()
	blk2Refreshed, err := vm.GetBlockInternal(context.Background(), blk2.ID())
	require.NoError(err)

	blk1RefreshedID := blk2Refreshed.Parent()
	blk1Refreshed, err := vm.GetBlockInternal(context.Background(), blk1RefreshedID)
	require.NoError(err)

	require.Equal(blk1.ID(), blk1Refreshed.ID())

	// Close the vm and all databases
	require.NoError(vm.Shutdown(context.Background()))

	restartedVM := newDefaultTestVM()
	newCTX := snowtest.Context(t, snowtest.CChainID)
	newCTX.NetworkUpgrades = upgradetest.GetConfig(fork)
	newCTX.ChainDataDir = tvm.Ctx.ChainDataDir
	conf, err := vmtest.OverrideSchemeConfig(scheme, "")
	require.NoError(err)
	require.NoError(restartedVM.Initialize(
		context.Background(),
		newCTX,
		tvm.DB,
		[]byte(vmtest.GenesisJSON(paramstest.ForkToChainConfig[fork])),
		[]byte(""),
		[]byte(conf),
		[]*commonEng.Fx{},
		nil,
	))

	// State root should not have been committed and discarded on restart
	ethBlk1Root := ethBlk1.Root()
	require.False(restartedVM.Ethereum().BlockChain().HasState(ethBlk1Root), "Expected blk1 state root to be pruned after blk2 was accepted on top of it in pruning mode")

	// State root should be committed when accepted tip on shutdown
	ethBlk2 := blk2.(*chain.BlockWrapper).Block.(*wrappedBlock).ethBlock
	ethBlk2Root := ethBlk2.Root()
	require.True(restartedVM.Ethereum().BlockChain().HasState(ethBlk2Root), "Expected blk2 state root to not be pruned after shutdown (last accepted tip should be committed)")

	// Shutdown the newest VM
	require.NoError(restartedVM.Shutdown(context.Background()))
}

// Regression test to ensure that after accepting block A
// then calling SetPreference on block B (when it becomes preferred)
// and the head of a longer chain (block D) does not corrupt the
// canonical chain.
//
//	  A
//	 / \
//	B   C
//	    |
//	    D
func TestSetPreferenceRace(t *testing.T) {
	for _, scheme := range vmtest.Schemes {
		t.Run(scheme, func(t *testing.T) {
			testSetPreferenceRace(t, scheme)
		})
	}
}

func testSetPreferenceRace(t *testing.T, scheme string) {
	require := require.New(t)
	// Create two VMs which will agree on block A and then
	// build the two distinct preferred chains above
	fork := upgradetest.NoUpgrades
	conf := vmtest.TestVMConfig{
		Fork:   &fork,
		Scheme: scheme,
	}
	vm1 := newDefaultTestVM()
	vm2 := newDefaultTestVM()
	vmtest.SetupTestVM(t, vm1, conf)
	vmtest.SetupTestVM(t, vm2, conf)

	defer func() {
		require.NoError(vm1.Shutdown(context.Background()))
		require.NoError(vm2.Shutdown(context.Background()))
	}()

	newTxPoolHeadChan1 := make(chan core.NewTxPoolReorgEvent, 1)
	vm1.txPool.SubscribeNewReorgEvent(newTxPoolHeadChan1)
	newTxPoolHeadChan2 := make(chan core.NewTxPoolReorgEvent, 1)
	vm2.txPool.SubscribeNewReorgEvent(newTxPoolHeadChan2)

	signedTx := newSignedLegacyTx(t, vm1.chainConfig, vmtest.TestKeys[0].ToECDSA(), 0, &vmtest.TestEthAddrs[1], big.NewInt(1), 21000, big.NewInt(ap0.MinGasPrice), nil)
	vm1BlkA, err := vmtest.IssueTxsAndSetPreference([]*types.Transaction{signedTx}, vm1)
	require.NoError(err)
	vm2BlkA, err := vm2.ParseBlock(context.Background(), vm1BlkA.Bytes())
	require.NoError(err)
	require.NoError(vm2BlkA.Verify(context.Background()))
	require.NoError(vm2.SetPreference(context.Background(), vm2BlkA.ID()))
	require.NoError(vm1BlkA.Accept(context.Background()))
	require.NoError(vm2BlkA.Accept(context.Background()))

	newHead := <-newTxPoolHeadChan1
	require.Equal(common.Hash(vm1BlkA.ID()), newHead.Head.Hash())
	newHead = <-newTxPoolHeadChan2
	require.Equal(common.Hash(vm2BlkA.ID()), newHead.Head.Hash())

	// Create list of 10 successive transactions to build block A on vm1
	// and to be split into two separate blocks on VM2
	txs := make([]*types.Transaction, 10)
	for i := 0; i < 10; i++ {
		signedTx := newSignedLegacyTx(t, vm1.chainConfig, vmtest.TestKeys[1].ToECDSA(), uint64(i), &vmtest.TestEthAddrs[1], big.NewInt(10), 21000, big.NewInt(ap0.MinGasPrice), nil)
		txs[i] = signedTx
	}

	// Add the remote transactions, build the block, and set VM1's preference for block A
	_, err = vmtest.IssueTxsAndSetPreference(txs, vm1)
	require.NoError(err)

	// Split the transactions over two blocks, and set VM2's preference to them in sequence
	// after building each block
	// Block C
	vm2BlkC, err := vmtest.IssueTxsAndSetPreference(txs[0:5], vm2)
	require.NoError(err)

	newHead = <-newTxPoolHeadChan2
	require.Equal(common.Hash(vm2BlkC.ID()), newHead.Head.Hash())

	// Block D
	vm2BlkD, err := vmtest.IssueTxsAndSetPreference(txs[5:10], vm2)
	require.NoError(err)

	// VM1 receives blkC and blkD from VM1
	// and happens to call SetPreference on blkD without ever calling SetPreference
	// on blkC
	// Here we parse them in reverse order to simulate receiving a chain from the tip
	// back to the last accepted block as would typically be the case in the consensus
	// engine
	vm1BlkD, err := vm1.ParseBlock(context.Background(), vm2BlkD.Bytes())
	require.NoError(err)
	vm1BlkC, err := vm1.ParseBlock(context.Background(), vm2BlkC.Bytes())
	require.NoError(err)

	// The blocks must be verified in order. This invariant is maintained
	// in the consensus engine.
	require.NoError(vm1BlkC.Verify(context.Background()))
	require.NoError(vm1BlkD.Verify(context.Background()))

	// Set VM1's preference to blockD, skipping blockC
	require.NoError(vm1.SetPreference(context.Background(), vm1BlkD.ID()))

	// Accept the longer chain on both VMs and ensure there are no errors
	// VM1 Accepts the blocks in order
	require.NoError(vm1BlkC.Accept(context.Background()))
	require.NoError(vm1BlkD.Accept(context.Background()))

	// VM2 Accepts the blocks in order
	require.NoError(vm2BlkC.Accept(context.Background()))
	require.NoError(vm2BlkD.Accept(context.Background()))

	log.Info("Validating canonical chain")
	// Verify the Canonical Chain for Both VMs
	require.NoError(vm1.blockChain.ValidateCanonicalChain())
	require.NoError(vm2.blockChain.ValidateCanonicalChain())
}

// Regression test to ensure that a VM that accepts block A and B
// will not attempt to orphan either when verifying blocks C and D
// from another VM (which have a common ancestor under the finalized
// frontier).
//
//	  A
//	 / \
//	B   C
//
// verifies block B and C, then Accepts block B. Then we test to ensure
// that the VM defends against any attempt to set the preference or to
// accept block C, which should be an orphaned block at this point and
// get rejected.
func TestReorgProtection(t *testing.T) {
	for _, scheme := range vmtest.Schemes {
		t.Run(scheme, func(t *testing.T) {
			testReorgProtection(t, scheme)
		})
	}
}

func testReorgProtection(t *testing.T, scheme string) {
	require := require.New(t)
	fork := upgradetest.NoUpgrades
	vm1 := newDefaultTestVM()
	vmtest.SetupTestVM(t, vm1, vmtest.TestVMConfig{
		Fork:   &fork,
		Scheme: scheme,
	})
	vm2 := newDefaultTestVM()
	vmtest.SetupTestVM(t, vm2, vmtest.TestVMConfig{
		Fork:   &fork,
		Scheme: scheme,
	})

	defer func() {
		require.NoError(vm1.Shutdown(context.Background()))
		require.NoError(vm2.Shutdown(context.Background()))
	}()

	newTxPoolHeadChan1 := make(chan core.NewTxPoolReorgEvent, 1)
	vm1.txPool.SubscribeNewReorgEvent(newTxPoolHeadChan1)
	newTxPoolHeadChan2 := make(chan core.NewTxPoolReorgEvent, 1)
	vm2.txPool.SubscribeNewReorgEvent(newTxPoolHeadChan2)

	key := vmtest.TestKeys[1].ToECDSA()
	address := vmtest.TestEthAddrs[1]

	signedTx := newSignedLegacyTx(t, vm1.chainConfig, vmtest.TestKeys[0].ToECDSA(), 0, &vmtest.TestEthAddrs[1], big.NewInt(1), 21000, big.NewInt(ap0.MinGasPrice), nil)
	vm1BlkA, err := vmtest.IssueTxsAndSetPreference([]*types.Transaction{signedTx}, vm1)
	require.NoError(err)

	require.NoError(vm1BlkA.Verify(context.Background()))
	require.NoError(vm1.SetPreference(context.Background(), vm1BlkA.ID()))

	vm2BlkA, err := vm2.ParseBlock(context.Background(), vm1BlkA.Bytes())
	require.NoError(err)
	require.NoError(vm2BlkA.Verify(context.Background()))
	require.NoError(vm2.SetPreference(context.Background(), vm2BlkA.ID()))

	require.NoError(vm1BlkA.Accept(context.Background()))
	require.NoError(vm2BlkA.Accept(context.Background()))

	newHead := <-newTxPoolHeadChan1
	require.Equal(common.Hash(vm1BlkA.ID()), newHead.Head.Hash())
	newHead = <-newTxPoolHeadChan2
	require.Equal(common.Hash(vm2BlkA.ID()), newHead.Head.Hash())

	// Create list of 10 successive transactions to build block A on vm1
	// and to be split into two separate blocks on VM2
	txs := make([]*types.Transaction, 10)
	for i := 0; i < 10; i++ {
		signedTx := newSignedLegacyTx(t, vm1.chainConfig, key, uint64(i), &address, big.NewInt(10), 21000, big.NewInt(ap0.MinGasPrice), nil)
		txs[i] = signedTx
	}

	// Add the remote transactions, build the block, and set VM1's preference for block A
	vm1BlkB, err := vmtest.IssueTxsAndSetPreference(txs, vm1)
	require.NoError(err)

	// Split the transactions over two blocks, and set VM2's preference to them in sequence
	// after building each block
	// Block C
	vm2BlkC, err := vmtest.IssueTxsAndBuild(txs[0:5], vm2)
	require.NoError(err)

	vm1BlkC, err := vm1.ParseBlock(context.Background(), vm2BlkC.Bytes())
	require.NoError(err)

	require.NoError(vm1BlkC.Verify(context.Background()))

	// Accept B, such that block C should get Rejected.
	require.NoError(vm1BlkB.Accept(context.Background()))

	// The below (setting preference blocks that have a common ancestor
	// with the preferred chain lower than the last finalized block)
	// should NEVER happen. However, the VM defends against this
	// just in case.
	err = vm1.SetPreference(context.Background(), vm1BlkC.ID())
	require.ErrorContains(err, "cannot orphan finalized block")
	err = vm1BlkC.Accept(context.Background())
	require.ErrorContains(err, "expected accepted block to have parent")
}

// Regression test to ensure that a VM that accepts block C while preferring
// block B will trigger a reorg.
//
//	  A
//	 / \
//	B   C
func TestNonCanonicalAccept(t *testing.T) {
	for _, scheme := range vmtest.Schemes {
		t.Run(scheme, func(t *testing.T) {
			testNonCanonicalAccept(t, scheme)
		})
	}
}

func testNonCanonicalAccept(t *testing.T, scheme string) {
	require := require.New(t)
	fork := upgradetest.NoUpgrades
	tvmConfig := vmtest.TestVMConfig{
		Fork:   &fork,
		Scheme: scheme,
	}
	vm1 := newDefaultTestVM()
	vm2 := newDefaultTestVM()
	vmtest.SetupTestVM(t, vm1, tvmConfig)
	vmtest.SetupTestVM(t, vm2, tvmConfig)

	defer func() {
		require.NoError(vm1.Shutdown(context.Background()))
		require.NoError(vm2.Shutdown(context.Background()))
	}()

	newTxPoolHeadChan1 := make(chan core.NewTxPoolReorgEvent, 1)
	vm1.txPool.SubscribeNewReorgEvent(newTxPoolHeadChan1)
	newTxPoolHeadChan2 := make(chan core.NewTxPoolReorgEvent, 1)
	vm2.txPool.SubscribeNewReorgEvent(newTxPoolHeadChan2)

	key := vmtest.TestKeys[1].ToECDSA()
	address := vmtest.TestEthAddrs[1]

	signedTx := newSignedLegacyTx(t, vm1.chainConfig, vmtest.TestKeys[0].ToECDSA(), 0, &vmtest.TestEthAddrs[1], big.NewInt(1), 21000, big.NewInt(ap0.MinGasPrice), nil)
	vm1BlkA, err := vmtest.IssueTxsAndBuild([]*types.Transaction{signedTx}, vm1)
	require.NoError(err)

	_, err = vm1.GetBlockIDAtHeight(context.Background(), vm1BlkA.Height())
	require.ErrorIs(err, database.ErrNotFound, "Expected unaccepted block not to be indexed by height")

	require.NoError(vm1.SetPreference(context.Background(), vm1BlkA.ID()))

	vm2BlkA, err := vm2.ParseBlock(context.Background(), vm1BlkA.Bytes())
	require.NoError(err)
	require.NoError(vm2BlkA.Verify(context.Background()))
	_, err = vm2.GetBlockIDAtHeight(context.Background(), vm2BlkA.Height())
	require.ErrorIs(err, database.ErrNotFound, "Expected unaccepted block not to be indexed by height")
	require.NoError(vm2.SetPreference(context.Background(), vm2BlkA.ID()))

	require.NoError(vm1BlkA.Accept(context.Background()))
	blkID, err := vm1.GetBlockIDAtHeight(context.Background(), vm1BlkA.Height())
	require.NoError(err)
	require.Equal(blkID, vm1BlkA.ID())
	require.NoError(vm2BlkA.Accept(context.Background()))

	blkID, err = vm2.GetBlockIDAtHeight(context.Background(), vm2BlkA.Height())
	require.NoError(err)
	require.Equal(blkID, vm2BlkA.ID())

	newHead := <-newTxPoolHeadChan1
	require.Equal(common.Hash(vm1BlkA.ID()), newHead.Head.Hash())
	newHead = <-newTxPoolHeadChan2
	require.Equal(common.Hash(vm2BlkA.ID()), newHead.Head.Hash())

	// Create list of 10 successive transactions to build block A on vm1
	// and to be split into two separate blocks on VM2
	txs := make([]*types.Transaction, 10)
	for i := 0; i < 10; i++ {
		signedTx := newSignedLegacyTx(t, vm1.chainConfig, key, uint64(i), &address, big.NewInt(10), 21000, big.NewInt(ap0.MinGasPrice), nil)
		txs[i] = signedTx
	}

	// Add the remote transactions, build the block, and set VM1's preference for block A
	vm1BlkB, err := vmtest.IssueTxsAndBuild(txs, vm1)
	require.NoError(err)

	_, err = vm1.GetBlockIDAtHeight(context.Background(), vm1BlkB.Height())
	require.ErrorIs(err, database.ErrNotFound, "Expected unaccepted block not to be indexed by height")

	require.NoError(vm1.SetPreference(context.Background(), vm1BlkB.ID()))

	vm1.eth.APIBackend.SetAllowUnfinalizedQueries(true)

	blkBHeight := vm1BlkB.Height()
	blkBHash := vm1BlkB.(*chain.BlockWrapper).Block.(*wrappedBlock).ethBlock.Hash()
	b := vm1.blockChain.GetBlockByNumber(blkBHeight)
	require.Equal(blkBHash, b.Hash(), "expected block at %d to have hash %s but got %s", blkBHeight, blkBHash.Hex(), b.Hash().Hex())

	vm2BlkC, err := vmtest.IssueTxsAndBuild(txs[0:5], vm2)
	require.NoError(err)

	vm1BlkC, err := vm1.ParseBlock(context.Background(), vm2BlkC.Bytes())
	require.NoError(err)

	require.NoError(vm1BlkC.Verify(context.Background()))

	_, err = vm1.GetBlockIDAtHeight(context.Background(), vm1BlkC.Height())
	require.ErrorIs(err, database.ErrNotFound, "Expected unaccepted block not to be indexed by height, but found %s", err)

	require.NoError(vm1BlkC.Accept(context.Background()))

	blkID, err = vm1.GetBlockIDAtHeight(context.Background(), vm1BlkC.Height())
	require.NoError(err)
	require.Equal(blkID, vm1BlkC.ID())

	blkCHash := vm1BlkC.(*chain.BlockWrapper).Block.(*wrappedBlock).ethBlock.Hash()
	b = vm1.blockChain.GetBlockByNumber(blkBHeight)
	require.Equal(blkCHash, b.Hash(), "expected block at %d to have hash %s but got %s", blkBHeight, blkCHash.Hex(), b.Hash().Hex())
}

// Regression test to ensure that a VM that verifies block B, C, then
// D (preferring block B) does not trigger a reorg through the re-verification
// of block C or D.
//
//	  A
//	 / \
//	B   C
//	    |
//	    D
func TestStickyPreference(t *testing.T) {
	for _, scheme := range vmtest.Schemes {
		t.Run(scheme, func(t *testing.T) {
			testStickyPreference(t, scheme)
		})
	}
}

func testStickyPreference(t *testing.T, scheme string) {
	require := require.New(t)
	fork := upgradetest.NoUpgrades
	tvmConfig := vmtest.TestVMConfig{
		Fork:   &fork,
		Scheme: scheme,
	}
	vm1 := newDefaultTestVM()
	vm2 := newDefaultTestVM()
	vmtest.SetupTestVM(t, vm1, tvmConfig)
	vmtest.SetupTestVM(t, vm2, tvmConfig)

	defer func() {
		require.NoError(vm1.Shutdown(context.Background()))
		require.NoError(vm2.Shutdown(context.Background()))
	}()

	newTxPoolHeadChan1 := make(chan core.NewTxPoolReorgEvent, 1)
	vm1.txPool.SubscribeNewReorgEvent(newTxPoolHeadChan1)
	newTxPoolHeadChan2 := make(chan core.NewTxPoolReorgEvent, 1)
	vm2.txPool.SubscribeNewReorgEvent(newTxPoolHeadChan2)

	key := vmtest.TestKeys[1].ToECDSA()
	address := vmtest.TestEthAddrs[1]

	signedTx := newSignedLegacyTx(t, vm1.chainConfig, vmtest.TestKeys[0].ToECDSA(), 0, &vmtest.TestEthAddrs[1], big.NewInt(1), 21000, big.NewInt(ap0.MinGasPrice), nil)
	vm1BlkA, err := vmtest.IssueTxsAndSetPreference([]*types.Transaction{signedTx}, vm1)
	require.NoError(err)

	vm2BlkA, err := vm2.ParseBlock(context.Background(), vm1BlkA.Bytes())
	require.NoError(err)
	require.NoError(vm2BlkA.Verify(context.Background()))
	require.NoError(vm2.SetPreference(context.Background(), vm2BlkA.ID()))

	require.NoError(vm1BlkA.Accept(context.Background()))
	require.NoError(vm2BlkA.Accept(context.Background()))

	newHead := <-newTxPoolHeadChan1
	require.Equal(common.Hash(vm1BlkA.ID()), newHead.Head.Hash())
	newHead = <-newTxPoolHeadChan2
	require.Equal(common.Hash(vm2BlkA.ID()), newHead.Head.Hash())

	// Create list of 10 successive transactions to build block A on vm1
	// and to be split into two separate blocks on VM2
	txs := make([]*types.Transaction, 10)
	for i := 0; i < 10; i++ {
		signedTx := newSignedLegacyTx(t, vm1.chainConfig, key, uint64(i), &address, big.NewInt(10), 21000, big.NewInt(ap0.MinGasPrice), nil)
		txs[i] = signedTx
	}

	// Add the remote transactions, build the block, and set VM1's preference for block A
	vm1BlkB, err := vmtest.IssueTxsAndSetPreference(txs, vm1)
	require.NoError(err)

	vm1.eth.APIBackend.SetAllowUnfinalizedQueries(true)

	blkBHeight := vm1BlkB.Height()
	blkBHash := vm1BlkB.(*chain.BlockWrapper).Block.(*wrappedBlock).ethBlock.Hash()
	b := vm1.blockChain.GetBlockByNumber(blkBHeight)
	require.Equal(blkBHash, b.Hash(), "expected block at %d to have hash %s but got %s", blkBHeight, blkBHash.Hex(), b.Hash().Hex())

	vm2BlkC, err := vmtest.IssueTxsAndSetPreference(txs[0:5], vm2)
	require.NoError(err)

	newHead = <-newTxPoolHeadChan2
	require.Equal(common.Hash(vm2BlkC.ID()), newHead.Head.Hash())

	vm2BlkD, err := vmtest.IssueTxsAndBuild(txs[5:], vm2)
	require.NoError(err)

	// Parse blocks produced in vm2
	vm1BlkC, err := vm1.ParseBlock(context.Background(), vm2BlkC.Bytes())
	require.NoError(err)
	blkCHash := vm1BlkC.(*chain.BlockWrapper).Block.(*wrappedBlock).ethBlock.Hash()

	vm1BlkD, err := vm1.ParseBlock(context.Background(), vm2BlkD.Bytes())
	require.NoError(err)
	blkDHeight := vm1BlkD.Height()
	blkDHash := vm1BlkD.(*chain.BlockWrapper).Block.(*wrappedBlock).ethBlock.Hash()

	// Should be no-ops
	require.NoError(vm1BlkC.Verify(context.Background()))
	require.NoError(vm1BlkD.Verify(context.Background()))
	b = vm1.blockChain.GetBlockByNumber(blkBHeight)
	require.Equal(blkBHash, b.Hash(), "expected block at %d to have hash %s but got %s", blkBHeight, blkBHash.Hex(), b.Hash().Hex())
	b = vm1.blockChain.GetBlockByNumber(blkDHeight)
	require.Nil(b, "expected block at %d to be nil but got %s")
	h := vm1.blockChain.CurrentBlock()
	require.Equal(blkBHash, h.Hash(), "expected current block to have hash %s but got %s", blkBHash.Hex(), h.Hash().Hex())

	// Should still be no-ops on re-verify
	require.NoError(vm1BlkC.Verify(context.Background()))
	require.NoError(vm1BlkD.Verify(context.Background()))
	b = vm1.blockChain.GetBlockByNumber(blkBHeight)
	require.Equal(blkBHash, b.Hash(), "expected block at %d to have hash %s but got %s", blkBHeight, blkBHash.Hex(), b.Hash().Hex())
	b = vm1.blockChain.GetBlockByNumber(blkDHeight)
	require.Nil(b, "expected block at %d to be nil but got %s")
	h = vm1.blockChain.CurrentBlock()
	require.Equal(blkBHash, h.Hash(), "expected current block to have hash %s but got %s", blkBHash.Hex(), h.Hash().Hex())

	// Should be queryable after setting preference to side chain
	require.NoError(vm1.SetPreference(context.Background(), vm1BlkD.ID()))

	b = vm1.blockChain.GetBlockByNumber(blkBHeight)
	require.Equal(blkCHash, b.Hash(), "expected block at %d to have hash %s but got %s", blkBHeight, blkCHash.Hex(), b.Hash().Hex())
	b = vm1.blockChain.GetBlockByNumber(blkDHeight)
	require.Equal(blkDHash, b.Hash(), "expected block at %d to have hash %s but got %s", blkDHeight, blkDHash.Hex(), b.Hash().Hex())
	h = vm1.blockChain.CurrentBlock()
	require.Equal(blkDHash, h.Hash(), "expected current block to have hash %s but got %s", blkDHash.Hex(), h.Hash().Hex())

	// Attempt to accept out of order
	err = vm1BlkD.Accept(context.Background())
	require.ErrorContains(err, "expected accepted block to have parent")

	// Accept in order
	require.NoError(vm1BlkC.Accept(context.Background()))
	require.NoError(vm1BlkD.Accept(context.Background()))

	// Ensure queryable after accepting
	b = vm1.blockChain.GetBlockByNumber(blkBHeight)
	require.Equal(blkCHash, b.Hash(), "expected block at %d to have hash %s but got %s", blkBHeight, blkCHash.Hex(), b.Hash().Hex())
	b = vm1.blockChain.GetBlockByNumber(blkDHeight)
	require.Equal(blkDHash, b.Hash(), "expected block at %d to have hash %s but got %s", blkDHeight, blkDHash.Hex(), b.Hash().Hex())
	h = vm1.blockChain.CurrentBlock()
	require.Equal(blkDHash, h.Hash(), "expected current block to have hash %s but got %s", blkDHash.Hex(), h.Hash().Hex())
}

// Regression test to ensure that a VM that prefers block B is able to parse
// block C but unable to parse block D because it names B as an uncle, which
// are not supported.
//
//	  A
//	 / \
//	B   C
//	    |
//	    D
func TestUncleBlock(t *testing.T) {
	for _, scheme := range vmtest.Schemes {
		t.Run(scheme, func(t *testing.T) {
			testUncleBlock(t, scheme)
		})
	}
}

func testUncleBlock(t *testing.T, scheme string) {
	require := require.New(t)
	fork := upgradetest.NoUpgrades
	tvmConfig := vmtest.TestVMConfig{
		Fork:   &fork,
		Scheme: scheme,
	}
	vm1 := newDefaultTestVM()
	vm2 := newDefaultTestVM()
	vmtest.SetupTestVM(t, vm1, tvmConfig)
	vmtest.SetupTestVM(t, vm2, tvmConfig)

	defer func() {
		require.NoError(vm1.Shutdown(context.Background()))
		require.NoError(vm2.Shutdown(context.Background()))
	}()

	newTxPoolHeadChan1 := make(chan core.NewTxPoolReorgEvent, 1)
	vm1.txPool.SubscribeNewReorgEvent(newTxPoolHeadChan1)
	newTxPoolHeadChan2 := make(chan core.NewTxPoolReorgEvent, 1)
	vm2.txPool.SubscribeNewReorgEvent(newTxPoolHeadChan2)

	key := vmtest.TestKeys[1].ToECDSA()
	address := vmtest.TestEthAddrs[1]

	signedTx := newSignedLegacyTx(t, vm1.chainConfig, vmtest.TestKeys[0].ToECDSA(), 0, &vmtest.TestEthAddrs[1], big.NewInt(1), 21000, big.NewInt(ap0.MinGasPrice), nil)
	vm1BlkA, err := vmtest.IssueTxsAndSetPreference([]*types.Transaction{signedTx}, vm1)
	require.NoError(err)

	vm2BlkA, err := vm2.ParseBlock(context.Background(), vm1BlkA.Bytes())
	require.NoError(err)
	require.NoError(vm2BlkA.Verify(context.Background()))
	require.NoError(vm2.SetPreference(context.Background(), vm2BlkA.ID()))

	require.NoError(vm1BlkA.Accept(context.Background()))
	require.NoError(vm2BlkA.Accept(context.Background()))

	newHead := <-newTxPoolHeadChan1
	require.Equal(common.Hash(vm1BlkA.ID()), newHead.Head.Hash())
	newHead = <-newTxPoolHeadChan2
	require.Equal(common.Hash(vm2BlkA.ID()), newHead.Head.Hash())

	txs := make([]*types.Transaction, 10)
	for i := 0; i < 10; i++ {
		signedTx := newSignedLegacyTx(t, vm1.chainConfig, key, uint64(i), &address, big.NewInt(10), 21000, big.NewInt(ap0.MinGasPrice), nil)
		txs[i] = signedTx
	}

	vm1BlkB, err := vmtest.IssueTxsAndSetPreference(txs, vm1)
	require.NoError(err)

	vm2BlkC, err := vmtest.IssueTxsAndSetPreference(txs[0:5], vm2)
	require.NoError(err)

	newHead = <-newTxPoolHeadChan2
	require.Equal(common.Hash(vm2BlkC.ID()), newHead.Head.Hash())

	vm2BlkD, err := vmtest.IssueTxsAndBuild(txs[5:10], vm2)
	require.NoError(err)

	// Create uncle block from blkD
	blkDEthBlock := vm2BlkD.(*chain.BlockWrapper).Block.(*wrappedBlock).ethBlock
	uncles := []*types.Header{vm1BlkB.(*chain.BlockWrapper).Block.(*wrappedBlock).ethBlock.Header()}
	uncleBlockHeader := types.CopyHeader(blkDEthBlock.Header())
	uncleBlockHeader.UncleHash = types.CalcUncleHash(uncles)

	uncleEthBlock := customtypes.NewBlockWithExtData(
		uncleBlockHeader,
		blkDEthBlock.Transactions(),
		uncles,
		nil,
		trie.NewStackTrie(nil),
		customtypes.BlockExtData(blkDEthBlock),
		false,
	)
	uncleBlock, err := wrapBlock(uncleEthBlock, vm2)
	require.NoError(err)
	err = uncleBlock.Verify(context.Background())
	require.ErrorIs(err, errUnclesUnsupported)
	_, err = vm1.ParseBlock(context.Background(), vm2BlkC.Bytes())
	require.NoError(err)
	_, err = vm1.ParseBlock(context.Background(), uncleBlock.Bytes())
	require.ErrorIs(err, errUnclesUnsupported)
}

// Regression test to ensure that a VM that verifies block B, C, then
// D (preferring block B) reorgs when C and then D are accepted.
//
//	  A
//	 / \
//	B   C
//	    |
//	    D
func TestAcceptReorg(t *testing.T) {
	for _, scheme := range vmtest.Schemes {
		t.Run(scheme, func(t *testing.T) {
			testAcceptReorg(t, scheme)
		})
	}
}

func testAcceptReorg(t *testing.T, scheme string) {
	require := require.New(t)
	fork := upgradetest.NoUpgrades
	tvmConfig := vmtest.TestVMConfig{
		Fork:   &fork,
		Scheme: scheme,
	}
	vm1 := newDefaultTestVM()
	vm2 := newDefaultTestVM()
	vmtest.SetupTestVM(t, vm1, tvmConfig)
	vmtest.SetupTestVM(t, vm2, tvmConfig)

	defer func() {
		require.NoError(vm1.Shutdown(context.Background()))
		require.NoError(vm2.Shutdown(context.Background()))
	}()

	newTxPoolHeadChan1 := make(chan core.NewTxPoolReorgEvent, 1)
	vm1.txPool.SubscribeNewReorgEvent(newTxPoolHeadChan1)
	newTxPoolHeadChan2 := make(chan core.NewTxPoolReorgEvent, 1)
	vm2.txPool.SubscribeNewReorgEvent(newTxPoolHeadChan2)

	key := vmtest.TestKeys[1].ToECDSA()
	address := vmtest.TestEthAddrs[1]

	signedTx := newSignedLegacyTx(t, vm1.chainConfig, vmtest.TestKeys[0].ToECDSA(), 0, &vmtest.TestEthAddrs[1], big.NewInt(1), 21000, big.NewInt(ap0.MinGasPrice), nil)
	vm1BlkA, err := vmtest.IssueTxsAndSetPreference([]*types.Transaction{signedTx}, vm1)
	require.NoError(err)

	vm2BlkA, err := vm2.ParseBlock(context.Background(), vm1BlkA.Bytes())
	require.NoError(err)
	require.NoError(vm2BlkA.Verify(context.Background()))
	require.NoError(vm2.SetPreference(context.Background(), vm2BlkA.ID()))

	require.NoError(vm1BlkA.Accept(context.Background()))
	require.NoError(vm2BlkA.Accept(context.Background()))

	newHead := <-newTxPoolHeadChan1
	require.Equal(common.Hash(vm1BlkA.ID()), newHead.Head.Hash())
	newHead = <-newTxPoolHeadChan2
	require.Equal(common.Hash(vm2BlkA.ID()), newHead.Head.Hash())

	// Create list of 10 successive transactions to build block A on vm1
	// and to be split into two separate blocks on VM2
	txs := make([]*types.Transaction, 10)
	for i := 0; i < 10; i++ {
		signedTx = newSignedLegacyTx(t, vm1.chainConfig, key, uint64(i), &address, big.NewInt(10), 21000, big.NewInt(ap0.MinGasPrice), nil)
		txs[i] = signedTx
	}

	// Add the remote transactions, build the block, and set VM1's preference
	// for block B
	vm1BlkB, err := vmtest.IssueTxsAndSetPreference(txs, vm1)
	require.NoError(err)

	vm2BlkC, err := vmtest.IssueTxsAndSetPreference(txs[0:5], vm2)
	require.NoError(err)

	newHead = <-newTxPoolHeadChan2
	require.Equal(common.Hash(vm2BlkC.ID()), newHead.Head.Hash())

	vm2BlkD, err := vmtest.IssueTxsAndBuild(txs[5:], vm2)
	require.NoError(err)

	// Parse blocks produced in vm2
	vm1BlkC, err := vm1.ParseBlock(context.Background(), vm2BlkC.Bytes())
	require.NoError(err)

	vm1BlkD, err := vm1.ParseBlock(context.Background(), vm2BlkD.Bytes())
	require.NoError(err)

	require.NoError(vm1BlkC.Verify(context.Background()))
	require.NoError(vm1BlkD.Verify(context.Background()))

	blkBHash := vm1BlkB.(*chain.BlockWrapper).Block.(*wrappedBlock).ethBlock.Hash()
	b := vm1.blockChain.CurrentBlock()
	require.Equal(blkBHash, b.Hash(), "expected current block to have hash %s but got %s", blkBHash.Hex(), b.Hash().Hex())

	require.NoError(vm1BlkC.Accept(context.Background()))

	blkCHash := vm1BlkC.(*chain.BlockWrapper).Block.(*wrappedBlock).ethBlock.Hash()
	b = vm1.blockChain.CurrentBlock()
	require.Equal(blkCHash, b.Hash(), "expected current block to have hash %s but got %s", blkCHash.Hex(), b.Hash().Hex())
	require.NoError(vm1BlkB.Reject(context.Background()))

	require.NoError(vm1BlkD.Accept(context.Background()))

	blkDHash := vm1BlkD.(*chain.BlockWrapper).Block.(*wrappedBlock).ethBlock.Hash()
	b = vm1.blockChain.CurrentBlock()
	require.Equal(blkDHash, b.Hash(), "expected current block to have hash %s but got %s", blkDHash.Hex(), b.Hash().Hex())
}

func TestTimeSemanticVerify(t *testing.T) {
	timestamp := time.Unix(1714339200, 123_456_789)
	cases := []struct {
		name             string
		fork             upgradetest.Fork
		timeSeconds      uint64
		timeMilliseconds *uint64
		expectedError    error
	}{
		{
			name:             "Fortuna without TimeMilliseconds",
			fork:             upgradetest.Fortuna,
			timeSeconds:      uint64(timestamp.Unix()),
			timeMilliseconds: nil,
		},
		{
			name:             "Granite with TimeMilliseconds",
			fork:             upgradetest.Granite,
			timeSeconds:      uint64(timestamp.Unix()),
			timeMilliseconds: utils.NewUint64(uint64(timestamp.UnixMilli())),
		},
		{
			name:             "Fortuna with TimeMilliseconds",
			fork:             upgradetest.Fortuna,
			timeSeconds:      uint64(timestamp.Unix()),
			timeMilliseconds: utils.NewUint64(uint64(timestamp.UnixMilli())),
			expectedError:    customheader.ErrTimeMillisecondsBeforeGranite,
		},
		{
			name:             "Granite without TimeMilliseconds",
			fork:             upgradetest.Granite,
			timeSeconds:      uint64(timestamp.Unix()),
			timeMilliseconds: nil,
			expectedError:    customheader.ErrTimeMillisecondsRequired,
		},
		{
			name:             "Granite with mismatched TimeMilliseconds",
			fork:             upgradetest.Granite,
			timeSeconds:      uint64(timestamp.Unix()),
			timeMilliseconds: utils.NewUint64(uint64(timestamp.UnixMilli()) + 1000),
			expectedError:    customheader.ErrTimeMillisecondsMismatched,
		},
		{
			name:             "Block too far in the future",
			fork:             upgradetest.Granite,
			timeSeconds:      uint64(timestamp.Add(2 * time.Hour).Unix()),
			timeMilliseconds: utils.NewUint64(uint64(timestamp.Add(2 * time.Hour).UnixMilli())),
			expectedError:    customheader.ErrBlockTooFarInFuture,
		},
	}

	for _, test := range cases {
		t.Run(test.name, func(t *testing.T) {
			require := require.New(t)
			vm := newDefaultTestVM()
			_ = vmtest.SetupTestVM(t, vm, vmtest.TestVMConfig{
				Fork: &test.fork,
			})

			defer func() {
				require.NoError(vm.Shutdown(context.Background()))
			}()

			// Create a block
			signedTx := newSignedLegacyTx(t, vm.chainConfig, vmtest.TestKeys[0].ToECDSA(), 0, &vmtest.TestEthAddrs[1], big.NewInt(10), 21000, big.NewInt(ap0.MinGasPrice), nil)
			blk, err := vmtest.IssueTxsAndBuild([]*types.Transaction{signedTx}, vm)
			require.NoError(err)

			// Modify the header to have the desired time values
			ethBlk := blk.(*chain.BlockWrapper).Block.(*wrappedBlock).ethBlock
			modifiedHeader := types.CopyHeader(ethBlk.Header())
			modifiedHeader.Time = test.timeSeconds
			modifiedExtra := customtypes.GetHeaderExtra(modifiedHeader)
			modifiedExtra.TimeMilliseconds = test.timeMilliseconds

			// Build new block with modified header
			receipts := vm.blockChain.GetReceiptsByHash(ethBlk.Hash())
			modifiedBlock := customtypes.NewBlockWithExtData(
				modifiedHeader,
				ethBlk.Transactions(),
				nil,
				receipts,
				trie.NewStackTrie(nil),
				customtypes.BlockExtData(ethBlk),
				false,
			)
			modifiedBlk, err := wrapBlock(modifiedBlock, vm)
			require.NoError(err)

			vm.clock.Set(timestamp) // set current time to base for time checks
			err = modifiedBlk.Verify(context.Background())
			require.ErrorIs(err, test.expectedError)
		})
	}
}

func TestBuildTimeMilliseconds(t *testing.T) {
	buildTime := time.Unix(1714339200, 123_456_789)
	cases := []struct {
		name                     string
		fork                     upgradetest.Fork
		expectedTimeMilliseconds *uint64
	}{
		{
			name:                     "fortuna_should_not_have_timestamp_milliseconds",
			fork:                     upgradetest.Fortuna,
			expectedTimeMilliseconds: nil,
		},
		{
			name:                     "granite_should_have_timestamp_milliseconds",
			fork:                     upgradetest.Granite,
			expectedTimeMilliseconds: utils.NewUint64(uint64(buildTime.UnixMilli())),
		},
	}

	for _, test := range cases {
		t.Run(test.name, func(t *testing.T) {
			require := require.New(t)
			vm := newDefaultTestVM()
			_ = vmtest.SetupTestVM(t, vm, vmtest.TestVMConfig{
				Fork: &test.fork,
			})

			defer func() {
				require.NoError(vm.Shutdown(context.Background()))
			}()

			vm.clock.Set(buildTime)
			signedTx := newSignedLegacyTx(t, vm.chainConfig, vmtest.TestKeys[0].ToECDSA(), 0, &vmtest.TestEthAddrs[1], big.NewInt(10), 21000, big.NewInt(ap0.MinGasPrice), nil)
			blk, err := vmtest.IssueTxsAndBuild([]*types.Transaction{signedTx}, vm)
			require.NoError(err)
			ethBlk := blk.(*chain.BlockWrapper).Block.(*wrappedBlock).ethBlock
			require.Equal(test.expectedTimeMilliseconds, customtypes.BlockTimeMilliseconds(ethBlk))
		})
	}
}

// Regression test to ensure we can build blocks if we are starting with the
// Apricot Phase 1 ruleset in genesis.
func TestBuildApricotPhase1Block(t *testing.T) {
	for _, scheme := range vmtest.Schemes {
		t.Run(scheme, func(t *testing.T) {
			testBuildApricotPhase1Block(t, scheme)
		})
	}
}

func testBuildApricotPhase1Block(t *testing.T, scheme string) {
	require := require.New(t)
	fork := upgradetest.ApricotPhase1
	vm := newDefaultTestVM()
	vmtest.SetupTestVM(t, vm, vmtest.TestVMConfig{
		Fork:   &fork,
		Scheme: scheme,
	})
	defer func() {
		require.NoError(vm.Shutdown(context.Background()))
	}()

	newTxPoolHeadChan := make(chan core.NewTxPoolReorgEvent, 1)
	vm.txPool.SubscribeNewReorgEvent(newTxPoolHeadChan)

	key := vmtest.TestKeys[1].ToECDSA()
	address := vmtest.TestEthAddrs[1]

	signedTx := newSignedLegacyTx(t, vm.chainConfig, vmtest.TestKeys[0].ToECDSA(), 0, &vmtest.TestEthAddrs[1], big.NewInt(1), 21000, vmtest.InitialBaseFee, nil)
	blk, err := vmtest.IssueTxsAndSetPreference([]*types.Transaction{signedTx}, vm)
	require.NoError(err)

	require.NoError(blk.Accept(context.Background()))
	newHead := <-newTxPoolHeadChan
	require.Equal(common.Hash(blk.ID()), newHead.Head.Hash())

	txs := make([]*types.Transaction, 10)
	for i := 0; i < 5; i++ {
		signedTx := newSignedLegacyTx(t, vm.chainConfig, key, uint64(i), &address, big.NewInt(10), 21000, big.NewInt(ap0.MinGasPrice), nil)
		txs[i] = signedTx
	}
	for i := 5; i < 10; i++ {
		signedTx := newSignedLegacyTx(t, vm.chainConfig, key, uint64(i), &address, big.NewInt(10), 21000, big.NewInt(ap1.MinGasPrice), nil)
		txs[i] = signedTx
	}
	blk, err = vmtest.IssueTxsAndBuild(txs, vm)
	require.NoError(err)

	require.NoError(blk.Accept(context.Background()))

	lastAcceptedID, err := vm.LastAccepted(context.Background())
	require.NoError(err)
	require.Equal(blk.ID(), lastAcceptedID)

	// Confirm all txs are present
	ethBlkTxs := vm.blockChain.GetBlockByNumber(2).Transactions()
	for i, tx := range txs {
		require.Greater(len(ethBlkTxs), i, "missing transactions expected: %d but found: %d", len(txs), len(ethBlkTxs))
		require.Equal(ethBlkTxs[i].Hash(), tx.Hash(), "expected tx at index %d to have hash: %x but has: %x", i, txs[i].Hash(), tx.Hash())
	}
}

func TestLastAcceptedBlockNumberAllow(t *testing.T) {
	for _, scheme := range vmtest.Schemes {
		t.Run(scheme, func(t *testing.T) {
			testLastAcceptedBlockNumberAllow(t, scheme)
		})
	}
}

func testLastAcceptedBlockNumberAllow(t *testing.T, scheme string) {
	require := require.New(t)
	fork := upgradetest.NoUpgrades
	vm := newDefaultTestVM()
	vmtest.SetupTestVM(t, vm, vmtest.TestVMConfig{
		Fork:   &fork,
		Scheme: scheme,
	})

	defer func() {
		require.NoError(vm.Shutdown(context.Background()))
	}()

	signedTx := newSignedLegacyTx(t, vm.chainConfig, vmtest.TestKeys[0].ToECDSA(), 0, &vmtest.TestEthAddrs[1], big.NewInt(1), 21000, big.NewInt(ap0.MinGasPrice), nil)
	blk, err := vmtest.IssueTxsAndSetPreference([]*types.Transaction{signedTx}, vm)
	require.NoError(err)

	blkHeight := blk.Height()
	blkHash := blk.(*chain.BlockWrapper).Block.(*wrappedBlock).ethBlock.Hash()

	vm.eth.APIBackend.SetAllowUnfinalizedQueries(true)

	ctx := context.Background()
	b, err := vm.eth.APIBackend.BlockByNumber(ctx, rpc.BlockNumber(blkHeight))
	require.NoError(err)
	require.Equal(blkHash, b.Hash(), "expected block at %d to have hash %s but got %s", blkHeight, blkHash.Hex(), b.Hash().Hex())

	vm.eth.APIBackend.SetAllowUnfinalizedQueries(false)

	_, err = vm.eth.APIBackend.BlockByNumber(ctx, rpc.BlockNumber(blkHeight))
	require.ErrorIs(err, eth.ErrUnfinalizedData)

	require.NoError(blk.Accept(context.Background()))

	b = vm.blockChain.GetBlockByNumber(blkHeight)
	require.Equal(blkHash, b.Hash(), "expected block at %d to have hash %s but got %s", blkHeight, blkHash.Hex(), b.Hash().Hex())
}

func TestSkipChainConfigCheckCompatible(t *testing.T) {
	require := require.New(t)
	fork := upgradetest.Durango
	vm := newDefaultTestVM()
	tvm := vmtest.SetupTestVM(t, vm, vmtest.TestVMConfig{
		Fork: &fork,
	})

	// Since rewinding is permitted for last accepted height of 0, we must
	// accept one block to test the SkipUpgradeCheck functionality.
	signedTx := newSignedLegacyTx(t, vm.chainConfig, vmtest.TestKeys[0].ToECDSA(), 0, &vmtest.TestEthAddrs[1], big.NewInt(1), 21000, vmtest.InitialBaseFee, nil)
	blk, err := vmtest.IssueTxsAndSetPreference([]*types.Transaction{signedTx}, vm)
	require.NoError(err)
	require.NoError(blk.Accept(context.Background()))

	require.NoError(vm.Shutdown(context.Background()))

	reinitVM := newDefaultTestVM()
	// use the block's timestamp instead of 0 since rewind to genesis
	// is hardcoded to be allowed in core/genesis.go.
	newCTX := snowtest.Context(t, vm.ctx.ChainID)
	upgradetest.SetTimesTo(&newCTX.NetworkUpgrades, upgradetest.Latest, upgrade.UnscheduledActivationTime)
	upgradetest.SetTimesTo(&newCTX.NetworkUpgrades, fork+1, blk.Timestamp())
	upgradetest.SetTimesTo(&newCTX.NetworkUpgrades, fork, upgrade.InitiallyActiveTime)
	genesis := []byte(vmtest.GenesisJSON(paramstest.ForkToChainConfig[fork]))
	err = reinitVM.Initialize(context.Background(), newCTX, tvm.DB, genesis, []byte{}, []byte{}, []*commonEng.Fx{}, tvm.AppSender)
	require.ErrorContains(err, "mismatching Cancun fork timestamp in database")

	// try again with skip-upgrade-check
	reinitVM = newDefaultTestVM()
	vmtest.ResetMetrics(newCTX)
	config := []byte(`{"skip-upgrade-check": true}`)
	require.NoError(reinitVM.Initialize(context.Background(), newCTX, tvm.DB, genesis, []byte{}, config, []*commonEng.Fx{}, tvm.AppSender))
	require.NoError(reinitVM.Shutdown(context.Background()))
}

func TestParentBeaconRootBlock(t *testing.T) {
	tests := []struct {
		name          string
		fork          upgradetest.Fork
		beaconRoot    *common.Hash
		expectedError bool
		errString     string
	}{
		{
			name:          "non-empty parent beacon root in Durango",
			fork:          upgradetest.Durango,
			beaconRoot:    &common.Hash{0x01},
			expectedError: true,
			// err string wont work because it will also fail with blob gas is non-empty (zeroed)
		},
		{
			name:          "empty parent beacon root in Durango",
			fork:          upgradetest.Durango,
			beaconRoot:    &common.Hash{},
			expectedError: true,
		},
		{
			name:          "nil parent beacon root in Durango",
			fork:          upgradetest.Durango,
			beaconRoot:    nil,
			expectedError: false,
		},
		{
			name:          "non-empty parent beacon root in E-Upgrade (Cancun)",
			fork:          upgradetest.Etna,
			beaconRoot:    &common.Hash{0x01},
			expectedError: true,
			errString:     "expected empty hash",
		},
		{
			name:          "empty parent beacon root in E-Upgrade (Cancun)",
			fork:          upgradetest.Etna,
			beaconRoot:    &common.Hash{},
			expectedError: false,
		},
		{
			name:          "nil parent beacon root in E-Upgrade (Cancun)",
			fork:          upgradetest.Etna,
			beaconRoot:    nil,
			expectedError: true,
			errString:     "header is missing parentBeaconRoot",
		},
	}

	for _, test := range tests {
		t.Run(test.name, func(t *testing.T) {
			require := require.New(t)
			fork := test.fork
			vm := newDefaultTestVM()
			vmtest.SetupTestVM(t, vm, vmtest.TestVMConfig{
				Fork: &fork,
			})

			defer func() {
				require.NoError(vm.Shutdown(context.Background()))
			}()

			signedTx := newSignedLegacyTx(t, vm.chainConfig, vmtest.TestKeys[0].ToECDSA(), 0, &vmtest.TestEthAddrs[1], big.NewInt(1), 21000, vmtest.InitialBaseFee, nil)
			blk, err := vmtest.IssueTxsAndBuild([]*types.Transaction{signedTx}, vm)
			require.NoError(err)

			// Modify the block to have a parent beacon root
			ethBlock := blk.(*chain.BlockWrapper).Block.(*wrappedBlock).ethBlock
			header := types.CopyHeader(ethBlock.Header())
			header.ParentBeaconRoot = test.beaconRoot
			parentBeaconEthBlock := ethBlock.WithSeal(header)

			parentBeaconBlock, err := wrapBlock(parentBeaconEthBlock, vm)
			require.NoError(err)

			errCheck := func(err error) {
				if test.expectedError {
					require.ErrorContains(err, test.errString)
				} else {
					require.NoError(err)
				}
			}

			_, err = vm.ParseBlock(context.Background(), parentBeaconBlock.Bytes())
			errCheck(err)
			err = parentBeaconBlock.Verify(context.Background())
			errCheck(err)
		})
	}
}

func TestNoBlobsAllowed(t *testing.T) {
	ctx := context.Background()
	require := require.New(t)

	gspec := new(core.Genesis)
	require.NoError(json.Unmarshal([]byte(genesisJSONCancun), gspec))

	// Make one block with a single blob tx
	signer := types.NewCancunSigner(gspec.Config.ChainID)
	blockGen := func(_ int, b *core.BlockGen) {
		b.SetCoinbase(constants.BlackholeAddr)
		fee := big.NewInt(500)
		fee.Add(fee, b.BaseFee())
		tx, err := types.SignTx(types.NewTx(&types.BlobTx{
			Nonce:      0,
			GasTipCap:  uint256.NewInt(1),
			GasFeeCap:  uint256.MustFromBig(fee),
			Gas:        ethparams.TxGas,
			To:         vmtest.TestEthAddrs[0],
			BlobFeeCap: uint256.NewInt(1),
			BlobHashes: []common.Hash{{1}}, // This blob is expected to cause verification to fail
			Value:      new(uint256.Int),
		}), signer, vmtest.TestKeys[0].ToECDSA())
		require.NoError(err)
		b.AddTx(tx)
	}
	// FullFaker used to skip header verification so we can generate a block with blobs
	_, blocks, _, err := core.GenerateChainWithGenesis(gspec, dummy.NewFullFaker(), 1, 10, blockGen)
	require.NoError(err)

	// Create a VM with the genesis (will use header verification)
	vm := newDefaultTestVM()
	vmtest.SetupTestVM(t, vm, vmtest.TestVMConfig{
		GenesisJSON: genesisJSONCancun,
	})
	defer func() { require.NoError(vm.Shutdown(ctx)) }()

	// Verification should fail
	extendedBlock, err := wrapBlock(blocks[0], vm)
	require.NoError(err)
	_, err = vm.ParseBlock(ctx, extendedBlock.Bytes())
	require.ErrorIs(err, errBlobsNotEnabled)
	err = extendedBlock.Verify(ctx)
	require.ErrorIs(err, errBlobsNotEnabled)
}

func TestBuildBlockWithInsufficientCapacity(t *testing.T) {
	ctx := context.Background()
	require := require.New(t)

	fork := upgradetest.Fortuna
	vm := newDefaultTestVM()
	vmtest.SetupTestVM(t, vm, vmtest.TestVMConfig{
		Fork: &fork,
	})
	defer func() {
		require.NoError(vm.Shutdown(ctx))
	}()

	newTxPoolHeadChan := make(chan core.NewTxPoolReorgEvent, 1)
	vm.txPool.SubscribeNewReorgEvent(newTxPoolHeadChan)

	// Build a block consuming all of the available gas
	var (
		txs = make([]*types.Transaction, 2)
		err error
	)
	for i := uint64(0); i < 2; i++ {
		tx := types.NewContractCreation(
			i,
			big.NewInt(0),
			acp176.MinMaxCapacity,
			big.NewInt(ap0.MinGasPrice),
			[]byte{0xfe}, // invalid opcode consumes all gas
		)
		txs[i], err = types.SignTx(tx, types.LatestSigner(vm.chainConfig), vmtest.TestKeys[0].ToECDSA())
		require.NoError(err)
	}

	blk2, err := vmtest.IssueTxsAndBuild([]*types.Transaction{txs[0]}, vm)
	require.NoError(err)

	require.NoError(blk2.Accept(ctx))

	// Attempt to build a block consuming more than the current gas capacity
	_, err = vmtest.IssueTxsAndBuild([]*types.Transaction{txs[1]}, vm)
	// Expect block building to fail due to insufficient gas capacity
	require.ErrorIs(err, miner.ErrInsufficientGasCapacityToBuild)

	// Wait to fill block capacity and retry block builiding
	vm.clock.Set(vm.clock.Time().Add(acp176.TimeToFillCapacity * time.Second))

	msg, err := vm.WaitForEvent(context.Background())
	require.NoError(err)
	require.Equal(commonEng.PendingTxs, msg)

	blk3, err := vm.BuildBlock(ctx)
	require.NoError(err)

	require.NoError(blk3.Verify(ctx))
	require.NoError(blk3.Accept(ctx))
}

func TestBuildBlockLargeTxStarvation(t *testing.T) {
	ctx := context.Background()
	require := require.New(t)

	fork := upgradetest.Fortuna
	amount := new(big.Int).Mul(big.NewInt(ethparams.Ether), big.NewInt(4000))
	genesis := vmtest.NewTestGenesis(paramstest.ForkToChainConfig[fork])
	for _, addr := range vmtest.TestEthAddrs {
		genesis.Alloc[addr] = types.Account{Balance: amount}
	}
	genesisBytes, err := json.Marshal(genesis)
	require.NoError(err)

	vm := newDefaultTestVM()
	vmtest.SetupTestVM(t, vm, vmtest.TestVMConfig{
		Fork:        &fork,
		GenesisJSON: string(genesisBytes),
	})
	defer func() {
		require.NoError(vm.Shutdown(ctx))
	}()

	// Build a block consuming all of the available gas
	var (
		highGasPrice = big.NewInt(2 * ap0.MinGasPrice)
		lowGasPrice  = big.NewInt(ap0.MinGasPrice)
	)

	// Refill capacity
	vm.clock.Set(vm.clock.Time().Add(acp176.TimeToFillCapacity * time.Second))
	maxSizeTxs := make([]*types.Transaction, 2)
	for i := uint64(0); i < 2; i++ {
		tx := types.NewContractCreation(
			i,
			big.NewInt(0),
			acp176.MinMaxCapacity,
			highGasPrice,
			[]byte{0xfe}, // invalid opcode consumes all gas
		)
		var err error
		maxSizeTxs[i], err = types.SignTx(tx, types.LatestSigner(vm.chainConfig), vmtest.TestKeys[0].ToECDSA())
		require.NoError(err)
	}

	blk2, err := vmtest.IssueTxsAndBuild([]*types.Transaction{maxSizeTxs[0]}, vm)
	require.NoError(err)

	require.NoError(blk2.Accept(ctx))

	// Add a second transaction trying to consume the max guaranteed gas capacity at a higher gas price
	errs := vm.txPool.AddRemotesSync([]*types.Transaction{maxSizeTxs[1]})
	require.Len(errs, 1)
	require.NoError(errs[0])

	// Build a smaller transaction that consumes less gas at a lower price. Block building should
	// fail and enforce waiting for more capacity to avoid starving the larger transaction.
	tx := types.NewContractCreation(0, big.NewInt(0), 2_000_000, lowGasPrice, []byte{0xfe})
	signedTx, err := types.SignTx(tx, types.LatestSigner(vm.chainConfig), vmtest.TestKeys[1].ToECDSA())
	require.NoError(err)
	_, err = vmtest.IssueTxsAndBuild([]*types.Transaction{signedTx}, vm)
	require.ErrorIs(err, miner.ErrInsufficientGasCapacityToBuild)

	// Wait to fill block capacity and retry block building
	vm.clock.Set(vm.clock.Time().Add(acp176.TimeToFillCapacity * time.Second))

	msg, err := vm.WaitForEvent(context.Background())
	require.NoError(err)
	require.Equal(commonEng.PendingTxs, msg)

	blk4, err := vm.BuildBlock(ctx)
	require.NoError(err)
	ethBlk4 := blk4.(*chain.BlockWrapper).Block.(*wrappedBlock).ethBlock
	actualTxs := ethBlk4.Transactions()
	require.Len(actualTxs, 1)
	require.Equal(maxSizeTxs[1].Hash(), actualTxs[0].Hash())

	require.NoError(blk4.Verify(ctx))
	require.NoError(blk4.Accept(ctx))
}

func TestWaitForEvent(t *testing.T) {
<<<<<<< HEAD
	type eventResult struct {
		msg commonEng.Message
		err error
	}

=======
	fortunaFork := upgradetest.Fortuna
>>>>>>> d3695fc5
	for _, testCase := range []struct {
		name     string
		Fork     *upgradetest.Fork
		testCase func(*testing.T, *VM)
	}{
		{
			name: "WaitForEvent with context cancelled returns 0",
			testCase: func(t *testing.T, vm *VM) {
				ctx, cancel := context.WithTimeout(context.Background(), time.Millisecond*100)
				defer cancel()

				var wg sync.WaitGroup
				wg.Add(1)
				resultCh := make(chan eventResult, 1)

				go func() {
					defer wg.Done()
					msg, err := vm.WaitForEvent(ctx)
					resultCh <- eventResult{msg: msg, err: err}
				}()

				wg.Wait()
				result := <-resultCh
				require.ErrorIs(t, result.err, context.DeadlineExceeded)
				require.Zero(t, result.msg)
			},
		},
		{
			name: "WaitForEvent returns when a transaction is added to the mempool",
			testCase: func(t *testing.T, vm *VM) {
				var wg sync.WaitGroup
				wg.Add(1)
				resultCh := make(chan eventResult, 1)

				go func() {
					defer wg.Done()
					msg, err := vm.WaitForEvent(context.Background())
					resultCh <- eventResult{msg: msg, err: err}
				}()

				signedTx := newSignedLegacyTx(t, vm.chainConfig, vmtest.TestKeys[0].ToECDSA(), 0, &vmtest.TestEthAddrs[1], big.NewInt(1), 21000, vmtest.InitialBaseFee, nil)
				for _, err := range vm.txPool.AddRemotesSync([]*types.Transaction{signedTx}) {
					require.NoError(t, err)
				}

				wg.Wait()
				result := <-resultCh
				require.NoError(t, result.err)
				require.Equal(t, commonEng.PendingTxs, result.msg)
			},
		},
		{
			name: "WaitForEvent doesn't return if mempool is empty",
			testCase: func(t *testing.T, vm *VM) {
				ctx, cancel := context.WithTimeout(context.Background(), time.Millisecond*100)
				defer cancel()

				var wg sync.WaitGroup
				wg.Add(1)
				resultCh := make(chan eventResult, 1)

				go func() {
					defer wg.Done()
					msg, err := vm.WaitForEvent(ctx)
					resultCh <- eventResult{msg: msg, err: err}
				}()

				wg.Wait()
			},
		},
		// TODO (ceyonur): remove this test after Granite is activated. (See https://github.com/ava-labs/coreth/issues/1318)
		{
			name: "WaitForEvent does not wait for new block to be built in fortuna",
			Fork: &fortunaFork,
			testCase: func(t *testing.T, vm *VM) {
				signedTx := newSignedLegacyTx(t, vm.chainConfig, vmtest.TestKeys[0].ToECDSA(), 0, &vmtest.TestEthAddrs[1], big.NewInt(1), 21000, vmtest.InitialBaseFee, nil)
				blk, err := vmtest.IssueTxsAndSetPreference([]*types.Transaction{signedTx}, vm)
				require.NoError(t, err)
				require.NoError(t, blk.Accept(context.Background()))
				signedTx = newSignedLegacyTx(t, vm.chainConfig, vmtest.TestKeys[0].ToECDSA(), 1, &vmtest.TestEthAddrs[1], big.NewInt(1), 21000, vmtest.InitialBaseFee, nil)

				for _, err := range vm.txPool.AddRemotesSync([]*types.Transaction{signedTx}) {
					require.NoError(t, err)
				}

				ctx, cancel := context.WithTimeout(context.Background(), time.Millisecond*100)
				defer cancel()

				var wg sync.WaitGroup
				wg.Add(1)
				go func() {
					defer wg.Done()
					msg, err := vm.WaitForEvent(ctx)
					assert.NoError(t, err)
					assert.Equal(t, commonEng.PendingTxs, msg)
				}()
				wg.Wait()
			},
		},
		// TODO (ceyonur): remove this test after Granite is activated. (See https://github.com/ava-labs/coreth/issues/1318)
		{
			name: "WaitForEvent waits for a delay with a retry in fortuna",
			Fork: &fortunaFork,
			testCase: func(t *testing.T, vm *VM) {
				lastBuildBlockTime := time.Now()
				_, err := vm.BuildBlock(context.Background())
				require.NoError(t, err)
				// we haven't accepted the previous built block, so this should be a retry
				signedTx := newSignedLegacyTx(t, vm.chainConfig, vmtest.TestKeys[0].ToECDSA(), 0, &vmtest.TestEthAddrs[1], big.NewInt(1), 21000, vmtest.InitialBaseFee, nil)
				for _, err := range vm.txPool.AddRemotesSync([]*types.Transaction{signedTx}) {
					require.NoError(t, err)
				}

				var wg sync.WaitGroup
				wg.Add(1)
				go func() {
					defer wg.Done()
					msg, err := vm.WaitForEvent(context.Background())
<<<<<<< HEAD
					resultCh <- eventResult{msg: msg, err: err}
=======
					assert.NoError(t, err)
					assert.Equal(t, commonEng.PendingTxs, msg)
					assert.GreaterOrEqual(t, time.Since(lastBuildBlockTime), RetryDelay)
>>>>>>> d3695fc5
				}()
				wg.Wait()
				result := <-resultCh
				require.NoError(t, result.err)
				require.Equal(t, commonEng.PendingTxs, result.msg)
				require.GreaterOrEqual(t, time.Since(lastBuildBlockTime), MinBlockBuildingRetryDelay)
			},
		},
	} {
		t.Run(testCase.name, func(t *testing.T) {
			fork := upgradetest.Latest
			if testCase.Fork != nil {
				fork = *testCase.Fork
			}
			vm := newDefaultTestVM()
			vmtest.SetupTestVM(t, vm, vmtest.TestVMConfig{
				Fork: &fork,
			})
			testCase.testCase(t, vm)
			vm.Shutdown(context.Background())
		})
	}
}

// Copied from rpc/testservice_test.go
type testService struct{}

type echoArgs struct {
	S string
}
type echoResult struct {
	String string
	Int    int
	Args   *echoArgs
}

func (*testService) Echo(str string, i int, args *echoArgs) echoResult {
	return echoResult{str, i, args}
}

// emulates server test
func TestCreateHandlers(t *testing.T) {
	var (
		ctx  = context.Background()
		fork = upgradetest.Latest
		vm   = newDefaultTestVM()
	)
	vmtest.SetupTestVM(t, vm, vmtest.TestVMConfig{
		Fork: &fork,
	})
	defer func() {
		require.NoError(t, vm.Shutdown(ctx))
	}()

	handlers, err := vm.CreateHandlers(ctx)
	require.NoError(t, err)
	require.NotNil(t, handlers)

	handler, ok := handlers[ethRPCEndpoint]
	require.True(t, ok)
	server, ok := handler.(*rpc.Server)
	require.True(t, ok)

	// registers at test_echo
	require.NoError(t, server.RegisterName("test", new(testService)))
	var (
		batch        []rpc.BatchElem
		client       = rpc.DialInProc(server)
		maxResponses = node.DefaultConfig.BatchRequestLimit // Should be default
	)
	defer client.Close()

	// Make a request at limit, ensure that all requests are handled
	for i := 0; i < maxResponses; i++ {
		batch = append(batch, rpc.BatchElem{
			Method: "test_echo",
			Args:   []any{"x", 1},
			Result: new(echoResult),
		})
	}
	require.NoError(t, client.BatchCall(batch))
	for _, r := range batch {
		require.NoError(t, r.Error, "error in batch response")
	}

	// Create a new batch that is too large
	batch = nil
	for i := 0; i < maxResponses+1; i++ {
		batch = append(batch, rpc.BatchElem{
			Method: "test_echo",
			Args:   []any{"x", 1},
			Result: new(echoResult),
		})
	}
	require.NoError(t, client.BatchCall(batch))
	require.ErrorContains(t, batch[0].Error, "batch too large")

	// All other elements should have an error indicating there's no response
	for _, elem := range batch[1:] {
		require.ErrorIs(t, elem.Error, rpc.ErrMissingBatchResponse)
	}
}

// newSignedLegacyTx builds a legacy transaction and signs it using the
// LatestSigner derived from the provided chain config.
func newSignedLegacyTx(
	t *testing.T,
	cfg *params.ChainConfig,
	key *ecdsa.PrivateKey,
	nonce uint64,
	to *common.Address,
	value *big.Int,
	gas uint64,
	gasPrice *big.Int,
	data []byte,
) *types.Transaction {
	t.Helper()

	tx := types.NewTx(&types.LegacyTx{
		Nonce:    nonce,
		To:       to,
		Value:    value,
		Gas:      gas,
		GasPrice: gasPrice,
		Data:     data,
	})
	signedTx, err := types.SignTx(tx, types.LatestSigner(cfg), key)
	require.NoError(t, err)
	return signedTx
}

// deployContract deploys the provided EVM bytecode using a prefunded test account
// and returns the created contract address. It is reusable for any contract code.
func deployContract(ctx context.Context, t *testing.T, vm *VM, gasPrice *big.Int, code []byte) common.Address {
	callerAddr := vmtest.TestEthAddrs[0]
	callerKey := vmtest.TestKeys[0]

	nonce := vm.txPool.Nonce(callerAddr)
	signedTx := newSignedLegacyTx(t, vm.chainConfig, callerKey.ToECDSA(), nonce, nil, big.NewInt(0), 1000000, gasPrice, code)

	for _, err := range vm.txPool.AddRemotesSync([]*types.Transaction{signedTx}) {
		require.NoError(t, err)
	}

	blk, err := vm.BuildBlock(ctx)
	require.NoError(t, err)
	require.NoError(t, blk.Verify(ctx))
	require.NoError(t, vm.SetPreference(ctx, blk.ID()))
	require.NoError(t, blk.Accept(ctx))

	ethBlock := blk.(*chain.BlockWrapper).Block.(*wrappedBlock).ethBlock
	receipts := vm.blockChain.GetReceiptsByHash(ethBlock.Hash())
	require.Len(t, receipts, len(ethBlock.Transactions()))

	found := false
	for i, btx := range ethBlock.Transactions() {
		if btx.Hash() == signedTx.Hash() {
			found = true
			require.Equal(t, types.ReceiptStatusSuccessful, receipts[i].Status)
			break
		}
	}
	require.True(t, found, "deployContract: expected deploy tx %s to be included in block %s (caller=%s, nonce=%d)",
		signedTx.Hash().Hex(),
		ethBlock.Hash().Hex(),
		callerAddr.Hex(),
		nonce,
	)

	return crypto.CreateAddress(callerAddr, nonce)
}

func TestDelegatePrecompile_BehaviorAcrossUpgrades(t *testing.T) {
	ctx := context.Background()
	tests := []struct {
		name                  string
		fork                  upgradetest.Fork
		deployGasPrice        *big.Int
		txGasPrice            *big.Int
		preDeployTime         int64
		setTime               int64
		refillCapacityFortuna bool
		wantIncluded          bool
		wantReceiptStatus     uint64
	}{
		{
			name:           "granite_should_revert",
			fork:           upgradetest.Granite,
			deployGasPrice: vmtest.InitialBaseFee,
			txGasPrice:     vmtest.InitialBaseFee,
			// Time is irrelevant as only the fork dictates the logic
			refillCapacityFortuna: false,
			wantIncluded:          true,
			wantReceiptStatus:     types.ReceiptStatusFailed,
		},
		{
			name:                  "fortuna_post_cutoff_should_invalidate",
			fork:                  upgradetest.Fortuna,
			deployGasPrice:        big.NewInt(ap0.MinGasPrice),
			txGasPrice:            big.NewInt(ap0.MinGasPrice),
			setTime:               params.InvalidateDelegateUnix + 1,
			refillCapacityFortuna: true,
			wantIncluded:          false,
		},
		{
			name:                  "fortuna_pre_cutoff_should_succeed",
			fork:                  upgradetest.Fortuna,
			deployGasPrice:        big.NewInt(ap0.MinGasPrice),
			txGasPrice:            big.NewInt(ap0.MinGasPrice),
			preDeployTime:         params.InvalidateDelegateUnix - acp176.TimeToFillCapacity - 1,
			refillCapacityFortuna: true,
			wantIncluded:          true,
			wantReceiptStatus:     types.ReceiptStatusSuccessful,
		},
	}

	for _, tt := range tests {
		t.Run(tt.name, func(t *testing.T) {
			vm := newDefaultTestVM()
			vmtest.SetupTestVM(t, vm, vmtest.TestVMConfig{
				Fork: &tt.fork,
			})
			defer vm.Shutdown(ctx)

			if tt.preDeployTime != 0 {
				vm.clock.Set(time.Unix(tt.preDeployTime, 0))
			}

			contractAddr := deployContract(ctx, t, vm, tt.deployGasPrice, common.FromHex(delegateCallPrecompileCode))

			if tt.setTime != 0 {
				vm.clock.Set(time.Unix(tt.setTime, 0))
			}

			if tt.refillCapacityFortuna {
				// Ensure gas capacity is refilled relative to the parent block's timestamp
				parent := vm.blockChain.CurrentBlock()
				parentTime := time.Unix(int64(parent.Time), 0)
				minRefillTime := parentTime.Add(acp176.TimeToFillCapacity * time.Second)
				if vm.clock.Time().Before(minRefillTime) {
					vm.clock.Set(minRefillTime)
				}
			}

			data := crypto.Keccak256([]byte("delegateSendHello()"))[:4]
			nonce := vm.txPool.Nonce(vmtest.TestEthAddrs[0])
			signedTx := newSignedLegacyTx(t, vm.chainConfig, vmtest.TestKeys[0].ToECDSA(), nonce, &contractAddr, big.NewInt(0), 100000, tt.txGasPrice, data)

			blk, err := vmtest.IssueTxsAndSetPreference([]*types.Transaction{signedTx}, vm)
			require.NoError(t, err)
			require.NoError(t, blk.Accept(ctx))

			ethBlock := blk.(*chain.BlockWrapper).Block.(*wrappedBlock).ethBlock

			if !tt.wantIncluded {
				require.Empty(t, ethBlock.Transactions())
				return
			}

			require.Len(t, ethBlock.Transactions(), 1)
			receipts := vm.blockChain.GetReceiptsByHash(ethBlock.Hash())
			require.Len(t, receipts, 1)
			require.Equal(t, tt.wantReceiptStatus, receipts[0].Status)
		})
	}
}

// TestBlockGasValidation tests the two validation checks:
// 1. invalid gas used relative to capacity
// 2. total intrinsic gas cost is greater than claimed gas used
func TestBlockGasValidation(t *testing.T) {
	newBlock := func(
		t *testing.T,
		vm *VM,
		claimedGasUsed uint64,
	) *types.Block {
		require := require.New(t)

		blk, err := vm.BuildBlock(context.Background())
		require.NoError(err)

		callPayload, err := payload.NewAddressedCall(nil, nil)
		require.NoError(err)
		unsignedMessage, err := avalancheWarp.NewUnsignedMessage(
			1,
			ids.Empty,
			callPayload.Bytes(),
		)
		require.NoError(err)
		signersBitSet := set.NewBits()
		warpSignature := &avalancheWarp.BitSetSignature{
			Signers: signersBitSet.Bytes(),
		}
		signedMessage, err := avalancheWarp.NewMessage(
			unsignedMessage,
			warpSignature,
		)
		require.NoError(err)

		// 9401 is the maximum number of predicates so that the block is less
		// than 2 MiB.
		const numPredicates = 9401
		accessList := make(types.AccessList, 0, numPredicates)
		predicate := predicate.New(signedMessage.Bytes())
		for range numPredicates {
			accessList = append(accessList, types.AccessTuple{
				Address:     warpcontract.ContractAddress,
				StorageKeys: predicate,
			})
		}

		tx, err := types.SignTx(
			types.NewTx(&types.DynamicFeeTx{
				ChainID:    vm.chainConfig.ChainID,
				Nonce:      1,
				To:         &vmtest.TestEthAddrs[0],
				Gas:        acp176.MinMaxCapacity,
				GasFeeCap:  big.NewInt(10),
				GasTipCap:  big.NewInt(10),
				Value:      common.Big0,
				AccessList: accessList,
			}),
			types.LatestSigner(vm.chainConfig),
			vmtest.TestKeys[0].ToECDSA(),
		)
		require.NoError(err)

		ethBlock := blk.(*chain.BlockWrapper).Block.(*wrappedBlock).ethBlock
		modifiedHeader := types.CopyHeader(ethBlock.Header())

		// Set the gasUsed after calculating the extra prefix to support large
		// claimed gas used values.
		modifiedHeader.GasUsed = claimedGasUsed
		return customtypes.NewBlockWithExtData(
			modifiedHeader,
			[]*types.Transaction{tx},
			nil,
			nil,
			trie.NewStackTrie(nil),
			nil,
			true,
		)
	}

	tests := []struct {
		name    string
		gasUsed uint64
		want    error
	}{
		{
			name:    "gas_used_over_capacity",
			gasUsed: math.MaxUint64,
			want:    errInvalidGasUsedRelativeToCapacity,
		},
		{
			name:    "intrinsic_gas_over_gas_used",
			gasUsed: 0,
			want:    errTotalIntrinsicGasCostExceedsClaimed,
		},
	}
	for _, test := range tests {
		t.Run(test.name, func(t *testing.T) {
			require := require.New(t)
			ctx := context.Background()

			vm := newDefaultTestVM()
			vmtest.SetupTestVM(t, vm, vmtest.TestVMConfig{})
			defer func() {
				require.NoError(vm.Shutdown(ctx))
			}()

			blk := newBlock(t, vm, test.gasUsed)

			modifiedBlk, err := wrapBlock(blk, vm)
			require.NoError(err)

			err = modifiedBlk.Verify(ctx)
			require.ErrorIs(err, test.want)
		})
	}
}

func TestMinDelayExcessInHeader(t *testing.T) {
	tests := []struct {
		name                   string
		fork                   upgradetest.Fork
		desiredMinDelay        *uint64
		expectedMinDelayExcess *acp226.DelayExcess
	}{
		{
			name:                   "pre_granite_no_min_delay_excess",
			fork:                   upgradetest.Fortuna,
			desiredMinDelay:        nil,
			expectedMinDelayExcess: nil,
		},
		{
			name:                   "pre_granite_min_delay_excess",
			fork:                   upgradetest.Fortuna,
			desiredMinDelay:        utils.NewUint64(1000),
			expectedMinDelayExcess: nil,
		},
		{
			name:                   "granite_first_block_initial_delay_excess",
			fork:                   upgradetest.Granite,
			desiredMinDelay:        nil,
			expectedMinDelayExcess: utilstest.PointerTo(acp226.DelayExcess(acp226.InitialDelayExcess)),
		},
		{
			name:                   "granite_with_excessive_desired_min_delay_excess",
			fork:                   upgradetest.Granite,
			desiredMinDelay:        utils.NewUint64(4000),
			expectedMinDelayExcess: utilstest.PointerTo(acp226.DelayExcess(acp226.InitialDelayExcess + acp226.MaxDelayExcessDiff)),
		},
		{
			name:                   "granite_with_zero_desired_min_delay_excess",
			fork:                   upgradetest.Granite,
			desiredMinDelay:        utils.NewUint64(0),
			expectedMinDelayExcess: utilstest.PointerTo(acp226.DelayExcess(acp226.InitialDelayExcess - acp226.MaxDelayExcessDiff)),
		},
	}

	for _, test := range tests {
		t.Run(test.name, func(t *testing.T) {
			require := require.New(t)
			ctx := context.Background()
			var configJSON string
			if test.desiredMinDelay != nil {
				// convert excess to delay
				configJSON = fmt.Sprintf(`{"min-delay-target": %d}`, *test.desiredMinDelay)
			}
			vm := newDefaultTestVM()
			vmtest.SetupTestVM(t, vm, vmtest.TestVMConfig{
				Fork:       &test.fork,
				ConfigJSON: configJSON,
			})

			defer func() {
				require.NoError(vm.Shutdown(ctx))
			}()

			// Build a block
			signedTx := newSignedLegacyTx(t, vm.chainConfig, vmtest.TestKeys[0].ToECDSA(), 0, &vmtest.TestEthAddrs[1], big.NewInt(1), 21000, vmtest.InitialBaseFee, nil)
			blk, err := vmtest.IssueTxsAndBuild([]*types.Transaction{signedTx}, vm)
			require.NoError(err)

			// Check the min delay excess in the header
			ethBlock := blk.(*chain.BlockWrapper).Block.(*wrappedBlock).ethBlock
			headerExtra := customtypes.GetHeaderExtra(ethBlock.Header())

			require.Equal(test.expectedMinDelayExcess, headerExtra.MinDelayExcess, "expected %s, got %s", test.expectedMinDelayExcess, headerExtra.MinDelayExcess)
		})
	}
}<|MERGE_RESOLUTION|>--- conflicted
+++ resolved
@@ -1548,15 +1548,11 @@
 }
 
 func TestWaitForEvent(t *testing.T) {
-<<<<<<< HEAD
 	type eventResult struct {
 		msg commonEng.Message
 		err error
 	}
 
-=======
-	fortunaFork := upgradetest.Fortuna
->>>>>>> d3695fc5
 	for _, testCase := range []struct {
 		name     string
 		Fork     *upgradetest.Fork
@@ -1675,13 +1671,7 @@
 				go func() {
 					defer wg.Done()
 					msg, err := vm.WaitForEvent(context.Background())
-<<<<<<< HEAD
 					resultCh <- eventResult{msg: msg, err: err}
-=======
-					assert.NoError(t, err)
-					assert.Equal(t, commonEng.PendingTxs, msg)
-					assert.GreaterOrEqual(t, time.Since(lastBuildBlockTime), RetryDelay)
->>>>>>> d3695fc5
 				}()
 				wg.Wait()
 				result := <-resultCh
