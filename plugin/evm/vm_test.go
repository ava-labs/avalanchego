// Copyright (C) 2019-2025, Ava Labs, Inc. All rights reserved.
// See the file LICENSE for licensing terms.

package evm

import (
	"context"
	"crypto/ecdsa"
	"encoding/json"
	"fmt"
	"math/big"
	"os"
	"path/filepath"
	"sync"
	"testing"
	"time"

	"github.com/ava-labs/avalanchego/database"
	"github.com/ava-labs/avalanchego/ids"
	"github.com/ava-labs/avalanchego/snow/snowtest"
	"github.com/ava-labs/avalanchego/upgrade"
	"github.com/ava-labs/avalanchego/upgrade/upgradetest"
	"github.com/ava-labs/avalanchego/utils/set"
	"github.com/ava-labs/avalanchego/utils/timer/mockable"
	"github.com/ava-labs/avalanchego/vms/components/chain"
	"github.com/ava-labs/avalanchego/vms/evm/acp176"
	"github.com/ava-labs/avalanchego/vms/evm/predicate"
	"github.com/ava-labs/avalanchego/vms/platformvm/warp/payload"
	"github.com/ava-labs/libevm/common"
	"github.com/ava-labs/libevm/common/math"
	"github.com/ava-labs/libevm/core/rawdb"
	"github.com/ava-labs/libevm/core/types"
	"github.com/ava-labs/libevm/crypto"
	"github.com/ava-labs/libevm/log"
	"github.com/ava-labs/libevm/trie"
	"github.com/holiman/uint256"
	"github.com/stretchr/testify/assert"
	"github.com/stretchr/testify/require"

	"github.com/ava-labs/coreth/consensus/dummy"
	"github.com/ava-labs/coreth/constants"
	"github.com/ava-labs/coreth/core"
	"github.com/ava-labs/coreth/eth"
	"github.com/ava-labs/coreth/miner"
	"github.com/ava-labs/coreth/node"
	"github.com/ava-labs/coreth/params"
	"github.com/ava-labs/coreth/params/paramstest"
	"github.com/ava-labs/coreth/plugin/evm/customheader"
	"github.com/ava-labs/coreth/plugin/evm/customrawdb"
	"github.com/ava-labs/coreth/plugin/evm/customtypes"
	"github.com/ava-labs/coreth/plugin/evm/extension"
	"github.com/ava-labs/coreth/plugin/evm/message"
	"github.com/ava-labs/coreth/plugin/evm/upgrade/ap0"
	"github.com/ava-labs/coreth/plugin/evm/upgrade/ap1"
	"github.com/ava-labs/coreth/plugin/evm/vmtest"
	"github.com/ava-labs/coreth/rpc"
	"github.com/ava-labs/coreth/utils"

	commonEng "github.com/ava-labs/avalanchego/snow/engine/common"
	avalancheWarp "github.com/ava-labs/avalanchego/vms/platformvm/warp"
	warpcontract "github.com/ava-labs/coreth/precompile/contracts/warp"
	ethparams "github.com/ava-labs/libevm/params"
)

const delegateCallPrecompileCode = "6080604052348015600e575f5ffd5b506106608061001c5f395ff3fe608060405234801561000f575f5ffd5b506004361061003f575f3560e01c80638b336b5e14610043578063b771b3bc14610061578063e4246eec1461007f575b5f5ffd5b61004b61009d565b604051610058919061029e565b60405180910390f35b610069610256565b6040516100769190610331565b60405180910390f35b61008761026e565b604051610094919061036a565b60405180910390f35b5f5f6040516020016100ae906103dd565b60405160208183030381529060405290505f63ee5b48eb60e01b826040516024016100d9919061046b565b604051602081830303815290604052907bffffffffffffffffffffffffffffffffffffffffffffffffffffffff19166020820180517bffffffffffffffffffffffffffffffffffffffffffffffffffffffff838183161783525050505090505f5f73020000000000000000000000000000000000000573ffffffffffffffffffffffffffffffffffffffff168360405161017391906104c5565b5f60405180830381855af49150503d805f81146101ab576040519150601f19603f3d011682016040523d82523d5f602084013e6101b0565b606091505b5091509150816101f5576040517f08c379a00000000000000000000000000000000000000000000000000000000081526004016101ec9061054b565b60405180910390fd5b808060200190518101906102099190610597565b94505f5f1b850361024f576040517f08c379a00000000000000000000000000000000000000000000000000000000081526004016102469061060c565b60405180910390fd5b5050505090565b73020000000000000000000000000000000000000581565b73020000000000000000000000000000000000000581565b5f819050919050565b61029881610286565b82525050565b5f6020820190506102b15f83018461028f565b92915050565b5f73ffffffffffffffffffffffffffffffffffffffff82169050919050565b5f819050919050565b5f6102f96102f46102ef846102b7565b6102d6565b6102b7565b9050919050565b5f61030a826102df565b9050919050565b5f61031b82610300565b9050919050565b61032b81610311565b82525050565b5f6020820190506103445f830184610322565b92915050565b5f610354826102b7565b9050919050565b6103648161034a565b82525050565b5f60208201905061037d5f83018461035b565b92915050565b5f82825260208201905092915050565b7f68656c6c6f0000000000000000000000000000000000000000000000000000005f82015250565b5f6103c7600583610383565b91506103d282610393565b602082019050919050565b5f6020820190508181035f8301526103f4816103bb565b9050919050565b5f81519050919050565b5f82825260208201905092915050565b8281835e5f83830152505050565b5f601f19601f8301169050919050565b5f61043d826103fb565b6104478185610405565b9350610457818560208601610415565b61046081610423565b840191505092915050565b5f6020820190508181035f8301526104838184610433565b905092915050565b5f81905092915050565b5f61049f826103fb565b6104a9818561048b565b93506104b9818560208601610415565b80840191505092915050565b5f6104d08284610495565b915081905092915050565b7f44656c65676174652063616c6c20746f2073656e64576172704d6573736167655f8201527f206661696c656400000000000000000000000000000000000000000000000000602082015250565b5f610535602783610383565b9150610540826104db565b604082019050919050565b5f6020820190508181035f83015261056281610529565b9050919050565b5f5ffd5b61057681610286565b8114610580575f5ffd5b50565b5f815190506105918161056d565b92915050565b5f602082840312156105ac576105ab610569565b5b5f6105b984828501610583565b91505092915050565b7f4661696c656420746f2073656e642077617270206d65737361676500000000005f82015250565b5f6105f6601b83610383565b9150610601826105c2565b602082019050919050565b5f6020820190508181035f830152610623816105ea565b905091905056fea2646970667358221220192acba01cff6d70ce187c63c7ccac116d811f6c35e316fde721f14929ced12564736f6c634300081e0033"

var (
	genesisJSONCancun = vmtest.GenesisJSON(activateCancun(params.TestChainConfig))

	activateCancun = func(cfg *params.ChainConfig) *params.ChainConfig {
		cpy := *cfg
		cpy.ShanghaiTime = utils.NewUint64(0)
		cpy.CancunTime = utils.NewUint64(0)
		return &cpy
	}
)

func defaultExtensions() *extension.Config {
	return &extension.Config{
		SyncSummaryProvider: &message.BlockSyncSummaryProvider{},
		SyncableParser:      &message.BlockSyncSummaryParser{},
		Clock:               &mockable.Clock{},
	}
}

// newDefaultTestVM returns a new instance of the VM with default extensions
// This should not be called if the VM is being extended
func newDefaultTestVM() *VM {
	vm := &VM{}
	if err := vm.SetExtensionConfig(defaultExtensions()); err != nil {
		panic(err)
	}
	return vm
}

func TestVMContinuousProfiler(t *testing.T) {
	profilerDir := t.TempDir()
	profilerFrequency := 500 * time.Millisecond
	configJSON := fmt.Sprintf(`{"continuous-profiler-dir": %q,"continuous-profiler-frequency": "500ms"}`, profilerDir)
	fork := upgradetest.Latest
	vm := newDefaultTestVM()
	vmtest.SetupTestVM(t, vm, vmtest.TestVMConfig{
		Fork:       &fork,
		ConfigJSON: configJSON,
	})
	require.Equal(t, vm.config.ContinuousProfilerDir, profilerDir, "profiler dir should be set")
	require.Equal(t, vm.config.ContinuousProfilerFrequency.Duration, profilerFrequency, "profiler frequency should be set")

	// Sleep for twice the frequency of the profiler to give it time
	// to generate the first profile.
	time.Sleep(2 * time.Second)
	require.NoError(t, vm.Shutdown(context.Background()))

	// Check that the first profile was generated
	expectedFileName := filepath.Join(profilerDir, "cpu.profile.1")
	_, err := os.Stat(expectedFileName)
	require.NoError(t, err, "Expected continuous profiler to generate the first CPU profile at %s", expectedFileName)
}

func TestVMUpgrades(t *testing.T) {
	for _, scheme := range vmtest.Schemes {
		t.Run(scheme, func(t *testing.T) {
			testVMUpgrades(t, scheme)
		})
	}
}

func testVMUpgrades(t *testing.T, scheme string) {
	genesisTests := []struct {
		fork             upgradetest.Fork
		expectedGasPrice *big.Int
	}{
		{
			fork:             upgradetest.ApricotPhase3,
			expectedGasPrice: big.NewInt(0),
		},
		{
			fork:             upgradetest.ApricotPhase4,
			expectedGasPrice: big.NewInt(0),
		},
		{
			fork:             upgradetest.ApricotPhase5,
			expectedGasPrice: big.NewInt(0),
		},
		{
			fork:             upgradetest.ApricotPhasePre6,
			expectedGasPrice: big.NewInt(0),
		},
		{
			fork:             upgradetest.ApricotPhase6,
			expectedGasPrice: big.NewInt(0),
		},
		{
			fork:             upgradetest.ApricotPhasePost6,
			expectedGasPrice: big.NewInt(0),
		},
		{
			fork:             upgradetest.Banff,
			expectedGasPrice: big.NewInt(0),
		},
		{
			fork:             upgradetest.Cortina,
			expectedGasPrice: big.NewInt(0),
		},
		{
			fork:             upgradetest.Durango,
			expectedGasPrice: big.NewInt(0),
		},
	}

	for _, test := range genesisTests {
		t.Run(test.fork.String(), func(t *testing.T) {
			require := require.New(t)
			vm := newDefaultTestVM()
			vmtest.SetupTestVM(t, vm, vmtest.TestVMConfig{
				Fork:   &test.fork,
				Scheme: scheme,
			})

			defer func() {
				require.NoError(vm.Shutdown(context.Background()))
			}()

			require.Equal(test.expectedGasPrice, vm.txPool.GasTip())

			// Verify that the genesis is correctly managed.
			lastAcceptedID, err := vm.LastAccepted(context.Background())
			require.NoError(err)
			require.Equal(ids.ID(vm.genesisHash), lastAcceptedID)

			genesisBlk, err := vm.GetBlock(context.Background(), lastAcceptedID)
			require.NoError(err)
			require.Zero(genesisBlk.Height())

			_, err = vm.ParseBlock(context.Background(), genesisBlk.Bytes())
			require.NoError(err)
		})
	}
}

func TestBuildEthTxBlock(t *testing.T) {
	// This test is done for all schemes to ensure the VM can be started with any scheme.
	for _, scheme := range []string{rawdb.HashScheme, rawdb.PathScheme, customrawdb.FirewoodScheme} {
		t.Run(scheme, func(t *testing.T) {
			testBuildEthTxBlock(t, scheme)
		})
	}
}

func testBuildEthTxBlock(t *testing.T, scheme string) {
	require := require.New(t)
	fork := upgradetest.ApricotPhase2
	vm := newDefaultTestVM()
	tvm := vmtest.SetupTestVM(t, vm, vmtest.TestVMConfig{
		Fork:   &fork,
		Scheme: scheme,
	})

	newTxPoolHeadChan := make(chan core.NewTxPoolReorgEvent, 1)
	vm.txPool.SubscribeNewReorgEvent(newTxPoolHeadChan)

	signedTx := newSignedLegacyTx(t, vm.chainConfig, vmtest.TestKeys[0].ToECDSA(), 0, &vmtest.TestEthAddrs[1], big.NewInt(1), 21000, vmtest.InitialBaseFee, nil)
	blk1, err := vmtest.IssueTxsAndSetPreference([]*types.Transaction{signedTx}, vm)
	require.NoError(err, "Failed to issue txs and build block")

	require.NoError(blk1.Accept(context.Background()))

	newHead := <-newTxPoolHeadChan
	require.Equal(common.Hash(blk1.ID()), newHead.Head.Hash())

	txs := make([]*types.Transaction, 10)
	for i := 0; i < 10; i++ {
		signedTx := newSignedLegacyTx(t, vm.chainConfig, vmtest.TestKeys[1].ToECDSA(), uint64(i), &vmtest.TestEthAddrs[1], big.NewInt(10), 21000, big.NewInt(ap0.MinGasPrice), nil)
		txs[i] = signedTx
	}
	blk2, err := vmtest.IssueTxsAndSetPreference(txs, vm)
	require.NoError(err)

	require.NoError(blk2.Accept(context.Background()))

	newHead = <-newTxPoolHeadChan
	require.Equal(common.Hash(blk2.ID()), newHead.Head.Hash())

	lastAcceptedID, err := vm.LastAccepted(context.Background())
	require.NoError(err)
	require.Equal(blk2.ID(), lastAcceptedID, "Expected last accepted blockID to be the accepted block")

	ethBlk1 := blk1.(*chain.BlockWrapper).Block.(*wrappedBlock).ethBlock
	require.True(vm.blockChain.HasState(ethBlk1.Root()))

	// Clear the cache and ensure that GetBlock returns internal blocks with the correct status
	vm.State.Flush()
	blk2Refreshed, err := vm.GetBlockInternal(context.Background(), blk2.ID())
	require.NoError(err)

	blk1RefreshedID := blk2Refreshed.Parent()
	blk1Refreshed, err := vm.GetBlockInternal(context.Background(), blk1RefreshedID)
	require.NoError(err)

	require.Equal(blk1.ID(), blk1Refreshed.ID())

	// Close the vm and all databases
	require.NoError(vm.Shutdown(context.Background()))

	restartedVM := newDefaultTestVM()
	newCTX := snowtest.Context(t, snowtest.CChainID)
	newCTX.NetworkUpgrades = upgradetest.GetConfig(fork)
	newCTX.ChainDataDir = tvm.Ctx.ChainDataDir
	conf, err := vmtest.OverrideSchemeConfig(scheme, "")
	require.NoError(err)
	require.NoError(restartedVM.Initialize(
		context.Background(),
		newCTX,
		tvm.DB,
		[]byte(vmtest.GenesisJSON(paramstest.ForkToChainConfig[fork])),
		[]byte(""),
		[]byte(conf),
		[]*commonEng.Fx{},
		nil,
	))

	// State root should not have been committed and discarded on restart
	ethBlk1Root := ethBlk1.Root()
	require.False(restartedVM.Ethereum().BlockChain().HasState(ethBlk1Root), "Expected blk1 state root to be pruned after blk2 was accepted on top of it in pruning mode")

	// State root should be committed when accepted tip on shutdown
	ethBlk2 := blk2.(*chain.BlockWrapper).Block.(*wrappedBlock).ethBlock
	ethBlk2Root := ethBlk2.Root()
	require.True(restartedVM.Ethereum().BlockChain().HasState(ethBlk2Root), "Expected blk2 state root to not be pruned after shutdown (last accepted tip should be committed)")

	// Shutdown the newest VM
	require.NoError(restartedVM.Shutdown(context.Background()))
}

// Regression test to ensure that after accepting block A
// then calling SetPreference on block B (when it becomes preferred)
// and the head of a longer chain (block D) does not corrupt the
// canonical chain.
//
//	  A
//	 / \
//	B   C
//	    |
//	    D
func TestSetPreferenceRace(t *testing.T) {
	for _, scheme := range vmtest.Schemes {
		t.Run(scheme, func(t *testing.T) {
			testSetPreferenceRace(t, scheme)
		})
	}
}

func testSetPreferenceRace(t *testing.T, scheme string) {
	require := require.New(t)
	// Create two VMs which will agree on block A and then
	// build the two distinct preferred chains above
	fork := upgradetest.NoUpgrades
	conf := vmtest.TestVMConfig{
		Fork:   &fork,
		Scheme: scheme,
	}
	vm1 := newDefaultTestVM()
	vm2 := newDefaultTestVM()
	vmtest.SetupTestVM(t, vm1, conf)
	vmtest.SetupTestVM(t, vm2, conf)

	defer func() {
		require.NoError(vm1.Shutdown(context.Background()))
		require.NoError(vm2.Shutdown(context.Background()))
	}()

	newTxPoolHeadChan1 := make(chan core.NewTxPoolReorgEvent, 1)
	vm1.txPool.SubscribeNewReorgEvent(newTxPoolHeadChan1)
	newTxPoolHeadChan2 := make(chan core.NewTxPoolReorgEvent, 1)
	vm2.txPool.SubscribeNewReorgEvent(newTxPoolHeadChan2)

	signedTx := newSignedLegacyTx(t, vm1.chainConfig, vmtest.TestKeys[0].ToECDSA(), 0, &vmtest.TestEthAddrs[1], big.NewInt(1), 21000, big.NewInt(ap0.MinGasPrice), nil)
	vm1BlkA, err := vmtest.IssueTxsAndSetPreference([]*types.Transaction{signedTx}, vm1)
	require.NoError(err)
	vm2BlkA, err := vm2.ParseBlock(context.Background(), vm1BlkA.Bytes())
	require.NoError(err)
	require.NoError(vm2BlkA.Verify(context.Background()))
	require.NoError(vm2.SetPreference(context.Background(), vm2BlkA.ID()))
	require.NoError(vm1BlkA.Accept(context.Background()))
	require.NoError(vm2BlkA.Accept(context.Background()))

	newHead := <-newTxPoolHeadChan1
	require.Equal(common.Hash(vm1BlkA.ID()), newHead.Head.Hash())
	newHead = <-newTxPoolHeadChan2
	require.Equal(common.Hash(vm2BlkA.ID()), newHead.Head.Hash())

	// Create list of 10 successive transactions to build block A on vm1
	// and to be split into two separate blocks on VM2
	txs := make([]*types.Transaction, 10)
	for i := 0; i < 10; i++ {
		signedTx := newSignedLegacyTx(t, vm1.chainConfig, vmtest.TestKeys[1].ToECDSA(), uint64(i), &vmtest.TestEthAddrs[1], big.NewInt(10), 21000, big.NewInt(ap0.MinGasPrice), nil)
		txs[i] = signedTx
	}

	// Add the remote transactions, build the block, and set VM1's preference for block A
	_, err = vmtest.IssueTxsAndSetPreference(txs, vm1)
	require.NoError(err)

	// Split the transactions over two blocks, and set VM2's preference to them in sequence
	// after building each block
	// Block C
	vm2BlkC, err := vmtest.IssueTxsAndSetPreference(txs[0:5], vm2)
	require.NoError(err)

	newHead = <-newTxPoolHeadChan2
	require.Equal(common.Hash(vm2BlkC.ID()), newHead.Head.Hash())

	// Block D
	vm2BlkD, err := vmtest.IssueTxsAndSetPreference(txs[5:10], vm2)
	require.NoError(err)

	// VM1 receives blkC and blkD from VM1
	// and happens to call SetPreference on blkD without ever calling SetPreference
	// on blkC
	// Here we parse them in reverse order to simulate receiving a chain from the tip
	// back to the last accepted block as would typically be the case in the consensus
	// engine
	vm1BlkD, err := vm1.ParseBlock(context.Background(), vm2BlkD.Bytes())
	require.NoError(err)
	vm1BlkC, err := vm1.ParseBlock(context.Background(), vm2BlkC.Bytes())
	require.NoError(err)

	// The blocks must be verified in order. This invariant is maintained
	// in the consensus engine.
	require.NoError(vm1BlkC.Verify(context.Background()))
	require.NoError(vm1BlkD.Verify(context.Background()))

	// Set VM1's preference to blockD, skipping blockC
	require.NoError(vm1.SetPreference(context.Background(), vm1BlkD.ID()))

	// Accept the longer chain on both VMs and ensure there are no errors
	// VM1 Accepts the blocks in order
	require.NoError(vm1BlkC.Accept(context.Background()))
	require.NoError(vm1BlkD.Accept(context.Background()))

	// VM2 Accepts the blocks in order
	require.NoError(vm2BlkC.Accept(context.Background()))
	require.NoError(vm2BlkD.Accept(context.Background()))

	log.Info("Validating canonical chain")
	// Verify the Canonical Chain for Both VMs
	require.NoError(vm1.blockChain.ValidateCanonicalChain())
	require.NoError(vm2.blockChain.ValidateCanonicalChain())
}

// Regression test to ensure that a VM that accepts block A and B
// will not attempt to orphan either when verifying blocks C and D
// from another VM (which have a common ancestor under the finalized
// frontier).
//
//	  A
//	 / \
//	B   C
//
// verifies block B and C, then Accepts block B. Then we test to ensure
// that the VM defends against any attempt to set the preference or to
// accept block C, which should be an orphaned block at this point and
// get rejected.
func TestReorgProtection(t *testing.T) {
	for _, scheme := range vmtest.Schemes {
		t.Run(scheme, func(t *testing.T) {
			testReorgProtection(t, scheme)
		})
	}
}

func testReorgProtection(t *testing.T, scheme string) {
	require := require.New(t)
	fork := upgradetest.NoUpgrades
	vm1 := newDefaultTestVM()
	vmtest.SetupTestVM(t, vm1, vmtest.TestVMConfig{
		Fork:   &fork,
		Scheme: scheme,
	})
	vm2 := newDefaultTestVM()
	vmtest.SetupTestVM(t, vm2, vmtest.TestVMConfig{
		Fork:   &fork,
		Scheme: scheme,
	})

	defer func() {
		require.NoError(vm1.Shutdown(context.Background()))
		require.NoError(vm2.Shutdown(context.Background()))
	}()

	newTxPoolHeadChan1 := make(chan core.NewTxPoolReorgEvent, 1)
	vm1.txPool.SubscribeNewReorgEvent(newTxPoolHeadChan1)
	newTxPoolHeadChan2 := make(chan core.NewTxPoolReorgEvent, 1)
	vm2.txPool.SubscribeNewReorgEvent(newTxPoolHeadChan2)

	key := vmtest.TestKeys[1].ToECDSA()
	address := vmtest.TestEthAddrs[1]

	signedTx := newSignedLegacyTx(t, vm1.chainConfig, vmtest.TestKeys[0].ToECDSA(), 0, &vmtest.TestEthAddrs[1], big.NewInt(1), 21000, big.NewInt(ap0.MinGasPrice), nil)
	vm1BlkA, err := vmtest.IssueTxsAndSetPreference([]*types.Transaction{signedTx}, vm1)
	require.NoError(err)

	require.NoError(vm1BlkA.Verify(context.Background()))
	require.NoError(vm1.SetPreference(context.Background(), vm1BlkA.ID()))

	vm2BlkA, err := vm2.ParseBlock(context.Background(), vm1BlkA.Bytes())
	require.NoError(err)
	require.NoError(vm2BlkA.Verify(context.Background()))
	require.NoError(vm2.SetPreference(context.Background(), vm2BlkA.ID()))

	require.NoError(vm1BlkA.Accept(context.Background()))
	require.NoError(vm2BlkA.Accept(context.Background()))

	newHead := <-newTxPoolHeadChan1
	require.Equal(common.Hash(vm1BlkA.ID()), newHead.Head.Hash())
	newHead = <-newTxPoolHeadChan2
	require.Equal(common.Hash(vm2BlkA.ID()), newHead.Head.Hash())

	// Create list of 10 successive transactions to build block A on vm1
	// and to be split into two separate blocks on VM2
	txs := make([]*types.Transaction, 10)
	for i := 0; i < 10; i++ {
		signedTx := newSignedLegacyTx(t, vm1.chainConfig, key, uint64(i), &address, big.NewInt(10), 21000, big.NewInt(ap0.MinGasPrice), nil)
		txs[i] = signedTx
	}

	// Add the remote transactions, build the block, and set VM1's preference for block A
	vm1BlkB, err := vmtest.IssueTxsAndSetPreference(txs, vm1)
	require.NoError(err)

	// Split the transactions over two blocks, and set VM2's preference to them in sequence
	// after building each block
	// Block C
	vm2BlkC, err := vmtest.IssueTxsAndBuild(txs[0:5], vm2)
	require.NoError(err)

	vm1BlkC, err := vm1.ParseBlock(context.Background(), vm2BlkC.Bytes())
	require.NoError(err)

	require.NoError(vm1BlkC.Verify(context.Background()))

	// Accept B, such that block C should get Rejected.
	require.NoError(vm1BlkB.Accept(context.Background()))

	// The below (setting preference blocks that have a common ancestor
	// with the preferred chain lower than the last finalized block)
	// should NEVER happen. However, the VM defends against this
	// just in case.
	err = vm1.SetPreference(context.Background(), vm1BlkC.ID())
	require.ErrorContains(err, "cannot orphan finalized block")
	err = vm1BlkC.Accept(context.Background())
	require.ErrorContains(err, "expected accepted block to have parent")
}

// Regression test to ensure that a VM that accepts block C while preferring
// block B will trigger a reorg.
//
//	  A
//	 / \
//	B   C
func TestNonCanonicalAccept(t *testing.T) {
	for _, scheme := range vmtest.Schemes {
		t.Run(scheme, func(t *testing.T) {
			testNonCanonicalAccept(t, scheme)
		})
	}
}

func testNonCanonicalAccept(t *testing.T, scheme string) {
	require := require.New(t)
	fork := upgradetest.NoUpgrades
	tvmConfig := vmtest.TestVMConfig{
		Fork:   &fork,
		Scheme: scheme,
	}
	vm1 := newDefaultTestVM()
	vm2 := newDefaultTestVM()
	vmtest.SetupTestVM(t, vm1, tvmConfig)
	vmtest.SetupTestVM(t, vm2, tvmConfig)

	defer func() {
		require.NoError(vm1.Shutdown(context.Background()))
		require.NoError(vm2.Shutdown(context.Background()))
	}()

	newTxPoolHeadChan1 := make(chan core.NewTxPoolReorgEvent, 1)
	vm1.txPool.SubscribeNewReorgEvent(newTxPoolHeadChan1)
	newTxPoolHeadChan2 := make(chan core.NewTxPoolReorgEvent, 1)
	vm2.txPool.SubscribeNewReorgEvent(newTxPoolHeadChan2)

	key := vmtest.TestKeys[1].ToECDSA()
	address := vmtest.TestEthAddrs[1]

	signedTx := newSignedLegacyTx(t, vm1.chainConfig, vmtest.TestKeys[0].ToECDSA(), 0, &vmtest.TestEthAddrs[1], big.NewInt(1), 21000, big.NewInt(ap0.MinGasPrice), nil)
	vm1BlkA, err := vmtest.IssueTxsAndBuild([]*types.Transaction{signedTx}, vm1)
	require.NoError(err)

	_, err = vm1.GetBlockIDAtHeight(context.Background(), vm1BlkA.Height())
	require.ErrorIs(err, database.ErrNotFound, "Expected unaccepted block not to be indexed by height")

	require.NoError(vm1.SetPreference(context.Background(), vm1BlkA.ID()))

	vm2BlkA, err := vm2.ParseBlock(context.Background(), vm1BlkA.Bytes())
	require.NoError(err)
	require.NoError(vm2BlkA.Verify(context.Background()))
	_, err = vm2.GetBlockIDAtHeight(context.Background(), vm2BlkA.Height())
	require.ErrorIs(err, database.ErrNotFound, "Expected unaccepted block not to be indexed by height")
	require.NoError(vm2.SetPreference(context.Background(), vm2BlkA.ID()))

	require.NoError(vm1BlkA.Accept(context.Background()))
	blkID, err := vm1.GetBlockIDAtHeight(context.Background(), vm1BlkA.Height())
	require.NoError(err)
	require.Equal(blkID, vm1BlkA.ID())
	require.NoError(vm2BlkA.Accept(context.Background()))

	blkID, err = vm2.GetBlockIDAtHeight(context.Background(), vm2BlkA.Height())
	require.NoError(err)
	require.Equal(blkID, vm2BlkA.ID())

	newHead := <-newTxPoolHeadChan1
	require.Equal(common.Hash(vm1BlkA.ID()), newHead.Head.Hash())
	newHead = <-newTxPoolHeadChan2
	require.Equal(common.Hash(vm2BlkA.ID()), newHead.Head.Hash())

	// Create list of 10 successive transactions to build block A on vm1
	// and to be split into two separate blocks on VM2
	txs := make([]*types.Transaction, 10)
	for i := 0; i < 10; i++ {
		signedTx := newSignedLegacyTx(t, vm1.chainConfig, key, uint64(i), &address, big.NewInt(10), 21000, big.NewInt(ap0.MinGasPrice), nil)
		txs[i] = signedTx
	}

	// Add the remote transactions, build the block, and set VM1's preference for block A
	vm1BlkB, err := vmtest.IssueTxsAndBuild(txs, vm1)
	require.NoError(err)

	_, err = vm1.GetBlockIDAtHeight(context.Background(), vm1BlkB.Height())
	require.ErrorIs(err, database.ErrNotFound, "Expected unaccepted block not to be indexed by height")

	require.NoError(vm1.SetPreference(context.Background(), vm1BlkB.ID()))

	vm1.eth.APIBackend.SetAllowUnfinalizedQueries(true)

	blkBHeight := vm1BlkB.Height()
	blkBHash := vm1BlkB.(*chain.BlockWrapper).Block.(*wrappedBlock).ethBlock.Hash()
	b := vm1.blockChain.GetBlockByNumber(blkBHeight)
	require.Equal(blkBHash, b.Hash(), "expected block at %d to have hash %s but got %s", blkBHeight, blkBHash.Hex(), b.Hash().Hex())

	vm2BlkC, err := vmtest.IssueTxsAndBuild(txs[0:5], vm2)
	require.NoError(err)

	vm1BlkC, err := vm1.ParseBlock(context.Background(), vm2BlkC.Bytes())
	require.NoError(err)

	require.NoError(vm1BlkC.Verify(context.Background()))

	_, err = vm1.GetBlockIDAtHeight(context.Background(), vm1BlkC.Height())
	require.ErrorIs(err, database.ErrNotFound, "Expected unaccepted block not to be indexed by height, but found %s", err)

	require.NoError(vm1BlkC.Accept(context.Background()))

	blkID, err = vm1.GetBlockIDAtHeight(context.Background(), vm1BlkC.Height())
	require.NoError(err)
	require.Equal(blkID, vm1BlkC.ID())

	blkCHash := vm1BlkC.(*chain.BlockWrapper).Block.(*wrappedBlock).ethBlock.Hash()
	b = vm1.blockChain.GetBlockByNumber(blkBHeight)
	require.Equal(blkCHash, b.Hash(), "expected block at %d to have hash %s but got %s", blkBHeight, blkCHash.Hex(), b.Hash().Hex())
}

// Regression test to ensure that a VM that verifies block B, C, then
// D (preferring block B) does not trigger a reorg through the re-verification
// of block C or D.
//
//	  A
//	 / \
//	B   C
//	    |
//	    D
func TestStickyPreference(t *testing.T) {
	for _, scheme := range vmtest.Schemes {
		t.Run(scheme, func(t *testing.T) {
			testStickyPreference(t, scheme)
		})
	}
}

func testStickyPreference(t *testing.T, scheme string) {
	require := require.New(t)
	fork := upgradetest.NoUpgrades
	tvmConfig := vmtest.TestVMConfig{
		Fork:   &fork,
		Scheme: scheme,
	}
	vm1 := newDefaultTestVM()
	vm2 := newDefaultTestVM()
	vmtest.SetupTestVM(t, vm1, tvmConfig)
	vmtest.SetupTestVM(t, vm2, tvmConfig)

	defer func() {
		require.NoError(vm1.Shutdown(context.Background()))
		require.NoError(vm2.Shutdown(context.Background()))
	}()

	newTxPoolHeadChan1 := make(chan core.NewTxPoolReorgEvent, 1)
	vm1.txPool.SubscribeNewReorgEvent(newTxPoolHeadChan1)
	newTxPoolHeadChan2 := make(chan core.NewTxPoolReorgEvent, 1)
	vm2.txPool.SubscribeNewReorgEvent(newTxPoolHeadChan2)

	key := vmtest.TestKeys[1].ToECDSA()
	address := vmtest.TestEthAddrs[1]

	signedTx := newSignedLegacyTx(t, vm1.chainConfig, vmtest.TestKeys[0].ToECDSA(), 0, &vmtest.TestEthAddrs[1], big.NewInt(1), 21000, big.NewInt(ap0.MinGasPrice), nil)
	vm1BlkA, err := vmtest.IssueTxsAndSetPreference([]*types.Transaction{signedTx}, vm1)
	require.NoError(err)

	vm2BlkA, err := vm2.ParseBlock(context.Background(), vm1BlkA.Bytes())
	require.NoError(err)
	require.NoError(vm2BlkA.Verify(context.Background()))
	require.NoError(vm2.SetPreference(context.Background(), vm2BlkA.ID()))

	require.NoError(vm1BlkA.Accept(context.Background()))
	require.NoError(vm2BlkA.Accept(context.Background()))

	newHead := <-newTxPoolHeadChan1
	require.Equal(common.Hash(vm1BlkA.ID()), newHead.Head.Hash())
	newHead = <-newTxPoolHeadChan2
	require.Equal(common.Hash(vm2BlkA.ID()), newHead.Head.Hash())

	// Create list of 10 successive transactions to build block A on vm1
	// and to be split into two separate blocks on VM2
	txs := make([]*types.Transaction, 10)
	for i := 0; i < 10; i++ {
		signedTx := newSignedLegacyTx(t, vm1.chainConfig, key, uint64(i), &address, big.NewInt(10), 21000, big.NewInt(ap0.MinGasPrice), nil)
		txs[i] = signedTx
	}

	// Add the remote transactions, build the block, and set VM1's preference for block A
	vm1BlkB, err := vmtest.IssueTxsAndSetPreference(txs, vm1)
	require.NoError(err)

	vm1.eth.APIBackend.SetAllowUnfinalizedQueries(true)

	blkBHeight := vm1BlkB.Height()
	blkBHash := vm1BlkB.(*chain.BlockWrapper).Block.(*wrappedBlock).ethBlock.Hash()
	b := vm1.blockChain.GetBlockByNumber(blkBHeight)
	require.Equal(blkBHash, b.Hash(), "expected block at %d to have hash %s but got %s", blkBHeight, blkBHash.Hex(), b.Hash().Hex())

	vm2BlkC, err := vmtest.IssueTxsAndSetPreference(txs[0:5], vm2)
	require.NoError(err)

	newHead = <-newTxPoolHeadChan2
	require.Equal(common.Hash(vm2BlkC.ID()), newHead.Head.Hash())

	vm2BlkD, err := vmtest.IssueTxsAndBuild(txs[5:], vm2)
	require.NoError(err)

	// Parse blocks produced in vm2
	vm1BlkC, err := vm1.ParseBlock(context.Background(), vm2BlkC.Bytes())
	require.NoError(err)
	blkCHash := vm1BlkC.(*chain.BlockWrapper).Block.(*wrappedBlock).ethBlock.Hash()

	vm1BlkD, err := vm1.ParseBlock(context.Background(), vm2BlkD.Bytes())
	require.NoError(err)
	blkDHeight := vm1BlkD.Height()
	blkDHash := vm1BlkD.(*chain.BlockWrapper).Block.(*wrappedBlock).ethBlock.Hash()

	// Should be no-ops
	require.NoError(vm1BlkC.Verify(context.Background()))
	require.NoError(vm1BlkD.Verify(context.Background()))
	b = vm1.blockChain.GetBlockByNumber(blkBHeight)
	require.Equal(blkBHash, b.Hash(), "expected block at %d to have hash %s but got %s", blkBHeight, blkBHash.Hex(), b.Hash().Hex())
	b = vm1.blockChain.GetBlockByNumber(blkDHeight)
	require.Nil(b, "expected block at %d to be nil but got %s")
	h := vm1.blockChain.CurrentBlock()
	require.Equal(blkBHash, h.Hash(), "expected current block to have hash %s but got %s", blkBHash.Hex(), h.Hash().Hex())

	// Should still be no-ops on re-verify
	require.NoError(vm1BlkC.Verify(context.Background()))
	require.NoError(vm1BlkD.Verify(context.Background()))
	b = vm1.blockChain.GetBlockByNumber(blkBHeight)
	require.Equal(blkBHash, b.Hash(), "expected block at %d to have hash %s but got %s", blkBHeight, blkBHash.Hex(), b.Hash().Hex())
	b = vm1.blockChain.GetBlockByNumber(blkDHeight)
	require.Nil(b, "expected block at %d to be nil but got %s")
	h = vm1.blockChain.CurrentBlock()
	require.Equal(blkBHash, h.Hash(), "expected current block to have hash %s but got %s", blkBHash.Hex(), h.Hash().Hex())

	// Should be queryable after setting preference to side chain
	require.NoError(vm1.SetPreference(context.Background(), vm1BlkD.ID()))

	b = vm1.blockChain.GetBlockByNumber(blkBHeight)
	require.Equal(blkCHash, b.Hash(), "expected block at %d to have hash %s but got %s", blkBHeight, blkCHash.Hex(), b.Hash().Hex())
	b = vm1.blockChain.GetBlockByNumber(blkDHeight)
	require.Equal(blkDHash, b.Hash(), "expected block at %d to have hash %s but got %s", blkDHeight, blkDHash.Hex(), b.Hash().Hex())
	h = vm1.blockChain.CurrentBlock()
	require.Equal(blkDHash, h.Hash(), "expected current block to have hash %s but got %s", blkDHash.Hex(), h.Hash().Hex())

	// Attempt to accept out of order
	err = vm1BlkD.Accept(context.Background())
	require.ErrorContains(err, "expected accepted block to have parent")

	// Accept in order
	require.NoError(vm1BlkC.Accept(context.Background()))
	require.NoError(vm1BlkD.Accept(context.Background()))

	// Ensure queryable after accepting
	b = vm1.blockChain.GetBlockByNumber(blkBHeight)
	require.Equal(blkCHash, b.Hash(), "expected block at %d to have hash %s but got %s", blkBHeight, blkCHash.Hex(), b.Hash().Hex())
	b = vm1.blockChain.GetBlockByNumber(blkDHeight)
	require.Equal(blkDHash, b.Hash(), "expected block at %d to have hash %s but got %s", blkDHeight, blkDHash.Hex(), b.Hash().Hex())
	h = vm1.blockChain.CurrentBlock()
	require.Equal(blkDHash, h.Hash(), "expected current block to have hash %s but got %s", blkDHash.Hex(), h.Hash().Hex())
}

// Regression test to ensure that a VM that prefers block B is able to parse
// block C but unable to parse block D because it names B as an uncle, which
// are not supported.
//
//	  A
//	 / \
//	B   C
//	    |
//	    D
func TestUncleBlock(t *testing.T) {
	for _, scheme := range vmtest.Schemes {
		t.Run(scheme, func(t *testing.T) {
			testUncleBlock(t, scheme)
		})
	}
}

func testUncleBlock(t *testing.T, scheme string) {
	require := require.New(t)
	fork := upgradetest.NoUpgrades
	tvmConfig := vmtest.TestVMConfig{
		Fork:   &fork,
		Scheme: scheme,
	}
	vm1 := newDefaultTestVM()
	vm2 := newDefaultTestVM()
	vmtest.SetupTestVM(t, vm1, tvmConfig)
	vmtest.SetupTestVM(t, vm2, tvmConfig)

	defer func() {
		require.NoError(vm1.Shutdown(context.Background()))
		require.NoError(vm2.Shutdown(context.Background()))
	}()

	newTxPoolHeadChan1 := make(chan core.NewTxPoolReorgEvent, 1)
	vm1.txPool.SubscribeNewReorgEvent(newTxPoolHeadChan1)
	newTxPoolHeadChan2 := make(chan core.NewTxPoolReorgEvent, 1)
	vm2.txPool.SubscribeNewReorgEvent(newTxPoolHeadChan2)

	key := vmtest.TestKeys[1].ToECDSA()
	address := vmtest.TestEthAddrs[1]

	signedTx := newSignedLegacyTx(t, vm1.chainConfig, vmtest.TestKeys[0].ToECDSA(), 0, &vmtest.TestEthAddrs[1], big.NewInt(1), 21000, big.NewInt(ap0.MinGasPrice), nil)
	vm1BlkA, err := vmtest.IssueTxsAndSetPreference([]*types.Transaction{signedTx}, vm1)
	require.NoError(err)

	vm2BlkA, err := vm2.ParseBlock(context.Background(), vm1BlkA.Bytes())
	require.NoError(err)
	require.NoError(vm2BlkA.Verify(context.Background()))
	require.NoError(vm2.SetPreference(context.Background(), vm2BlkA.ID()))

	require.NoError(vm1BlkA.Accept(context.Background()))
	require.NoError(vm2BlkA.Accept(context.Background()))

	newHead := <-newTxPoolHeadChan1
	require.Equal(common.Hash(vm1BlkA.ID()), newHead.Head.Hash())
	newHead = <-newTxPoolHeadChan2
	require.Equal(common.Hash(vm2BlkA.ID()), newHead.Head.Hash())

	txs := make([]*types.Transaction, 10)
	for i := 0; i < 10; i++ {
		signedTx := newSignedLegacyTx(t, vm1.chainConfig, key, uint64(i), &address, big.NewInt(10), 21000, big.NewInt(ap0.MinGasPrice), nil)
		txs[i] = signedTx
	}

	vm1BlkB, err := vmtest.IssueTxsAndSetPreference(txs, vm1)
	require.NoError(err)

	vm2BlkC, err := vmtest.IssueTxsAndSetPreference(txs[0:5], vm2)
	require.NoError(err)

	newHead = <-newTxPoolHeadChan2
	require.Equal(common.Hash(vm2BlkC.ID()), newHead.Head.Hash())

	vm2BlkD, err := vmtest.IssueTxsAndBuild(txs[5:10], vm2)
	require.NoError(err)

	// Create uncle block from blkD
	blkDEthBlock := vm2BlkD.(*chain.BlockWrapper).Block.(*wrappedBlock).ethBlock
	uncles := []*types.Header{vm1BlkB.(*chain.BlockWrapper).Block.(*wrappedBlock).ethBlock.Header()}
	uncleBlockHeader := types.CopyHeader(blkDEthBlock.Header())
	uncleBlockHeader.UncleHash = types.CalcUncleHash(uncles)

	uncleEthBlock := customtypes.NewBlockWithExtData(
		uncleBlockHeader,
		blkDEthBlock.Transactions(),
		uncles,
		nil,
		trie.NewStackTrie(nil),
		customtypes.BlockExtData(blkDEthBlock),
		false,
	)
	uncleBlock, err := wrapBlock(uncleEthBlock, vm2)
	require.NoError(err)
	err = uncleBlock.Verify(context.Background())
	require.ErrorIs(err, errUnclesUnsupported)
	_, err = vm1.ParseBlock(context.Background(), vm2BlkC.Bytes())
	require.NoError(err)
	_, err = vm1.ParseBlock(context.Background(), uncleBlock.Bytes())
	require.ErrorIs(err, errUnclesUnsupported)
}

// Regression test to ensure that a VM that verifies block B, C, then
// D (preferring block B) reorgs when C and then D are accepted.
//
//	  A
//	 / \
//	B   C
//	    |
//	    D
func TestAcceptReorg(t *testing.T) {
	for _, scheme := range vmtest.Schemes {
		t.Run(scheme, func(t *testing.T) {
			testAcceptReorg(t, scheme)
		})
	}
}

func testAcceptReorg(t *testing.T, scheme string) {
	require := require.New(t)
	fork := upgradetest.NoUpgrades
	tvmConfig := vmtest.TestVMConfig{
		Fork:   &fork,
		Scheme: scheme,
	}
	vm1 := newDefaultTestVM()
	vm2 := newDefaultTestVM()
	vmtest.SetupTestVM(t, vm1, tvmConfig)
	vmtest.SetupTestVM(t, vm2, tvmConfig)

	defer func() {
		require.NoError(vm1.Shutdown(context.Background()))
		require.NoError(vm2.Shutdown(context.Background()))
	}()

	newTxPoolHeadChan1 := make(chan core.NewTxPoolReorgEvent, 1)
	vm1.txPool.SubscribeNewReorgEvent(newTxPoolHeadChan1)
	newTxPoolHeadChan2 := make(chan core.NewTxPoolReorgEvent, 1)
	vm2.txPool.SubscribeNewReorgEvent(newTxPoolHeadChan2)

	key := vmtest.TestKeys[1].ToECDSA()
	address := vmtest.TestEthAddrs[1]

	signedTx := newSignedLegacyTx(t, vm1.chainConfig, vmtest.TestKeys[0].ToECDSA(), 0, &vmtest.TestEthAddrs[1], big.NewInt(1), 21000, big.NewInt(ap0.MinGasPrice), nil)
	vm1BlkA, err := vmtest.IssueTxsAndSetPreference([]*types.Transaction{signedTx}, vm1)
	require.NoError(err)

	vm2BlkA, err := vm2.ParseBlock(context.Background(), vm1BlkA.Bytes())
	require.NoError(err)
	require.NoError(vm2BlkA.Verify(context.Background()))
	require.NoError(vm2.SetPreference(context.Background(), vm2BlkA.ID()))

	require.NoError(vm1BlkA.Accept(context.Background()))
	require.NoError(vm2BlkA.Accept(context.Background()))

	newHead := <-newTxPoolHeadChan1
	require.Equal(common.Hash(vm1BlkA.ID()), newHead.Head.Hash())
	newHead = <-newTxPoolHeadChan2
	require.Equal(common.Hash(vm2BlkA.ID()), newHead.Head.Hash())

	// Create list of 10 successive transactions to build block A on vm1
	// and to be split into two separate blocks on VM2
	txs := make([]*types.Transaction, 10)
	for i := 0; i < 10; i++ {
		signedTx = newSignedLegacyTx(t, vm1.chainConfig, key, uint64(i), &address, big.NewInt(10), 21000, big.NewInt(ap0.MinGasPrice), nil)
		txs[i] = signedTx
	}

	// Add the remote transactions, build the block, and set VM1's preference
	// for block B
	vm1BlkB, err := vmtest.IssueTxsAndSetPreference(txs, vm1)
	require.NoError(err)

	vm2BlkC, err := vmtest.IssueTxsAndSetPreference(txs[0:5], vm2)
	require.NoError(err)

	newHead = <-newTxPoolHeadChan2
	require.Equal(common.Hash(vm2BlkC.ID()), newHead.Head.Hash())

	vm2BlkD, err := vmtest.IssueTxsAndBuild(txs[5:], vm2)
	require.NoError(err)

	// Parse blocks produced in vm2
	vm1BlkC, err := vm1.ParseBlock(context.Background(), vm2BlkC.Bytes())
	require.NoError(err)

	vm1BlkD, err := vm1.ParseBlock(context.Background(), vm2BlkD.Bytes())
	require.NoError(err)

	require.NoError(vm1BlkC.Verify(context.Background()))
	require.NoError(vm1BlkD.Verify(context.Background()))

	blkBHash := vm1BlkB.(*chain.BlockWrapper).Block.(*wrappedBlock).ethBlock.Hash()
	b := vm1.blockChain.CurrentBlock()
	require.Equal(blkBHash, b.Hash(), "expected current block to have hash %s but got %s", blkBHash.Hex(), b.Hash().Hex())

	require.NoError(vm1BlkC.Accept(context.Background()))

	blkCHash := vm1BlkC.(*chain.BlockWrapper).Block.(*wrappedBlock).ethBlock.Hash()
	b = vm1.blockChain.CurrentBlock()
	require.Equal(blkCHash, b.Hash(), "expected current block to have hash %s but got %s", blkCHash.Hex(), b.Hash().Hex())
	require.NoError(vm1BlkB.Reject(context.Background()))

	require.NoError(vm1BlkD.Accept(context.Background()))

	blkDHash := vm1BlkD.(*chain.BlockWrapper).Block.(*wrappedBlock).ethBlock.Hash()
	b = vm1.blockChain.CurrentBlock()
	require.Equal(blkDHash, b.Hash(), "expected current block to have hash %s but got %s", blkDHash.Hex(), b.Hash().Hex())
}

func TestTimeSemanticVerify(t *testing.T) {
	timestamp := time.Unix(1714339200, 123_456_789)
	cases := []struct {
		name             string
		fork             upgradetest.Fork
		timeSeconds      uint64
		timeMilliseconds *uint64
		expectedError    error
	}{
		{
			name:             "Fortuna without TimeMilliseconds",
			fork:             upgradetest.Fortuna,
			timeSeconds:      uint64(timestamp.Unix()),
			timeMilliseconds: nil,
		},
		{
			name:             "Granite with TimeMilliseconds",
			fork:             upgradetest.Granite,
			timeSeconds:      uint64(timestamp.Unix()),
			timeMilliseconds: utils.NewUint64(uint64(timestamp.UnixMilli())),
		},
		{
			name:             "Fortuna with TimeMilliseconds",
			fork:             upgradetest.Fortuna,
			timeSeconds:      uint64(timestamp.Unix()),
			timeMilliseconds: utils.NewUint64(uint64(timestamp.UnixMilli())),
			expectedError:    customheader.ErrTimeMillisecondsBeforeGranite,
		},
		{
			name:             "Granite without TimeMilliseconds",
			fork:             upgradetest.Granite,
			timeSeconds:      uint64(timestamp.Unix()),
			timeMilliseconds: nil,
			expectedError:    customheader.ErrTimeMillisecondsRequired,
		},
		{
			name:             "Granite with mismatched TimeMilliseconds",
			fork:             upgradetest.Granite,
			timeSeconds:      uint64(timestamp.Unix()),
			timeMilliseconds: utils.NewUint64(uint64(timestamp.UnixMilli()) + 1000),
			expectedError:    customheader.ErrTimeMillisecondsMismatched,
		},
		{
			name:             "Block too far in the future",
			fork:             upgradetest.Granite,
			timeSeconds:      uint64(timestamp.Add(2 * time.Hour).Unix()),
			timeMilliseconds: utils.NewUint64(uint64(timestamp.Add(2 * time.Hour).UnixMilli())),
			expectedError:    customheader.ErrBlockTooFarInFuture,
		},
	}

	for _, test := range cases {
		t.Run(test.name, func(t *testing.T) {
			require := require.New(t)
			vm := newDefaultTestVM()
			_ = vmtest.SetupTestVM(t, vm, vmtest.TestVMConfig{
				Fork: &test.fork,
			})

			defer func() {
				require.NoError(vm.Shutdown(context.Background()))
			}()

			// Create a block
			signedTx := newSignedLegacyTx(t, vm.chainConfig, vmtest.TestKeys[0].ToECDSA(), 0, &vmtest.TestEthAddrs[1], big.NewInt(10), 21000, big.NewInt(ap0.MinGasPrice), nil)
			blk, err := vmtest.IssueTxsAndBuild([]*types.Transaction{signedTx}, vm)
			require.NoError(err)

			// Modify the header to have the desired time values
			ethBlk := blk.(*chain.BlockWrapper).Block.(*wrappedBlock).ethBlock
			modifiedHeader := types.CopyHeader(ethBlk.Header())
			modifiedHeader.Time = test.timeSeconds
			modifiedExtra := customtypes.GetHeaderExtra(modifiedHeader)
			modifiedExtra.TimeMilliseconds = test.timeMilliseconds

			// Build new block with modified header
			receipts := vm.blockChain.GetReceiptsByHash(ethBlk.Hash())
			modifiedBlock := customtypes.NewBlockWithExtData(
				modifiedHeader,
				ethBlk.Transactions(),
				nil,
				receipts,
				trie.NewStackTrie(nil),
				customtypes.BlockExtData(ethBlk),
				false,
			)
			modifiedBlk, err := wrapBlock(modifiedBlock, vm)
			require.NoError(err)

			vm.clock.Set(timestamp) // set current time to base for time checks
			err = modifiedBlk.Verify(context.Background())
			require.ErrorIs(err, test.expectedError)
		})
	}
}

func TestBuildTimeMilliseconds(t *testing.T) {
	buildTime := time.Unix(1714339200, 123_456_789)
	cases := []struct {
		name                     string
		fork                     upgradetest.Fork
		expectedTimeMilliseconds *uint64
	}{
		{
			name:                     "fortuna_should_not_have_timestamp_milliseconds",
			fork:                     upgradetest.Fortuna,
			expectedTimeMilliseconds: nil,
		},
		{
			name:                     "granite_should_have_timestamp_milliseconds",
			fork:                     upgradetest.Granite,
			expectedTimeMilliseconds: utils.NewUint64(uint64(buildTime.UnixMilli())),
		},
	}

	for _, test := range cases {
		t.Run(test.name, func(t *testing.T) {
			require := require.New(t)
			vm := newDefaultTestVM()
			_ = vmtest.SetupTestVM(t, vm, vmtest.TestVMConfig{
				Fork: &test.fork,
			})

			defer func() {
<<<<<<< HEAD
				require.NoError(t, vm.Shutdown(context.Background()))
=======
				require.NoError(vm.Shutdown(context.Background()))
>>>>>>> 80c7fdd4
			}()

			vm.clock.Set(buildTime)
			signedTx := newSignedLegacyTx(t, vm.chainConfig, vmtest.TestKeys[0].ToECDSA(), 0, &vmtest.TestEthAddrs[1], big.NewInt(10), 21000, big.NewInt(ap0.MinGasPrice), nil)
			blk, err := vmtest.IssueTxsAndBuild([]*types.Transaction{signedTx}, vm)
			require.NoError(err)
			ethBlk := blk.(*chain.BlockWrapper).Block.(*wrappedBlock).ethBlock
			require.Equal(test.expectedTimeMilliseconds, customtypes.BlockTimeMilliseconds(ethBlk))
		})
	}
}

// Regression test to ensure we can build blocks if we are starting with the
// Apricot Phase 1 ruleset in genesis.
func TestBuildApricotPhase1Block(t *testing.T) {
	for _, scheme := range vmtest.Schemes {
		t.Run(scheme, func(t *testing.T) {
			testBuildApricotPhase1Block(t, scheme)
		})
	}
}

func testBuildApricotPhase1Block(t *testing.T, scheme string) {
	require := require.New(t)
	fork := upgradetest.ApricotPhase1
	vm := newDefaultTestVM()
	vmtest.SetupTestVM(t, vm, vmtest.TestVMConfig{
		Fork:   &fork,
		Scheme: scheme,
	})
	defer func() {
<<<<<<< HEAD
		require.NoError(t, vm.Shutdown(context.Background()))
=======
		require.NoError(vm.Shutdown(context.Background()))
>>>>>>> 80c7fdd4
	}()

	newTxPoolHeadChan := make(chan core.NewTxPoolReorgEvent, 1)
	vm.txPool.SubscribeNewReorgEvent(newTxPoolHeadChan)

	key := vmtest.TestKeys[1].ToECDSA()
	address := vmtest.TestEthAddrs[1]

	signedTx := newSignedLegacyTx(t, vm.chainConfig, vmtest.TestKeys[0].ToECDSA(), 0, &vmtest.TestEthAddrs[1], big.NewInt(1), 21000, vmtest.InitialBaseFee, nil)
	blk, err := vmtest.IssueTxsAndSetPreference([]*types.Transaction{signedTx}, vm)
	require.NoError(err)

	require.NoError(blk.Accept(context.Background()))
	newHead := <-newTxPoolHeadChan
	require.Equal(common.Hash(blk.ID()), newHead.Head.Hash())

	txs := make([]*types.Transaction, 10)
	for i := 0; i < 5; i++ {
		signedTx := newSignedLegacyTx(t, vm.chainConfig, key, uint64(i), &address, big.NewInt(10), 21000, big.NewInt(ap0.MinGasPrice), nil)
		txs[i] = signedTx
	}
	for i := 5; i < 10; i++ {
		signedTx := newSignedLegacyTx(t, vm.chainConfig, key, uint64(i), &address, big.NewInt(10), 21000, big.NewInt(ap1.MinGasPrice), nil)
		txs[i] = signedTx
	}
	blk, err = vmtest.IssueTxsAndBuild(txs, vm)
	require.NoError(err)

	require.NoError(blk.Accept(context.Background()))

	lastAcceptedID, err := vm.LastAccepted(context.Background())
	require.NoError(err)
	require.Equal(blk.ID(), lastAcceptedID)

	// Confirm all txs are present
	ethBlkTxs := vm.blockChain.GetBlockByNumber(2).Transactions()
	for i, tx := range txs {
		require.Greater(len(ethBlkTxs), i, "missing transactions expected: %d but found: %d", len(txs), len(ethBlkTxs))
		require.Equal(ethBlkTxs[i].Hash(), tx.Hash(), "expected tx at index %d to have hash: %x but has: %x", i, txs[i].Hash(), tx.Hash())
	}
}

func TestLastAcceptedBlockNumberAllow(t *testing.T) {
	for _, scheme := range vmtest.Schemes {
		t.Run(scheme, func(t *testing.T) {
			testLastAcceptedBlockNumberAllow(t, scheme)
		})
	}
}

func testLastAcceptedBlockNumberAllow(t *testing.T, scheme string) {
	require := require.New(t)
	fork := upgradetest.NoUpgrades
	vm := newDefaultTestVM()
	vmtest.SetupTestVM(t, vm, vmtest.TestVMConfig{
		Fork:   &fork,
		Scheme: scheme,
	})

	defer func() {
<<<<<<< HEAD
		require.NoError(t, vm.Shutdown(context.Background()))
=======
		require.NoError(vm.Shutdown(context.Background()))
>>>>>>> 80c7fdd4
	}()

	signedTx := newSignedLegacyTx(t, vm.chainConfig, vmtest.TestKeys[0].ToECDSA(), 0, &vmtest.TestEthAddrs[1], big.NewInt(1), 21000, big.NewInt(ap0.MinGasPrice), nil)
	blk, err := vmtest.IssueTxsAndSetPreference([]*types.Transaction{signedTx}, vm)
	require.NoError(err)

	blkHeight := blk.Height()
	blkHash := blk.(*chain.BlockWrapper).Block.(*wrappedBlock).ethBlock.Hash()

	vm.eth.APIBackend.SetAllowUnfinalizedQueries(true)

	ctx := context.Background()
	b, err := vm.eth.APIBackend.BlockByNumber(ctx, rpc.BlockNumber(blkHeight))
	require.NoError(err)
	require.Equal(blkHash, b.Hash(), "expected block at %d to have hash %s but got %s", blkHeight, blkHash.Hex(), b.Hash().Hex())

	vm.eth.APIBackend.SetAllowUnfinalizedQueries(false)

	_, err = vm.eth.APIBackend.BlockByNumber(ctx, rpc.BlockNumber(blkHeight))
	require.ErrorIs(err, eth.ErrUnfinalizedData)

	require.NoError(blk.Accept(context.Background()))

	b = vm.blockChain.GetBlockByNumber(blkHeight)
	require.Equal(blkHash, b.Hash(), "expected block at %d to have hash %s but got %s", blkHeight, blkHash.Hex(), b.Hash().Hex())
}

func TestSkipChainConfigCheckCompatible(t *testing.T) {
	require := require.New(t)
	fork := upgradetest.Durango
	vm := newDefaultTestVM()
	tvm := vmtest.SetupTestVM(t, vm, vmtest.TestVMConfig{
		Fork: &fork,
	})

	// Since rewinding is permitted for last accepted height of 0, we must
	// accept one block to test the SkipUpgradeCheck functionality.
	signedTx := newSignedLegacyTx(t, vm.chainConfig, vmtest.TestKeys[0].ToECDSA(), 0, &vmtest.TestEthAddrs[1], big.NewInt(1), 21000, vmtest.InitialBaseFee, nil)
	blk, err := vmtest.IssueTxsAndSetPreference([]*types.Transaction{signedTx}, vm)
	require.NoError(err)
	require.NoError(blk.Accept(context.Background()))

	require.NoError(vm.Shutdown(context.Background()))

	reinitVM := newDefaultTestVM()
	// use the block's timestamp instead of 0 since rewind to genesis
	// is hardcoded to be allowed in core/genesis.go.
	newCTX := snowtest.Context(t, vm.ctx.ChainID)
	upgradetest.SetTimesTo(&newCTX.NetworkUpgrades, upgradetest.Latest, upgrade.UnscheduledActivationTime)
	upgradetest.SetTimesTo(&newCTX.NetworkUpgrades, fork+1, blk.Timestamp())
	upgradetest.SetTimesTo(&newCTX.NetworkUpgrades, fork, upgrade.InitiallyActiveTime)
	genesis := []byte(vmtest.GenesisJSON(paramstest.ForkToChainConfig[fork]))
	err = reinitVM.Initialize(context.Background(), newCTX, tvm.DB, genesis, []byte{}, []byte{}, []*commonEng.Fx{}, tvm.AppSender)
	require.ErrorContains(err, "mismatching Cancun fork timestamp in database")

	// try again with skip-upgrade-check
	reinitVM = newDefaultTestVM()
	vmtest.ResetMetrics(newCTX)
	config := []byte(`{"skip-upgrade-check": true}`)
	require.NoError(reinitVM.Initialize(context.Background(), newCTX, tvm.DB, genesis, []byte{}, config, []*commonEng.Fx{}, tvm.AppSender))
	require.NoError(reinitVM.Shutdown(context.Background()))
}

func TestParentBeaconRootBlock(t *testing.T) {
	tests := []struct {
		name          string
		fork          upgradetest.Fork
		beaconRoot    *common.Hash
		expectedError bool
		errString     string
	}{
		{
			name:          "non-empty parent beacon root in Durango",
			fork:          upgradetest.Durango,
			beaconRoot:    &common.Hash{0x01},
			expectedError: true,
			// err string wont work because it will also fail with blob gas is non-empty (zeroed)
		},
		{
			name:          "empty parent beacon root in Durango",
			fork:          upgradetest.Durango,
			beaconRoot:    &common.Hash{},
			expectedError: true,
		},
		{
			name:          "nil parent beacon root in Durango",
			fork:          upgradetest.Durango,
			beaconRoot:    nil,
			expectedError: false,
		},
		{
			name:          "non-empty parent beacon root in E-Upgrade (Cancun)",
			fork:          upgradetest.Etna,
			beaconRoot:    &common.Hash{0x01},
			expectedError: true,
			errString:     "expected empty hash",
		},
		{
			name:          "empty parent beacon root in E-Upgrade (Cancun)",
			fork:          upgradetest.Etna,
			beaconRoot:    &common.Hash{},
			expectedError: false,
		},
		{
			name:          "nil parent beacon root in E-Upgrade (Cancun)",
			fork:          upgradetest.Etna,
			beaconRoot:    nil,
			expectedError: true,
			errString:     "header is missing parentBeaconRoot",
		},
	}

	for _, test := range tests {
		t.Run(test.name, func(t *testing.T) {
			require := require.New(t)
			fork := test.fork
			vm := newDefaultTestVM()
			vmtest.SetupTestVM(t, vm, vmtest.TestVMConfig{
				Fork: &fork,
			})

			defer func() {
<<<<<<< HEAD
				require.NoError(t, vm.Shutdown(context.Background()))
=======
				require.NoError(vm.Shutdown(context.Background()))
>>>>>>> 80c7fdd4
			}()

			signedTx := newSignedLegacyTx(t, vm.chainConfig, vmtest.TestKeys[0].ToECDSA(), 0, &vmtest.TestEthAddrs[1], big.NewInt(1), 21000, vmtest.InitialBaseFee, nil)
			blk, err := vmtest.IssueTxsAndBuild([]*types.Transaction{signedTx}, vm)
			require.NoError(err)

			// Modify the block to have a parent beacon root
			ethBlock := blk.(*chain.BlockWrapper).Block.(*wrappedBlock).ethBlock
			header := types.CopyHeader(ethBlock.Header())
			header.ParentBeaconRoot = test.beaconRoot
			parentBeaconEthBlock := ethBlock.WithSeal(header)

			parentBeaconBlock, err := wrapBlock(parentBeaconEthBlock, vm)
			require.NoError(err)

			errCheck := func(err error) {
				if test.expectedError {
					require.ErrorContains(err, test.errString)
				} else {
					require.NoError(err)
				}
			}

			_, err = vm.ParseBlock(context.Background(), parentBeaconBlock.Bytes())
			errCheck(err)
			err = parentBeaconBlock.Verify(context.Background())
			errCheck(err)
		})
	}
}

func TestNoBlobsAllowed(t *testing.T) {
	ctx := context.Background()
	require := require.New(t)

	gspec := new(core.Genesis)
	require.NoError(json.Unmarshal([]byte(genesisJSONCancun), gspec))

	// Make one block with a single blob tx
	signer := types.NewCancunSigner(gspec.Config.ChainID)
	blockGen := func(_ int, b *core.BlockGen) {
		b.SetCoinbase(constants.BlackholeAddr)
		fee := big.NewInt(500)
		fee.Add(fee, b.BaseFee())
		tx, err := types.SignTx(types.NewTx(&types.BlobTx{
			Nonce:      0,
			GasTipCap:  uint256.NewInt(1),
			GasFeeCap:  uint256.MustFromBig(fee),
			Gas:        ethparams.TxGas,
			To:         vmtest.TestEthAddrs[0],
			BlobFeeCap: uint256.NewInt(1),
			BlobHashes: []common.Hash{{1}}, // This blob is expected to cause verification to fail
			Value:      new(uint256.Int),
		}), signer, vmtest.TestKeys[0].ToECDSA())
		require.NoError(err)
		b.AddTx(tx)
	}
	// FullFaker used to skip header verification so we can generate a block with blobs
	_, blocks, _, err := core.GenerateChainWithGenesis(gspec, dummy.NewFullFaker(), 1, 10, blockGen)
	require.NoError(err)

	// Create a VM with the genesis (will use header verification)
	vm := newDefaultTestVM()
	vmtest.SetupTestVM(t, vm, vmtest.TestVMConfig{
		GenesisJSON: genesisJSONCancun,
	})
	defer func() { require.NoError(vm.Shutdown(ctx)) }()

	// Verification should fail
	extendedBlock, err := wrapBlock(blocks[0], vm)
	require.NoError(err)
	_, err = vm.ParseBlock(ctx, extendedBlock.Bytes())
	require.ErrorIs(err, errBlobsNotEnabled)
	err = extendedBlock.Verify(ctx)
	require.ErrorIs(err, errBlobsNotEnabled)
}

func TestBuildBlockWithInsufficientCapacity(t *testing.T) {
	ctx := context.Background()
	require := require.New(t)

	fork := upgradetest.Fortuna
	vm := newDefaultTestVM()
	vmtest.SetupTestVM(t, vm, vmtest.TestVMConfig{
		Fork: &fork,
	})
	defer func() {
		require.NoError(vm.Shutdown(ctx))
	}()

	newTxPoolHeadChan := make(chan core.NewTxPoolReorgEvent, 1)
	vm.txPool.SubscribeNewReorgEvent(newTxPoolHeadChan)

	// Build a block consuming all of the available gas
	var (
		txs = make([]*types.Transaction, 2)
		err error
	)
	for i := uint64(0); i < 2; i++ {
		tx := types.NewContractCreation(
			i,
			big.NewInt(0),
			acp176.MinMaxCapacity,
			big.NewInt(ap0.MinGasPrice),
			[]byte{0xfe}, // invalid opcode consumes all gas
		)
		txs[i], err = types.SignTx(tx, types.LatestSigner(vm.chainConfig), vmtest.TestKeys[0].ToECDSA())
		require.NoError(err)
	}

	blk2, err := vmtest.IssueTxsAndBuild([]*types.Transaction{txs[0]}, vm)
	require.NoError(err)

	require.NoError(blk2.Accept(ctx))

	// Attempt to build a block consuming more than the current gas capacity
	_, err = vmtest.IssueTxsAndBuild([]*types.Transaction{txs[1]}, vm)
	// Expect block building to fail due to insufficient gas capacity
	require.ErrorIs(err, miner.ErrInsufficientGasCapacityToBuild)

	// Wait to fill block capacity and retry block builiding
	vm.clock.Set(vm.clock.Time().Add(acp176.TimeToFillCapacity * time.Second))

	msg, err := vm.WaitForEvent(context.Background())
	require.NoError(err)
	require.Equal(commonEng.PendingTxs, msg)

	blk3, err := vm.BuildBlock(ctx)
	require.NoError(err)

	require.NoError(blk3.Verify(ctx))
	require.NoError(blk3.Accept(ctx))
}

func TestBuildBlockLargeTxStarvation(t *testing.T) {
	ctx := context.Background()
	require := require.New(t)

	fork := upgradetest.Fortuna
	amount := new(big.Int).Mul(big.NewInt(ethparams.Ether), big.NewInt(4000))
	genesis := vmtest.NewTestGenesis(paramstest.ForkToChainConfig[fork])
	for _, addr := range vmtest.TestEthAddrs {
		genesis.Alloc[addr] = types.Account{Balance: amount}
	}
	genesisBytes, err := json.Marshal(genesis)
	require.NoError(err)

	vm := newDefaultTestVM()
	vmtest.SetupTestVM(t, vm, vmtest.TestVMConfig{
		Fork:        &fork,
		GenesisJSON: string(genesisBytes),
	})
	defer func() {
		require.NoError(vm.Shutdown(ctx))
	}()

	// Build a block consuming all of the available gas
	var (
		highGasPrice = big.NewInt(2 * ap0.MinGasPrice)
		lowGasPrice  = big.NewInt(ap0.MinGasPrice)
	)

	// Refill capacity
	vm.clock.Set(vm.clock.Time().Add(acp176.TimeToFillCapacity * time.Second))
	maxSizeTxs := make([]*types.Transaction, 2)
	for i := uint64(0); i < 2; i++ {
		tx := types.NewContractCreation(
			i,
			big.NewInt(0),
			acp176.MinMaxCapacity,
			highGasPrice,
			[]byte{0xfe}, // invalid opcode consumes all gas
		)
		var err error
		maxSizeTxs[i], err = types.SignTx(tx, types.LatestSigner(vm.chainConfig), vmtest.TestKeys[0].ToECDSA())
		require.NoError(err)
	}

	blk2, err := vmtest.IssueTxsAndBuild([]*types.Transaction{maxSizeTxs[0]}, vm)
	require.NoError(err)

	require.NoError(blk2.Accept(ctx))

	// Add a second transaction trying to consume the max guaranteed gas capacity at a higher gas price
	errs := vm.txPool.AddRemotesSync([]*types.Transaction{maxSizeTxs[1]})
	require.Len(errs, 1)
	require.NoError(errs[0])

	// Build a smaller transaction that consumes less gas at a lower price. Block building should
	// fail and enforce waiting for more capacity to avoid starving the larger transaction.
	tx := types.NewContractCreation(0, big.NewInt(0), 2_000_000, lowGasPrice, []byte{0xfe})
	signedTx, err := types.SignTx(tx, types.LatestSigner(vm.chainConfig), vmtest.TestKeys[1].ToECDSA())
	require.NoError(err)
	_, err = vmtest.IssueTxsAndBuild([]*types.Transaction{signedTx}, vm)
	require.ErrorIs(err, miner.ErrInsufficientGasCapacityToBuild)

	// Wait to fill block capacity and retry block building
	vm.clock.Set(vm.clock.Time().Add(acp176.TimeToFillCapacity * time.Second))

	msg, err := vm.WaitForEvent(context.Background())
	require.NoError(err)
	require.Equal(commonEng.PendingTxs, msg)

	blk4, err := vm.BuildBlock(ctx)
	require.NoError(err)
	ethBlk4 := blk4.(*chain.BlockWrapper).Block.(*wrappedBlock).ethBlock
	actualTxs := ethBlk4.Transactions()
	require.Len(actualTxs, 1)
	require.Equal(maxSizeTxs[1].Hash(), actualTxs[0].Hash())

	require.NoError(blk4.Verify(ctx))
	require.NoError(blk4.Accept(ctx))
}

func TestWaitForEvent(t *testing.T) {
	for _, testCase := range []struct {
		name     string
		testCase func(*testing.T, *VM)
	}{
		{
			name: "WaitForEvent with context cancelled returns 0",
			testCase: func(t *testing.T, vm *VM) {
				ctx, cancel := context.WithTimeout(context.Background(), time.Millisecond*100)
				defer cancel()

				var wg sync.WaitGroup
				wg.Add(1)

				// We run WaitForEvent in a goroutine to ensure it can be safely called concurrently.
				go func() {
					defer wg.Done()
					msg, err := vm.WaitForEvent(ctx)
					assert.ErrorIs(t, err, context.DeadlineExceeded)
					assert.Zero(t, msg)
				}()

				wg.Wait()
			},
		},
		{
			name: "WaitForEvent returns when a transaction is added to the mempool",
			testCase: func(t *testing.T, vm *VM) {
				var wg sync.WaitGroup
				wg.Add(1)

				go func() {
					defer wg.Done()
					msg, err := vm.WaitForEvent(context.Background())
					assert.NoError(t, err)
					assert.Equal(t, commonEng.PendingTxs, msg)
				}()

				signedTx := newSignedLegacyTx(t, vm.chainConfig, vmtest.TestKeys[0].ToECDSA(), 0, &vmtest.TestEthAddrs[1], big.NewInt(1), 21000, vmtest.InitialBaseFee, nil)
				for _, err := range vm.txPool.AddRemotesSync([]*types.Transaction{signedTx}) {
					require.NoError(t, err)
				}

				wg.Wait()
			},
		},
		{
			name: "WaitForEvent doesn't return once a block is built and accepted",
			testCase: func(t *testing.T, vm *VM) {
				signedTx := newSignedLegacyTx(t, vm.chainConfig, vmtest.TestKeys[0].ToECDSA(), 0, &vmtest.TestEthAddrs[1], big.NewInt(1), 21000, vmtest.InitialBaseFee, nil)

				for _, err := range vm.txPool.AddRemotesSync([]*types.Transaction{signedTx}) {
					require.NoError(t, err)
				}

				blk, err := vm.BuildBlock(context.Background())
				require.NoError(t, err)

				require.NoError(t, blk.Verify(context.Background()))

				require.NoError(t, vm.SetPreference(context.Background(), blk.ID()))

				require.NoError(t, blk.Accept(context.Background()))

				ctx, cancel := context.WithTimeout(context.Background(), time.Millisecond*100)
				defer cancel()

				var wg sync.WaitGroup
				wg.Add(1)

				// We run WaitForEvent in a goroutine to ensure it can be safely called concurrently.
				go func() {
					defer wg.Done()
					msg, err := vm.WaitForEvent(ctx)
					assert.ErrorIs(t, err, context.DeadlineExceeded)
					assert.Zero(t, msg)
				}()

				wg.Wait()

				t.Log("WaitForEvent returns when regular transactions are added to the mempool")

				time.Sleep(time.Second * 2) // sleep some time to let the gas capacity to refill

				signedTx = newSignedLegacyTx(t, vm.chainConfig, vmtest.TestKeys[0].ToECDSA(), 1, &vmtest.TestEthAddrs[1], big.NewInt(1), 21000, vmtest.InitialBaseFee, nil)

				for _, err := range vm.txPool.AddRemotesSync([]*types.Transaction{signedTx}) {
					require.NoError(t, err)
				}

				wg.Add(1)

				go func() {
					defer wg.Done()
					msg, err := vm.WaitForEvent(context.Background())
					assert.NoError(t, err)
					assert.Equal(t, commonEng.PendingTxs, msg)
				}()

				wg.Wait()

				// Build a block again to wipe out the subscription
				blk, err = vm.BuildBlock(context.Background())
				require.NoError(t, err)

				require.NoError(t, blk.Verify(context.Background()))

				require.NoError(t, vm.SetPreference(context.Background(), blk.ID()))

				require.NoError(t, blk.Accept(context.Background()))
			},
		},
		{
			name: "WaitForEvent waits some time after a block is built",
			testCase: func(t *testing.T, vm *VM) {
				signedTx := newSignedLegacyTx(t, vm.chainConfig, vmtest.TestKeys[0].ToECDSA(), 0, &vmtest.TestEthAddrs[1], big.NewInt(1), 21000, vmtest.InitialBaseFee, nil)
				lastBuildBlockTime := time.Now()
				blk, err := vmtest.IssueTxsAndBuild([]*types.Transaction{signedTx}, vm)
				require.NoError(t, err)
				require.NoError(t, blk.Accept(context.Background()))
				signedTx = newSignedLegacyTx(t, vm.chainConfig, vmtest.TestKeys[0].ToECDSA(), 1, &vmtest.TestEthAddrs[1], big.NewInt(1), 21000, vmtest.InitialBaseFee, nil)

				for _, err := range vm.txPool.AddRemotesSync([]*types.Transaction{signedTx}) {
					require.NoError(t, err)
				}

				var wg sync.WaitGroup
				wg.Add(1)

				go func() {
					defer wg.Done()
					msg, err := vm.WaitForEvent(context.Background())
					assert.NoError(t, err)
					assert.Equal(t, commonEng.PendingTxs, msg)
					assert.GreaterOrEqual(t, time.Since(lastBuildBlockTime), MinBlockBuildingRetryDelay)
				}()

				wg.Wait()
			},
		},
	} {
		t.Run(testCase.name, func(t *testing.T) {
			fork := upgradetest.Latest
			vm := newDefaultTestVM()
			vmtest.SetupTestVM(t, vm, vmtest.TestVMConfig{
				Fork: &fork,
			})
			testCase.testCase(t, vm)
			require.NoError(t, vm.Shutdown(context.Background()))
		})
	}
}

// Copied from rpc/testservice_test.go
type testService struct{}

type echoArgs struct {
	S string
}
type echoResult struct {
	String string
	Int    int
	Args   *echoArgs
}

func (*testService) Echo(str string, i int, args *echoArgs) echoResult {
	return echoResult{str, i, args}
}

// emulates server test
func TestCreateHandlers(t *testing.T) {
	var (
		ctx  = context.Background()
		fork = upgradetest.Latest
		vm   = newDefaultTestVM()
	)
	vmtest.SetupTestVM(t, vm, vmtest.TestVMConfig{
		Fork: &fork,
	})
	defer func() {
		require.NoError(t, vm.Shutdown(ctx))
	}()

	handlers, err := vm.CreateHandlers(ctx)
	require.NoError(t, err)
	require.NotNil(t, handlers)

	handler, ok := handlers[ethRPCEndpoint]
	require.True(t, ok)
	server, ok := handler.(*rpc.Server)
	require.True(t, ok)

	// registers at test_echo
	require.NoError(t, server.RegisterName("test", new(testService)))
	var (
		batch        []rpc.BatchElem
		client       = rpc.DialInProc(server)
		maxResponses = node.DefaultConfig.BatchRequestLimit // Should be default
	)
	defer client.Close()

	// Make a request at limit, ensure that all requests are handled
	for i := 0; i < maxResponses; i++ {
		batch = append(batch, rpc.BatchElem{
			Method: "test_echo",
			Args:   []any{"x", 1},
			Result: new(echoResult),
		})
	}
	require.NoError(t, client.BatchCall(batch))
	for _, r := range batch {
		require.NoError(t, r.Error, "error in batch response")
	}

	// Create a new batch that is too large
	batch = nil
	for i := 0; i < maxResponses+1; i++ {
		batch = append(batch, rpc.BatchElem{
			Method: "test_echo",
			Args:   []any{"x", 1},
			Result: new(echoResult),
		})
	}
	require.NoError(t, client.BatchCall(batch))
	require.ErrorContains(t, batch[0].Error, "batch too large")

	// All other elements should have an error indicating there's no response
	for _, elem := range batch[1:] {
		require.ErrorIs(t, elem.Error, rpc.ErrMissingBatchResponse)
	}
}

// newSignedLegacyTx builds a legacy transaction and signs it using the
// LatestSigner derived from the provided chain config.
func newSignedLegacyTx(
	t *testing.T,
	cfg *params.ChainConfig,
	key *ecdsa.PrivateKey,
	nonce uint64,
	to *common.Address,
	value *big.Int,
	gas uint64,
	gasPrice *big.Int,
	data []byte,
) *types.Transaction {
	t.Helper()

	tx := types.NewTx(&types.LegacyTx{
		Nonce:    nonce,
		To:       to,
		Value:    value,
		Gas:      gas,
		GasPrice: gasPrice,
		Data:     data,
	})
	signedTx, err := types.SignTx(tx, types.LatestSigner(cfg), key)
	require.NoError(t, err)
	return signedTx
}

// deployContract deploys the provided EVM bytecode using a prefunded test account
// and returns the created contract address. It is reusable for any contract code.
func deployContract(ctx context.Context, t *testing.T, vm *VM, gasPrice *big.Int, code []byte) common.Address {
	callerAddr := vmtest.TestEthAddrs[0]
	callerKey := vmtest.TestKeys[0]

	nonce := vm.txPool.Nonce(callerAddr)
	signedTx := newSignedLegacyTx(t, vm.chainConfig, callerKey.ToECDSA(), nonce, nil, big.NewInt(0), 1000000, gasPrice, code)

	for _, err := range vm.txPool.AddRemotesSync([]*types.Transaction{signedTx}) {
		require.NoError(t, err)
	}

	blk, err := vm.BuildBlock(ctx)
	require.NoError(t, err)
	require.NoError(t, blk.Verify(ctx))
	require.NoError(t, vm.SetPreference(ctx, blk.ID()))
	require.NoError(t, blk.Accept(ctx))

	ethBlock := blk.(*chain.BlockWrapper).Block.(*wrappedBlock).ethBlock
	receipts := vm.blockChain.GetReceiptsByHash(ethBlock.Hash())
	require.Len(t, receipts, len(ethBlock.Transactions()))

	found := false
	for i, btx := range ethBlock.Transactions() {
		if btx.Hash() == signedTx.Hash() {
			found = true
			require.Equal(t, types.ReceiptStatusSuccessful, receipts[i].Status)
			break
		}
	}
	require.True(t, found, "deployContract: expected deploy tx %s to be included in block %s (caller=%s, nonce=%d)",
		signedTx.Hash().Hex(),
		ethBlock.Hash().Hex(),
		callerAddr.Hex(),
		nonce,
	)

	return crypto.CreateAddress(callerAddr, nonce)
}

func TestDelegatePrecompile_BehaviorAcrossUpgrades(t *testing.T) {
	ctx := context.Background()
	tests := []struct {
		name                  string
		fork                  upgradetest.Fork
		deployGasPrice        *big.Int
		txGasPrice            *big.Int
		preDeployTime         int64
		setTime               int64
		refillCapacityFortuna bool
		wantIncluded          bool
		wantReceiptStatus     uint64
	}{
		{
			name:           "granite_should_revert",
			fork:           upgradetest.Granite,
			deployGasPrice: vmtest.InitialBaseFee,
			txGasPrice:     vmtest.InitialBaseFee,
			// Time is irrelevant as only the fork dictates the logic
			refillCapacityFortuna: false,
			wantIncluded:          true,
			wantReceiptStatus:     types.ReceiptStatusFailed,
		},
		{
			name:                  "fortuna_post_cutoff_should_invalidate",
			fork:                  upgradetest.Fortuna,
			deployGasPrice:        big.NewInt(ap0.MinGasPrice),
			txGasPrice:            big.NewInt(ap0.MinGasPrice),
			setTime:               params.InvalidateDelegateUnix + 1,
			refillCapacityFortuna: true,
			wantIncluded:          false,
		},
		{
			name:                  "fortuna_pre_cutoff_should_succeed",
			fork:                  upgradetest.Fortuna,
			deployGasPrice:        big.NewInt(ap0.MinGasPrice),
			txGasPrice:            big.NewInt(ap0.MinGasPrice),
			preDeployTime:         params.InvalidateDelegateUnix - acp176.TimeToFillCapacity - 1,
			refillCapacityFortuna: true,
			wantIncluded:          true,
			wantReceiptStatus:     types.ReceiptStatusSuccessful,
		},
	}

	for _, tt := range tests {
		t.Run(tt.name, func(t *testing.T) {
			vm := newDefaultTestVM()
			vmtest.SetupTestVM(t, vm, vmtest.TestVMConfig{
				Fork: &tt.fork,
			})
			defer func() {
				require.NoError(t, vm.Shutdown(ctx))
			}()

			if tt.preDeployTime != 0 {
				vm.clock.Set(time.Unix(tt.preDeployTime, 0))
			}

			contractAddr := deployContract(ctx, t, vm, tt.deployGasPrice, common.FromHex(delegateCallPrecompileCode))

			if tt.setTime != 0 {
				vm.clock.Set(time.Unix(tt.setTime, 0))
			}

			if tt.refillCapacityFortuna {
				// Ensure gas capacity is refilled relative to the parent block's timestamp
				parent := vm.blockChain.CurrentBlock()
				parentTime := time.Unix(int64(parent.Time), 0)
				minRefillTime := parentTime.Add(acp176.TimeToFillCapacity * time.Second)
				if vm.clock.Time().Before(minRefillTime) {
					vm.clock.Set(minRefillTime)
				}
			}

			data := crypto.Keccak256([]byte("delegateSendHello()"))[:4]
			nonce := vm.txPool.Nonce(vmtest.TestEthAddrs[0])
			signedTx := newSignedLegacyTx(t, vm.chainConfig, vmtest.TestKeys[0].ToECDSA(), nonce, &contractAddr, big.NewInt(0), 100000, tt.txGasPrice, data)
			for _, err := range vm.txPool.AddRemotesSync([]*types.Transaction{signedTx}) {
				require.NoError(t, err)
			}

			blk, err := vm.BuildBlock(ctx)
			require.NoError(t, err)
			require.NoError(t, blk.Verify(ctx))
			require.NoError(t, vm.SetPreference(ctx, blk.ID()))
			require.NoError(t, blk.Accept(ctx))

			ethBlock := blk.(*chain.BlockWrapper).Block.(*wrappedBlock).ethBlock

			if !tt.wantIncluded {
				require.Empty(t, ethBlock.Transactions())
				return
			}

			require.Len(t, ethBlock.Transactions(), 1)
			receipts := vm.blockChain.GetReceiptsByHash(ethBlock.Hash())
			require.Len(t, receipts, 1)
			require.Equal(t, tt.wantReceiptStatus, receipts[0].Status)
		})
	}
}

// TestBlockGasValidation tests the two validation checks:
// 1. invalid gas used relative to capacity
// 2. total intrinsic gas cost is greater than claimed gas used
func TestBlockGasValidation(t *testing.T) {
	newBlock := func(
		t *testing.T,
		vm *VM,
		claimedGasUsed uint64,
	) *types.Block {
		require := require.New(t)

		blk, err := vm.BuildBlock(context.Background())
		require.NoError(err)

		callPayload, err := payload.NewAddressedCall(nil, nil)
		require.NoError(err)
		unsignedMessage, err := avalancheWarp.NewUnsignedMessage(
			1,
			ids.Empty,
			callPayload.Bytes(),
		)
		require.NoError(err)
		signersBitSet := set.NewBits()
		warpSignature := &avalancheWarp.BitSetSignature{
			Signers: signersBitSet.Bytes(),
		}
		signedMessage, err := avalancheWarp.NewMessage(
			unsignedMessage,
			warpSignature,
		)
		require.NoError(err)

		// 9401 is the maximum number of predicates so that the block is less
		// than 2 MiB.
		const numPredicates = 9401
		accessList := make(types.AccessList, 0, numPredicates)
		predicate := predicate.New(signedMessage.Bytes())
		for range numPredicates {
			accessList = append(accessList, types.AccessTuple{
				Address:     warpcontract.ContractAddress,
				StorageKeys: predicate,
			})
		}

		tx, err := types.SignTx(
			types.NewTx(&types.DynamicFeeTx{
				ChainID:    vm.chainConfig.ChainID,
				Nonce:      1,
				To:         &vmtest.TestEthAddrs[0],
				Gas:        acp176.MinMaxCapacity,
				GasFeeCap:  big.NewInt(10),
				GasTipCap:  big.NewInt(10),
				Value:      common.Big0,
				AccessList: accessList,
			}),
			types.LatestSigner(vm.chainConfig),
			vmtest.TestKeys[0].ToECDSA(),
		)
		require.NoError(err)

		ethBlock := blk.(*chain.BlockWrapper).Block.(*wrappedBlock).ethBlock
		modifiedHeader := types.CopyHeader(ethBlock.Header())

		// Set the gasUsed after calculating the extra prefix to support large
		// claimed gas used values.
		modifiedHeader.GasUsed = claimedGasUsed
		return customtypes.NewBlockWithExtData(
			modifiedHeader,
			[]*types.Transaction{tx},
			nil,
			nil,
			trie.NewStackTrie(nil),
			nil,
			true,
		)
	}

	tests := []struct {
		name    string
		gasUsed uint64
		want    error
	}{
		{
			name:    "gas_used_over_capacity",
			gasUsed: math.MaxUint64,
			want:    errInvalidGasUsedRelativeToCapacity,
		},
		{
			name:    "intrinsic_gas_over_gas_used",
			gasUsed: 0,
			want:    errTotalIntrinsicGasCostExceedsClaimed,
		},
	}
	for _, test := range tests {
		t.Run(test.name, func(t *testing.T) {
			require := require.New(t)
			ctx := context.Background()

			vm := newDefaultTestVM()
			vmtest.SetupTestVM(t, vm, vmtest.TestVMConfig{})
			defer func() {
				require.NoError(vm.Shutdown(ctx))
			}()

			blk := newBlock(t, vm, test.gasUsed)

			modifiedBlk, err := wrapBlock(blk, vm)
			require.NoError(err)

			err = modifiedBlk.Verify(ctx)
			require.ErrorIs(err, test.want)
		})
	}
}<|MERGE_RESOLUTION|>--- conflicted
+++ resolved
@@ -1106,11 +1106,7 @@
 			})
 
 			defer func() {
-<<<<<<< HEAD
-				require.NoError(t, vm.Shutdown(context.Background()))
-=======
 				require.NoError(vm.Shutdown(context.Background()))
->>>>>>> 80c7fdd4
 			}()
 
 			vm.clock.Set(buildTime)
@@ -1142,11 +1138,7 @@
 		Scheme: scheme,
 	})
 	defer func() {
-<<<<<<< HEAD
-		require.NoError(t, vm.Shutdown(context.Background()))
-=======
 		require.NoError(vm.Shutdown(context.Background()))
->>>>>>> 80c7fdd4
 	}()
 
 	newTxPoolHeadChan := make(chan core.NewTxPoolReorgEvent, 1)
@@ -1207,11 +1199,7 @@
 	})
 
 	defer func() {
-<<<<<<< HEAD
-		require.NoError(t, vm.Shutdown(context.Background()))
-=======
 		require.NoError(vm.Shutdown(context.Background()))
->>>>>>> 80c7fdd4
 	}()
 
 	signedTx := newSignedLegacyTx(t, vm.chainConfig, vmtest.TestKeys[0].ToECDSA(), 0, &vmtest.TestEthAddrs[1], big.NewInt(1), 21000, big.NewInt(ap0.MinGasPrice), nil)
@@ -1334,11 +1322,7 @@
 			})
 
 			defer func() {
-<<<<<<< HEAD
-				require.NoError(t, vm.Shutdown(context.Background()))
-=======
 				require.NoError(vm.Shutdown(context.Background()))
->>>>>>> 80c7fdd4
 			}()
 
 			signedTx := newSignedLegacyTx(t, vm.chainConfig, vmtest.TestKeys[0].ToECDSA(), 0, &vmtest.TestEthAddrs[1], big.NewInt(1), 21000, vmtest.InitialBaseFee, nil)
