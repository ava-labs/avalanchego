name: 'C-Chain Re-Execution Benchmark'
description: 'Run C-Chain re-execution benchmark'

inputs:
  runner_name:
    description: 'The name of the runner to use and include in the Golang Benchmark name.'
    required: true
  config:
    description: 'The config to pass to the VM for the benchmark. See BenchmarkReexecuteRange for details.'
    default: ''
  start-block:
    description: 'The start block for the benchmark.'
    default: '101'
  end-block:
    description: 'The end block for the benchmark.'
    default: '250000'
  block-dir-src:
    description: 'The source block directory. Supports S3 directory/zip and local directories.'
    default: 's3://avalanchego-bootstrap-testing/cchain-mainnet-blocks-1m-ldb/**'
  current-state-dir-src:
    description: 'The current state directory. Supports S3 directory/zip and local directories.'
    default: 's3://avalanchego-bootstrap-testing/cchain-current-state-hashdb-full-100/**'
  aws-role:
    description: 'AWS role to assume for S3 access.'
    required: true
  aws-region:
    description: 'AWS region to use for S3 access.'
    required: true
  aws-role-duration-seconds:
    description: 'The duration of the AWS role to assume for S3 access.'
    required: true
    default: '43200' # 12 hours
  prometheus-url:
    description: 'The URL of the prometheus instance.'
    required: true
    default: ''
  prometheus-push-url:
    description: 'The push URL of the prometheus instance.'
    required: true
    default: ''
  prometheus-username:
    description: 'The username for the Prometheus instance.'
    required: true
    default: ''
  prometheus-password:
    description: 'The password for the Prometheus instance.'
    required: true
    default: ''
  workspace:
    description: 'Working directory to use for the benchmark.'
    required: true
    default: ${{ github.workspace }}
  github-token:
    description: 'GitHub token provided to GitHub Action Benchmark.'
    required: true
  push-github-action-benchmark:
    description: 'Whether to push the benchmark result to GitHub.'
    required: true
    default: false
  push-post-state:
    description: 'S3 destination to copy the current-state directory after completing re-execution. If empty, this will be skipped.'
    default: ''

runs:
  using: composite
  steps:
    - name: Set task env
      shell: bash
      run: |
        {
          echo "EXECUTION_DATA_DIR=${{ inputs.workspace }}/reexecution-data"
          echo "BENCHMARK_OUTPUT_FILE=output.txt"
          echo "START_BLOCK=${{ inputs.start-block }}"
          echo "END_BLOCK=${{ inputs.end-block }}"
          echo "BLOCK_DIR_SRC=${{ inputs.block-dir-src }}"
          echo "CURRENT_STATE_DIR_SRC=${{ inputs.current-state-dir-src }}"
        } >> $GITHUB_ENV
    - name: Configure AWS Credentials
      uses: aws-actions/configure-aws-credentials@v4
      with:
        role-to-assume: ${{ inputs.aws-role }}
        aws-region: ${{ inputs.aws-region }}
        role-duration-seconds: ${{ inputs.aws-role-duration-seconds }}
    - name: Run C-Chain Re-Execution
      uses: ./.github/actions/run-monitored-tmpnet-cmd
      with:
        run: |
          ./scripts/run_task.sh reexecute-cchain-range-with-copied-data \
            CONFIG=${{ inputs.config }} \
            EXECUTION_DATA_DIR=${{ env.EXECUTION_DATA_DIR }} \
            BLOCK_DIR_SRC=${{ env.BLOCK_DIR_SRC }} \
            CURRENT_STATE_DIR_SRC=${{ env.CURRENT_STATE_DIR_SRC }} \
            START_BLOCK=${{ env.START_BLOCK }} \
            END_BLOCK=${{ env.END_BLOCK }} \
            LABELS=${{ env.LABELS }} \
            BENCHMARK_OUTPUT_FILE=${{ env.BENCHMARK_OUTPUT_FILE }} \
            RUNNER_NAME=${{ inputs.runner_name }} \
<<<<<<< HEAD
            METRICS_MODE="full"
=======
            METRICS_SERVER_ENABLED=true \
            METRICS_COLLECTOR_ENABLED=true
>>>>>>> 41b0b4b7
        prometheus_url: ${{ inputs.prometheus-url }}
        prometheus_push_url: ${{ inputs.prometheus-push-url }}
        prometheus_username: ${{ inputs.prometheus-username }}
        prometheus_password: ${{ inputs.prometheus-password }}
        grafana_dashboard_id: 'Gl1I20mnk/c-chain'
        runtime: "" # Set runtime input to empty string to disable log collection

    - name: Compare Benchmark Results
      uses: benchmark-action/github-action-benchmark@v1
      with:
        tool: 'go'
        output-file-path: ${{ env.BENCHMARK_OUTPUT_FILE }}
        summary-always: true
        github-token: ${{ inputs.github-token }}
        auto-push: ${{ inputs.push-github-action-benchmark }}

    - name: Push Post-State to S3 (if not exists)
      if: ${{ inputs.push-post-state != '' }}
      shell: nix develop --command bash -x {0}
      run: ./scripts/run_task.sh export-dir-to-s3 SRC=${{ env.EXECUTION_DATA_DIR }}/current-state/ DST=${{ inputs.push-post-state }}<|MERGE_RESOLUTION|>--- conflicted
+++ resolved
@@ -95,12 +95,8 @@
             LABELS=${{ env.LABELS }} \
             BENCHMARK_OUTPUT_FILE=${{ env.BENCHMARK_OUTPUT_FILE }} \
             RUNNER_NAME=${{ inputs.runner_name }} \
-<<<<<<< HEAD
-            METRICS_MODE="full"
-=======
             METRICS_SERVER_ENABLED=true \
             METRICS_COLLECTOR_ENABLED=true
->>>>>>> 41b0b4b7
         prometheus_url: ${{ inputs.prometheus-url }}
         prometheus_push_url: ${{ inputs.prometheus-push-url }}
         prometheus_username: ${{ inputs.prometheus-username }}
