--- conflicted
+++ resolved
@@ -60,15 +60,9 @@
           elif [[ "${{ github.event_name }}" == "pull_request" ]]; then
             {
               echo "start-block=101"
-<<<<<<< HEAD
-              echo "end-block=1000"
-              echo "source-block-dir=s3://avalanchego-bootstrap-testing/cchain-mainnet-blocks-1m-ldb.zip"
-              echo "current-state-dir=s3://avalanchego-bootstrap-testing/cchain-current-state-hashdb-full-100.zip"
-=======
               echo "end-block=250000"
               echo "source-block-dir=s3://avalanchego-bootstrap-testing/cchain-mainnet-blocks-1m-ldb/**"
               echo "current-state-dir=s3://avalanchego-bootstrap-testing/cchain-current-state-hashdb-full-100/**"
->>>>>>> 7aa6a17b
             } >> "$GITHUB_OUTPUT"
           else
             {
@@ -96,14 +90,7 @@
           prometheus-username: ${{ secrets.PROMETHEUS_ID || '' }}
           prometheus-password: ${{ secrets.PROMETHEUS_PASSWORD || '' }}
           push-github-action-benchmark: ${{ github.event_name == 'schedule' }}
-<<<<<<< HEAD
-          aws-role: ${{ secrets.AWS_S3_RW_ROLE }}
-          aws-region: 'us-east-2'
-          github-token: ${{ secrets.GITHUB_TOKEN }}
-          push-post-state: s3://avalanchego-bootstrap-testing/cchain-current-state-hashdb-full-1k/
-=======
           aws-role: ${{ github.event.inputs.push-post-state != '' && secrets.AWS_S3_RW_ROLE || secrets.AWS_S3_READ_ONLY_ROLE }}
           aws-region: 'us-east-2'
           github-token: ${{ secrets.GITHUB_TOKEN }}
-          push-post-state: ${{ github.event.inputs.push-post-state }}
->>>>>>> 7aa6a17b
+          push-post-state: ${{ github.event.inputs.push-post-state }}