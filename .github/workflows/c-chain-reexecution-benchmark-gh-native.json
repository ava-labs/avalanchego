{
    "pull_request": {
        "include": [
            {
                "runner": "ubuntu-latest",
                "config": "default",
                "start-block": 101,
                "end-block": 250000,
                "block-dir-src": "s3://avalanchego-bootstrap-testing/cchain-mainnet-blocks-1m-ldb/**",
                "current-state-dir-src": "s3://avalanchego-bootstrap-testing/cchain-current-state-hashdb-full-100/**"
            },
            {
                "runner": "blacksmith-4vcpu-ubuntu-2404",
                "config": "default",
                "start-block": 101,
                "end-block": 250000,
                "block-dir-src": "s3://avalanchego-bootstrap-testing/cchain-mainnet-blocks-1m-ldb/**",
                "current-state-dir-src": "s3://avalanchego-bootstrap-testing/cchain-current-state-hashdb-full-100/**"
            },
            {
                "runner": "blacksmith-4vcpu-ubuntu-2404",
                "config": "archive",
                "start-block": 101,
                "end-block": 250000,
<<<<<<< HEAD
                "block-dir-src": "s3://avalanchego-bootstrap-testing/cchain-mainnet-blocks-1m-ldb/**",
                "current-state-dir-src": "s3://avalanchego-bootstrap-testing/cchain-current-state-hashdb-archive-100/**"
            },
            {
                "runner": "blacksmith-4vcpu-ubuntu-2404",
                "config": "firewood",
                "start-block": 101,
                "end-block": 250000,
                "block-dir-src": "s3://avalanchego-bootstrap-testing/cchain-mainnet-blocks-1m-ldb/**",
                "current-state-dir-src": "s3://avalanchego-bootstrap-testing/cchain-current-state-firewood-100/**"
=======
                "source-block-dir": "s3://avalanchego-bootstrap-testing/cchain-mainnet-blocks-1m-ldb/**",
                "current-state-dir": "s3://avalanchego-bootstrap-testing/cchain-current-state-hashdb-archive-100/**"
>>>>>>> 99578a2b
            }
        ]
    },
    "schedule": {
        "include": [
            {
                "runner": "blacksmith-4vcpu-ubuntu-2404",
                "config": "default",
                "start-block": 101,
                "end-block": 250000,
                "block-dir-src": "s3://avalanchego-bootstrap-testing/cchain-mainnet-blocks-1m-ldb/**",
                "current-state-dir-src": "s3://avalanchego-bootstrap-testing/cchain-current-state-hashdb-full-100/**"
            },
            {
                "runner": "blacksmith-4vcpu-ubuntu-2404",
                "config": "archive",
                "start-block": 101,
                "end-block": 250000,
                "block-dir-src": "s3://avalanchego-bootstrap-testing/cchain-mainnet-blocks-1m-ldb/**",
                "current-state-dir-src": "s3://avalanchego-bootstrap-testing/cchain-current-state-hashdb-archive-100/**"
            },
            {
                "runner": "blacksmith-4vcpu-ubuntu-2404",
                "config": "firewood",
                "start-block": 101,
                "end-block": 250000,
                "block-dir-src": "s3://avalanchego-bootstrap-testing/cchain-mainnet-blocks-1m-ldb/**",
                "current-state-dir-src": "s3://avalanchego-bootstrap-testing/cchain-current-state-firewood-100/**"
            }
        ]
    }
}<|MERGE_RESOLUTION|>--- conflicted
+++ resolved
@@ -22,21 +22,8 @@
                 "config": "archive",
                 "start-block": 101,
                 "end-block": 250000,
-<<<<<<< HEAD
                 "block-dir-src": "s3://avalanchego-bootstrap-testing/cchain-mainnet-blocks-1m-ldb/**",
                 "current-state-dir-src": "s3://avalanchego-bootstrap-testing/cchain-current-state-hashdb-archive-100/**"
-            },
-            {
-                "runner": "blacksmith-4vcpu-ubuntu-2404",
-                "config": "firewood",
-                "start-block": 101,
-                "end-block": 250000,
-                "block-dir-src": "s3://avalanchego-bootstrap-testing/cchain-mainnet-blocks-1m-ldb/**",
-                "current-state-dir-src": "s3://avalanchego-bootstrap-testing/cchain-current-state-firewood-100/**"
-=======
-                "source-block-dir": "s3://avalanchego-bootstrap-testing/cchain-mainnet-blocks-1m-ldb/**",
-                "current-state-dir": "s3://avalanchego-bootstrap-testing/cchain-current-state-hashdb-archive-100/**"
->>>>>>> 99578a2b
             }
         ]
     },
