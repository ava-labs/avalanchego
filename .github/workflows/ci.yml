--- conflicted
+++ resolved
@@ -246,7 +246,20 @@
           prometheus_password: ${{ secrets.PROMETHEUS_PASSWORD || '' }}
           loki_username: ${{ secrets.LOKI_ID || '' }}
           loki_password: ${{ secrets.LOKI_PASSWORD || '' }}
-<<<<<<< HEAD
+  load_kube:
+    name: Run load test on kube
+    runs-on: ubuntu-latest
+    steps:
+      - uses: actions/checkout@v4
+      - uses: ./.github/actions/setup-go-for-project
+      - uses: ./.github/actions/run-monitored-tmpnet-cmd
+        with:
+          run: ./scripts/run_task.sh test-load-kube
+          artifact_prefix: load-kube
+          prometheus_username: ${{ secrets.PROMETHEUS_ID || '' }}
+          prometheus_password: ${{ secrets.PROMETHEUS_PASSWORD || '' }}
+          loki_username: ${{ secrets.LOKI_ID || '' }}
+          loki_password: ${{ secrets.LOKI_PASSWORD || '' }}
   load2_tests:
     name: load2 tests
     runs-on: ubuntu-latest
@@ -262,19 +275,3 @@
             prometheus_password: ${{ secrets.PROMETHEUS_PASSWORD || '' }}
             loki_username: ${{ secrets.LOKI_ID || '' }}
             loki_password: ${{ secrets.LOKI_PASSWORD || '' }}
-=======
-  load_kube:
-    name: Run load test on kube
-    runs-on: ubuntu-latest
-    steps:
-      - uses: actions/checkout@v4
-      - uses: ./.github/actions/setup-go-for-project
-      - uses: ./.github/actions/run-monitored-tmpnet-cmd
-        with:
-          run: ./scripts/run_task.sh test-load-kube
-          artifact_prefix: load-kube
-          prometheus_username: ${{ secrets.PROMETHEUS_ID || '' }}
-          prometheus_password: ${{ secrets.PROMETHEUS_PASSWORD || '' }}
-          loki_username: ${{ secrets.LOKI_ID || '' }}
-          loki_password: ${{ secrets.LOKI_PASSWORD || '' }}
->>>>>>> a0b02aef
