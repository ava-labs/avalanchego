--- conflicted
+++ resolved
@@ -65,41 +65,25 @@
           prometheus_password: ${{ secrets.PROMETHEUS_PASSWORD || '' }}
           loki_username: ${{ secrets.LOKI_ID || '' }}
           loki_password: ${{ secrets.LOKI_PASSWORD || '' }}
-<<<<<<< HEAD
-      - name: Upload tmpnet network dir
-        uses: ./.github/actions/upload-tmpnet-artifact
-        if: always()
-        with:
-          name: e2e-tmpnet-data
   e2e_post_fortuna:
     runs-on: ubuntu-latest
     steps:
       - uses: actions/checkout@v4
       - uses: ./.github/actions/setup-go-for-project
-      - uses: cachix/install-nix-action@v30
-        with:
-          github_access_token: ${{ secrets.GITHUB_TOKEN }}
-      # TODO(marun) Maybe figure out how to use `nix build` somehow i.e. make the default shell double as the default package
-      - run: nix develop --command echo "dependencies installed"
-      - name: Build AvalancheGo Binary
-        shell: bash
-        run: ./scripts/build.sh -r
-      - name: Run e2e tests
-        uses: ./.github/actions/run-monitored-tmpnet-cmd
-        with:
-          run: E2E_SERIAL=1 ./scripts/tests.e2e.sh --delay-network-shutdown --activate-fortuna
+      - name: Build AvalancheGo Binary
+        shell: bash
+        run: ./scripts/build.sh -r
+      - name: Run e2e tests
+        uses: ./.github/actions/run-monitored-tmpnet-cmd
+        with:
+          run: ./scripts/tests.e2e.sh --activate-fortuna
+          run_env: E2E_SERIAL=1
+          artifact_prefix: e2e
           filter_by_owner: avalanchego-e2e
           prometheus_username: ${{ secrets.PROMETHEUS_ID || '' }}
           prometheus_password: ${{ secrets.PROMETHEUS_PASSWORD || '' }}
           loki_username: ${{ secrets.LOKI_ID || '' }}
           loki_password: ${{ secrets.LOKI_PASSWORD || '' }}
-      - name: Upload tmpnet network dir
-        uses: ./.github/actions/upload-tmpnet-artifact
-        if: always()
-        with:
-          name: e2e-post-fortuna-tmpnet-data
-=======
->>>>>>> 3f6e2268
   e2e_existing_network:
     runs-on: ubuntu-latest
     steps:
