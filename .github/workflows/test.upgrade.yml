name: Test upgrade

on:
  push:
    branches:
      - dev
  pull_request:

permissions:
  contents: read

jobs:
  test_upgrade:
    runs-on: ubuntu-latest
    steps:
      - name: Git checkout
        uses: actions/checkout@v3
      - name: Set up Go
        uses: actions/setup-go@v2
        with:
<<<<<<< HEAD
          go-version: 1.17
      - name: Build the caminogo binaries
=======
          go-version: 1.17.9
      - name: Build the avalanchego binaries
>>>>>>> fc49c60e
        shell: bash
        run: ./scripts/build.sh
      - name: Run upgrade tests
        shell: bash
<<<<<<< HEAD
        run: scripts/tests.upgrade.sh 1.7.7 ./build/caminogo
=======
        run: scripts/tests.upgrade.sh 1.7.9 ./build/avalanchego
>>>>>>> fc49c60e
<|MERGE_RESOLUTION|>--- conflicted
+++ resolved
@@ -18,19 +18,10 @@
       - name: Set up Go
         uses: actions/setup-go@v2
         with:
-<<<<<<< HEAD
-          go-version: 1.17
+          go-version: 1.17.9
       - name: Build the caminogo binaries
-=======
-          go-version: 1.17.9
-      - name: Build the avalanchego binaries
->>>>>>> fc49c60e
         shell: bash
         run: ./scripts/build.sh
       - name: Run upgrade tests
         shell: bash
-<<<<<<< HEAD
-        run: scripts/tests.upgrade.sh 1.7.7 ./build/caminogo
-=======
-        run: scripts/tests.upgrade.sh 1.7.9 ./build/avalanchego
->>>>>>> fc49c60e
+        run: scripts/tests.upgrade.sh 0.0.0 ./build/caminogo