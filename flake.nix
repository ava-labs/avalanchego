{
  # To use:
  #  - install nix: `./scripts/run_task.sh install-nix`
  #  - run `nix develop` or use direnv (https://direnv.net/)
  #    - for quieter direnv output, set `export DIRENV_LOG_FORMAT=`

  description = "AvalancheGo development environment";

  # Flake inputs
  inputs = {
    nixpkgs.url = "https://flakehub.com/f/NixOS/nixpkgs/0.2411.*.tar.gz";
  };

  # Flake outputs
  outputs = { self, nixpkgs }:
    let
      # Systems supported
      allSystems = [
        "x86_64-linux" # 64-bit Intel/AMD Linux
        "aarch64-linux" # 64-bit ARM Linux
        "x86_64-darwin" # 64-bit Intel macOS
        "aarch64-darwin" # 64-bit ARM macOS
      ];

      # Helper to provide system-specific attributes
      forAllSystems = f: nixpkgs.lib.genAttrs allSystems (system: f {
        pkgs = import nixpkgs { inherit system; };
      });
    in
    {
      # Development environment output
      devShells = forAllSystems ({ pkgs }: {
        default = pkgs.mkShell {
          # The Nix packages provided in the environment
          packages = with pkgs; [
            # Build requirements
            git

            # Task runner
            go-task

            # Monitoring tools
            promtail                                   # Loki log shipper
            prometheus                                 # Metrics collector

            # Kube tools
            kubectl                                    # Kubernetes CLI
            kind                                       # Kubernetes-in-Docker
            kubernetes-helm                            # Helm CLI (Kubernetes package manager)
            self.packages.${system}.kind-with-registry # Script installing kind configured with a local registry

            # Linters
            shellcheck

            # Protobuf
            buf
            protoc-gen-go
            protoc-gen-go-grpc

<<<<<<< HEAD
            # Solidity compiler from nixpkgs 24.11
            solc
=======
            # Solidity
            solhint
>>>>>>> f9e8ec0e
          ] ++ lib.optionals stdenv.isDarwin [
            # macOS-specific frameworks
            darwin.apple_sdk.frameworks.Security
          ];
        };
      });

      # Package to install the kind-with-registry script
      packages = forAllSystems ({ pkgs }: {
        kind-with-registry = pkgs.stdenv.mkDerivation {
          pname = "kind-with-registry";
          version = "1.0.0";

          src = pkgs.fetchurl {
            url = "https://raw.githubusercontent.com/kubernetes-sigs/kind/7cb9e6be25b48a0e248097eef29d496ab1a044d0/site/static/examples/kind-with-registry.sh";
            sha256 = "0gri0x0ygcwmz8l4h6zzsvydw8rsh7qa8p5218d4hncm363i81hv";
          };

          phases = [ "installPhase" ];

          installPhase = ''
            mkdir -p $out/bin
            install -m755 $src $out/bin/kind-with-registry.sh
          '';

          meta = with pkgs.lib; {
            description = "Script to set up kind with a local registry";
            license = licenses.mit;
            maintainers = with maintainers; [ "maru-ava" ];
          };
        };
      });
    };
}<|MERGE_RESOLUTION|>--- conflicted
+++ resolved
@@ -57,13 +57,11 @@
             protoc-gen-go
             protoc-gen-go-grpc
 
-<<<<<<< HEAD
             # Solidity compiler from nixpkgs 24.11
             solc
-=======
-            # Solidity
+
+            # Solidity linting from nixpkgs 24.11
             solhint
->>>>>>> f9e8ec0e
           ] ++ lib.optionals stdenv.isDarwin [
             # macOS-specific frameworks
             darwin.apple_sdk.frameworks.Security
