--- conflicted
+++ resolved
@@ -7,11 +7,7 @@
 //
 // - If updating between minor versions (e.g. 1.23.x -> 1.24.x):
 //   - Consider updating the version of golangci-lint (in scripts/lint.sh).
-<<<<<<< HEAD
-go 1.22.9
-=======
 go 1.23.6
->>>>>>> 1690dce7
 
 require (
 	github.com/DataDog/zstd v1.5.2
