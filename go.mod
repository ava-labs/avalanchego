--- conflicted
+++ resolved
@@ -61,12 +61,8 @@
 	go.uber.org/zap v1.26.0
 	golang.org/x/crypto v0.31.0
 	golang.org/x/exp v0.0.0-20231127185646-65229373498e
-<<<<<<< HEAD
 	golang.org/x/mod v0.18.0
-	golang.org/x/net v0.28.0
-=======
 	golang.org/x/net v0.33.0
->>>>>>> e8ff8351
 	golang.org/x/sync v0.10.0
 	golang.org/x/term v0.27.0
 	golang.org/x/time v0.3.0
