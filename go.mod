--- conflicted
+++ resolved
@@ -184,7 +184,6 @@
 	gopkg.in/inf.v0 v0.9.1 // indirect
 	gopkg.in/ini.v1 v1.67.0 // indirect
 	gopkg.in/yaml.v2 v2.4.0 // indirect
-<<<<<<< HEAD
 	k8s.io/klog/v2 v2.110.1 // indirect
 	k8s.io/kube-openapi v0.0.0-20231010175941-2dd684a91f00 // indirect
 	rsc.io/tmplfunc v0.0.3 // indirect
@@ -192,9 +191,5 @@
 	sigs.k8s.io/structured-merge-diff/v4 v4.4.1 // indirect
 	sigs.k8s.io/yaml v1.3.0 // indirect
 )
-=======
-	gopkg.in/yaml.v3 v3.0.1 // indirect
-)
 
-replace github.com/ava-labs/coreth v0.12.1-rc.0 => github.com/taurusgroup/coreth v0.12.1-rc.0-taurus
->>>>>>> 9b0137e4
+replace github.com/ava-labs/coreth v0.12.1-rc.0 => github.com/taurusgroup/coreth v0.12.1-rc.0-taurus