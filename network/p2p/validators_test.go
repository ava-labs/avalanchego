--- conflicted
+++ resolved
@@ -179,12 +179,9 @@
 			}
 			gomock.InOrder(calls...)
 
-<<<<<<< HEAD
 			network, err := NewNetwork(logging.NoLog{}, &common.FakeSender{}, prometheus.NewRegistry(), "")
 			require.NoError(err)
-=======
-			network := NewNetwork(logging.NoLog{}, &common.FakeSender{}, prometheus.NewRegistry(), "")
->>>>>>> 82fbc973
+
 			ctx := context.Background()
 			require.NoError(network.Connected(ctx, nodeID1, nil))
 			require.NoError(network.Connected(ctx, nodeID2, nil))
