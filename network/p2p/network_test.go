// Copyright (C) 2019-2023, Ava Labs, Inc. All rights reserved.
// See the file LICENSE for licensing terms.

package p2p

import (
	"context"
	"testing"
	"time"

	"github.com/prometheus/client_golang/prometheus"
	"github.com/stretchr/testify/require"

	"github.com/ava-labs/avalanchego/ids"
	"github.com/ava-labs/avalanchego/snow/engine/common"
	"github.com/ava-labs/avalanchego/snow/validators"
	"github.com/ava-labs/avalanchego/utils/logging"
	"github.com/ava-labs/avalanchego/utils/math"
	"github.com/ava-labs/avalanchego/utils/set"
	"github.com/ava-labs/avalanchego/version"
)

const (
	handlerID     = 123
	handlerPrefix = byte(handlerID)
)

var errFoo = &common.AppError{
	Code:    123,
	Message: "foo",
}

func TestMessageRouting(t *testing.T) {
	require := require.New(t)
	ctx := context.Background()
	wantNodeID := ids.GenerateTestNodeID()
	wantChainID := ids.GenerateTestID()
	wantMsg := []byte("message")

	var appGossipCalled, appRequestCalled, crossChainAppRequestCalled bool
	testHandler := &testHandler{
		appGossipF: func(_ context.Context, nodeID ids.NodeID, msg []byte) {
			appGossipCalled = true
			require.Equal(wantNodeID, nodeID)
			require.Equal(wantMsg, msg)
		},
		appRequestF: func(_ context.Context, nodeID ids.NodeID, _ time.Time, msg []byte) ([]byte, error) {
			appRequestCalled = true
			require.Equal(wantNodeID, nodeID)
			require.Equal(wantMsg, msg)
			return nil, nil
		},
		crossChainAppRequestF: func(_ context.Context, chainID ids.ID, _ time.Time, msg []byte) ([]byte, error) {
			crossChainAppRequestCalled = true
			require.Equal(wantChainID, chainID)
			require.Equal(wantMsg, msg)
			return nil, nil
		},
	}

	sender := &common.FakeSender{
		SentAppGossip:            make(chan []byte, 1),
		SentAppRequest:           make(chan []byte, 1),
		SentCrossChainAppRequest: make(chan []byte, 1),
	}
<<<<<<< HEAD
	network, err := NewNetwork(logging.NoLog{}, sender, prometheus.NewRegistry(), "")
	require.NoError(err)
	require.NoError(network.AddHandler(1, testHandler))
	client := network.NewClient(1)
=======
	network := NewNetwork(logging.NoLog{}, sender, prometheus.NewRegistry(), "")
	client, err := network.NewAppProtocol(1, testHandler)
	require.NoError(err)
>>>>>>> 82fbc973

	require.NoError(client.AppGossip(ctx, wantMsg))
	require.NoError(network.AppGossip(ctx, wantNodeID, <-sender.SentAppGossip))
	require.True(appGossipCalled)

	require.NoError(client.AppRequest(ctx, set.Of(ids.EmptyNodeID), wantMsg, func(context.Context, ids.NodeID, []byte, error) {}))
	require.NoError(network.AppRequest(ctx, wantNodeID, 1, time.Time{}, <-sender.SentAppRequest))
	require.True(appRequestCalled)

	require.NoError(client.CrossChainAppRequest(ctx, ids.Empty, wantMsg, func(context.Context, ids.ID, []byte, error) {}))
	require.NoError(network.CrossChainAppRequest(ctx, wantChainID, 1, time.Time{}, <-sender.SentCrossChainAppRequest))
	require.True(crossChainAppRequestCalled)
}

// Tests that the Client prefixes messages with the handler prefix
func TestClientPrefixesMessages(t *testing.T) {
	require := require.New(t)
	ctx := context.Background()

	sender := common.FakeSender{
		SentAppRequest:           make(chan []byte, 1),
		SentAppGossip:            make(chan []byte, 1),
		SentAppGossipSpecific:    make(chan []byte, 1),
		SentCrossChainAppRequest: make(chan []byte, 1),
	}
<<<<<<< HEAD
	network, err := NewNetwork(logging.NoLog{}, sender, prometheus.NewRegistry(), "")
	require.NoError(err)
	require.NoError(network.Connected(ctx, ids.EmptyNodeID, nil))
	client := network.NewClient(handlerID)
=======
	network := NewNetwork(logging.NoLog{}, sender, prometheus.NewRegistry(), "")
	require.NoError(network.Connected(ctx, ids.EmptyNodeID, nil))

	client, err := network.NewAppProtocol(handlerID, &NoOpHandler{})
	require.NoError(err)
>>>>>>> 82fbc973

	want := []byte("message")

	require.NoError(client.AppRequest(
		ctx,
		set.Of(ids.EmptyNodeID),
		want,
		func(context.Context, ids.NodeID, []byte, error) {},
	))
	gotAppRequest := <-sender.SentAppRequest
	require.Equal(handlerPrefix, gotAppRequest[0])
	require.Equal(want, gotAppRequest[1:])

	require.NoError(client.AppRequestAny(
		ctx,
		want,
		func(context.Context, ids.NodeID, []byte, error) {},
	))
	gotAppRequest = <-sender.SentAppRequest
	require.Equal(handlerPrefix, gotAppRequest[0])
	require.Equal(want, gotAppRequest[1:])

	require.NoError(client.CrossChainAppRequest(
		ctx,
		ids.Empty,
		want,
		func(context.Context, ids.ID, []byte, error) {},
	))
	gotCrossChainAppRequest := <-sender.SentCrossChainAppRequest
	require.Equal(handlerPrefix, gotCrossChainAppRequest[0])
	require.Equal(want, gotCrossChainAppRequest[1:])

	require.NoError(client.AppGossip(ctx, want))
	gotAppGossip := <-sender.SentAppGossip
	require.Equal(handlerPrefix, gotAppGossip[0])
	require.Equal(want, gotAppGossip[1:])

<<<<<<< HEAD
	require.NoError(client.AppGossipSpecific(ctx, ids.EmptyNodeID, want))
=======
	require.NoError(client.AppGossipSpecific(ctx, set.Of(ids.EmptyNodeID), want))
>>>>>>> 82fbc973
	gotAppGossip = <-sender.SentAppGossipSpecific
	require.Equal(handlerPrefix, gotAppGossip[0])
	require.Equal(want, gotAppGossip[1:])
}

// Tests that the Client callback is called on a successful response
func TestAppRequestResponse(t *testing.T) {
	require := require.New(t)
	ctx := context.Background()

	sender := common.FakeSender{
		SentAppRequest: make(chan []byte, 1),
	}
<<<<<<< HEAD
	network, err := NewNetwork(logging.NoLog{}, sender, prometheus.NewRegistry(), "")
	require.NoError(err)
	client := network.NewClient(handlerID)

	wantResponse := []byte("response")
	wantNodeID := ids.GenerateTestNodeID()
	done := make(chan struct{})

	callback := func(_ context.Context, gotNodeID ids.NodeID, gotResponse []byte, err error) {
		require.Equal(wantNodeID, gotNodeID)
		require.NoError(err)
		require.Equal(wantResponse, gotResponse)

		close(done)
	}

	require.NoError(client.AppRequest(ctx, set.Of(wantNodeID), []byte("request"), callback))
	<-sender.SentAppRequest

	require.NoError(network.AppResponse(ctx, wantNodeID, 1, wantResponse))
	<-done
}

// Tests that the Client callback is given an error if the request fails
func TestAppRequestFailed(t *testing.T) {
	require := require.New(t)
	ctx := context.Background()

	sender := common.FakeSender{
		SentAppRequest: make(chan []byte, 1),
	}
	network, err := NewNetwork(logging.NoLog{}, sender, prometheus.NewRegistry(), "")
	require.NoError(err)
	client := network.NewClient(handlerID)

	wantNodeID := ids.GenerateTestNodeID()
	done := make(chan struct{})

	callback := func(_ context.Context, gotNodeID ids.NodeID, gotResponse []byte, err error) {
		require.Equal(wantNodeID, gotNodeID)
		require.ErrorIs(err, errFoo)
		require.Nil(gotResponse)

		close(done)
	}

	require.NoError(client.AppRequest(ctx, set.Of(wantNodeID), []byte("request"), callback))
	<-sender.SentAppRequest

	require.NoError(network.AppRequestFailed(ctx, wantNodeID, 1, errFoo))
	<-done
}

// Tests that the Client callback is called on a successful response
func TestCrossChainAppRequestResponse(t *testing.T) {
	require := require.New(t)
	ctx := context.Background()

	sender := common.FakeSender{
		SentCrossChainAppRequest: make(chan []byte, 1),
	}
	network, err := NewNetwork(logging.NoLog{}, sender, prometheus.NewRegistry(), "")
	require.NoError(err)
	client := network.NewClient(handlerID)

	wantChainID := ids.GenerateTestID()
	wantResponse := []byte("response")
	done := make(chan struct{})

	callback := func(_ context.Context, gotChainID ids.ID, gotResponse []byte, err error) {
		require.Equal(wantChainID, gotChainID)
		require.NoError(err)
		require.Equal(wantResponse, gotResponse)

=======
	network := NewNetwork(logging.NoLog{}, sender, prometheus.NewRegistry(), "")

	client, err := network.NewAppProtocol(handlerID, &NoOpHandler{})
	require.NoError(err)

	wantResponse := []byte("response")
	wantNodeID := ids.GenerateTestNodeID()
	done := make(chan struct{})

	callback := func(_ context.Context, gotNodeID ids.NodeID, gotResponse []byte, err error) {
		require.Equal(wantNodeID, gotNodeID)
		require.NoError(err)
		require.Equal(wantResponse, gotResponse)

		close(done)
	}

	require.NoError(client.AppRequest(ctx, set.Of(wantNodeID), []byte("request"), callback))
	<-sender.SentAppRequest

	require.NoError(network.AppResponse(ctx, wantNodeID, 1, wantResponse))
	<-done
}

// Tests that the Client callback is given an error if the request fails
func TestAppRequestFailed(t *testing.T) {
	require := require.New(t)
	ctx := context.Background()

	sender := common.FakeSender{
		SentAppRequest: make(chan []byte, 1),
	}
	network := NewNetwork(logging.NoLog{}, sender, prometheus.NewRegistry(), "")

	client, err := network.NewAppProtocol(handlerID, &NoOpHandler{})
	require.NoError(err)

	wantNodeID := ids.GenerateTestNodeID()
	done := make(chan struct{})

	callback := func(_ context.Context, gotNodeID ids.NodeID, gotResponse []byte, err error) {
		require.Equal(wantNodeID, gotNodeID)
		require.ErrorIs(err, errFoo)
		require.Nil(gotResponse)

		close(done)
	}

	require.NoError(client.AppRequest(ctx, set.Of(wantNodeID), []byte("request"), callback))
	<-sender.SentAppRequest

	require.NoError(network.AppRequestFailed(ctx, wantNodeID, 1, errFoo))
	<-done
}

// Tests that the Client callback is called on a successful response
func TestCrossChainAppRequestResponse(t *testing.T) {
	require := require.New(t)
	ctx := context.Background()

	sender := common.FakeSender{
		SentCrossChainAppRequest: make(chan []byte, 1),
	}
	network := NewNetwork(logging.NoLog{}, sender, prometheus.NewRegistry(), "")

	client, err := network.NewAppProtocol(handlerID, &NoOpHandler{})
	require.NoError(err)

	wantChainID := ids.GenerateTestID()
	wantResponse := []byte("response")
	done := make(chan struct{})

	callback := func(_ context.Context, gotChainID ids.ID, gotResponse []byte, err error) {
		require.Equal(wantChainID, gotChainID)
		require.NoError(err)
		require.Equal(wantResponse, gotResponse)

>>>>>>> 82fbc973
		close(done)
	}

	require.NoError(client.CrossChainAppRequest(ctx, wantChainID, []byte("request"), callback))
	<-sender.SentCrossChainAppRequest

	require.NoError(network.CrossChainAppResponse(ctx, wantChainID, 1, wantResponse))
	<-done
}

// Tests that the Client callback is given an error if the request fails
func TestCrossChainAppRequestFailed(t *testing.T) {
	require := require.New(t)
	ctx := context.Background()

	sender := common.FakeSender{
		SentCrossChainAppRequest: make(chan []byte, 1),
	}
<<<<<<< HEAD
	network, err := NewNetwork(logging.NoLog{}, sender, prometheus.NewRegistry(), "")
	require.NoError(err)
	client := network.NewClient(handlerID)

	wantChainID := ids.GenerateTestID()
	done := make(chan struct{})

	callback := func(_ context.Context, gotChainID ids.ID, gotResponse []byte, err error) {
		require.Equal(wantChainID, gotChainID)
		require.ErrorIs(err, errFoo)
		require.Nil(gotResponse)

		close(done)
	}

	require.NoError(client.CrossChainAppRequest(ctx, wantChainID, []byte("request"), callback))
	<-sender.SentCrossChainAppRequest

=======
	network := NewNetwork(logging.NoLog{}, sender, prometheus.NewRegistry(), "")

	client, err := network.NewAppProtocol(handlerID, &NoOpHandler{})
	require.NoError(err)

	wantChainID := ids.GenerateTestID()
	done := make(chan struct{})

	callback := func(_ context.Context, gotChainID ids.ID, gotResponse []byte, err error) {
		require.Equal(wantChainID, gotChainID)
		require.ErrorIs(err, errFoo)
		require.Nil(gotResponse)

		close(done)
	}

	require.NoError(client.CrossChainAppRequest(ctx, wantChainID, []byte("request"), callback))
	<-sender.SentCrossChainAppRequest

>>>>>>> 82fbc973
	require.NoError(network.CrossChainAppRequestFailed(ctx, wantChainID, 1, errFoo))
	<-done
}

// Messages for unregistered handlers should be dropped gracefully
func TestMessageForUnregisteredHandler(t *testing.T) {
	tests := []struct {
		name string
		msg  []byte
	}{
		{
			name: "nil",
			msg:  nil,
		},
		{
			name: "empty",
			msg:  []byte{},
		},
		{
			name: "non-empty",
			msg:  []byte("foobar"),
		},
	}

	for _, tt := range tests {
		t.Run(tt.name, func(t *testing.T) {
			require := require.New(t)
			ctx := context.Background()
			handler := &testHandler{
				appGossipF: func(context.Context, ids.NodeID, []byte) {
					require.Fail("should not be called")
				},
				appRequestF: func(context.Context, ids.NodeID, time.Time, []byte) ([]byte, error) {
					require.Fail("should not be called")
					return nil, nil
				},
				crossChainAppRequestF: func(context.Context, ids.ID, time.Time, []byte) ([]byte, error) {
					require.Fail("should not be called")
					return nil, nil
				},
			}
<<<<<<< HEAD
			network, err := NewNetwork(logging.NoLog{}, nil, prometheus.NewRegistry(), "")
			require.NoError(err)
			require.NoError(network.AddHandler(handlerID, handler))
=======
			network := NewNetwork(logging.NoLog{}, nil, prometheus.NewRegistry(), "")
			_, err := network.NewAppProtocol(handlerID, handler)
			require.NoError(err)
>>>>>>> 82fbc973

			require.Nil(network.AppRequest(ctx, ids.EmptyNodeID, 0, time.Time{}, tt.msg))
			require.Nil(network.AppGossip(ctx, ids.EmptyNodeID, tt.msg))
			require.Nil(network.CrossChainAppRequest(ctx, ids.Empty, 0, time.Time{}, tt.msg))
		})
	}
}

// A response or timeout for a request we never made should return an error
func TestResponseForUnrequestedRequest(t *testing.T) {
	tests := []struct {
		name string
		msg  []byte
	}{
		{
			name: "nil",
			msg:  nil,
		},
		{
			name: "empty",
			msg:  []byte{},
		},
		{
			name: "non-empty",
			msg:  []byte("foobar"),
		},
	}

	for _, tt := range tests {
		t.Run(tt.name, func(t *testing.T) {
			require := require.New(t)
			ctx := context.Background()
			handler := &testHandler{
				appGossipF: func(context.Context, ids.NodeID, []byte) {
					require.Fail("should not be called")
				},
				appRequestF: func(context.Context, ids.NodeID, time.Time, []byte) ([]byte, error) {
					require.Fail("should not be called")
					return nil, nil
				},
				crossChainAppRequestF: func(context.Context, ids.ID, time.Time, []byte) ([]byte, error) {
					require.Fail("should not be called")
					return nil, nil
				},
			}
<<<<<<< HEAD
			network, err := NewNetwork(logging.NoLog{}, nil, prometheus.NewRegistry(), "")
			require.NoError(err)
			require.NoError(network.AddHandler(handlerID, handler))

			err = network.AppResponse(ctx, ids.EmptyNodeID, 0, []byte("foobar"))
			require.ErrorIs(err, ErrUnrequestedResponse)
			err = network.AppRequestFailed(ctx, ids.EmptyNodeID, 0, common.ErrUndefined)
			require.ErrorIs(err, ErrUnrequestedResponse)
			err = network.CrossChainAppResponse(ctx, ids.Empty, 0, []byte("foobar"))
			require.ErrorIs(err, ErrUnrequestedResponse)
			err = network.CrossChainAppRequestFailed(ctx, ids.Empty, 0, common.ErrUndefined)
=======
			network := NewNetwork(logging.NoLog{}, nil, prometheus.NewRegistry(), "")
			_, err := network.NewAppProtocol(handlerID, handler)
			require.NoError(err)

			err = network.AppResponse(ctx, ids.EmptyNodeID, 0, []byte("foobar"))
			require.ErrorIs(err, ErrUnrequestedResponse)
			err = network.AppRequestFailed(ctx, ids.EmptyNodeID, 0, errFoo)
			require.ErrorIs(err, ErrUnrequestedResponse)
			err = network.CrossChainAppResponse(ctx, ids.Empty, 0, []byte("foobar"))
			require.ErrorIs(err, ErrUnrequestedResponse)
			err = network.CrossChainAppRequestFailed(ctx, ids.Empty, 0, errFoo)
>>>>>>> 82fbc973
			require.ErrorIs(err, ErrUnrequestedResponse)
		})
	}
}

// It's possible for the request id to overflow and wrap around.
// If there are still pending requests with the same request id, we should
// not attempt to issue another request until the previous one has cleared.
func TestAppRequestDuplicateRequestIDs(t *testing.T) {
	require := require.New(t)
	ctx := context.Background()

	sender := &common.FakeSender{
		SentAppRequest: make(chan []byte, 1),
	}

<<<<<<< HEAD
	network, err := NewNetwork(logging.NoLog{}, sender, prometheus.NewRegistry(), "")
=======
	network := NewNetwork(logging.NoLog{}, sender, prometheus.NewRegistry(), "")
	client, err := network.NewAppProtocol(0x1, &NoOpHandler{})
>>>>>>> 82fbc973
	require.NoError(err)
	client := network.NewClient(0x1)

	noOpCallback := func(context.Context, ids.NodeID, []byte, error) {}
	// create a request that never gets a response
	require.NoError(client.AppRequest(ctx, set.Of(ids.EmptyNodeID), []byte{}, noOpCallback))
	<-sender.SentAppRequest

	// force the network to use the same requestID
	network.router.requestID = 1
	err = client.AppRequest(context.Background(), set.Of(ids.EmptyNodeID), []byte{}, noOpCallback)
	require.ErrorIs(err, ErrRequestPending)
}

// Sample should always return up to [limit] peers, and less if fewer than
// [limit] peers are available.
func TestPeersSample(t *testing.T) {
	nodeID1 := ids.GenerateTestNodeID()
	nodeID2 := ids.GenerateTestNodeID()
	nodeID3 := ids.GenerateTestNodeID()

	tests := []struct {
		name         string
		connected    set.Set[ids.NodeID]
		disconnected set.Set[ids.NodeID]
		limit        int
	}{
		{
			name:  "no peers",
			limit: 1,
		},
		{
			name:      "one peer connected",
			connected: set.Of(nodeID1),
			limit:     1,
		},
		{
			name:      "multiple peers connected",
			connected: set.Of(nodeID1, nodeID2, nodeID3),
			limit:     1,
		},
		{
			name:         "peer connects and disconnects - 1",
			connected:    set.Of(nodeID1),
			disconnected: set.Of(nodeID1),
			limit:        1,
		},
		{
			name:         "peer connects and disconnects - 2",
			connected:    set.Of(nodeID1, nodeID2),
			disconnected: set.Of(nodeID2),
			limit:        1,
		},
		{
			name:         "peer connects and disconnects - 2",
			connected:    set.Of(nodeID1, nodeID2, nodeID3),
			disconnected: set.Of(nodeID1, nodeID2),
			limit:        1,
		},
		{
			name:      "less than limit peers",
			connected: set.Of(nodeID1, nodeID2, nodeID3),
			limit:     4,
		},
		{
			name:      "limit peers",
			connected: set.Of(nodeID1, nodeID2, nodeID3),
			limit:     3,
		},
		{
			name:      "more than limit peers",
			connected: set.Of(nodeID1, nodeID2, nodeID3),
			limit:     2,
		},
	}

	for _, tt := range tests {
		t.Run(tt.name, func(t *testing.T) {
			require := require.New(t)

<<<<<<< HEAD
			network, err := NewNetwork(logging.NoLog{}, &common.FakeSender{}, prometheus.NewRegistry(), "")
			require.NoError(err)
=======
			network := NewNetwork(logging.NoLog{}, &common.FakeSender{}, prometheus.NewRegistry(), "")
>>>>>>> 82fbc973

			for connected := range tt.connected {
				require.NoError(network.Connected(context.Background(), connected, nil))
			}

			for disconnected := range tt.disconnected {
				require.NoError(network.Disconnected(context.Background(), disconnected))
			}

			sampleable := set.Set[ids.NodeID]{}
			sampleable.Union(tt.connected)
			sampleable.Difference(tt.disconnected)

			sampled := network.Peers.Sample(tt.limit)
			require.Len(sampled, math.Min(tt.limit, len(sampleable)))
			require.Subset(sampleable, sampled)
		})
	}
}

func TestAppRequestAnyNodeSelection(t *testing.T) {
	tests := []struct {
		name     string
		peers    []ids.NodeID
		expected error
	}{
		{
			name:     "no peers",
			expected: ErrNoPeers,
		},
		{
			name:  "has peers",
			peers: []ids.NodeID{ids.GenerateTestNodeID()},
		},
	}

	for _, tt := range tests {
		t.Run(tt.name, func(t *testing.T) {
			require := require.New(t)

			sent := set.Set[ids.NodeID]{}
			sender := &common.SenderTest{
				SendAppRequestF: func(_ context.Context, nodeIDs set.Set[ids.NodeID], _ uint32, _ []byte) error {
					sent = nodeIDs
					return nil
				},
			}

			n, err := NewNetwork(logging.NoLog{}, sender, prometheus.NewRegistry(), "")
			require.NoError(err)
			for _, peer := range tt.peers {
				require.NoError(n.Connected(context.Background(), peer, &version.Application{}))
			}

			client := n.NewClient(1)

			err = client.AppRequestAny(context.Background(), []byte("foobar"), nil)
			require.ErrorIs(err, tt.expected)
			require.Subset(tt.peers, sent.List())
		})
	}
}

func TestNodeSamplerClientOption(t *testing.T) {
	nodeID0 := ids.GenerateTestNodeID()
	nodeID1 := ids.GenerateTestNodeID()
	nodeID2 := ids.GenerateTestNodeID()

	tests := []struct {
		name        string
		peers       []ids.NodeID
		option      func(t *testing.T, n *Network) ClientOption
		expected    []ids.NodeID
		expectedErr error
	}{
		{
			name:  "default",
			peers: []ids.NodeID{nodeID0, nodeID1, nodeID2},
			option: func(_ *testing.T, n *Network) ClientOption {
				return clientOptionFunc(func(*clientOptions) {})
			},
			expected: []ids.NodeID{nodeID0, nodeID1, nodeID2},
		},
		{
			name:  "validator connected",
			peers: []ids.NodeID{nodeID0, nodeID1},
			option: func(t *testing.T, n *Network) ClientOption {
				state := &validators.TestState{
					GetCurrentHeightF: func(context.Context) (uint64, error) {
						return 0, nil
					},
					GetValidatorSetF: func(context.Context, uint64, ids.ID) (map[ids.NodeID]*validators.GetValidatorOutput, error) {
						return map[ids.NodeID]*validators.GetValidatorOutput{
							nodeID1: nil,
						}, nil
					},
				}

				validators := NewValidators(n.Peers, n.log, ids.Empty, state, 0)
				return WithValidatorSampling(validators)
			},
			expected: []ids.NodeID{nodeID1},
		},
		{
			name:  "validator disconnected",
			peers: []ids.NodeID{nodeID0},
			option: func(t *testing.T, n *Network) ClientOption {
				state := &validators.TestState{
					GetCurrentHeightF: func(context.Context) (uint64, error) {
						return 0, nil
					},
					GetValidatorSetF: func(context.Context, uint64, ids.ID) (map[ids.NodeID]*validators.GetValidatorOutput, error) {
						return map[ids.NodeID]*validators.GetValidatorOutput{
							nodeID1: nil,
						}, nil
					},
				}

				validators := NewValidators(n.Peers, n.log, ids.Empty, state, 0)
				return WithValidatorSampling(validators)
			},
			expectedErr: ErrNoPeers,
		},
	}

	for _, tt := range tests {
		t.Run(tt.name, func(t *testing.T) {
			require := require.New(t)

			done := make(chan struct{})
			sender := &common.SenderTest{
				SendAppRequestF: func(_ context.Context, nodeIDs set.Set[ids.NodeID], _ uint32, _ []byte) error {
					require.Subset(tt.expected, nodeIDs.List())
					close(done)
					return nil
				},
			}
			network, err := NewNetwork(logging.NoLog{}, sender, prometheus.NewRegistry(), "")
			require.NoError(err)
			ctx := context.Background()
			for _, peer := range tt.peers {
				require.NoError(network.Connected(ctx, peer, nil))
			}

			client := network.NewClient(0, tt.option(t, network))

			if err = client.AppRequestAny(ctx, []byte("request"), nil); err != nil {
				close(done)
			}

			require.ErrorIs(tt.expectedErr, err)
			<-done
		})
	}
}

// Tests that a given protocol can have more than one client
func TestMultipleClients(t *testing.T) {
	require := require.New(t)

	n, err := NewNetwork(logging.NoLog{}, &common.SenderTest{}, prometheus.NewRegistry(), "")
	require.NoError(err)
	_ = n.NewClient(0)
	_ = n.NewClient(0)
}<|MERGE_RESOLUTION|>--- conflicted
+++ resolved
@@ -63,16 +63,11 @@
 		SentAppRequest:           make(chan []byte, 1),
 		SentCrossChainAppRequest: make(chan []byte, 1),
 	}
-<<<<<<< HEAD
+  
 	network, err := NewNetwork(logging.NoLog{}, sender, prometheus.NewRegistry(), "")
 	require.NoError(err)
 	require.NoError(network.AddHandler(1, testHandler))
 	client := network.NewClient(1)
-=======
-	network := NewNetwork(logging.NoLog{}, sender, prometheus.NewRegistry(), "")
-	client, err := network.NewAppProtocol(1, testHandler)
-	require.NoError(err)
->>>>>>> 82fbc973
 
 	require.NoError(client.AppGossip(ctx, wantMsg))
 	require.NoError(network.AppGossip(ctx, wantNodeID, <-sender.SentAppGossip))
@@ -98,18 +93,12 @@
 		SentAppGossipSpecific:    make(chan []byte, 1),
 		SentCrossChainAppRequest: make(chan []byte, 1),
 	}
-<<<<<<< HEAD
+  
 	network, err := NewNetwork(logging.NoLog{}, sender, prometheus.NewRegistry(), "")
 	require.NoError(err)
 	require.NoError(network.Connected(ctx, ids.EmptyNodeID, nil))
 	client := network.NewClient(handlerID)
-=======
-	network := NewNetwork(logging.NoLog{}, sender, prometheus.NewRegistry(), "")
-	require.NoError(network.Connected(ctx, ids.EmptyNodeID, nil))
-
-	client, err := network.NewAppProtocol(handlerID, &NoOpHandler{})
-	require.NoError(err)
->>>>>>> 82fbc973
+
 
 	want := []byte("message")
 
@@ -147,11 +136,7 @@
 	require.Equal(handlerPrefix, gotAppGossip[0])
 	require.Equal(want, gotAppGossip[1:])
 
-<<<<<<< HEAD
-	require.NoError(client.AppGossipSpecific(ctx, ids.EmptyNodeID, want))
-=======
 	require.NoError(client.AppGossipSpecific(ctx, set.Of(ids.EmptyNodeID), want))
->>>>>>> 82fbc973
 	gotAppGossip = <-sender.SentAppGossipSpecific
 	require.Equal(handlerPrefix, gotAppGossip[0])
 	require.Equal(want, gotAppGossip[1:])
@@ -165,7 +150,6 @@
 	sender := common.FakeSender{
 		SentAppRequest: make(chan []byte, 1),
 	}
-<<<<<<< HEAD
 	network, err := NewNetwork(logging.NoLog{}, sender, prometheus.NewRegistry(), "")
 	require.NoError(err)
 	client := network.NewClient(handlerID)
@@ -240,104 +224,24 @@
 		require.NoError(err)
 		require.Equal(wantResponse, gotResponse)
 
-=======
-	network := NewNetwork(logging.NoLog{}, sender, prometheus.NewRegistry(), "")
-
-	client, err := network.NewAppProtocol(handlerID, &NoOpHandler{})
-	require.NoError(err)
-
-	wantResponse := []byte("response")
-	wantNodeID := ids.GenerateTestNodeID()
-	done := make(chan struct{})
-
-	callback := func(_ context.Context, gotNodeID ids.NodeID, gotResponse []byte, err error) {
-		require.Equal(wantNodeID, gotNodeID)
-		require.NoError(err)
-		require.Equal(wantResponse, gotResponse)
-
 		close(done)
 	}
 
-	require.NoError(client.AppRequest(ctx, set.Of(wantNodeID), []byte("request"), callback))
-	<-sender.SentAppRequest
-
-	require.NoError(network.AppResponse(ctx, wantNodeID, 1, wantResponse))
+	require.NoError(client.CrossChainAppRequest(ctx, wantChainID, []byte("request"), callback))
+	<-sender.SentCrossChainAppRequest
+
+	require.NoError(network.CrossChainAppResponse(ctx, wantChainID, 1, wantResponse))
 	<-done
 }
 
 // Tests that the Client callback is given an error if the request fails
-func TestAppRequestFailed(t *testing.T) {
-	require := require.New(t)
-	ctx := context.Background()
-
-	sender := common.FakeSender{
-		SentAppRequest: make(chan []byte, 1),
-	}
-	network := NewNetwork(logging.NoLog{}, sender, prometheus.NewRegistry(), "")
-
-	client, err := network.NewAppProtocol(handlerID, &NoOpHandler{})
-	require.NoError(err)
-
-	wantNodeID := ids.GenerateTestNodeID()
-	done := make(chan struct{})
-
-	callback := func(_ context.Context, gotNodeID ids.NodeID, gotResponse []byte, err error) {
-		require.Equal(wantNodeID, gotNodeID)
-		require.ErrorIs(err, errFoo)
-		require.Nil(gotResponse)
-
-		close(done)
-	}
-
-	require.NoError(client.AppRequest(ctx, set.Of(wantNodeID), []byte("request"), callback))
-	<-sender.SentAppRequest
-
-	require.NoError(network.AppRequestFailed(ctx, wantNodeID, 1, errFoo))
-	<-done
-}
-
-// Tests that the Client callback is called on a successful response
-func TestCrossChainAppRequestResponse(t *testing.T) {
+func TestCrossChainAppRequestFailed(t *testing.T) {
 	require := require.New(t)
 	ctx := context.Background()
 
 	sender := common.FakeSender{
 		SentCrossChainAppRequest: make(chan []byte, 1),
 	}
-	network := NewNetwork(logging.NoLog{}, sender, prometheus.NewRegistry(), "")
-
-	client, err := network.NewAppProtocol(handlerID, &NoOpHandler{})
-	require.NoError(err)
-
-	wantChainID := ids.GenerateTestID()
-	wantResponse := []byte("response")
-	done := make(chan struct{})
-
-	callback := func(_ context.Context, gotChainID ids.ID, gotResponse []byte, err error) {
-		require.Equal(wantChainID, gotChainID)
-		require.NoError(err)
-		require.Equal(wantResponse, gotResponse)
-
->>>>>>> 82fbc973
-		close(done)
-	}
-
-	require.NoError(client.CrossChainAppRequest(ctx, wantChainID, []byte("request"), callback))
-	<-sender.SentCrossChainAppRequest
-
-	require.NoError(network.CrossChainAppResponse(ctx, wantChainID, 1, wantResponse))
-	<-done
-}
-
-// Tests that the Client callback is given an error if the request fails
-func TestCrossChainAppRequestFailed(t *testing.T) {
-	require := require.New(t)
-	ctx := context.Background()
-
-	sender := common.FakeSender{
-		SentCrossChainAppRequest: make(chan []byte, 1),
-	}
-<<<<<<< HEAD
 	network, err := NewNetwork(logging.NoLog{}, sender, prometheus.NewRegistry(), "")
 	require.NoError(err)
 	client := network.NewClient(handlerID)
@@ -356,27 +260,6 @@
 	require.NoError(client.CrossChainAppRequest(ctx, wantChainID, []byte("request"), callback))
 	<-sender.SentCrossChainAppRequest
 
-=======
-	network := NewNetwork(logging.NoLog{}, sender, prometheus.NewRegistry(), "")
-
-	client, err := network.NewAppProtocol(handlerID, &NoOpHandler{})
-	require.NoError(err)
-
-	wantChainID := ids.GenerateTestID()
-	done := make(chan struct{})
-
-	callback := func(_ context.Context, gotChainID ids.ID, gotResponse []byte, err error) {
-		require.Equal(wantChainID, gotChainID)
-		require.ErrorIs(err, errFoo)
-		require.Nil(gotResponse)
-
-		close(done)
-	}
-
-	require.NoError(client.CrossChainAppRequest(ctx, wantChainID, []byte("request"), callback))
-	<-sender.SentCrossChainAppRequest
-
->>>>>>> 82fbc973
 	require.NoError(network.CrossChainAppRequestFailed(ctx, wantChainID, 1, errFoo))
 	<-done
 }
@@ -418,15 +301,9 @@
 					return nil, nil
 				},
 			}
-<<<<<<< HEAD
 			network, err := NewNetwork(logging.NoLog{}, nil, prometheus.NewRegistry(), "")
 			require.NoError(err)
 			require.NoError(network.AddHandler(handlerID, handler))
-=======
-			network := NewNetwork(logging.NoLog{}, nil, prometheus.NewRegistry(), "")
-			_, err := network.NewAppProtocol(handlerID, handler)
-			require.NoError(err)
->>>>>>> 82fbc973
 
 			require.Nil(network.AppRequest(ctx, ids.EmptyNodeID, 0, time.Time{}, tt.msg))
 			require.Nil(network.AppGossip(ctx, ids.EmptyNodeID, tt.msg))
@@ -472,31 +349,18 @@
 					return nil, nil
 				},
 			}
-<<<<<<< HEAD
 			network, err := NewNetwork(logging.NoLog{}, nil, prometheus.NewRegistry(), "")
 			require.NoError(err)
 			require.NoError(network.AddHandler(handlerID, handler))
 
 			err = network.AppResponse(ctx, ids.EmptyNodeID, 0, []byte("foobar"))
 			require.ErrorIs(err, ErrUnrequestedResponse)
-			err = network.AppRequestFailed(ctx, ids.EmptyNodeID, 0, common.ErrUndefined)
+			err = network.AppRequestFailed(ctx, ids.EmptyNodeID, 0, common.ErrTimeout)
 			require.ErrorIs(err, ErrUnrequestedResponse)
 			err = network.CrossChainAppResponse(ctx, ids.Empty, 0, []byte("foobar"))
 			require.ErrorIs(err, ErrUnrequestedResponse)
-			err = network.CrossChainAppRequestFailed(ctx, ids.Empty, 0, common.ErrUndefined)
-=======
-			network := NewNetwork(logging.NoLog{}, nil, prometheus.NewRegistry(), "")
-			_, err := network.NewAppProtocol(handlerID, handler)
-			require.NoError(err)
-
-			err = network.AppResponse(ctx, ids.EmptyNodeID, 0, []byte("foobar"))
-			require.ErrorIs(err, ErrUnrequestedResponse)
-			err = network.AppRequestFailed(ctx, ids.EmptyNodeID, 0, errFoo)
-			require.ErrorIs(err, ErrUnrequestedResponse)
-			err = network.CrossChainAppResponse(ctx, ids.Empty, 0, []byte("foobar"))
-			require.ErrorIs(err, ErrUnrequestedResponse)
-			err = network.CrossChainAppRequestFailed(ctx, ids.Empty, 0, errFoo)
->>>>>>> 82fbc973
+			err = network.CrossChainAppRequestFailed(ctx, ids.Empty, 0, common.ErrTimeout)
+
 			require.ErrorIs(err, ErrUnrequestedResponse)
 		})
 	}
@@ -513,12 +377,7 @@
 		SentAppRequest: make(chan []byte, 1),
 	}
 
-<<<<<<< HEAD
 	network, err := NewNetwork(logging.NoLog{}, sender, prometheus.NewRegistry(), "")
-=======
-	network := NewNetwork(logging.NoLog{}, sender, prometheus.NewRegistry(), "")
-	client, err := network.NewAppProtocol(0x1, &NoOpHandler{})
->>>>>>> 82fbc973
 	require.NoError(err)
 	client := network.NewClient(0x1)
 
@@ -599,12 +458,8 @@
 		t.Run(tt.name, func(t *testing.T) {
 			require := require.New(t)
 
-<<<<<<< HEAD
 			network, err := NewNetwork(logging.NoLog{}, &common.FakeSender{}, prometheus.NewRegistry(), "")
 			require.NoError(err)
-=======
-			network := NewNetwork(logging.NoLog{}, &common.FakeSender{}, prometheus.NewRegistry(), "")
->>>>>>> 82fbc973
 
 			for connected := range tt.connected {
 				require.NoError(network.Connected(context.Background(), connected, nil))
