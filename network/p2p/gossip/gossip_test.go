--- conflicted
+++ resolved
@@ -120,12 +120,9 @@
 			responseSender := &common.FakeSender{
 				SentAppResponse: make(chan []byte, 1),
 			}
-<<<<<<< HEAD
 			responseNetwork, err := p2p.NewNetwork(logging.NoLog{}, responseSender, prometheus.NewRegistry(), "")
 			require.NoError(err)
-=======
-			responseNetwork := p2p.NewNetwork(logging.NoLog{}, responseSender, prometheus.NewRegistry(), "")
->>>>>>> 82fbc973
+      
 			responseBloom, err := NewBloomFilter(1000, 0.01)
 			require.NoError(err)
 			responseSet := testSet{
