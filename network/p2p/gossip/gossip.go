// Copyright (C) 2019-2024, Ava Labs, Inc. All rights reserved.
// See the file LICENSE for licensing terms.

package gossip

import (
	"context"
	"errors"
	"fmt"
	"sync"
	"time"

	"github.com/prometheus/client_golang/prometheus"
	"go.uber.org/zap"

	"github.com/ava-labs/avalanchego/cache"
	"github.com/ava-labs/avalanchego/ids"
	"github.com/ava-labs/avalanchego/network/p2p"
	"github.com/ava-labs/avalanchego/utils"
	"github.com/ava-labs/avalanchego/utils/bloom"
	"github.com/ava-labs/avalanchego/utils/buffer"
	"github.com/ava-labs/avalanchego/utils/logging"
)

const (
	typeLabel = "type"
	pushType  = "push"
	pullType  = "pull"

	defaultGossipableCount = 64
)

var (
	_ Gossiper = (*ValidatorGossiper)(nil)
	_ Gossiper = (*PullGossiper[*testTx])(nil)
	_ Gossiper = (*NoOpGossiper)(nil)

	_ Set[*testTx] = (*EmptySet[*testTx])(nil)
	_ Set[*testTx] = (*FullSet[*testTx])(nil)

	metricLabels = []string{typeLabel}
	pushLabels   = prometheus.Labels{
		typeLabel: pushType,
	}
	pullLabels = prometheus.Labels{
		typeLabel: pullType,
	}

	errPruningPendingFailed = errors.New("pruning pending failed")
	errPruningIssuedFailed  = errors.New("pruning issued failed")

	errEmptySetCantAdd = errors.New("empty set can not add")
)

// Gossiper gossips Gossipables to other nodes
type Gossiper interface {
	// Gossip runs a cycle of gossip. Returns an error if we failed to gossip.
	Gossip(ctx context.Context) error
}

// ValidatorGossiper only calls [Gossip] if the given node is a validator
type ValidatorGossiper struct {
	Gossiper

	NodeID     ids.NodeID
	Validators p2p.ValidatorSet
}

// Metrics that are tracked across a gossip protocol. A given protocol should
// only use a single instance of Metrics.
type Metrics struct {
	sentCount     *prometheus.CounterVec
	sentBytes     *prometheus.CounterVec
	receivedCount *prometheus.CounterVec
	receivedBytes *prometheus.CounterVec
	tracking      prometheus.Gauge
}

// NewMetrics returns a common set of metrics
func NewMetrics(
	metrics prometheus.Registerer,
	namespace string,
) (Metrics, error) {
	m := Metrics{
		sentCount: prometheus.NewCounterVec(prometheus.CounterOpts{
			Namespace: namespace,
			Name:      "gossip_sent_count",
			Help:      "amount of gossip sent (n)",
		}, metricLabels),
		sentBytes: prometheus.NewCounterVec(prometheus.CounterOpts{
			Namespace: namespace,
			Name:      "gossip_sent_bytes",
			Help:      "amount of gossip sent (bytes)",
		}, metricLabels),
		receivedCount: prometheus.NewCounterVec(prometheus.CounterOpts{
			Namespace: namespace,
			Name:      "gossip_received_count",
			Help:      "amount of gossip received (n)",
		}, metricLabels),
		receivedBytes: prometheus.NewCounterVec(prometheus.CounterOpts{
			Namespace: namespace,
			Name:      "gossip_received_bytes",
			Help:      "amount of gossip received (bytes)",
		}, metricLabels),
		tracking: prometheus.NewGauge(prometheus.GaugeOpts{
			Namespace: namespace,
			Name:      "gossip_tracking",
			Help:      "number of gossipables being tracked",
		}),
	}
	err := utils.Err(
		metrics.Register(m.sentCount),
		metrics.Register(m.sentBytes),
		metrics.Register(m.receivedCount),
		metrics.Register(m.receivedBytes),
	)
	return m, err
}

func (v ValidatorGossiper) Gossip(ctx context.Context) error {
	if !v.Validators.Has(ctx, v.NodeID) {
		return nil
	}

	return v.Gossiper.Gossip(ctx)
}

func NewPullGossiper[T Gossipable](
	log logging.Logger,
	marshaller Marshaller[T],
	set Set[T],
	client *p2p.Client,
	metrics Metrics,
	pollSize int,
) *PullGossiper[T] {
	return &PullGossiper[T]{
		log:        log,
		marshaller: marshaller,
		set:        set,
		client:     client,
		metrics:    metrics,
		pollSize:   pollSize,
	}
}

type PullGossiper[T Gossipable] struct {
	log        logging.Logger
	marshaller Marshaller[T]
	set        Set[T]
	client     *p2p.Client
	metrics    Metrics
	pollSize   int
}

func (p *PullGossiper[_]) Gossip(ctx context.Context) error {
	msgBytes, err := MarshalAppRequest(p.set.GetFilter())
	if err != nil {
		return err
	}

	for i := 0; i < p.pollSize; i++ {
		err := p.client.AppRequestAny(ctx, msgBytes, p.handleResponse)
		if err != nil && !errors.Is(err, p2p.ErrNoPeers) {
			return err
		}
	}

	return nil
}

func (p *PullGossiper[_]) handleResponse(
	_ context.Context,
	nodeID ids.NodeID,
	responseBytes []byte,
	err error,
) {
	if err != nil {
		p.log.Debug(
			"failed gossip request",
			zap.Stringer("nodeID", nodeID),
			zap.Error(err),
		)
		return
	}

	gossip, err := ParseAppResponse(responseBytes)
	if err != nil {
		p.log.Debug("failed to unmarshal gossip response", zap.Error(err))
		return
	}

	receivedBytes := 0
	for _, bytes := range gossip {
		receivedBytes += len(bytes)

		gossipable, err := p.marshaller.UnmarshalGossip(bytes)
		if err != nil {
			p.log.Debug(
				"failed to unmarshal gossip",
				zap.Stringer("nodeID", nodeID),
				zap.Error(err),
			)
			continue
		}

		gossipID := gossipable.GossipID()
		p.log.Debug(
			"received gossip",
			zap.Stringer("nodeID", nodeID),
			zap.Stringer("id", gossipID),
		)
		if err := p.set.Add(gossipable); err != nil {
			p.log.Debug(
				"failed to add gossip to the known set",
				zap.Stringer("nodeID", nodeID),
				zap.Stringer("id", gossipID),
				zap.Error(err),
			)
			continue
		}
	}

	receivedCountMetric, err := p.metrics.receivedCount.GetMetricWith(pullLabels)
	if err != nil {
		p.log.Error("failed to get received count metric", zap.Error(err))
		return
	}

	receivedBytesMetric, err := p.metrics.receivedBytes.GetMetricWith(pullLabels)
	if err != nil {
		p.log.Error("failed to get received bytes metric", zap.Error(err))
		return
	}

	receivedCountMetric.Add(float64(len(gossip)))
	receivedBytesMetric.Add(float64(receivedBytes))
}

// NewPushGossiper returns an instance of PushGossiper
func NewPushGossiper[T Gossipable](
	log logging.Logger,
	marshaller Marshaller[T],
	mempool Set[T],
	client *p2p.Client,
	metrics Metrics,
	earlyGossipSize int,
	discardedSize int,
	targetGossipSize int,
	maxRegossipFrequency time.Duration,
) *PushGossiper[T] {
	return &PushGossiper[T]{
		log:                  log,
		marshaller:           marshaller,
		set:                  mempool,
		client:               client,
		metrics:              metrics,
		earlyGossipSize:      earlyGossipSize,
		targetGossipSize:     targetGossipSize,
		maxRegossipFrequency: maxRegossipFrequency,

		tracking:  make(map[ids.ID]time.Time),
		pending:   buffer.NewUnboundedDeque[T](0),
		issued:    buffer.NewUnboundedDeque[T](0),
		discarded: &cache.LRU[ids.ID, interface{}]{Size: discardedSize},
	}
}

// PushGossiper broadcasts gossip to peers randomly in the network
type PushGossiper[T Gossipable] struct {
	log        logging.Logger
	marshaller Marshaller[T]
	set        Set[T]
	client     *p2p.Client
	metrics    Metrics

	earlyGossipSize      int // size at which we attempt gossip during [Add] to avoid unbounded memory use
	targetGossipSize     int
	maxRegossipFrequency time.Duration

	lock      sync.Mutex
	tracking  map[ids.ID]time.Time
	pending   buffer.Deque[T]
	issued    buffer.Deque[T]
	discarded *cache.LRU[ids.ID, interface{}] // discarded ensures we don't overgossip transactions that are frequently dropped
}

// Gossip flushes any queued gossipables
func (p *PushGossiper[T]) Gossip(ctx context.Context) error {
	p.lock.Lock()
	defer p.lock.Unlock()

	return p.gossip(ctx)
}

func (p *PushGossiper[T]) gossip(ctx context.Context) error {
	if len(p.tracking) == 0 {
		return nil
	}

<<<<<<< HEAD
	var (
		sentBytes = 0
		gossip    = make([][]byte, 0, p.pending.Len())
		now       = time.Now()
	)

=======
>>>>>>> ee0356d8
	// Iterate over all pending gossipables (never been sent before)
	sentBytes := 0
	gossip := make([][]byte, 0, defaultGossipableCount)
	for sentBytes < p.targetGossipSize {
		gossipable, ok := p.pending.PopLeft()
		if !ok {
			break
		}

		// Ensure item is still in the set before we gossip.
<<<<<<< HEAD
		gossipID := gossipable.GossipID()
		if !p.set.Has(gossipID) {
			delete(p.tracking, gossipID)
=======
		if !p.set.Has(gossipable) {
			delete(p.tracking, gossipable.GossipID())
>>>>>>> ee0356d8
			continue
		}

		bytes, err := p.marshaller.MarshalGossip(gossipable)
		if err != nil {
			// remove this item so we don't get stuck in a loop
<<<<<<< HEAD
			delete(p.tracking, gossipID)
=======
			delete(p.tracking, gossipable.GossipID())
>>>>>>> ee0356d8
			return err
		}

		gossip = append(gossip, bytes)
		sentBytes += len(bytes)
<<<<<<< HEAD

=======
>>>>>>> ee0356d8
		p.issued.PushRight(gossipable)
		p.tracking[gossipID] = now
	}
	for sentBytes < p.targetGossipSize {
		gossipable, ok := p.issued.PopLeft()
		if !ok {
			break
		}

		// Ensure item is still in the set before we gossip.
<<<<<<< HEAD
		gossipID := gossipable.GossipID()
		if !p.set.Has(gossipID) {
			delete(p.tracking, gossipID)
			p.discarded.Put(gossipID, nil) // only add to discarded if issued once
=======
		if !p.set.Has(gossipable) {
			delete(p.tracking, gossipable.GossipID())
			p.discarded.Put(gossipable.GossipID(), nil) // only add to discarded if issued once
>>>>>>> ee0356d8
			continue
		}

		// Ensure not gossiped too recently
<<<<<<< HEAD
		lastGossipTime := p.tracking[gossipID]
		if now.Sub(lastGossipTime) < p.maxRegossipFrequency {
			// Put the entry back onto the front of the queue to keep the
			// issuance time sorted.
=======
		lastGossipTime := p.tracking[gossipable.GossipID()]
		if time.Since(lastGossipTime) < p.maxRegossipFrequency {
>>>>>>> ee0356d8
			p.issued.PushLeft(gossipable)
			break // items are sorted by last issuance time, so we can stop here
		}

		bytes, err := p.marshaller.MarshalGossip(gossipable)
		if err != nil {
			// Should never happen because we've already issued this once.
<<<<<<< HEAD
			delete(p.tracking, gossipID)
=======
			delete(p.tracking, gossipable.GossipID())
>>>>>>> ee0356d8
			return err
		}

		gossip = append(gossip, bytes)
		sentBytes += len(bytes)
<<<<<<< HEAD

=======
>>>>>>> ee0356d8
		p.issued.PushRight(gossipable)
		p.tracking[gossipID] = now
	}

	// Send gossipables to peers
	msgBytes, err := MarshalAppGossip(gossip)
	if err != nil {
		return err
	}
	sentCountMetric, err := p.metrics.sentCount.GetMetricWith(pushLabels)
	if err != nil {
		return fmt.Errorf("failed to get sent count metric: %w", err)
	}
	sentBytesMetric, err := p.metrics.sentBytes.GetMetricWith(pushLabels)
	if err != nil {
		return fmt.Errorf("failed to get sent bytes metric: %w", err)
	}
	sentCountMetric.Add(float64(len(gossip)))
	sentBytesMetric.Add(float64(sentBytes))
	if err := p.client.AppGossip(ctx, msgBytes); err != nil {
		return fmt.Errorf("failed to gossip: %w", err)
	}

<<<<<<< HEAD
	// Attempt to prune gossipables that are no longer in the mempool
	if len(p.tracking) < p.pruneSize {
		return nil
	}

	numPending := p.pending.Len()
	for i := 0; i < numPending; i++ {
		gossipable, ok := p.pending.PopLeft()
		if !ok {
			return errPruningPendingFailed // should never happen
		}

		gossipID := gossipable.GossipID()
		if p.set.Has(gossipID) {
			p.pending.PushRight(gossipable)
			continue
		}

		delete(p.tracking, gossipID)
	}

	numIssued := p.issued.Len()
	for i := 0; i < numIssued; i++ {
		gossipable, ok := p.issued.PopLeft()
		if !ok {
			return errPruningIssuedFailed // should never happen
		}

		gossipID := gossipable.GossipID()
		if p.set.Has(gossipID) {
			p.issued.PushRight(gossipable)
			continue
		}

		delete(p.tracking, gossipID)
		p.discarded.Put(gossipID, nil) // only add to discarded if issued once
	}
	p.metrics.tracking.Set(float64(len(p.tracking)))
=======
>>>>>>> ee0356d8
	return nil
}

// TODO: wording cleanup Add should only be called when accepting transactions over RPC. Gossip between validators (of txs from the p2p layer) should
// use PullGossip. This is only for getting transactions into the hands of validators to begin with.
func (p *PushGossiper[T]) Add(gossipables ...T) {
	p.lock.Lock()
	defer p.lock.Unlock()

<<<<<<< HEAD
	now := time.Now()
=======
	// Add new gossipables to the tracker
>>>>>>> ee0356d8
	for _, gossipable := range gossipables {
		gossipID := gossipable.GossipID()
		if _, contains := p.tracking[gossipID]; contains {
			continue
		}
<<<<<<< HEAD

		if _, contains := p.discarded.Get(gossipID); !contains {
			p.tracking[gossipID] = time.Time{}
=======
		if _, contains := p.discarded.Get(gid); !contains {
			p.tracking[gid] = time.Time{}
			p.pending.PushRight(gossipable)
>>>>>>> ee0356d8
		} else {
			// Pretend that recently discarded transactions were just gossiped.
			p.tracking[gossipID] = now
		}
		p.pending.PushRight(gossipable)
	}

	// If we have too many gossipables, trigger gossip to evict
	// stale entries.
	if len(p.tracking) > p.earlyGossipSize {
		if err := p.gossip(context.TODO()); err != nil {
			p.log.Error("failed to gossip", zap.Error(err))
		}
	}
	p.metrics.tracking.Set(float64(len(p.tracking)))
}

// Every calls [Gossip] every [frequency] amount of time.
func Every(ctx context.Context, log logging.Logger, gossiper Gossiper, frequency time.Duration) {
	ticker := time.NewTicker(frequency)
	defer ticker.Stop()

	for {
		select {
		case <-ticker.C:
			if err := gossiper.Gossip(ctx); err != nil {
				log.Warn("failed to gossip", zap.Error(err))
			}
		case <-ctx.Done():
			log.Debug("shutting down gossip")
			return
		}
	}
}

type NoOpGossiper struct{}

func (NoOpGossiper) Gossip(context.Context) error {
	return nil
}

type TestGossiper struct {
	GossipF func(ctx context.Context) error
}

func (t *TestGossiper) Gossip(ctx context.Context) error {
	return t.GossipF(ctx)
}

type EmptySet[T Gossipable] struct{}

func (EmptySet[_]) Gossip(context.Context) error {
	return nil
}

func (EmptySet[T]) Add(T) error {
	return errEmptySetCantAdd
}

func (EmptySet[T]) Has(ids.ID) bool {
	return false
}

func (EmptySet[T]) Iterate(func(gossipable T) bool) {}

func (EmptySet[_]) GetFilter() ([]byte, []byte) {
	return bloom.EmptyFilter.Marshal(), ids.Empty[:]
}

type FullSet[T Gossipable] struct{}

func (FullSet[_]) Gossip(context.Context) error {
	return nil
}

func (FullSet[T]) Add(T) error {
	return nil
}

func (FullSet[T]) Has(ids.ID) bool {
	return true
}

func (FullSet[T]) Iterate(func(gossipable T) bool) {}

func (FullSet[_]) GetFilter() ([]byte, []byte) {
	return bloom.FullFilter.Marshal(), ids.Empty[:]
}<|MERGE_RESOLUTION|>--- conflicted
+++ resolved
@@ -297,18 +297,13 @@
 		return nil
 	}
 
-<<<<<<< HEAD
 	var (
 		sentBytes = 0
-		gossip    = make([][]byte, 0, p.pending.Len())
+		gossip    = make([][]byte, 0, defaultGossipableCount)
 		now       = time.Now()
 	)
 
-=======
->>>>>>> ee0356d8
 	// Iterate over all pending gossipables (never been sent before)
-	sentBytes := 0
-	gossip := make([][]byte, 0, defaultGossipableCount)
 	for sentBytes < p.targetGossipSize {
 		gossipable, ok := p.pending.PopLeft()
 		if !ok {
@@ -316,37 +311,26 @@
 		}
 
 		// Ensure item is still in the set before we gossip.
-<<<<<<< HEAD
 		gossipID := gossipable.GossipID()
 		if !p.set.Has(gossipID) {
 			delete(p.tracking, gossipID)
-=======
-		if !p.set.Has(gossipable) {
-			delete(p.tracking, gossipable.GossipID())
->>>>>>> ee0356d8
 			continue
 		}
 
 		bytes, err := p.marshaller.MarshalGossip(gossipable)
 		if err != nil {
-			// remove this item so we don't get stuck in a loop
-<<<<<<< HEAD
 			delete(p.tracking, gossipID)
-=======
-			delete(p.tracking, gossipable.GossipID())
->>>>>>> ee0356d8
 			return err
 		}
 
 		gossip = append(gossip, bytes)
 		sentBytes += len(bytes)
-<<<<<<< HEAD
-
-=======
->>>>>>> ee0356d8
 		p.issued.PushRight(gossipable)
 		p.tracking[gossipID] = now
 	}
+
+	// Iterate over all issued gossipables (have been sent before) to fill
+	// undersized gossip batch
 	for sentBytes < p.targetGossipSize {
 		gossipable, ok := p.issued.PopLeft()
 		if !ok {
@@ -354,29 +338,18 @@
 		}
 
 		// Ensure item is still in the set before we gossip.
-<<<<<<< HEAD
 		gossipID := gossipable.GossipID()
 		if !p.set.Has(gossipID) {
 			delete(p.tracking, gossipID)
 			p.discarded.Put(gossipID, nil) // only add to discarded if issued once
-=======
-		if !p.set.Has(gossipable) {
-			delete(p.tracking, gossipable.GossipID())
-			p.discarded.Put(gossipable.GossipID(), nil) // only add to discarded if issued once
->>>>>>> ee0356d8
 			continue
 		}
 
 		// Ensure not gossiped too recently
-<<<<<<< HEAD
 		lastGossipTime := p.tracking[gossipID]
 		if now.Sub(lastGossipTime) < p.maxRegossipFrequency {
 			// Put the entry back onto the front of the queue to keep the
 			// issuance time sorted.
-=======
-		lastGossipTime := p.tracking[gossipable.GossipID()]
-		if time.Since(lastGossipTime) < p.maxRegossipFrequency {
->>>>>>> ee0356d8
 			p.issued.PushLeft(gossipable)
 			break // items are sorted by last issuance time, so we can stop here
 		}
@@ -384,20 +357,12 @@
 		bytes, err := p.marshaller.MarshalGossip(gossipable)
 		if err != nil {
 			// Should never happen because we've already issued this once.
-<<<<<<< HEAD
 			delete(p.tracking, gossipID)
-=======
-			delete(p.tracking, gossipable.GossipID())
->>>>>>> ee0356d8
 			return err
 		}
 
 		gossip = append(gossip, bytes)
 		sentBytes += len(bytes)
-<<<<<<< HEAD
-
-=======
->>>>>>> ee0356d8
 		p.issued.PushRight(gossipable)
 		p.tracking[gossipID] = now
 	}
@@ -420,48 +385,7 @@
 	if err := p.client.AppGossip(ctx, msgBytes); err != nil {
 		return fmt.Errorf("failed to gossip: %w", err)
 	}
-
-<<<<<<< HEAD
-	// Attempt to prune gossipables that are no longer in the mempool
-	if len(p.tracking) < p.pruneSize {
-		return nil
-	}
-
-	numPending := p.pending.Len()
-	for i := 0; i < numPending; i++ {
-		gossipable, ok := p.pending.PopLeft()
-		if !ok {
-			return errPruningPendingFailed // should never happen
-		}
-
-		gossipID := gossipable.GossipID()
-		if p.set.Has(gossipID) {
-			p.pending.PushRight(gossipable)
-			continue
-		}
-
-		delete(p.tracking, gossipID)
-	}
-
-	numIssued := p.issued.Len()
-	for i := 0; i < numIssued; i++ {
-		gossipable, ok := p.issued.PopLeft()
-		if !ok {
-			return errPruningIssuedFailed // should never happen
-		}
-
-		gossipID := gossipable.GossipID()
-		if p.set.Has(gossipID) {
-			p.issued.PushRight(gossipable)
-			continue
-		}
-
-		delete(p.tracking, gossipID)
-		p.discarded.Put(gossipID, nil) // only add to discarded if issued once
-	}
 	p.metrics.tracking.Set(float64(len(p.tracking)))
-=======
->>>>>>> ee0356d8
 	return nil
 }
 
@@ -471,25 +395,14 @@
 	p.lock.Lock()
 	defer p.lock.Unlock()
 
-<<<<<<< HEAD
 	now := time.Now()
-=======
-	// Add new gossipables to the tracker
->>>>>>> ee0356d8
 	for _, gossipable := range gossipables {
 		gossipID := gossipable.GossipID()
 		if _, contains := p.tracking[gossipID]; contains {
 			continue
 		}
-<<<<<<< HEAD
-
 		if _, contains := p.discarded.Get(gossipID); !contains {
 			p.tracking[gossipID] = time.Time{}
-=======
-		if _, contains := p.discarded.Get(gid); !contains {
-			p.tracking[gid] = time.Time{}
-			p.pending.PushRight(gossipable)
->>>>>>> ee0356d8
 		} else {
 			// Pretend that recently discarded transactions were just gossiped.
 			p.tracking[gossipID] = now
