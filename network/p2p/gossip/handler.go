--- conflicted
+++ resolved
@@ -25,7 +25,6 @@
 	ErrInvalidID = errors.New("invalid id")
 )
 
-<<<<<<< HEAD
 func NewHandler[T Gossipable](
 	set Set[T],
 	targetResponseSize int,
@@ -46,13 +45,6 @@
 			Name:      "gossip_sent_bytes",
 			Help:      "amount of gossip sent (bytes)",
 		}),
-=======
-func NewHandler[T Gossipable](set Set[T], targetResponseSize int) *Handler[T] {
-	return &Handler[T]{
-		Handler:            p2p.NoOpHandler{},
-		set:                set,
-		targetResponseSize: targetResponseSize,
->>>>>>> d1e9c0f3
 	}
 
 	errs := wrappers.Errs{}
@@ -68,13 +60,10 @@
 	p2p.Handler
 	set                Set[T]
 	targetResponseSize int
-<<<<<<< HEAD
 
 	// metrics
 	sentN     prometheus.Counter
 	sentBytes prometheus.Counter
-=======
->>>>>>> d1e9c0f3
 }
 
 func (h Handler[T]) AppRequest(_ context.Context, _ ids.NodeID, _ time.Time, requestBytes []byte) ([]byte, error) {
@@ -113,19 +102,9 @@
 		// check that this doesn't exceed our maximum configured target response
 		// size
 		gossipBytes = append(gossipBytes, bytes)
-<<<<<<< HEAD
-
-		responseSize += len(bytes)
-		if responseSize > h.targetResponseSize {
-			return false
-		}
-
-		return true
-=======
 		responseSize += len(bytes)
 
 		return responseSize <= h.targetResponseSize
->>>>>>> d1e9c0f3
 	})
 
 	if err != nil {
