// Copyright (C) 2019-2023, Ava Labs, Inc. All rights reserved.
// See the file LICENSE for licensing terms.

package p2p

import (
	"context"
	"errors"
	"time"

	"go.uber.org/zap"

	"github.com/ava-labs/avalanchego/ids"
	"github.com/ava-labs/avalanchego/message"
	"github.com/ava-labs/avalanchego/snow/engine/common"
	"github.com/ava-labs/avalanchego/utils/logging"
)

var (
	ErrNotValidator = errors.New("not a validator")

	_ Handler = (*NoOpHandler)(nil)
	_ Handler = (*ValidatorHandler)(nil)
)

// Handler is the server-side logic for virtual machine application protocols.
type Handler interface {
	// AppGossip is called when handling an AppGossip message.
	AppGossip(
		ctx context.Context,
		nodeID ids.NodeID,
		gossipBytes []byte,
	)
	// AppRequest is called when handling an AppRequest message.
	// Returns the bytes for the response corresponding to [requestBytes]
	AppRequest(
		ctx context.Context,
		nodeID ids.NodeID,
		deadline time.Time,
		requestBytes []byte,
	) ([]byte, error)
	// CrossChainAppRequest is called when handling a CrossChainAppRequest
	// message.
	// Returns the bytes for the response corresponding to [requestBytes]
	CrossChainAppRequest(
		ctx context.Context,
		chainID ids.ID,
		deadline time.Time,
		requestBytes []byte,
	) ([]byte, error)
}

// NoOpHandler drops all messages
type NoOpHandler struct{}

func (NoOpHandler) AppGossip(context.Context, ids.NodeID, []byte) {}

func (NoOpHandler) AppRequest(context.Context, ids.NodeID, time.Time, []byte) ([]byte, error) {
	return nil, nil
}

func (NoOpHandler) CrossChainAppRequest(context.Context, ids.ID, time.Time, []byte) ([]byte, error) {
	return nil, nil
}

// ValidatorHandler drops messages from non-validators
type ValidatorHandler struct {
	Handler
	ValidatorSet ValidatorSet
	Log          logging.Logger
}

func (v ValidatorHandler) AppGossip(ctx context.Context, nodeID ids.NodeID, gossipBytes []byte) {
	if !v.ValidatorSet.Has(ctx, nodeID) {
		v.Log.Debug("dropping message", zap.Stringer("nodeID", nodeID))
		return
	}

	v.Handler.AppGossip(ctx, nodeID, gossipBytes)
}

func (v ValidatorHandler) AppRequest(ctx context.Context, nodeID ids.NodeID, deadline time.Time, requestBytes []byte) ([]byte, error) {
	if !v.ValidatorSet.Has(ctx, nodeID) {
		return nil, ErrNotValidator
	}

	return v.Handler.AppRequest(ctx, nodeID, deadline, requestBytes)
}

// responder automatically sends the response for a given request
type responder struct {
	Handler
	handlerID uint64
	log       logging.Logger
	sender    common.AppSender
}

// AppRequest calls the underlying handler and sends back the response to nodeID
func (r *responder) AppRequest(ctx context.Context, nodeID ids.NodeID, requestID uint32, deadline time.Time, request []byte) error {
	appResponse, err := r.Handler.AppRequest(ctx, nodeID, deadline, request)
	if err != nil {
		r.log.Debug("failed to handle message",
			zap.Stringer("messageOp", message.AppRequestOp),
			zap.Stringer("nodeID", nodeID),
			zap.Uint32("requestID", requestID),
			zap.Time("deadline", deadline),
			zap.Uint64("handlerID", r.handlerID),
			zap.Binary("message", request),
		)
		return nil
	}

	return r.sender.SendAppResponse(ctx, nodeID, requestID, appResponse)
}

<<<<<<< HEAD
=======
func (r *responder) AppGossip(ctx context.Context, nodeID ids.NodeID, msg []byte) {
	if err := r.handler.AppGossip(ctx, nodeID, msg); err != nil {
		r.log.Debug("failed to handle message",
			zap.Stringer("messageOp", message.AppGossipOp),
			zap.Stringer("nodeID", nodeID),
			zap.Uint64("handlerID", r.handlerID),
			zap.Binary("message", msg),
		)
	}
}

// CrossChainAppRequest calls the underlying handler and sends back the response
// to chainID
>>>>>>> e8ef4ad2
func (r *responder) CrossChainAppRequest(ctx context.Context, chainID ids.ID, requestID uint32, deadline time.Time, request []byte) error {
	appResponse, err := r.Handler.CrossChainAppRequest(ctx, chainID, deadline, request)
	if err != nil {
		r.log.Debug("failed to handle message",
			zap.Stringer("messageOp", message.CrossChainAppRequestOp),
			zap.Stringer("chainID", chainID),
			zap.Uint32("requestID", requestID),
			zap.Time("deadline", deadline),
			zap.Uint64("handlerID", r.handlerID),
			zap.Binary("message", request),
		)
		return nil
	}

	return r.sender.SendCrossChainAppResponse(ctx, chainID, requestID, appResponse)
}<|MERGE_RESOLUTION|>--- conflicted
+++ resolved
@@ -113,22 +113,8 @@
 	return r.sender.SendAppResponse(ctx, nodeID, requestID, appResponse)
 }
 
-<<<<<<< HEAD
-=======
-func (r *responder) AppGossip(ctx context.Context, nodeID ids.NodeID, msg []byte) {
-	if err := r.handler.AppGossip(ctx, nodeID, msg); err != nil {
-		r.log.Debug("failed to handle message",
-			zap.Stringer("messageOp", message.AppGossipOp),
-			zap.Stringer("nodeID", nodeID),
-			zap.Uint64("handlerID", r.handlerID),
-			zap.Binary("message", msg),
-		)
-	}
-}
-
 // CrossChainAppRequest calls the underlying handler and sends back the response
 // to chainID
->>>>>>> e8ef4ad2
 func (r *responder) CrossChainAppRequest(ctx context.Context, chainID ids.ID, requestID uint32, deadline time.Time, request []byte) error {
 	appResponse, err := r.Handler.CrossChainAppRequest(ctx, chainID, deadline, request)
 	if err != nil {
