--- conflicted
+++ resolved
@@ -187,13 +187,8 @@
 	m.connected.Inc()
 
 	trackedSubnets := peer.TrackedSubnets()
-<<<<<<< HEAD
-	for subnetID := range trackedSubnets {
-		if m.trackedSubnets.Contains(subnetID) {
-=======
 	for subnetID := range m.trackedSubnets {
 		if trackedSubnets.Contains(subnetID) {
->>>>>>> 4a5cfaaa
 			m.numSubnetPeers.WithLabelValues(subnetID.String()).Inc()
 		}
 	}
@@ -211,13 +206,8 @@
 	m.disconnected.Inc()
 
 	trackedSubnets := peer.TrackedSubnets()
-<<<<<<< HEAD
-	for subnetID := range trackedSubnets {
-		if m.trackedSubnets.Contains(subnetID) {
-=======
 	for subnetID := range m.trackedSubnets {
 		if trackedSubnets.Contains(subnetID) {
->>>>>>> 4a5cfaaa
 			m.numSubnetPeers.WithLabelValues(subnetID.String()).Dec()
 		}
 	}
