--- conflicted
+++ resolved
@@ -461,15 +461,8 @@
 
 	peerVersion := peer.Version()
 	n.router.Connected(nodeID, peerVersion, constants.PrimaryNetworkID)
-<<<<<<< HEAD
-	for subnetID := range trackedSubnets {
-		if n.peerConfig.MySubnets.Contains(subnetID) {
-=======
-
-	trackedSubnets := peer.TrackedSubnets()
 	for subnetID := range n.peerConfig.MySubnets {
 		if trackedSubnets.Contains(subnetID) {
->>>>>>> 4a5cfaaa
 			n.router.Connected(nodeID, peerVersion, subnetID)
 		}
 	}
