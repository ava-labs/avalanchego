--- conflicted
+++ resolved
@@ -1,4 +1,3 @@
-<<<<<<< HEAD
 // Copyright (C) 2022, Chain4Travel AG. All rights reserved.
 //
 // This file is a derived work, based on ava-labs code whose
@@ -9,10 +8,7 @@
 //
 // Much love to the original authors for their work.
 // **********************************************************
-// Copyright (C) 2019-2022, Ava Labs, Inc. All rights reserved.
-=======
 // Copyright (C) 2019-2023, Ava Labs, Inc. All rights reserved.
->>>>>>> 7d73b59c
 // See the file LICENSE for licensing terms.
 
 package network
@@ -473,38 +469,6 @@
 		n.WantsConnection(nodeID)
 }
 
-<<<<<<< HEAD
-func (n *network) Track(claimedIPPort ips.ClaimedIPPort) bool {
-	nodeID, err := peer.CertToID(claimedIPPort.Cert)
-	if err != nil {
-		n.peerConfig.Log.Debug("failed to create nodeID from certificate: %s",
-			zap.Stringer("nodeID", nodeID),
-			zap.Error(err),
-		)
-		return false
-	}
-
-	// Verify that we do want to attempt to make a connection to this peer
-	// before verifying that the IP has been correctly signed.
-	//
-	// This check only improves performance, as the values are recalculated once
-	// the lock is grabbed before actually attempting to connect to the peer.
-	if !n.shouldTrack(nodeID, claimedIPPort) {
-		return false
-	}
-
-	signedIP := peer.SignedIP{
-		IP: peer.UnsignedIP{
-			IP:        claimedIPPort.IPPort,
-			Timestamp: claimedIPPort.Timestamp,
-		},
-		Signature: claimedIPPort.Signature,
-	}
-
-	if err := signedIP.Verify(claimedIPPort.Cert); err != nil {
-		n.peerConfig.Log.Debug("signature verification failed",
-			zap.Stringer("nodeID", nodeID),
-=======
 func (n *network) Track(peerID ids.NodeID, claimedIPPorts []*ips.ClaimedIPPort) ([]*p2p.PeerAck, error) {
 	// Perform all signature verification and hashing before grabbing the peer
 	// lock.
@@ -519,7 +483,6 @@
 	if err != nil {
 		n.peerConfig.Log.Debug("authenticating claimed IPs failed",
 			zap.Stringer("nodeID", peerID),
->>>>>>> 7d73b59c
 			zap.Error(err),
 		)
 		return nil, err
@@ -1050,7 +1013,14 @@
 func (n *network) authenticateIPs(ips []*ips.ClaimedIPPort) ([]*ipAuth, error) {
 	ipAuths := make([]*ipAuth, len(ips))
 	for i, ip := range ips {
-		nodeID := ids.NodeIDFromCert(ip.Cert)
+		nodeID, err := peer.CertToID(ip.Cert)
+		if err != nil {
+			n.peerConfig.Log.Debug("failed to create nodeID from certificate: %s",
+				zap.Stringer("nodeID", nodeID),
+				zap.Error(err),
+			)
+			return nil, err
+		}
 		n.peersLock.RLock()
 		_, _, shouldUpdateOurIP, shouldDial := n.peerIPStatus(nodeID, ip)
 		n.peersLock.RUnlock()
