--- conflicted
+++ resolved
@@ -256,14 +256,9 @@
 	validatorOnly bool,
 	numValidatorsToSend int,
 	numNonValidatorsToSend int,
-<<<<<<< HEAD
+	numPeersToSend int,
 ) ids.NodeIDSet {
-	peers := n.samplePeers(subnetID, validatorOnly, numValidatorsToSend, numNonValidatorsToSend)
-=======
-	numPeersToSend int,
-) ids.ShortSet {
 	peers := n.samplePeers(subnetID, validatorOnly, numValidatorsToSend, numNonValidatorsToSend, numPeersToSend)
->>>>>>> 27b30767
 	return n.send(msg, peers)
 }
 
@@ -746,13 +741,8 @@
 	n.metrics.markDisconnected(peer)
 }
 
-<<<<<<< HEAD
 func (n *network) shouldTrack(nodeID ids.NodeID, ip utils.IPCertDesc) bool {
-	if !n.config.AllowPrivateIPs && ip.IPDesc.IsPrivate() {
-=======
-func (n *network) shouldTrack(nodeID ids.ShortID, ip utils.IPCertDesc) bool {
 	if !n.config.AllowPrivateIPs && ip.IPDesc.IP.IsPrivate() {
->>>>>>> 27b30767
 		n.peerConfig.Log.Verbo(
 			"dropping suggested connected to %s because the ip (%s) is private",
 			nodeID, ip.IPDesc,
