--- conflicted
+++ resolved
@@ -28,9 +28,6 @@
 	uptime uint8
 }
 
-<<<<<<< HEAD
-func (n *testNetwork) Connected(ids.NodeID) {}
-=======
 // NewTestNetwork creates and returns a new TestNetwork
 func NewTestNetwork(
 	mc message.Creator,
@@ -52,8 +49,7 @@
 	}
 }
 
-func (n *testNetwork) Connected(ids.ShortID) {}
->>>>>>> ae091b3b
+func (n *testNetwork) Connected(ids.NodeID) {}
 
 func (n *testNetwork) AllowConnection(ids.NodeID) bool { return true }
 
