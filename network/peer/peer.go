--- conflicted
+++ resolved
@@ -716,17 +716,6 @@
 		return false
 	}
 
-<<<<<<< HEAD
-	if p.ip.BLSSignature == nil {
-		p.Log.Debug(disconnectingLog,
-			zap.String("reason", "missing BLS signature"),
-			zap.Stringer("nodeID", p.id),
-		)
-		return true
-	}
-
-=======
->>>>>>> e61e949b
 	validSignature := bls.VerifyProofOfPossession(
 		vdr.PublicKey,
 		p.ip.BLSSignature,
@@ -1085,34 +1074,16 @@
 		return
 	}
 
-<<<<<<< HEAD
-	// TODO: After v1.11.x is activated, require the key to be provided.
-	if len(msg.IpBlsSig) > 0 {
-		signature, err := bls.SignatureFromBytes(msg.IpBlsSig)
-		if err != nil {
-			p.Log.Debug(malformedMessageLog,
-				zap.Stringer("nodeID", p.id),
-				zap.Stringer("messageOp", message.HandshakeOp),
-				zap.String("field", "blsSignature"),
-				zap.Error(err),
-			)
-			p.StartClose()
-			return
-		}
-
-		p.ip.BLSSignature = signature
-		p.ip.BLSSignatureBytes = msg.IpBlsSig
-=======
 	signature, err := bls.SignatureFromBytes(msg.IpBlsSig)
 	if err != nil {
-		p.Log.Debug("peer has malformed signature",
-			zap.Stringer("nodeID", p.id),
-			zap.String("signatureType", "bls"),
-			zap.Error(err),
-		)
-		p.StartClose()
-		return
->>>>>>> e61e949b
+		p.Log.Debug(malformedMessageLog,
+			zap.Stringer("nodeID", p.id),
+			zap.Stringer("messageOp", message.HandshakeOp),
+			zap.String("field", "blsSignature"),
+			zap.Error(err),
+		)
+		p.StartClose()
+		return
 	}
 
 	p.ip.BLSSignature = signature
