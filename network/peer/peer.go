--- conflicted
+++ resolved
@@ -477,9 +477,8 @@
 			// blocking.
 			if err := writer.Flush(); err != nil {
 				p.Log.Verbo(
-					"couldn't flush writer to %s%s: %s",
-					constants.NodeIDPrefix, p.id,
-					err,
+					"couldn't flush writer to %s: %s",
+					p.id, err,
 				)
 				return
 			}
@@ -500,53 +499,20 @@
 		msgLenBytes := [wrappers.IntLen]byte{}
 		binary.BigEndian.PutUint32(msgLenBytes[:], msgLen)
 
-<<<<<<< HEAD
-		for _, byteSlice := range [2][]byte{msgLenBytes[:], msgBytes} {
-			reader.Reset(byteSlice)
-			if err := p.conn.SetWriteDeadline(p.nextTimeout()); err != nil {
-				p.Log.Verbo(
-					"error setting write deadline to %s due to: %s",
-					p.id, err,
-				)
-				p.OutboundMsgThrottler.Release(msg, p.id)
-				msg.DecRef()
-				return
-			}
-			if _, err := io.CopyN(writer, &reader, int64(len((byteSlice)))); err != nil {
-				p.Log.Verbo(
-					"error writing to %s due to: %s",
-					p.id, err,
-				)
-				p.OutboundMsgThrottler.Release(msg, p.id)
-				msg.DecRef()
-				return
-			}
-=======
 		if err := p.conn.SetWriteDeadline(p.nextTimeout()); err != nil {
 			p.Log.Verbo(
-				"error setting write deadline to %s%s due to: %s",
-				constants.NodeIDPrefix, p.id,
-				err,
+				"error setting write deadline to %s due to: %s",
+				p.id, err,
 			)
 			p.OutboundMsgThrottler.Release(msg, p.id)
 			msg.DecRef()
 			return
->>>>>>> 3a160e29
 		}
 
 		// Write the message
 		var buf net.Buffers = [][]byte{msgLenBytes[:], msgBytes}
 		if _, err := io.CopyN(writer, &buf, int64(wrappers.IntLen+msgLen)); err != nil {
-			p.Log.Verbo(
-<<<<<<< HEAD
-				"couldn't flush writer to %s: %s",
-				p.id, err,
-=======
-				"error writing to %s%s due to: %s",
-				constants.NodeIDPrefix, p.id,
-				err,
->>>>>>> 3a160e29
-			)
+			p.Log.Verbo("error writing to %s: %s", p.id, err)
 			p.OutboundMsgThrottler.Release(msg, p.id)
 			msg.DecRef()
 			return
