--- conflicted
+++ resolved
@@ -94,35 +94,19 @@
 	resourceTracker, err := tracker.NewResourceTracker(prometheus.NewRegistry(), resource.NoUsage, meter.ContinuousFactory{}, 10*time.Second)
 	require.NoError(err)
 	sharedConfig := Config{
-<<<<<<< HEAD
-		Metrics:              metrics,
-		MessageCreator:       mc,
-		Log:                  logging.NoLog{},
-		InboundMsgThrottler:  throttling.NewNoInboundThrottler(),
-		VersionCompatibility: version.GetCompatibility(constants.LocalID),
-		MySubnets:            set.Set[ids.ID]{},
-		Beacons:              validators.NewSet(),
-		NetworkID:            constants.LocalID,
-		PingFrequency:        constants.DefaultPingFrequency,
-		PongTimeout:          constants.DefaultPingPongTimeout,
-		MaxClockDifference:   time.Minute,
-		ResourceTracker:      resourceTracker,
-		PingMessage:          pingMessage,
-=======
 		Metrics:                 metrics,
 		MessageCreator:          mc,
 		MessageCreatorWithProto: mcProto,
 		Log:                     logging.NoLog{},
 		InboundMsgThrottler:     throttling.NewNoInboundThrottler(),
 		VersionCompatibility:    version.GetCompatibility(constants.LocalID),
-		MySubnets:               ids.Set{},
+		MySubnets:               set.Set[ids.ID]{},
 		Beacons:                 validators.NewSet(),
 		NetworkID:               constants.LocalID,
 		PingFrequency:           constants.DefaultPingFrequency,
 		PongTimeout:             constants.DefaultPingPongTimeout,
 		MaxClockDifference:      time.Minute,
 		ResourceTracker:         resourceTracker,
->>>>>>> a8b8573b
 	}
 	peerConfig0 := sharedConfig
 	peerConfig1 := sharedConfig
