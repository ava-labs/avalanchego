// Copyright (C) 2019-2025, Ava Labs, Inc. All rights reserved.
// See the file LICENSE for licensing terms.

package network

import (
	"context"
	"errors"
	"fmt"
	"sync"
	"sync/atomic"
	"testing"
	"time"

	"github.com/ava-labs/avalanchego/codec"
	"github.com/ava-labs/avalanchego/codec/linearcodec"
	"github.com/ava-labs/avalanchego/ids"
	"github.com/ava-labs/avalanchego/network/p2p"
	"github.com/ava-labs/avalanchego/snow/engine/common"
	"github.com/ava-labs/avalanchego/snow/engine/enginetest"
	"github.com/ava-labs/avalanchego/snow/snowtest"
	"github.com/ava-labs/avalanchego/utils/set"
	"github.com/ava-labs/avalanchego/version"
	"github.com/prometheus/client_golang/prometheus"
	"github.com/stretchr/testify/require"
	"golang.org/x/sync/errgroup"

	"github.com/ava-labs/coreth/plugin/evm/message"
)

const (
	codecVersion uint16 = 0
)

var (
	defaultPeerVersion = &version.Application{
		Major: 1,
		Minor: 0,
		Patch: 0,
	}

	_ message.Request = (*HelloRequest)(nil)
	_                 = (*HelloResponse)(nil)
	_                 = (*GreetingRequest)(nil)
	_                 = (*GreetingResponse)(nil)
	_                 = (*TestMessage)(nil)

	_ message.RequestHandler = (*HelloGreetingRequestHandler)(nil)
	_ message.RequestHandler = (*testRequestHandler)(nil)

	_ common.AppSender = (*testAppSender)(nil)

	_ p2p.Handler = (*testSDKHandler)(nil)
)

func TestNetworkDoesNotConnectToItself(t *testing.T) {
	ctx := snowtest.Context(t, snowtest.CChainID)
	n, err := NewNetwork(ctx, nil, nil, 1, prometheus.NewRegistry())
	require.NoError(t, err)
	require.NoError(t, n.Connected(t.Context(), ctx.NodeID, defaultPeerVersion))
	require.Zero(t, n.Size())
}

func TestRequestAnyRequestsRoutingAndResponse(t *testing.T) {
	callNum := uint32(0)
	senderWg := &sync.WaitGroup{}
	var net Network
	sender := testAppSender{
		sendAppRequestFn: func(_ context.Context, nodes set.Set[ids.NodeID], requestID uint32, requestBytes []byte) error {
			nodeID, _ := nodes.Pop()
			senderWg.Add(1)
			go func() {
				defer senderWg.Done()
				if err := net.AppRequest(t.Context(), nodeID, requestID, time.Now().Add(5*time.Second), requestBytes); err != nil {
					panic(err)
				}
			}()
			return nil
		},
		sendAppResponseFn: func(nodeID ids.NodeID, requestID uint32, responseBytes []byte) error {
			senderWg.Add(1)
			go func() {
				defer senderWg.Done()
				if err := net.AppResponse(t.Context(), nodeID, requestID, responseBytes); err != nil {
					panic(err)
				}
				atomic.AddUint32(&callNum, 1)
			}()
			return nil
		},
	}

	codecManager := buildCodec(t, HelloRequest{}, HelloResponse{})
	ctx := snowtest.Context(t, snowtest.CChainID)
	net, err := NewNetwork(ctx, sender, codecManager, 16, prometheus.NewRegistry())
	require.NoError(t, err)
	net.SetRequestHandler(&HelloGreetingRequestHandler{codec: codecManager})
	nodeID := ids.GenerateTestNodeID()
	require.NoError(t, net.Connected(t.Context(), nodeID, defaultPeerVersion))

	requestMessage := HelloRequest{Message: "this is a request"}

	defer net.Shutdown()
	require.NoError(t, net.Connected(t.Context(), nodeID, defaultPeerVersion))

	totalRequests := 5000
	numCallsPerRequest := 1 // on sending response
	totalCalls := totalRequests * numCallsPerRequest

	eg := errgroup.Group{}
	for i := 0; i < totalCalls; i++ {
		eg.Go(func() error {
			requestBytes, err := message.RequestToBytes(codecManager, requestMessage)
<<<<<<< HEAD
			if err != nil {
				return fmt.Errorf("failed to convert request to bytes: %w", err)
			}
			responseBytes, _, err := net.SendSyncedAppRequestAny(context.Background(), defaultPeerVersion, requestBytes)
			if err != nil {
				return fmt.Errorf("failed to send synced app request: %w", err)
			}
			if responseBytes == nil {
				return errors.New("response bytes should not be nil")
			}
=======
			assert.NoError(t, err)
			responseBytes, _, err := net.SendSyncedAppRequestAny(t.Context(), defaultPeerVersion, requestBytes)
			assert.NoError(t, err)
			assert.NotNil(t, responseBytes)
>>>>>>> 33016b51

			var response TestMessage
			if _, err = codecManager.Unmarshal(responseBytes, &response); err != nil {
				return fmt.Errorf("unexpected error during unmarshal: %w", err)
			}
			if response.Message != "Hi" {
				return fmt.Errorf("expected response message 'Hi', got %q", response.Message)
			}
			return nil
		})
	}

	require.NoError(t, eg.Wait())
	senderWg.Wait()
	require.Equal(t, totalCalls, int(atomic.LoadUint32(&callNum)))
}

func TestAppRequestOnCtxCancellation(t *testing.T) {
	codecManager := buildCodec(t, HelloRequest{}, HelloResponse{})
	sender := testAppSender{
		sendAppRequestFn: func(context.Context, set.Set[ids.NodeID], uint32, []byte) error {
			return nil
		},
		sendAppResponseFn: func(ids.NodeID, uint32, []byte) error {
			return nil
		},
	}

	snowCtx := snowtest.Context(t, snowtest.CChainID)
	net, err := NewNetwork(snowCtx, sender, codecManager, 1, prometheus.NewRegistry())
	require.NoError(t, err)
	handler := &HelloGreetingRequestHandler{codec: codecManager}
	net.SetRequestHandler(handler)

	requestMessage := HelloRequest{Message: "this is a request"}
	requestBytes, err := message.RequestToBytes(codecManager, requestMessage)
	require.NoError(t, err)

	nodeID := ids.GenerateTestNodeID()
	ctx, cancel := context.WithCancel(t.Context())
	// cancel context prior to sending
	cancel()
	err = net.SendAppRequest(ctx, nodeID, requestBytes, nil)
	require.ErrorIs(t, err, context.Canceled)
}

func TestRequestRequestsRoutingAndResponse(t *testing.T) {
	callNum := uint32(0)
	senderWg := &sync.WaitGroup{}
	var net Network
	var lock sync.Mutex
	contactedNodes := make(map[ids.NodeID]struct{})
	sender := testAppSender{
		sendAppRequestFn: func(_ context.Context, nodes set.Set[ids.NodeID], requestID uint32, requestBytes []byte) error {
			nodeID, _ := nodes.Pop()
			lock.Lock()
			contactedNodes[nodeID] = struct{}{}
			lock.Unlock()
			senderWg.Add(1)
			go func() {
				defer senderWg.Done()
				if err := net.AppRequest(t.Context(), nodeID, requestID, time.Now().Add(5*time.Second), requestBytes); err != nil {
					panic(err)
				}
			}()
			return nil
		},
		sendAppResponseFn: func(nodeID ids.NodeID, requestID uint32, responseBytes []byte) error {
			senderWg.Add(1)
			go func() {
				defer senderWg.Done()
				if err := net.AppResponse(t.Context(), nodeID, requestID, responseBytes); err != nil {
					panic(err)
				}
				atomic.AddUint32(&callNum, 1)
			}()
			return nil
		},
	}

	codecManager := buildCodec(t, HelloRequest{}, HelloResponse{})
	ctx := snowtest.Context(t, snowtest.CChainID)
	net, err := NewNetwork(ctx, sender, codecManager, 16, prometheus.NewRegistry())
	require.NoError(t, err)
	net.SetRequestHandler(&HelloGreetingRequestHandler{codec: codecManager})

	nodes := []ids.NodeID{
		ids.GenerateTestNodeID(),
		ids.GenerateTestNodeID(),
		ids.GenerateTestNodeID(),
		ids.GenerateTestNodeID(),
		ids.GenerateTestNodeID(),
	}
	for _, nodeID := range nodes {
		require.NoError(t, net.Connected(t.Context(), nodeID, defaultPeerVersion))
	}

	requestMessage := HelloRequest{Message: "this is a request"}
	defer net.Shutdown()

	totalRequests := 5000
	numCallsPerRequest := 1 // on sending response
	totalCalls := totalRequests * numCallsPerRequest

	eg := errgroup.Group{}
	nodeIdx := 0
	for i := 0; i < totalCalls; i++ {
		nodeIdx = (nodeIdx + 1) % (len(nodes))
		nodeID := nodes[nodeIdx]
		eg.Go(func() error {
			requestBytes, err := message.RequestToBytes(codecManager, requestMessage)
<<<<<<< HEAD
			if err != nil {
				return fmt.Errorf("failed to convert request to bytes: %w", err)
			}
			responseBytes, err := net.SendSyncedAppRequest(context.Background(), nodeID, requestBytes)
			if err != nil {
				return fmt.Errorf("failed to send synced app request: %w", err)
			}
			if responseBytes == nil {
				return errors.New("response bytes should not be nil")
			}
=======
			assert.NoError(t, err)
			responseBytes, err := net.SendSyncedAppRequest(t.Context(), nodeID, requestBytes)
			assert.NoError(t, err)
			assert.NotNil(t, responseBytes)
>>>>>>> 33016b51

			var response TestMessage
			if _, err = codecManager.Unmarshal(responseBytes, &response); err != nil {
				return fmt.Errorf("unexpected error during unmarshal: %w", err)
			}
			if response.Message != "Hi" {
				return fmt.Errorf("expected response message 'Hi', got %q", response.Message)
			}
			return nil
		})
	}

	require.NoError(t, eg.Wait())
	senderWg.Wait()
	require.Equal(t, totalCalls, int(atomic.LoadUint32(&callNum)))
	for _, nodeID := range nodes {
		require.Contains(t, contactedNodes, nodeID, "node %s was not contacted", nodeID)
	}

	// ensure empty nodeID is not allowed
	err = net.SendAppRequest(t.Context(), ids.EmptyNodeID, []byte("hello there"), nil)
	require.ErrorIs(t, err, errEmptyNodeID)
}

func TestAppRequestOnShutdown(t *testing.T) {
	var (
		net    Network
		wg     sync.WaitGroup
		called bool
	)
	sender := testAppSender{
		sendAppRequestFn: func(context.Context, set.Set[ids.NodeID], uint32, []byte) error {
			wg.Add(1)
			go func() {
				called = true
				// shutdown the network here to ensure any outstanding requests are handled as failed
				net.Shutdown()
				wg.Done()
			}() // this is on a goroutine to avoid a deadlock since calling Shutdown takes the lock.
			return nil
		},
	}

	codecManager := buildCodec(t, HelloRequest{}, HelloResponse{})
	ctx := snowtest.Context(t, snowtest.CChainID)
	net, err := NewNetwork(ctx, sender, codecManager, 1, prometheus.NewRegistry())
	require.NoError(t, err)
	nodeID := ids.GenerateTestNodeID()
	require.NoError(t, net.Connected(t.Context(), nodeID, defaultPeerVersion))

	requestMessage := HelloRequest{Message: "this is a request"}
	require.NoError(t, net.Connected(t.Context(), nodeID, defaultPeerVersion))

	errChan := make(chan error, 1)
	go func() {
		requestBytes, err := message.RequestToBytes(codecManager, requestMessage)
<<<<<<< HEAD
		if err != nil {
			errChan <- fmt.Errorf("failed to convert request to bytes: %w", err)
			return
		}
		responseBytes, _, err := net.SendSyncedAppRequestAny(context.Background(), defaultPeerVersion, requestBytes)
		if !errors.Is(err, errRequestFailed) {
			errChan <- fmt.Errorf("expected errRequestFailed, got: %w", err)
			return
		}
		if responseBytes != nil {
			errChan <- errors.New("response bytes should be nil")
			return
		}
		errChan <- nil
=======
		assert.NoError(t, err)
		responseBytes, _, err := net.SendSyncedAppRequestAny(t.Context(), defaultPeerVersion, requestBytes)
		assert.ErrorIs(t, err, errRequestFailed)
		assert.Nil(t, responseBytes)
>>>>>>> 33016b51
	}()
	require.NoError(t, <-errChan)
	require.True(t, called)
}

func TestSyncedAppRequestAnyOnCtxCancellation(t *testing.T) {
	codecManager := buildCodec(t, HelloRequest{}, HelloResponse{})
	type reqInfo struct {
		nodeID    ids.NodeID
		requestID uint32
	}
	sentAppRequest := make(chan reqInfo, 1)

	sender := testAppSender{
		sendAppRequestFn: func(ctx context.Context, nodes set.Set[ids.NodeID], requestID uint32, _ []byte) error {
			if err := ctx.Err(); err != nil {
				return err
			}

			require.Len(t, nodes, 1)
			sentAppRequest <- reqInfo{
				nodeID:    nodes.List()[0],
				requestID: requestID,
			}
			return nil
		},
		sendAppResponseFn: func(ids.NodeID, uint32, []byte) error {
			return nil
		},
	}

	snowCtx := snowtest.Context(t, snowtest.CChainID)
	net, err := NewNetwork(snowCtx, sender, codecManager, 1, prometheus.NewRegistry())
	require.NoError(t, err)
	net.SetRequestHandler(&HelloGreetingRequestHandler{codec: codecManager})
	require.NoError(t,
		net.Connected(
			t.Context(),
			ids.GenerateTestNodeID(),
			version.CurrentApp,
		),
	)

	requestMessage := HelloRequest{Message: "this is a request"}
	requestBytes, err := message.RequestToBytes(codecManager, requestMessage)
	require.NoError(t, err)

	// cancel context prior to sending
	ctx, cancel := context.WithCancel(t.Context())
	cancel()
	_, _, err = net.SendSyncedAppRequestAny(ctx, defaultPeerVersion, requestBytes)
	require.ErrorIs(t, err, context.Canceled)
	// require we didn't send anything
	select {
	case <-sentAppRequest:
		require.FailNow(t, "should not have sent request")
	default:
	}

	// Cancel context after sending
	require.Empty(t, net.(*network).outstandingRequestHandlers) // no outstanding requests
<<<<<<< HEAD
	ctx, cancel = context.WithCancel(context.Background())
	errChan := make(chan error, 1)
=======
	ctx, cancel = context.WithCancel(t.Context())
	doneChan := make(chan struct{})
>>>>>>> 33016b51
	go func() {
		_, _, err = net.SendSyncedAppRequestAny(ctx, defaultPeerVersion, requestBytes)
		errChan <- err
	}()
	// Wait until we've "sent" the app request over the network
	// before cancelling context.
	sentAppRequestInfo := <-sentAppRequest
	require.Len(t, net.(*network).outstandingRequestHandlers, 1)
	cancel()
	err = <-errChan
	require.ErrorIs(t, err, context.Canceled)
	// Should still be able to process a response after cancelling.
	require.Len(t, net.(*network).outstandingRequestHandlers, 1) // context cancellation SendAppRequestAny failure doesn't clear
	require.NoError(t, net.AppResponse(
		t.Context(),
		sentAppRequestInfo.nodeID,
		sentAppRequestInfo.requestID,
		[]byte{}))
	require.Empty(t, net.(*network).outstandingRequestHandlers) // Received response
}

func TestRequestMinVersion(t *testing.T) {
	callNum := uint32(0)
	nodeID := ids.GenerateTestNodeID()
	codecManager := buildCodec(t, TestMessage{})

	var net Network
	sender := testAppSender{
		sendAppRequestFn: func(_ context.Context, nodes set.Set[ids.NodeID], reqID uint32, _ []byte) error {
			atomic.AddUint32(&callNum, 1)
			require.True(t, nodes.Contains(nodeID), "request nodes should contain expected nodeID")
			require.Len(t, nodes, 1, "request nodes should contain exactly one node")

			go func() {
				time.Sleep(200 * time.Millisecond)
				atomic.AddUint32(&callNum, 1)
				responseBytes, err := codecManager.Marshal(codecVersion, TestMessage{Message: "this is a response"})
				if err != nil {
					panic(err)
				}
<<<<<<< HEAD
				require.NoError(t, net.AppResponse(context.Background(), nodeID, reqID, responseBytes))
=======
				assert.NoError(t, net.AppResponse(t.Context(), nodeID, reqID, responseBytes))
>>>>>>> 33016b51
			}()
			return nil
		},
	}

	// passing nil as codec works because the net.AppRequest is never called
	ctx := snowtest.Context(t, snowtest.CChainID)
	net, err := NewNetwork(ctx, sender, codecManager, 1, prometheus.NewRegistry())
	require.NoError(t, err)
	requestMessage := TestMessage{Message: "this is a request"}
	requestBytes, err := message.RequestToBytes(codecManager, requestMessage)
	require.NoError(t, err)
	require.NoError(t,
		net.Connected(
			t.Context(),
			nodeID,
			&version.Application{
				Name:  version.Client,
				Major: 1,
				Minor: 7,
				Patch: 1,
			},
		),
	)

	// ensure version does not match
	responseBytes, _, err := net.SendSyncedAppRequestAny(
		t.Context(),
		&version.Application{
			Name:  version.Client,
			Major: 2,
			Minor: 0,
			Patch: 0,
		},
		requestBytes,
	)
	require.ErrorIs(t, err, errNoPeersFound)
	require.Nil(t, responseBytes)

	// ensure version matches and the request goes through
	responseBytes, _, err = net.SendSyncedAppRequestAny(t.Context(), defaultPeerVersion, requestBytes)
	require.NoError(t, err)

	var response TestMessage
	_, err = codecManager.Unmarshal(responseBytes, &response)
	require.NoError(t, err)
	require.Equal(t, "this is a response", response.Message)
}

func TestOnRequestHonoursDeadline(t *testing.T) {
	var net Network
	responded := false
	sender := testAppSender{
		sendAppRequestFn: func(_ context.Context, _ set.Set[ids.NodeID], _ uint32, _ []byte) error {
			return nil
		},
		sendAppResponseFn: func(_ ids.NodeID, _ uint32, _ []byte) error {
			responded = true
			return nil
		},
	}

	codecManager := buildCodec(t, TestMessage{})
	requestBytes, err := marshalStruct(codecManager, TestMessage{Message: "hello there"})
	require.NoError(t, err)

	requestHandler := &testRequestHandler{
		processingDuration: 500 * time.Millisecond,
	}

	ctx := snowtest.Context(t, snowtest.CChainID)
	net, err = NewNetwork(ctx, sender, codecManager, 1, prometheus.NewRegistry())
	require.NoError(t, err)
	net.SetRequestHandler(requestHandler)
	nodeID := ids.GenerateTestNodeID()

	requestHandler.response, err = marshalStruct(codecManager, TestMessage{Message: "hi there"})
	require.NoError(t, err)
	require.NoError(t, net.AppRequest(t.Context(), nodeID, 0, time.Now().Add(1*time.Millisecond), requestBytes))
	// ensure the handler didn't get called (as peer.Network would've dropped the request)
	require.Zero(t, requestHandler.calls)

	requestHandler.processingDuration = 0
	require.NoError(t, net.AppRequest(t.Context(), nodeID, 2, time.Now().Add(250*time.Millisecond), requestBytes))
	require.True(t, responded)
	require.Equal(t, uint32(1), requestHandler.calls)
}

func TestHandleInvalidMessages(t *testing.T) {
	codecManager := buildCodec(t, HelloGossip{}, TestMessage{})
	nodeID := ids.GenerateTestNodeID()
	requestID := uint32(1)
	sender := &enginetest.Sender{
		SendAppErrorF: func(context.Context, ids.NodeID, uint32, int32, string) error {
			return nil
		},
	}
	ctx := snowtest.Context(t, snowtest.CChainID)
	clientNetwork, err := NewNetwork(ctx, sender, codecManager, 1, prometheus.NewRegistry())
	require.NoError(t, err)
	clientNetwork.SetRequestHandler(&testRequestHandler{})

	require.NoError(t, clientNetwork.Connected(t.Context(), nodeID, defaultPeerVersion))

	defer clientNetwork.Shutdown()

	// Ensure a valid gossip message sent as any App specific message type does not trigger a fatal error
	marshaller := helloGossipMarshaller{codec: codecManager}
	gossipMsg, err := marshaller.MarshalGossip(&HelloGossip{Msg: "hello there!"})
	require.NoError(t, err)

	// Ensure a valid request message sent as any App specific message type does not trigger a fatal error
	requestMessage, err := marshalStruct(codecManager, TestMessage{Message: "Hello"})
	require.NoError(t, err)

	// Ensure a random message sent as any App specific message type does not trigger a fatal error
	garbageResponse := make([]byte, 10)
	// Ensure a zero-length message sent as any App specific message type does not trigger a fatal error
	emptyResponse := make([]byte, 0)
	// Ensure a nil byte slice sent as any App specific message type does not trigger a fatal error
	var nilResponse []byte

	// Check for edge cases
	require.NoError(t, clientNetwork.AppGossip(t.Context(), nodeID, gossipMsg))
	require.NoError(t, clientNetwork.AppGossip(t.Context(), nodeID, requestMessage))
	require.NoError(t, clientNetwork.AppGossip(t.Context(), nodeID, garbageResponse))
	require.NoError(t, clientNetwork.AppGossip(t.Context(), nodeID, emptyResponse))
	require.NoError(t, clientNetwork.AppGossip(t.Context(), nodeID, nilResponse))
	require.NoError(t, clientNetwork.AppRequest(t.Context(), nodeID, requestID, time.Now().Add(time.Second), gossipMsg))
	require.NoError(t, clientNetwork.AppRequest(t.Context(), nodeID, requestID, time.Now().Add(time.Second), requestMessage))
	require.NoError(t, clientNetwork.AppRequest(t.Context(), nodeID, requestID, time.Now().Add(time.Second), garbageResponse))
	require.NoError(t, clientNetwork.AppRequest(t.Context(), nodeID, requestID, time.Now().Add(time.Second), emptyResponse))
	require.NoError(t, clientNetwork.AppRequest(t.Context(), nodeID, requestID, time.Now().Add(time.Second), nilResponse))

	err = clientNetwork.AppResponse(t.Context(), nodeID, requestID, gossipMsg)
	require.ErrorIs(t, err, p2p.ErrUnrequestedResponse)

	err = clientNetwork.AppResponse(t.Context(), nodeID, requestID, requestMessage)
	require.ErrorIs(t, err, p2p.ErrUnrequestedResponse)

	err = clientNetwork.AppResponse(t.Context(), nodeID, requestID, garbageResponse)
	require.ErrorIs(t, err, p2p.ErrUnrequestedResponse)

	err = clientNetwork.AppResponse(t.Context(), nodeID, requestID, emptyResponse)
	require.ErrorIs(t, err, p2p.ErrUnrequestedResponse)

	err = clientNetwork.AppResponse(t.Context(), nodeID, requestID, nilResponse)
	require.ErrorIs(t, err, p2p.ErrUnrequestedResponse)
}

func TestNetworkPropagatesRequestHandlerError(t *testing.T) {
	codecManager := buildCodec(t, TestMessage{})
	nodeID := ids.GenerateTestNodeID()
	requestID := uint32(0)
	sender := testAppSender{}

	ctx := snowtest.Context(t, snowtest.CChainID)
	clientNetwork, err := NewNetwork(ctx, sender, codecManager, 1, prometheus.NewRegistry())
	require.NoError(t, err)
	errTest := errors.New("test error")
	clientNetwork.SetRequestHandler(&testRequestHandler{err: errTest}) // Return an error from the request handler

	require.NoError(t, clientNetwork.Connected(t.Context(), nodeID, defaultPeerVersion))

	defer clientNetwork.Shutdown()

	// Ensure a valid request message sent as any App specific message type does not trigger a fatal error
	requestMessage, err := marshalStruct(codecManager, TestMessage{Message: "Hello"})
	require.NoError(t, err)

	// Check that if the request handler returns an error, it is propagated as a fatal error.
	err = clientNetwork.AppRequest(t.Context(), nodeID, requestID, time.Now().Add(time.Second), requestMessage)
	require.ErrorIs(t, err, errTest)
}

func TestNetworkAppRequestAfterShutdown(t *testing.T) {
	require := require.New(t)

	ctx := snowtest.Context(t, snowtest.CChainID)
	net, err := NewNetwork(ctx, nil, nil, 16, prometheus.NewRegistry())
	require.NoError(err)
	net.Shutdown()

	require.NoError(net.SendAppRequest(t.Context(), ids.GenerateTestNodeID(), nil, nil))
	require.NoError(net.SendAppRequest(t.Context(), ids.GenerateTestNodeID(), nil, nil))
}

func TestNetworkRouting(t *testing.T) {
	require := require.New(t)
	sender := &testAppSender{
		sendAppRequestFn: func(_ context.Context, _ set.Set[ids.NodeID], _ uint32, _ []byte) error {
			return nil
		},
		sendAppResponseFn: func(_ ids.NodeID, _ uint32, _ []byte) error {
			return nil
		},
	}
	protocol := 0
	handler := &testSDKHandler{}

	networkCodec := codec.NewManager(0)
	ctx := snowtest.Context(t, snowtest.CChainID)
	network, err := NewNetwork(ctx, sender, networkCodec, 1, prometheus.NewRegistry())
	require.NoError(err)
	require.NoError(network.AddHandler(uint64(protocol), handler))

	nodeID := ids.GenerateTestNodeID()
	foobar := append([]byte{byte(protocol)}, []byte("foobar")...)
	// forward it to the sdk handler
	require.NoError(network.AppRequest(t.Context(), nodeID, 1, time.Now().Add(5*time.Second), foobar))
	require.True(handler.appRequested)

	err = network.AppResponse(t.Context(), ids.GenerateTestNodeID(), 1, foobar)
	require.ErrorIs(err, p2p.ErrUnrequestedResponse)

	err = network.AppRequestFailed(t.Context(), nodeID, 1, common.ErrTimeout)
	require.ErrorIs(err, p2p.ErrUnrequestedResponse)
}

func buildCodec(t *testing.T, types ...interface{}) codec.Manager {
	codecManager := codec.NewDefaultManager()
	c := linearcodec.NewDefault()
	for _, typ := range types {
		require.NoError(t, c.RegisterType(typ))
	}
	require.NoError(t, codecManager.RegisterCodec(codecVersion, c))
	return codecManager
}

// marshalStruct is a helper method used to marshal an object as `interface{}`
// so that the codec is able to include the TypeID in the resulting bytes
func marshalStruct(codec codec.Manager, obj interface{}) ([]byte, error) {
	return codec.Marshal(codecVersion, &obj)
}

type testAppSender struct {
	sendAppRequestFn  func(context.Context, set.Set[ids.NodeID], uint32, []byte) error
	sendAppResponseFn func(ids.NodeID, uint32, []byte) error
	sendAppGossipFn   func(common.SendConfig, []byte) error
}

func (t testAppSender) SendAppRequest(ctx context.Context, nodeIDs set.Set[ids.NodeID], requestID uint32, message []byte) error {
	return t.sendAppRequestFn(ctx, nodeIDs, requestID, message)
}

func (t testAppSender) SendAppResponse(_ context.Context, nodeID ids.NodeID, requestID uint32, message []byte) error {
	return t.sendAppResponseFn(nodeID, requestID, message)
}

func (t testAppSender) SendAppGossip(_ context.Context, config common.SendConfig, message []byte) error {
	return t.sendAppGossipFn(config, message)
}

func (testAppSender) SendAppError(context.Context, ids.NodeID, uint32, int32, string) error {
	panic("not implemented")
}

type HelloRequest struct {
	Message string `serialize:"true"`
}

func (h HelloRequest) Handle(ctx context.Context, nodeID ids.NodeID, requestID uint32, handler message.RequestHandler) ([]byte, error) {
	// casting is only necessary for test since RequestHandler does not implement anything at the moment
	return handler.(TestRequestHandler).HandleHelloRequest(ctx, nodeID, requestID, &h)
}

func (h HelloRequest) String() string {
	return fmt.Sprintf("HelloRequest(%s)", h.Message)
}

type GreetingRequest struct {
	Greeting string `serialize:"true"`
}

func (g GreetingRequest) Handle(ctx context.Context, nodeID ids.NodeID, requestID uint32, handler message.RequestHandler) ([]byte, error) {
	// casting is only necessary for test since RequestHandler does not implement anything at the moment
	return handler.(TestRequestHandler).HandleGreetingRequest(ctx, nodeID, requestID, &g)
}

func (g GreetingRequest) String() string {
	return fmt.Sprintf("GreetingRequest(%s)", g.Greeting)
}

type HelloResponse struct {
	Response string `serialize:"true"`
}

type GreetingResponse struct {
	Greet string `serialize:"true"`
}

type TestRequestHandler interface {
	HandleHelloRequest(ctx context.Context, nodeID ids.NodeID, requestID uint32, request *HelloRequest) ([]byte, error)
	HandleGreetingRequest(ctx context.Context, nodeID ids.NodeID, requestID uint32, request *GreetingRequest) ([]byte, error)
}

type HelloGreetingRequestHandler struct {
	message.RequestHandler
	codec codec.Manager
}

func (h *HelloGreetingRequestHandler) HandleHelloRequest(_ context.Context, _ ids.NodeID, _ uint32, _ *HelloRequest) ([]byte, error) {
	return h.codec.Marshal(codecVersion, HelloResponse{Response: "Hi"})
}

func (h *HelloGreetingRequestHandler) HandleGreetingRequest(_ context.Context, _ ids.NodeID, _ uint32, _ *GreetingRequest) ([]byte, error) {
	return h.codec.Marshal(codecVersion, GreetingResponse{Greet: "Hey there"})
}

type TestMessage struct {
	Message string `serialize:"true"`
}

func (t TestMessage) Handle(ctx context.Context, nodeID ids.NodeID, requestID uint32, handler message.RequestHandler) ([]byte, error) {
	return handler.(*testRequestHandler).handleTestRequest(ctx, nodeID, requestID, &t)
}

func (t TestMessage) String() string {
	return fmt.Sprintf("TestMessage(%s)", t.Message)
}

type HelloGossip struct {
	Msg string `serialize:"true"`
}

func (tx *HelloGossip) GossipID() ids.ID {
	return ids.FromStringOrPanic(tx.Msg)
}

type helloGossipMarshaller struct {
	codec codec.Manager
}

func (g helloGossipMarshaller) MarshalGossip(tx *HelloGossip) ([]byte, error) {
	return g.codec.Marshal(0, tx)
}

func (g helloGossipMarshaller) UnmarshalGossip(bytes []byte) (*HelloGossip, error) {
	h := &HelloGossip{}
	_, err := g.codec.Unmarshal(bytes, h)
	return h, err
}

type testRequestHandler struct {
	message.RequestHandler
	calls              uint32
	processingDuration time.Duration
	response           []byte
	err                error
}

func (r *testRequestHandler) handleTestRequest(ctx context.Context, _ ids.NodeID, _ uint32, _ *TestMessage) ([]byte, error) {
	r.calls++
	select {
	case <-time.After(r.processingDuration):
	case <-ctx.Done():
		return nil, ctx.Err()
	}
	return r.response, r.err
}

type testSDKHandler struct {
	appRequested bool
}

func (*testSDKHandler) AppGossip(context.Context, ids.NodeID, []byte) {
	// TODO implement me
	panic("implement me")
}

func (t *testSDKHandler) AppRequest(context.Context, ids.NodeID, time.Time, []byte) ([]byte, *common.AppError) {
	t.appRequested = true
	return nil, nil
}<|MERGE_RESOLUTION|>--- conflicted
+++ resolved
@@ -111,23 +111,10 @@
 	for i := 0; i < totalCalls; i++ {
 		eg.Go(func() error {
 			requestBytes, err := message.RequestToBytes(codecManager, requestMessage)
-<<<<<<< HEAD
-			if err != nil {
-				return fmt.Errorf("failed to convert request to bytes: %w", err)
-			}
-			responseBytes, _, err := net.SendSyncedAppRequestAny(context.Background(), defaultPeerVersion, requestBytes)
-			if err != nil {
-				return fmt.Errorf("failed to send synced app request: %w", err)
-			}
-			if responseBytes == nil {
-				return errors.New("response bytes should not be nil")
-			}
-=======
-			assert.NoError(t, err)
+			require.NoError(t, err)
 			responseBytes, _, err := net.SendSyncedAppRequestAny(t.Context(), defaultPeerVersion, requestBytes)
-			assert.NoError(t, err)
-			assert.NotNil(t, responseBytes)
->>>>>>> 33016b51
+			require.NoError(t, err)
+			require.NotNil(t, responseBytes)
 
 			var response TestMessage
 			if _, err = codecManager.Unmarshal(responseBytes, &response); err != nil {
@@ -239,23 +226,10 @@
 		nodeID := nodes[nodeIdx]
 		eg.Go(func() error {
 			requestBytes, err := message.RequestToBytes(codecManager, requestMessage)
-<<<<<<< HEAD
-			if err != nil {
-				return fmt.Errorf("failed to convert request to bytes: %w", err)
-			}
-			responseBytes, err := net.SendSyncedAppRequest(context.Background(), nodeID, requestBytes)
-			if err != nil {
-				return fmt.Errorf("failed to send synced app request: %w", err)
-			}
-			if responseBytes == nil {
-				return errors.New("response bytes should not be nil")
-			}
-=======
-			assert.NoError(t, err)
+			require.NoError(t, err)
 			responseBytes, err := net.SendSyncedAppRequest(t.Context(), nodeID, requestBytes)
-			assert.NoError(t, err)
-			assert.NotNil(t, responseBytes)
->>>>>>> 33016b51
+			require.NoError(t, err)
+			rquire.NotNil(t, responseBytes)
 
 			var response TestMessage
 			if _, err = codecManager.Unmarshal(responseBytes, &response); err != nil {
@@ -312,27 +286,10 @@
 	errChan := make(chan error, 1)
 	go func() {
 		requestBytes, err := message.RequestToBytes(codecManager, requestMessage)
-<<<<<<< HEAD
-		if err != nil {
-			errChan <- fmt.Errorf("failed to convert request to bytes: %w", err)
-			return
-		}
-		responseBytes, _, err := net.SendSyncedAppRequestAny(context.Background(), defaultPeerVersion, requestBytes)
-		if !errors.Is(err, errRequestFailed) {
-			errChan <- fmt.Errorf("expected errRequestFailed, got: %w", err)
-			return
-		}
-		if responseBytes != nil {
-			errChan <- errors.New("response bytes should be nil")
-			return
-		}
-		errChan <- nil
-=======
-		assert.NoError(t, err)
+		require.NoError(t, err)
 		responseBytes, _, err := net.SendSyncedAppRequestAny(t.Context(), defaultPeerVersion, requestBytes)
-		assert.ErrorIs(t, err, errRequestFailed)
-		assert.Nil(t, responseBytes)
->>>>>>> 33016b51
+		require.ErrorIs(t, err, errRequestFailed)
+		require.Nil(t, responseBytes)
 	}()
 	require.NoError(t, <-errChan)
 	require.True(t, called)
@@ -394,13 +351,8 @@
 
 	// Cancel context after sending
 	require.Empty(t, net.(*network).outstandingRequestHandlers) // no outstanding requests
-<<<<<<< HEAD
-	ctx, cancel = context.WithCancel(context.Background())
-	errChan := make(chan error, 1)
-=======
 	ctx, cancel = context.WithCancel(t.Context())
 	doneChan := make(chan struct{})
->>>>>>> 33016b51
 	go func() {
 		_, _, err = net.SendSyncedAppRequestAny(ctx, defaultPeerVersion, requestBytes)
 		errChan <- err
@@ -441,11 +393,7 @@
 				if err != nil {
 					panic(err)
 				}
-<<<<<<< HEAD
-				require.NoError(t, net.AppResponse(context.Background(), nodeID, reqID, responseBytes))
-=======
-				assert.NoError(t, net.AppResponse(t.Context(), nodeID, reqID, responseBytes))
->>>>>>> 33016b51
+				require.NoError(t, net.AppResponse(t.Context(), nodeID, reqID, responseBytes))
 			}()
 			return nil
 		},
