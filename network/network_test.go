--- conflicted
+++ resolved
@@ -14,7 +14,6 @@
 	"testing"
 	"time"
 
-	"github.com/ava-labs/avalanchego/staking"
 	"github.com/prometheus/client_golang/prometheus"
 
 	"github.com/stretchr/testify/assert"
@@ -23,6 +22,7 @@
 	"github.com/ava-labs/avalanchego/snow/networking/benchlist"
 	"github.com/ava-labs/avalanchego/snow/networking/router"
 	"github.com/ava-labs/avalanchego/snow/validators"
+	"github.com/ava-labs/avalanchego/staking"
 	"github.com/ava-labs/avalanchego/utils"
 	"github.com/ava-labs/avalanchego/utils/constants"
 	"github.com/ava-labs/avalanchego/utils/hashing"
@@ -1939,13 +1939,8 @@
 
 	log := logging.NoLog{}
 	networkID := uint32(0)
-<<<<<<< HEAD
 	appVersion := version.NewDefaultApplication("app", 0, 1, 0)
 	versionParser := version.NewDefaultApplicationParser()
-=======
-	appVersion := version.NewDefaultVersion("app", 0, 1, 0)
-	versionParser := version.NewDefaultParser()
->>>>>>> 836dd998
 
 	serverUpgrader0 := NewTLSServerUpgrader(tlsConfig0)
 	clientUpgrader0 := NewTLSClientUpgrader(tlsConfig0)
@@ -2105,13 +2100,6 @@
 		handler0,
 		time.Duration(0),
 		0,
-<<<<<<< HEAD
-		nil,
-		false,
-		0,
-		0,
-=======
->>>>>>> 836dd998
 		defaultSendQueueSize,
 		HealthConfig{},
 		benchlist.NewManager(&benchlist.Config{}),
@@ -2137,13 +2125,6 @@
 		handler1,
 		time.Duration(0),
 		0,
-<<<<<<< HEAD
-		nil,
-		false,
-		0,
-		0,
-=======
->>>>>>> 836dd998
 		defaultSendQueueSize,
 		HealthConfig{},
 		benchlist.NewManager(&benchlist.Config{}),
@@ -2169,13 +2150,6 @@
 		handler2,
 		time.Duration(0),
 		0,
-<<<<<<< HEAD
-		nil,
-		false,
-		0,
-		0,
-=======
->>>>>>> 836dd998
 		defaultSendQueueSize,
 		HealthConfig{},
 		benchlist.NewManager(&benchlist.Config{}),
