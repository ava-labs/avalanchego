// (c) 2019-2020, Ava Labs, Inc.
//
// This file is a derived work, based on the go-ethereum library whose original
// notices appear below.
//
// It is distributed under a license compatible with the licensing terms of the
// original code from which it is derived.
//
// Much love to the original authors for their work.
// **********
// Copyright 2015 The go-ethereum Authors
// This file is part of the go-ethereum library.
//
// The go-ethereum library is free software: you can redistribute it and/or modify
// it under the terms of the GNU Lesser General Public License as published by
// the Free Software Foundation, either version 3 of the License, or
// (at your option) any later version.
//
// The go-ethereum library is distributed in the hope that it will be useful,
// but WITHOUT ANY WARRANTY; without even the implied warranty of
// MERCHANTABILITY or FITNESS FOR A PARTICULAR PURPOSE. See the
// GNU Lesser General Public License for more details.
//
// You should have received a copy of the GNU Lesser General Public License
// along with the go-ethereum library. If not, see <http://www.gnu.org/licenses/>.

package eth

import (
	"context"
	"errors"
	"math/big"
	"time"

	"github.com/ava-labs/coreth/accounts"
	"github.com/ava-labs/coreth/consensus"
	"github.com/ava-labs/coreth/core"
	"github.com/ava-labs/coreth/core/bloombits"
	"github.com/ava-labs/coreth/core/rawdb"
	"github.com/ava-labs/coreth/core/state"
	"github.com/ava-labs/coreth/core/types"
	"github.com/ava-labs/coreth/core/vm"
	"github.com/ava-labs/coreth/eth/gasprice"
	"github.com/ava-labs/coreth/params"
	"github.com/ava-labs/coreth/rpc"
	"github.com/ethereum/go-ethereum/common"
	"github.com/ethereum/go-ethereum/eth/downloader"
	"github.com/ethereum/go-ethereum/ethdb"
	"github.com/ethereum/go-ethereum/event"
)

var (
	ErrUnfinalizedData = errors.New("cannot query unfinalized data")
	errExpired         = errors.New("request expired")
)

// EthAPIBackend implements ethapi.Backend for full nodes
type EthAPIBackend struct {
	extRPCEnabled bool
	eth           *Ethereum
	gpo           *gasprice.Oracle
}

// ChainConfig returns the active chain configuration.
func (b *EthAPIBackend) ChainConfig() *params.ChainConfig {
	return b.eth.blockchain.Config()
}

func (b *EthAPIBackend) GetVMConfig() *vm.Config {
	return b.eth.blockchain.GetVMConfig()
}

func (b *EthAPIBackend) CurrentBlock() *types.Block {
	return b.eth.blockchain.CurrentBlock()
}

func (b *EthAPIBackend) LastAcceptedBlock() *types.Block {
	return b.eth.LastAcceptedBlock()
}

func (b *EthAPIBackend) SetHead(number uint64) {
	//b.eth.protocolManager.downloader.Cancel()
	b.eth.blockchain.SetHead(number)
}

func (b *EthAPIBackend) HeaderByNumber(ctx context.Context, number rpc.BlockNumber) (*types.Header, error) {
	if deadline, exists := ctx.Deadline(); exists && time.Until(deadline) < 0 {
		return nil, errExpired
	}
	// Treat requests for the pending, latest, or accepted block
	// identically.
	acceptedBlock := b.eth.AcceptedBlock()
	if number.IsAccepted() {
<<<<<<< HEAD
		return b.eth.LastAcceptedBlock().Header(), nil
=======
		return acceptedBlock.Header(), nil
	}

	if !b.GetVMConfig().AllowUnfinalizedQueries && acceptedBlock != nil {
		if number.Int64() > acceptedBlock.Number().Int64() {
			return nil, ErrUnfinalizedData
		}
>>>>>>> 9499d87a
	}

	return b.eth.blockchain.GetHeaderByNumber(uint64(number)), nil
}

func (b *EthAPIBackend) HeaderByNumberOrHash(ctx context.Context, blockNrOrHash rpc.BlockNumberOrHash) (*types.Header, error) {
	if blockNr, ok := blockNrOrHash.Number(); ok {
		return b.HeaderByNumber(ctx, blockNr)
	}
	if hash, ok := blockNrOrHash.Hash(); ok {
		header := b.eth.blockchain.GetHeaderByHash(hash)
		if header == nil {
			return nil, errors.New("header for hash not found")
		}
		if blockNrOrHash.RequireCanonical && b.eth.blockchain.GetCanonicalHash(header.Number.Uint64()) != hash {
			return nil, errors.New("hash is not currently canonical")
		}
		return header, nil
	}
	return nil, errors.New("invalid arguments; neither block nor hash specified")
}

func (b *EthAPIBackend) HeaderByHash(ctx context.Context, hash common.Hash) (*types.Header, error) {
	if deadline, exists := ctx.Deadline(); exists && time.Until(deadline) < 0 {
		return nil, errExpired
	}
	return b.eth.blockchain.GetHeaderByHash(hash), nil
}

func (b *EthAPIBackend) BlockByNumber(ctx context.Context, number rpc.BlockNumber) (*types.Block, error) {
	if deadline, exists := ctx.Deadline(); exists && time.Until(deadline) < 0 {
		return nil, errExpired
	}
	// Treat requests for the pending, latest, or accepted block
	// identically.
	acceptedBlock := b.eth.AcceptedBlock()
	if number.IsAccepted() {
		return b.eth.LastAcceptedBlock(), nil
	}

	if !b.GetVMConfig().AllowUnfinalizedQueries && acceptedBlock != nil {
		if number.Int64() > acceptedBlock.Number().Int64() {
			return nil, ErrUnfinalizedData
		}
	}

	return b.eth.blockchain.GetBlockByNumber(uint64(number)), nil
}

func (b *EthAPIBackend) BlockByHash(ctx context.Context, hash common.Hash) (*types.Block, error) {
	if deadline, exists := ctx.Deadline(); exists && time.Until(deadline) < 0 {
		return nil, errExpired
	}
	return b.eth.blockchain.GetBlockByHash(hash), nil
}

func (b *EthAPIBackend) BlockByNumberOrHash(ctx context.Context, blockNrOrHash rpc.BlockNumberOrHash) (*types.Block, error) {
	if blockNr, ok := blockNrOrHash.Number(); ok {
		return b.BlockByNumber(ctx, blockNr)
	}
	if deadline, exists := ctx.Deadline(); exists && time.Until(deadline) < 0 {
		return nil, errExpired
	}
	if hash, ok := blockNrOrHash.Hash(); ok {
		header := b.eth.blockchain.GetHeaderByHash(hash)
		if header == nil {
			return nil, errors.New("header for hash not found")
		}
		if blockNrOrHash.RequireCanonical && b.eth.blockchain.GetCanonicalHash(header.Number.Uint64()) != hash {
			return nil, errors.New("hash is not currently canonical")
		}
		block := b.eth.blockchain.GetBlock(hash, header.Number.Uint64())
		if block == nil {
			return nil, errors.New("header found, but block body is missing")
		}
		return block, nil
	}
	return nil, errors.New("invalid arguments; neither block nor hash specified")
}

func (b *EthAPIBackend) StateAndHeaderByNumber(ctx context.Context, number rpc.BlockNumber) (*state.StateDB, *types.Header, error) {
	// Request the block by its number and retrieve its state
	header, err := b.HeaderByNumber(ctx, number)
	if err != nil {
		return nil, nil, err
	}
	if header == nil {
		return nil, nil, errors.New("header not found")
	}
	stateDb, err := b.eth.BlockChain().StateAt(header.Root)
	return stateDb, header, err
}

func (b *EthAPIBackend) StateAndHeaderByNumberOrHash(ctx context.Context, blockNrOrHash rpc.BlockNumberOrHash) (*state.StateDB, *types.Header, error) {
	if blockNr, ok := blockNrOrHash.Number(); ok {
		return b.StateAndHeaderByNumber(ctx, blockNr)
	}
	if deadline, exists := ctx.Deadline(); exists && time.Until(deadline) < 0 {
		return nil, nil, errExpired
	}
	if hash, ok := blockNrOrHash.Hash(); ok {
		header, err := b.HeaderByHash(ctx, hash)
		if err != nil {
			return nil, nil, err
		}
		if header == nil {
			return nil, nil, errors.New("header for hash not found")
		}
		if blockNrOrHash.RequireCanonical && b.eth.blockchain.GetCanonicalHash(header.Number.Uint64()) != hash {
			return nil, nil, errors.New("hash is not currently canonical")
		}
		stateDb, err := b.eth.BlockChain().StateAt(header.Root)
		return stateDb, header, err
	}
	return nil, nil, errors.New("invalid arguments; neither block nor hash specified")
}

func (b *EthAPIBackend) GetReceipts(ctx context.Context, hash common.Hash) (types.Receipts, error) {
	if deadline, exists := ctx.Deadline(); exists && time.Until(deadline) < 0 {
		return nil, errExpired
	}
	return b.eth.blockchain.GetReceiptsByHash(hash), nil
}

func (b *EthAPIBackend) GetLogs(ctx context.Context, hash common.Hash) ([][]*types.Log, error) {
	if deadline, exists := ctx.Deadline(); exists && time.Until(deadline) < 0 {
		return nil, errExpired
	}
	receipts := b.eth.blockchain.GetReceiptsByHash(hash)
	if receipts == nil {
		return nil, nil
	}
	logs := make([][]*types.Log, len(receipts))
	for i, receipt := range receipts {
		logs[i] = receipt.Logs
	}
	return logs, nil
}

func (b *EthAPIBackend) GetTd(ctx context.Context, hash common.Hash) *big.Int {
	return b.eth.blockchain.GetTdByHash(hash)
}

func (b *EthAPIBackend) GetEVM(ctx context.Context, msg core.Message, state *state.StateDB, header *types.Header) (*vm.EVM, func() error, error) {
	vmError := func() error { return nil }

	context := core.NewEVMContext(msg, header, b.eth.BlockChain(), nil)
	return vm.NewEVM(context, state, b.eth.blockchain.Config(), *b.eth.blockchain.GetVMConfig()), vmError, nil
}

func (b *EthAPIBackend) SubscribeRemovedLogsEvent(ch chan<- core.RemovedLogsEvent) event.Subscription {
	return b.eth.BlockChain().SubscribeRemovedLogsEvent(ch)
}

func (b *EthAPIBackend) SubscribePendingLogsEvent(ch chan<- []*types.Log) event.Subscription {
	return b.eth.miner.SubscribePendingLogs(ch)
}

func (b *EthAPIBackend) SubscribeChainEvent(ch chan<- core.ChainEvent) event.Subscription {
	return b.eth.BlockChain().SubscribeChainEvent(ch)
}

func (b *EthAPIBackend) SubscribeChainAcceptedEvent(ch chan<- core.ChainEvent) event.Subscription {
	return b.eth.BlockChain().SubscribeChainAcceptedEvent(ch)
}

func (b *EthAPIBackend) SubscribeChainHeadEvent(ch chan<- core.ChainHeadEvent) event.Subscription {
	return b.eth.BlockChain().SubscribeChainHeadEvent(ch)
}

func (b *EthAPIBackend) SubscribeChainSideEvent(ch chan<- core.ChainSideEvent) event.Subscription {
	return b.eth.BlockChain().SubscribeChainSideEvent(ch)
}

func (b *EthAPIBackend) SubscribeLogsEvent(ch chan<- []*types.Log) event.Subscription {
	return b.eth.BlockChain().SubscribeLogsEvent(ch)
}

func (b *EthAPIBackend) SubscribeAcceptedLogsEvent(ch chan<- []*types.Log) event.Subscription {
	return b.eth.BlockChain().SubscribeAcceptedLogsEvent(ch)
}

func (b *EthAPIBackend) SendTx(ctx context.Context, signedTx *types.Transaction) error {
	if deadline, exists := ctx.Deadline(); exists && time.Until(deadline) < 0 {
		return errExpired
	}
	err := b.eth.txPool.AddLocal(signedTx)
	return err
}

func (b *EthAPIBackend) GetPoolTransactions() (types.Transactions, error) {
	pending, err := b.eth.txPool.Pending()
	if err != nil {
		return nil, err
	}
	var txs types.Transactions
	for _, batch := range pending {
		txs = append(txs, batch...)
	}
	return txs, nil
}

func (b *EthAPIBackend) GetPoolTransaction(hash common.Hash) *types.Transaction {
	return b.eth.txPool.Get(hash)
}

func (b *EthAPIBackend) GetTransaction(ctx context.Context, txHash common.Hash) (*types.Transaction, common.Hash, uint64, uint64, error) {
	tx, blockHash, blockNumber, index := rawdb.ReadTransaction(b.eth.ChainDb(), txHash)
	return tx, blockHash, blockNumber, index, nil
}

func (b *EthAPIBackend) GetPoolNonce(ctx context.Context, addr common.Address) (uint64, error) {
	return b.eth.txPool.Nonce(addr), nil
}

func (b *EthAPIBackend) Stats() (pending int, queued int) {
	return b.eth.txPool.Stats()
}

func (b *EthAPIBackend) TxPoolContent() (map[common.Address]types.Transactions, map[common.Address]types.Transactions) {
	return b.eth.TxPool().Content()
}

func (b *EthAPIBackend) TxPool() *core.TxPool {
	return b.eth.TxPool()
}

func (b *EthAPIBackend) SubscribeNewTxsEvent(ch chan<- core.NewTxsEvent) event.Subscription {
	return b.eth.TxPool().SubscribeNewTxsEvent(ch)
}

func (b *EthAPIBackend) Downloader() *downloader.Downloader {
	return b.eth.Downloader()
}

func (b *EthAPIBackend) ProtocolVersion() int {
	return b.eth.EthVersion()
}

func (b *EthAPIBackend) SuggestPrice(ctx context.Context) (*big.Int, error) {
	return b.gpo.SuggestPrice(ctx)
}

func (b *EthAPIBackend) ChainDb() ethdb.Database {
	return b.eth.ChainDb()
}

func (b *EthAPIBackend) EventMux() *event.TypeMux {
	return b.eth.EventMux()
}

func (b *EthAPIBackend) AccountManager() *accounts.Manager {
	return b.eth.AccountManager()
}

func (b *EthAPIBackend) ExtRPCEnabled() bool {
	return b.extRPCEnabled
}

func (b *EthAPIBackend) RPCGasCap() uint64 {
	return b.eth.config.RPCGasCap
}

func (b *EthAPIBackend) RPCTxFeeCap() float64 {
	return b.eth.config.RPCTxFeeCap
}

func (b *EthAPIBackend) BloomStatus() (uint64, uint64) {
	sections, _, _ := b.eth.bloomIndexer.Sections()
	return params.BloomBitsBlocks, sections
}

func (b *EthAPIBackend) ServiceFilter(ctx context.Context, session *bloombits.MatcherSession) {
	for i := 0; i < bloomFilterThreads; i++ {
		go session.Multiplex(bloomRetrievalBatch, bloomRetrievalWait, b.eth.bloomRequests)
	}
}

func (b *EthAPIBackend) Engine() consensus.Engine {
	return b.eth.engine
}

func (b *EthAPIBackend) CurrentHeader() *types.Header {
	return b.eth.blockchain.CurrentHeader()
}

// Original code:
// func (b *EthAPIBackend) Miner() *miner.Miner {
// 	return b.eth.Miner()
// }
//
// func (b *EthAPIBackend) StartMining(threads int) error {
// 	return b.eth.StartMining(threads)
// }<|MERGE_RESOLUTION|>--- conflicted
+++ resolved
@@ -89,11 +89,8 @@
 	}
 	// Treat requests for the pending, latest, or accepted block
 	// identically.
-	acceptedBlock := b.eth.AcceptedBlock()
+	acceptedBlock := b.eth.LastAcceptedBlock()
 	if number.IsAccepted() {
-<<<<<<< HEAD
-		return b.eth.LastAcceptedBlock().Header(), nil
-=======
 		return acceptedBlock.Header(), nil
 	}
 
@@ -101,7 +98,6 @@
 		if number.Int64() > acceptedBlock.Number().Int64() {
 			return nil, ErrUnfinalizedData
 		}
->>>>>>> 9499d87a
 	}
 
 	return b.eth.blockchain.GetHeaderByNumber(uint64(number)), nil
@@ -137,9 +133,9 @@
 	}
 	// Treat requests for the pending, latest, or accepted block
 	// identically.
-	acceptedBlock := b.eth.AcceptedBlock()
+	acceptedBlock := b.eth.LastAcceptedBlock()
 	if number.IsAccepted() {
-		return b.eth.LastAcceptedBlock(), nil
+		return acceptedBlock, nil
 	}
 
 	if !b.GetVMConfig().AllowUnfinalizedQueries && acceptedBlock != nil {
