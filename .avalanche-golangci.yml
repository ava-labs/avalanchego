# https://golangci-lint.run/usage/configuration/
version: "2"
run:
  # If set we pass it to "go list -mod={option}". From "go help modules":
  # If invoked with -mod=readonly, the go command is disallowed from the implicit
  # automatic updating of go.mod described above. Instead, it fails when any changes
  # to go.mod are needed. This setting is most useful to check that go.mod does
  # not need updates, such as in a continuous integration and testing system.
  # If invoked with -mod=vendor, the go command assumes that the vendor
  # directory holds the correct copies of dependencies and ignores
  # the dependency descriptions in go.mod.
  #
  # Allowed values: readonly|vendor|mod
  # By default, it isn't set.
  modules-download-mode: readonly

  # Include non-test files tagged as test-only.
  # Context: https://github.com/ava-labs/avalanchego/pull/3173
  build-tags:
    - test

issues:
  # Make issues output unique by line.
  uniq-by-line: false

  # Maximum issues count per one linter.
  max-issues-per-linter: 0

  # Maximum count of issues with the same text.
  max-same-issues: 0

formatters:
  enable:
    - gci
    - gofmt
    - gofumpt
  settings:
    gci:
      sections:
        - standard
        - default
        - blank
        - prefix(github.com/ava-labs/coreth)
        - alias
        - dot
      custom-order: true
  exclusions:
    generated: lax

# Avalanche linters should be added incrementally
linters:
  default: none
  enable:
    - asciicheck
    - bodyclose
    - copyloopvar
<<<<<<< HEAD
    - depguard
    # - errcheck
=======
    # - depguard
    - errcheck
>>>>>>> 9bd501b7
    - errorlint
    - forbidigo
    - goconst
    - gocritic
    - goprintffuncname
    - gosec
    - govet
    - importas
    - ineffassign
    - misspell
    - nakedret
    - nilerr
    - noctx
    - nolintlint
    - perfsprint
    - prealloc
    - predeclared
    - revive
    - spancheck
    - staticcheck
    - tagalign
    - testifylint
    - unconvert
    - unparam
    - unused
    - usestdlibvars
    - usetesting
    - whitespace
  settings:
    depguard:
      rules:
        packages:
          deny:
            - pkg: container/list
              desc: github.com/ava-labs/avalanchego/utils/linked should be used instead.
            - pkg: github.com/golang/mock/gomock
              desc: go.uber.org/mock/gomock should be used instead.
            - pkg: github.com/stretchr/testify/assert
              desc: github.com/stretchr/testify/require should be used instead.
            - pkg: io/ioutil
              desc: io/ioutil is deprecated. Use package io or os instead.
    errorlint:
      # Check for plain type assertions and type switches.
      asserts: false
      # Check for plain error comparisons.
      comparison: false
    forbidigo:
      # Forbid the following identifiers (list of regexp).
      forbid:
        - pattern: require\.Error$(# ErrorIs should be used instead)?
        - pattern: require\.ErrorContains$(# ErrorIs should be used instead)?
        - pattern: require\.EqualValues$(# Equal should be used instead)?
        - pattern: require\.NotEqualValues$(# NotEqual should be used instead)?
        - pattern: ^(t|b|tb|f)\.(Fatal|Fatalf|Error|Errorf)$(# the require library should be used instead)?
        - pattern: ^sort\.(Slice|Strings)$(# the slices package should be used instead)?
      # Exclude godoc examples from forbidigo checks.
      exclude-godoc-examples: false
    gosec:
      excludes:
        - G107 # Url provided to HTTP request as taint input https://securego.io/docs/rules/g107
        - G115 # TODO(marun) Enable this ruleset in a follow-up PR
    importas:
      # Do not allow unaliased imports of aliased packages.
      no-unaliased: false
      # Do not allow non-required aliases.
      no-extra-aliases: false
      # List of aliases
      alias:
        - pkg: github.com/ava-labs/avalanchego/utils/math
          alias: safemath
        - pkg: github.com/ava-labs/avalanchego/utils/json
          alias: avajson
    revive:
      rules:
        # https://github.com/mgechev/revive/blob/master/RULES_DESCRIPTIONS.md#bool-literal-in-expr
        - name: bool-literal-in-expr
          disabled: false
        # https://github.com/mgechev/revive/blob/master/RULES_DESCRIPTIONS.md#early-return
        - name: early-return
          disabled: false
        # https://github.com/mgechev/revive/blob/master/RULES_DESCRIPTIONS.md#empty-lines
        - name: empty-lines
          disabled: false
        # https://github.com/mgechev/revive/blob/master/RULES_DESCRIPTIONS.md#redundant-import-alias
        - name: redundant-import-alias
          disabled: false
        # https://github.com/mgechev/revive/blob/master/RULES_DESCRIPTIONS.md#string-format
        - name: string-format
          disabled: false
          arguments:
            - - b.Logf[0]
              - /.*%.*/
              - no format directive, use b.Log instead
            - - fmt.Errorf[0]
              - /.*%.*/
              - no format directive, use errors.New instead
            - - fmt.Fprintf[1]
              - /.*%.*/
              - no format directive, use fmt.Fprint instead
            - - fmt.Printf[0]
              - /.*%.*/
              - no format directive, use fmt.Print instead
            - - fmt.Sprintf[0]
              - /.*%.*/
              - no format directive, use fmt.Sprint instead
            - - log.Fatalf[0]
              - /.*%.*/
              - no format directive, use log.Fatal instead
            - - log.Printf[0]
              - /.*%.*/
              - no format directive, use log.Print instead
            - - t.Logf[0]
              - /.*%.*/
              - no format directive, use t.Log instead
        # https://github.com/mgechev/revive/blob/master/RULES_DESCRIPTIONS.md#struct-tag
        - name: struct-tag
          disabled: false
        # https://github.com/mgechev/revive/blob/master/RULES_DESCRIPTIONS.md#unexported-naming
        - name: unexported-naming
          disabled: false
        # https://github.com/mgechev/revive/blob/master/RULES_DESCRIPTIONS.md#unhandled-error
        - name: unhandled-error
          # prefer the errcheck linter since it can be disabled directly with nolint directive
          # but revive's disable directive (e.g. //revive:disable:unhandled-error) is not
          # supported when run under golangci_lint
          disabled: true
        # https://github.com/mgechev/revive/blob/master/RULES_DESCRIPTIONS.md#unused-parameter
        - name: unused-parameter
          disabled: false
        # https://github.com/mgechev/revive/blob/master/RULES_DESCRIPTIONS.md#unused-receiver
        - name: unused-receiver
          disabled: false
        # https://github.com/mgechev/revive/blob/master/RULES_DESCRIPTIONS.md#useless-break
        - name: useless-break
          disabled: false
    spancheck:
      # https://github.com/jjti/go-spancheck#checks
      checks:
        - end
    staticcheck:
      # https://staticcheck.io/docs/options#checks
      checks:
        - all
        - -SA6002A # Storing non-pointer values in sync.Pool allocates memory
        - -SA1019 # Using a deprecated function, variable, constant or field
        - -QF1008 # Unnecessary embedded expressions
    tagalign:
      align: true
      sort: true
      order:
        - serialize
      strict: true
    testifylint:
      # Enable all checkers (https://github.com/Antonboom/testifylint#checkers).
      # Default: false
      enable-all: true
      # Disable checkers by name
      # (in addition to default
      #   suite-thelper
      # ).
      disable:
        - go-require
        - float-compare
    unused:
      # Mark all struct fields that have been written to as used.
      # Default: true
      field-writes-are-uses: false
      # Treat IncDec statement (e.g. `i++` or `i--`) as both read and write operation instead of just write.
      # Default: false
      post-statements-are-reads: true
      # Mark all local variables as used.
      # default: true
      local-variables-are-used: false
    usetesting:
      os-create-temp:     true # Disallow `os.CreateTemp("", ...)`
      os-mkdir-temp:      true # Disallow `os.MkdirTemp()`
      os-setenv:          true # Disallow `os.Setenv()`
      os-temp-dir:        true # Disallow `os.TempDir()`
      os-chdir:           true # Disallow `os.Chdir()`
      context-background: true # Disallow `context.Background()`
      context-todo:       true # Disallow `context.TODO()` 
  exclusions:
    generated: lax
    presets:
      - comments
      - common-false-positives
      - legacy
      - std-error-handling
    rules:
      # Exclude some linters from running on test files.
      # 1. Exclude the top level tests/ directory.
      # 2. Exclude any file prefixed with test_ in any directory.
      # 3. Exclude any directory suffixed with test.
      # 4. Exclude any file suffixed with _test.go.
      - path: "(^tests/)|(^(.*/)*test_[^/]*\\.go$)|(.*test/.*)|(.*_test\\.go$)"
        linters:
          - gosec<|MERGE_RESOLUTION|>--- conflicted
+++ resolved
@@ -54,13 +54,8 @@
     - asciicheck
     - bodyclose
     - copyloopvar
-<<<<<<< HEAD
     - depguard
-    # - errcheck
-=======
-    # - depguard
     - errcheck
->>>>>>> 9bd501b7
     - errorlint
     - forbidigo
     - goconst
