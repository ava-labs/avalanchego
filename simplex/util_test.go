// Copyright (C) 2019-2024, Ava Labs, Inc. All rights reserved.
// See the file LICENSE for licensing terms.

package simplex

import (
	"testing"

<<<<<<< HEAD
	"github.com/ava-labs/simplex"
=======
>>>>>>> 9fed0da5
	"github.com/stretchr/testify/require"

	"github.com/ava-labs/avalanchego/ids"
	"github.com/ava-labs/avalanchego/snow/consensus/snowman/snowmantest"
	"github.com/ava-labs/avalanchego/snow/validators"
	"github.com/ava-labs/avalanchego/utils/constants"
	"github.com/ava-labs/avalanchego/utils/crypto/bls/signer/localsigner"
	"github.com/ava-labs/avalanchego/utils/logging"
)

<<<<<<< HEAD
type newBlockConfig struct {
	// If prev is nil, newBlock will create the genesis block
	prev *Block
	// If round is 0, it will be set to one higher than the prev's round
	round uint64
}

func newBlock(t *testing.T, config newBlockConfig) *Block {
	if config.prev == nil {
		block := &Block{
			vmBlock: snowmantest.Genesis,
			metadata: simplex.ProtocolMetadata{
				Version: 1,
				Epoch:   1,
				Round:   0,
				Seq:     0,
			},
		}
		bytes, err := block.Bytes()
		require.NoError(t, err)

		digest := computeDigest(bytes)
		block.digest = digest

		block.blockTracker = newBlockTracker(block)
		return block
	}
	if config.round == 0 {
		config.round = config.prev.metadata.Round + 1
	}

	vmBlock := snowmantest.BuildChild(config.prev.vmBlock.(*snowmantest.Block))
	block := &Block{
		vmBlock:      vmBlock,
		blockTracker: config.prev.blockTracker,
		metadata: simplex.ProtocolMetadata{
			Version: 1,
			Epoch:   1,
			Round:   config.round,
			Seq:     vmBlock.Height(),
			Prev:    config.prev.digest,
		},
	}

	bytes, err := block.Bytes()
	require.NoError(t, err)

	digest := computeDigest(bytes)
	block.digest = digest
	return block
}

func newTestValidatorInfo(allVds []validators.GetValidatorOutput) map[ids.NodeID]*validators.GetValidatorOutput {
	vds := make(map[ids.NodeID]*validators.GetValidatorOutput, len(allVds))
	for _, vd := range allVds {
		vds[vd.NodeID] = &vd
=======
func newTestValidatorInfo(allNodes []*testNode) map[ids.NodeID]*validators.GetValidatorOutput {
	vds := make(map[ids.NodeID]*validators.GetValidatorOutput, len(allNodes))
	for _, node := range allNodes {
		vds[node.validator.NodeID] = &node.validator
>>>>>>> 9fed0da5
	}

	return vds
}

func newEngineConfig(t *testing.T, numNodes uint64) *Config {
	return newNetworkConfigs(t, numNodes)[0]
}

type testNode struct {
	validator validators.GetValidatorOutput
	signFunc  SignFunc
}

// newNetworkConfigs creates a slice of Configs for testing purposes.
// they are initialized with a common chainID and a set of validators.
func newNetworkConfigs(t *testing.T, numNodes uint64) []*Config {
	require.Positive(t, numNodes)

	chainID := ids.GenerateTestID()

	testNodes := generateTestNodes(t, numNodes)

	configs := make([]*Config, 0, numNodes)
	for _, node := range testNodes {
		config := &Config{
			Ctx: SimplexChainContext{
				NodeID:    node.validator.NodeID,
				ChainID:   chainID,
				NetworkID: constants.UnitTestID,
			},
			Log:        logging.NoLog{},
			Validators: newTestValidatorInfo(testNodes),
			SignBLS:    node.signFunc,
		}
		configs = append(configs, config)
	}

	return configs
}

func generateTestNodes(t *testing.T, num uint64) []*testNode {
	nodes := make([]*testNode, num)
	for i := uint64(0); i < num; i++ {
		ls, err := localsigner.New()
		require.NoError(t, err)

		nodeID := ids.GenerateTestNodeID()
		nodes[i] = &testNode{
			validator: validators.GetValidatorOutput{
				NodeID:    nodeID,
				PublicKey: ls.PublicKey(),
			},
			signFunc: ls.Sign,
		}
	}
	return nodes
}<|MERGE_RESOLUTION|>--- conflicted
+++ resolved
@@ -6,10 +6,7 @@
 import (
 	"testing"
 
-<<<<<<< HEAD
 	"github.com/ava-labs/simplex"
-=======
->>>>>>> 9fed0da5
 	"github.com/stretchr/testify/require"
 
 	"github.com/ava-labs/avalanchego/ids"
@@ -20,7 +17,6 @@
 	"github.com/ava-labs/avalanchego/utils/logging"
 )
 
-<<<<<<< HEAD
 type newBlockConfig struct {
 	// If prev is nil, newBlock will create the genesis block
 	prev *Block
@@ -73,16 +69,10 @@
 	return block
 }
 
-func newTestValidatorInfo(allVds []validators.GetValidatorOutput) map[ids.NodeID]*validators.GetValidatorOutput {
-	vds := make(map[ids.NodeID]*validators.GetValidatorOutput, len(allVds))
-	for _, vd := range allVds {
-		vds[vd.NodeID] = &vd
-=======
 func newTestValidatorInfo(allNodes []*testNode) map[ids.NodeID]*validators.GetValidatorOutput {
 	vds := make(map[ids.NodeID]*validators.GetValidatorOutput, len(allNodes))
 	for _, node := range allNodes {
 		vds[node.validator.NodeID] = &node.validator
->>>>>>> 9fed0da5
 	}
 
 	return vds
