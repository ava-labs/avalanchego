// Copyright (C) 2019-2025, Ava Labs, Inc. All rights reserved.
// See the file LICENSE for licensing terms.

package simplex

import (
	"context"
	"testing"
	"time"

	"github.com/ava-labs/simplex"
	"github.com/prometheus/client_golang/prometheus"
	"github.com/stretchr/testify/require"
	"go.uber.org/mock/gomock"

	"github.com/ava-labs/avalanchego/database"
	"github.com/ava-labs/avalanchego/database/memdb"
	"github.com/ava-labs/avalanchego/ids"
<<<<<<< HEAD
	"github.com/ava-labs/avalanchego/message"
	"github.com/ava-labs/avalanchego/snow/consensus/snowman"
	"github.com/ava-labs/avalanchego/snow/consensus/snowman/snowmantest"
	"github.com/ava-labs/avalanchego/snow/engine/snowman/block/blocktest"
	"github.com/ava-labs/avalanchego/snow/networking/sender/sendermock"
=======
	"github.com/ava-labs/avalanchego/snow/consensus/snowman"
	"github.com/ava-labs/avalanchego/snow/consensus/snowman/snowmantest"
	"github.com/ava-labs/avalanchego/snow/engine/snowman/block/blocktest"
>>>>>>> 21cc8358
	"github.com/ava-labs/avalanchego/snow/validators"
	"github.com/ava-labs/avalanchego/utils/constants"
	"github.com/ava-labs/avalanchego/utils/crypto/bls/signer/localsigner"
	"github.com/ava-labs/avalanchego/utils/logging"
)

type newBlockConfig struct {
	// If prev is nil, newBlock will create the genesis block
	prev *Block
	// If round is 0, it will be set to one higher than the prev's round
	round uint64
}

func newTestBlock(t *testing.T, config newBlockConfig) *Block {
	if config.prev == nil {
		block := &Block{
			vmBlock: &wrappedBlock{
				Block: snowmantest.Genesis,
				vm:    newTestVM(),
			},
			metadata: genesisMetadata,
		}
		bytes, err := block.Bytes()
		require.NoError(t, err)

		digest := computeDigest(bytes)
		block.digest = digest

		block.blockTracker = newBlockTracker(block)
		return block
	}
	if config.round == 0 {
		config.round = config.prev.metadata.Round + 1
	}

	vmBlock := snowmantest.BuildChild(config.prev.vmBlock.(*wrappedBlock).Block)
	block := &Block{
		vmBlock: &wrappedBlock{
			Block: vmBlock,
			vm:    config.prev.vmBlock.(*wrappedBlock).vm,
		},
		blockTracker: config.prev.blockTracker,
		metadata: simplex.ProtocolMetadata{
			Version: 1,
			Epoch:   1,
			Round:   config.round,
			Seq:     vmBlock.Height(),
			Prev:    config.prev.digest,
		},
	}

	bytes, err := block.Bytes()
	require.NoError(t, err)

	digest := computeDigest(bytes)
	block.digest = digest
	return block
}

func newTestValidatorInfo(allNodes []*testNode) map[ids.NodeID]*validators.GetValidatorOutput {
	vds := make(map[ids.NodeID]*validators.GetValidatorOutput, len(allNodes))
	for _, node := range allNodes {
		vds[node.validator.NodeID] = &node.validator
	}

	return vds
}

func newEngineConfig(t *testing.T, numNodes uint64) *Config {
	return newNetworkConfigs(t, numNodes)[0]
}

type testNode struct {
	validator validators.GetValidatorOutput
	signFunc  SignFunc
}

// newNetworkConfigs creates a slice of Configs for testing purposes.
// they are initialized with a common chainID and a set of validators.
func newNetworkConfigs(t *testing.T, numNodes uint64) []*Config {
	require.Positive(t, numNodes)

	chainID := ids.GenerateTestID()

	testNodes := generateTestNodes(t, numNodes)

	configs := make([]*Config, 0, numNodes)
	for _, node := range testNodes {
		ctrl := gomock.NewController(t)
		sender := sendermock.NewExternalSender(ctrl)
		mc, err := message.NewCreator(
			prometheus.NewRegistry(),
			constants.DefaultNetworkCompressionType,
			10*time.Second,
		)
		require.NoError(t, err)

		config := &Config{
			Ctx: SimplexChainContext{
				NodeID:    node.validator.NodeID,
				ChainID:   chainID,
				NetworkID: constants.UnitTestID,
			},
<<<<<<< HEAD
			Log:                logging.NoLog{},
			Sender:             sender,
			OutboundMsgBuilder: mc,
			Validators:         newTestValidatorInfo(testNodes),
			VM:                 newTestVM(),
			DB:                 memdb.New(),
			WalLocation:        "tempwal.txt",	
			SignBLS:            node.signFunc,
=======
			Log:        logging.NoLog{},
			Validators: newTestValidatorInfo(testNodes),
			SignBLS:    node.signFunc,
			DB:         memdb.New(),
>>>>>>> 21cc8358
		}
		configs = append(configs, config)
	}

	return configs
}

func generateTestNodes(t *testing.T, num uint64) []*testNode {
	nodes := make([]*testNode, num)
	for i := uint64(0); i < num; i++ {
		ls, err := localsigner.New()
		require.NoError(t, err)

		nodeID := ids.GenerateTestNodeID()
		nodes[i] = &testNode{
			validator: validators.GetValidatorOutput{
				NodeID:    nodeID,
				PublicKey: ls.PublicKey(),
			},
			signFunc: ls.Sign,
		}
	}
	return nodes
}

// newFinalization creates a new finalization over the BlockHeader, by collecting a
// quorum of signatures from the provided configs.
func newTestFinalization(t *testing.T, configs []*Config, bh simplex.BlockHeader) simplex.Finalization {
	quorum := simplex.Quorum(len(configs))
	finalizedVotes := make([]*simplex.FinalizeVote, 0, quorum)

	for _, config := range configs[:quorum] {
		vote := simplex.ToBeSignedFinalization{
			BlockHeader: bh,
		}
		signer, _ := NewBLSAuth(config)
		sig, err := vote.Sign(&signer)
		require.NoError(t, err)
		finalizedVotes = append(finalizedVotes, &simplex.FinalizeVote{
			Finalization: vote,
			Signature: simplex.Signature{
				Signer: config.Ctx.NodeID[:],
				Value:  sig,
			},
		})
	}

	_, verifier := NewBLSAuth(configs[0])
	sigAgg := &SignatureAggregator{verifier: &verifier}

	finalization, err := simplex.NewFinalization(configs[0].Log, sigAgg, finalizedVotes)
	require.NoError(t, err)
	return finalization
}

func newTestVM() *wrappedVM {
	return &wrappedVM{
		VM: &blocktest.VM{},
		blocks: map[ids.ID]*snowmantest.Block{
			snowmantest.Genesis.ID(): snowmantest.Genesis,
		},
	}
}

// wrappedBlock wraps a test block in a VM so that on Accept, it is stored in the VM's block store.
type wrappedBlock struct {
	*snowmantest.Block
	vm *wrappedVM
}

type wrappedVM struct {
	*blocktest.VM
	blocks map[ids.ID]*snowmantest.Block
}

func (wb *wrappedBlock) Accept(ctx context.Context) error {
	if err := wb.Block.Accept(ctx); err != nil {
		return err
	}

	wb.vm.blocks[wb.ID()] = wb.Block
	return nil
}

func (v *wrappedVM) GetBlockIDAtHeight(_ context.Context, height uint64) (ids.ID, error) {
	for _, block := range v.blocks {
		if block.Height() == height {
			return block.ID(), nil
		}
	}
	return ids.Empty, database.ErrNotFound
}

func (v *wrappedVM) GetBlock(_ context.Context, id ids.ID) (snowman.Block, error) {
	block, exists := v.blocks[id]
	if !exists {
		return nil, database.ErrNotFound
	}
	return block, nil
}

func (v *wrappedVM) LastAccepted(_ context.Context) (ids.ID, error) {
	// find the block with the highest height
	if len(v.blocks) == 0 {
		return ids.Empty, database.ErrNotFound
	}

	lastAccepted := snowmantest.Genesis
	for _, block := range v.blocks {
		if block.Height() > lastAccepted.Height() {
			lastAccepted = block
		}
	}

	return lastAccepted.ID(), nil
}<|MERGE_RESOLUTION|>--- conflicted
+++ resolved
@@ -16,17 +16,11 @@
 	"github.com/ava-labs/avalanchego/database"
 	"github.com/ava-labs/avalanchego/database/memdb"
 	"github.com/ava-labs/avalanchego/ids"
-<<<<<<< HEAD
 	"github.com/ava-labs/avalanchego/message"
 	"github.com/ava-labs/avalanchego/snow/consensus/snowman"
 	"github.com/ava-labs/avalanchego/snow/consensus/snowman/snowmantest"
 	"github.com/ava-labs/avalanchego/snow/engine/snowman/block/blocktest"
 	"github.com/ava-labs/avalanchego/snow/networking/sender/sendermock"
-=======
-	"github.com/ava-labs/avalanchego/snow/consensus/snowman"
-	"github.com/ava-labs/avalanchego/snow/consensus/snowman/snowmantest"
-	"github.com/ava-labs/avalanchego/snow/engine/snowman/block/blocktest"
->>>>>>> 21cc8358
 	"github.com/ava-labs/avalanchego/snow/validators"
 	"github.com/ava-labs/avalanchego/utils/constants"
 	"github.com/ava-labs/avalanchego/utils/crypto/bls/signer/localsigner"
@@ -130,21 +124,14 @@
 				ChainID:   chainID,
 				NetworkID: constants.UnitTestID,
 			},
-<<<<<<< HEAD
 			Log:                logging.NoLog{},
 			Sender:             sender,
 			OutboundMsgBuilder: mc,
 			Validators:         newTestValidatorInfo(testNodes),
 			VM:                 newTestVM(),
 			DB:                 memdb.New(),
-			WalLocation:        "tempwal.txt",	
+			WalLocation:        "tempwal.txt",
 			SignBLS:            node.signFunc,
-=======
-			Log:        logging.NoLog{},
-			Validators: newTestValidatorInfo(testNodes),
-			SignBLS:    node.signFunc,
-			DB:         memdb.New(),
->>>>>>> 21cc8358
 		}
 		configs = append(configs, config)
 	}
