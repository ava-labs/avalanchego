// Copyright (C) 2019-2025, Ava Labs, Inc. All rights reserved.
// See the file LICENSE for licensing terms.

package simplex

//go:generate go run github.com/StephenButtolph/canoto/canoto $GOFILE

import (
	"context"
	"errors"
	"fmt"
	"sync"

	"github.com/ava-labs/simplex"

	"github.com/ava-labs/avalanchego/snow/consensus/snowman"
	"github.com/ava-labs/avalanchego/snow/engine/snowman/block"
	"github.com/ava-labs/avalanchego/utils/hashing"
	"github.com/ava-labs/avalanchego/utils/tree"
)

var (
	_ simplex.BlockDeserializer = (*blockDeserializer)(nil)
	_ simplex.Block             = (*Block)(nil)
	_ simplex.VerifiedBlock     = (*Block)(nil)

	errDigestNotFound       = errors.New("digest not found in block tracker")
	errMismatchedPrevDigest = errors.New("prev digest does not match block parent")
	errGenesisVerification  = errors.New("genesis block should not be verified")
)

type Block struct {
	digest simplex.Digest

	// metadata contains protocol metadata for the block
	metadata simplex.ProtocolMetadata

	// the parsed block
	vmBlock snowman.Block

	blockTracker *blockTracker
}

func newBlock(metadata simplex.ProtocolMetadata, vmBlock snowman.Block, blockTracker *blockTracker) (*Block, error) {
	block := &Block{
		metadata:     metadata,
		vmBlock:      vmBlock,
		blockTracker: blockTracker,
	}
	bytes, err := block.Bytes()
	if err != nil {
		return nil, fmt.Errorf("failed to serialize block: %w", err)
	}
	block.digest = computeDigest(bytes)
	return block, nil
}

// CanotoSimplexBlock is the Canoto representation of a block
type canotoSimplexBlock struct {
	Metadata   []byte `canoto:"bytes,1"`
	InnerBlock []byte `canoto:"bytes,2"`

	canotoData canotoData_canotoSimplexBlock
}

// BlockHeader returns the block header for the block.
func (b *Block) BlockHeader() simplex.BlockHeader {
	return simplex.BlockHeader{
		ProtocolMetadata: b.metadata,
		Digest:           b.digest,
	}
}

// Bytes returns the serialized bytes of the block.
func (b *Block) Bytes() ([]byte, error) {
	cBlock := &canotoSimplexBlock{
		Metadata:   b.metadata.Bytes(),
		InnerBlock: b.vmBlock.Bytes(),
	}

	return cBlock.MarshalCanoto(), nil
}

// Verify verifies the block.
func (b *Block) Verify(ctx context.Context) (simplex.VerifiedBlock, error) {
	// we should not verify the genesis block
	if b.metadata.Seq == 0 {
		return nil, errGenesisVerification
	}

	if err := b.verifyParentMatchesPrevBlock(); err != nil {
		return nil, err
	}

	if err := b.blockTracker.verifyAndTrackBlock(ctx, b); err != nil {
		return nil, fmt.Errorf("failed to verify block: %w", err)
	}

	return b, nil
}

// verifyParentMatchesPrevBlock verifies that the previous block referenced in the current block's metadata
// matches the parent of the current block's vmBlock.
func (b *Block) verifyParentMatchesPrevBlock() error {
	prevBlock, ok := b.blockTracker.getBlockByDigest(b.metadata.Prev)
	if !ok {
		return fmt.Errorf("%w: %s", errDigestNotFound, b.metadata.Prev)
	}

	if b.vmBlock.Parent() != prevBlock.vmBlock.ID() {
		return fmt.Errorf("%w: parentID %s, prevID %s", errMismatchedPrevDigest, b.vmBlock.Parent(), prevBlock.vmBlock.ID())
	}

	return nil
}

func computeDigest(bytes []byte) simplex.Digest {
	return hashing.ComputeHash256Array(bytes)
}

type blockDeserializer struct {
<<<<<<< HEAD
	parser block.Parser
=======
	parser       block.Parser
>>>>>>> c264fc3f
	blockTracker *blockTracker
}

func (d *blockDeserializer) DeserializeBlock(ctx context.Context, bytes []byte) (simplex.Block, error) {
	var canotoBlock canotoSimplexBlock

	if err := canotoBlock.UnmarshalCanoto(bytes); err != nil {
		return nil, fmt.Errorf("failed to unmarshal block: %w", err)
	}

	md, err := simplex.ProtocolMetadataFromBytes(canotoBlock.Metadata)
	if err != nil {
		return nil, fmt.Errorf("failed to parse protocol metadata: %w", err)
	}

	vmblock, err := d.parser.ParseBlock(ctx, canotoBlock.InnerBlock)
	if err != nil {
		return nil, err
	}

<<<<<<< HEAD
	return &Block{
		metadata: *md,
		vmBlock:  vmblock,
		digest:   computeDigest(bytes),
		blockTracker: d.blockTracker,
	}, nil
=======
	return newBlock(*md, vmblock, d.blockTracker)
>>>>>>> c264fc3f
}

// blockTracker is used to ensure that blocks are properly rejected, if competing blocks are accepted.
type blockTracker struct {
	lock sync.Mutex

	// tracks the simplex digests to the blocks that have been verified
	simplexDigestsToBlock map[simplex.Digest]*Block

	// handles block acceptance and rejection of inner blocks
	tree tree.Tree
}

func newBlockTracker(latestBlock *Block) *blockTracker {
	return &blockTracker{
		tree: tree.New(),
		simplexDigestsToBlock: map[simplex.Digest]*Block{
			latestBlock.digest: latestBlock,
		},
	}
}

func (bt *blockTracker) getBlockByDigest(digest simplex.Digest) (*Block, bool) {
	bt.lock.Lock()
	defer bt.lock.Unlock()

	block, exists := bt.simplexDigestsToBlock[digest]
	return block, exists
}

// verifyAndTrackBlock verifies the block and tracks it in the block tracker.
// If the block is already verified, it does nothing.
func (bt *blockTracker) verifyAndTrackBlock(ctx context.Context, block *Block) error {
	bt.lock.Lock()
	defer bt.lock.Unlock()

	// check if the block is already verified
	if _, exists := bt.tree.Get(block.vmBlock); exists {
		bt.simplexDigestsToBlock[block.digest] = block
		return nil
	}

	if err := block.vmBlock.Verify(ctx); err != nil {
		return fmt.Errorf("failed to verify block: %w", err)
	}

	// track the block
	bt.simplexDigestsToBlock[block.digest] = block
	bt.tree.Add(block.vmBlock)
	return nil
}

// indexBlock calls accept on the block with the given digest, and reject on competing blocks.
func (bt *blockTracker) indexBlock(ctx context.Context, digest simplex.Digest) error {
	bt.lock.Lock()
	defer bt.lock.Unlock()

	bd, exists := bt.simplexDigestsToBlock[digest]
	if !exists {
		return fmt.Errorf("%w: %s", errDigestNotFound, digest)
	}

	// removes all digests with a lower seq
	for d, block := range bt.simplexDigestsToBlock {
		if block.metadata.Seq < bd.metadata.Seq {
			delete(bt.simplexDigestsToBlock, d)
		}
	}

	// notify the VM that we are accepting this block, and reject all competing blocks
	err := bt.tree.Accept(ctx, bd.vmBlock)
	if err != nil {
		return fmt.Errorf("failed to accept block: %w", err)
	}

	return nil
}<|MERGE_RESOLUTION|>--- conflicted
+++ resolved
@@ -119,11 +119,7 @@
 }
 
 type blockDeserializer struct {
-<<<<<<< HEAD
-	parser block.Parser
-=======
 	parser       block.Parser
->>>>>>> c264fc3f
 	blockTracker *blockTracker
 }
 
@@ -144,16 +140,7 @@
 		return nil, err
 	}
 
-<<<<<<< HEAD
-	return &Block{
-		metadata: *md,
-		vmBlock:  vmblock,
-		digest:   computeDigest(bytes),
-		blockTracker: d.blockTracker,
-	}, nil
-=======
 	return newBlock(*md, vmblock, d.blockTracker)
->>>>>>> c264fc3f
 }
 
 // blockTracker is used to ensure that blocks are properly rejected, if competing blocks are accepted.
