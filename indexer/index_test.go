// Copyright (C) 2019-2023, Ava Labs, Inc. All rights reserved.
// See the file LICENSE for licensing terms.

package indexer

import (
	"testing"

	"github.com/stretchr/testify/require"

	"github.com/ava-labs/avalanchego/codec"
	"github.com/ava-labs/avalanchego/codec/linearcodec"
	"github.com/ava-labs/avalanchego/database/memdb"
	"github.com/ava-labs/avalanchego/database/versiondb"
	"github.com/ava-labs/avalanchego/ids"
	"github.com/ava-labs/avalanchego/snow"
	"github.com/ava-labs/avalanchego/utils"
	"github.com/ava-labs/avalanchego/utils/logging"
	"github.com/ava-labs/avalanchego/utils/set"
	"github.com/ava-labs/avalanchego/utils/timer/mockable"
)

func TestIndex(t *testing.T) {
	// Setup
	pageSize := uint64(64)
	require := require.New(t)
	codec := codec.NewDefaultManager()
	require.NoError(codec.RegisterCodec(codecVersion, linearcodec.NewDefault()))
	baseDB := memdb.New()
	db := versiondb.New(baseDB)
	ctx := snow.DefaultConsensusContextTest()

	indexIntf, err := newIndex(db, logging.NoLog{}, codec, mockable.Clock{})
	require.NoError(err)
	idx := indexIntf.(*index)

	// Populate "containers" with random IDs/bytes
	containers := map[ids.ID][]byte{}
	for i := uint64(0); i < 2*pageSize; i++ {
		containers[ids.GenerateTestID()] = utils.RandomBytes(32)
	}

	// Accept each container and after each, make assertions
	i := uint64(0)
	for containerID, containerBytes := range containers {
		require.NoError(idx.Accept(ctx, containerID, containerBytes))

		lastAcceptedIndex, ok := idx.lastAcceptedIndex()
		require.True(ok)
		require.Equal(i, lastAcceptedIndex)
		require.Equal(i+1, idx.nextAcceptedIndex)

		gotContainer, err := idx.GetContainerByID(containerID)
		require.NoError(err)
		require.Equal(containerBytes, gotContainer.Bytes)

		gotIndex, err := idx.GetIndex(containerID)
		require.NoError(err)
		require.Equal(i, gotIndex)

		gotContainer, err = idx.GetContainerByIndex(i)
		require.NoError(err)
		require.Equal(containerBytes, gotContainer.Bytes)

		gotContainer, err = idx.GetLastAccepted()
		require.NoError(err)
		require.Equal(containerBytes, gotContainer.Bytes)

		containers, err := idx.GetContainerRange(i, 1)
		require.NoError(err)
		require.Len(containers, 1)
		require.Equal(containerBytes, containers[0].Bytes)

		containers, err = idx.GetContainerRange(i, 2)
		require.NoError(err)
		require.Len(containers, 1)
		require.Equal(containerBytes, containers[0].Bytes)

		i++
	}

	// Create a new index with the same database and ensure contents still there
	require.NoError(db.Commit())
	require.NoError(idx.Close())
	db = versiondb.New(baseDB)
	indexIntf, err = newIndex(db, logging.NoLog{}, codec, mockable.Clock{})
	require.NoError(err)
	idx = indexIntf.(*index)

	// Get all of the containers
	containersList, err := idx.GetContainerRange(0, pageSize)
	require.NoError(err)
	require.Len(containersList, int(pageSize))
	containersList2, err := idx.GetContainerRange(pageSize, pageSize)
	require.NoError(err)
	require.Len(containersList2, int(pageSize))
	containersList = append(containersList, containersList2...)

	// Ensure that the data is correct
	lastTimestamp := int64(0)
	sawContainers := set.Set[ids.ID]{}
	for _, container := range containersList {
		require.False(sawContainers.Contains(container.ID)) // Should only see this container once
		require.Contains(containers, container.ID)
		require.Equal(containers[container.ID], container.Bytes)
		// Timestamps should be non-decreasing
		require.GreaterOrEqual(container.Timestamp, lastTimestamp)
		lastTimestamp = container.Timestamp
		sawContainers.Add(container.ID)
	}
}

func TestIndexGetContainerByRangeMaxPageSize(t *testing.T) {
	// Setup
	require := require.New(t)
	codec := codec.NewDefaultManager()
	require.NoError(codec.RegisterCodec(codecVersion, linearcodec.NewDefault()))
	db := memdb.New()
	ctx := snow.DefaultConsensusContextTest()
	indexIntf, err := newIndex(db, logging.NoLog{}, codec, mockable.Clock{})
	require.NoError(err)
	idx := indexIntf.(*index)

	// Insert [MaxFetchedByRange] + 1 containers
	for i := uint64(0); i < MaxFetchedByRange+1; i++ {
		require.NoError(idx.Accept(ctx, ids.GenerateTestID(), utils.RandomBytes(32)))
	}

	// Page size too large
	_, err = idx.GetContainerRange(0, MaxFetchedByRange+1)
	require.ErrorIs(err, errNumToFetchInvalid)

	// Make sure data is right
	containers, err := idx.GetContainerRange(0, MaxFetchedByRange)
	require.NoError(err)
	require.Len(containers, MaxFetchedByRange)

	containers2, err := idx.GetContainerRange(1, MaxFetchedByRange)
	require.NoError(err)
	require.Len(containers2, MaxFetchedByRange)

	require.Equal(containers[1], containers2[0])
	require.Equal(containers[MaxFetchedByRange-1], containers2[MaxFetchedByRange-2])

	// Should have last 2 elements
	containers, err = idx.GetContainerRange(MaxFetchedByRange-1, MaxFetchedByRange)
	require.NoError(err)
	require.Len(containers, 2)
	require.Equal(containers[1], containers2[MaxFetchedByRange-1])
	require.Equal(containers[0], containers2[MaxFetchedByRange-2])
}

func TestDontIndexSameContainerTwice(t *testing.T) {
	// Setup
	require := require.New(t)
	codec := codec.NewDefaultManager()
	require.NoError(codec.RegisterCodec(codecVersion, linearcodec.NewDefault()))
	db := memdb.New()
	ctx := snow.DefaultConsensusContextTest()
	idx, err := newIndex(db, logging.NoLog{}, codec, mockable.Clock{})
	require.NoError(err)

	// Accept the same container twice
	containerID := ids.GenerateTestID()
	require.NoError(idx.Accept(ctx, containerID, []byte{1, 2, 3}))
	require.NoError(idx.Accept(ctx, containerID, []byte{4, 5, 6}))
	_, err = idx.GetContainerByIndex(1)
	require.ErrorIs(err, errNoContainerAtIndex)
	gotContainer, err := idx.GetContainerByID(containerID)
	require.NoError(err)
<<<<<<< HEAD
	require.Equal(gotContainer.Bytes, []byte{1, 2, 3}, "should not have accepted same container twice")
=======
	require.Equal([]byte{1, 2, 3}, gotContainer.Bytes)
>>>>>>> b3a07d8b
}<|MERGE_RESOLUTION|>--- conflicted
+++ resolved
@@ -168,9 +168,5 @@
 	require.ErrorIs(err, errNoContainerAtIndex)
 	gotContainer, err := idx.GetContainerByID(containerID)
 	require.NoError(err)
-<<<<<<< HEAD
-	require.Equal(gotContainer.Bytes, []byte{1, 2, 3}, "should not have accepted same container twice")
-=======
 	require.Equal([]byte{1, 2, 3}, gotContainer.Bytes)
->>>>>>> b3a07d8b
 }