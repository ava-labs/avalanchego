// (c) 2023, Ava Labs, Inc. All rights reserved.
// See the file LICENSE for licensing terms.

package warp

import (
	"context"
	"testing"

	"github.com/ava-labs/avalanchego/cache"
	"github.com/ava-labs/avalanchego/database"
	"github.com/ava-labs/avalanchego/database/memdb"
	"github.com/ava-labs/avalanchego/ids"
	"github.com/ava-labs/avalanchego/utils"
	"github.com/ava-labs/avalanchego/utils/crypto/bls/signer/localsigner"
	avalancheWarp "github.com/ava-labs/avalanchego/vms/platformvm/warp"
	"github.com/ava-labs/avalanchego/vms/platformvm/warp/payload"
	"github.com/ava-labs/subnet-evm/warp/warptest"
	"github.com/stretchr/testify/require"
)

var (
	networkID           uint32 = 54321
	sourceChainID              = ids.GenerateTestID()
	testSourceAddress          = utils.RandomBytes(20)
	testPayload                = []byte("test")
	testUnsignedMessage *avalancheWarp.UnsignedMessage
)

func init() {
	testAddressedCallPayload, err := payload.NewAddressedCall(testSourceAddress, testPayload)
	if err != nil {
		panic(err)
	}
	testUnsignedMessage, err = avalancheWarp.NewUnsignedMessage(networkID, sourceChainID, testAddressedCallPayload.Bytes())
	if err != nil {
		panic(err)
	}
}

func TestAddAndGetValidMessage(t *testing.T) {
	db := memdb.New()

<<<<<<< HEAD
	sk, err := bls.NewSigner()
=======
	sk, err := localsigner.New()
>>>>>>> 8d13faaa
	require.NoError(t, err)
	warpSigner := avalancheWarp.NewSigner(sk, networkID, sourceChainID)
	messageSignatureCache := &cache.LRU[ids.ID, []byte]{Size: 500}
	backend, err := NewBackend(networkID, sourceChainID, warpSigner, nil, warptest.NoOpValidatorReader{}, db, messageSignatureCache, nil)
	require.NoError(t, err)

	// Add testUnsignedMessage to the warp backend
	err = backend.AddMessage(testUnsignedMessage)
	require.NoError(t, err)

	// Verify that a signature is returned successfully, and compare to expected signature.
	signature, err := backend.GetMessageSignature(context.TODO(), testUnsignedMessage)
	require.NoError(t, err)

	expectedSig, err := warpSigner.Sign(testUnsignedMessage)
	require.NoError(t, err)
	require.Equal(t, expectedSig, signature[:])
}

func TestAddAndGetUnknownMessage(t *testing.T) {
	db := memdb.New()

<<<<<<< HEAD
	sk, err := bls.NewSigner()
=======
	sk, err := localsigner.New()
>>>>>>> 8d13faaa
	require.NoError(t, err)
	warpSigner := avalancheWarp.NewSigner(sk, networkID, sourceChainID)
	messageSignatureCache := &cache.LRU[ids.ID, []byte]{Size: 500}
	backend, err := NewBackend(networkID, sourceChainID, warpSigner, nil, warptest.NoOpValidatorReader{}, db, messageSignatureCache, nil)
	require.NoError(t, err)

	// Try getting a signature for a message that was not added.
	_, err = backend.GetMessageSignature(context.TODO(), testUnsignedMessage)
	require.Error(t, err)
}

func TestGetBlockSignature(t *testing.T) {
	require := require.New(t)

	blkID := ids.GenerateTestID()
	blockClient := warptest.MakeBlockClient(blkID)
	db := memdb.New()

<<<<<<< HEAD
	sk, err := bls.NewSigner()
=======
	sk, err := localsigner.New()
>>>>>>> 8d13faaa
	require.NoError(err)
	warpSigner := avalancheWarp.NewSigner(sk, networkID, sourceChainID)
	messageSignatureCache := &cache.LRU[ids.ID, []byte]{Size: 500}
	backend, err := NewBackend(networkID, sourceChainID, warpSigner, blockClient, warptest.NoOpValidatorReader{}, db, messageSignatureCache, nil)
	require.NoError(err)

	blockHashPayload, err := payload.NewHash(blkID)
	require.NoError(err)
	unsignedMessage, err := avalancheWarp.NewUnsignedMessage(networkID, sourceChainID, blockHashPayload.Bytes())
	require.NoError(err)
	expectedSig, err := warpSigner.Sign(unsignedMessage)
	require.NoError(err)

	signature, err := backend.GetBlockSignature(context.TODO(), blkID)
	require.NoError(err)
	require.Equal(expectedSig, signature[:])

	_, err = backend.GetBlockSignature(context.TODO(), ids.GenerateTestID())
	require.Error(err)
}

func TestZeroSizedCache(t *testing.T) {
	db := memdb.New()

<<<<<<< HEAD
	sk, err := bls.NewSigner()
=======
	sk, err := localsigner.New()
>>>>>>> 8d13faaa
	require.NoError(t, err)
	warpSigner := avalancheWarp.NewSigner(sk, networkID, sourceChainID)

	// Verify zero sized cache works normally, because the lru cache will be initialized to size 1 for any size parameter <= 0.
	messageSignatureCache := &cache.LRU[ids.ID, []byte]{Size: 0}
	backend, err := NewBackend(networkID, sourceChainID, warpSigner, nil, warptest.NoOpValidatorReader{}, db, messageSignatureCache, nil)
	require.NoError(t, err)

	// Add testUnsignedMessage to the warp backend
	err = backend.AddMessage(testUnsignedMessage)
	require.NoError(t, err)

	// Verify that a signature is returned successfully, and compare to expected signature.
	signature, err := backend.GetMessageSignature(context.TODO(), testUnsignedMessage)
	require.NoError(t, err)

	expectedSig, err := warpSigner.Sign(testUnsignedMessage)
	require.NoError(t, err)
	require.Equal(t, expectedSig, signature[:])
}

func TestOffChainMessages(t *testing.T) {
	type test struct {
		offchainMessages [][]byte
		check            func(require *require.Assertions, b Backend)
		err              error
	}
<<<<<<< HEAD
	sk, err := bls.NewSigner()
=======
	sk, err := localsigner.New()
>>>>>>> 8d13faaa
	require.NoError(t, err)
	warpSigner := avalancheWarp.NewSigner(sk, networkID, sourceChainID)

	for name, test := range map[string]test{
		"no offchain messages": {},
		"single off-chain message": {
			offchainMessages: [][]byte{
				testUnsignedMessage.Bytes(),
			},
			check: func(require *require.Assertions, b Backend) {
				msg, err := b.GetMessage(testUnsignedMessage.ID())
				require.NoError(err)
				require.Equal(testUnsignedMessage.Bytes(), msg.Bytes())

				signature, err := b.GetMessageSignature(context.TODO(), testUnsignedMessage)
				require.NoError(err)
				expectedSignatureBytes, err := warpSigner.Sign(msg)
				require.NoError(err)
				require.Equal(expectedSignatureBytes, signature[:])
			},
		},
		"unknown message": {
			check: func(require *require.Assertions, b Backend) {
				_, err := b.GetMessage(testUnsignedMessage.ID())
				require.ErrorIs(err, database.ErrNotFound)
			},
		},
		"invalid message": {
			offchainMessages: [][]byte{{1, 2, 3}},
			err:              errParsingOffChainMessage,
		},
	} {
		t.Run(name, func(t *testing.T) {
			require := require.New(t)
			db := memdb.New()

			messageSignatureCache := &cache.LRU[ids.ID, []byte]{Size: 0}
			backend, err := NewBackend(networkID, sourceChainID, warpSigner, nil, warptest.NoOpValidatorReader{}, db, messageSignatureCache, test.offchainMessages)
			require.ErrorIs(err, test.err)
			if test.check != nil {
				test.check(require, backend)
			}
		})
	}
}<|MERGE_RESOLUTION|>--- conflicted
+++ resolved
@@ -41,11 +41,7 @@
 func TestAddAndGetValidMessage(t *testing.T) {
 	db := memdb.New()
 
-<<<<<<< HEAD
-	sk, err := bls.NewSigner()
-=======
 	sk, err := localsigner.New()
->>>>>>> 8d13faaa
 	require.NoError(t, err)
 	warpSigner := avalancheWarp.NewSigner(sk, networkID, sourceChainID)
 	messageSignatureCache := &cache.LRU[ids.ID, []byte]{Size: 500}
@@ -68,11 +64,7 @@
 func TestAddAndGetUnknownMessage(t *testing.T) {
 	db := memdb.New()
 
-<<<<<<< HEAD
-	sk, err := bls.NewSigner()
-=======
 	sk, err := localsigner.New()
->>>>>>> 8d13faaa
 	require.NoError(t, err)
 	warpSigner := avalancheWarp.NewSigner(sk, networkID, sourceChainID)
 	messageSignatureCache := &cache.LRU[ids.ID, []byte]{Size: 500}
@@ -91,11 +83,7 @@
 	blockClient := warptest.MakeBlockClient(blkID)
 	db := memdb.New()
 
-<<<<<<< HEAD
-	sk, err := bls.NewSigner()
-=======
 	sk, err := localsigner.New()
->>>>>>> 8d13faaa
 	require.NoError(err)
 	warpSigner := avalancheWarp.NewSigner(sk, networkID, sourceChainID)
 	messageSignatureCache := &cache.LRU[ids.ID, []byte]{Size: 500}
@@ -120,11 +108,7 @@
 func TestZeroSizedCache(t *testing.T) {
 	db := memdb.New()
 
-<<<<<<< HEAD
-	sk, err := bls.NewSigner()
-=======
 	sk, err := localsigner.New()
->>>>>>> 8d13faaa
 	require.NoError(t, err)
 	warpSigner := avalancheWarp.NewSigner(sk, networkID, sourceChainID)
 
@@ -152,11 +136,7 @@
 		check            func(require *require.Assertions, b Backend)
 		err              error
 	}
-<<<<<<< HEAD
-	sk, err := bls.NewSigner()
-=======
 	sk, err := localsigner.New()
->>>>>>> 8d13faaa
 	require.NoError(t, err)
 	warpSigner := avalancheWarp.NewSigner(sk, networkID, sourceChainID)
 
