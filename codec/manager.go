--- conflicted
+++ resolved
@@ -24,22 +24,12 @@
 
 var (
 	ErrUnknownVersion    = errors.New("unknown codec version")
-<<<<<<< HEAD
-	ErrCantUnpackVersion = errors.New("couldn't unpack codec version")
-
-	errMarshalNil        = errors.New("can't marshal nil pointer or interface")
-	errUnmarshalNil      = errors.New("can't unmarshal nil")
-	errUnmarshalTooBig   = errors.New("byte array exceeds maximum length")
-	errCantPackVersion   = errors.New("couldn't pack codec version")
-	errDuplicatedVersion = errors.New("duplicated codec version")
-=======
 	ErrMarshalNil        = errors.New("can't marshal nil pointer or interface")
 	ErrUnmarshalNil      = errors.New("can't unmarshal nil")
 	ErrUnmarshalTooBig   = errors.New("byte array exceeds maximum length")
 	ErrCantPackVersion   = errors.New("couldn't pack codec version")
 	ErrCantUnpackVersion = errors.New("couldn't unpack codec version")
 	ErrDuplicatedVersion = errors.New("duplicated codec version")
->>>>>>> b406c844
 )
 
 var _ Manager = (*manager)(nil)
