--- conflicted
+++ resolved
@@ -147,12 +147,7 @@
 	}
 	version := p.UnpackShort()
 	if p.Errored() { // Make sure the codec version is correct
-<<<<<<< HEAD
-		m.lock.RUnlock()
 		return 0, ErrCantUnpackVersion
-=======
-		return 0, errCantUnpackVersion
->>>>>>> 9ac856a1
 	}
 
 	m.lock.RLock()
