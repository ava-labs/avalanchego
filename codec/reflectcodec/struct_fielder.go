// Copyright (C) 2019-2023, Ava Labs, Inc. All rights reserved.
// See the file LICENSE for licensing terms.

package reflectcodec

import (
	"fmt"
	"reflect"
	"sync"

	"github.com/ava-labs/avalanchego/codec"
)

// TagValue is the value the tag must have to be serialized.
const TagValue = "true"

var _ StructFielder = (*structFielder)(nil)

// StructFielder handles discovery of serializable fields in a struct.
type StructFielder interface {
	// Returns the fields that have been marked as serializable in [t], which is
	// a struct type.
	// Returns an error if a field has tag "[tagName]: [TagValue]" but the field
	// is un-exported.
	// GetSerializedField(Foo) --> [1,5,8] means Foo.Field(1), Foo.Field(5),
	// Foo.Field(8) are to be serialized/deserialized.
	GetSerializedFields(t reflect.Type) ([]int, error)
}

func NewStructFielder(tagNames []string) StructFielder {
	return &structFielder{
		tags:                   tagNames,
		serializedFieldIndices: make(map[reflect.Type][]int),
	}
}

type structFielder struct {
	lock sync.RWMutex

	// multiple tags per field can be specified. A field is serialized/deserialized
	// if it has at least one of the specified tags.
	tags []string

	// Key: a struct type
	// Value: Slice where each element is index in the struct type of a field
	// that is serialized/deserialized e.g. Foo --> [1,5,8] means Foo.Field(1),
	// etc. are to be serialized/deserialized. We assume this cache is pretty
	// small (a few hundred keys at most) and doesn't take up much memory.
	serializedFieldIndices map[reflect.Type][]int
}

<<<<<<< HEAD
func (s *structFielder) GetSerializedFields(t reflect.Type) ([]int, error) {
	s.lock.Lock()
	defer s.lock.Unlock()

	if s.serializedFieldIndices == nil {
		s.serializedFieldIndices = make(map[reflect.Type][]int)
	}
	if serializedFields, ok := s.serializedFieldIndices[t]; ok { // use pre-computed result
		return serializedFields, nil
	}
=======
func (s *structFielder) GetSerializedFields(t reflect.Type) ([]FieldDesc, error) {
	if serializedFields, ok := s.getCachedSerializedFields(t); ok { // use pre-computed result
		return serializedFields, nil
	}

	s.lock.Lock()
	defer s.lock.Unlock()

>>>>>>> 029867f9
	numFields := t.NumField()
	serializedFields := make([]int, 0, numFields)
	for i := 0; i < numFields; i++ { // Go through all fields of this struct
		field := t.Field(i)

		// Multiple tags per fields can be specified.
		// Serialize/Deserialize field if it has
		// any tag with the right value
		var captureField bool
		for _, tag := range s.tags {
			if field.Tag.Get(tag) == TagValue {
				captureField = true
				break
			}
		}
		if !captureField {
			continue
		}
		if !field.IsExported() { // Can only marshal exported fields
			return nil, fmt.Errorf("can not marshal %w: %s",
				codec.ErrUnexportedField,
				field.Name,
			)
		}
		serializedFields = append(serializedFields, i)
	}
	s.serializedFieldIndices[t] = serializedFields // cache result
	return serializedFields, nil
}

func (s *structFielder) getCachedSerializedFields(t reflect.Type) ([]FieldDesc, bool) {
	s.lock.RLock()
	defer s.lock.RUnlock()

	cachedFields, ok := s.serializedFieldIndices[t]
	return cachedFields, ok
}<|MERGE_RESOLUTION|>--- conflicted
+++ resolved
@@ -49,19 +49,7 @@
 	serializedFieldIndices map[reflect.Type][]int
 }
 
-<<<<<<< HEAD
 func (s *structFielder) GetSerializedFields(t reflect.Type) ([]int, error) {
-	s.lock.Lock()
-	defer s.lock.Unlock()
-
-	if s.serializedFieldIndices == nil {
-		s.serializedFieldIndices = make(map[reflect.Type][]int)
-	}
-	if serializedFields, ok := s.serializedFieldIndices[t]; ok { // use pre-computed result
-		return serializedFields, nil
-	}
-=======
-func (s *structFielder) GetSerializedFields(t reflect.Type) ([]FieldDesc, error) {
 	if serializedFields, ok := s.getCachedSerializedFields(t); ok { // use pre-computed result
 		return serializedFields, nil
 	}
@@ -69,7 +57,6 @@
 	s.lock.Lock()
 	defer s.lock.Unlock()
 
->>>>>>> 029867f9
 	numFields := t.NumField()
 	serializedFields := make([]int, 0, numFields)
 	for i := 0; i < numFields; i++ { // Go through all fields of this struct
@@ -100,7 +87,7 @@
 	return serializedFields, nil
 }
 
-func (s *structFielder) getCachedSerializedFields(t reflect.Type) ([]FieldDesc, bool) {
+func (s *structFielder) getCachedSerializedFields(t reflect.Type) ([]int, bool) {
 	s.lock.RLock()
 	defer s.lock.RUnlock()
 
