# Release Notes

<<<<<<< HEAD
## Pending Release

- Added L1 validators to `platformvm.GetCurrentValidators` client implementation
=======
## [v1.13.1](https://github.com/ava-labs/avalanchego/releases/tag/v1.13.1)

This version is backwards compatible to [v1.13.0](https://github.com/ava-labs/avalanchego/releases/tag/v1.13.0). It is optional, but encouraged. The supported plugin version is `39`.

### AVM

- Removed indexer config flags
  - `--index-transactions`
  - `--index-allow-incomplete`

### APIs

- Removed `avm.getAddressTxs` api

### Configs

- Removed `--tracing-enabled` and added `disabled` as an option to `--tracing-exporter-type`
>>>>>>> 6e04bc0a

## [v1.13.0](https://github.com/ava-labs/avalanchego/releases/tag/v1.13.0)

This upgrade consists of the following Avalanche Community Proposal (ACP):
- [ACP-176](https://github.com/avalanche-foundation/ACPs/blob/main/ACPs/176-dynamic-evm-gas-limit-and-price-discovery-updates/README.md) Dynamic EVM Gas Limits and Price Discovery Updates

The ACP in this upgrade goes into effect at 11 AM ET (3 PM UTC) on Tuesday, April 8th, 2025 on Mainnet.

**All Fortuna supporting Mainnet nodes should upgrade before 11 AM ET, April 8th 2025.**

The plugin version is unchanged at `39` and is compatible with version `v1.12.2`.

### APIs

- Added ProposerVM block timestamp metrics: `avalanche_proposervm_last_accepted_timestamp`
- Added network health check to alert if a primary network validator has no ingress connections. Runs a configurable time after startup or 10 minutes by default.

### Configs

- Added:
  - `--proposervm-min-block-delay`
  - `--network-no-ingress-connections-grace-period` to configure how long after startup it is expected for a Mainnet validator to have received an ingress connection.

### What's Changed

- Implement traversal based early termination by @yacovm in https://github.com/ava-labs/avalanchego/pull/3337
- Add networked-signer tests by @richardpringle in https://github.com/ava-labs/avalanchego/pull/3613
- Remove unused code by @yacovm in https://github.com/ava-labs/avalanchego/pull/3682
- chore(proposervm): timestamp metrics for block acceptance by @ARR4N in https://github.com/ava-labs/avalanchego/pull/3680
- remove dependency of validator.State from BitSetSignature.Verify by @tsachiherman in https://github.com/ava-labs/avalanchego/pull/3679
- [docker] Optimize build time by copying and downloading deps first by @maru-ava in https://github.com/ava-labs/avalanchego/pull/3683
- fix: broken link in README.md by @DeVikingMark in https://github.com/ava-labs/avalanchego/pull/3681
- [docker] Silence remaining InvalidDefaultArgInFrom warnings by @maru-ava in https://github.com/ava-labs/avalanchego/pull/3684
- [tmpnet] Update subnet configuration in README by @maru-ava in https://github.com/ava-labs/avalanchego/pull/3686
- testing: improve e2e test bootstrapping by @tsachiherman in https://github.com/ava-labs/avalanchego/pull/3690
- [tmpnet] Update URI and StakingAddress usage in support of kube by @marun in https://github.com/ava-labs/avalanchego/pull/3665
- [tmpnet] Re-enable reuse of dynamically allocated API ports by @maru-ava in https://github.com/ava-labs/avalanchego/pull/3697
- fix spelling issues  by @futreall in https://github.com/ava-labs/avalanchego/pull/3700
- fix: correct typos in parser.go and tmpnet documentation by @avorylli in https://github.com/ava-labs/avalanchego/pull/3712
- fix: typos in documentation files by @maximevtush in https://github.com/ava-labs/avalanchego/pull/3710
- Fail fast in tests if avalancheGo executable isn't an absolute path by @yacovm in https://github.com/ava-labs/avalanchego/pull/3707
- [ci] Fix metrics link annotation emitted for e2e and upgrade jobs by @maru-ava in https://github.com/ava-labs/avalanchego/pull/3713
- Remove Mock Mempool by @joshua-kim in https://github.com/ava-labs/avalanchego/pull/3687
- cleanup(tmpnet): resolve chainconfig post-etna TODO by @darioush in https://github.com/ava-labs/avalanchego/pull/3720
- Update to go 1.23.6 by @joshua-kim in https://github.com/ava-labs/avalanchego/pull/3722
- docs: Fix grammatical errors and improve clarity in documentation and comments by @VolodymyrBg in https://github.com/ava-labs/avalanchego/pull/3716
- [testing] Replace script-based tool installation with nix by @maru-ava in https://github.com/ava-labs/avalanchego/pull/3691
- Remove unnecessary function by @richardpringle in https://github.com/ava-labs/avalanchego/pull/3723
- bump coreth to master by @darioush in https://github.com/ava-labs/avalanchego/pull/3724
- Make `bls.Signer` api fallible by @richardpringle in https://github.com/ava-labs/avalanchego/pull/3696
- Add comment to seemingly dead code by @richardpringle in https://github.com/ava-labs/avalanchego/pull/3721
- Bump coreth by @richardpringle in https://github.com/ava-labs/avalanchego/pull/3728
- Comment on the need for `CGO_ENABLED=1` to support cross-compilation by @maru-ava in https://github.com/ava-labs/avalanchego/pull/3735
- [ci] Update to golangci-lint version compatible with go 1.23 by @maru-ava in https://github.com/ava-labs/avalanchego/pull/3739
- [testing] Provide more logging context for SynchronizedBeforeSuite by @maru-ava in https://github.com/ava-labs/avalanchego/pull/3741
- refactor: export PeerSample by @Elvis339 in https://github.com/ava-labs/avalanchego/pull/3745
- [antithesis] Set AVAGO_PLUGIN_DIR for VM images by @maru-ava in https://github.com/ava-labs/avalanchego/pull/3751
- [ci] Drop support for Ubuntu 20.04 by @maru-ava in https://github.com/ava-labs/avalanchego/pull/3737
- Fix spelling errors in `majority.go`, `minority.go`, `compressor.go`, and `logger.go` by @tomasandroil in https://github.com/ava-labs/avalanchego/pull/3738
- [ci] Simplify tmpnet monitoring action by @maru-ava in https://github.com/ava-labs/avalanchego/pull/3736
- Remove apostrophe from Dockerfile comments by @aaronbuchwald in https://github.com/ava-labs/avalanchego/pull/3706
- fix error 404 link README.md by @futreall in https://github.com/ava-labs/avalanchego/pull/3750
- fix: typos in documentation files by @leopardracer in https://github.com/ava-labs/avalanchego/pull/3733
- Add With and WithOptions receivers to the Logger interface by @iansuvak in https://github.com/ava-labs/avalanchego/pull/3729
- [tmpnet] Minimize duration of tx acceptance for e2e testing by @maru-ava in https://github.com/ava-labs/avalanchego/pull/3685
- Remove unused `ForceCreateChain` function from `testManager` by @strmfos in https://github.com/ava-labs/avalanchego/pull/3755
- chore: make function comments match function names by @rustco in https://github.com/ava-labs/avalanchego/pull/3757
- L1 validator eviction block validity by @StephenButtolph in https://github.com/ava-labs/avalanchego/pull/3758
- Add ACP-176 e2e tests by @StephenButtolph in https://github.com/ava-labs/avalanchego/pull/3749
- [tmpnet] Deploy collectors with golang to simplify cross-repo use by @maru-ava in https://github.com/ava-labs/avalanchego/pull/3692
- fix spelling issues config_test.go by @futreall in https://github.com/ava-labs/avalanchego/pull/3760
- [tmpnet] Add check for collection of logs and metrics to custom github action by @maru-ava in https://github.com/ava-labs/avalanchego/pull/3740
- Deprecate the `snow.Context.Lock` by @StephenButtolph in https://github.com/ava-labs/avalanchego/pull/3762
- Name F-Upgrade Fortuna by @StephenButtolph in https://github.com/ava-labs/avalanchego/pull/3761
- Add CodecID to ICM README by @iansuvak in https://github.com/ava-labs/avalanchego/pull/3759
- Update CODEOWNERS s/marun/maru-ava/ by @maru-ava in https://github.com/ava-labs/avalanchego/pull/3768
- Support caller-defined namespaces in merkledb by @joshua-kim in https://github.com/ava-labs/avalanchego/pull/3747
- Fix empty standard block check by @StephenButtolph in https://github.com/ava-labs/avalanchego/pull/3775
- Enable empty standard block check by @StephenButtolph in https://github.com/ava-labs/avalanchego/pull/3776
- Restrict ProposerVM P-chain height advancement by @StephenButtolph in https://github.com/ava-labs/avalanchego/pull/3777
- Add canoto serialization support to the block context by @aaronbuchwald in https://github.com/ava-labs/avalanchego/pull/3709
- Remove support for AVM tx checksums by @joshua-kim in https://github.com/ava-labs/avalanchego/pull/3774
- [ci] Disable monitoring for jobs of PRs of fork branches by @maru-ava in https://github.com/ava-labs/avalanchego/pull/3781
- Update db_test.go by @sky-coderay in https://github.com/ava-labs/avalanchego/pull/3765
- chore: fix some function names in comment by @tcpdumppy in https://github.com/ava-labs/avalanchego/pull/3773
- Implement ACP-118 Aggregator by @joshua-kim in https://github.com/ava-labs/avalanchego/pull/3394
- Print git commit version upon startup by @yacovm in https://github.com/ava-labs/avalanchego/pull/3771
- chore(nix): add darwin.apple_sdk.frameworks.Security by @darioush in https://github.com/ava-labs/avalanchego/pull/3769
- Add comment to SendConfig documenting how to broadcast by @aaronbuchwald in https://github.com/ava-labs/avalanchego/pull/3783
- refactor: use a more straightforward return value by @fuyangpengqi in https://github.com/ava-labs/avalanchego/pull/3726
- [ci] Stop emitting grafana link as an annotation by @maru-ava in https://github.com/ava-labs/avalanchego/pull/3767
- Remove Etna activation banner by @StephenButtolph in https://github.com/ava-labs/avalanchego/pull/3789
- Upgrade canoto to v0.13.3 by @tsachiherman in https://github.com/ava-labs/avalanchego/pull/3790
- Healthcheck for zero ingress connection count by @yacovm in https://github.com/ava-labs/avalanchego/pull/3719
- Timely halt Avalanche engine by @yacovm in https://github.com/ava-labs/avalanchego/pull/3792
- [docker] Update all images to debian12/bookworm by @maru-ava in https://github.com/ava-labs/avalanchego/pull/3798
- [ci] Move monitoring check from github action to code by @maru-ava in https://github.com/ava-labs/avalanchego/pull/3766
- [tmpnet] Start kind cluster with golang by @maru-ava in https://github.com/ava-labs/avalanchego/pull/3780
- Fix flake TestIngressConnCount by @yacovm in https://github.com/ava-labs/avalanchego/pull/3799
- [tmpnet] Rename tmpnetctl main package from cmd to tmpnetctl by @maru-ava in https://github.com/ava-labs/avalanchego/pull/3787
- Improve check-clean CI script by @StephenButtolph in https://github.com/ava-labs/avalanchego/pull/3800
- Bump golang.org/x/net from 0.33.0 to 0.36.0 by @dependabot in https://github.com/ava-labs/avalanchego/pull/3793
- Fix ACP-118 Aggregator Test Flake by @joshua-kim in https://github.com/ava-labs/avalanchego/pull/3801
- Canoto v0.15.0 upgrade by @tsachiherman in https://github.com/ava-labs/avalanchego/pull/3805
- [tmpnet] Fix README example for tmpnetctl script by @maru-ava in https://github.com/ava-labs/avalanchego/pull/3807
- Update coreth to v0.15.0-rc.0 by @darioush in https://github.com/ava-labs/avalanchego/pull/3808

### New Contributors

- @maru-ava made their first contribution in https://github.com/ava-labs/avalanchego/pull/3683
- @DeVikingMark made their first contribution in https://github.com/ava-labs/avalanchego/pull/3681
- @futreall made their first contribution in https://github.com/ava-labs/avalanchego/pull/3700
- @avorylli made their first contribution in https://github.com/ava-labs/avalanchego/pull/3712
- @maximevtush made their first contribution in https://github.com/ava-labs/avalanchego/pull/3710
- @VolodymyrBg made their first contribution in https://github.com/ava-labs/avalanchego/pull/3716
- @Elvis339 made their first contribution in https://github.com/ava-labs/avalanchego/pull/3745
- @tomasandroil made their first contribution in https://github.com/ava-labs/avalanchego/pull/3738
- @leopardracer made their first contribution in https://github.com/ava-labs/avalanchego/pull/3733
- @strmfos made their first contribution in https://github.com/ava-labs/avalanchego/pull/3755
- @rustco made their first contribution in https://github.com/ava-labs/avalanchego/pull/3757
- @sky-coderay made their first contribution in https://github.com/ava-labs/avalanchego/pull/3765
- @tcpdumppy made their first contribution in https://github.com/ava-labs/avalanchego/pull/3773
- @fuyangpengqi made their first contribution in https://github.com/ava-labs/avalanchego/pull/3726

**Full Changelog**: https://github.com/ava-labs/avalanchego/compare/v1.12.2...v1.13.0

## [v1.12.2](https://github.com/ava-labs/avalanchego/releases/tag/v1.12.2)

This version is backwards compatible to [v1.12.0](https://github.com/ava-labs/avalanchego/releases/tag/v1.12.0). It is optional, but encouraged.

The plugin version is updated to `39` all plugins must update to be compatible.

**This release removes the support for the long deprecated Keystore API. Any users still relying on the keystore API will not be able to update to this version, or any later versions, of Avalanchego until their dependency on the keystore API has been removed.**

### APIs

- Deprecated:
  - `info.GetTxFee`
- Added:
  - `avm.GetTxFee`
  - `platform.getValidatorFeeConfig`
  - `platform.getValidatorFeeState`
  - `validationID` field to `platform.getL1Validator` results
  - L1 validators to `platform.getCurrentValidators`
- Removed:
  - `StakeAmount` field from `platform.getCurrentValidators` results
  - `keystore.createUser`
  - `keystore.deleteUser`
  - `keystore.listUsers`
  - `keystore.importUser`
  - `keystore.exportUser`
  - `avm.createAddress`
  - `avm.createFixedCapAsset`
  - `avm.createNFTAsset`
  - `avm.createVariableCapAsset`
  - `avm.export`
  - `avm.exportKey`
  - `avm.import`
  - `avm.importKey`
  - `avm.listAddresses`
  - `avm.mint`
  - `avm.mintNFT`
  - `avm.send`
  - `avm.sendMultiple`
  - `avm.sendNFT`
  - `wallet.send`
  - `wallet.sendMultiple`
  - `platform.exportKey`
  - `platform.listAddresses`

### Configs

- Removed static fee config flags
  - `--create-subnet-tx-fee`
  - `--transform-subnet-tx-fee`
  - `--create-blockchain-tx-fee`
  - `--add-primary-network-validator-fee`
  - `--add-primary-network-delegator-fee`
  - `--add-subnet-validator-fee`
  - `--add-subnet-delegator-fee`
- Removed `--api-keystore-enabled`

### What's Changed

- [testing] Always use the go.mod version of ginkgo by @marun in https://github.com/ava-labs/avalanchego/pull/3618
- Bump antithesishq/antithesis-trigger-action from 0.5 to 0.6 by @dependabot in https://github.com/ava-labs/avalanchego/pull/3620
- Fix typos in document files by @taozui472 in https://github.com/ava-labs/avalanchego/pull/3622
- [ci] Always use the specified go version by @marun in https://github.com/ava-labs/avalanchego/pull/3616
- Fix: quotation mark by @jasmyhigh in https://github.com/ava-labs/avalanchego/pull/3623
- refactor: move node configs to config/node by @darioush in https://github.com/ava-labs/avalanchego/pull/3600
- Update e2e tests and CI jobs for post-etna by @marun in https://github.com/ava-labs/avalanchego/pull/3614
- Replace AWM terminology in ReadMe with ICM  by @meaghanfitzgerald in https://github.com/ava-labs/avalanchego/pull/3595
- fix: grammatical mistakes by @crStiv in https://github.com/ava-labs/avalanchego/pull/3625
- [testing] Update golangci-lint to latest version by @marun in https://github.com/ava-labs/avalanchego/pull/3617
- partial sync default info by @meaghanfitzgerald in https://github.com/ava-labs/avalanchego/pull/3602
- Update stale comment on commitToDB by @aaronbuchwald in https://github.com/ava-labs/avalanchego/pull/3627
- coreth atomic pkg dependency by @ceyonur in https://github.com/ava-labs/avalanchego/pull/3588
- Mark Meag as the owner of README files by @StephenButtolph in https://github.com/ava-labs/avalanchego/pull/3635
- Update x/net to v0.33.0 by @StephenButtolph in https://github.com/ava-labs/avalanchego/pull/3636
- Fix codeowners to simplify PR review by @StephenButtolph in https://github.com/ava-labs/avalanchego/pull/3637
- Add BLS healthcheck to communicate incorrect BLS key configuration by @StephenButtolph in https://github.com/ava-labs/avalanchego/pull/3638
- chore(all): mocks generation improved by @qdm12 in https://github.com/ava-labs/avalanchego/pull/3628
- fix LRU sized cache: consistent size at element removal by @rrazvan1 in https://github.com/ava-labs/avalanchego/pull/3634
- Index API and AvalancheGo Configs Docs Fix by @meaghanfitzgerald in https://github.com/ava-labs/avalanchego/pull/3632
- [ci] Migrate from buf-*-action to buf-action by @marun in https://github.com/ava-labs/avalanchego/pull/3639
- chore(ci): define Github labels as code with a workflow by @qdm12 in https://github.com/ava-labs/avalanchego/pull/3629
- feat(github): add "needs Go upgrade" label by @qdm12 in https://github.com/ava-labs/avalanchego/pull/3642
- [ci] Fix post-merge protobuf lint job breakage by @marun in https://github.com/ava-labs/avalanchego/pull/3644
- merkledb visualisations v1 (change proofs and range proofs) by @rrazvan1 in https://github.com/ava-labs/avalanchego/pull/3643
- Remove Static Fee Config by @samliok in https://github.com/ava-labs/avalanchego/pull/3610
- fix(ci): trigger labels workflow on push to master not main by @qdm12 in https://github.com/ava-labs/avalanchego/pull/3646
- X-Chain API fix by @meaghanfitzgerald in https://github.com/ava-labs/avalanchego/pull/3654
- [ci] Rename {PROMETHEUS,LOKI}_ID to {PROMETHEUS,LOKI}_USERNAME by @marun in https://github.com/ava-labs/avalanchego/pull/3652
- chore: replaced faulty link by @Radovenchyk in https://github.com/ava-labs/avalanchego/pull/3649
- Add L1 validator fees API by @StephenButtolph in https://github.com/ava-labs/avalanchego/pull/3647
- Reintroduce the deprecated `info.getTxFee` API by @StephenButtolph in https://github.com/ava-labs/avalanchego/pull/3656
- remove x-chain api obsolete metadata  by @meaghanfitzgerald in https://github.com/ava-labs/avalanchego/pull/3655
- Remove the Keystore API by @StephenButtolph in https://github.com/ava-labs/avalanchego/pull/3657
- Add F Upgrade Scaffolding. Post-Etna Cleanup by @michaelkaplan13 in https://github.com/ava-labs/avalanchego/pull/3672
- [testing] Fix instructions for triggering antithesis test runs by @marun in https://github.com/ava-labs/avalanchego/pull/3664
- [testing] Ensure run_prometheus.sh uses a writeable storage path by @marun in https://github.com/ava-labs/avalanchego/pull/3662
- Make snowman use snowflake directly instead of snowball by @yacovm in https://github.com/ava-labs/avalanchego/pull/3403
- chore: fix some typos by @chuangjinglu in https://github.com/ava-labs/avalanchego/pull/3670
- Bump antithesishq/antithesis-trigger-action from 0.6 to 0.7 by @dependabot in https://github.com/ava-labs/avalanchego/pull/3667
- [ci] Use go env {GOOS,GOARCH} for os and arch detection by @marun in https://github.com/ava-labs/avalanchego/pull/3661
- Silence docker InvalidDefaultArgInFrom warnings by @marun in https://github.com/ava-labs/avalanchego/pull/3659
- add L1 support to getCurrentValidators API by @ceyonur in https://github.com/ava-labs/avalanchego/pull/3564
- [docker] Enable image builds from git worktrees by @marun in https://github.com/ava-labs/avalanchego/pull/3660
- [tmpnet] Set an explicit `instance` label for logs and metrics by @marun in https://github.com/ava-labs/avalanchego/pull/3650
- [docker] Switch to kube-compatible plugin path for images by @marun in https://github.com/ava-labs/avalanchego/pull/3653
- [testing] Support direnv to simplify usage of test tooling by @marun in https://github.com/ava-labs/avalanchego/pull/3651

### New Contributors

- @taozui472 made their first contribution in https://github.com/ava-labs/avalanchego/pull/3622
- @jasmyhigh made their first contribution in https://github.com/ava-labs/avalanchego/pull/3623
- @crStiv made their first contribution in https://github.com/ava-labs/avalanchego/pull/3625
- @qdm12 made their first contribution in https://github.com/ava-labs/avalanchego/pull/3628
- @rrazvan1 made their first contribution in https://github.com/ava-labs/avalanchego/pull/3634
- @Radovenchyk made their first contribution in https://github.com/ava-labs/avalanchego/pull/3649
- @chuangjinglu made their first contribution in https://github.com/ava-labs/avalanchego/pull/3670

**Full Changelog**: https://github.com/ava-labs/avalanchego/compare/v1.12.1...v1.12.2

## [v1.12.1](https://github.com/ava-labs/avalanchego/releases/tag/v1.12.1)

This version is backwards compatible to [v1.12.0](https://github.com/ava-labs/avalanchego/releases/tag/v1.12.0). It is optional, but encouraged.

The plugin version is unchanged at `38` and is compatible with version `v1.12.0`.

### Configs

- Added PebbleDB option `sync` which defaults to `true`

### Fixes

- Fixed P-chain mempool verification to disallow transactions that exceed the available chain capacity

### What's Changed

- Expose test network cfg by @cam-schultz in https://github.com/ava-labs/avalanchego/pull/3573
- encapsulate signer by @richardpringle in https://github.com/ava-labs/avalanchego/pull/3576
- use pebble nosync by default by @ceyonur in https://github.com/ava-labs/avalanchego/pull/3581
- fix: feeState API call in docs by @ashucoder9 in https://github.com/ava-labs/avalanchego/pull/3596
- Format Service.MD by @samliok in https://github.com/ava-labs/avalanchego/pull/3599
- Verify tx gas isn't too large in VerifyTx by @StephenButtolph in https://github.com/ava-labs/avalanchego/pull/3604
- Add already implemented merkledb.View to MerkleDB interface by @aaronbuchwald in https://github.com/ava-labs/avalanchego/pull/3593
- Add tempdir in for chain ctx data dir by @aaronbuchwald in https://github.com/ava-labs/avalanchego/pull/3594
- Improve block building and verification logging by @StephenButtolph in https://github.com/ava-labs/avalanchego/pull/3605
- Bump golang.org/x/crypto from 0.26.0 to 0.31.0 by @dependabot in https://github.com/ava-labs/avalanchego/pull/3608

**Full Changelog**: https://github.com/ava-labs/avalanchego/compare/v1.12.0...v1.12.1

## [v1.12.0](https://github.com/ava-labs/avalanchego/releases/tag/v1.12.0)

This upgrade consists of the following Avalanche Community Proposals (ACPs):
- [ACP-77](https://github.com/avalanche-foundation/ACPs/blob/main/ACPs/77-reinventing-subnets/README.md) Reinventing Subnets
- [ACP-103](https://github.com/avalanche-foundation/ACPs/blob/main/ACPs/103-dynamic-fees/README.md) Add Dynamic Fees to the P-Chain
- [ACP-118](https://github.com/avalanche-foundation/ACPs/blob/main/ACPs/118-warp-signature-request/README.md) Warp Signature Interface Standard
- [ACP-125](https://github.com/avalanche-foundation/ACPs/blob/main/ACPs/125-basefee-reduction/README.md) Reduce C-Chain minimum base fee from 25 nAVAX to 1 nAVAX
- [ACP-131](https://github.com/avalanche-foundation/ACPs/blob/main/ACPs/131-cancun-eips/README.md) Activate Cancun EIPs on C-Chain and Subnet-EVM chains
- [ACP-151](https://github.com/avalanche-foundation/ACPs/blob/main/ACPs/151-use-current-block-pchain-height-as-context/README.md) Use current block P-Chain height as context for state verification

The changes in the upgrade go into effect at 12 AM ET (5 PM UTC) on Monday, December 16th, 2024 on Mainnet.

**All Etna supporting Mainnet nodes should upgrade before 12 AM ET, December 16th 2024.**

The plugin version is unchanged at `38` and is compatible with version `v1.11.13`.

### APIs

- Allowed `platform.issueTx` to be called, for non-ImportTx transactions, while partial syncing

### What's Changed

- Fix SubnetToL1ConversionData typo by @cam-schultz in https://github.com/ava-labs/avalanchego/pull/3555
- Refactor `logging.Format` to expose constants by @StephenButtolph in https://github.com/ava-labs/avalanchego/pull/3561
- [testing] Switch to logging with zap by @marun in https://github.com/ava-labs/avalanchego/pull/3557
- Use JSON logs during Antithesis runs by @StephenButtolph in https://github.com/ava-labs/avalanchego/pull/3562
- Antithesis: Skip checks if tx confirmation fails by @StephenButtolph in https://github.com/ava-labs/avalanchego/pull/3563
- chore: fix some function names in comment by @wanxiangchwng in https://github.com/ava-labs/avalanchego/pull/3566
- update api docs by @ashucoder9 in https://github.com/ava-labs/avalanchego/pull/3558
- Remove unused wallet interface by @StephenButtolph in https://github.com/ava-labs/avalanchego/pull/3568
- Remove required fields from config by @StephenButtolph in https://github.com/ava-labs/avalanchego/pull/3569
- Remove redundant field in platformVM/network's Network by @yacovm in https://github.com/ava-labs/avalanchego/pull/3571
- Remove observedSubnetUptime from Info Docs by @samliok in https://github.com/ava-labs/avalanchego/pull/3575
- Allow issuing transactions when using partial-sync by @StephenButtolph in https://github.com/ava-labs/avalanchego/pull/3570
- Add partial-sync support to the wallet by @StephenButtolph in https://github.com/ava-labs/avalanchego/pull/3567

### New Contributors

- @wanxiangchwng made their first contribution in https://github.com/ava-labs/avalanchego/pull/3566
- @ashucoder9 made their first contribution in https://github.com/ava-labs/avalanchego/pull/3558

**Full Changelog**: https://github.com/ava-labs/avalanchego/compare/v1.11.13...v1.12.0

## [v1.11.13](https://github.com/ava-labs/avalanchego/releases/tag/v1.11.13)

This version is backwards compatible to [v1.11.0](https://github.com/ava-labs/avalanchego/releases/tag/v1.11.0). It is optional, but encouraged.

The plugin version is updated to `38` all plugins must update to be compatible.

### APIs

- Added `platform.getL1Validator`
- Added `platform.getProposedHeight`
- Updated `platform.getValidatorsAt` to accept `"proposed"` as valid `height` input

### Configs

- Added P-chain configs
  - `"l1-weights-cache-size"`
  - `"l1-inactive-validators-cache-size"`
  - `"l1-subnet-id-node-id-cache-size"`

### Fixes

- Fixed metrics initialization in the RPCChainVM. This could cause crashes during startup if metrics was requested during VM initialization.
- Fixed compilations on macos 14.7 and higher
- Fixed avalanchego wallet usage with ledger v0.8.4
- Fixed missing `NodeIDs` argument in the `info.peers` client implementation
- Fixed `getSubnetID` state tracing

### What's Changed

- [testing] Double image build timeout for bootstrap monitor e2e by @marun in https://github.com/ava-labs/avalanchego/pull/3468
- [antithesis] Double the duration of sanity checks by @marun in https://github.com/ava-labs/avalanchego/pull/3475
- Properly initialize metrics in rpcchainVM by @yacovm in https://github.com/ava-labs/avalanchego/pull/3477
- Cleanup editorconfig by @dhrubabasu in https://github.com/ava-labs/avalanchego/pull/3473
- Update avalanche ledger go package by @sukantoraymond in https://github.com/ava-labs/avalanchego/pull/3456
- [testing] Enable config of log format for bootstrap monitor by @marun in https://github.com/ava-labs/avalanchego/pull/3467
- cache signatures only in acp118 handler by @ceyonur in https://github.com/ava-labs/avalanchego/pull/3474
- Introduce and use `database.WithDefault` by @StephenButtolph in https://github.com/ava-labs/avalanchego/pull/3478
- Evict recentlyAccepted blocks based on wall-clock time  by @iansuvak in https://github.com/ava-labs/avalanchego/pull/3460
- fix improper use of FailNow in testing by @tsachiherman in https://github.com/ava-labs/avalanchego/pull/3479
- [ACP 151] Use current block's P-Chain height as context for verifying state of the inner block by @iansuvak in https://github.com/ava-labs/avalanchego/pull/3459
- [tmpnet] Add --start-network to support hypersdk MODE=run by @marun in https://github.com/ava-labs/avalanchego/pull/3465
- [e2e] Check network health after bootstrap checks by @marun in https://github.com/ava-labs/avalanchego/pull/3466
- ACP-77: Add ConversionID to state by @StephenButtolph in https://github.com/ava-labs/avalanchego/pull/3481
- Make bootstrapping handle its own timeouts by @yacovm in https://github.com/ava-labs/avalanchego/pull/3410
- Wrap `TestDiffExpiry` sub-tests in `t.Run` by @StephenButtolph in https://github.com/ava-labs/avalanchego/pull/3483
- Move RPC metrics registration after its client's initialization by @yacovm in https://github.com/ava-labs/avalanchego/pull/3488
- database: add applicable dbtests for linkeddb by @darioush in https://github.com/ava-labs/avalanchego/pull/3486
- Add SoV Excess to P-chain state by @StephenButtolph in https://github.com/ava-labs/avalanchego/pull/3482
- Remove deprecated X-chain pubsub server by @StephenButtolph in https://github.com/ava-labs/avalanchego/pull/3490
- Update SoV struct to align with latest ACP-77 spec by @StephenButtolph in https://github.com/ava-labs/avalanchego/pull/3492
- Register VM and snowman metrics after chain creation by @yacovm in https://github.com/ava-labs/avalanchego/pull/3489
- Skip Flaky Test by @joshua-kim in https://github.com/ava-labs/avalanchego/pull/3495
- Add request to update `releases.md` in PR template by @ceyonur in https://github.com/ava-labs/avalanchego/pull/3476
- ACP-77: Update P-chain state staker tests by @StephenButtolph in https://github.com/ava-labs/avalanchego/pull/3494
- ACP-77: Write subnet public key diffs to state by @StephenButtolph in https://github.com/ava-labs/avalanchego/pull/3487
- Add `Deregister` to `metrics.MultiGatherer` interface by @StephenButtolph in https://github.com/ava-labs/avalanchego/pull/3498
- ACP-77: Add subnetIDNodeID struct by @StephenButtolph in https://github.com/ava-labs/avalanchego/pull/3499
- Use subnet public key diffs after Etna is activated by @StephenButtolph in https://github.com/ava-labs/avalanchego/pull/3502
- Split `writeCurrentStakers` into multiple functions by @StephenButtolph in https://github.com/ava-labs/avalanchego/pull/3500
- [tmpnet] Refactor bootstrap monitor kubernetes functions for reuse by @marun in https://github.com/ava-labs/avalanchego/pull/3446
- Add NumSubnets to the validator manager interface by @StephenButtolph in https://github.com/ava-labs/avalanchego/pull/3504
- Clarify partial sync flag by @michaelkaplan13 in https://github.com/ava-labs/avalanchego/pull/3505
- Update BLST to v0.3.13 by @yacovm in https://github.com/ava-labs/avalanchego/pull/3506
- Restrict public keys prior to TLS handshake by @yacovm in https://github.com/ava-labs/avalanchego/pull/3501
- ACP-77: Filter the inactive validator from block proposals and tx gossip by @StephenButtolph in https://github.com/ava-labs/avalanchego/pull/3509
- [testing] Enable bootstrap testing of partial sync by @marun in https://github.com/ava-labs/avalanchego/pull/3508
- Rename `constantsAreUnmodified` to `immutableFieldsAreUnmodified` by @StephenButtolph in https://github.com/ava-labs/avalanchego/pull/3513
- Accept info.Peers args by @cam-schultz in https://github.com/ava-labs/avalanchego/pull/3515
- Return shallow copy of validator set in platformVM's validator manager by @yacovm in https://github.com/ava-labs/avalanchego/pull/3512
- Add `ValidatorWeightDiff` `Add` and `Sub` helpers by @StephenButtolph in https://github.com/ava-labs/avalanchego/pull/3514
- ACP-77: Add caching to SoV DB helpers by @StephenButtolph in https://github.com/ava-labs/avalanchego/pull/3516
- Add script to configure metrics and log collection from a local node by @marun in https://github.com/ava-labs/avalanchego/pull/3517
- ACP-77: Implement validator state by @StephenButtolph in https://github.com/ava-labs/avalanchego/pull/3388
- ACP-77: Reduce block gossip log level by @StephenButtolph in https://github.com/ava-labs/avalanchego/pull/3519
- ACP-77: Implement ids.ID#Append by @StephenButtolph in https://github.com/ava-labs/avalanchego/pull/3518
- ACP-103: Document and update genesis test fee configs by @StephenButtolph in https://github.com/ava-labs/avalanchego/pull/3520
- ACP-77: Deactivate SoVs without sufficient fees by @StephenButtolph in https://github.com/ava-labs/avalanchego/pull/3412
- ACP-77: Allow legacy validator removal after conversion by @StephenButtolph in https://github.com/ava-labs/avalanchego/pull/3521
- ACP-77: Refactor e2e test by @StephenButtolph in https://github.com/ava-labs/avalanchego/pull/3522
- ACP-77: Update `ConvertSubnetTx` by @StephenButtolph in https://github.com/ava-labs/avalanchego/pull/3397
- Remove stutter in P-chain wallet builder by @StephenButtolph in https://github.com/ava-labs/avalanchego/pull/3524
- Clarify EndAccumulatedFee comment by @michaelkaplan13 in https://github.com/ava-labs/avalanchego/pull/3523
- [tmpnet] Misc cleanup for monitoring tooling by @marun in https://github.com/ava-labs/avalanchego/pull/3527
- Remove P-chain txsmock package by @StephenButtolph in https://github.com/ava-labs/avalanchego/pull/3528
- Unexport all P-Chain visitors by @StephenButtolph in https://github.com/ava-labs/avalanchego/pull/3525
- Standardize P-Chain tx visitor order by @StephenButtolph in https://github.com/ava-labs/avalanchego/pull/3529
- ACP-77: Implement `RegisterSubnetValidatorTx` by @StephenButtolph in https://github.com/ava-labs/avalanchego/pull/3420
- ACP-77: Refactor P-Chain configs by @StephenButtolph in https://github.com/ava-labs/avalanchego/pull/3533
- Add additional BLS benchmarks by @StephenButtolph in https://github.com/ava-labs/avalanchego/pull/3538
- ACP-77: Refactor subnet auth verification by @StephenButtolph in https://github.com/ava-labs/avalanchego/pull/3537
- ACP-77: Implement `SetSubnetValidatorWeightTx` by @StephenButtolph in https://github.com/ava-labs/avalanchego/pull/3421
- Rename error to be more generic by @StephenButtolph in https://github.com/ava-labs/avalanchego/pull/3543
- fix getSubnetIDTag in traced state by @ceyonur in https://github.com/ava-labs/avalanchego/pull/3542
- Add `platform.getSubnetOnlyValidator` API by @StephenButtolph in https://github.com/ava-labs/avalanchego/pull/3540
- Add SoV deactivation owner support to the P-chain wallet by @StephenButtolph in https://github.com/ava-labs/avalanchego/pull/3541
- ACP-77: Implement Warp message verification by @StephenButtolph in https://github.com/ava-labs/avalanchego/pull/3423
- ACP-77: Current validators API for SoV by @ceyonur in https://github.com/ava-labs/avalanchego/pull/3404
- ACP-77: Implement Warp message signing by @StephenButtolph in https://github.com/ava-labs/avalanchego/pull/3428
- ACP-77: Implement IncreaseBalanceTx by @StephenButtolph in https://github.com/ava-labs/avalanchego/pull/3429
- ACP-77: Implement DisableSubnetValidatorTx by @StephenButtolph in https://github.com/ava-labs/avalanchego/pull/3440
- Improve P-Chain error messages by @StephenButtolph in https://github.com/ava-labs/avalanchego/pull/3536
- Add Etna logging by @StephenButtolph in https://github.com/ava-labs/avalanchego/pull/3454
- Add Etna P-chain metrics by @StephenButtolph in https://github.com/ava-labs/avalanchego/pull/3458
- Clarify benched field by @samliok in https://github.com/ava-labs/avalanchego/pull/3545
- [tmpnet] Watch for and report FATAL log entries on node startup by @marun in https://github.com/ava-labs/avalanchego/pull/3535
- Allow non primary network validators to request all peers by @cam-schultz in https://github.com/ava-labs/avalanchego/pull/3491
- Add `platform.getProposedHeight` API by @iansuvak in https://github.com/ava-labs/avalanchego/pull/3530
- Follow ACP-77 naming conventions by @michaelkaplan13 in https://github.com/ava-labs/avalanchego/pull/3546
- ACP-103: Finalize complexity calculations by @StephenButtolph in https://github.com/ava-labs/avalanchego/pull/3548
- ACP-103: Finalize parameterization by @StephenButtolph in https://github.com/ava-labs/avalanchego/pull/3549
- Add "proposed" optional flag to `getValidatorsAt` by @iansuvak in https://github.com/ava-labs/avalanchego/pull/3531
- Fix json parsing of GetValidatorsAtArgs by @iansuvak in https://github.com/ava-labs/avalanchego/pull/3551

### New Contributors

- @sukantoraymond made their first contribution in https://github.com/ava-labs/avalanchego/pull/3456
- @samliok made their first contribution in https://github.com/ava-labs/avalanchego/pull/3545

## [v1.11.11](https://github.com/ava-labs/avalanchego/releases/tag/v1.11.11)

This version is backwards compatible to [v1.11.0](https://github.com/ava-labs/avalanchego/releases/tag/v1.11.0). It is optional, but encouraged.

The plugin version is updated to `37` all plugins must update to be compatible.

### APIs

- Updated JSON marshalling of the `Memo` field to follow best practices
- Added `info.upgrades`
- Added `platform.getFeeConfig`
- Added `platform.getFeeState`
- Deprecated subnet uptimes
  - `info.uptimes` with non-primary network subnetIDs is deprecated
  - `info.peers` `observedSubnetUptimes` is deprecated
  - `platform.getCurrentValidators` `uptime` and `connected` are deprecated for non-primary network subnetIDs.
  - `avalanche_network_node_subnet_uptime_weighted_average` metric is deprecated
  - `avalanche_network_node_subnet_uptime_rewarding_stake` metric is deprecated
- Added `avalanche_network_tracked_peers` metric
- Added `avalanche_network_tracked_subnets` metric
- Removed `avalanche_network_tracked_ips` metric
- Added disconnected validators to the health check result


### Configs

- Added upgrade config
  - `--upgrade-file`
  - `--upgrade-file-content`
- Added dynamic fees config
  - `--dynamic-fees-bandwidth-weight`
  - `--dynamic-fees-read-weight`
  - `--dynamic-fees-write-weight`
  - `--dynamic-fees-compute-weight`
  - `--dynamic-fees-max-gas-capacity`
  - `--dynamic-fees-max-gas-per-second`
  - `--dynamic-fees-target-gas-per-second`
  - `--dynamic-fees-min-gas-price`
  - `--dynamic-fees-excess-conversion-constant`

### Fixes

- Fixed panic when tracing is enabled
- Removed duplicate block signature verifications during bootstrapping
- Fixed racy timer clearing in message throttling

### What's Changed

- [ci] Remove defunct network outage sim workflow by @marun in https://github.com/ava-labs/avalanchego/pull/3234
- chore: allow test-only imports in `*test` and `/tests/**` packages by @ARR4N in https://github.com/ava-labs/avalanchego/pull/3229
- Add benchmarks for add and sub fee dimensions by @abi87 in https://github.com/ava-labs/avalanchego/pull/3222
- Remove deadcode by @dhrubabasu in https://github.com/ava-labs/avalanchego/pull/3086
- Parallelize BatchedParseBlock by @yacovm in https://github.com/ava-labs/avalanchego/pull/3227
- [ci] Lint on non-test code importing packages from /tests by @marun in https://github.com/ava-labs/avalanchego/pull/3214
- Merge unlocked stake outputs by @StephenButtolph in https://github.com/ava-labs/avalanchego/pull/3231
- ACP 118 reference implementation by @cam-schultz in https://github.com/ava-labs/avalanchego/pull/3218
- Storage OpenBSD/adJ by @vtamara in https://github.com/ava-labs/avalanchego/pull/2809
- Remove unused error from fee calculator creation by @StephenButtolph in https://github.com/ava-labs/avalanchego/pull/3245
- Rename Transitive snowman to Engine snowman by @yacovm in https://github.com/ava-labs/avalanchego/pull/3244
- Simplify static fee calculations by @StephenButtolph in https://github.com/ava-labs/avalanchego/pull/3240
- Remove targetBlockSize arg by @StephenButtolph in https://github.com/ava-labs/avalanchego/pull/3249
- Add dynamic fees config by @StephenButtolph in https://github.com/ava-labs/avalanchego/pull/3250
- Remove unused Samplers by @dhrubabasu in https://github.com/ava-labs/avalanchego/pull/3219
- Inline `verifier` struct creation by @dhrubabasu in https://github.com/ava-labs/avalanchego/pull/3252
- Add fee.State to P-chain state by @StephenButtolph in https://github.com/ava-labs/avalanchego/pull/3248
- Fix comparison comment in snowflake algorithms by @yacovm in https://github.com/ava-labs/avalanchego/pull/3256
- Add network upgrade config by @aaronbuchwald in https://github.com/ava-labs/avalanchego/pull/3207
- [vms/platformvm] Add `VerifyWithContext` to `Block`s by @dhrubabasu in https://github.com/ava-labs/avalanchego/pull/3236
- [ci] Switch to v2 of docker compose plugin by @marun in https://github.com/ava-labs/avalanchego/pull/3259
- Minimize signature verification when bootstrapping by @yacovm in https://github.com/ava-labs/avalanchego/pull/3255
- [vms/platformvm] Add tracking of a Subnet manager by @dhrubabasu in https://github.com/ava-labs/avalanchego/pull/3126
- Remove trackedSubnet check for explicitly named peers in network.Send() by @iansuvak in https://github.com/ava-labs/avalanchego/pull/3258
- refactor: introduce `*test` packages in lieu of `//go:build test` by @ARR4N in https://github.com/ava-labs/avalanchego/pull/3238
- [e2e] Enhance post-test bootstrap checks by @marun in https://github.com/ava-labs/avalanchego/pull/3253
- [e2e] Abstract usage of ginkgo with a new test context by @marun in https://github.com/ava-labs/avalanchego/pull/3254
- Update code owners by @StephenButtolph in https://github.com/ava-labs/avalanchego/pull/3262
- [antithesis] Refactor image build for reuse by other repos by @marun in https://github.com/ava-labs/avalanchego/pull/3198
- Expose upgrade config in the info API by @StephenButtolph in https://github.com/ava-labs/avalanchego/pull/3266
- [antithesis] Ensure references to pushed images are qualified by @marun in https://github.com/ava-labs/avalanchego/pull/3264
- Fix spelling by @nnsW3 in https://github.com/ava-labs/avalanchego/pull/3267
- refactor: rename `*test.Test*` identifiers by @ARR4N in https://github.com/ava-labs/avalanchego/pull/3260
- Separate e2e tests by etna activation by @StephenButtolph in https://github.com/ava-labs/avalanchego/pull/3268
- Implement P-chain ACP-103 complexity calculations by @StephenButtolph in https://github.com/ava-labs/avalanchego/pull/3209
- Implement dynamic fee calculator by @StephenButtolph in https://github.com/ava-labs/avalanchego/pull/3211
- [tmpnet] Add Network.GetNetworkID() to get ID of a running network by @marun in https://github.com/ava-labs/avalanchego/pull/3269
- Disable `TransformSubnetTx` post-Etna by @dhrubabasu in https://github.com/ava-labs/avalanchego/pull/3152
- [tmpnet] Fail node health check if node is not running by @marun in https://github.com/ava-labs/avalanchego/pull/3274
- [tmpnet] Enable network restart to simplify iteration by @marun in https://github.com/ava-labs/avalanchego/pull/3272
- Add StoppedTimer helper by @marun in https://github.com/ava-labs/avalanchego/pull/3280
- Fix race in timer stoppage by @StephenButtolph in https://github.com/ava-labs/avalanchego/pull/3281
- [tmpnet] Add check for vm binaries to network and node start by @marun in https://github.com/ava-labs/avalanchego/pull/3273
- Refactor P-chain Builder by @StephenButtolph in https://github.com/ava-labs/avalanchego/pull/3282
- chore: fix some comments by @drawdrop in https://github.com/ava-labs/avalanchego/pull/3289
- Update write path of tmpnet subnet config by @aaronbuchwald in https://github.com/ava-labs/avalanchego/pull/3290
- add network upgrades to chain ctx by @ceyonur in https://github.com/ava-labs/avalanchego/pull/3283
- Implement dynamic fee builder by @StephenButtolph in https://github.com/ava-labs/avalanchego/pull/3232
- bump coreth past upgrade schedule refactor by @darioush in https://github.com/ava-labs/avalanchego/pull/3278
- Remove cross-chain requests by @darioush in https://github.com/ava-labs/avalanchego/pull/3277
- wallet: obtain subnet owners by using P-Chain's getSubnet API call by @felipemadero in https://github.com/ava-labs/avalanchego/pull/3247
- [antithesis] Add tmpnet support to workloads to simplify development by @marun in https://github.com/ava-labs/avalanchego/pull/3215
- Refactor e2e tests for P-chain tests by @StephenButtolph in https://github.com/ava-labs/avalanchego/pull/3295
- Fix e2e tests to support dynamic fees by @StephenButtolph in https://github.com/ava-labs/avalanchego/pull/3296
- Improve error message of dynamic fee calculations by @StephenButtolph in https://github.com/ava-labs/avalanchego/pull/3297
- Reduce dynamic fees variability to ease testing by @StephenButtolph in https://github.com/ava-labs/avalanchego/pull/3298
- deprecate uptime apis by @ceyonur in https://github.com/ava-labs/avalanchego/pull/3226
- [antithesis] Fix broken flag handling and improve image testing by @marun in https://github.com/ava-labs/avalanchego/pull/3299
- Add P-chain fee APIs by @StephenButtolph in https://github.com/ava-labs/avalanchego/pull/3286
- [tmpnet] Add support for checking rpcchainvm version compatibility by @marun in https://github.com/ava-labs/avalanchego/pull/3276
- Rename gas price calculation function by @StephenButtolph in https://github.com/ava-labs/avalanchego/pull/3302
- Remove duplicate fork definitions by @StephenButtolph in https://github.com/ava-labs/avalanchego/pull/3304
- Restrict `Owner` usage after a Subnet manager is set by @dhrubabasu in https://github.com/ava-labs/avalanchego/pull/3147
- SoV networking support by @StephenButtolph in https://github.com/ava-labs/avalanchego/pull/2951
- [antithesis] Enable custom plugin dir for subnet-evm by @marun in https://github.com/ava-labs/avalanchego/pull/3305
- Refactor state tests to always use initialized state by @StephenButtolph in https://github.com/ava-labs/avalanchego/pull/3310
- Remove mock for `Versions` interface by @dhrubabasu in https://github.com/ava-labs/avalanchego/pull/3312
- Allow P-chain wallet to be used by the platformvm by @StephenButtolph in https://github.com/ava-labs/avalanchego/pull/3314
- Remove crosschain leftovers by @ceyonur in https://github.com/ava-labs/avalanchego/pull/3309
- Rename race condition image tags by @cam-schultz in https://github.com/ava-labs/avalanchego/pull/3311
- Add .String() to Fork testing utility by @StephenButtolph in https://github.com/ava-labs/avalanchego/pull/3315
- [antithesis] Update schedule to make room for subnet-evm by @marun in https://github.com/ava-labs/avalanchego/pull/3317
- [tmpnet] Update monitoring urls from *-experimental to *-poc by @marun in https://github.com/ava-labs/avalanchego/pull/3306
- Add statetest to replace common test state initialization by @StephenButtolph in https://github.com/ava-labs/avalanchego/pull/3319
- Rename `components/fee` pkg to `components/gas` by @dhrubabasu in https://github.com/ava-labs/avalanchego/pull/3321
- Remove mocks for `Staker` and `ScheduledStaker` by @dhrubabasu in https://github.com/ava-labs/avalanchego/pull/3322
- Move most mocks to sub-dirs by @dhrubabasu in https://github.com/ava-labs/avalanchego/pull/3323
- [e2e] Simplify pre-funded key usage by @marun in https://github.com/ava-labs/avalanchego/pull/3011
- Move iterator implementations to `utils` pkg by @dhrubabasu in https://github.com/ava-labs/avalanchego/pull/3320
- Remove duplicate genesis creations in P-chain unit tests by @StephenButtolph in https://github.com/ava-labs/avalanchego/pull/3318
- Simplify P-Chain transaction creation in unit tests by @StephenButtolph in https://github.com/ava-labs/avalanchego/pull/3327
- [tmpnet] Ensure nodes are stopped in the event of bootstrap failure by @marun in https://github.com/ava-labs/avalanchego/pull/3332
- Add tx complexity helper by @StephenButtolph in https://github.com/ava-labs/avalanchego/pull/3334
- Fixed segfault when --tracing-enabled is set by @blenessy in https://github.com/ava-labs/avalanchego/pull/3330
- chore: remove deprecated `validatorstest.TestState` by @ARR4N in https://github.com/ava-labs/avalanchego/pull/3301
- Enforce network config not including `PrimaryNetworkID` in `trackedSubnets` by @iansuvak in https://github.com/ava-labs/avalanchego/pull/3336
- Use wallet in `platformvm/block` tests by @StephenButtolph in https://github.com/ava-labs/avalanchego/pull/3328
- [ci] Stop using setup-go-v3 by @marun in https://github.com/ava-labs/avalanchego/pull/3339
- Use wallet in `platformvm/txs` tests by @StephenButtolph in https://github.com/ava-labs/avalanchego/pull/3333
- [ci] Configure buf-setup-action for check_generated_protobuf job with token by @marun in https://github.com/ava-labs/avalanchego/pull/3341
- Add P-chain dynamic fees execution by @StephenButtolph in https://github.com/ava-labs/avalanchego/pull/3251
- Include disconnected validators in health message by @ceyonur in https://github.com/ava-labs/avalanchego/pull/3344
- Print type of message sent in the verbose log by @yacovm in https://github.com/ava-labs/avalanchego/pull/3348
- Remove local chain config from e2e test by @ceyonur in https://github.com/ava-labs/avalanchego/pull/3293
- Separate codec registries by upgrade by @StephenButtolph in https://github.com/ava-labs/avalanchego/pull/3353
- Support unmarshalling of json byte slices by @StephenButtolph in https://github.com/ava-labs/avalanchego/pull/3354
- Add explicit p-chain current validator check in AddValidator by @StephenButtolph in https://github.com/ava-labs/avalanchego/pull/3355

### New Contributors

- @yacovm made their first contribution in https://github.com/ava-labs/avalanchego/pull/3227
- @cam-schultz made their first contribution in https://github.com/ava-labs/avalanchego/pull/3218
- @vtamara made their first contribution in https://github.com/ava-labs/avalanchego/pull/2809
- @iansuvak made their first contribution in https://github.com/ava-labs/avalanchego/pull/3258
- @nnsW3 made their first contribution in https://github.com/ava-labs/avalanchego/pull/3267
- @drawdrop made their first contribution in https://github.com/ava-labs/avalanchego/pull/3289
- @blenessy made their first contribution in https://github.com/ava-labs/avalanchego/pull/3330

**Full Changelog**: https://github.com/ava-labs/avalanchego/compare/v1.11.10...v1.11.11

## [v1.11.10](https://github.com/ava-labs/avalanchego/releases/tag/v1.11.10)

This version is backwards compatible to [v1.11.0](https://github.com/ava-labs/avalanchego/releases/tag/v1.11.0). It is optional, but encouraged.

The plugin version is updated to `36` all plugins must update to be compatible.

### APIs

- Renamed `avalanche_{vmName}_plugin_.*` metrics to `avalanche_{vmName}_.*`
- Renamed `avalanche_{vmName}_rpcchainvm_.*` metrics to `avalanche_rpcchainvm_.*`

### Fixes

- Updated local network validator start times
- Fixed block building timer recalculation when anyone can propose

### What's Changed

- Refactor rpcchainvm metrics registration by @StephenButtolph in https://github.com/ava-labs/avalanchego/pull/3170
- Add example reward calculator usage by @StephenButtolph in https://github.com/ava-labs/avalanchego/pull/3171
- Send AppErrors from p2p SDK by @joshua-kim in https://github.com/ava-labs/avalanchego/pull/2753
- build(tests): require `//go:build test` tag if importing test packages outside of `_test.go` files by @ARR4N in https://github.com/ava-labs/avalanchego/pull/3173
- Include VM path in plugin version error by @StephenButtolph in https://github.com/ava-labs/avalanchego/pull/3178
- [ci] Simplify ci monitoring with custom actions by @marun in https://github.com/ava-labs/avalanchego/pull/3161
- [vms/avm] Replace `strings.Replace` with `fmt.Sprintf` in tests by @dhrubabasu in https://github.com/ava-labs/avalanchego/pull/3177
- Changes to support teleporter e2e tests by @feuGeneA in https://github.com/ava-labs/avalanchego/pull/3179
- Reduce usage of `getBlock` in consensus by @StephenButtolph in https://github.com/ava-labs/avalanchego/pull/3151
- [ci] Enable run-monitored-tmpnet-cmd reuse by other repos by @marun in https://github.com/ava-labs/avalanchego/pull/3186
- Restructured fee calculator API by @abi87 in https://github.com/ava-labs/avalanchego/pull/3145
- P-Chain: Block-level fee Calculator by @abi87 in https://github.com/ava-labs/avalanchego/pull/3032
- [ci] Allow antithesis test setups to be triggered independently by @marun in https://github.com/ava-labs/avalanchego/pull/3183
- [antithesis] Fix image version separator in triggering workflows by @marun in https://github.com/ava-labs/avalanchego/pull/3191
- Remove `block.Status` by @StephenButtolph in https://github.com/ava-labs/avalanchego/pull/3158
- [antithesis] Refactor compose config generation to simplify reuse by @marun in https://github.com/ava-labs/avalanchego/pull/3184
- [antithesis] Add schedule for workflows by @marun in https://github.com/ava-labs/avalanchego/pull/3192
- Update `golangci-lint` to `v1.59.1` by @dhrubabasu in https://github.com/ava-labs/avalanchego/pull/3195
- [ci] Ensure monitoring action compatibility for other repos by @marun in https://github.com/ava-labs/avalanchego/pull/3193
- chore: fix some comments for struct field by @linghuying in https://github.com/ava-labs/avalanchego/pull/3194
- [antithesis] Configure workload history by @marun in https://github.com/ava-labs/avalanchego/pull/3196
- [vms/proposervm] Set build block time correctly  when anyone can propose by @dhrubabasu in https://github.com/ava-labs/avalanchego/pull/3197
- chore: fix comment by @polymaer in https://github.com/ava-labs/avalanchego/pull/3201
- Make math.Add64 and math.Mul64 generic by @StephenButtolph in https://github.com/ava-labs/avalanchego/pull/3205
- Implement ACP-103 fee package by @StephenButtolph in https://github.com/ava-labs/avalanchego/pull/3203
- [antithesis] Fix job duration by @marun in https://github.com/ava-labs/avalanchego/pull/3206
- [vms/platformvm] `RegisterDUnsignedTxsTypes` -> `RegisterDurangoUnsignedTxsTypes` by @dhrubabasu in https://github.com/ava-labs/avalanchego/pull/3212
- chore: fix some comments by @yingshanghuangqiao in https://github.com/ava-labs/avalanchego/pull/3213
- Fix typos by @omahs in https://github.com/ava-labs/avalanchego/pull/3208
- Cleanup fee.staticCalculator by @StephenButtolph in https://github.com/ava-labs/avalanchego/pull/3210
- typo by @meaghanfitzgerald in https://github.com/ava-labs/avalanchego/pull/3220
- add getSubnet to p-chain api reference by @felipemadero in https://github.com/ava-labs/avalanchego/pull/3204
- [ci] Update fuzz workflows to target master branch by @marun in https://github.com/ava-labs/avalanchego/pull/3221
- Cleanup wallet tests by @StephenButtolph in https://github.com/ava-labs/avalanchego/pull/3230
- Update local validator start time by @ceyonur in https://github.com/ava-labs/avalanchego/pull/3224

### New Contributors

- @feuGeneA made their first contribution in https://github.com/ava-labs/avalanchego/pull/3179
- @linghuying made their first contribution in https://github.com/ava-labs/avalanchego/pull/3194
- @polymaer made their first contribution in https://github.com/ava-labs/avalanchego/pull/3201
- @yingshanghuangqiao made their first contribution in https://github.com/ava-labs/avalanchego/pull/3213
- @omahs made their first contribution in https://github.com/ava-labs/avalanchego/pull/3208

**Full Changelog**: https://github.com/ava-labs/avalanchego/compare/v1.11.9...v1.11.10

## [v1.11.9](https://github.com/ava-labs/avalanchego/releases/tag/v1.11.9)

This version is backwards compatible to [v1.11.0](https://github.com/ava-labs/avalanchego/releases/tag/v1.11.0). It is optional, but encouraged.

The plugin version is unchanged at `35` and is compatible with versions `v1.11.3-v1.11.8`.

### APIs

- Updated health metrics to use labels rather than namespaces
- Added consensus poll termination metrics

### Configs

- Added `--version-json` flag to output version information in json format

### Fixes

- Fixed incorrect WARN log that could previously be emitted during start on nodes with slower disks
- Fixed incorrect ERROR log that could previously be emitted if a peer tracking a subnet connects during shutdown
- Fixed ledger dependency on erased commit
- Fixed protobuf dependency to resolve compilation issues in some cases
- Fixed C-chain filename logging

### What's Changed

- Error driven snowflake multi counter by @aaronbuchwald in https://github.com/ava-labs/avalanchego/pull/3092
- [antithesis] Add ci jobs to trigger test runs by @marun in https://github.com/ava-labs/avalanchego/pull/3076
- bump ledger-avalanche dependency to current main branch by @felipemadero in https://github.com/ava-labs/avalanchego/pull/3115
- [antithesis] Fix image publication job by quoting default tag value by @marun in https://github.com/ava-labs/avalanchego/pull/3112
- [e2e] Fix excessively verbose output from virtuous test by @marun in https://github.com/ava-labs/avalanchego/pull/3116
- Remove .Status() from .IsPreferred() by @StephenButtolph in https://github.com/ava-labs/avalanchego/pull/3111
- Add early termination metrics case by case by @aaronbuchwald in https://github.com/ava-labs/avalanchego/pull/3093
- Update C-chain wallet context by @StephenButtolph in https://github.com/ava-labs/avalanchego/pull/3118
- Standardize wallet tx acceptance polling by @StephenButtolph in https://github.com/ava-labs/avalanchego/pull/3110
- [antithesis] Remove assertions incompatible with fault injection by @marun in https://github.com/ava-labs/avalanchego/pull/3104
- Use health labels by @StephenButtolph in https://github.com/ava-labs/avalanchego/pull/3122
- Remove `Decided` from the `Consensus` interface by @StephenButtolph in https://github.com/ava-labs/avalanchego/pull/3123
- Remove .Status() from .Accepted() by @StephenButtolph in https://github.com/ava-labs/avalanchego/pull/3124
- Refactor `event.Blocker` into `job.Scheduler` by @StephenButtolph in https://github.com/ava-labs/avalanchego/pull/3125
- Remove block lookup from `deliver` by @StephenButtolph in https://github.com/ava-labs/avalanchego/pull/3130
- [chains/atomic] Remove a nested if statement by @dhrubabasu in https://github.com/ava-labs/avalanchego/pull/3135
- [vms/platformvm] Minor grammer fixes in `state` struct code comments by @dhrubabasu in https://github.com/ava-labs/avalanchego/pull/3136
- bump protobuf (fixes some build issues) by @darioush in https://github.com/ava-labs/avalanchego/pull/3142
- Emit version in JSON format for --json-version by @marun in https://github.com/ava-labs/avalanchego/pull/3129
- Repackaged NextBlockTime and GetNextStakerChangeTime by @abi87 in https://github.com/ava-labs/avalanchego/pull/3134
- [vms/platformvm] Cleanup execution config tests by @dhrubabasu in https://github.com/ava-labs/avalanchego/pull/3137
- [tmpnet] Enable bootstrap of subnets with disjoint validator sets by @marun in https://github.com/ava-labs/avalanchego/pull/3138
- Simplify dependency registration by @StephenButtolph in https://github.com/ava-labs/avalanchego/pull/3139
- Replace `wasIssued` with `shouldIssueBlock` by @StephenButtolph in https://github.com/ava-labs/avalanchego/pull/3131
- Remove parent lookup from issue by @StephenButtolph in https://github.com/ava-labs/avalanchego/pull/3132
- Remove status usage from consensus by @StephenButtolph in https://github.com/ava-labs/avalanchego/pull/3140
- Fix bootstrapping warn log by @joshua-kim in https://github.com/ava-labs/avalanchego/pull/3156
- chore: fix some comment by @hattizai in https://github.com/ava-labs/avalanchego/pull/3144
- [ci] Add actionlint job by @marun in https://github.com/ava-labs/avalanchego/pull/3160
- check router is closing in requests by @ceyonur in https://github.com/ava-labs/avalanchego/pull/3157
- Use `ids.Empty` instead of `ids.ID{}` by @dhrubabasu in https://github.com/ava-labs/avalanchego/pull/3166
- Replace usage of utils.Err with errors.Join by @joshua-kim in https://github.com/ava-labs/avalanchego/pull/3167

**Full Changelog**: https://github.com/ava-labs/avalanchego/compare/v1.11.8...v1.11.9

## [v1.11.8](https://github.com/ava-labs/avalanchego/releases/tag/v1.11.8)

This version is backwards compatible to [v1.11.0](https://github.com/ava-labs/avalanchego/releases/tag/v1.11.0). It is optional, but encouraged.

The plugin version is unchanged at `35` and is compatible with versions `v1.11.3-v1.11.7`.

### APIs

- Redesigned metrics to use labels rather than custom namespaces.

### What's Changed

- Remove avalanche metrics registerer from consensus context by @StephenButtolph in https://github.com/ava-labs/avalanchego/pull/3087
- Remove rejection from `consensus.Add` by @StephenButtolph in https://github.com/ava-labs/avalanchego/pull/3084
- [vms/platformvm] Rename `txstest.Builder` to `txstest.WalletFactory` by @dhrubabasu in https://github.com/ava-labs/avalanchego/pull/2890
- Small metrics cleanup by @StephenButtolph in https://github.com/ava-labs/avalanchego/pull/3088
- Fix race in test by @StephenButtolph in https://github.com/ava-labs/avalanchego/pull/3089
- Implement error driven snowflake hardcoded to support a single beta by @aaronbuchwald in https://github.com/ava-labs/avalanchego/pull/2978
- Replace all chain namespaces with labels by @StephenButtolph in https://github.com/ava-labs/avalanchego/pull/3053
- add a metrics gauge for built block slot by @tsachiherman in https://github.com/ava-labs/avalanchego/pull/3048
- [ci] Switch to gh workers for arm64 by @marun in https://github.com/ava-labs/avalanchego/pull/3090
- [ci] Ensure focal arm64 builds all have their required dependencies by @marun in https://github.com/ava-labs/avalanchego/pull/3091
- X-chain - consolidate tx creation in unit tests by @abi87 in https://github.com/ava-labs/avalanchego/pull/2736
- Use netip.AddrPort rather than ips.IPPort by @StephenButtolph in https://github.com/ava-labs/avalanchego/pull/3094

**Full Changelog**: https://github.com/ava-labs/avalanchego/compare/v1.11.7...v1.11.8

## [v1.11.7](https://github.com/ava-labs/avalanchego/releases/tag/v1.11.7)

This version is backwards compatible to [v1.11.0](https://github.com/ava-labs/avalanchego/releases/tag/v1.11.0). It is optional, but encouraged.

The plugin version is unchanged at `35` and is compatible with versions `v1.11.3-v1.11.6`.

### APIs

- Added peer's `trackedSubnets` that are not locally tracked to the response from `info.peers`

### Configs

- Changed the undocumented `pebble` option for `--db-type` to be `pebbledb` and documented the option

### Fixes

- Removed repeated DB compaction during bootstrapping that caused a significant regression in bootstrapping times
- Fixed C-Chain state-sync crash
- Fixed C-Chain state-sync ETA calculation
- Fixed Subnet owner reported by `platform.getSubnets` after a subnet's owner was rotated

### What's Changed

- Expose canonical warp formatting function by @StephenButtolph in https://github.com/ava-labs/avalanchego/pull/3049
- Remove subnet filter from Peer.TrackedSubnets() by @StephenButtolph in https://github.com/ava-labs/avalanchego/pull/2975
- Remove optional gatherer by @StephenButtolph in https://github.com/ava-labs/avalanchego/pull/3052
- [vms/platformvm] Return the correct owner in `platform.GetSubnets` after transfer by @dhrubabasu in https://github.com/ava-labs/avalanchego/pull/3054
- Add metrics client by @StephenButtolph in https://github.com/ava-labs/avalanchego/pull/3057
- [vms/platformvm] Replace `GetSubnets` with `GetSubnetIDs` in `State` by @dhrubabasu in https://github.com/ava-labs/avalanchego/pull/3055
- Implement `constants.VMName` by @StephenButtolph in https://github.com/ava-labs/avalanchego/pull/3058
- [testing] Remove superfluous gomega dep by @marun in https://github.com/ava-labs/avalanchego/pull/3063
- [antithesis] Enable workload instrumentation by @marun in https://github.com/ava-labs/avalanchego/pull/3059
- Add pebbledb to docs by @StephenButtolph in https://github.com/ava-labs/avalanchego/pull/3061
- [ci] Remove perpetually failing govulncheck job by @marun in https://github.com/ava-labs/avalanchego/pull/3069
- Remove api namespace by @StephenButtolph in https://github.com/ava-labs/avalanchego/pull/3066
- Remove unused metrics namespaces by @StephenButtolph in https://github.com/ava-labs/avalanchego/pull/3062
- Only compact after executing a large number of blocks by @StephenButtolph in https://github.com/ava-labs/avalanchego/pull/3065
- Remove network namespace by @StephenButtolph in https://github.com/ava-labs/avalanchego/pull/3067
- Remove db namespace by @StephenButtolph in https://github.com/ava-labs/avalanchego/pull/3068
- Remove averager metrics namespace by @StephenButtolph in https://github.com/ava-labs/avalanchego/pull/3072
- chore: fix function name by @stellrust in https://github.com/ava-labs/avalanchego/pull/3075
- Select metric by label in e2e tests by @StephenButtolph in https://github.com/ava-labs/avalanchego/pull/3073
- [tmpnet] Bootstrap subnets with a single node by @marun in https://github.com/ava-labs/avalanchego/pull/3005
- [antithesis] Skip push for builder image by @marun in https://github.com/ava-labs/avalanchego/pull/3070
- Implement label gatherer by @StephenButtolph in https://github.com/ava-labs/avalanchego/pull/3074

### New Contributors

- @stellrust made their first contribution in https://github.com/ava-labs/avalanchego/pull/3075

**Full Changelog**: https://github.com/ava-labs/avalanchego/compare/v1.11.6...v1.11.7

## [v1.11.6](https://github.com/ava-labs/avalanchego/releases/tag/v1.11.6)

This version is backwards compatible to [v1.11.0](https://github.com/ava-labs/avalanchego/releases/tag/v1.11.0). It is optional, but encouraged.

The plugin version is unchanged at `35` and is compatible with versions `v1.11.3-v1.11.5`.

### APIs

- Updated cache metrics:
  - `*_cache_put_sum` was replaced with `*_cache_put_time`
  - `*_cache_get_sum` was replaced with `*_cache_get_time`
  - `*_cache_hit` and `*_cache_miss` were removed and `*_cache_get_count` added a `result` label
- Updated db metrics:
  - `*_db_{method}_count` were replaced with `*_db_calls` with a `method` label
  - `*_db_{method}_sum` were replaced with `*_db_duration` with a `method` label
  - `*_db_{method}_size_count` were deleted
  - `*_db_{method}_size_sum` were replaced with `*_db_size` with a `method` label
- Updated p2p message compression metrics:
  - `avalanche_network_codec_{type}_{op}_{direction}_time_count` were replaced with `avalanche_network_codec_compressed_count` with `direction`, `op`, and `type` labels
- Updated p2p message metrics:
  - `avalanche_network_{op}_{io}` were replaced with `avalanche_network_msgs` with `compressed:"false"`, `io`, and `op` labels
  - `avalanche_network_{op}_{io}_bytes` were replaced with `avalanche_network_msgs_bytes` with `io` and `op` labels
  - `avalanche_network_{op}_compression_saved_{io}_bytes_sum` were replaced with `avalanche_network_msgs_bytes_saved` with `io` and `op` labels
  - `avalanche_network_{op}_compression_saved_{io}_bytes_count` were replaced with `avalanche_network_msgs` with `compressed:"true"`, `io`, and `op` labels
  - `avalanche_network_{op}_failed` were replaced with `avalanche_network_msgs_failed_to_send` with an `op` label
- Updated p2p sdk message metrics:
  - `*_p2p_{op}_count` were replaced with `*_p2p_msg_count` with an `op` label
  - `*_p2p_{op}_time` were replaced with `*_p2p_msg_time` with an `op` label
- Updated consensus message queue metrics:
  - `avalanche_{chainID}_handler_unprocessed_msgs_{op}` were replaced with `avalanche_{chainID}_handler_unprocessed_msgs_count` with an `op` label
  - `avalanche_{chainID}_handler_async_unprocessed_msgs_{op}` were replaced with `avalanche_{chainID}_handler_unprocessed_msgs_count` with an `op` label
- Updated consensus handler metrics:
  - `avalanche_{chainID}_handler_{op}_count` were replaced with `avalanche_{chainID}_handler_messages` with an `op` label
  - `avalanche_{chainID}_handler_{op}_msg_handling_count` was deleted
  - `avalanche_{chainID}_handler_{op}_msg_handling_sum` were replaced with `avalanche_{chainID}_handler_message_handling_time` with an `op` label
  - `avalanche_{chainID}_handler_{op}_sum` were replaced with `avalanche_{chainID}_handler_locking_time`
- Updated consensus sender metrics:
  - `avalanche_{chainID}_{op}_failed_benched` were replaced with `avalanche_{chainID}_failed_benched` with an `op` label
- Updated consensus latency metrics:
  - `avalanche_{chainID}_lat_{op}_count` were replaced with `avalanche_{chainID}_response_messages` with an `op` label
  - `avalanche_{chainID}_lat_{op}_sum` were replaced with `avalanche_{chainID}_response_message_latencies` with an `op` label
- Updated X-chain metrics:
  - `avalanche_X_vm_avalanche_{tx}_txs_accepted` were replaced with `avalanche_X_vm_avalanche_txs_accepted` with a `tx` label
- Updated P-chain metrics:
  - `avalanche_P_vm_{tx}_txs_accepted` were replaced with `avalanche_P_vm_txs_accepted` with a `tx` label
  - `avalanche_P_vm_{blk}_blks_accepted` were replaced with `avalanche_P_vm_blks_accepted` with a `blk` label

### Fixes

- Fixed performance regression while executing blocks in bootstrapping
- Fixed peer connection tracking in the P-chain and C-chain to re-enable tx pull gossip
- Fixed C-chain deadlock while executing blocks in bootstrapping after aborting state sync
- Fixed negative ETA while fetching blocks after aborting state sync
- Fixed C-chain snapshot initialization after state sync
- Fixed panic when running avalanchego in environments with an incorrectly implemented monotonic clock
- Fixed memory corruption when accessing keys and values from released pebbledb iterators
- Fixed prefixdb compaction when specifying a `nil` limit

### What's Changed

- Consolidate record poll by @aaronbuchwald in https://github.com/ava-labs/avalanchego/pull/2970
- Update metercacher to use vectors by @StephenButtolph in https://github.com/ava-labs/avalanchego/pull/2979
- Reduce p2p sdk metrics by @StephenButtolph in https://github.com/ava-labs/avalanchego/pull/2980
- Use vectors in message queue metrics by @StephenButtolph in https://github.com/ava-labs/avalanchego/pull/2985
- Use vectors for p2p message metrics by @StephenButtolph in https://github.com/ava-labs/avalanchego/pull/2983
- Simplify gossip metrics by @StephenButtolph in https://github.com/ava-labs/avalanchego/pull/2984
- Use vectors for message handler metrics by @StephenButtolph in https://github.com/ava-labs/avalanchego/pull/2987
- Use vector in message sender by @StephenButtolph in https://github.com/ava-labs/avalanchego/pull/2988
- Simplify go version maintenance by @marun in https://github.com/ava-labs/avalanchego/pull/2977
- Use vector for router latency metrics by @StephenButtolph in https://github.com/ava-labs/avalanchego/pull/2989
- Use vectors for accepted tx and block metrics by @StephenButtolph in https://github.com/ava-labs/avalanchego/pull/2990
- fix: version application error by @jujube in https://github.com/ava-labs/avalanchego/pull/2995
- Chore: fix some typos. by @hattizai in https://github.com/ava-labs/avalanchego/pull/2993
- Cleanup meterdb metrics by @StephenButtolph in https://github.com/ava-labs/avalanchego/pull/2991
- Cleanup compression metrics by @StephenButtolph in https://github.com/ava-labs/avalanchego/pull/2992
- Fix antithesis image publication by @marun in https://github.com/ava-labs/avalanchego/pull/2998
- Remove unused `Metadata` struct by @dhrubabasu in https://github.com/ava-labs/avalanchego/pull/3001
- prefixdb: fix bug with Compact nil limit by @a1k0n in https://github.com/ava-labs/avalanchego/pull/3000
- Update go version to 1.21.10 by @marun in https://github.com/ava-labs/avalanchego/pull/3004
- vms/txs/mempool: unify avm and platformvm mempool implementations by @lebdron in https://github.com/ava-labs/avalanchego/pull/2994
- Use gauges for time metrics by @StephenButtolph in https://github.com/ava-labs/avalanchego/pull/3009
- Chore: fix typos. by @cocoyeal in https://github.com/ava-labs/avalanchego/pull/3010
- [antithesis] Refactor existing job to support xsvm test setup by @marun in https://github.com/ava-labs/avalanchego/pull/2976
- chore: fix some function names by @cartnavoy in https://github.com/ava-labs/avalanchego/pull/3015
- Mark nodes as connected to the P-chain networking stack by @StephenButtolph in https://github.com/ava-labs/avalanchego/pull/2981
- [antithesis] Ensure images with a prefix are pushed by @marun in https://github.com/ava-labs/avalanchego/pull/3016
- boostrapper: compact blocks before iterating them by @a1k0n in https://github.com/ava-labs/avalanchego/pull/2997
- Remove pre-Durango networking checks by @StephenButtolph in https://github.com/ava-labs/avalanchego/pull/3018
- Repackaged upgrades times into upgrade package by @abi87 in https://github.com/ava-labs/avalanchego/pull/3019
- Standardize peer logs by @StephenButtolph in https://github.com/ava-labs/avalanchego/pull/3017
- Fix pebbledb memory corruption by @StephenButtolph in https://github.com/ava-labs/avalanchego/pull/3020
- [vms/avm] fix linter error in benchmark : Use of weak random number generator by @tsachiherman in https://github.com/ava-labs/avalanchego/pull/3023
- Simplify sampler interface by @StephenButtolph in https://github.com/ava-labs/avalanchego/pull/3026
- [build] Update linter version by @tsachiherman in https://github.com/ava-labs/avalanchego/pull/3024
- fix broken link. by @cocoyeal in https://github.com/ava-labs/avalanchego/pull/3028
- `gossipping` -> `gossiping` by @dhrubabasu in https://github.com/ava-labs/avalanchego/pull/3033
- [tmpnet] Ensure tmpnet compatibility with windows by @marun in https://github.com/ava-labs/avalanchego/pull/3002
- Fix negative ETA caused by rollback in vm.SetState by @StephenButtolph in https://github.com/ava-labs/avalanchego/pull/3036
- [tmpnet] Enable single node networks by @marun in https://github.com/ava-labs/avalanchego/pull/3003
- P-chain - introducing fees calculators by @abi87 in https://github.com/ava-labs/avalanchego/pull/2698
- Change default staking key from RSA 4096 to secp256r1 by @StephenButtolph in https://github.com/ava-labs/avalanchego/pull/3025
- Fix ACP links by @dhrubabasu in https://github.com/ava-labs/avalanchego/pull/3037
- Prevent unnecessary bandwidth from activated ACPs by @dhrubabasu in https://github.com/ava-labs/avalanchego/pull/3031
- [antithesis] Add test setup for xsvm by @marun in https://github.com/ava-labs/avalanchego/pull/2982
- [antithesis] Ensure node image is pushed by @marun in https://github.com/ava-labs/avalanchego/pull/3042
- Cleanup fee config passing by @StephenButtolph in https://github.com/ava-labs/avalanchego/pull/3043
- Fix typo fix by @StephenButtolph in https://github.com/ava-labs/avalanchego/pull/3044
- Grab iterator at previously executed height by @StephenButtolph in https://github.com/ava-labs/avalanchego/pull/3045
- Verify signatures during Parse by @StephenButtolph in https://github.com/ava-labs/avalanchego/pull/3046

### New Contributors

- @jujube made their first contribution in https://github.com/ava-labs/avalanchego/pull/2995
- @hattizai made their first contribution in https://github.com/ava-labs/avalanchego/pull/2993
- @a1k0n made their first contribution in https://github.com/ava-labs/avalanchego/pull/3000
- @lebdron made their first contribution in https://github.com/ava-labs/avalanchego/pull/2994
- @cocoyeal made their first contribution in https://github.com/ava-labs/avalanchego/pull/3010
- @cartnavoy made their first contribution in https://github.com/ava-labs/avalanchego/pull/3015
- @tsachiherman made their first contribution in https://github.com/ava-labs/avalanchego/pull/3023

**Full Changelog**: https://github.com/ava-labs/avalanchego/compare/v1.11.5...v1.11.6

## [v1.11.5](https://github.com/ava-labs/avalanchego/releases/tag/v1.11.5)

This version is backwards compatible to [v1.11.0](https://github.com/ava-labs/avalanchego/releases/tag/v1.11.0). It is optional, but encouraged.

The plugin version is unchanged at `35` and is compatible with versions `v1.11.3-v1.11.4`.

### APIs

- Renamed metric `avalanche_network_validator_ips` to `avalanche_network_tracked_ips`

### Configs

- Removed `--snow-virtuous-commit-threshold`
- Removed `--snow-rogue-commit-threshold`

### Fixes

- Fixed increased outbound PeerList messages when specifying custom bootstrap IDs
- Fixed CPU spike when disconnected from the network during bootstrapping fetching
- Fixed topological sort in vote calculation
- Fixed job dependency handling for transitively rejected blocks
- Prevented creation of unnecessary consensus polls during the issuance of a block

### What's Changed

- Remove duplicate metrics increment by @StephenButtolph in https://github.com/ava-labs/avalanchego/pull/2926
- Optimize merkledb metrics by @StephenButtolph in https://github.com/ava-labs/avalanchego/pull/2927
- Optimize intermediateNodeDB.constructDBKey by @StephenButtolph in https://github.com/ava-labs/avalanchego/pull/2928
- [vms/proposervm] Remove `getForkHeight()` by @dhrubabasu in https://github.com/ava-labs/avalanchego/pull/2929
- Improve logging of startup and errors in bootstrapping by @StephenButtolph in https://github.com/ava-labs/avalanchego/pull/2933
- Add hashing interface to merkledb by @StephenButtolph in https://github.com/ava-labs/avalanchego/pull/2930
- Assign instead of append to `keys` slice by @danlaine in https://github.com/ava-labs/avalanchego/pull/2932
- Remove uptimes from Pong messages by @StephenButtolph in https://github.com/ava-labs/avalanchego/pull/2936
- Enable creation of multi-arch docker images by @marun in https://github.com/ava-labs/avalanchego/pull/2914
- Improve networking README by @StephenButtolph in https://github.com/ava-labs/avalanchego/pull/2937
- Specify golang patch version in go.mod by @StephenButtolph in https://github.com/ava-labs/avalanchego/pull/2938
- Include consensus decisions into logs by @StephenButtolph in https://github.com/ava-labs/avalanchego/pull/2943
- CI: ensure image build job is compatible with merge queue by @marun in https://github.com/ava-labs/avalanchego/pull/2941
- Remove unused `validators.Manager` mock by @StephenButtolph in https://github.com/ava-labs/avalanchego/pull/2944
- Split ManuallyTrack into ManuallyTrack and ManuallyGossip by @StephenButtolph in https://github.com/ava-labs/avalanchego/pull/2940
- Sync primary network checkpoints during bootstrapping by @StephenButtolph in https://github.com/ava-labs/avalanchego/pull/2752
- [ci] Add govulncheck job and update x/net as per its recommendation by @marun in https://github.com/ava-labs/avalanchego/pull/2948
- [tmpnet] Add network reuse to e2e fixture by @marun in https://github.com/ava-labs/avalanchego/pull/2935
- `e2e`: Add basic warp test with xsvm by @marun in https://github.com/ava-labs/avalanchego/pull/2043
- Improve bootstrapping peer selection by @StephenButtolph in https://github.com/ava-labs/avalanchego/pull/2946
- Cleanup avalanche bootstrapping fetching by @StephenButtolph in https://github.com/ava-labs/avalanchego/pull/2947
- Add manager validator set callbacks by @StephenButtolph in https://github.com/ava-labs/avalanchego/pull/2950
- chore: fix function names in comment by @socialsister in https://github.com/ava-labs/avalanchego/pull/2957
- [ci] Fix conditional guarding monitoring configuration by @marun in https://github.com/ava-labs/avalanchego/pull/2959
- Cleanup consensus engine tests by @StephenButtolph in https://github.com/ava-labs/avalanchego/pull/2953
- Improve and test getProcessingAncestor by @StephenButtolph in https://github.com/ava-labs/avalanchego/pull/2956
- Exit topological sort earlier by @StephenButtolph in https://github.com/ava-labs/avalanchego/pull/2965
- Consolidate beta by @aaronbuchwald in https://github.com/ava-labs/avalanchego/pull/2949
- Abandon decided blocks by @StephenButtolph in https://github.com/ava-labs/avalanchego/pull/2968
- Bump bufbuild/buf-setup-action from 1.30.0 to 1.31.0 by @dependabot in https://github.com/ava-labs/avalanchego/pull/2923
- Cleanup test block creation by @StephenButtolph in https://github.com/ava-labs/avalanchego/pull/2973

### New Contributors

- @socialsister made their first contribution in https://github.com/ava-labs/avalanchego/pull/2957

**Full Changelog**: https://github.com/ava-labs/avalanchego/compare/v1.11.4...v1.11.5

## [v1.11.4](https://github.com/ava-labs/avalanchego/releases/tag/v1.11.4)

This version is backwards compatible to [v1.11.0](https://github.com/ava-labs/avalanchego/releases/tag/v1.11.0). It is optional, but encouraged.

The plugin version is unchanged at `35` and is compatible with version `v1.11.3`.

### APIs

- Removed metrics for each chainID:
  - `avalanche_{chainID}_bs_eta_fetching_complete`
  - `avalanche_{chainID}_block_eta_execution_complete`
  - `avalanche_{chainID}_block_jobs_cache_get_count`
  - `avalanche_{chainID}_block_jobs_cache_get_sum`
  - `avalanche_{chainID}_block_jobs_cache_hit`
  - `avalanche_{chainID}_block_jobs_cache_len`
  - `avalanche_{chainID}_block_jobs_cache_miss`
  - `avalanche_{chainID}_block_jobs_cache_portion_filled`
  - `avalanche_{chainID}_block_jobs_cache_put_count`
  - `avalanche_{chainID}_block_jobs_cache_put_sum`
- Added finer grained tracing of merkledb trie construction and hashing
  - renamed `MerkleDB.view.calculateNodeIDs` to `MerkleDB.view.applyValueChanges`
  - Added `MerkleDB.view.calculateNodeChanges`
  - Added `MerkleDB.view.hashChangedNodes`

### Fixes

- Fixed p2p SDK handling of cancelled `AppRequest` messages
- Fixed merkledb crash recovery

### What's Changed

- Bump github.com/consensys/gnark-crypto from 0.10.0 to 0.12.1 by @dependabot in https://github.com/ava-labs/avalanchego/pull/2862
- Push antithesis images by @StephenButtolph in https://github.com/ava-labs/avalanchego/pull/2864
- Revert removal of legacy P-chain block parsing by @StephenButtolph in https://github.com/ava-labs/avalanchego/pull/2866
- `tmpnet`: Ensure nodes are properly detached from the parent process by @marun in https://github.com/ava-labs/avalanchego/pull/2859
- indicies -> indices by @StephenButtolph in https://github.com/ava-labs/avalanchego/pull/2873
- Reindex P-chain blocks by @StephenButtolph in https://github.com/ava-labs/avalanchego/pull/2869
- Add detail to tmpnet metrics documentation by @marun in https://github.com/ava-labs/avalanchego/pull/2854
- docs migration by @meaghanfitzgerald in https://github.com/ava-labs/avalanchego/pull/2845
- Implement interval tree to replace bootstrapping jobs queue by @StephenButtolph in https://github.com/ava-labs/avalanchego/pull/2756
- Cleanup codec constants by @abi87 in https://github.com/ava-labs/avalanchego/pull/2699
- Update health API readme by @StephenButtolph in https://github.com/ava-labs/avalanchego/pull/2875
- `tmpnet`: Improve subnet configuration by @marun in https://github.com/ava-labs/avalanchego/pull/2871
- Add tests for inefficient string formatting by @StephenButtolph in https://github.com/ava-labs/avalanchego/pull/2878
- [vms/platformvm] Declare `maxPageSize` in `service.go` by @dhrubabasu in https://github.com/ava-labs/avalanchego/pull/2881
- [vms/platformvm] Use `wallet` sdk in `txstest.Builder` by @abi87 in https://github.com/ava-labs/avalanchego/pull/2751
- Optimize encodeUint by @StephenButtolph in https://github.com/ava-labs/avalanchego/pull/2882
- [components/avax] Remove `AtomicUTXOManager` interface by @dhrubabasu in https://github.com/ava-labs/avalanchego/pull/2884
- Remove merkledb codec struct by @StephenButtolph in https://github.com/ava-labs/avalanchego/pull/2883
- [vms/platformvm] Minimize exported functions in `txstest` by @dhrubabasu in https://github.com/ava-labs/avalanchego/pull/2888
- `ci`: Skip monitoring if secrets are not present by @marun in https://github.com/ava-labs/avalanchego/pull/2880
- Optimize merkledb hashing by @StephenButtolph in https://github.com/ava-labs/avalanchego/pull/2886
- [vms/platformvm] Miscellaneous testing cleanups by @dhrubabasu in https://github.com/ava-labs/avalanchego/pull/2891
- Move functions around so that encode and decode are next to each other by @StephenButtolph in https://github.com/ava-labs/avalanchego/pull/2892
- Remove memory alloc from encodeDBNode by @StephenButtolph in https://github.com/ava-labs/avalanchego/pull/2893
- Interval tree syncing integration by @StephenButtolph in https://github.com/ava-labs/avalanchego/pull/2855
- Optimize hashing of leaf nodes by @StephenButtolph in https://github.com/ava-labs/avalanchego/pull/2894
- Improve performance of marshalling small keys by @StephenButtolph in https://github.com/ava-labs/avalanchego/pull/2895
- Improve tracing of merkledb trie updates by @StephenButtolph in https://github.com/ava-labs/avalanchego/pull/2897
- Remove usage of bytes.Buffer and bytes.Reader by @StephenButtolph in https://github.com/ava-labs/avalanchego/pull/2896
- Optimize key creation in hashing by @StephenButtolph in https://github.com/ava-labs/avalanchego/pull/2899
- Move bootstrapping queue out of common by @StephenButtolph in https://github.com/ava-labs/avalanchego/pull/2856
- Conditionally allocate WaitGroup memory by @StephenButtolph in https://github.com/ava-labs/avalanchego/pull/2901
- Reuse key buffers during hashing by @StephenButtolph in https://github.com/ava-labs/avalanchego/pull/2902
- Remove AddEphemeralNode by @joshua-kim in https://github.com/ava-labs/avalanchego/pull/2887
- Rename linkedhashmap package to `linked` by @StephenButtolph in https://github.com/ava-labs/avalanchego/pull/2907
- [tmpnet] Misc cleanup to support xsvm warp test PR by @marun in https://github.com/ava-labs/avalanchego/pull/2903
- Implement generic `linked.List` by @StephenButtolph in https://github.com/ava-labs/avalanchego/pull/2908
- Remove full message from error logs by @StephenButtolph in https://github.com/ava-labs/avalanchego/pull/2912
- Use generic linked list by @StephenButtolph in https://github.com/ava-labs/avalanchego/pull/2909
- Avoid allocating new list entries by @StephenButtolph in https://github.com/ava-labs/avalanchego/pull/2910
- Remove `linked.Hashmap` locking by @StephenButtolph in https://github.com/ava-labs/avalanchego/pull/2911
- Fix MerkleDB crash recovery by @StephenButtolph in https://github.com/ava-labs/avalanchego/pull/2913
- Remove cancellation for Send*AppRequest messages by @StephenButtolph in https://github.com/ava-labs/avalanchego/pull/2915
- Add `.Clear()` to `linked.Hashmap` by @StephenButtolph in https://github.com/ava-labs/avalanchego/pull/2917
- Allow pre-allocating `linked.Hashmap` by @StephenButtolph in https://github.com/ava-labs/avalanchego/pull/2918
- Fix comment and remove unneeded allocation by @StephenButtolph in https://github.com/ava-labs/avalanchego/pull/2919
- Implement `utils.BytesPool` to replace `sync.Pool` for byte slices by @StephenButtolph in https://github.com/ava-labs/avalanchego/pull/2920
- Refactor `MerkleDB.commitChanges` by @StephenButtolph in https://github.com/ava-labs/avalanchego/pull/2921
- Remove value_node_db batch by @StephenButtolph in https://github.com/ava-labs/avalanchego/pull/2922
- Remove memory allocations from merkledb iteration by @StephenButtolph in https://github.com/ava-labs/avalanchego/pull/2925

**Full Changelog**: https://github.com/ava-labs/avalanchego/compare/v1.11.3...v1.11.4

## [v1.11.3](https://github.com/ava-labs/avalanchego/releases/tag/v1.11.3)

This version is backwards compatible to [v1.11.0](https://github.com/ava-labs/avalanchego/releases/tag/v1.11.0). It is optional, but encouraged.

The plugin version is updated to `35` all plugins must update to be compatible.

### APIs

- Removed:
  - `platform.GetPendingValidators`
  - `platform.GetMaxStakeAmount`

### Configs

- Removed avalanchego configs:
  - `network-peer-list-validator-gossip-size`
  - `network-peer-list-non-validator-gossip-size`
  - `network-peer-list-peers-gossip-size`
  - `network-peer-list-gossip-frequency`
  - `consensus-accepted-frontier-gossip-validator-size`
  - `consensus-accepted-frontier-gossip-non-validator-size`
  - `consensus-accepted-frontier-gossip-peer-size`
  - `consensus-on-accept-gossip-validator-size`
  - `consensus-on-accept-gossip-non-validator-size`
  - `consensus-on-accept-gossip-peer-size`
- Added P-chain, X-chain, and C-chain configs:
  - `push-gossip-percent-stake`

### Fixes

- Fixed p2p SDK validator sampling to only return connected validators

### What's Changed

- Cleanup BLS naming and documentation by @StephenButtolph in https://github.com/ava-labs/avalanchego/pull/2798
- Add BLS keys + signers config for local network by @Nuttymoon in https://github.com/ava-labs/avalanchego/pull/2794
- Remove double spaces by @StephenButtolph in https://github.com/ava-labs/avalanchego/pull/2802
- [vms/platformvm] Remove `platform.getMaxStakeAmount` by @dhrubabasu in https://github.com/ava-labs/avalanchego/pull/2795
- Remove unused engine interface by @StephenButtolph in https://github.com/ava-labs/avalanchego/pull/2811
- Cleanup Duplicate Transitive Constructor by @joshua-kim in https://github.com/ava-labs/avalanchego/pull/2812
- Update minimum golang version to v1.21.8 by @StephenButtolph in https://github.com/ava-labs/avalanchego/pull/2814
- Cleanup consensus metrics by @StephenButtolph in https://github.com/ava-labs/avalanchego/pull/2815
- Remove peerlist push gossip by @StephenButtolph in https://github.com/ava-labs/avalanchego/pull/2791
- Remove bitmaskCodec by @StephenButtolph in https://github.com/ava-labs/avalanchego/pull/2792
- Use `BaseTx` in P-chain wallet by @dhrubabasu in https://github.com/ava-labs/avalanchego/pull/2731
- Remove put gossip by @StephenButtolph in https://github.com/ava-labs/avalanchego/pull/2790
- [vms/platformvm] Remove `GetPendingValidators` API by @dhrubabasu in https://github.com/ava-labs/avalanchego/pull/2817
- [vms/platformvm] Remove `ErrFutureStakeTime` check in `VerifyTx` by @dhrubabasu in https://github.com/ava-labs/avalanchego/pull/2797
- Remove pre-Durango block building logic and verification by @StephenButtolph in https://github.com/ava-labs/avalanchego/pull/2823
- Remove pre-Durango checks in BLS key verification by @StephenButtolph in https://github.com/ava-labs/avalanchego/pull/2824
- [snow/networking] Enforce `PreferredIDAtHeight` in `Chits` messages by @dhrubabasu in https://github.com/ava-labs/avalanchego/pull/2827
- Combine AppGossip and AppGossipSpecific by @StephenButtolph in https://github.com/ava-labs/avalanchego/pull/2836
- [network/peer] Disconnect from peers who only send legacy version field by @dhrubabasu in https://github.com/ava-labs/avalanchego/pull/2830
- [vms/avm] Cleanup `GetTx` + remove state pruning logic by @dhrubabasu in https://github.com/ava-labs/avalanchego/pull/2826
- [vms/avm] Remove `snow.Context` from `Network` by @dhrubabasu in https://github.com/ava-labs/avalanchego/pull/2834
- [vms/platformvm] Remove state pruning logic by @dhrubabasu in https://github.com/ava-labs/avalanchego/pull/2825
- Prevent zero length values in slices and maps in codec by @StephenButtolph in https://github.com/ava-labs/avalanchego/pull/2819
- [utils/compression] Remove gzip compressor by @dhrubabasu in https://github.com/ava-labs/avalanchego/pull/2839
- Remove legacy p2p message handling by @dhrubabasu in https://github.com/ava-labs/avalanchego/pull/2833
- Remove Durango codec check by @StephenButtolph in https://github.com/ava-labs/avalanchego/pull/2818
- Remove Pre-Durango TLS certificate parsing logic by @dhrubabasu in https://github.com/ava-labs/avalanchego/pull/2831
- Remove engine type handling for everything other than GetAncestors by @StephenButtolph in https://github.com/ava-labs/avalanchego/pull/2800
- P-chain:  Improve GetValidatorsSet error expressivity by @abi87 in https://github.com/ava-labs/avalanchego/pull/2808
- Add antithesis PoC workload by @StephenButtolph in https://github.com/ava-labs/avalanchego/pull/2796
- Add Antithesis docker compose file by @StephenButtolph in https://github.com/ava-labs/avalanchego/pull/2838
- merkledb metric naming nits by @danlaine in https://github.com/ava-labs/avalanchego/pull/2844
- Allow configuring push gossip to send txs to validators by stake by @StephenButtolph in https://github.com/ava-labs/avalanchego/pull/2835
- update merkledb readme to specify key length is in bits by @danlaine in https://github.com/ava-labs/avalanchego/pull/2840
- `tmpnet`: Add a UUID to temporary networks to support metrics collection by @marun in https://github.com/ava-labs/avalanchego/pull/2763
- packer build by @Dirrk in https://github.com/ava-labs/avalanchego/pull/2806
- Bump google.golang.org/protobuf from 1.32.0 to 1.33.0 by @dependabot in https://github.com/ava-labs/avalanchego/pull/2849
- Bump bufbuild/buf-setup-action from 1.29.0 to 1.30.0 by @dependabot in https://github.com/ava-labs/avalanchego/pull/2842
- Remove verify height index by @aaronbuchwald in https://github.com/ava-labs/avalanchego/pull/2634
- Dynamic Fees - Add E Upgrade boilerplate by @abi87 in https://github.com/ava-labs/avalanchego/pull/2597
- `tmpnet`: Enable collection of logs and metrics by @marun in https://github.com/ava-labs/avalanchego/pull/2820
- P-Chain - repackaged wallet backends by @abi87 in https://github.com/ava-labs/avalanchego/pull/2757
- X-Chain - repackaged wallet backends by @abi87 in https://github.com/ava-labs/avalanchego/pull/2762
- Remove fallback validator height indexing by @StephenButtolph in https://github.com/ava-labs/avalanchego/pull/2801
- `tmpnet`: Reuse dynamically-allocated API port across restarts by @marun in https://github.com/ava-labs/avalanchego/pull/2857
- Remove useless bootstrapping metric by @StephenButtolph in https://github.com/ava-labs/avalanchego/pull/2858
- Remove duplicate log by @StephenButtolph in https://github.com/ava-labs/avalanchego/pull/2860

### New Contributors

- @Nuttymoon made their first contribution in https://github.com/ava-labs/avalanchego/pull/2794
- @Dirrk made their first contribution in https://github.com/ava-labs/avalanchego/pull/2806

**Full Changelog**: https://github.com/ava-labs/avalanchego/compare/v1.11.2...v1.11.3

## [v1.11.2](https://github.com/ava-labs/avalanchego/releases/tag/v1.11.2)

This version is backwards compatible to [v1.11.0](https://github.com/ava-labs/avalanchego/releases/tag/v1.11.0). It is optional, but strongly encouraged.

The plugin version is updated to `34` all plugins must update to be compatible.

### APIs

- Removed the `ipc` API
- Removed the `auth` API
- Removed most `keystore` related methods from the `platform` API
  - `platform.importKey`
  - `platform.createAddress`
  - `platform.addValidator`
  - `platform.addDelegator`
  - `platform.addSubnetValidator`
  - `platform.createSubnet`
  - `platform.exportAVAX`
  - `platform.importAVAX`
  - `platform.createBlockchain`
- Added push gossip metrics:
  - `gossip_tracking{type="sent"}`
  - `gossip_tracking{type="unsent"}`
  - `gossip_tracking_lifetime_average`
  to the following namespaces:
  - `avalanche_P_vm_tx`
  - `avalanche_X_vm_avalanche_tx`
  - `avalanche_C_vm_sdk_atomic_tx_gossip`
  - `avalanche_C_vm_sdk_eth_tx_gossip`
- Removed metrics:
  - `avalanche_C_vm_eth_gossip_atomic_sent`
  - `avalanche_C_vm_eth_gossip_eth_txs_sent`
  - `avalanche_C_vm_eth_regossip_eth_txs_queued_attempts`
  - `avalanche_C_vm_eth_regossip_eth_txs_queued_local_tx_count`
  - `avalanche_C_vm_eth_regossip_eth_txs_queued_remote_tx_count`

### Configs

- Removed:
  - `api-ipcs-enabled`
  - `ipcs-chain-ids`
  - `ipcs-path`
  - `api-auth-required`
  - `api-auth-password`
  - `api-auth-password-file`
  - `consensus-app-gossip-validator-size`
  - `consensus-app-gossip-non-validator-size`
  - `consensus-app-gossip-peer-size`
- Removed subnet configs:
  - `appGossipValidatorSize`
  - `appGossipNonValidatorSize`
  - `appGossipPeerSize`
- Added X-chain and P-chain networking configs:
  - `push-gossip-num-validators`
  - `push-gossip-num-peers`
  - `push-regossip-num-validators`
  - `push-regossip-num-peers`
  - `push-gossip-discarded-cache-size`
  - `push-gossip-max-regossip-frequency`
  - `push-gossip-frequency`
- Removed X-chain and P-chain networking configs:
  - `legacy-push-gossip-cache-size`
- Added C-chain configs:
  - `push-gossip-num-validators`
  - `push-gossip-num-peers`
  - `push-regossip-num-validators`
  - `push-regossip-num-peers`
  - `push-gossip-frequency`
  - `pull-gossip-frequency`
  - `tx-pool-lifetime`
- Removed C-chain configs:
  - `tx-pool-journal`
  - `tx-pool-rejournal`
  - `remote-gossip-only-enabled`
  - `regossip-max-txs`
  - `remote-tx-gossip-only-enabled`
  - `tx-regossip-max-size`

### Fixes

- Fixed mempool push gossip amplification

### What's Changed

- Remove deprecated IPC API by @StephenButtolph in https://github.com/ava-labs/avalanchego/pull/2760
- `vms/platformvm`: Remove all keystore APIs except `ExportKey` and `ListAddresses` by @dhrubabasu in https://github.com/ava-labs/avalanchego/pull/2761
- Remove Deprecated Auth API by @StephenButtolph in https://github.com/ava-labs/avalanchego/pull/2759
- Remove `defaultAddress` helper from platformvm service tests by @dhrubabasu in https://github.com/ava-labs/avalanchego/pull/2767
- [trace] upgrade opentelemetry to v1.22.0 by @bianyuanop in https://github.com/ava-labs/avalanchego/pull/2702
- Reenable the upgrade tests by @StephenButtolph in https://github.com/ava-labs/avalanchego/pull/2769
- [network/p2p] Redesign Push Gossip by @patrick-ogrady in https://github.com/ava-labs/avalanchego/pull/2772
- Move AppGossip configs from SubnetConfig into ChainConfig by @StephenButtolph in https://github.com/ava-labs/avalanchego/pull/2785
- `merkledb` -- move compressedKey declaration to avoid usage of stale values in loop by @danlaine in https://github.com/ava-labs/avalanchego/pull/2777
- `merkledb` -- fix `hasValue` in `recordNodeDeleted` by @danlaine in https://github.com/ava-labs/avalanchego/pull/2779
- `merkledb` -- rename metrics and add missing call by @danlaine in https://github.com/ava-labs/avalanchego/pull/2781
- `merkledb` -- style nit, remove var name `newView` to reduce shadowing by @danlaine in https://github.com/ava-labs/avalanchego/pull/2784
- `merkledb` style nits by @danlaine in https://github.com/ava-labs/avalanchego/pull/2783
- `merkledb` comment accuracy fixes by @danlaine in https://github.com/ava-labs/avalanchego/pull/2780
- Increase gossip size on first push by @StephenButtolph in https://github.com/ava-labs/avalanchego/pull/2787

**Full Changelog**: https://github.com/ava-labs/avalanchego/compare/v1.11.0...v1.11.2

## [v1.11.0](https://github.com/ava-labs/avalanchego/releases/tag/v1.11.0)

This upgrade consists of the following Avalanche Community Proposals (ACPs):

- [ACP-23](https://github.com/avalanche-foundation/ACPs/blob/main/ACPs/23-p-chain-native-transfers/README.md) P-Chain Native Transfers
- [ACP-24](https://github.com/avalanche-foundation/ACPs/blob/main/ACPs/24-shanghai-eips/README.md) Activate Shanghai EIPs on C-Chain
- [ACP-25](https://github.com/avalanche-foundation/ACPs/blob/main/ACPs/25-vm-application-errors/README.md) Virtual Machine Application Errors
- [ACP-30](https://github.com/avalanche-foundation/ACPs/blob/main/ACPs/30-avalanche-warp-x-evm/README.md) Integrate Avalanche Warp Messaging into the EVM
- [ACP-31](https://github.com/avalanche-foundation/ACPs/blob/main/ACPs/31-enable-subnet-ownership-transfer/README.md) Enable Subnet Ownership Transfer
- [ACP-41](https://github.com/avalanche-foundation/ACPs/blob/main/ACPs/41-remove-pending-stakers/README.md) Remove Pending Stakers
- [ACP-62](https://github.com/avalanche-foundation/ACPs/blob/main/ACPs/62-disable-addvalidatortx-and-adddelegatortx/README.md) Disable AddValidatorTx and AddDelegatorTx

The changes in the upgrade go into effect at 11 AM ET (4 PM UTC) on Wednesday, March 6th, 2024 on Mainnet.

**All Durango supporting Mainnet nodes should upgrade before 11 AM ET, March 6th 2024.**

The plugin version is updated to `33` all plugins must update to be compatible.

### APIs

- Added `platform.getSubnet` API

### Configs

- Deprecated:
    - `api-auth-required`
    - `api-auth-password`
    - `api-auth-password-file`

### Fixes

- Fixed potential deadlock during P-chain shutdown
- Updated the consensus engine to recover from previously misconfigured subnets without requiring a restart

### What's Changed

- `ci`: Upgrade all workflow actions to versions using Node 20 by @marun in https://github.com/ava-labs/avalanchego/pull/2677
- `tmpnet`: Ensure restart after chain creation by @marun in https://github.com/ava-labs/avalanchego/pull/2675
- Publish docker images with race detection by @StephenButtolph in https://github.com/ava-labs/avalanchego/pull/2680
- `vms/platformvm`: Remove `NewRewardValidatorTx` from `Builder` by @dhrubabasu in https://github.com/ava-labs/avalanchego/pull/2676
- `ci`: Updated shellcheck script to support autofix by @marun in https://github.com/ava-labs/avalanchego/pull/2678
- Unblock misconfigured subnets by @StephenButtolph in https://github.com/ava-labs/avalanchego/pull/2679
- Add transfer subnet ownership functionality to wallet by @felipemadero in https://github.com/ava-labs/avalanchego/pull/2659
- Add ACP-62 by @dhrubabasu in https://github.com/ava-labs/avalanchego/pull/2681
- `vms/platformvm`: Add missing txs to `txs.Builder` by @dhrubabasu in https://github.com/ava-labs/avalanchego/pull/2663
- `vms/platformvm`: Disable `AddValidatorTx` and `AddDelegatorTx` by @dhrubabasu in https://github.com/ava-labs/avalanchego/pull/2662
- Remove chain router from node.Config by @StephenButtolph in https://github.com/ava-labs/avalanchego/pull/2683
- Deprecate the auth API by @StephenButtolph in https://github.com/ava-labs/avalanchego/pull/2684
- Fix P-chain Shutdown deadlock by @StephenButtolph in https://github.com/ava-labs/avalanchego/pull/2686
- Cleanup ID initialization by @StephenButtolph in https://github.com/ava-labs/avalanchego/pull/2690
- Remove unused chains#beacons field by @joshua-kim in https://github.com/ava-labs/avalanchego/pull/2692
- x/sync: Remove duplicated call to TrackBandwidth by @StephenButtolph in https://github.com/ava-labs/avalanchego/pull/2694
- Move VMAliaser into node from config by @StephenButtolph in https://github.com/ava-labs/avalanchego/pull/2689
- Fix minor errors in x/sync tests by @StephenButtolph in https://github.com/ava-labs/avalanchego/pull/2709
- Update minimum golang version to v1.21.7 by @dhrubabasu in https://github.com/ava-labs/avalanchego/pull/2710
- Check for github action updates in dependabot by @dhrubabasu in https://github.com/ava-labs/avalanchego/pull/2715
- Update `golangci-lint` to `v1.56.1` by @dhrubabasu in https://github.com/ava-labs/avalanchego/pull/2714
- Add stringer to warp types by @aaronbuchwald in https://github.com/ava-labs/avalanchego/pull/2712
- Refactor `p2p.PeerTracker` by @StephenButtolph in https://github.com/ava-labs/avalanchego/pull/2701
- Bump actions/stale from 8 to 9 by @dependabot in https://github.com/ava-labs/avalanchego/pull/2719
- Bump github/codeql-action from 2 to 3 by @dependabot in https://github.com/ava-labs/avalanchego/pull/2720
- Bump bufbuild/buf-setup-action from 1.26.1 to 1.29.0 by @dependabot in https://github.com/ava-labs/avalanchego/pull/2721
- Bump aws-actions/configure-aws-credentials from 1 to 4 by @dependabot in https://github.com/ava-labs/avalanchego/pull/2722
- Manually setup golang in codeql action by @StephenButtolph in https://github.com/ava-labs/avalanchego/pull/2725
- Provide pgo file during compilation by @StephenButtolph in https://github.com/ava-labs/avalanchego/pull/2724
- P-chain - Tx builder cleanup by @abi87 in https://github.com/ava-labs/avalanchego/pull/2718
- Refactor chain manager subnets by @joshua-kim in https://github.com/ava-labs/avalanchego/pull/2711
- Replace snowball/snowflake interface with single shared snow interface by @aaronbuchwald in https://github.com/ava-labs/avalanchego/pull/2717
- Remove duplicate IP length constant by @StephenButtolph in https://github.com/ava-labs/avalanchego/pull/2733
- Add `platform.getSubnet` API by @felipemadero in https://github.com/ava-labs/avalanchego/pull/2704
- Provide BLS signature in Handshake message by @StephenButtolph in https://github.com/ava-labs/avalanchego/pull/2730
- Verify BLS signature provided in Handshake messages by @StephenButtolph in https://github.com/ava-labs/avalanchego/pull/2735
- Move UTXOs definition from primary to primary/common by @StephenButtolph in https://github.com/ava-labs/avalanchego/pull/2741
- Minimize Signer interface and document Sign by @StephenButtolph in https://github.com/ava-labs/avalanchego/pull/2740
- Revert setup-go during unit tests by @StephenButtolph in https://github.com/ava-labs/avalanchego/pull/2744
- P-chain wallet fees UTs by @abi87 in https://github.com/ava-labs/avalanchego/pull/2734
- `merkledb` -- generalize error case to check state that should never occur by @danlaine in https://github.com/ava-labs/avalanchego/pull/2743
- Revert setup-go to v3 on all arm actions by @StephenButtolph in https://github.com/ava-labs/avalanchego/pull/2749
- Add AppError to Sender interface by @joshua-kim in https://github.com/ava-labs/avalanchego/pull/2737
- P-chain - Cleaned up fork switch in UTs by @abi87 in https://github.com/ava-labs/avalanchego/pull/2746
- X-chain wallet fees UTs by @abi87 in https://github.com/ava-labs/avalanchego/pull/2747
- Add keys values to bimap by @StephenButtolph in https://github.com/ava-labs/avalanchego/pull/2754
- fix test sender by @joshua-kim in https://github.com/ava-labs/avalanchego/pull/2755

**Full Changelog**: https://github.com/ava-labs/avalanchego/compare/v1.10.19...v1.11.0

## [v1.10.19](https://github.com/ava-labs/avalanchego/releases/tag/v1.10.19)

This version is backwards compatible to [v1.10.0](https://github.com/ava-labs/avalanchego/releases/tag/v1.10.0). It is optional, but encouraged.

The plugin version is unchanged at `31` and is compatible with version `v1.10.18`.

### APIs

- Added `admin.dbGet` call to the `admin` API
- Added bloom filter metrics:
  - `bloom_filter_count`
  - `bloom_filter_entries`
  - `bloom_filter_hashes`
  - `bloom_filter_max_count`
  - `bloom_filter_reset_count`
  to the following namespaces:
  - `avalanche_X_vm_mempool`
  - `avalanche_P_vm_mempool`
  - `avalanche_C_vm_sdk_atomic_mempool`
  - `avalanche_C_vm_sdk_eth_mempool`

### Fixes

- Fixed race condition during validator set creation
- Fixed C-chain mempool bloom filter recalculation

### What's Changed

- `vms/platformvm`: Change `AdvanceTimeTo` to modify passed-in `parentState` by @dhrubabasu in https://github.com/ava-labs/avalanchego/pull/2489
- `vms/platformvm`: Remove `MempoolTxVerifier` by @dhrubabasu in https://github.com/ava-labs/avalanchego/pull/2362
- Verify `SignedIP.Timestamp` from `PeerList` messages by @danlaine in https://github.com/ava-labs/avalanchego/pull/2587
- Fix metrics namespace by @StephenButtolph in https://github.com/ava-labs/avalanchego/pull/2632
- Add bloom filter metrics to the p2p sdk by @ceyonur in https://github.com/ava-labs/avalanchego/pull/2612
- Replace `shutdownEnvironment` with `t.Cleanup()` by @dhrubabasu in https://github.com/ava-labs/avalanchego/pull/2491
- P-chain - Memo field zeroed post Durango  by @abi87 in https://github.com/ava-labs/avalanchego/pull/2607
- Refactor feature extensions out of VMManager by @joshua-kim in https://github.com/ava-labs/avalanchego/pull/2578
- Remove getter for router on chain manager by @joshua-kim in https://github.com/ava-labs/avalanchego/pull/2641
- Fix `require.ErrorIs` argument order by @StephenButtolph in https://github.com/ava-labs/avalanchego/pull/2645
- `api/admin`: Cleanup `SuccessResponseTests` by @dhrubabasu in https://github.com/ava-labs/avalanchego/pull/2644
- Allow calls to `Options` before `Verify` by @StephenButtolph in https://github.com/ava-labs/avalanchego/pull/2363
- Improve logging of unexpected proposer errors by @StephenButtolph in https://github.com/ava-labs/avalanchego/pull/2646
- Disable non-security related dependabot PRs by @StephenButtolph in https://github.com/ava-labs/avalanchego/pull/2647
- Add historical fork times by @StephenButtolph in https://github.com/ava-labs/avalanchego/pull/2649
- Cleanup warp signer tests by @dhrubabasu in https://github.com/ava-labs/avalanchego/pull/2651
- Reintroduce the upgrade test against v1.10.18 by @StephenButtolph in https://github.com/ava-labs/avalanchego/pull/2652
- Cleanup database benchmarks by @dhrubabasu in https://github.com/ava-labs/avalanchego/pull/2653
- Cleanup database tests by @dhrubabasu in https://github.com/ava-labs/avalanchego/pull/2654
- `ci`: Add shellcheck step to lint job by @marun in https://github.com/ava-labs/avalanchego/pull/2650
- Replace `closeFn` with `t.Cleanup` by @dhrubabasu in https://github.com/ava-labs/avalanchego/pull/2638
- Fix TestExpiredBuildBlock by @StephenButtolph in https://github.com/ava-labs/avalanchego/pull/2655
- Add admin.dbGet API by @StephenButtolph in https://github.com/ava-labs/avalanchego/pull/2667
- `ci`: Update shellcheck.sh to pass all args to shellcheck by @marun in https://github.com/ava-labs/avalanchego/pull/2657
- `vms/platformvm`: Remove `NewAdvanceTimeTx` from `Builder` by @dhrubabasu in https://github.com/ava-labs/avalanchego/pull/2668
- Log error if database returns unsorted heights by @StephenButtolph in https://github.com/ava-labs/avalanchego/pull/2670
- `vms/platformvm`: Move `vm.Shutdown` call in tests to `t.Cleanup` by @dhrubabasu in https://github.com/ava-labs/avalanchego/pull/2669
- `e2e`: Add test of `platform.getValidatorsAt` across nodes by @marun in https://github.com/ava-labs/avalanchego/pull/2664
- Fix P-chain validator set lookup race condition by @StephenButtolph in https://github.com/ava-labs/avalanchego/pull/2672

**Full Changelog**: https://github.com/ava-labs/avalanchego/compare/v1.10.18...v1.10.19

## [v1.10.18](https://github.com/ava-labs/avalanchego/releases/tag/v1.10.18)

This version is backwards compatible to [v1.10.0](https://github.com/ava-labs/avalanchego/releases/tag/v1.10.0). It is optional, but encouraged.

The plugin version is updated to `31` all plugins must update to be compatible.

### APIs

- Added `info.acps` API
- Added `supportedACPs` and `objectedACPs` for each peer returned by `info.peers`
- Added `txs` field to `BanffProposalBlock`'s json format
- Added metrics:
  - `avalanche_network_validator_ips`
  - `avalanche_network_gossipable_ips`
  - `avalanche_network_ip_bloom_count`
  - `avalanche_network_ip_bloom_entries`
  - `avalanche_network_ip_bloom_hashes`
  - `avalanche_network_ip_bloom_max_count`
  - `avalanche_network_ip_bloom_reset_count`
- Added metrics related to `get_peer_list` message handling
- Added p2p SDK metrics to  the P-chain and X-chain
- Renamed metrics related to message handling:
  - `version` -> `handshake`
  - `appRequestFailed` -> `appError`
  - `crossChainAppRequestFailed` -> `crossChainAppError`
- Removed `gzip` compression time metrics
- Converted p2p SDK metrics to use vectors rather than independent metrics
- Converted client name reported over the p2p network from `avalanche` to `avalanchego`

### Configs

- Added:
  - `--acp-support`
  - `--acp-object`
  - `snow-commit-threshold`
  - `network-peer-list-pull-gossip-frequency`
  - `network-peer-list-bloom-reset-frequency`
  - `network` to the X-chain and P-chain configs including:
    - `max-validator-set-staleness`
    - `target-gossip-size`
    - `pull-gossip-poll-size`
    - `pull-gossip-frequency`
    - `pull-gossip-throttling-period`
    - `pull-gossip-throttling-limit`
    - `expected-bloom-filter-elements`
    - `expected-bloom-filter-false-positive-probability`
    - `max-bloom-filter-false-positive-probability`
    - `legacy-push-gossip-cache-size`
- Deprecated:
    - `snow-virtuous-commit-threshold`
    - `snow-rogue-commit-threshold`
    - `network-peer-list-validator-gossip-size`
    - `network-peer-list-non-validator-gossip-size`
    - `network-peer-list-peers-gossip-size`
    - `network-peer-list-gossip-frequency`
- Removed:
  - `gzip` as an option for `network-compression-type`

### Fixes

- Fixed `platformvm.SetPreference` to correctly reset the block building timer
- Fixed early bootstrapping termination
- Fixed duplicated transaction initialization in the X-chain and P-chain
- Fixed IP gossip when using dynamically allocated staking ports
- Updated `golang.org/x/exp` dependency to fix downstream compilation errors
- Updated `golang.org/x/crypto` dependency to address `CVE-2023-48795`
- Updated minimum golang version to address `CVE-2023-39326`
- Restricted `GOPROXY` during compilation to avoid `direct` version control fallbacks
- Fixed `merkledb` deletion of the empty key
- Fixed `merkledb` race condition when interacting with invalidated or closed trie views
- Fixed `json.Marshal` for `wallet` transactions
- Fixed duplicate outbound dialer for manually tracked nodes in the p2p network

### What's Changed

- testing: Update to latest version of ginkgo by @marun in https://github.com/ava-labs/avalanchego/pull/2390
- `vms/platformvm`: Cleanup block builder tests by @dhrubabasu in https://github.com/ava-labs/avalanchego/pull/2406
- Drop Pending Stakers 0 - De-duplicate staking tx verification by @abi87 in https://github.com/ava-labs/avalanchego/pull/2335
- `vms/platformvm`: Initialize txs in `Transactions` field for `BanffProposalBlock` by @dhrubabasu in https://github.com/ava-labs/avalanchego/pull/2419
- `vms/platformvm`: Move `VerifyUniqueInputs` from `verifier` to `backend` by @dhrubabasu in https://github.com/ava-labs/avalanchego/pull/2410
- Fix duplicated bootstrapper engine termination by @StephenButtolph in https://github.com/ava-labs/avalanchego/pull/2334
- allow user of `build_fuzz.sh` to specify a directory to fuzz in by @danlaine in https://github.com/ava-labs/avalanchego/pull/2414
- Update slices dependency to use Compare by @StephenButtolph in https://github.com/ava-labs/avalanchego/pull/2424
- `vms/platformvm`: Cleanup some block tests by @dhrubabasu in https://github.com/ava-labs/avalanchego/pull/2422
- ProposerVM Extend windows 0 - Cleanup by @abi87 in https://github.com/ava-labs/avalanchego/pull/2404
- `vms/platformvm`: Add `decisionTxs` parameter to `NewBanffProposalBlock` by @dhrubabasu in https://github.com/ava-labs/avalanchego/pull/2411
- Update minimum golang version to v1.20.12 by @StephenButtolph in https://github.com/ava-labs/avalanchego/pull/2427
- Fix platformvm.SetPreference by @StephenButtolph in https://github.com/ava-labs/avalanchego/pull/2429
- Restrict GOPROXY by @StephenButtolph in https://github.com/ava-labs/avalanchego/pull/2434
- Drop Pending Stakers 1 - introduced ScheduledStaker txs by @abi87 in https://github.com/ava-labs/avalanchego/pull/2323
- Run merkledb fuzz tests every 6 hours by @danlaine in https://github.com/ava-labs/avalanchego/pull/2415
- Remove unused error by @joshua-kim in https://github.com/ava-labs/avalanchego/pull/2426
- Make `messageQueue.msgAndCtxs` a circular buffer by @danlaine in https://github.com/ava-labs/avalanchego/pull/2433
- ProposerVM Extend windows 1 - UTs Cleanup by @abi87 in https://github.com/ava-labs/avalanchego/pull/2412
- Change seed from int64 to uint64 by @StephenButtolph in https://github.com/ava-labs/avalanchego/pull/2438
- Remove usage of timer.Timer in node by @StephenButtolph in https://github.com/ava-labs/avalanchego/pull/2441
- Remove staged timer again by @StephenButtolph in https://github.com/ava-labs/avalanchego/pull/2440
- `merkledb` / `sync` -- Disambiguate no end root from no start root by @danlaine in https://github.com/ava-labs/avalanchego/pull/2437
- Drop Pending Stakers 2 - Replace txs.ScheduledStaker with txs.Staker by @abi87 in https://github.com/ava-labs/avalanchego/pull/2305
- `vms/platformvm`: Remove double block building logic by @dhrubabasu in https://github.com/ava-labs/avalanchego/pull/2380
- Remove usage of timer.Timer in benchlist by @StephenButtolph in https://github.com/ava-labs/avalanchego/pull/2446
- `vms/avm`: Simplify `Peek` function in mempool by @dhrubabasu in https://github.com/ava-labs/avalanchego/pull/2449
- `vms/platformvm`: Remove `standardBlockState` struct by @dhrubabasu in https://github.com/ava-labs/avalanchego/pull/2450
- Refactor sampler seeding by @StephenButtolph in https://github.com/ava-labs/avalanchego/pull/2456
- Update tmpnet fixture to include Proof-of-Possession for initial stakers by @marun in https://github.com/ava-labs/avalanchego/pull/2391
- `vms/platformvm`: Remove `EnableAdding` and `DisableAdding` from `Mempool` interface by @dhrubabasu in https://github.com/ava-labs/avalanchego/pull/2463
- `vms/avm`: Add `exists` bool to mempool `Peek` by @dhrubabasu in https://github.com/ava-labs/avalanchego/pull/2465
- `vms/platformvm`: Remove `PeekTxs` from `Mempool` interface by @dhrubabasu in https://github.com/ava-labs/avalanchego/pull/2378
- `vms/platformvm`: Add `processStandardTxs` helper by @dhrubabasu in https://github.com/ava-labs/avalanchego/pull/2461
- `vms/platformvm`: Process `atomicRequests` and `onAcceptFunc` in option blocks by @dhrubabasu in https://github.com/ava-labs/avalanchego/pull/2459
- `e2e`: Rename 'funded key' to 'pre-funded key' for consistency by @marun in https://github.com/ava-labs/avalanchego/pull/2455
- `vms/platformvm`: Surface `VerifyUniqueInputs` in the `Manager` by @dhrubabasu in https://github.com/ava-labs/avalanchego/pull/2467
- `vms/platformvm`: Add `TestBuildBlockShouldReward` test by @dhrubabasu in https://github.com/ava-labs/avalanchego/pull/2466
- Switch client version to a proto type from a string by @joshua-kim in https://github.com/ava-labs/avalanchego/pull/2188
- Remove stale TODO by @danlaine in https://github.com/ava-labs/avalanchego/pull/2468
- `vms/platformvm`: Add `TestBuildBlockDoesNotBuildWithEmptyMempool` test by @dhrubabasu in https://github.com/ava-labs/avalanchego/pull/2469
- `vms/platformvm`: Add `TestBuildBlockShouldAdvanceTime` test by @dhrubabasu in https://github.com/ava-labs/avalanchego/pull/2471
- `vms/platformvm`: Permit usage of the `Transactions` field in `BanffProposalBlock` by @dhrubabasu in https://github.com/ava-labs/avalanchego/pull/2451
- `vms/platformvm`: Add `TestBuildBlockForceAdvanceTime` test by @dhrubabasu in https://github.com/ava-labs/avalanchego/pull/2472
- P2P AppError handling by @joshua-kim in https://github.com/ava-labs/avalanchego/pull/2248
- `vms/platformvm`: Verify txs before building a block by @dhrubabasu in https://github.com/ava-labs/avalanchego/pull/2359
- Refactor p2p unit tests by @joshua-kim in https://github.com/ava-labs/avalanchego/pull/2475
- Add ACP signaling by @StephenButtolph in https://github.com/ava-labs/avalanchego/pull/2476
- Refactor SDK by @joshua-kim in https://github.com/ava-labs/avalanchego/pull/2452
- Cleanup CI by @dhrubabasu in https://github.com/ava-labs/avalanchego/pull/2480
- Ensure upgrade test uses the correct binary on restart by @marun in https://github.com/ava-labs/avalanchego/pull/2478
- Prefetch Improvement by @dboehm-avalabs in https://github.com/ava-labs/avalanchego/pull/2435
- ci: run each fuzz test for 10 seconds by @dhrubabasu in https://github.com/ava-labs/avalanchego/pull/2483
- Remove nullable options by @nytzuga in https://github.com/ava-labs/avalanchego/pull/2481
- `merkledb` -- dynamic root by @danlaine in https://github.com/ava-labs/avalanchego/pull/2177
- fix onEvictCache by @danlaine in https://github.com/ava-labs/avalanchego/pull/2484
- Remove cached node bytes from merkle nodes  by @dboehm-avalabs in https://github.com/ava-labs/avalanchego/pull/2393
- Fix race in view iteration by @dboehm-avalabs in https://github.com/ava-labs/avalanchego/pull/2486
- MerkleDB -- update readme by @danlaine in https://github.com/ava-labs/avalanchego/pull/2423
- Drop Pending Stakers 3 - persist stakers' StartTime by @abi87 in https://github.com/ava-labs/avalanchego/pull/2306
- SDK Push Gossiper implementation by @joshua-kim in https://github.com/ava-labs/avalanchego/pull/2428
- `tmpnet`: Move tmpnet/local to tmpnet package  by @marun in https://github.com/ava-labs/avalanchego/pull/2457
- `merkledb` -- make tests use time as randomness seed by @danlaine in https://github.com/ava-labs/avalanchego/pull/2470
- `tmpnet`: Break config.go up into coherent parts by @marun in https://github.com/ava-labs/avalanchego/pull/2462
- Drop Pending Stakers 4 - minimal UT infra cleanup by @abi87 in https://github.com/ava-labs/avalanchego/pull/2332
- ProposerVM Extend windows 2- extend windowing by @abi87 in https://github.com/ava-labs/avalanchego/pull/2401
- Support json marshalling txs returned from the wallet by @StephenButtolph in https://github.com/ava-labs/avalanchego/pull/2494
- Avoid escaping to improve readability by @StephenButtolph in https://github.com/ava-labs/avalanchego/pull/2496
- Allow OutputOwners to be json marshalled without InitCtx by @StephenButtolph in https://github.com/ava-labs/avalanchego/pull/2495
- Drop Pending Stakers 5 - validated PostDurango StakerTxs by @abi87 in https://github.com/ava-labs/avalanchego/pull/2314
- Bump golang.org/x/crypto from 0.14.0 to 0.17.0 by @dependabot in https://github.com/ava-labs/avalanchego/pull/2502
- Remove unused `BuildGenesisTest` function by @dhrubabasu in https://github.com/ava-labs/avalanchego/pull/2503
- Remove unused `AcceptorTracker` struct by @dhrubabasu in https://github.com/ava-labs/avalanchego/pull/2508
- Dedupe secp256k1 key usage in tests by @dhrubabasu in https://github.com/ava-labs/avalanchego/pull/2511
- Merkledb readme updates by @danlaine in https://github.com/ava-labs/avalanchego/pull/2510
- Gossip Test structs by @joshua-kim in https://github.com/ava-labs/avalanchego/pull/2514
- `tmpnet`: Separate node into orchestration, config and process  by @marun in https://github.com/ava-labs/avalanchego/pull/2460
- Move `snow.DefaultConsensusContextTest` to `snowtest.ConsensusContext` by @dhrubabasu in https://github.com/ava-labs/avalanchego/pull/2507
- Add gossip Marshaller interface by @joshua-kim in https://github.com/ava-labs/avalanchego/pull/2509
- Include chain creation error in health check by @marun in https://github.com/ava-labs/avalanchego/pull/2519
- Make X-chain mempool safe for concurrent use by @StephenButtolph in https://github.com/ava-labs/avalanchego/pull/2520
- Initialize transactions once by @StephenButtolph in https://github.com/ava-labs/avalanchego/pull/2521
- `vms/avm`: Remove usage of `require.Contains` from service tests by @dhrubabasu in https://github.com/ava-labs/avalanchego/pull/2517
- Move context lock into issueTx by @StephenButtolph in https://github.com/ava-labs/avalanchego/pull/2524
- Rework X-chain locking in tests by @StephenButtolph in https://github.com/ava-labs/avalanchego/pull/2526
- `vms/avm`: Simplify `mempool.Remove` signature by @dhrubabasu in https://github.com/ava-labs/avalanchego/pull/2527
- Remove unused mocks by @dhrubabasu in https://github.com/ava-labs/avalanchego/pull/2528
- Move `avm.newContext` to `snowtest.Context` by @dhrubabasu in https://github.com/ava-labs/avalanchego/pull/2513
- Do not fail-fast Tests / Unit by @StephenButtolph in https://github.com/ava-labs/avalanchego/pull/2530
- Make P-Chain Mempool thread-safe by @joshua-kim in https://github.com/ava-labs/avalanchego/pull/2523
- `vms/platformvm`: Use `snowtest.Context` helper by @dhrubabasu in https://github.com/ava-labs/avalanchego/pull/2515
- Export mempool errors by @StephenButtolph in https://github.com/ava-labs/avalanchego/pull/2531
- Move locking into issueTx by @StephenButtolph in https://github.com/ava-labs/avalanchego/pull/2532
- Fix merge in wallet service by @StephenButtolph in https://github.com/ava-labs/avalanchego/pull/2534
- Introduce TxVerifier interface to network by @StephenButtolph in https://github.com/ava-labs/avalanchego/pull/2533
- Export P-Chain Mempool Errors by @joshua-kim in https://github.com/ava-labs/avalanchego/pull/2535
- Rename `Version` message to  `Handshake` by @danlaine in https://github.com/ava-labs/avalanchego/pull/2479
- Rename myVersionTime to ipSigningTime by @danlaine in https://github.com/ava-labs/avalanchego/pull/2537
- Remove resolved TODO by @dhrubabasu in https://github.com/ava-labs/avalanchego/pull/2540
- Only initialize Txs once by @joshua-kim in https://github.com/ava-labs/avalanchego/pull/2538
- JSON marshal the `Transactions` field in `BanffProposalBlocks` by @dhrubabasu in https://github.com/ava-labs/avalanchego/pull/2541
- Enable `predeclared` linter by @dhrubabasu in https://github.com/ava-labs/avalanchego/pull/2539
- Move context lock into `network.issueTx` by @joshua-kim in https://github.com/ava-labs/avalanchego/pull/2525
- Remove comment on treating failed sends as FATAL by @joshua-kim in https://github.com/ava-labs/avalanchego/pull/2544
- Add TxVerifier interface to network by @joshua-kim in https://github.com/ava-labs/avalanchego/pull/2542
- X-chain SDK gossip by @joshua-kim in https://github.com/ava-labs/avalanchego/pull/2490
- Remove network context by @joshua-kim in https://github.com/ava-labs/avalanchego/pull/2543
- Remove `snow.DefaultContextTest` by @dhrubabasu in https://github.com/ava-labs/avalanchego/pull/2518
- Fix windowing when no validator is available by @abi87 in https://github.com/ava-labs/avalanchego/pull/2529
- Unexport fields from gossip.BloomFilter by @StephenButtolph in https://github.com/ava-labs/avalanchego/pull/2547
- P-Chain SDK Gossip by @joshua-kim in https://github.com/ava-labs/avalanchego/pull/2487
- Documentation Fixes: Grammatical Corrections and Typo Fixes Across Multiple Files by @joaolago1113 in https://github.com/ava-labs/avalanchego/pull/2550
- Notify block builder of txs after reject by @StephenButtolph in https://github.com/ava-labs/avalanchego/pull/2549
- Set dependabot target branch to `dev` by @dhrubabasu in https://github.com/ava-labs/avalanchego/pull/2553
- Remove `MockLogger` by @dhrubabasu in https://github.com/ava-labs/avalanchego/pull/2554
- Clean up merkleDB interface and duplicate code by @dboehm-avalabs in https://github.com/ava-labs/avalanchego/pull/2445
- Do not mark txs as dropped when mempool is full by @dhrubabasu in https://github.com/ava-labs/avalanchego/pull/2557
- Update bug bounty program to immunefi by @StephenButtolph in https://github.com/ava-labs/avalanchego/pull/2558
- Fix p2p sdk metric labels by @StephenButtolph in https://github.com/ava-labs/avalanchego/pull/2561
- Suppress gossip warnings due to no sampled peers by @StephenButtolph in https://github.com/ava-labs/avalanchego/pull/2562
- Remove dead code and unnecessary lock from reflect codec by @StephenButtolph in https://github.com/ava-labs/avalanchego/pull/2560
- Remove unused index interface by @StephenButtolph in https://github.com/ava-labs/avalanchego/pull/2564
- Implement SetMap and use it in XP-chain mempools by @StephenButtolph in https://github.com/ava-labs/avalanchego/pull/2555
- `vms/platformvm`: Add `TestIterate` by @dhrubabasu in https://github.com/ava-labs/avalanchego/pull/2565
- Cleanup codec usage by @StephenButtolph in https://github.com/ava-labs/avalanchego/pull/2563
- Remove `len` tag parsing from the reflect codec by @StephenButtolph in https://github.com/ava-labs/avalanchego/pull/2559
- Use more specific type by @dhrubabasu in https://github.com/ava-labs/avalanchego/pull/2567
- Standardize `onShutdownCtx` by @dhrubabasu in https://github.com/ava-labs/avalanchego/pull/2568
- Verify avm mempool txs against the last accepted state by @StephenButtolph in https://github.com/ava-labs/avalanchego/pull/2569
- Update `CODEOWNERS` by @dhrubabasu in https://github.com/ava-labs/avalanchego/pull/2570
- Remove license from mocks by @dhrubabasu in https://github.com/ava-labs/avalanchego/pull/2574
- Add missing import by @dhrubabasu in https://github.com/ava-labs/avalanchego/pull/2573
- `vms/platformvm`: Prune mempool periodically by @dhrubabasu in https://github.com/ava-labs/avalanchego/pull/2566
- Update license header to 2024 by @dhrubabasu in https://github.com/ava-labs/avalanchego/pull/2572
- [MerkleDB] Make intermediate node cache two layered by @dboehm-avalabs in https://github.com/ava-labs/avalanchego/pull/2576
- Fix merkledb rebuild iterator by @dboehm-avalabs in https://github.com/ava-labs/avalanchego/pull/2581
- Fix intermediate node caching by @dboehm-avalabs in https://github.com/ava-labs/avalanchego/pull/2585
- Remove codec length check after Durango by @StephenButtolph in https://github.com/ava-labs/avalanchego/pull/2586
- `tmpnet`: Use AvalancheLocalChainConfig for cchain genesis by @marun in https://github.com/ava-labs/avalanchego/pull/2583
- `testing`: Ensure CheckBootstrapIsPossible is safe for teardown by @marun in https://github.com/ava-labs/avalanchego/pull/2582
- `tmpnet`: Separate network into orchestration and configuration by @marun in https://github.com/ava-labs/avalanchego/pull/2464
- Update uintsize implementation by @danlaine in https://github.com/ava-labs/avalanchego/pull/2590
- Optimize bloom filter by @StephenButtolph in https://github.com/ava-labs/avalanchego/pull/2588
- Remove TLS key gen from networking tests by @StephenButtolph in https://github.com/ava-labs/avalanchego/pull/2596
- [utils/bloom] Optionally Update Bloom Filter Size on Reset by @patrick-ogrady in https://github.com/ava-labs/avalanchego/pull/2591
- [ci] Increase Fuzz Time in Periodic Runs by @patrick-ogrady in https://github.com/ava-labs/avalanchego/pull/2599
- `tmpnet`: Save metrics snapshot to disk before node shutdown by @marun in https://github.com/ava-labs/avalanchego/pull/2601
- chore: Fix typo s/useage/usage by @hugo-syn in https://github.com/ava-labs/avalanchego/pull/2602
- Deprecate `SnowRogueCommitThresholdKey` and `SnowVirtuousCommitThresholdKey` by @dhrubabasu in https://github.com/ava-labs/avalanchego/pull/2600
- Fix networking invalid field log by @StephenButtolph in https://github.com/ava-labs/avalanchego/pull/2604
- chore: Fix typo s/seperate/separate/ by @hugo-syn in https://github.com/ava-labs/avalanchego/pull/2605
- Support dynamic port peerlist gossip by @StephenButtolph in https://github.com/ava-labs/avalanchego/pull/2603
- Replace `PeerListAck` with `GetPeerList` by @StephenButtolph in https://github.com/ava-labs/avalanchego/pull/2580
- Log critical consensus values during health checks by @StephenButtolph in https://github.com/ava-labs/avalanchego/pull/2609
- Update contributions branch to master by @StephenButtolph in https://github.com/ava-labs/avalanchego/pull/2610
- Add ip bloom metrics by @StephenButtolph in https://github.com/ava-labs/avalanchego/pull/2614
- `x/sync`: Auto-generate `MockNetworkClient` by @dhrubabasu in https://github.com/ava-labs/avalanchego/pull/2617
- Remove CreateStaticHandlers from VM interface by @joshua-kim in https://github.com/ava-labs/avalanchego/pull/2589
- `tmpnet`: Add support for subnets by @marun in https://github.com/ava-labs/avalanchego/pull/2492
- Update `go.uber.org/mock/gomock` to `v0.4.0` by @dhrubabasu in https://github.com/ava-labs/avalanchego/pull/2618
- Add `mockgen` source mode for generics + bls imports by @dhrubabasu in https://github.com/ava-labs/avalanchego/pull/2615
- Verify all MockGen generated files are re-generated in CI by @dhrubabasu in https://github.com/ava-labs/avalanchego/pull/2616
- Move division by 0 check out of the bloom loops by @StephenButtolph in https://github.com/ava-labs/avalanchego/pull/2622
- P-chain Add UTs around stakers persistence in platformvm state by @abi87 in https://github.com/ava-labs/avalanchego/pull/2505
- Revert "Set dependabot target branch to `dev` (#2553)" by @dhrubabasu in https://github.com/ava-labs/avalanchego/pull/2623
- Remove remaining 2023 remnants by @dhrubabasu in https://github.com/ava-labs/avalanchego/pull/2624
- Deprecate push-based peerlist gossip flags by @StephenButtolph in https://github.com/ava-labs/avalanchego/pull/2625
- Remove support for compressing gzip messages by @dhrubabasu in https://github.com/ava-labs/avalanchego/pull/2627
- Always attempt to install mockgen `v0.4.0` before execution by @dhrubabasu in https://github.com/ava-labs/avalanchego/pull/2628
- Modify TLS parsing rules for Durango by @StephenButtolph in https://github.com/ava-labs/avalanchego/pull/2458

### New Contributors

- @joaolago1113 made their first contribution in https://github.com/ava-labs/avalanchego/pull/2550
- @hugo-syn made their first contribution in https://github.com/ava-labs/avalanchego/pull/2602

**Full Changelog**: https://github.com/ava-labs/avalanchego/compare/v1.10.17...v1.10.18

## [v1.10.17](https://github.com/ava-labs/avalanchego/releases/tag/v1.10.17)

This version is backwards compatible to [v1.10.0](https://github.com/ava-labs/avalanchego/releases/tag/v1.10.0). It is optional, but encouraged.

The plugin version is unchanged at `30` and is compatible with versions `v1.10.15-v1.10.16`.

### APIs

- Added `avalanche_{chainID}_blks_build_accept_latency` metric
- Added `avalanche_{chainID}_blks_issued{source}` metric with sources:
  -  `pull_gossip`
  -  `push_gossip`
  -  `put_gossip` which is deprecated
  -  `built`
  -  `unknown`
- Added `avalanche_{chainID}_issuer_stake_sum` metric
- Added `avalanche_{chainID}_issuer_stake_count` metric

### Configs

- Added:
  - `--consensus-frontier-poll-frequency`
- Removed:
  - `--consensus-accepted-frontier-gossip-frequency`
- Deprecated:
  - `--consensus-accepted-frontier-gossip-validator-size`
  - `--consensus-accepted-frontier-gossip-non-validator-size`
  - `--consensus-accepted-frontier-gossip-peer-size`
    - Updated the default value to 1 to align with the change in default gossip frequency
  - `--consensus-on-accept-gossip-validator-size`
  - `--consensus-on-accept-gossip-non-validator-size`
  - `--consensus-on-accept-gossip-peer-size`

### Fixes

- Fixed `duplicated operation on provided value` error when executing atomic operations after state syncing the C-chain
- Removed usage of atomic trie after commitment
- Fixed atomic trie root overwrite during state sync
- Prevented closure of `stdout` and `stderr` when shutting down the logger

### What's Changed

- Remove Banff check from mempool verifier by @dhrubabasu in https://github.com/ava-labs/avalanchego/pull/2360
- Document storage growth in readme by @StephenButtolph in https://github.com/ava-labs/avalanchego/pull/2364
- Add metric for duration between block timestamp and acceptance time by @StephenButtolph in https://github.com/ava-labs/avalanchego/pull/2366
- `vms/platformvm`: Remove unused `withMetrics` txheap by @dhrubabasu in https://github.com/ava-labs/avalanchego/pull/2373
- Move peerTracker from x/sync to network/p2p by @joshua-kim in https://github.com/ava-labs/avalanchego/pull/2356
- Logging avoid closing standard outputs by @felipemadero in https://github.com/ava-labs/avalanchego/pull/2372
- `vms/platformvm`: Adjust `Diff.Apply` signature by @dhrubabasu in https://github.com/ava-labs/avalanchego/pull/2368
- Add bls validator info to genesis by @felipemadero in https://github.com/ava-labs/avalanchego/pull/2371
- Remove `engine.GetVM` by @StephenButtolph in https://github.com/ava-labs/avalanchego/pull/2374
- `vms/platformvm`: Consolidate `state` pkg mocks by @dhrubabasu in https://github.com/ava-labs/avalanchego/pull/2370
- Remove common bootstrapper by @StephenButtolph in https://github.com/ava-labs/avalanchego/pull/2297
- `vms/platformvm`: Move `toEngine` channel to mempool by @dhrubabasu in https://github.com/ava-labs/avalanchego/pull/2333
- `vms/avm`: Rename `states` pkg to `state` by @dhrubabasu in https://github.com/ava-labs/avalanchego/pull/2381
- Implement generic bimap by @StephenButtolph in https://github.com/ava-labs/avalanchego/pull/2383
- Unexport RequestID from snowman engine by @StephenButtolph in https://github.com/ava-labs/avalanchego/pull/2384
- Add metric to track the stake weight of block providers by @StephenButtolph in https://github.com/ava-labs/avalanchego/pull/2376
- Add block source metrics to monitor gossip by @StephenButtolph in https://github.com/ava-labs/avalanchego/pull/2386
- Rename `D` to `Durango` by @dhrubabasu in https://github.com/ava-labs/avalanchego/pull/2389
- Replace periodic push accepted gossip with pull preference gossip for block discovery by @StephenButtolph in https://github.com/ava-labs/avalanchego/pull/2367
- MerkleDB Remove ID from Node to reduce size and removal channel creation. by @dboehm-avalabs in https://github.com/ava-labs/avalanchego/pull/2324
- Remove method `CappedList` from `set.Set` by @danlaine in https://github.com/ava-labs/avalanchego/pull/2395
- Periodically PullGossip only from connected validators by @StephenButtolph in https://github.com/ava-labs/avalanchego/pull/2399
- Update bootstrap IPs by @StephenButtolph in https://github.com/ava-labs/avalanchego/pull/2396
- Rename `testnet` fixture to `tmpnet` by @marun in https://github.com/ava-labs/avalanchego/pull/2307
- Add `p2p.Network` component by @joshua-kim in https://github.com/ava-labs/avalanchego/pull/2283
- `vms/platformvm`: Move `GetRewardUTXOs`, `GetSubnets`, and `GetChains` to `State` interface by @dhrubabasu in https://github.com/ava-labs/avalanchego/pull/2402
- Add more descriptive formatted error by @aaronbuchwald in https://github.com/ava-labs/avalanchego/pull/2403

**Full Changelog**: https://github.com/ava-labs/avalanchego/compare/v1.10.16...v1.10.17

## [v1.10.16](https://github.com/ava-labs/avalanchego/releases/tag/v1.10.16)

This version is backwards compatible to [v1.10.0](https://github.com/ava-labs/avalanchego/releases/tag/v1.10.0). It is optional, but encouraged.

The plugin version is unchanged at `30` and compatible with version `v1.10.15`.

### APIs

- Added log level information to the result of `admin.setLoggerLevel`
- Updated `info.peers` to return chain aliases for `benched` chains
- Added support to sample validators of non-tracked subnets with `platform.sampleValidators`
- Added `avalanche_{chainID}_max_verified_height` metric to track the highest verified block

### Configs

- Added `--db-read-only` to run the node without writing to disk.
  - This flag is only expected to be used during testing as it will cause memory use to increase over time
- Removed `--bootstrap-retry-enabled`
- Removed `--bootstrap-retry-warn-frequency`

### Fixes

- Fixed packing of large block requests during C-chain state sync
- Fixed order of updating acceptor tip and sending chain events to C-chain event subscribers

### What's Changed

- Return log levels from admin.SetLoggerLevel by @StephenButtolph in https://github.com/ava-labs/avalanchego/pull/2250
- feat(api) : Peers function to return the PrimaryAlias of the chainID by @DoTheBestToGetTheBest in https://github.com/ava-labs/avalanchego/pull/2251
- Switch to using require.TestingT interface in SenderTest struct by @marun in https://github.com/ava-labs/avalanchego/pull/2258
- Cleanup `ipcs` `Socket` test by @danlaine in https://github.com/ava-labs/avalanchego/pull/2257
- Require poll metrics to be registered by @StephenButtolph in https://github.com/ava-labs/avalanchego/pull/2260
- Track all subnet validator sets in the validator manager by @StephenButtolph in https://github.com/ava-labs/avalanchego/pull/2253
- e2e: Make NewWallet and NewEthclient regular functions by @marun in https://github.com/ava-labs/avalanchego/pull/2262
- Fix typos in docs by @vuittont60 in https://github.com/ava-labs/avalanchego/pull/2261
- Remove Token constants information from keys by @dboehm-avalabs in https://github.com/ava-labs/avalanchego/pull/2197
- Remove unused `UnsortedEquals` function by @dhrubabasu in https://github.com/ava-labs/avalanchego/pull/2264
- Document p2p package by @joshua-kim in https://github.com/ava-labs/avalanchego/pull/2254
- Use extended public key to derive ledger addresses by @felipemadero in https://github.com/ava-labs/avalanchego/pull/2246
- `merkledb` -- rename nit by @danlaine in https://github.com/ava-labs/avalanchego/pull/2267
- `merkledb` -- fix nil check in test by @danlaine in https://github.com/ava-labs/avalanchego/pull/2268
- Add read-only database flag (`--db-read-only`)  by @danlaine in https://github.com/ava-labs/avalanchego/pull/2266
- `merkledb` -- remove unneeded var declarations by @danlaine in https://github.com/ava-labs/avalanchego/pull/2269
- Add fuzz test for `NewIteratorWithStartAndPrefix` by @danlaine in https://github.com/ava-labs/avalanchego/pull/1992
- Return if element was deleted from `Hashmap` by @dhrubabasu in https://github.com/ava-labs/avalanchego/pull/2271
- `mempool.NewMempool` -> `mempool.New` by @dhrubabasu in https://github.com/ava-labs/avalanchego/pull/2276
- e2e: Refactor suite setup and helpers to tests/fixture/e2e for reuse by coreth by @marun in https://github.com/ava-labs/avalanchego/pull/2265
- Cleanup platformvm mempool errs by @dhrubabasu in https://github.com/ava-labs/avalanchego/pull/2278
- MerkleDB:Naming and comments cleanup by @dboehm-avalabs in https://github.com/ava-labs/avalanchego/pull/2274
- Move `DropExpiredStakerTxs` to platformvm mempool by @dhrubabasu in https://github.com/ava-labs/avalanchego/pull/2279
- Cleanup `ids.NodeID` usage by @abi87 in https://github.com/ava-labs/avalanchego/pull/2280
- Genesis validators cleanup by @abi87 in https://github.com/ava-labs/avalanchego/pull/2282
- Remove Lazy Initialize on Node by @joshua-kim in https://github.com/ava-labs/avalanchego/pull/1384
- Remove sentinel node from MerkleDB proofs by @dboehm-avalabs in https://github.com/ava-labs/avalanchego/pull/2106
- Embed `noop` handler for all unhandled messages by @dhrubabasu in https://github.com/ava-labs/avalanchego/pull/2288
- `merkledb` -- Add `Clearer` interface  by @danlaine in https://github.com/ava-labs/avalanchego/pull/2277
- Simplify get server creation by @StephenButtolph in https://github.com/ava-labs/avalanchego/pull/2285
- Move management of platformvm preferred block to `executor.Manager` by @dhrubabasu in https://github.com/ava-labs/avalanchego/pull/2292
- Add `recentTxsLock` to platform `network` struct by @dhrubabasu in https://github.com/ava-labs/avalanchego/pull/2294
- e2e: More fixture refinement in support of coreth integration testing  by @marun in https://github.com/ava-labs/avalanchego/pull/2275
- Add `VerifyTx` to `executor.Manager` by @dhrubabasu in https://github.com/ava-labs/avalanchego/pull/2293
- Simplify avalanche bootstrapping by @StephenButtolph in https://github.com/ava-labs/avalanchego/pull/2286
- Replace unique slices with sets in the engine interface by @StephenButtolph in https://github.com/ava-labs/avalanchego/pull/2317
- Use zap.Stringer rather than zap.Any by @StephenButtolph in https://github.com/ava-labs/avalanchego/pull/2320
- Move `AddUnverifiedTx` logic to `network.IssueTx` by @dhrubabasu in https://github.com/ava-labs/avalanchego/pull/2310
- Remove `AddUnverifiedTx` from `Builder` by @dhrubabasu in https://github.com/ava-labs/avalanchego/pull/2311
- Remove error from SDK AppGossip handler by @joshua-kim in https://github.com/ava-labs/avalanchego/pull/2252
- Rename AppRequestFailed to AppError by @joshua-kim in https://github.com/ava-labs/avalanchego/pull/2321
- Remove `Network` interface from `Builder` by @dhrubabasu in https://github.com/ava-labs/avalanchego/pull/2312
- Update `error_code` to be sint32 instead of uint32. by @joshua-kim in https://github.com/ava-labs/avalanchego/pull/2322
- Refactor bootstrapper implementation into consensus by @StephenButtolph in https://github.com/ava-labs/avalanchego/pull/2300
- Pchain - Cleanup NodeID generation in UTs by @abi87 in https://github.com/ava-labs/avalanchego/pull/2291
- nit: loop --> variadic by @danlaine in https://github.com/ava-labs/avalanchego/pull/2316
- Update zap dependency to v1.26.0 by @danlaine in https://github.com/ava-labs/avalanchego/pull/2325
- Remove useless anon functions by @StephenButtolph in https://github.com/ava-labs/avalanchego/pull/2326
- Move `network` implementation to separate package by @dhrubabasu in https://github.com/ava-labs/avalanchego/pull/2296
- Unexport avalanche constant from common package by @StephenButtolph in https://github.com/ava-labs/avalanchego/pull/2327
- Remove `common.Config` functions by @StephenButtolph in https://github.com/ava-labs/avalanchego/pull/2328
- Move engine startup into helper function by @StephenButtolph in https://github.com/ava-labs/avalanchego/pull/2329
- Remove bootstrapping retry config by @StephenButtolph in https://github.com/ava-labs/avalanchego/pull/2301
- Export snowman bootstrapper by @StephenButtolph in https://github.com/ava-labs/avalanchego/pull/2331
- Remove common.Config from syncer.Config by @StephenButtolph in https://github.com/ava-labs/avalanchego/pull/2330
- `platformvm.VM` -- replace `Config` field with `validators.Manager` by @danlaine in https://github.com/ava-labs/avalanchego/pull/2319
- Improve height monitoring by @StephenButtolph in https://github.com/ava-labs/avalanchego/pull/2347
- Cleanup snowman consensus metrics by @StephenButtolph in https://github.com/ava-labs/avalanchego/pull/2349
- Expand consensus health check by @StephenButtolph in https://github.com/ava-labs/avalanchego/pull/2354
- Reduce the size of the OracleBlock interface by @StephenButtolph in https://github.com/ava-labs/avalanchego/pull/2355
- [vms/proposervm] Update Build Heuristic by @patrick-ogrady in https://github.com/ava-labs/avalanchego/pull/2348
- Use linkedhashmap for P-Chain mempool by @gyuho in https://github.com/ava-labs/avalanchego/pull/1536
- Increase txs in pool metric when adding tx by @StephenButtolph in https://github.com/ava-labs/avalanchego/pull/2361

### New Contributors

- @DoTheBestToGetTheBest made their first contribution in https://github.com/ava-labs/avalanchego/pull/2251
- @vuittont60 made their first contribution in https://github.com/ava-labs/avalanchego/pull/2261

**Full Changelog**: https://github.com/ava-labs/avalanchego/compare/v1.10.15...v1.10.16

## [v1.10.15](https://github.com/ava-labs/avalanchego/releases/tag/v1.10.15)

This version is backwards compatible to [v1.10.0](https://github.com/ava-labs/avalanchego/releases/tag/v1.10.0). It is optional, but encouraged.

The plugin version is updated to `30` all plugins must update to be compatible.

### Configs

- Added `pebble` as an allowed option to `--db-type`

### Fixes

- Fixed C-chain tracer API panic

### What's Changed

- Reduce allocations on insert and remove by @dboehm-avalabs in https://github.com/ava-labs/avalanchego/pull/2201
- `merkledb` -- shift nit by @danlaine in https://github.com/ava-labs/avalanchego/pull/2218
- Update `golangci-lint` to `v1.55.1` by @dhrubabasu in https://github.com/ava-labs/avalanchego/pull/2228
- Add json marshal tests to existing serialization tests in `platformvm/txs` pkg by @dhrubabasu in https://github.com/ava-labs/avalanchego/pull/2227
- Move all blst function usage to `bls` pkg by @dhrubabasu in https://github.com/ava-labs/avalanchego/pull/2222
- `merkledb` -- don't pass `BranchFactor` to `encodeDBNode` by @danlaine in https://github.com/ava-labs/avalanchego/pull/2217
- Add `utils.Err` helper by @dhrubabasu in https://github.com/ava-labs/avalanchego/pull/2212
- Enable `perfsprint` linter by @dhrubabasu in https://github.com/ava-labs/avalanchego/pull/2229
- Trim down size of secp256k1 `Factory` struct by @dhrubabasu in https://github.com/ava-labs/avalanchego/pull/2223
- Fix test typos by @dhrubabasu in https://github.com/ava-labs/avalanchego/pull/2233
- P2P AppRequestFailed protobuf definition by @joshua-kim in https://github.com/ava-labs/avalanchego/pull/2111
- Remove error from Router AppGossip by @joshua-kim in https://github.com/ava-labs/avalanchego/pull/2238
- Document host and port behavior in help text by @StephenButtolph in https://github.com/ava-labs/avalanchego/pull/2236
- Remove `database.Manager` by @danlaine in https://github.com/ava-labs/avalanchego/pull/2239
- Add `BaseTx` support to platformvm by @dhrubabasu in https://github.com/ava-labs/avalanchego/pull/2232
- Add `pebble` as valid value for `--db-type`. by @danlaine in https://github.com/ava-labs/avalanchego/pull/2244
- Add nullable option to codec by @nytzuga in https://github.com/ava-labs/avalanchego/pull/2171

**Full Changelog**: https://github.com/ava-labs/avalanchego/compare/v1.10.14...v1.10.15

## [v1.10.14](https://github.com/ava-labs/avalanchego/releases/tag/v1.10.14)

This version is backwards compatible to [v1.10.0](https://github.com/ava-labs/avalanchego/releases/tag/v1.10.0). It is optional, but encouraged.

The plugin version is unchanged at `29` and compatible with version `v1.10.13`.

### Configs

- Deprecated `--api-ipcs-enabled`
- Deprecated `--ipcs-chain-ids`
- Deprecated `--ipcs-path`
- Deprecated `--api-keystore-enabled`

### Fixes

- Fixed shutdown of timeout manager
- Fixed racy access of the shutdown time

### What's Changed

- Remove build check from unit tests by @StephenButtolph in https://github.com/ava-labs/avalanchego/pull/2189
- Update cgo usage by @StephenButtolph in https://github.com/ava-labs/avalanchego/pull/2184
- Deprecate IPC configs by @danlaine in https://github.com/ava-labs/avalanchego/pull/2168
- Update P2P proto docs by @joshua-kim in https://github.com/ava-labs/avalanchego/pull/2181
- Merkle db Make Paths only refer to lists of nodes by @dboehm-avalabs in https://github.com/ava-labs/avalanchego/pull/2143
- Deprecate keystore config by @danlaine in https://github.com/ava-labs/avalanchego/pull/2195
- Add tests for BanffBlock serialization by @dhrubabasu in https://github.com/ava-labs/avalanchego/pull/2194
- Move Shutdown lock from Handler into Engines by @StephenButtolph in https://github.com/ava-labs/avalanchego/pull/2179
- Move HealthCheck lock from Handler into Engines by @StephenButtolph in https://github.com/ava-labs/avalanchego/pull/2173
- Implement Heap Map by @joshua-kim in https://github.com/ava-labs/avalanchego/pull/2137
- Move selectStartGear lock from Handler into Engines by @StephenButtolph in https://github.com/ava-labs/avalanchego/pull/2182
- Add Heap Set by @joshua-kim in https://github.com/ava-labs/avalanchego/pull/2136
- Shutdown TimeoutManager during node Shutdown by @abi87 in https://github.com/ava-labs/avalanchego/pull/1707
- Redesign validator set management to enable tracking all subnets by @ceyonur in https://github.com/ava-labs/avalanchego/pull/1857
- Update local network readme by @StephenButtolph in https://github.com/ava-labs/avalanchego/pull/2203
- Use custom codec for validator metadata by @abi87 in https://github.com/ava-labs/avalanchego/pull/1510
- Add RSA max key length test by @StephenButtolph in https://github.com/ava-labs/avalanchego/pull/2205
- Remove duplicate networking check by @StephenButtolph in https://github.com/ava-labs/avalanchego/pull/2204
- Update TestDialContext to use ManuallyTrack by @joshua-kim in https://github.com/ava-labs/avalanchego/pull/2209
- Remove contains from validator manager interface by @ceyonur in https://github.com/ava-labs/avalanchego/pull/2198
- Move the overridden manager into the node by @ceyonur in https://github.com/ava-labs/avalanchego/pull/2199
- Remove `aggregate` struct by @dhrubabasu in https://github.com/ava-labs/avalanchego/pull/2213
- Add log for ungraceful shutdown on startup by @joshua-kim in https://github.com/ava-labs/avalanchego/pull/2215
- Add pebble database implementation by @danlaine in https://github.com/ava-labs/avalanchego/pull/1999
- Add `TransferSubnetOwnershipTx` by @dhrubabasu in https://github.com/ava-labs/avalanchego/pull/2178
- Revert networking AllowConnection change by @StephenButtolph in https://github.com/ava-labs/avalanchego/pull/2219
- Fix unexpected unlock by @StephenButtolph in https://github.com/ava-labs/avalanchego/pull/2221
- Improve logging for block verification failure by @StephenButtolph in https://github.com/ava-labs/avalanchego/pull/2224

**Full Changelog**: https://github.com/ava-labs/avalanchego/compare/v1.10.13...v1.10.14

## [v1.10.13](https://github.com/ava-labs/avalanchego/releases/tag/v1.10.13)

This version is backwards compatible to [v1.10.0](https://github.com/ava-labs/avalanchego/releases/tag/v1.10.0). It is optional, but encouraged.

The plugin version is updated to `29` all plugins must update to be compatible.

### Fixes

- Added `Prefetcher` to the `merkledb` interface
- Fixed json marshalling of `TrackedSubnets` and `AllowedNodes`

### What's Changed

- Fix typo in block formation logic documentation by @kyoshisuki in https://github.com/ava-labs/avalanchego/pull/2158
- Marshal blocks and transactions inside API calls by @StephenButtolph in https://github.com/ava-labs/avalanchego/pull/2153
- Remove lock options from the info api by @StephenButtolph in https://github.com/ava-labs/avalanchego/pull/2149
- Remove write lock option from the avm static API by @StephenButtolph in https://github.com/ava-labs/avalanchego/pull/2154
- Remove write lock option from the avm wallet API by @StephenButtolph in https://github.com/ava-labs/avalanchego/pull/2155
- Fix json marshalling of Sets by @StephenButtolph in https://github.com/ava-labs/avalanchego/pull/2161
- Rename `removeSubnetValidatorValidation` to `verifyRemoveSubnetValidatorTx` by @dhrubabasu in https://github.com/ava-labs/avalanchego/pull/2162
- Remove lock options from the IPCs api by @StephenButtolph in https://github.com/ava-labs/avalanchego/pull/2151
- Remove write lock option from the xsvm API by @StephenButtolph in https://github.com/ava-labs/avalanchego/pull/2152
- Remove lock options from the admin API by @StephenButtolph in https://github.com/ava-labs/avalanchego/pull/2150
- Remove aliasing of `math` standard lib by @dhrubabasu in https://github.com/ava-labs/avalanchego/pull/2163
- Remove write lock option from the platformvm API by @StephenButtolph in https://github.com/ava-labs/avalanchego/pull/2157
- Remove write lock option from the avm rpc API by @StephenButtolph in https://github.com/ava-labs/avalanchego/pull/2156
- Remove context lock from API VM interface by @StephenButtolph in https://github.com/ava-labs/avalanchego/pull/2165
- Use set.Of rather than set.Add by @StephenButtolph in https://github.com/ava-labs/avalanchego/pull/2164
- Bump google.golang.org/grpc from 1.55.0 to 1.58.3 by @dependabot in https://github.com/ava-labs/avalanchego/pull/2159
- [x/merkledb] `Prefetcher` interface by @patrick-ogrady in https://github.com/ava-labs/avalanchego/pull/2167
- Validator Diffs: docs and UTs cleanup by @abi87 in https://github.com/ava-labs/avalanchego/pull/2037
- MerkleDB Reduce buffer creation/memcopy on path construction by @dboehm-avalabs in https://github.com/ava-labs/avalanchego/pull/2124
- Fix some P-chain UTs by @abi87 in https://github.com/ava-labs/avalanchego/pull/2117

### New Contributors

- @kyoshisuki made their first contribution in https://github.com/ava-labs/avalanchego/pull/2158

**Full Changelog**: https://github.com/ava-labs/avalanchego/compare/v1.10.12...v1.10.13

## [v1.10.12](https://github.com/ava-labs/avalanchego/releases/tag/v1.10.12)

This version is backwards compatible to [v1.10.0](https://github.com/ava-labs/avalanchego/releases/tag/v1.10.0). It is optional, but encouraged.

The plugin version is unchanged at `28` and compatible with versions `v1.10.9 - v1.10.11`.

### APIs

- Added `avalanche_{chainID}_total_weight` metric
- Added `avalanche_{chainID}_num_validators` metric
- Added `avalanche_{chainID}_num_processing_ancestor_fetches_failed` metric
- Added `avalanche_{chainID}_num_processing_ancestor_fetches_dropped` metric
- Added `avalanche_{chainID}_num_processing_ancestor_fetches_succeeded` metric
- Added `avalanche_{chainID}_num_processing_ancestor_fetches_unneeded` metric
- Added `avalanche_{chainID}_num_missing_accepted_blocks` metric
- Added `avalanche_{chainID}_selected_vote_index_count` metric
- Added `avalanche_{chainID}_selected_vote_index_sum` metric

### Configs

- Added `--snow-preference-quorum-size` flag
- Added `--snow-confidence-quorum-size` flag
- Added `"fx-owner-cache-size"` to the P-chain config

### Fixes

- Fixed concurrent node shutdown and chain creation race
- Updated http2 implementation to patch CVE-2023-39325
- Exited `network.dial` early to avoid goroutine leak when shutting down
- Reduced log level of `"failed to send peer list for handshake"` messages from `ERROR` to `DEBUG`
- Reduced log level of `"state pruning failed"` messages from `ERROR` to `WARN`

### What's Changed

- Add last accepted height to the snowman interface by @StephenButtolph in https://github.com/ava-labs/avalanchego/pull/2091
- Delete kurtosis CI jobs by @marun in https://github.com/ava-labs/avalanchego/pull/2068
- e2e: Ensure all Issue* calls use the default context by @marun in https://github.com/ava-labs/avalanchego/pull/2069
- Remove Finalized from the consensus interface by @StephenButtolph in https://github.com/ava-labs/avalanchego/pull/2093
- Remove embedding of `verify.Verifiable` in `FxCredential` by @dhrubabasu in https://github.com/ava-labs/avalanchego/pull/2089
- Clarify decidable interface simple default parameter tests by @gyuho in https://github.com/ava-labs/avalanchego/pull/2094
- snow/consensus/snowman/poll: remove "unused" no early term poller by @gyuho in https://github.com/ava-labs/avalanchego/pull/2095
- Cleanup `.golangci.yml` by @dhrubabasu in https://github.com/ava-labs/avalanchego/pull/2097
- Refactor `ancestor.Tree` by @StephenButtolph in https://github.com/ava-labs/avalanchego/pull/2099
- Update AMI runner image and instance type by @charlie-ava in https://github.com/ava-labs/avalanchego/pull/1939
- Add `tagalign` linter by @dhrubabasu in https://github.com/ava-labs/avalanchego/pull/2084
- Fix flaky BuildBlockIsIdempotent test by @StephenButtolph in https://github.com/ava-labs/avalanchego/pull/2101
- Make `network.dial` honor context cancellation. by @danlaine in https://github.com/ava-labs/avalanchego/pull/2061
- Add preference lookups by height to the consensus interface by @StephenButtolph in https://github.com/ava-labs/avalanchego/pull/2092
- Remove duplicate pullQuery method by @StephenButtolph in https://github.com/ava-labs/avalanchego/pull/2103
- Add additional validator set metrics by @aaronbuchwald in https://github.com/ava-labs/avalanchego/pull/2051
- Remove `snowball.Initialize` and `snowball.Factory` by @danlaine in https://github.com/ava-labs/avalanchego/pull/2104
- Remove initialize functions from the snowball package by @danlaine in https://github.com/ava-labs/avalanchego/pull/2105
- Remove `genesis.State` by @joshua-kim in https://github.com/ava-labs/avalanchego/pull/2112
- add `SetSubnetOwner` to `Chain` interface by @dhrubabasu in https://github.com/ava-labs/avalanchego/pull/2031
- Move vote bubbling before poll termination by @StephenButtolph in https://github.com/ava-labs/avalanchego/pull/2100
- testing: Switch upgrade test to testnet fixture by @marun in https://github.com/ava-labs/avalanchego/pull/1887
- Reduce archivedb key lengths by 1 byte by @StephenButtolph in https://github.com/ava-labs/avalanchego/pull/2113
- Cleanup uptime manager constructor by @abi87 in https://github.com/ava-labs/avalanchego/pull/2118
- MerkleDB Compact Path Bytes by @dboehm-avalabs in https://github.com/ava-labs/avalanchego/pull/2010
- MerkleDB Path changes cleanup by @dboehm-avalabs in https://github.com/ava-labs/avalanchego/pull/2120
- Fix consensus engine interface comments by @StephenButtolph in https://github.com/ava-labs/avalanchego/pull/2115
- Standardize consensus variable names in tests by @StephenButtolph in https://github.com/ava-labs/avalanchego/pull/2129
- Prevent bytesNeeded overflow by @StephenButtolph in https://github.com/ava-labs/avalanchego/pull/2130
- Migrate xsvm from github.com/ava-labs/xsvm by @marun in https://github.com/ava-labs/avalanchego/pull/2045
- Fix handling of wg in the networking dial test by @StephenButtolph in https://github.com/ava-labs/avalanchego/pull/2132
- Update go.mod and add update check by @StephenButtolph in https://github.com/ava-labs/avalanchego/pull/2133
- Reduce log level of failing to send a peerList message by @StephenButtolph in https://github.com/ava-labs/avalanchego/pull/2134
- RPCChainVM fail-fast health RPCs by @hexfusion in https://github.com/ava-labs/avalanchego/pull/2123
- MerkleDB allow warming node cache by @dboehm-avalabs in https://github.com/ava-labs/avalanchego/pull/2128
- Add vote bubbling metrics by @StephenButtolph in https://github.com/ava-labs/avalanchego/pull/2138
- Reduce log level of an error during Prune by @StephenButtolph in https://github.com/ava-labs/avalanchego/pull/2141
- Exit chain creation routine before shutting down chain router by @StephenButtolph in https://github.com/ava-labs/avalanchego/pull/2140
- Merkle db fix type cast bug by @dboehm-avalabs in https://github.com/ava-labs/avalanchego/pull/2142
- Add Warp Payload Types by @nytzuga in https://github.com/ava-labs/avalanchego/pull/2116
- Add height voting for chits by @StephenButtolph in https://github.com/ava-labs/avalanchego/pull/2102
- Add Heap Queue by @joshua-kim in https://github.com/ava-labs/avalanchego/pull/2135
- Add additional payload.Hash examples by @StephenButtolph in https://github.com/ava-labs/avalanchego/pull/2145
- Split Alpha into AlphaPreference and AlphaConfidence by @StephenButtolph in https://github.com/ava-labs/avalanchego/pull/2125

**Full Changelog**: https://github.com/ava-labs/avalanchego/compare/v1.10.11...v1.10.12

## [v1.10.11](https://github.com/ava-labs/avalanchego/releases/tag/v1.10.11)

This version is backwards compatible to [v1.10.0](https://github.com/ava-labs/avalanchego/releases/tag/v1.10.0). It is optional, but encouraged.

The plugin version is unchanged at `28` and compatible with versions `v1.10.9 - v1.10.10`.

### Fixes

- Prevented overzelous benching due to dropped AppRequests
- Populated the process file atomically to avoid racy reads

### What's Changed

- Rename platformvm/blocks to platformvm/block by @joshua-kim in https://github.com/ava-labs/avalanchego/pull/1980
- RewardValidatorTx cleanup by @abi87 in https://github.com/ava-labs/avalanchego/pull/1891
- Cancel stale SH actions by @danlaine in https://github.com/ava-labs/avalanchego/pull/2003
- e2e: Switch assertion library from gomega to testify by @marun in https://github.com/ava-labs/avalanchego/pull/1909
- e2e: Add bootstrap checks to migrated kurtosis tests by @marun in https://github.com/ava-labs/avalanchego/pull/1935
- Add `GetTransformSubnetTx` helper by @dhrubabasu in https://github.com/ava-labs/avalanchego/pull/2047
- Add readme for the staking/local folder by @StephenButtolph in https://github.com/ava-labs/avalanchego/pull/2046
- use `IsCortinaActivated` helper by @dhrubabasu in https://github.com/ava-labs/avalanchego/pull/2048
- add `D` upgrade boilerplate by @dhrubabasu in https://github.com/ava-labs/avalanchego/pull/2049
- e2e: Ensure interchain workflow coverage for the P-Chain by @marun in https://github.com/ava-labs/avalanchego/pull/1882
- e2e: Switch to using default timed context everywhere by @marun in https://github.com/ava-labs/avalanchego/pull/1910
- Remove indentation + confusing comment by @StephenButtolph in https://github.com/ava-labs/avalanchego/pull/2053
- Delete ErrDelegatorSubset by @joshua-kim in https://github.com/ava-labs/avalanchego/pull/2055
- Fix default validator start time by @marun in https://github.com/ava-labs/avalanchego/pull/2058
- Enable workflows to be triggered by merge queue by @marun in https://github.com/ava-labs/avalanchego/pull/2057
- e2e: Migrate staking rewards test from kurtosis by @marun in https://github.com/ava-labs/avalanchego/pull/1767
- Fix LRU documentation comment by @anusha-ctrl in https://github.com/ava-labs/avalanchego/pull/2036
- Ignore AppResponse timeouts for benching by @StephenButtolph in https://github.com/ava-labs/avalanchego/pull/2066
- trace: provide appName and version from Config by @najeal in https://github.com/ava-labs/avalanchego/pull/1893
- Update perms.WriteFile to write atomically  by @marun in https://github.com/ava-labs/avalanchego/pull/2063
- ArchiveDB by @nytzuga in https://github.com/ava-labs/avalanchego/pull/1911

**Full Changelog**: https://github.com/ava-labs/avalanchego/compare/v1.10.10...v1.10.11

## [v1.10.10](https://github.com/ava-labs/avalanchego/releases/tag/v1.10.10)

This version is backwards compatible to [v1.10.0](https://github.com/ava-labs/avalanchego/releases/tag/v1.10.0). It is optional, but encouraged.

The plugin version is unchanged at `28` and compatible with version `v1.10.9`.

### APIs

- Added `height` to the output of `platform.getCurrentSupply`

### Configs

- Added `proposerNumHistoricalBlocks` to subnet configs

### Fixes

- Fixed handling of `SIGTERM` signals in plugin processes prior to receiving a `Shutdown` message
- Fixed range proof commitment of empty proofs

### What's Changed

- e2e: Save network data for each test run as an uploaded artifact by @marun in https://github.com/ava-labs/avalanchego/pull/1856
- e2e: Ensure interchain workflow coverage for X-Chain and C-Chain by @marun in https://github.com/ava-labs/avalanchego/pull/1871
- MerkleDB Adjust New View function(s) by @dboehm-avalabs in https://github.com/ava-labs/avalanchego/pull/1927
- e2e: Migrate duplicate node id test from kurtosis by @marun in https://github.com/ava-labs/avalanchego/pull/1573
- Add tracing levels to merkledb by @StephenButtolph in https://github.com/ava-labs/avalanchego/pull/1933
- [x/merkledb] Add Configuration for `RootGenConcurrency` by @patrick-ogrady in https://github.com/ava-labs/avalanchego/pull/1936
- e2e: Ensure testnet network dir is archived on failed test run by @marun in https://github.com/ava-labs/avalanchego/pull/1930
- Merkle db cleanup view creation by @dboehm-avalabs in https://github.com/ava-labs/avalanchego/pull/1934
- Add async DB deletion helper by @StephenButtolph in https://github.com/ava-labs/avalanchego/pull/1931
- Implement SDK handler to drop messages from non-validators by @joshua-kim in https://github.com/ava-labs/avalanchego/pull/1917
- Support proposervm historical block deletion by @StephenButtolph in https://github.com/ava-labs/avalanchego/pull/1929
- Remove thread pool by @StephenButtolph in https://github.com/ava-labs/avalanchego/pull/1940
- Merkledb split node storage into value and intermediate by @dboehm-avalabs in https://github.com/ava-labs/avalanchego/pull/1918
- `merkledb` -- remove unneeded codec test helper by @danlaine in https://github.com/ava-labs/avalanchego/pull/1943
- `merkledb` -- add codec test and move helper by @danlaine in https://github.com/ava-labs/avalanchego/pull/1944
- Add throttler implementation to SDK by @joshua-kim in https://github.com/ava-labs/avalanchego/pull/1905
- Add Throttled Handler implementation to SDK by @joshua-kim in https://github.com/ava-labs/avalanchego/pull/1906
- Change merkledb caches to be size based by @StephenButtolph in https://github.com/ava-labs/avalanchego/pull/1947
- Rename `node.marshal` to `node.bytes` by @danlaine in https://github.com/ava-labs/avalanchego/pull/1951
- e2e: Switch to a default network node count of 2 by @marun in https://github.com/ava-labs/avalanchego/pull/1928
- MerkleDB Improve Node Size Calculation by @dboehm-avalabs in https://github.com/ava-labs/avalanchego/pull/1950
- `merkledb` -- remove unneeded return values by @danlaine in https://github.com/ava-labs/avalanchego/pull/1959
- `sync` -- reduce test sizes by @danlaine in https://github.com/ava-labs/avalanchego/pull/1962
- `merkledb` -- limit number of goroutines calculating node IDs by @danlaine in https://github.com/ava-labs/avalanchego/pull/1960
- Add gossip package to p2p SDK by @joshua-kim in https://github.com/ava-labs/avalanchego/pull/1958
- Improve state sync logging by @StephenButtolph in https://github.com/ava-labs/avalanchego/pull/1955
- Update golang to 1.20.8 by @StephenButtolph in https://github.com/ava-labs/avalanchego/pull/1826
- Use odd-numbered request ids for SDK by @joshua-kim in https://github.com/ava-labs/avalanchego/pull/1975
- update iterator invariant by @danlaine in https://github.com/ava-labs/avalanchego/pull/1978
- Document common usage of requestIDs for snow senders by @StephenButtolph in https://github.com/ava-labs/avalanchego/pull/1981
- e2e: Diagnose and fix flakes by @marun in https://github.com/ava-labs/avalanchego/pull/1941
- `merkledb` -- `db_test.go` cleanup by @danlaine in https://github.com/ava-labs/avalanchego/pull/1954
- `merkledb` -- make config fields uints by @danlaine in https://github.com/ava-labs/avalanchego/pull/1963
- Only gracefully exit rpcchainvm server after Shutdown by @StephenButtolph in https://github.com/ava-labs/avalanchego/pull/1988
- Add contexts to SDK callbacks by @joshua-kim in https://github.com/ava-labs/avalanchego/pull/1977
- Change max response size to target response size by @joshua-kim in https://github.com/ava-labs/avalanchego/pull/1995
- Add sdk gossip handler metrics by @joshua-kim in https://github.com/ava-labs/avalanchego/pull/1997
- Add p2p SDK Router metrics by @joshua-kim in https://github.com/ava-labs/avalanchego/pull/2000
- Merkledb Attempt to reduce test runtime by @dboehm-avalabs in https://github.com/ava-labs/avalanchego/pull/1990
- longer timeout on windows UT by @danlaine in https://github.com/ava-labs/avalanchego/pull/2001
- `sync` -- log tweaks by @danlaine in https://github.com/ava-labs/avalanchego/pull/2008
- Add Validator Gossiper by @joshua-kim in https://github.com/ava-labs/avalanchego/pull/2015
- database: comment that Get returns ErrNotFound if key is not present by @aaronbuchwald in https://github.com/ava-labs/avalanchego/pull/2018
- Return `height` from `GetCurrentSupply` by @dhrubabasu in https://github.com/ava-labs/avalanchego/pull/2022
- simplify platformvm `GetHeight` function by @dhrubabasu in https://github.com/ava-labs/avalanchego/pull/2023
- Merkle db fix range proof commit bug by @dboehm-avalabs in https://github.com/ava-labs/avalanchego/pull/2019
- Add `bag.Of` helper by @StephenButtolph in https://github.com/ava-labs/avalanchego/pull/2027
- Cleanup early poll termination logic by @StephenButtolph in https://github.com/ava-labs/avalanchego/pull/2029
- fix typo by @dhrubabasu in https://github.com/ava-labs/avalanchego/pull/2030
- Merkle db intermediate node key compression by @dboehm-avalabs in https://github.com/ava-labs/avalanchego/pull/1987
- Improve RPC Chain version mismatch error message by @martineckardt in https://github.com/ava-labs/avalanchego/pull/2021
- Move subnet owner lookup to platformvm state by @dhrubabasu in https://github.com/ava-labs/avalanchego/pull/2024
- Fix fuzz tests; add iterator fuzz test by @danlaine in https://github.com/ava-labs/avalanchego/pull/1991
- Refactor subnet validator primary network requirements by @dhrubabasu in https://github.com/ava-labs/avalanchego/pull/2014
- Rename events to event by @joshua-kim in https://github.com/ava-labs/avalanchego/pull/1973
- Add function to initialize SampleableSet by @joshua-kim in https://github.com/ava-labs/avalanchego/pull/2017
- add `IsCortinaActivated` helper by @dhrubabasu in https://github.com/ava-labs/avalanchego/pull/2013
- Fix P-chain Import by @StephenButtolph in https://github.com/ava-labs/avalanchego/pull/2035
- Rename avm/blocks package to avm/block by @joshua-kim in https://github.com/ava-labs/avalanchego/pull/1970
- Merkledb Update rangeproof proto to be consistent with changeproof proto by @dboehm-avalabs in https://github.com/ava-labs/avalanchego/pull/2040
- `merkledb` -- encode lengths as uvarints by @danlaine in https://github.com/ava-labs/avalanchego/pull/2039
- MerkleDB Remove GetNodeFromParent by @dboehm-avalabs in https://github.com/ava-labs/avalanchego/pull/2041

### New Contributors

- @martineckardt made their first contribution in https://github.com/ava-labs/avalanchego/pull/2021

**Full Changelog**: https://github.com/ava-labs/avalanchego/compare/v1.10.9...v1.10.10

## [v1.10.9](https://github.com/ava-labs/avalanchego/releases/tag/v1.10.9)

This version is backwards compatible to [v1.10.0](https://github.com/ava-labs/avalanchego/releases/tag/v1.10.0). It is optional, but encouraged.

The plugin version is updated to `28` all plugins must update to be compatible.

### Configs

- Changed the default value of `--network-compression-type` from `gzip` to `zstd`

### Fixes

- Marked corruptabledb as corrupted after encountering an error during iteration
- Fixed proposervm error handling during startup

### What's Changed

- `merkledb` -- verify range proof in fuzz test; fix bound error by @danlaine in https://github.com/ava-labs/avalanchego/pull/1789
- Update default compression type to zstd by @StephenButtolph in https://github.com/ava-labs/avalanchego/pull/1839
- Migrate to `uber-go/mock` by @dhrubabasu in https://github.com/ava-labs/avalanchego/pull/1840
- `corruptabledb` -- corrupt on iterator error by @danlaine in https://github.com/ava-labs/avalanchego/pull/1829
- Add support for Maps to the reflect_codec by @nytzuga in https://github.com/ava-labs/avalanchego/pull/1790
- Make linter fail if `github.com/golang/mock/gomock` is used by @danlaine in https://github.com/ava-labs/avalanchego/pull/1843
- Firewoodize merkle db Part 1: Make Views ReadOnly by @dboehm-avalabs in https://github.com/ava-labs/avalanchego/pull/1816
- E2E tests -- use appropriate timeouts by @danlaine in https://github.com/ava-labs/avalanchego/pull/1851
- e2e: Switch to testnet fixture by @marun in https://github.com/ava-labs/avalanchego/pull/1709
- `secp256k1` -- add fuzz tests by @danlaine in https://github.com/ava-labs/avalanchego/pull/1809
- Add fuzz test for complex codec unmarshalling by @StephenButtolph in https://github.com/ava-labs/avalanchego/pull/1846
- Simplify exported interface of the primary wallet by @StephenButtolph in https://github.com/ava-labs/avalanchego/pull/1849
- Regenerate mocks by @joshua-kim in https://github.com/ava-labs/avalanchego/pull/1860
- Remove history btree by @danlaine in https://github.com/ava-labs/avalanchego/pull/1861
- `merkledb` -- Remove `CommitToParent` by @danlaine in https://github.com/ava-labs/avalanchego/pull/1854
- `merkledb` -- remove other history btree by @danlaine in https://github.com/ava-labs/avalanchego/pull/1862
- `merkledb` -- add path fuzz test by @danlaine in https://github.com/ava-labs/avalanchego/pull/1852
- fix range proof verification case by @danlaine in https://github.com/ava-labs/avalanchego/pull/1834
- `merkledb` -- add change proof fuzz test; fix change proof verification by @danlaine in https://github.com/ava-labs/avalanchego/pull/1802
- Warp readme by @aaronbuchwald in https://github.com/ava-labs/avalanchego/pull/1780
- CODEOWNERS: add marun to tests by @hexfusion in https://github.com/ava-labs/avalanchego/pull/1863
- Add CI check that auto-generated code is up to date by @dhrubabasu in https://github.com/ava-labs/avalanchego/pull/1828
- `sync` -- change proof request can return range proof by @danlaine in https://github.com/ava-labs/avalanchego/pull/1772
- Ensure consistent use of best-practice `set -o` in all scripts by @marun in https://github.com/ava-labs/avalanchego/pull/1864
- GetCanonicalValidatorSet minimal ValidatorState iface by @darioush in https://github.com/ava-labs/avalanchego/pull/1875
- `sync` -- handle fatal error by @danlaine in https://github.com/ava-labs/avalanchego/pull/1874
- `merkledb` -- use `Maybe` for start bounds by @danlaine in https://github.com/ava-labs/avalanchego/pull/1872
- Add C-chain wallet to the primary network by @StephenButtolph in https://github.com/ava-labs/avalanchego/pull/1850
- e2e: Refactor keychain and wallet creation to test helpers by @marun in https://github.com/ava-labs/avalanchego/pull/1870
- Update account nonce on exportTx accept by @StephenButtolph in https://github.com/ava-labs/avalanchego/pull/1881
- `sync` -- add workheap test by @danlaine in https://github.com/ava-labs/avalanchego/pull/1879
- `merkledb` -- commit to db only by @danlaine in https://github.com/ava-labs/avalanchego/pull/1885
- Remove node/value lock from trieview by @dboehm-avalabs in https://github.com/ava-labs/avalanchego/pull/1865
- remove old todo by @danlaine in https://github.com/ava-labs/avalanchego/pull/1892
- Fix race in TestHandlerDispatchInternal by @joshua-kim in https://github.com/ava-labs/avalanchego/pull/1895
- Remove duplicate code from proposervm block acceptance by @StephenButtolph in https://github.com/ava-labs/avalanchego/pull/1894
- e2e: Bump permissionless subnets timeouts by @marun in https://github.com/ava-labs/avalanchego/pull/1897
- `merkledb` -- codec remove err checks by @danlaine in https://github.com/ava-labs/avalanchego/pull/1899
- Merkle db fix new return type by @dboehm-avalabs in https://github.com/ava-labs/avalanchego/pull/1898
- Add SDK Sampling interface by @joshua-kim in https://github.com/ava-labs/avalanchego/pull/1877
- Add NoOpHandler implementation to SDK by @joshua-kim in https://github.com/ava-labs/avalanchego/pull/1903
- Remove unused scripts by @StephenButtolph in https://github.com/ava-labs/avalanchego/pull/1908
- `merkledb` -- codec nits/cleanup by @danlaine in https://github.com/ava-labs/avalanchego/pull/1904
- `merkledb` -- preallocate `bytes.Buffer` in codec by @danlaine in https://github.com/ava-labs/avalanchego/pull/1900
- Proposervm height index repair fix by @abi87 in https://github.com/ava-labs/avalanchego/pull/1915
- `merkledb` -- move and rename methods by @danlaine in https://github.com/ava-labs/avalanchego/pull/1919
- Remove optional height indexing interface by @StephenButtolph in https://github.com/ava-labs/avalanchego/pull/1896
- `merkledb` -- nits by @danlaine in https://github.com/ava-labs/avalanchego/pull/1916
- Fix code owners file by @StephenButtolph in https://github.com/ava-labs/avalanchego/pull/1922
- Drop invalid TLS certs during initial handshake by @StephenButtolph in https://github.com/ava-labs/avalanchego/pull/1923
- Restricted tls metrics by @StephenButtolph in https://github.com/ava-labs/avalanchego/pull/1924

### New Contributors

- @nytzuga made their first contribution in https://github.com/ava-labs/avalanchego/pull/1790

**Full Changelog**: https://github.com/ava-labs/avalanchego/compare/v1.10.8...v1.10.9

## [v1.10.8](https://github.com/ava-labs/avalanchego/releases/tag/v1.10.8)

This version is backwards compatible to [v1.10.0](https://github.com/ava-labs/avalanchego/releases/tag/v1.10.0). It is optional, but encouraged.

The plugin version is unchanged at `27` and compatible with versions `v1.10.5 - v1.10.7`.

**This update changes the local network genesis. This version will not be able to join local networks with prior versions.**

**The first startup of the P-Chain will perform indexing operations. This indexing runs in the background and does not impact restart time. During this indexing the node will report increased CPU, memory, and disk usage.**

### APIs

- Added `platform.getBlockByHeight`

### Configs

- Added `--partial-sync-primary-network` flag to enable non-validators to optionally sync only the P-chain on the primary network
- Added P-chain cache size configuration `block-id-cache-size`

### Fixes

- Fixed P-chain GetValidatorSet regression for subnets
- Changed `x/sync` range/change proof bounds from `[]byte` to `Maybe[[]byte]`
- Fixed `x/sync` error handling from failure to send app messages

### What's Changed

- Removes calls to ctrl.Finish by @darioush in https://github.com/ava-labs/avalanchego/pull/1803
- e2e: Remove unnecessary transaction status checking by @marun in https://github.com/ava-labs/avalanchego/pull/1786
- fix p2p mockgen location by @dhrubabasu in https://github.com/ava-labs/avalanchego/pull/1806
- fix end proof verification by @danlaine in https://github.com/ava-labs/avalanchego/pull/1801
- `merkledb` -- add proof fuzz test by @danlaine in https://github.com/ava-labs/avalanchego/pull/1804
- `sync` -- re-add network client metrics by @danlaine in https://github.com/ava-labs/avalanchego/pull/1787
- Add function to initialize set from elements by @joshua-kim in https://github.com/ava-labs/avalanchego/pull/1808
- Add Maybe to the end bound of proofs (Part 1) by @dboehm-avalabs in https://github.com/ava-labs/avalanchego/pull/1793
- add go version to --version by @amirhasanzadehpy in https://github.com/ava-labs/avalanchego/pull/1819
- e2e: Add local network fixture by @marun in https://github.com/ava-labs/avalanchego/pull/1700
- Fix test flake in TestProposalTxsInMempool by @StephenButtolph in https://github.com/ava-labs/avalanchego/pull/1822
- `sync` -- remove todo by @danlaine in https://github.com/ava-labs/avalanchego/pull/1788
- Add Maybe to the end bound of proofs (Part 2) by @dboehm-avalabs in https://github.com/ava-labs/avalanchego/pull/1813
- Move Maybe to its own package by @danlaine in https://github.com/ava-labs/avalanchego/pull/1817
- `merkledb` -- clarify/improve change proof invariants by @danlaine in https://github.com/ava-labs/avalanchego/pull/1810
- P-chain state prune + height index by @dhrubabasu in https://github.com/ava-labs/avalanchego/pull/1719
- Update maintainer of the debian packages by @StephenButtolph in https://github.com/ava-labs/avalanchego/pull/1825
- Make platformvm implement `block.HeightIndexedChainVM` by @dhrubabasu in https://github.com/ava-labs/avalanchego/pull/1746
- Add P-chain `GetBlockByHeight` API method by @dhrubabasu in https://github.com/ava-labs/avalanchego/pull/1747
- Update local genesis startTime by @ceyonur in https://github.com/ava-labs/avalanchego/pull/1811
- `sync` -- add handling for fatal error by @danlaine in https://github.com/ava-labs/avalanchego/pull/1690
- Add error logs for unexpected proposervm BuildBlock failures by @StephenButtolph in https://github.com/ava-labs/avalanchego/pull/1832
- Fix subnet validator set public key initialization by @StephenButtolph in https://github.com/ava-labs/avalanchego/pull/1833
- Document PendingTxs + BuildBlock consensus engine requirement by @StephenButtolph in https://github.com/ava-labs/avalanchego/pull/1835
- Bump github.com/supranational/blst from 0.3.11-0.20230406105308-e9dfc5ee724b to 0.3.11 by @dependabot in https://github.com/ava-labs/avalanchego/pull/1831
- Add Primary Network Lite Sync Option by @abi87 in https://github.com/ava-labs/avalanchego/pull/1769
- Check P-chain ShouldPrune during Initialize by @StephenButtolph in https://github.com/ava-labs/avalanchego/pull/1836

### New Contributors

- @amirhasanzadehpy made their first contribution in https://github.com/ava-labs/avalanchego/pull/1819
- @dependabot made their first contribution in https://github.com/ava-labs/avalanchego/pull/1831

**Full Changelog**: https://github.com/ava-labs/avalanchego/compare/v1.10.7...v1.10.8

## [v1.10.7](https://github.com/ava-labs/avalanchego/releases/tag/v1.10.7)

This version is backwards compatible to [v1.10.0](https://github.com/ava-labs/avalanchego/releases/tag/v1.10.0). This release contains meaningful performance improvements and we recommend updating as soon as possible.

The plugin version is unchanged at `27` and compatible with versions `v1.10.5 - v1.10.6`.

### APIs

- Modified `platform.getValidatorsAt` to also return BLS public keys

### Configs

- Changed the default value of `--network-allow-private-ips` to `false` when the `--network-id` is either `fuji` or `mainnet`
- Added P-chain cache size configurations
  - `block-cache-size`
  - `tx-cache-size`
  - `transformed-subnet-tx-cache-size`
  - `reward-utxos-cache-size`
  - `chain-cache-size`
  - `chain-db-cache-size`
- Removed various long deprecated flags
  - `--genesis` use `--genesis-file` instead
  - `--genesis-content` use `--genesis-file-content` instead
  - `--inbound-connection-throttling-cooldown` use `--network-inbound-connection-throttling-cooldown` instead
  - `--inbound-connection-throttling-max-conns-per-sec` use `--network-inbound-connection-throttling-max-conns-per-sec` instead
  - `--outbound-connection-throttling-rps` use `network-outbound-connection-throttling-rps` instead
  - `--outbound-connection-timeout` use `network-outbound-connection-timeout` instead
  - `--staking-enabled` use `sybil-protection-enabled` instead
  - `--staking-disabled-weight` use `sybil-protection-disabled-weight` instead
  - `--network-compression-enabled` use `--network-compression-type` instead
  - `--consensus-gossip-frequency` use `--consensus-accepted-frontier-gossip-frequency` instead

### Fixes

- Fixed C-chain tx tracer crashes
- Fixed merkledb panic during state sync
- Fixed merkledb state sync stale target tracking

### What's Changed

- Remove deprecated configs by @ceyonur in https://github.com/ava-labs/avalanchego/pull/1712
- upgrade: Increase all ANR timeouts to 2m to ensure CI reliability by @marun in https://github.com/ava-labs/avalanchego/pull/1737
- fix sync panic by @danlaine in https://github.com/ava-labs/avalanchego/pull/1736
- remove `vm.state` re-assignment in tests by @dhrubabasu in https://github.com/ava-labs/avalanchego/pull/1739
- Expose BLS public keys from platform.getValidatorsAt by @StephenButtolph in https://github.com/ava-labs/avalanchego/pull/1740
- Fix validator set diff tests by @StephenButtolph in https://github.com/ava-labs/avalanchego/pull/1744
- Replace List() with Map() on validators.Set by @StephenButtolph in https://github.com/ava-labs/avalanchego/pull/1745
- vms/platformvm: configure state cache sizes #1522 by @najeal in https://github.com/ava-labs/avalanchego/pull/1677
- Support both `stateBlk`s and `Block`s in `blockDB` by @dhrubabasu in https://github.com/ava-labs/avalanchego/pull/1748
- Add `DefaultExecutionConfig` var to `platformvm` by @dhrubabasu in https://github.com/ava-labs/avalanchego/pull/1749
- Remove hanging TODO from prior change by @StephenButtolph in https://github.com/ava-labs/avalanchego/pull/1758
- Write process context on node start to simplify test orchestration by @marun in https://github.com/ava-labs/avalanchego/pull/1729
- x/sync: add locks for peerTracker by @darioush in https://github.com/ava-labs/avalanchego/pull/1756
- Add ids length constants by @StephenButtolph in https://github.com/ava-labs/avalanchego/pull/1759
- [x/sync] Update target locking by @patrick-ogrady in https://github.com/ava-labs/avalanchego/pull/1763
- Export warp errors for external use by @aaronbuchwald in https://github.com/ava-labs/avalanchego/pull/1771
- Remove unused networking constant by @StephenButtolph in https://github.com/ava-labs/avalanchego/pull/1774
- Change the default value of `--network-allow-private-ips` to `false` for `mainnet` and `fuji` by @StephenButtolph in https://github.com/ava-labs/avalanchego/pull/1773
- Remove context.TODO from tests by @StephenButtolph in https://github.com/ava-labs/avalanchego/pull/1778
- Replace linkeddb iterator with native DB range queries by @StephenButtolph in https://github.com/ava-labs/avalanchego/pull/1752
- Add support for measuring key size in caches by @StephenButtolph in https://github.com/ava-labs/avalanchego/pull/1781
- Bump coreth to v0.12.5-rc.0 by @aaronbuchwald in https://github.com/ava-labs/avalanchego/pull/1775
- Add metric for the number of elements in a cache by @StephenButtolph in https://github.com/ava-labs/avalanchego/pull/1782
- Evict blocks based on size by @StephenButtolph in https://github.com/ava-labs/avalanchego/pull/1766
- Add proposervm state metrics by @StephenButtolph in https://github.com/ava-labs/avalanchego/pull/1785
- Register metercacher `len` metric by @StephenButtolph in https://github.com/ava-labs/avalanchego/pull/1791
- Reduce block cache sizes to 64 MiB by @StephenButtolph in https://github.com/ava-labs/avalanchego/pull/1794
- Add p2p sdk by @joshua-kim in https://github.com/ava-labs/avalanchego/pull/1799

**Full Changelog**: https://github.com/ava-labs/avalanchego/compare/v1.10.5...v1.10.7

## [v1.10.5](https://github.com/ava-labs/avalanchego/releases/tag/v1.10.5)

This version is backwards compatible to [v1.10.0](https://github.com/ava-labs/avalanchego/releases/tag/v1.10.0). It is optional, but encouraged.

The plugin version is updated to `27` all plugins must update to be compatible.

**The first startup of the X-Chain will perform an indexing operation. This indexing runs in the background and does not impact restart time.**

### APIs

- Added `avalanche_network_clock_skew_sum` metric
- Added `avalanche_network_clock_skew_count` metric

### Configs

- Added `--tracing-headers` to allow specifying headers to the tracing indexer

### Fixes

- Fixed API handler crash for `lookupState` in `prestate` tracer
- Fixed API handler crash for LOG edge cases in the `callTracer`

### What's Changed

- stop persisting rejected blocks on P-chain by @dhrubabasu in https://github.com/ava-labs/avalanchego/pull/1696
- Ensure scripts/lint.sh failure when used with incompatible grep by @marun in https://github.com/ava-labs/avalanchego/pull/1711
- sum peers clock skew into metric by @najeal in https://github.com/ava-labs/avalanchego/pull/1695
- Make AVM implement `block.HeightIndexedChainVM` by @dhrubabasu in https://github.com/ava-labs/avalanchego/pull/1699
- ProposerVM nits by @abi87 in https://github.com/ava-labs/avalanchego/pull/1688
- Sorting -- Remove old `IsSortedAndUnique`, rename `IsSortedAndUniqueSortable` to `IsSortedAndUnique` by @danlaine in https://github.com/ava-labs/avalanchego/pull/1666
- Update snow consensus doc post X-chain linearization by @exdx in https://github.com/ava-labs/avalanchego/pull/1703
- `merkledb` / `sync` -- remove TODOs by @danlaine in https://github.com/ava-labs/avalanchego/pull/1718
- remove cache TODOs by @danlaine in https://github.com/ava-labs/avalanchego/pull/1721
- Adjust `NewSizedCache` to take in a size function by @dhrubabasu in https://github.com/ava-labs/avalanchego/pull/1725
- Wallet issuance to return tx instead of tx id by @felipemadero in https://github.com/ava-labs/avalanchego/pull/1704
- Add support for providing tracing headers by @StephenButtolph in https://github.com/ava-labs/avalanchego/pull/1727
- Only return accepted blocks in `GetStatelessBlock` by @dhrubabasu in https://github.com/ava-labs/avalanchego/pull/1724
- Proposermv fix goroutine leaks by @abi87 in https://github.com/ava-labs/avalanchego/pull/1713
- Update warp msg format by @aaronbuchwald in https://github.com/ava-labs/avalanchego/pull/1686
- Cleanup anr scripts by @ceyonur in https://github.com/ava-labs/avalanchego/pull/1714
- remove TrackBandwidth from NetworkClient by @danlaine in https://github.com/ava-labs/avalanchego/pull/1716
- Bump network start timeout by @marun in https://github.com/ava-labs/avalanchego/pull/1730
- e2e: Ensure e2e.test is built with portable BLST by @marun in https://github.com/ava-labs/avalanchego/pull/1734
- e2e: Increase all ANR timeouts to 2m to ensure CI reliability. by @marun in https://github.com/ava-labs/avalanchego/pull/1733

### New Contributors

- @exdx made their first contribution in https://github.com/ava-labs/avalanchego/pull/1703

**Full Changelog**: https://github.com/ava-labs/avalanchego/compare/v1.10.4...v1.10.5

## [v1.10.4](https://github.com/ava-labs/avalanchego/releases/tag/v1.10.4)

This version is backwards compatible to [v1.10.0](https://github.com/ava-labs/avalanchego/releases/tag/v1.10.0). It is optional, but encouraged.

The plugin version is unchanged at `26` and compatible with versions `v1.10.1 - v1.10.3`.

**The first startup of the X-Chain will perform a pruning operation. This pruning runs in the background and does not impact restart time.**

### APIs

- Removed `avalanche_X_vm_avalanche_metervm_pending_txs_count` metric
- Removed `avalanche_X_vm_avalanche_metervm_pending_txs_sum` metric
- Removed `avalanche_X_vm_avalanche_metervm_get_tx_count` metric
- Removed `avalanche_X_vm_avalanche_metervm_get_tx_sum` metric
- Removed `avalanche_X_vm_avalanche_metervm_get_tx_err_count` metric
- Removed `avalanche_X_vm_avalanche_metervm_get_tx_err_sum` metric

### Configs

- Added `--staking-host` to allow binding only on a specific address for staking
- Added `checksums-enabled` to the X-chain and P-chain configs

### Fixes

- Fixed `proposervm` `preForkBlock.Status()` response after the fork has occurred
- Fixed C-chain logs collection error when no receipts occur in a block
- Fixed merkledb's `findNextKey` when an empty end proof is provided
- Fixed 0 length key issues with proof generation and verification
- Fixed Docker execution on non-amd64 architectures

### What's Changed

- e2e: Support testing on MacOS without requiring firewall exceptions by @marun in https://github.com/ava-labs/avalanchego/pull/1613
- Reduce resource log level by @StephenButtolph in https://github.com/ava-labs/avalanchego/pull/1622
- Improve `snow/` tests with `require` by @dhrubabasu in https://github.com/ava-labs/avalanchego/pull/1503
- Improve `x/` tests with `require` by @dhrubabasu in https://github.com/ava-labs/avalanchego/pull/1454
- `sync` -- fix `TestFindNextKeyRandom` by @danlaine in https://github.com/ava-labs/avalanchego/pull/1624
- Improve `vms/` tests with `require` by @dhrubabasu in https://github.com/ava-labs/avalanchego/pull/1505
- Improve `database/` tests with `require` by @dhrubabasu in https://github.com/ava-labs/avalanchego/pull/1506
- Ban usage of `t.Fatal` and `t.Error` by @dhrubabasu in https://github.com/ava-labs/avalanchego/pull/1453
- chore: fix typo in binary_snowflake.go by @eltociear in https://github.com/ava-labs/avalanchego/pull/1630
- Discriminate window fit err msg from overdelegated error msg by @felipemadero in https://github.com/ava-labs/avalanchego/pull/1606
- Remove MaxConnectionAge gRPC StreamID overflow mitigation by @hexfusion in https://github.com/ava-labs/avalanchego/pull/1388
- add fuzzing action by @danlaine in https://github.com/ava-labs/avalanchego/pull/1635
- Remove dagState and GetUTXOFromID by @StephenButtolph in https://github.com/ava-labs/avalanchego/pull/1632
- Update all AVM tests for post-linearization by @StephenButtolph in https://github.com/ava-labs/avalanchego/pull/1631
- Remove PendingTxs from the DAGVM interface by @StephenButtolph in https://github.com/ava-labs/avalanchego/pull/1641
- Remove GetTx from the DAGVM interface by @StephenButtolph in https://github.com/ava-labs/avalanchego/pull/1642
- Bump coreth v0.12.4 by @aaronbuchwald in https://github.com/ava-labs/avalanchego/pull/1646
- [x/merkledb] Remove useless `err` check by @patrick-ogrady in https://github.com/ava-labs/avalanchego/pull/1650
- [x/merkledb] Trailing whitespace removal on README by @patrick-ogrady in https://github.com/ava-labs/avalanchego/pull/1649
- Remove unneeded functions from UniqueTx by @StephenButtolph in https://github.com/ava-labs/avalanchego/pull/1643
- Simplify tx verification by @StephenButtolph in https://github.com/ava-labs/avalanchego/pull/1654
- `merkledb` --  fix `findNextKey` by @danlaine in https://github.com/ava-labs/avalanchego/pull/1653
- Cleanup X-chain UniqueTx Dependencies by @StephenButtolph in https://github.com/ava-labs/avalanchego/pull/1656
- Prune X-chain State by @coffeeavax in https://github.com/ava-labs/avalanchego/pull/1427
- Support building docker image on ARM64 by @dshiell in https://github.com/ava-labs/avalanchego/pull/1103
- remove goreleaser by @danlaine in https://github.com/ava-labs/avalanchego/pull/1660
- Fix Dockerfile on non amd64 platforms by @joshua-kim in https://github.com/ava-labs/avalanchego/pull/1661
- Improve metrics error message by @StephenButtolph in https://github.com/ava-labs/avalanchego/pull/1663
- Remove X-chain UniqueTx by @StephenButtolph in https://github.com/ava-labs/avalanchego/pull/1662
- Add state checksums by @StephenButtolph in https://github.com/ava-labs/avalanchego/pull/1658
- Modify proposervm window by @najeal in https://github.com/ava-labs/avalanchego/pull/1638
- sorting nit by @danlaine in https://github.com/ava-labs/avalanchego/pull/1665
- `merkledb` -- rewrite and test range proof invariants; fix proof generation/veriifcation bugs by @danlaine in https://github.com/ava-labs/avalanchego/pull/1629
- Add minimum proposer window length by @StephenButtolph in https://github.com/ava-labs/avalanchego/pull/1667
- CI -- only run fuzz tests on ubuntu by @danlaine in https://github.com/ava-labs/avalanchego/pull/1636
- `MerkleDB` -- remove codec version by @danlaine in https://github.com/ava-labs/avalanchego/pull/1671
- `MerkleDB` -- use default config in all tests by @danlaine in https://github.com/ava-labs/avalanchego/pull/1590
- `sync` -- reduce stuttering by @danlaine in https://github.com/ava-labs/avalanchego/pull/1672
- `Sync` -- unexport field by @danlaine in https://github.com/ava-labs/avalanchego/pull/1673
- `sync` -- nits and cleanup by @danlaine in https://github.com/ava-labs/avalanchego/pull/1674
- `sync` -- remove unused code by @danlaine in https://github.com/ava-labs/avalanchego/pull/1676
- Mark preForkBlocks after the fork as Rejected by @StephenButtolph in https://github.com/ava-labs/avalanchego/pull/1683
- `merkledb` -- fix comment by @danlaine in https://github.com/ava-labs/avalanchego/pull/1675
- `MerkleDB` -- document codec by @danlaine in https://github.com/ava-labs/avalanchego/pull/1670
- `sync` -- client cleanup by @danlaine in https://github.com/ava-labs/avalanchego/pull/1680
- Update buf version to v1.23.1 by @aaronbuchwald in https://github.com/ava-labs/avalanchego/pull/1685

### New Contributors

- @eltociear made their first contribution in https://github.com/ava-labs/avalanchego/pull/1630
- @felipemadero made their first contribution in https://github.com/ava-labs/avalanchego/pull/1606
- @dshiell made their first contribution in https://github.com/ava-labs/avalanchego/pull/1103
- @najeal made their first contribution in https://github.com/ava-labs/avalanchego/pull/1638

**Full Changelog**: https://github.com/ava-labs/avalanchego/compare/v1.10.3...v1.10.4

## [v1.10.3](https://github.com/ava-labs/avalanchego/releases/tag/v1.10.3)

This version is backwards compatible to [v1.10.0](https://github.com/ava-labs/avalanchego/releases/tag/v1.10.0). It is optional, but encouraged. The supported plugin version is `26`.

**Users must specify the `--allowed-hosts-flag` to receive inbound API traffic from non-local hosts.**

### APIs

- Added health metrics based on tags
  - `avalanche_health_checks_failing{tag="TAG"}`
  - `avalanche_liveness_checks_failing{tag="TAG"}`
  - `avalanche_readiness_checks_failing{tag="TAG"}`
- Removed P-chain VM percent connected metrics
  - `avalanche_P_vm_percent_connected`
  - `avalanche_P_vm_percent_connected_subnet{subnetID="SUBNETID"}`
- Added percent connected metrics by chain
  - `avalanche_{ChainID}_percent_connected`
- Removed `avalanche_network_send_queue_portion_full` metric

### Configs

- Added `--http-allowed-hosts` with a default value of `localhost`
- Removed `--snow-mixed-query-num-push-vdr`
- Removed `--snow-mixed-query-num-push-non-vdr`
- Removed `minPercentConnectedStakeHealthy` from the subnet config

### Fixes

- Fixed `platformvm.GetValidatorSet` returning incorrect BLS public keys
- Fixed IPv6 literal binding with `--http-host`
- Fixed P2P message log format

### What's Changed

- `x/sync` -- Add proto for P2P messages  by @dboehm-avalabs in https://github.com/ava-labs/avalanchego/pull/1472
- Bump Protobuf and tooling and add section to proto docs outlining buf publishing by @hexfusion in https://github.com/ava-labs/avalanchego/pull/1552
- Minor pchain UTs cleanup by @abi87 in https://github.com/ava-labs/avalanchego/pull/1554
- Add ping uptimes test by @ceyonur in https://github.com/ava-labs/avalanchego/pull/1550
- Add workflow to mark stale issues and PRs by @joshua-kim in https://github.com/ava-labs/avalanchego/pull/1443
- Enforce inlining functions with a single error return in `require.NoError` by @dhrubabasu in https://github.com/ava-labs/avalanchego/pull/1500
- `x/sync` / `x/merkledb` -- add `SyncableDB` interface by @danlaine in https://github.com/ava-labs/avalanchego/pull/1555
- Rename beacon to boostrapper, define bootstrappers in JSON file for cross-language compatibility by @gyuho in https://github.com/ava-labs/avalanchego/pull/1439
- add P-chain height indexing by @dhrubabasu in https://github.com/ava-labs/avalanchego/pull/1447
- Add P-chain `GetBlockByHeight` API method by @dhrubabasu in https://github.com/ava-labs/avalanchego/pull/1448
- `x/sync` -- use for sending Range Proofs by @danlaine in https://github.com/ava-labs/avalanchego/pull/1537
- Add test to ensure that database packing produces sorted values by @StephenButtolph in https://github.com/ava-labs/avalanchego/pull/1560
- Randomize unit test execution order to identify unwanted dependency by @marun in https://github.com/ava-labs/avalanchego/pull/1565
- use `http.Error` instead of separately writing error code and message by @danlaine in https://github.com/ava-labs/avalanchego/pull/1564
- Adding allowed http hosts flag by @joshua-kim in https://github.com/ava-labs/avalanchego/pull/1566
- `x/sync` -- Use proto for sending Change Proofs by @danlaine in https://github.com/ava-labs/avalanchego/pull/1541
- Only send `PushQuery` messages after building the block by @joshua-kim in https://github.com/ava-labs/avalanchego/pull/1428
- Rename APIAllowedOrigins to HTTPAllowedOrigins by @joshua-kim in https://github.com/ava-labs/avalanchego/pull/1567
- Add GetBalance examples for the P-chain and X-chain wallets by @StephenButtolph in https://github.com/ava-labs/avalanchego/pull/1569
- Reduce number of test iterations by @danlaine in https://github.com/ava-labs/avalanchego/pull/1568
- Re-add upgrade tests by @StephenButtolph in https://github.com/ava-labs/avalanchego/pull/1410
- Remove lists from Chits messages by @StephenButtolph in https://github.com/ava-labs/avalanchego/pull/1412
- Add more X-chain tests by @coffeeavax in https://github.com/ava-labs/avalanchego/pull/1487
- fix typo by @meaghanfitzgerald in https://github.com/ava-labs/avalanchego/pull/1570
- Reduce the number of test health checks by @StephenButtolph in https://github.com/ava-labs/avalanchego/pull/1571
- Fix proposervm.GetAncestors test flake by @StephenButtolph in https://github.com/ava-labs/avalanchego/pull/1572
- Remove list from AcceptedFrontier message by @StephenButtolph in https://github.com/ava-labs/avalanchego/pull/1578
- Remove version db from merkle db by @dboehm-avalabs in https://github.com/ava-labs/avalanchego/pull/1534
- `MerkleDB` -- add eviction batch size config by @danlaine in https://github.com/ava-labs/avalanchego/pull/1586
- `MerkleDB` -- fix `onEvictCache.Flush` by @danlaine in https://github.com/ava-labs/avalanchego/pull/1589
- Revert P-Chain height index by @StephenButtolph in https://github.com/ava-labs/avalanchego/pull/1591
- `x/sync` -- Add `SyncableDB` proto by @danlaine in https://github.com/ava-labs/avalanchego/pull/1559
- Clarify break on error during ancestors lookup by @hexfusion in https://github.com/ava-labs/avalanchego/pull/1580
- Add buf-push github workflow by @hexfusion in https://github.com/ava-labs/avalanchego/pull/1556
- Pchain bls key diff fix by @abi87 in https://github.com/ava-labs/avalanchego/pull/1584
- Cleanup fx interface compliance by @StephenButtolph in https://github.com/ava-labs/avalanchego/pull/1599
- Improve metrics error msging by @anusha-ctrl in https://github.com/ava-labs/avalanchego/pull/1598
- Separate health checks by tags by @StephenButtolph in https://github.com/ava-labs/avalanchego/pull/1579
- Separate subnet stake connected health and metrics from P-chain by @ceyonur in https://github.com/ava-labs/avalanchego/pull/1358
- Merkle db iterator by @dboehm-avalabs in https://github.com/ava-labs/avalanchego/pull/1533
- Fix unreadable message errors by @morrisettjohn in https://github.com/ava-labs/avalanchego/pull/1585
- Log unexpected errors during GetValidatorSet by @hexfusion in https://github.com/ava-labs/avalanchego/pull/1592
- `merkleDB` -- add inner heap type to syncWorkHeap by @danlaine in https://github.com/ava-labs/avalanchego/pull/1582
- `sync` -- explain algorithm in readme by @danlaine in https://github.com/ava-labs/avalanchego/pull/1600
- Rename license header file to avoid unintended license indexing by @StephenButtolph in https://github.com/ava-labs/avalanchego/pull/1608
- `merkledb` and `sync` -- use time based rand seed by @danlaine in https://github.com/ava-labs/avalanchego/pull/1607
- add `local-prefixes` setting for `goimports` by @dhrubabasu in https://github.com/ava-labs/avalanchego/pull/1612
- snow/engine/snowman: instantiate voter after issuer by @gyuho in https://github.com/ava-labs/avalanchego/pull/1610
- Update CodeQL to v2 by @StephenButtolph in https://github.com/ava-labs/avalanchego/pull/1616
- Remove old networking metric by @StephenButtolph in https://github.com/ava-labs/avalanchego/pull/1619
- Fix --http-host flag to support IPv6 by @StephenButtolph in https://github.com/ava-labs/avalanchego/pull/1620

### New Contributors

- @marun made their first contribution in https://github.com/ava-labs/avalanchego/pull/1565
- @meaghanfitzgerald made their first contribution in https://github.com/ava-labs/avalanchego/pull/1570
- @anusha-ctrl made their first contribution in https://github.com/ava-labs/avalanchego/pull/1598
- @morrisettjohn made their first contribution in https://github.com/ava-labs/avalanchego/pull/1585

**Full Changelog**: https://github.com/ava-labs/avalanchego/compare/v1.10.2...v1.10.3

## [v1.10.2](https://github.com/ava-labs/avalanchego/releases/tag/v1.10.2)

This version is backwards compatible to [v1.10.0](https://github.com/ava-labs/avalanchego/releases/tag/v1.10.0). It is optional, but encouraged. The supported plugin version is `26`.

### APIs

- Significantly improved the performance of `platform.getStake`
- Added `portion_filled` metric for all metered caches
- Added resource metrics by process
  - `avalanche_system_resources_num_cpu_cycles`
  - `avalanche_system_resources_num_disk_read_bytes`
  - `avalanche_system_resources_num_disk_reads`
  - `avalanche_system_resources_num_disk_write_bytes`
  - `avalanche_system_resources_num_disk_writes`

### Configs

- Deprecated `--genesis` in favor of `--genesis-file`
- Deprecated `--genesis-content` in favor of `--genesis-file-content`
- Deprecated `--inbound-connection-throttling-cooldown` in favor of `--network-inbound-connection-throttling-cooldown`
- Deprecated `--inbound-connection-throttling-max-conns-per-sec` in favor of `--network-inbound-connection-throttling-max-conns-per-sec`
- Deprecated `--outbound-connection-throttling-rps` in favor of `--network-outbound-connection-throttling-rps`
- Deprecated `--outbound-connection-timeout` in favor of `--network-outbound-connection-timeout`
- Deprecated `--staking-enabled` in favor of `--sybil-protection-enabled`
- Deprecated `--staking-disabled-weight` in favor of `--sybil-protection-disabled-weight`
- Deprecated `--consensus-gossip-frequency` in favor of `--consensus-accepted-frontier-gossip-frequency`

### Fixes

- Fixed `--network-compression-type` to correctly honor the requested compression type, rather than always using gzip
- Fixed CPU metrics on macos

### What's Changed

- use `require` library functions in tests by @dhrubabasu in https://github.com/ava-labs/avalanchego/pull/1451
- style nits in vm clients by @dhrubabasu in https://github.com/ava-labs/avalanchego/pull/1449
- utils/logging: add "Enabled" method to remove redundant verbo logs by @gyuho in https://github.com/ava-labs/avalanchego/pull/1461
- ban `require.EqualValues` by @dhrubabasu in https://github.com/ava-labs/avalanchego/pull/1457
- chains: do not hold write subnetsLock in health checks by @gyuho in https://github.com/ava-labs/avalanchego/pull/1460
- remove zstd check by @dhrubabasu in https://github.com/ava-labs/avalanchego/pull/1459
- use `require.IsType` for type assertions in tests by @dhrubabasu in https://github.com/ava-labs/avalanchego/pull/1458
- vms/platformvm/service: nits (preallocate address slice, error msg) by @gyuho in https://github.com/ava-labs/avalanchego/pull/1477
- ban `require.NotEqualValues` by @dhrubabasu in https://github.com/ava-labs/avalanchego/pull/1470
- use `require` in `api` and `utils/password` packages by @dhrubabasu in https://github.com/ava-labs/avalanchego/pull/1471
- use "golang.org/x/term" as "golang.org/x/crypto/ssh/terminal" is deprecated by @gyuho in https://github.com/ava-labs/avalanchego/pull/1464
- chains: move "msgChan" closer to the first use (readability) by @gyuho in https://github.com/ava-labs/avalanchego/pull/1484
- ban function params for `require.ErrorIs` by @dhrubabasu in https://github.com/ava-labs/avalanchego/pull/1486
- standardize imports by @dhrubabasu in https://github.com/ava-labs/avalanchego/pull/1466
- fix license header test by @dhrubabasu in https://github.com/ava-labs/avalanchego/pull/1492
- use blank identifier for interface compliance by @dhrubabasu in https://github.com/ava-labs/avalanchego/pull/1493
- codec: remove "SetMaxSize" from "Manager", remove unnecessary lock by @gyuho in https://github.com/ava-labs/avalanchego/pull/1481
- config: disallow "ThrottlerConfig.MaxRecheckDelay" < 1 ms by @gyuho in https://github.com/ava-labs/avalanchego/pull/1435
- ban `require.Equal` when testing for `0` by @dhrubabasu in https://github.com/ava-labs/avalanchego/pull/1495
- Clean up MerkleDVB Sync Close lock by @dboehm-avalabs in https://github.com/ava-labs/avalanchego/pull/1469
- MerkleDB Cleanup by @dboehm-avalabs in https://github.com/ava-labs/avalanchego/pull/1465
- Remove comment referencing old IP based tracking by @StephenButtolph in https://github.com/ava-labs/avalanchego/pull/1509
- ban usage of `require.Len` when testing for length `0` by @dhrubabasu in https://github.com/ava-labs/avalanchego/pull/1496
- ban usage of `require.Equal` when testing for length by @dhrubabasu in https://github.com/ava-labs/avalanchego/pull/1497
- ban usage of `nil` in require functions by @dhrubabasu in https://github.com/ava-labs/avalanchego/pull/1498
- Sized LRU cache by @abi87 in https://github.com/ava-labs/avalanchego/pull/1517
- engine/snowman: clean up some comments in "bubbleVotes" unit tests by @gyuho in https://github.com/ava-labs/avalanchego/pull/1444
- snow/networking/sender: add missing verbo check by @gyuho in https://github.com/ava-labs/avalanchego/pull/1504
- Delete duplicate test var definitions by @StephenButtolph in https://github.com/ava-labs/avalanchego/pull/1518
- utils/bag: print generic type for bag elements by @gyuho in https://github.com/ava-labs/avalanchego/pull/1507
- Fix incorrect test refactor by @abi87 in https://github.com/ava-labs/avalanchego/pull/1526
- Pchain validators repackaging by @abi87 in https://github.com/ava-labs/avalanchego/pull/1284
- Config overhaul by @ceyonur in https://github.com/ava-labs/avalanchego/pull/1370
- rename enabled staking to sybil protection enabled by @ceyonur in https://github.com/ava-labs/avalanchego/pull/1441
- Fix network compression type flag usage by @StephenButtolph in https://github.com/ava-labs/avalanchego/pull/1532
- Deprecate uptimes in pong message by @ceyonur in https://github.com/ava-labs/avalanchego/pull/1362
- Add CPU cycles and number of disk read/write metrics by pid by @coffeeavax in https://github.com/ava-labs/avalanchego/pull/1334
- Fetch process resource stats as best-effort by @StephenButtolph in https://github.com/ava-labs/avalanchego/pull/1543
- Add serialization tests for transactions added in Banff by @StephenButtolph in https://github.com/ava-labs/avalanchego/pull/1513
- Log chain shutdown duration by @StephenButtolph in https://github.com/ava-labs/avalanchego/pull/1545
- add interface for MerkleDB by @danlaine in https://github.com/ava-labs/avalanchego/pull/1519

### New Contributors

- @gyuho made their first contribution in https://github.com/ava-labs/avalanchego/pull/1461
- @coffeeavax made their first contribution in https://github.com/ava-labs/avalanchego/pull/1334

**Full Changelog**: https://github.com/ava-labs/avalanchego/compare/v1.10.1...v1.10.2

## [v1.10.1](https://github.com/ava-labs/avalanchego/releases/tag/v1.10.1)

This version is backwards compatible to [v1.10.0](https://github.com/ava-labs/avalanchego/releases/tag/v1.10.0). It is optional, but encouraged. The supported plugin version is `26`.

### APIs

- Enabled `avm.getBlockByHeight` to take in `height` as a string
- Added IDs to json formats
  - `platform.getTx` now includes `id` in the `tx` response
  - `platform.getBlock` now includes `id` in the `block` response and in the internal `tx` fields
  - `avm.getTx` now includes `id` in the `tx` response
  - `avm.getBlock` now includes `id` in the `block` response and in the internal `tx` fields
  - `avm.getBlockByHeight` now includes `id` in the `block` response and in the internal `tx` fields
- Removed `avm.issueStopVertex`
- Fixed `wallet` methods to correctly allow issuance of dependent transactions after the X-chain linearization
- Added `validatorOnly` flag in `platform.getStake`
- Removed all avalanche consensus metrics
- Fixed `msgHandlingTime` metrics

### Configs

- Removed `--snow-avalanche-num-parents`
- Removed `--snow-avalanche-batch-size`

### Fixes

- Fixed panic when restarting partially completed X-chain snowman bootstrapping
- Fixed `--network-allow-private-ips` handling to correctly prevent outbound connections to private IP ranges
- Fixed UniformSampler to support sampling numbers between MaxInt64 and MaxUint64
- Fixed data race in txID access during transaction gossip in the AVM

### What's Changed

- Add benchmark for gRPC GetValidatorSet by @hexfusion in https://github.com/ava-labs/avalanchego/pull/1326
- Add checks for database being closed in merkledb; other nits by @danlaine in https://github.com/ava-labs/avalanchego/pull/1333
- Update linkedhashmap to only Rlock when possible by @dboehm-avalabs in https://github.com/ava-labs/avalanchego/pull/1329
- Remove no-op changes from history results by @dboehm-avalabs in https://github.com/ava-labs/avalanchego/pull/1335
- Cleanup type assertions in the linkedHashmap by @StephenButtolph in https://github.com/ava-labs/avalanchego/pull/1341
- Fix racy avm tx access by @StephenButtolph in https://github.com/ava-labs/avalanchego/pull/1349
- Update Fuji beacon ips by @StephenButtolph in https://github.com/ava-labs/avalanchego/pull/1354
- Remove duplicate TLS verification by @StephenButtolph in https://github.com/ava-labs/avalanchego/pull/1364
- Adjust Merkledb Trie invalidation locking by @dboehm-avalabs in https://github.com/ava-labs/avalanchego/pull/1355
- Use require in Avalanche bootstrapping tests by @StephenButtolph in https://github.com/ava-labs/avalanchego/pull/1344
- Add Proof size limit to sync client by @dboehm-avalabs in https://github.com/ava-labs/avalanchego/pull/1269
- Add stake priority helpers by @StephenButtolph in https://github.com/ava-labs/avalanchego/pull/1375
- add contribution file by @joshua-kim in https://github.com/ava-labs/avalanchego/pull/1373
- Remove max sample value by @StephenButtolph in https://github.com/ava-labs/avalanchego/pull/1374
- Prefetch rpcdb iterator batches by @StephenButtolph in https://github.com/ava-labs/avalanchego/pull/1323
- Temp fix for flaky Sync Test by @dboehm-avalabs in https://github.com/ava-labs/avalanchego/pull/1378
- Update merkle cache to be FIFO instead of LRU by @dboehm-avalabs in https://github.com/ava-labs/avalanchego/pull/1353
- Improve cost of BLS key serialization for gRPC by @hexfusion in https://github.com/ava-labs/avalanchego/pull/1343
- [Issue-1368]: Panic in serializedPath.HasPrefix by @dboehm-avalabs in https://github.com/ava-labs/avalanchego/pull/1371
- Add ValidatorsOnly flag to GetStake by @StephenButtolph in https://github.com/ava-labs/avalanchego/pull/1377
- Use proto in `x/sync` by @danlaine in https://github.com/ava-labs/avalanchego/pull/1336
- Update incorrect fuji beacon IPs by @StephenButtolph in https://github.com/ava-labs/avalanchego/pull/1392
- Update `api/` error handling by @StephenButtolph in https://github.com/ava-labs/avalanchego/pull/1393
- refactor concurrent work limiting in sync in `x/sync` by @danlaine in https://github.com/ava-labs/avalanchego/pull/1347
- Remove check for impossible condition in `x/sync` by @danlaine in https://github.com/ava-labs/avalanchego/pull/1348
- Improve `codec/` error handling by @StephenButtolph in https://github.com/ava-labs/avalanchego/pull/1396
- Improve `config/` error handling by @StephenButtolph in https://github.com/ava-labs/avalanchego/pull/1397
- Improve `genesis/` error handling by @StephenButtolph in https://github.com/ava-labs/avalanchego/pull/1398
- Improve various error handling locations by @StephenButtolph in https://github.com/ava-labs/avalanchego/pull/1399
- Improve `utils/` error handling by @StephenButtolph in https://github.com/ava-labs/avalanchego/pull/1400
- Improve consensus error handling by @StephenButtolph in https://github.com/ava-labs/avalanchego/pull/1401
- Improve secp256k1fx + merkledb error handling by @StephenButtolph in https://github.com/ava-labs/avalanchego/pull/1402
- Ban usage of require.Error by @StephenButtolph in https://github.com/ava-labs/avalanchego/pull/1346
- Remove slice capacity hint in `x/sync` by @danlaine in https://github.com/ava-labs/avalanchego/pull/1350
- Simplify `syncWorkHeap` less function in `x/sync` by @danlaine in https://github.com/ava-labs/avalanchego/pull/1351
- Replace `switch` with `txs.Visitor` in X chain signer by @dhrubabasu in https://github.com/ava-labs/avalanchego/pull/1404
- Include IDs in json marshalling by @StephenButtolph in https://github.com/ava-labs/avalanchego/pull/1408
- Adjust find next key logic in x/Sync by @dboehm-avalabs in https://github.com/ava-labs/avalanchego/pull/1331
- Remove bitmask from writeMsgLen by @StephenButtolph in https://github.com/ava-labs/avalanchego/pull/1342
- Require `txID`s in PeerList messages by @StephenButtolph in https://github.com/ava-labs/avalanchego/pull/1411
- Allow dependent tx issuance over the wallet API by @StephenButtolph in https://github.com/ava-labs/avalanchego/pull/1413
- Add support for proto `message.Tx` decoding by @danlaine in https://github.com/ava-labs/avalanchego/pull/1332
- Remove avalanche bootstrapping -> avalanche consensus transition by @StephenButtolph in https://github.com/ava-labs/avalanchego/pull/1345
- Benchmark get canonical validator set by @aaronbuchwald in https://github.com/ava-labs/avalanchego/pull/1417
- Simplify IP status calculation by @StephenButtolph in https://github.com/ava-labs/avalanchego/pull/1421
- Honor AllowPrivateIPs config by @StephenButtolph in https://github.com/ava-labs/avalanchego/pull/1422
- Update BLS signature ordering to avoid public key compression by @StephenButtolph in https://github.com/ava-labs/avalanchego/pull/1416
- Remove DAG based consensus by @StephenButtolph in https://github.com/ava-labs/avalanchego/pull/1359
- Remove IssueStopVertex message by @StephenButtolph in https://github.com/ava-labs/avalanchego/pull/1419
- Fix msgHandlingTime by @StephenButtolph in https://github.com/ava-labs/avalanchego/pull/1432
- Change ChangeProofs to only have one list of key/value change instead of key/values and deleted by @dboehm-avalabs in https://github.com/ava-labs/avalanchego/pull/1385
- Update AMI generation workflow by @charlie-ava in https://github.com/ava-labs/avalanchego/pull/1289
- Support `height` as a string in `avm.getBlockByHeight` by @StephenButtolph in https://github.com/ava-labs/avalanchego/pull/1437
- Defer Snowman Bootstrapper parser initialization to Start by @StephenButtolph in https://github.com/ava-labs/avalanchego/pull/1442
- Cleanup proposervm ancestors packing @StephenButtolph in https://github.com/ava-labs/avalanchego/pull/1446

### New Contributors

- @hexfusion made their first contribution in https://github.com/ava-labs/avalanchego/pull/1326

**Full Changelog**: https://github.com/ava-labs/avalanchego/compare/v1.10.0...v1.10.1

## [v1.10.0](https://github.com/ava-labs/avalanchego/releases/tag/v1.10.0)

[This upgrade](https://medium.com/avalancheavax/cortina-x-chain-linearization-a1d9305553f6) linearizes the X-chain, introduces delegation batching to the P-chain, and increases the maximum block size on the C-chain.

The changes in the upgrade go into effect at 11 AM ET, April 25th 2023 on Mainnet.

**All Mainnet nodes should upgrade before 11 AM ET, April 25th 2023.**

The supported plugin version is `25`.

### What's Changed

- Add CODEOWNERS for the x/ package by @StephenButtolph in https://github.com/ava-labs/avalanchego/pull/1260
- Feature Spec Template by @richardpringle in https://github.com/ava-labs/avalanchego/pull/1258
- Standardize CI triggers by @StephenButtolph in https://github.com/ava-labs/avalanchego/pull/1265
- special case no sent/received message in network health check by @ceyonur in https://github.com/ava-labs/avalanchego/pull/1263
- Fix bug template by @StephenButtolph in https://github.com/ava-labs/avalanchego/pull/1268
- Replace `flags` usage with `pflags` by @danlaine in https://github.com/ava-labs/avalanchego/pull/1270
- Fixed grammatical errors in `README.md` by @krakxn in https://github.com/ava-labs/avalanchego/pull/1102
- Add tests for race conditions in merkledb by @kyl27 in https://github.com/ava-labs/avalanchego/pull/1256
- Add P-chain indexer API example by @StephenButtolph in https://github.com/ava-labs/avalanchego/pull/1271
- use `require` in `snow/choices` tests by @dhrubabasu in https://github.com/ava-labs/avalanchego/pull/1279
- use `require` in `utils/wrappers` tests by @dhrubabasu in https://github.com/ava-labs/avalanchego/pull/1280
- add support for tracking delegatee rewards to validator metadata by @dhrubabasu in https://github.com/ava-labs/avalanchego/pull/1273
- defer delegatee rewards until end of validator staking period by @dhrubabasu in https://github.com/ava-labs/avalanchego/pull/1262
- Initialize UptimeCalculator in TestPeer by @joshua-kim in https://github.com/ava-labs/avalanchego/pull/1283
- Add Avalanche liveness health checks by @StephenButtolph in https://github.com/ava-labs/avalanchego/pull/1287
- Skip AMI generation with Fuji tags by @StephenButtolph in https://github.com/ava-labs/avalanchego/pull/1288
- Use `maps.Equal` in `set.Equals` by @danlaine in https://github.com/ava-labs/avalanchego/pull/1290
- return accrued delegator rewards in `GetCurrentValidators` by @dhrubabasu in https://github.com/ava-labs/avalanchego/pull/1291
- Add zstd compression by @danlaine in https://github.com/ava-labs/avalanchego/pull/1278
- implement `txs.Visitor` in X chain wallet by @dhrubabasu in https://github.com/ava-labs/avalanchego/pull/1299
- Parallelize gzip compression by @StephenButtolph in https://github.com/ava-labs/avalanchego/pull/1293
- Add zip bomb tests by @StephenButtolph in https://github.com/ava-labs/avalanchego/pull/1300
- Gossip Avalanche frontier after the linearization by @StephenButtolph in https://github.com/ava-labs/avalanchego/pull/1303
- Add fine grained metrics+logging for handling, processing, and grab l… by @aaronbuchwald in https://github.com/ava-labs/avalanchego/pull/1301
- Persist stateless block in AVM state by @StephenButtolph in https://github.com/ava-labs/avalanchego/pull/1305
- Initialize FxID fields in GetBlock and GetBlockByHeight by @StephenButtolph in https://github.com/ava-labs/avalanchego/pull/1306
- Filterable Health Tags by @ceyonur in https://github.com/ava-labs/avalanchego/pull/1304
- increase health await timeout by @ceyonur in https://github.com/ava-labs/avalanchego/pull/1317
- Expose GetEngineManager from the chain Handler by @StephenButtolph in https://github.com/ava-labs/avalanchego/pull/1316
- Add BLS benchmarks by @StephenButtolph in https://github.com/ava-labs/avalanchego/pull/1318
- Encode codec version in merkledb by @danlaine in https://github.com/ava-labs/avalanchego/pull/1313
- Expose consensus-app-concurrency by @StephenButtolph in https://github.com/ava-labs/avalanchego/pull/1322
- Adjust Logic In Merkle DB History by @dboehm-avalabs in https://github.com/ava-labs/avalanchego/pull/1310
- Fix Concurrency Bug In CommitToParent by @dboehm-avalabs in https://github.com/ava-labs/avalanchego/pull/1320
- Cleanup goroutines on health.Stop by @StephenButtolph in https://github.com/ava-labs/avalanchego/pull/1325

### New Contributors

- @richardpringle made their first contribution in https://github.com/ava-labs/avalanchego/pull/1258
- @ceyonur made their first contribution in https://github.com/ava-labs/avalanchego/pull/1263
- @krakxn made their first contribution in https://github.com/ava-labs/avalanchego/pull/1102
- @kyl27 made their first contribution in https://github.com/ava-labs/avalanchego/pull/1256
- @dhrubabasu made their first contribution in https://github.com/ava-labs/avalanchego/pull/1279
- @joshua-kim made their first contribution in https://github.com/ava-labs/avalanchego/pull/1283
- @dboehm-avalabs made their first contribution in https://github.com/ava-labs/avalanchego/pull/1310

**Full Changelog**: https://github.com/ava-labs/avalanchego/compare/v1.9.16...v1.10.0

## [v1.9.16](https://github.com/ava-labs/avalanchego/releases/tag/v1.9.16)

This version is backwards compatible to [v1.9.0](https://github.com/ava-labs/avalanchego/releases/tag/v1.9.0). It is optional, but encouraged. The supported plugin version is `24`.

- Removed unnecessary repoll after rejecting vertices
- Improved snowstorm lookup error handling
- Removed rejected vertices from the Avalanche frontier more aggressively
- Reduced default health check values for processing decisions

## [v1.9.15](https://github.com/ava-labs/avalanchego/releases/tag/v1.9.15)

This version is backwards compatible to [v1.9.0](https://github.com/ava-labs/avalanchego/releases/tag/v1.9.0). It is optional, but encouraged. The supported plugin version is `24`.

- Fixed `x/merkledb.ChangeProof#getLargestKey` to correctly handle no changes
- Added test for `avm/txs/executor.SemanticVerifier#verifyFxUsage` with multiple valid fxs
- Fixed CPU + bandwidth performance regression during vertex processing
- Added example usage of the `/ext/index/X/block` API
- Reduced the default value of `--snow-optimal-processing` from `50` to `10`
- Updated the year in the license header

## [v1.9.14](https://github.com/ava-labs/avalanchego/releases/tag/v1.9.14)

This version is backwards compatible to [v1.9.0](https://github.com/ava-labs/avalanchego/releases/tag/v1.9.0). It is optional, but encouraged. The supported plugin version is `24`.

## [v1.9.13](https://github.com/ava-labs/avalanchego/releases/tag/v1.9.13)

This version is backwards compatible to [v1.9.0](https://github.com/ava-labs/avalanchego/releases/tag/v1.9.0). It is optional, but encouraged. The supported plugin version is `24`.

## [v1.9.12](https://github.com/ava-labs/avalanchego/releases/tag/v1.9.12)

This version is backwards compatible to [v1.9.0](https://github.com/ava-labs/avalanchego/releases/tag/v1.9.0). It is optional, but encouraged. The supported plugin version is `24`.

### Networking

- Removed linger setting on P2P connections
- Improved error message when failing to calculate peer uptimes
- Removed `EngineType` from P2P response messages
- Added context cancellation during dynamic IP updates
- Reduced the maximum P2P reconnect delay from 1 hour to 1 minute

### Consensus

- Added support to switch from `Avalanche` consensus to `Snowman` consensus
- Added support for routing consensus messages to either `Avalanche` or `Snowman` consensus on the same chain
- Removed usage of deferred evaluation of the `handler.Consensus` in the `Avalanche` `OnFinished` callback
- Dropped inbound `Avalanche` consensus messages after switching to `Snowman` consensus
- Renamed the `Avalanche` VM metrics prefix from `avalanche_{chainID}_vm_` to `avalanche_{chainID}_vm_avalanche`
- Replaced `consensus` and `decision` dispatchers with `block`, `tx`, and `vertex` dispatchers
- Removed `Avalanche` bootstrapping restarts during the switch to `Snowman` consensus

### AVM

- Added `avm` block execution manager
- Added `avm` block builder
- Refactored `avm` transaction syntactic verification
- Refactored `avm` transaction semantic verification
- Refactored `avm` transaction execution
- Added `avm` mempool gossip
- Removed block timer interface from `avm` `mempool`
- Moved `toEngine` channel into the `avm` `mempool`
- Added `GetUTXOFromID` to the `avm` `state.Chain` interface
- Added unpopulated `MerkleRoot` to `avm` blocks
- Added `avm` transaction based metrics
- Replaced error strings with error interfaces in the `avm` mempool

### PlatformVM

- Added logs when the local nodes stake amount changes
- Moved `platformvm` `message` package into `components`
- Replaced error strings with error interfaces in the `platformvm` mempool

### Warp

- Added `ID` method to `warp.UnsignedMessage`
- Improved `warp.Signature` verification error descriptions

### Miscellaneous

- Improved `merkledb` locking to allow concurrent read access through `trieView`s
- Fixed `Banff` transaction signing with ledger when using the wallet
- Emitted github artifacts after successful builds
- Added non-blocking bounded queue
- Converted the `x.Parser` helper to be a `block.Parser` interface from a `tx.Parser` interface

### Cleanup

- Separated dockerhub image publishing from the kurtosis test workflow
- Exported various errors to use in testing
- Removed the `vms/components/state` package
- Replaced ad-hoc linked hashmaps with the standard data-structure
- Removed `usr/local/lib/avalanche` from deb packages
- Standardized usage of `constants.UnitTestID`

### Examples

- Added P-chain `RemoveSubnetValidatorTx` example using the wallet
- Added X-chain `CreateAssetTx` example using the wallet

### Configs

- Added support to specify `HTTP` server timeouts
  - `--http-read-timeout`
  - `--http-read-header-timeout`
  - `--http-write-timeout`
  - `--http-idle-timeout`

### APIs

- Added `avm` block APIs
  - `avm.getBlock`
  - `avm.getBlockByHeight`
  - `avm.getHeight`
- Converted `avm` APIs to only surface accepted state
- Deprecated all `ipcs` APIs
  - `ipcs.publishBlockchain`
  - `ipcs.unpublishBlockchain`
  - `ipcs.getPublishedBlockchains`
- Deprecated all `keystore` APIs
  - `keystore.createUser`
  - `keystore.deleteUser`
  - `keystore.listUsers`
  - `keystore.importUser`
  - `keystore.exportUser`
- Deprecated the `avm/pubsub` API endpoint
- Deprecated various `avm` APIs
  - `avm.getAddressTxs`
  - `avm.getBalance`
  - `avm.getAllBalances`
  - `avm.createAsset`
  - `avm.createFixedCapAsset`
  - `avm.createVariableCapAsset`
  - `avm.createNFTAsset`
  - `avm.createAddress`
  - `avm.listAddresses`
  - `avm.exportKey`
  - `avm.importKey`
  - `avm.mint`
  - `avm.sendNFT`
  - `avm.mintNFT`
  - `avm.import`
  - `avm.export`
  - `avm.send`
  - `avm.sendMultiple`
- Deprecated the `avm/wallet` API endpoint
  - `wallet.issueTx`
  - `wallet.send`
  - `wallet.sendMultiple`
- Deprecated various `platformvm` APIs
  - `platform.exportKey`
  - `platform.importKey`
  - `platform.getBalance`
  - `platform.createAddress`
  - `platform.listAddresses`
  - `platform.getSubnets`
  - `platform.addValidator`
  - `platform.addDelegator`
  - `platform.addSubnetValidator`
  - `platform.createSubnet`
  - `platform.exportAVAX`
  - `platform.importAVAX`
  - `platform.createBlockchain`
  - `platform.getBlockchains`
  - `platform.getStake`
  - `platform.getMaxStakeAmount`
  - `platform.getRewardUTXOs`
- Deprecated the `stake` field in the `platform.getTotalStake` response in favor of `weight`

## [v1.9.11](https://github.com/ava-labs/avalanchego/releases/tag/v1.9.11)

This version is backwards compatible to [v1.9.0](https://github.com/ava-labs/avalanchego/releases/tag/v1.9.0). It is optional, but encouraged. The supported plugin version is `24`.

### Plugins

- Removed error from `logging.NoLog#Write`
- Added logging to the static VM factory usage
- Fixed incorrect error being returned from `subprocess.Bootstrap`

### Ledger

- Added ledger tx parsing support

### MerkleDB

- Added explicit consistency guarantees when committing multiple `merkledb.trieView`s to disk at once
- Removed reliance on premature root calculations for `merkledb.trieView` validity tracking
- Updated `x/merkledb/README.md`

## [v1.9.10](https://github.com/ava-labs/avalanchego/releases/tag/v1.9.10)

This version is backwards compatible to [v1.9.0](https://github.com/ava-labs/avalanchego/releases/tag/v1.9.0). It is optional, but encouraged. The supported plugin version is `24`.

### MerkleDB

- Removed parent tracking from `merkledb.trieView`
- Removed `base` caches from `merkledb.trieView`
- Fixed error handling during `merkledb` intermediate node eviction
- Replaced values larger than `32` bytes with a hash in the `merkledb` hash representation

### AVM

- Refactored `avm` API tx creation into a standalone `Spender` implementation
- Migrated UTXO interfaces from the `platformvm` into the `components` for use in the `avm`
- Refactored `avm` `tx.SyntacticVerify` to expect the config rather than the fee fields

### Miscellaneous

- Updated the minimum golang version to `v1.19.6`
- Fixed `rpcchainvm` signal handling to only shutdown upon receipt of `SIGTERM`
- Added `warp.Signature#NumSigners` for better cost tracking support
- Added `snow.Context#PublicKey` to provide access to the local node's BLS public key inside the VM execution environment
- Renamed Avalanche consensus metric prefix to `avalanche_{chainID}_avalanche`
- Specified an explicit TCP `Linger` timeout of `15` seconds
- Updated the `secp256k1` library to `v4.1.0`

### Cleanup

- Removed support for the `--whitelisted-subnets` flag
- Removed unnecessary abstractions from the `app` package
- Removed `Factory` embedding from `platformvm.VM` and `avm.VM`
- Removed `validator` package from the `platformvm`
- Removed `timer.TimeoutManager`
- Replaced `snow.Context` in `Factory.New` with `logging.Logger`
- Renamed `set.Bits#Len` to `BitLen` and `set.Bits#HammingWeight` to `Len` to align with `set.Bits64`

## [v1.9.9](https://github.com/ava-labs/avalanchego/releases/tag/v1.9.9)

This version is backwards compatible to [v1.9.0](https://github.com/ava-labs/avalanchego/releases/tag/v1.9.0). It is optional, but encouraged. The supported plugin version is `23`.

**Note: The `--whitelisted-subnets` flag was deprecated in `v1.9.6`. This is the last release in which it will be supported. Use `--track-subnets` instead.**

### Monitoring

- Added warning when the P2P server IP is private
- Added warning when the HTTP server IP is potentially publicly reachable
- Removed `merkledb.trieView#calculateIDs` tracing when no recalculation is needed

### Databases

- Capped the number of goroutines that `merkledb.trieView#calculateIDsConcurrent` will create
- Removed `nodb` package
- Refactored `Batch` implementations to share common code
- Added `Batch.Replay` invariant tests
- Converted to use `require` in all `database` interface tests

### Cryptography

- Moved the `secp256k1` implementations to a new `secp256k1` package out of the `crypto` package
- Added `rfc6979` compliance tests to the `secp256k1` signing implementation
- Removed unused cryptography implementations `ed25519`, `rsa`, and `rsapss`
- Removed unnecessary cryptography interfaces `crypto.Factory`, `crypto.RecoverableFactory`, `crypto.PublicKey`, and `crypto.PrivateKey`
- Added verification when parsing `secp256k1` public keys to ensure usage of the compressed format

### API

- Removed delegators from `platform.getCurrentValidators` unless a single `nodeID` is requested
- Added `delegatorCount` and `delegatorWeight` to the validators returned by `platform.getCurrentValidators`

### Documentation

- Improved documentation on the `block.WithVerifyContext` interface
- Fixed `--public-ip` and `--public-ip-resolution-service` CLI flag descriptions
- Updated `README.md` to explicitly reference `SECURITY.md`

### Coreth

- Enabled state sync by default when syncing from an empty database
- Increased block gas limit to 15M for `Cortina` Network Upgrade
- Added back file tracer endpoint
- Added back JS tracer

### Miscellaneous

- Added `allowedNodes` to the subnet config for `validatorOnly` subnets
- Removed the `hashicorp/go-plugin` dependency to improve plugin flexibility
- Replaced specialized `bag` implementations with generic `bag` implementations
- Added `mempool` package to the `avm`
- Added `chain.State#IsProcessing` to simplify integration with `block.WithVerifyContext`
- Added `StateSyncMinVersion` to `sync.ClientConfig`
- Added validity checks for `InitialStakeDuration` in a custom network genesis
- Removed unnecessary reflect call when marshalling an empty slice

### Cleanup

- Renamed `teleporter` package to `warp`
- Replaced `bool` flags in P-chain state diffs with an `enum`
- Refactored subnet configs to more closely align between the primary network and subnets
- Simplified the `utxo.Spender` interface
- Removed unused field `common.Config#Validators`

## [v1.9.8](https://github.com/ava-labs/avalanchego/releases/tag/v1.9.8)

This version is backwards compatible to [v1.9.0](https://github.com/ava-labs/avalanchego/releases/tag/v1.9.0). It is optional, but encouraged. The supported plugin version is `22`.

### Networking

- Added TCP proxy support for p2p network traffic
- Added p2p network client utility for directly messaging the p2p network

### Consensus

- Guaranteed delivery of App messages to the VM, regardless of sync status
- Added `EngineType` to consensus context

### MerkleDB - Alpha

- Added initial implementation of a path-based merkle-radix tree
- Added initial implementation of state sync powered by the merkledb

### APIs

- Updated `platform.getCurrentValidators` to return `uptime` as a percentage
- Updated `platform.get*Validators` to avoid iterating over the staker set when requesting specific nodeIDs
- Cached staker data in `platform.get*Validators` to significantly reduce DB IO
- Added `stakeAmount` and `weight` to all staker responses in P-chain APIs
- Deprecated `stakeAmount` in staker responses from P-chain APIs
- Removed `creationTxFee` from `info.GetTxFeeResponse`
- Removed `address` from `platformvm.GetBalanceRequest`

### Fixes

- Fixed `RemoveSubnetValidatorTx` weight diff corruption
- Released network lock before attempting to close a peer connection
- Fixed X-Chain last accepted block initialization to use the genesis block, not the stop vertex after linearization
- Removed plugin directory handling from AMI generation
- Removed copy of plugins directory from tar script

### Cleanup

- Removed unused rpm packaging scripts
- Removed engine dependency from chain registrants
- Removed unused field from chain handler log
- Linted custom test `chains.Manager`
- Used generic btree implementation
- Deleted `utils.CopyBytes`
- Updated rjeczalik/notify from v0.9.2 to v0.9.3

### Miscellaneous

- Added AVM `state.Chain` interface
- Added generic atomic value utility
- Added test for the AMI builder during RCs
- Converted cache implementations to use generics
- Added optional cache eviction callback

## [v1.9.7](https://github.com/ava-labs/avalanchego/releases/tag/v1.9.7)

This version is backwards compatible to [v1.9.0](https://github.com/ava-labs/avalanchego/releases/tag/v1.9.0). It is optional, but encouraged. The supported plugin version is `22`.

### Fixes

- Fixed subnet validator lookup regression

## [v1.9.6](https://github.com/ava-labs/avalanchego/releases/tag/v1.9.6)

This version is backwards compatible to [v1.9.0](https://github.com/ava-labs/avalanchego/releases/tag/v1.9.0). It is optional, but encouraged. The supported plugin version is `22`.

### Consensus

- Added `StateSyncMode` to the return of `StateSummary#Accept` to support syncing chain state while tracking the chain as a light client
- Added `AcceptedFrontier` to `Chits` messages
- Reduced unnecessary confidence resets during consensus by applying `AcceptedFrontier`s during `QueryFailed` handling
- Added EngineType for consensus messages in the p2p message definitions
- Updated `vertex.DAGVM` interface to support linearization

### Configs

- Added `--plugin-dir` flag. The default value is `[DATADIR]/plugins`
- Removed `--build-dir` flag. The location of the avalanchego binary is no longer considered when looking for the `plugins` directory. Subnet maintainers should ensure that their node is able to properly discover plugins, as the default location is likely changed. See `--plugin-dir`
- Changed the default value of `--api-keystore-enabled` to `false`
- Added `--track-subnets` flag as a replacement of `--whitelisted-subnets`

### Fixes

- Fixed NAT-PMP router discovery and port mapping
- Fixed `--staking-enabled=false` setting to correctly start subnet chains and report healthy
- Fixed message logging in the consensus handler

### VMs

- Populated non-trivial logger in the `rpcchainvm` `Server`'s `snow.Context`
- Updated `rpcchainvm` proto definitions to use enums
- Added `Block` format and definition to the `AVM`
- Removed `proposervm` height index reset

### Metrics

- Added `avalanche_network_peer_connected_duration_average` metric
- Added `avalanche_api_calls_processing` metric
- Added `avalanche_api_calls` metric
- Added `avalanche_api_calls_duration` metric

### Documentation

- Added wallet example to create `stakeable.LockOut` outputs
- Improved ubuntu deb install instructions

### Miscellaneous

- Updated ledger-avalanche to v0.6.5
- Added linter to ban the usage of `fmt.Errorf` without format directives
- Added `List` to the `buffer#Deque` interface
- Added `Index` to the `buffer#Deque` interface
- Added `SetLevel` to the `Logger` interface
- Updated `auth` API to use the new `jwt` standard

## [v1.9.5](https://github.com/ava-labs/avalanchego/releases/tag/v1.9.5)

This version is backwards compatible to [v1.9.0](https://github.com/ava-labs/avalanchego/releases/tag/v1.9.0). It is optional, but encouraged. The supported plugin version is `21`.

### Subnet Messaging

- Added subnet message serialization format
- Added subnet message signing
- Replaced `bls.SecretKey` with a `teleporter.Signer` in the `snow.Context`
- Moved `SNLookup` into the `validators.State` interface to support non-whitelisted chainID to subnetID lookups
- Added support for non-whitelisted subnetIDs for fetching the validator set at a given height
- Added subnet message verification
- Added `teleporter.AnycastID` to denote a subnet message not intended for a specific chain

### Fixes

- Added re-gossip of updated validator IPs
- Fixed `rpcchainvm.BatchedParseBlock` to correctly wrap returned blocks
- Removed incorrect `uintptr` handling in the generic codec
- Removed message latency tracking on messages being sent to itself

### Coreth

- Added support for eth_call over VM2VM messaging
- Added config flags for tx pool behavior

### Miscellaneous

- Added networking package README.md
- Removed pagination of large db messages over gRPC
- Added `Size` to the generic codec to reduce allocations
- Added `UnpackLimitedBytes` and `UnpackLimitedStr` to the manual packer
- Added SECURITY.md
- Exposed proposer list from the `proposervm`'s `Windower` interface
- Added health and bootstrapping client helpers that block until the node is healthy
- Moved bit sets from the `ids` package to the `set` package
- Added more wallet examples

## [v1.9.4](https://github.com/ava-labs/avalanchego/releases/tag/v1.9.4)

This version is backwards compatible to [v1.9.0](https://github.com/ava-labs/avalanchego/releases/tag/v1.9.0). It is optional, but encouraged. The supported plugin version is `20`.

**This version modifies the db format. The db format is compatible with v1.9.3, but not v1.9.2 or earlier. After running a node with v1.9.4 attempting to run a node with a version earlier than v1.9.3 may report a fatal error on startup.**

### PeerList Gossip Optimization

- Added gossip tracking to the `peer` instance to only gossip new `IP`s to a connection
- Added `PeerListAck` message to report which `TxID`s provided by the `PeerList` message were tracked
- Added `TxID`s to the `PeerList` message to unique-ify nodeIDs across validation periods
- Added `TxID` mappings to the gossip tracker

### Validator Set Tracking

- Renamed `GetValidators` to `Get` on the `validators.Manager` interface
- Removed `Set`, `AddWeight`, `RemoveWeight`, and `Contains` from the `validators.Manager` interface
- Added `Add` to the `validators.Manager` interface
- Removed `Set` from the `validators.Set` interface
- Added `Add` and `Get` to the `validators.Set` interface
- Modified `validators.Set#Sample` to return `ids.NodeID` rather than `valdiators.Validator`
- Replaced the `validators.Validator` interface with a struct
- Added a `BLS` public key field to `validators.Validator`
- Added a `TxID` field to `validators.Validator`
- Improved and documented error handling within the `validators.Set` interface
- Added `BLS` public keys to the result of `GetValidatorSet`
- Added `BuildBlockWithContext` as an optional VM method to build blocks at a specific P-chain height
- Added `VerifyWithContext` as an optional block method to verify blocks at a specific P-chain height

### Uptime Tracking

- Added ConnectedSubnet message handling to the chain handler
- Added SubnetConnector interface and implemented it in the platformvm
- Added subnet uptimes to p2p `pong` messages
- Added subnet uptimes to `platform.getCurrentValidators`
- Added `subnetID` as an argument to `info.Uptime`

### Fixes

- Fixed incorrect context cancellation of escaped contexts from grpc servers
- Fixed race condition between API initialization and shutdown
- Fixed race condition between NAT traversal initialization and shutdown
- Fixed race condition during beacon connection tracking
- Added race detection to the E2E tests
- Added additional message and sender tests

### Coreth

- Improved header and logs caching using maximum accepted depth cache
- Added config option to perform database inspection on startup
- Added configurable transaction indexing to reduce disk usage
- Added special case to allow transactions using Nick's Method to bypass API level replay protection
- Added counter metrics for number of accepted/processed logs

### APIs

- Added indices to the return values of `GetLastAccepted` and `GetContainerByID` on the `indexer` API client
- Removed unnecessary locking from the `info` API

### Chain Data

- Added `ChainDataDir` to the `snow.Context` to allow blockchains to canonically access disk outside avalanchego's database
- Added `--chain-data-dir` as a CLI flag to specify the base directory for all `ChainDataDir`s

### Miscellaneous

- Removed `Version` from the `peer.Network` interface
- Removed `Pong` from the `peer.Network` interface
- Reduced memory allocations inside the system throttler
- Added `CChainID` to the `snow.Context`
- Converted all sorting to utilize generics
- Converted all set management to utilize generics

## [v1.9.3](https://github.com/ava-labs/avalanchego/releases/tag/v1.9.3)

This version is backwards compatible to [v1.9.0](https://github.com/ava-labs/avalanchego/releases/tag/v1.9.0). It is optional, but encouraged. The supported plugin version is `19`.

### Tracing

- Added `context.Context` to all `VM` interface functions
- Added `context.Context` to the `validators.State` interface
- Added additional message fields to `tracedRouter#HandleInbound`
- Added `tracedVM` implementations for `block.ChainVM` and `vertex.DAGVM`
- Added `tracedState` implementation for `validators.State`
- Added `tracedHandler` implementation for `http.Handler`
- Added `tracedConsensus` implementations for `snowman.Consensus` and `avalanche.Consensus`

### Fixes

- Fixed incorrect `NodeID` used in registered `AppRequest` timeouts
- Fixed panic when calling `encdb#NewBatch` after `encdb#Close`
- Fixed panic when calling `prefixdb#NewBatch` after `prefixdb#Close`

### Configs

- Added `proposerMinBlockDelay` support to subnet configs
- Added `providedFlags` field to the `initializing node` for easily observing custom node configs
- Added `--chain-aliases-file` and `--chain-aliases-file-content` CLI flags
- Added `--proposervm-use-current-height` CLI flag

### Coreth

- Added metric for number of processed and accepted transactions
- Added wait for state sync goroutines to complete on shutdown
- Increased go-ethereum dependency to v1.10.26
- Increased soft cap on transaction size limits
- Added back isForkIncompatible checks for all existing forks
- Cleaned up Apricot Phase 6 code

### Linting

- Added `unused-receiver` linter
- Added `unused-parameter` linter
- Added `useless-break` linter
- Added `unhandled-error` linter
- Added `unexported-naming` linter
- Added `struct-tag` linter
- Added `bool-literal-in-expr` linter
- Added `early-return` linter
- Added `empty-lines` linter
- Added `error-lint` linter

### Testing

- Added `scripts/build_fuzz.sh` and initial fuzz tests
- Added additional `Fx` tests
- Added additional `messageQueue` tests
- Fixed `vmRegisterer` tests

### Documentation

- Documented `Database.Put` invariant for `nil` and empty slices
- Documented avalanchego's versioning scheme
- Improved `vm.proto` docs

### Miscellaneous

- Added peer gossip tracker
- Added `avalanche_P_vm_time_until_unstake` and `avalanche_P_vm_time_until_unstake_subnet` metrics
- Added `keychain.NewLedgerKeychainFromIndices`
- Removed usage of `Temporary` error handling after `listener#Accept`
- Removed `Parameters` from all `Consensus` interfaces
- Updated `avalanche-network-runner` to `v1.3.0`
- Added `ids.BigBitSet` to extend `ids.BitSet64` for arbitrarily large sets
- Added support for parsing future subnet uptime tracking data to the P-chain's state implementation
- Increased validator set cache size
- Added `avax.UTXOIDFromString` helper for managing `UTXOID`s more easily

## [v1.9.2](https://github.com/ava-labs/avalanchego/releases/tag/v1.9.2)

This version is backwards compatible to [v1.9.0](https://github.com/ava-labs/avalanchego/releases/tag/v1.9.0). It is optional, but encouraged. The supported plugin version is `19`.

### Coreth

- Added trie clean cache journaling to disk to improve processing time after restart
- Fixed regression where a snapshot could be marked as stale by the async acceptor during block processing
- Added fine-grained block processing metrics

### RPCChainVM

- Added `validators.State` to the rpcchainvm server's `snow.Context`
- Added `rpcProtocolVersion` to the output of `info.getNodeVersion`
- Added `rpcchainvm` protocol version to the output of the `--version` flag
- Added `version.RPCChainVMProtocolCompatibility` map to easily compare plugin compatibility against avalanchego versions

### Builds

- Downgraded `ubuntu` release binaries from `jammy` to `focal`
- Updated macos github runners to `macos-12`
- Added workflow dispatch to build release binaries

### BLS

- Added bls proof of possession to `platform.getCurrentValidators` and `platform.getPendingValidators`
- Added bls public key to in-memory staker objects
- Improved memory clearing of bls secret keys

### Cleanup

- Fixed issue where the chain manager would attempt to start chain creation multiple times
- Fixed race that caused the P-chain to finish bootstrapping before the primary network finished bootstrapping
- Converted inbound message handling to expect usage of types rather than maps of fields
- Simplified the `validators.Set` implementation
- Added a warning if synchronous consensus messages take too long

## [v1.9.1](https://github.com/ava-labs/avalanchego/releases/tag/v1.9.1)

This version is backwards compatible to [v1.9.0](https://github.com/ava-labs/avalanchego/releases/tag/v1.9.0). It is optional, but encouraged. The supported plugin version is `18`.

### Features

- Added cross-chain messaging support to the VM interface
- Added Ledger support to the Primary Network wallet
- Converted Bionic builds to Jammy builds
- Added `mock.gen.sh` to programmatically generate mock implementations
- Added BLS signer to the `snow.Context`
- Moved `base` from `rpc.NewEndpointRequester` to be included in the `method` in `SendRequest`
- Converted `UnboundedQueue` to `UnboundedDeque`

### Observability

- Added support for OpenTelemetry tracing
- Converted periodic bootstrapping status update to be time-based
- Removed duplicated fields from the json format of the node config
- Configured min connected stake health check based on the consensus parameters
- Added new consensus metrics
- Documented how chain time is advanced in the PlatformVM with `chain_time_update.md`

### Cleanup

- Converted chain creation to be handled asynchronously from the P-chain's execution environment
- Removed `SetLinger` usage of P2P TCP connections
- Removed `Banff` upgrade flow
- Fixed ProposerVM inner block caching after verification
- Fixed PlatformVM mempool verification to use an updated chain time
- Removed deprecated CLI flags: `--dynamic-update-duration`, `--dynamic-public-ip`
- Added unexpected Put bytes tests to the Avalanche and Snowman consensus engines
- Removed mockery generated mock implementations
- Converted safe math functions to use generics where possible
- Added linting to prevent usage of `assert` in unit tests
- Converted empty struct usage to `nil` for interface compliance checks
- Added CODEOWNERs to own first rounds of PR review

## [v1.9.0](https://github.com/ava-labs/avalanchego/releases/tag/v1.9.0)

This upgrade adds support for creating Proof-of-Stake Subnets.

This version is not backwards compatible. The changes in the upgrade go into effect at 12 PM EDT, October 18th 2022 on Mainnet.

**All Mainnet nodes should upgrade before 12 PM EDT, October 18th 2022.**

The supported plugin version is `17`.

### Upgrades

- Activated P2P serialization format change to Protobuf
- Activated non-AVAX `ImportTx`/`ExportTx`s to/from the P-chain
- Activated `Banff*` blocks on the P-chain
- Deactivated `Apricot*` blocks on the P-chain
- Activated `RemoveSubnetValidatorTx`s on the P-chain
- Activated `TransformSubnetTx`s on the P-chain
- Activated `AddPermissionlessValidatorTx`s on the P-chain
- Activated `AddPermissionlessDelegatorTx`s on the P-chain
- Deactivated ANT `ImportTx`/`ExportTx`s on the C-chain
- Deactivated ANT precompiles on the C-chain

### Deprecations

- Ubuntu 18.04 releases are deprecated and will not be provided for `>=v1.9.1`

### Miscellaneous

- Fixed locked input signing in the P-chain wallet
- Removed assertions from the logger interface
- Removed `--assertions-enabled` flag
- Fixed typo in `--bootstrap-max-time-get-ancestors` flag
- Standardized exported P-Chain codec usage
- Improved isolation and execution of the E2E tests
- Updated the linked hashmap implementation to use generics

## [v1.8.6](https://github.com/ava-labs/avalanchego/releases/tag/v1.8.6)

This version is backwards compatible to [v1.8.0](https://github.com/ava-labs/avalanchego/releases/tag/v1.8.0). It is optional, but encouraged. The supported plugin version is `16`.

### BLS

- Added BLS key file at `--staking-signer-key-file`
- Exposed BLS proof of possession in the `info.getNodeID` API
- Added BLS proof of possession to `AddPermissionlessValidatorTx`s for the Primary Network

The default value of `--staking-signer-key-file` is `~/.avalanchego/staking/signer.key`. If the key file doesn't exist, it will be populated with a new key.

### Networking

- Added P2P proto support to be activated in a future release
- Fixed inbound bandwidth spike after leaving the validation set
- Removed support for `ChitsV2` messages
- Removed `ContainerID`s from `Put` and `PushQuery` messages
- Added `pending_timeouts` metric to track the number of active timeouts a node is tracking
- Fixed overflow in gzip decompression
- Optimized memory usage in `peer.MessageQueue`

### Miscellaneous

- Fixed bootstrapping ETA metric
- Removed unused `unknown_txs_count` metric
- Replaced duplicated code with generic implementations

### Coreth

- Added failure reason to bad block API

## [v1.8.5](https://github.com/ava-labs/avalanchego/releases/tag/v1.8.5)

Please upgrade your node as soon as possible.

The supported plugin version is `16`.

### Fixes

- Fixed stale block reference by evicting blocks upon successful verification

### [Coreth](https://medium.com/avalancheavax/apricot-phase-6-native-asset-call-deprecation-a7b7a77b850a)

- Removed check for Apricot Phase6 incompatible fork to unblock nodes that did not upgrade ahead of the activation time

## [v1.8.4](https://github.com/ava-labs/avalanchego/releases/tag/v1.8.4)

Please upgrade your node as soon as possible.

The supported plugin version is `16`.

### Caching

- Added temporarily invalid block caching to reduce repeated network requests
- Added caching to the proposervm's inner block parsing

### [Coreth](https://medium.com/avalancheavax/apricot-phase-6-native-asset-call-deprecation-a7b7a77b850a)

- Reduced the log level of `BAD BLOCK`s from `ERROR` to `DEBUG`
- Deprecated Native Asset Call

## [v1.8.2](https://github.com/ava-labs/avalanchego/releases/tag/v1.8.2)

Please upgrade your node as soon as possible.

The changes in `v1.8.x` go into effect at 4 PM EDT on September 6th, 2022 on both Fuji and Mainnet. You should upgrade your node before the changes go into effect, otherwise they may experience loss of uptime.

The supported plugin version is `16`.

### [Coreth](https://medium.com/avalancheavax/apricot-phase-6-native-asset-call-deprecation-a7b7a77b850a)

- Fixed live-lock in bootstrapping, after performing state-sync, by properly reporting `database.ErrNotFound` in `GetBlockIDAtHeight` rather than a formatted error
- Increased the log level of `BAD BLOCK`s from `DEBUG` to `ERROR`
- Fixed typo in Chain Config `String` function

## [v1.8.1](https://github.com/ava-labs/avalanchego/releases/tag/v1.8.1)

Please upgrade your node as soon as possible.

The changes in `v1.8.x` go into effect at 4 PM EDT on September 6th, 2022 on both Fuji and Mainnet. You should upgrade your node before the changes go into effect, otherwise they may experience loss of uptime.

The supported plugin version is `16`.

### Miscellaneous

- Reduced the severity of not quickly connecting to bootstrap nodes from `FATAL` to `WARN`

### [Coreth](https://medium.com/avalancheavax/apricot-phase-6-native-asset-call-deprecation-a7b7a77b850a)

- Reduced the log level of `BAD BLOCK`s from `ERROR` to `DEBUG`
- Added Apricot Phase6 to Chain Config `String` function

## [v1.8.0](https://github.com/ava-labs/avalanchego/releases/tag/v1.8.0)

This is a mandatory security upgrade. Please upgrade your node **as soon as possible.**

The changes in the upgrade go into effect at **4 PM EDT on September 6th, 2022** on both Fuji and Mainnet. You should upgrade your node before the changes go into effect, otherwise they may experience loss of uptime.

You may see some extraneous ERROR logs ("BAD BLOCK") on your node after upgrading. These may continue until the Apricot Phase 6 activation (at 4 PM EDT on September 6th).

The supported plugin version is `16`.

### PlatformVM APIs

- Fixed `GetBlock` API when requesting the encoding as `json`
- Changed the json key in `AddSubnetValidatorTx`s from `subnet` to `subnetID`
- Added multiple asset support to `getBalance`
- Updated `PermissionlessValidator`s returned from `getCurrentValidators` and `getPendingValidators` to include `validationRewardOwner` and `delegationRewardOwner`
- Deprecated `rewardOwner` in `PermissionlessValidator`s returned from `getCurrentValidators` and `getPendingValidators`
- Added `subnetID` argument to `getCurrentSupply`
- Added multiple asset support to `getStake`
- Added `subnetID` argument to `getMinStake`

### PlatformVM Structures

- Renamed existing blocks
  - `ProposalBlock` -> `ApricotProposalBlock`
  - `AbortBlock` -> `ApricotAbortBlock`
  - `CommitBlock` -> `ApricotCommitBlock`
  - `StandardBlock` -> `ApricotStandardBlock`
  - `AtomicBlock` -> `ApricotAtomicBlock`
- Added new block types **to be enabled in a future release**
  - `BlueberryProposalBlock`
    - Introduces a `Time` field and an unused `Txs` field before the remaining `ApricotProposalBlock` fields
  - `BlueberryAbortBlock`
    - Introduces a `Time` field before the remaining `ApricotAbortBlock` fields
  - `BlueberryCommitBlock`
    - Introduces a `Time` field before the remaining `ApricotCommitBlock` fields
  - `BlueberryStandardBlock`
    - Introduces a `Time` field before the remaining `ApricotStandardBlock` fields
- Added new transaction types **to be enabled in a future release**
  - `RemoveSubnetValidatorTx`
    - Can be included into `BlueberryStandardBlock`s
    - Allows a subnet owner to remove a validator from their subnet
  - `TransformSubnetTx`
    - Can be included into `BlueberryStandardBlock`s
    - Allows a subnet owner to convert their subnet into a permissionless subnet
  - `AddPermissionlessValidatorTx`
    - Can be included into `BlueberryStandardBlock`s
    - Adds a new validator to the requested permissionless subnet
  - `AddPermissionlessDelegatorTx`
    - Can be included into `BlueberryStandardBlock`s
    - Adds a new delegator to the requested permissionless validator on the requested subnet

### PlatformVM Block Building

- Fixed race in `AdvanceTimeTx` creation to avoid unnecessary block construction
- Added `block_formation_logic.md` to describe how blocks are created
- Refactored `BlockBuilder` into `ApricotBlockBuilder`
- Added `BlueberryBlockBuilder`
- Added `OptionBlock` builder visitor
- Refactored `Mempool` issuance and removal logic to use transaction visitors

### PlatformVM Block Execution

- Added support for executing `AddValidatorTx`, `AddDelegatorTx`, and `AddSubnetValidatorTx` inside of a `BlueberryStandardBlock`
- Refactored time advancement into a standard state modification structure
- Refactored `ProposalTxExecutor` to abstract state diff creation
- Standardized upgrade checking rules
- Refactored subnet authorization checking

### Wallet

- Added support for new transaction types in the P-chain wallet
- Fixed fee amounts used in the Primary Network wallet to reduce unnecessary fee burning

### Networking

- Defined `p2p.proto` to be used for future network messages
- Added `--network-tls-key-log-file-unsafe` to support inspecting p2p messages
- Added `avalanche_network_accept_failed` metrics to track networking `Accept` errors

### Miscellaneous

- Removed reserved fields from proto files and renumbered the existing fields
- Added generic dynamically resized ring buffer
- Updated gRPC version to `v1.49.0` to fix non-deterministic errors reported in the `rpcchainvm`
- Removed `--signature-verification-enabled` flag
- Removed dead code
  - `ids.QueueSet`
  - `timer.Repeater`
  - `timer.NewStagedTimer`
  - `timer.TimedMeter`

### [Coreth](https://medium.com/avalancheavax/apricot-phase-6-native-asset-call-deprecation-a7b7a77b850a)

- Incorrectly deprecated Native Asset Call
- Migrated to go-ethereum v1.10.23
- Added API to fetch Chain Config

## [v1.7.18](https://github.com/ava-labs/avalanchego/releases/tag/v1.7.18)

This version is backwards compatible to [v1.7.0](https://github.com/ava-labs/avalanchego/releases/tag/v1.7.0). It is optional, but encouraged. The supported plugin version is `15`.

### Fixes

- Fixed bug in `codeToFetch` database accessors that caused an error when starting/stopping state sync
- Fixed rare BAD BLOCK errors during C-chain bootstrapping
- Fixed platformvm `couldn't get preferred block state` log due to attempted block building during bootstrapping
- Fixed platformvm `failed to fetch next staker to reward` error log due to an incorrect `lastAcceptedID` reference
- Fixed AWS AMI creation

### PlatformVM

- Refactored platformvm metrics handling
- Refactored platformvm block creation
- Introduced support to prevent empty nodeID use on the P-chain to be activated in a future upgrade

### Coreth

- Updated gas price estimation to limit lookback window based on block timestamps
- Added metrics for processed/accepted gas
- Simplified syntactic block verification
- Ensured statedb errors during block processing are logged
- Removed deprecated gossiper/block building logic from pre-Apricot Phase 4
- Added marshal function for duration to improve config output

### Miscellaneous

- Updated local network genesis to use a newer start time
- Updated minimum golang version to go1.18.1
- Removed support for RocksDB
- Bumped go-ethereum version to v1.10.21
- Added various additional tests
- Introduced additional database invariants for all database implementations
- Added retries to windows CI installations
- Removed useless ID aliasing during chain creation

## [v1.7.17](https://github.com/ava-labs/avalanchego/releases/tag/v1.7.17)

This version is backwards compatible to [v1.7.0](https://github.com/ava-labs/avalanchego/releases/tag/v1.7.0). It is optional, but encouraged. The supported plugin version is `15`.

### VMs

- Refactored P-chain block state management
  - Supporting easier parsing and usage of blocks
  - Improving separation of block execution with block definition
  - Unifying state definitions
- Introduced support to send custom X-chain assets to the P-chain to be activated in a future upgrade
- Introduced support to use custom assets on the P-chain to be activated in a future upgrade
- Added VMs README to begin fully documenting plugin invariants
- Added various comments around expected usages of VM tools

### Coreth

- Added optional JSON logging
- Added interface for supporting stateful precompiles
- Removed legacy code format from the database

### Fixes

- Fixed ungraceful gRPC connection closure during very long running requests
- Fixed LevelDB panic during shutdown
- Fixed verification of `--stake-max-consumption-rate` to include the upper-bound
- Fixed various CI failures
- Fixed flaky unit tests

### Miscellaneous

- Added bootstrapping ETA metrics
- Converted all logs to support structured fields
- Improved Snowman++ oracle block verification error messages
- Removed deprecated or unused scripts

## [v1.7.16](https://github.com/ava-labs/avalanchego/releases/tag/v1.7.16)

This version is backwards compatible to [v1.7.0](https://github.com/ava-labs/avalanchego/releases/tag/v1.7.0). It is optional, but encouraged. The supported plugin version is `15`.

### LevelDB

- Fix rapid disk growth by manually specifying the maximum manifest file size

## [v1.7.15](https://github.com/ava-labs/avalanchego/releases/tag/v1.7.15)

This version is backwards compatible to [v1.7.0](https://github.com/ava-labs/avalanchego/releases/tag/v1.7.0). It is optional, but encouraged. The supported plugin version is `15`.

### PlatformVM

- Replaced copy-on-write validator set data-structure to use tree diffs to optimize validator set additions
- Replaced validation transactions with a standardized representation to remove transaction type handling
- Migrated transaction execution to its own package
- Removed child pointers from processing blocks
- Added P-chain wallet helper for providing initial transactions

### Coreth

- Bumped go-ethereum dependency to v1.10.20
- Updated API names used to enable services in `eth-api` config flag. Prior names are supported but deprecated, please update configurations [accordingly](https://docs.avax.network/nodes/maintain/chain-config-flags#c-chain-configs)
- Optimized state sync by parallelizing trie syncing
- Added `eth_syncing` API for compatibility. Note: This API is only accessible after bootstrapping and always returns `"false"`, since the node will no longer be syncing at that point
- Added metrics to the atomic transaction mempool
- Added metrics for incoming/outgoing mempool gossip

### Fixes

- Updated Snowman and Avalanche consensus engines to report original container preferences before processing the provided container
- Fixed inbound message byte throttler context cancellation cleanup
- Removed case sensitivity of IP resolver services
- Added failing health check when a whitelisted subnet fails to initialize a chain

### Miscellaneous

- Added gRPC client metrics for dynamically created connections
- Added uninitialized continuous time averager for when initial predictions are unreliable
- Updated linter version
- Documented various platform invariants
- Cleaned up various dead parameters
- Improved various tests

## [v1.7.14](https://github.com/ava-labs/avalanchego/releases/tag/v1.7.14)

This version is backwards compatible to [v1.7.0](https://github.com/ava-labs/avalanchego/releases/tag/v1.7.0). It is optional, but encouraged.

### APIs

**These API format changes are breaking changes. https://api.avax.network and https://api.avax-test.network have been updated with this format. If you are using AvalancheGo APIs in your code, please ensure you have updated to the latest versions. See  https://docs.avax.network/apis/avalanchego/cb58-deprecation for details about the CB58 removal.**

- Removed `CB58` as an encoding option from all APIs
- Added `HexC` and `HexNC` as encoding options for all APIs that accept an encoding format
- Removed the `Success` response from all APIs
- Replaced `containerID` with `id` in the indexer API

### PlatformVM

- Fixed incorrect `P-chain` height in `Snowman++` when staking is disabled
- Moved `platformvm` transactions to be defined in a sub-package
- Moved `platformvm` genesis management to be defined in a sub-package
- Moved `platformvm` state to be defined in a sub-package
- Standardized `platformvm` transactions to always be referenced via pointer
- Moved the `platformvm` transaction builder to be defined in a sub-package
- Fixed uptime rounding during node shutdown

### Coreth

- Bumped go-ethereum dependency to v1.10.18
- Parallelized state sync code fetching

### Networking

- Updated `Connected` and `Disconnected` messages to only be sent to chains if the peer is tracking the subnet
- Updated the minimum TLS version on the p2p network to `v1.3`
- Supported context cancellation in the networking rate limiters
- Added `ChitsV2` message format for the p2p network to be used in a future upgrade

### Miscellaneous

- Fixed `--public-ip-resolution-frequency` invalid overwrite of the resolution service
- Added additional metrics to distinguish between virtuous and rogue currently processing transactions
- Suppressed the super cool `avalanchego` banner when `stdout` is not directed to a terminal
- Updated linter version
- Improved various comments and documentation
- Standardized primary network handling across subnet maps

## [v1.7.13](https://github.com/ava-labs/avalanchego/releases/tag/v1.7.13)

This version is backwards compatible to [v1.7.0](https://github.com/ava-labs/avalanchego/releases/tag/v1.7.0). It is optional, but encouraged.

### State Sync

- Added peer bandwidth tracking to optimize `coreth` state sync message routing
- Fixed `coreth` leaf request handler bug to ensure the handler delivers a valid range proof
- Removed redundant proof keys from `coreth` leafs response message format
- Improved `coreth` state sync request retry logic
- Improved `coreth` state sync handler metrics
- Improved `coreth` state sync ETA
- Added `avalanche_{chainID}_handler_async_expired` metric

### Miscellaneous

- Fixed `platform.getCurrentValidators` API to correctly mark a node as connected to itself on subnets.
- Fixed `platform.getBlockchainStatus` to correctly report `Unknown` for blockchains that are not managed by the `P-Chain`
- Added process metrics by default in the `rpcchainvm#Server`
- Added `Database` health checks
- Removed the deprecated `Database.Stat` call from the `rpcdb#Server`
- Added fail fast logic to duplicated Snowman additions to avoid undefined behavior
- Added additional testing around Snowman diverged voting tests
- Deprecated `--dynamic-update-duration` and `--dynamic-public-ip` CLI flags
- Added `--public-ip-resolution-frequency` and `--public-ip-resolution-service` to replace `--dynamic-update-duration` and `--dynamic-public-ip`, respectively

## [v1.7.12](https://github.com/ava-labs/avalanchego/releases/tag/v1.7.12)

This version is backwards compatible to [v1.7.0](https://github.com/ava-labs/avalanchego/releases/tag/v1.7.0). It is optional, but encouraged.

### State Sync

- Fixed proposervm state summary acceptance to only accept state summaries with heights higher than the locally last accepted block
- Fixed proposervm state summary serving to only respond to requests after height indexing has finished
- Improved C-chain state sync leaf request serving by optimistically reading leaves from snapshot
- Refactored C-chain state sync block fetching

### Networking

- Reduced default peerlist and accepted frontier gossiping
- Increased the default at-large outbound buffer size to 32 MiB

### Metrics

- Added leveldb metrics
- Added process and golang metrics for the avalanchego binary
- Added available disk space health check
  - Ensured that the disk space will not be fully utilized by shutting down the node if there is a critically low amount of free space remaining
- Improved C-chain state sync metrics

### Performance

- Added C-chain acceptor queue within `core/blockchain.go`
- Removed rpcdb locking when committing batches and using iterators
- Capped C-chain TrieDB dirties cache size during block acceptance to reduce commit size at 4096 block interval

### Cleanup

- Refactored the avm to utilize the external txs package
- Unified platformvm dropped tx handling
- Clarified snowman child block acceptance calls
- Fixed small consensus typos
- Reduced minor duplicated code in consensus
- Moved the platformvm key factory out of the VM into the test file
- Removed unused return values from the timeout manager
- Removed weird json rpc private interface
- Standardized json imports
- Added vm factory interface checks

## [v1.7.11](https://github.com/ava-labs/avalanchego/releases/tag/v1.7.11)

This version is backwards compatible to [v1.7.0](https://github.com/ava-labs/avalanchego/releases/tag/v1.7.0). It is optional, but encouraged.

**The first startup of the C-Chain will cause an increase in CPU and IO usage due to an index update. This index update runs in the background and does not impact restart time.**

### State Sync

- Added state syncer engine to facilitate VM state syncing, rather than full historical syncing
- Added `GetStateSummaryFrontier`, `StateSummaryFrontier`, `GetAcceptedStateSummary`, `AcceptedStateSummary` as P2P messages
- Updated `Ancestors` message specification to expect an empty response if the container is unknown
- Added `--state-sync-ips` and `--state-sync-ids` flags to allow manual overrides of which nodes to query for accepted state summaries
- Updated networking library to permanently track all manually tracked peers, rather than just beacons
- Added state sync support to the `metervm`
- Added state sync support to the `proposervm`
- Added state sync support to the `rpcchainvm`
- Added beta state sync support to `coreth`

### ProposerVM

- Prevented rejected blocks from overwriting the `proposervm` height index
- Optimized `proposervm` block rewind to utilize the height index if available
- Ensured `proposervm` height index is marked as repaired in `Initialize` if it is fully repaired on startup
- Removed `--reset-proposervm-height-index`. The height index will be reset upon first restart
- Optimized `proposervm` height index resetting to periodically flush deletions

### Bug Fixes

- Fixed IPC message issuance and restructured consensus event callbacks to be checked at compile time
- Fixed `coreth` metrics initialization
- Fixed bootstrapping startup logic to correctly startup if initially connected to enough stake
- Fixed `coreth` panic during metrics collection
- Fixed panic on concurrent map read/write in P-chain wallet SDK
- Fixed `rpcchainvm` panic by sanitizing http response codes
- Fixed incorrect JSON tag on `platformvm.BaseTx`
- Fixed `AppRequest`, `AppResponse`, and `AppGossip` stringers used in logging

### API/Client

- Supported client implementations pointing to non-standard URIs
- Introduced `ids.NodeID` type to standardize logging and simplify API service and client implementations
- Changed client implementations to use standard types rather than `string`s wherever possible
- Added `subnetID` as an argument to `platform.getTotalStake`
- Added `connected` to the subnet validators in responses to `platform.getCurrentValidators` and `platform.getPendingValidators`
- Add missing `admin` API client methods
- Improved `indexer` API client implementation to avoid encoding edge cases

### Networking

- Added `--snow-mixed-query-num-push-vdr` and `--snow-mixed-query-num-push-non-vdr` to allow parameterization of sending push queries
  - By default, non-validators now send only pull queries, not push queries.
  - By default, validators now send both pull queries and push queries upon inserting a container into consensus. Previously, nodes sent only push queries.
- Added metrics to track the amount of over gossiping of `peerlist` messages
- Added custom message queueing support to outbound `Peer` messages
- Reused `Ping` messages to avoid needless memory allocations

### Logging

- Replaced AvalancheGo's internal logger with [uber-go/zap](https://github.com/uber-go/zap).
- Replaced AvalancheGo's log rotation with [lumberjack](https://github.com/natefinch/lumberjack).
- Renamed `log-display-highlight` to `log-format` and added `json` option.
- Added `log-rotater-max-size`, `log-rotater-max-files`, `log-rotater-max-age`, `log-rotater-compress-enabled` options for log rotation.

### Miscellaneous

- Added `--data-dir` flag to easily move all default file locations to a custom location
- Standardized RPC specification of timestamp fields
- Logged health checks whenever a failing health check is queried
- Added callback support for the validator set manager
- Increased `coreth` trie tip buffer size to 32
- Added CPU usage metrics for AvalancheGo and all sub-processes
- Added Disk IO usage metrics for AvalancheGo and all sub-processes

### Cleanup

- Refactored easily separable `platformvm` files into separate smaller packages
- Simplified default version parsing
- Fixed various typos
- Converted some structs to interfaces to better support mocked testing
- Refactored IP utils

### Documentation

- Increased recommended disk size to 1 TB
- Updated issue template
- Documented additional `snowman.Block` invariants

## [v1.7.10](https://github.com/ava-labs/avalanchego/releases/tag/v1.7.10)

This version is backwards compatible to [v1.7.0](https://github.com/ava-labs/avalanchego/releases/tag/v1.7.0). It is optional, but encouraged.

### Networking

- Improved vertex and block gossiping for validators with low stake weight.
- Added peers metric by subnet.
- Added percentage of stake connected metric by subnet.

### APIs

- Added support for specifying additional headers and query params in the RPC client implementations.
- Added static API clients for the `platformvm` and the `avm`.

### PlatformVM

- Introduced time based windowing of accepted P-chain block heights to ensure that local networks update the proposer list timely in the `proposervm`.
- Improved selection of decision transactions from the mempool.

### RPCChainVM

- Increased `buf` version to `v1.3.1`.
- Migrated all proto definitions to a dedicated `/proto` folder.
- Removed the dependency on the non-standard grpc broker to better support other language implementations.
- Added grpc metrics.
- Added grpc server health checks.

### Coreth

- Fixed a bug where a deadlock on shutdown caused historical re-generation on restart.
- Added an API endpoint to fetch the current VM Config.
- Added AvalancheGo custom log formatting to the logs.
- Removed support for the JS Tracer.

### Logging

- Added piping of subnet logs to stdout.
- Lazily initialized logs to avoid opening files that are never written to.
- Added support for arbitrarily deleted log files while avalanchego is running.
- Removed redundant logging configs.

### Miscellaneous

- Updated minimum go version to `v1.17.9`.
- Added subnet bootstrapping health checks.
- Supported multiple tags per codec instantiation.
- Added minor fail-fast optimization to string packing.
- Removed dead code.
- Fixed typos.
- Simplified consensus engine `Shutdown` notification dispatching.
- Removed `Sleep` call in the inbound connection throttler.

## [v1.7.9](https://github.com/ava-labs/avalanchego/releases/tag/v1.7.9)

This version is backwards compatible to [v1.7.0](https://github.com/ava-labs/avalanchego/releases/tag/v1.7.0). It is optional, but encouraged.

### Updates

- Improved subnet gossip to only send messages to nodes participating in that subnet.
- Fixed inlined VM initialization to correctly register static APIs.
- Added logging for file descriptor limit errors.
- Removed dead code from network packer.
- Improved logging of invalid hash length errors.

## [v1.7.8](https://github.com/ava-labs/avalanchego/releases/tag/v1.7.8)

This version is backwards compatible to [v1.7.0](https://github.com/ava-labs/avalanchego/releases/tag/v1.7.0). It is optional, but encouraged.

### Networking

- Fixed duplicate reference decrease when closing a peer.
- Freed allocated message buffers immediately after sending.
- Added `--network-peer-read-buffer-size` and `--network-peer-write-buffer-size` config options.
- Moved peer IP signature verification to enable concurrent verifications.
- Reduced the number of connection flushes when sending messages.
- Canceled outbound connection requests on shutdown.
- Reused dialer across multiple outbound connections.
- Exported `NewTestNetwork` for easier external testing.

### Coreth

- Reduced log level of snapshot regeneration logs.
- Enabled atomic tx replacement with higher gas fees.
- Parallelized trie index re-generation.

### Miscellaneous

- Fixed incorrect `BlockchainID` usage in the X-chain `ImportTx` builder.
- Fixed incorrect `OutputOwners` in the P-chain `ImportTx` builder.
- Improved FD limit error logging and warnings.
- Rounded bootstrapping ETAs to the nearest second.
- Added gossip config support to the subnet configs.
- Optimized various queue removals for improved memory freeing.
- Added a basic X-chain E2E usage test to the new testing framework.

## [v1.7.7](https://github.com/ava-labs/avalanchego/releases/tag/v1.7.7)

This version is backwards compatible to [v1.7.0](https://github.com/ava-labs/avalanchego/releases/tag/v1.7.0). It is optional, but encouraged.

### Networking

- Refactored the networking library to track potential peers by nodeID rather than IP.
- Separated peer connections from the mesh network implementation to simplify testing.
- Fixed duplicate `Connected` messages bug.
- Supported establishing outbound connections with peers reporting different inbound and outbound IPs.

### Database

- Disabled seek compaction in leveldb by default.

### GRPC

- Increased protocol version, this requires all plugin definitions to update their communication dependencies.
- Merged services to be served using the same server when possible.
- Implemented a fast path for simple HTTP requests.
- Removed duplicated message definitions.
- Improved error reporting around invalid plugins.

### Coreth

- Optimized FeeHistory API.
- Added protection to prevent accidental corruption of archival node trie index.
- Added capability to restore complete trie index on best effort basis.
- Rounded up fastcache sizes to utilize all mmap'd memory in chunks of 64MB.

### Configs

- Removed `--inbound-connection-throttling-max-recent`
- Renamed `--network-peer-list-size` to `--network-peer-list-num-validator-ips`
- Removed `--network-peer-list-gossip-size`
- Removed `--network-peer-list-staker-gossip-fraction`
- Added `--network-peer-list-validator-gossip-size`
- Added `--network-peer-list-non-validator-gossip-size`
- Removed `--network-get-version-timeout`
- Removed `--benchlist-peer-summary-enabled`
- Removed `--peer-alias-timeout`

### Miscellaneous

- Fixed error reporting when making Avalanche chains that did not manually specify a primary alias.
- Added beacon utils for easier programmatic handling of beacon nodes.
- Resolved the default log directory on initialization to avoid additional error handling.
- Added support to the chain state module to specify an arbitrary new accepted block.

## [v1.7.6](https://github.com/ava-labs/avalanchego/releases/tag/v1.7.6)

This version is backwards compatible to [v1.7.0](https://github.com/ava-labs/avalanchego/releases/tag/v1.7.0). It is optional, but encouraged.

### Consensus

- Introduced a new vertex type to support future `Avalanche` based network upgrades.
- Added pending message metrics to the chain message queues.
- Refactored event dispatchers to simplify dependencies and remove dead code.

### PlatformVM

- Added `json` encoding option to the `platform.getTx` call.
- Added `platform.getBlock` API.
- Cleaned up block building logic to be more modular and testable.

### Coreth

- Increased `FeeHistory` maximum historical limit to improve MetaMask UI on the C-Chain.
- Enabled chain state metrics.
- Migrated go-ethereum v1.10.16 changes.

### Miscellaneous

- Added the ability to load new VM plugins dynamically.
- Implemented X-chain + P-chain wallet that can be used to build and sign transactions. Without providing a full node private keys.
- Integrated e2e testing to the repo to avoid maintaining multiple synced repos.
- Fixed `proposervm` height indexing check to correctly mark the indexer as repaired.
- Introduced message throttling overrides to be used in future improvements to reliably send messages.
- Introduced a cap on the client specified request deadline.
- Increased the default `leveldb` open files limit to `1024`.
- Documented the `leveldb` configurations.
- Extended chain shutdown timeout.
- Performed various cleanup passes.

## [v1.7.5](https://github.com/ava-labs/avalanchego/releases/tag/v1.7.5)

This version is backwards compatible to [v1.7.0](https://github.com/ava-labs/avalanchego/releases/tag/v1.7.0). It is optional, but encouraged.

### Consensus

- Added asynchronous processing of `App.*` messages.
- Added height indexing support to the `proposervm` and `rpcchainvm`. If a node is updated to `>=v1.7.5` and then downgraded to `<v1.7.5`, the user must enable the `--reset-proposervm-height-index=true` flag to ensure the `proposervm` height index is correctly updated going forward.
- Fixed bootstrapping job counter initialization that could cause negative ETAs to be reported.
- Fixed incorrect processing check that could log incorrect information.
- Removed incorrect warning logs.

### Miscellaneous

- Added tracked subnets to be reported in calls to the `info.peers` API.
- Updated gRPC implementations to use `buf` tooling and standardized naming and locations.
- Added a consistent hashing implementation to be used in future improvements.
- Fixed database iteration invariants to report `ErrClosed` rather than silently exiting.
- Added additional sanity checks to prevent users from incorrectly configuring their node.
- Updated log timestamps to include milliseconds.

### Coreth

- Added beta support for offline pruning.
- Refactored peer networking layer.
- Enabled cheap metrics by default.
- Marked RPC call metrics as expensive.
- Added Abigen support for native asset call precompile.
- Fixed bug in BLOCKHASH opcode during traceBlock.
- Fixed bug in handling updated chain config on startup.

## [v1.7.4](https://github.com/ava-labs/avalanchego/releases/tag/v1.7.4)

This version is backwards compatible to [v1.7.0](https://github.com/ava-labs/avalanchego/releases/tag/v1.7.0). It is optional, but encouraged.

**The first startup of the C-Chain will take a few minutes longer due to an index update.**

### Consensus

- Removed deprecated Snowstorm consensus implementation that no longer aligned with the updated specification.
- Updated bootstrapping logs to no longer reset counters after a node restart.
- Added bootstrapping ETAs for fetching Snowman blocks and executing operations.
- Renamed the `MultiPut` message to the `Ancestors` message to match other message naming conventions.
- Introduced Whitelist conflicts into the Snowstorm specification that will be used in future X-chain improvements.
- Refactored the separation between the Bootstrapping engine and the Consensus engine to support Fast-Sync.

### Coreth

- Added an index mapping height to the list of accepted atomic operations at that height in a trie. Generating this index will cause the node to take a few minutes longer to startup the C-Chain for the first restart.
- Updated Geth dependency to `v1.10.15`.
- Updated `networkID` to match `chainID`.

### VMs

- Refactored `platformvm` rewards calculations to enable usage from an external library.
- Fixed `platformvm` and `avm` UTXO fetching to not re-iterate the UTXO set if no UTXOs are fetched.
- Refactored `platformvm` status definitions.
- Added support for multiple address balance lookups in the `platformvm`.
- Refactored `platformvm` and `avm` keystore users to reuse similar code.

### RPCChainVM

- Returned a `500 InternalServerError` if an unexpected gRPC error occurs during the handling of an HTTP request to a plugin.
- Updated gRPC server's max message size to enable responses larger than 4MiB from the plugin's handling of an HTTP request.

### Configs

- Added `--stake-max-consumption-rate` which defaults to `120,000`.
- Added `--stake-min-consumption-rate` which defaults to `100,000`.
- Added `--stake-supply-cap` which defaults to `720,000,000,000,000,000` nAVAX.
- Renamed `--bootstrap-multiput-max-containers-sent` to `--bootstrap-ancestors-max-containers-sent`.
- Renamed `--bootstrap-multiput-max-containers-received` to `--bootstrap-ancestors-max-containers-received`.
- Enforced that `--staking-enabled=false` can not be specified on public networks (`Fuji` and `Mainnet`).

### Metrics

- All `multi_put` metrics were converted to `ancestors` metrics.

### Miscellaneous

- Improved `corruptabledb` error reporting by tracking the first reported error.
- Updated CPU tracking to use the proper EWMA tracker rather than a linear approximation.
- Separated health checks into `readiness`, `healthiness`, and `liveness` checks to support more fine-grained monitoring.
- Refactored API client utilities to use a `Context` rather than an explicit timeout.

## [v1.7.3](https://github.com/ava-labs/avalanchego/releases/tag/v1.7.3)

This version is backwards compatible to [v1.7.0](https://github.com/ava-labs/avalanchego/releases/tag/v1.7.0). It is optional, but encouraged.

### Consensus

- Introduced a notion of vertex conflicts that will be used in future X-chain improvements.

### Coreth

- Added an index mapping height to the list of accepted atomic transactions at that height. Generating this index will cause the node to take approximately 2 minutes longer to startup the C-Chain for the first restart.
- Fixed bug in base fee estimation API that impacted custom defined networks.
- Decreased minimum transaction re-gossiping interval from 1s to 500ms.
- Removed websocket handler from the static vm APIs.

### Database

- Reduced lock contention in `prefixDB`s.

### Networking

- Increase the gossip size from `6` to `10` validators.
- Prioritized `Connected` and `Disconnected` messages in the message handler.

### Miscellaneous

- Notified VMs of peer versions on `Connected`.
- Fixed acceptance broadcasting over IPC.
- Fixed 32-bit architecture builds for AvalancheGo (not Coreth).

## [v1.7.2](https://github.com/ava-labs/avalanchego/releases/tag/v1.7.2)

This version is backwards compatible to [v1.7.0](https://github.com/ava-labs/avalanchego/releases/tag/v1.7.0). It is optional, but encouraged.

### Coreth

- Fixed memory leak in the estimate gas API.
- Reduced the default RPC gas limit to 50,000,000 gas.
- Improved RPC logging.
- Removed pre-AP5 legacy code.

### PlatformVM

- Optimized validator set change calculations.
- Removed storage of non-decided blocks.
- Simplified error handling.
- Removed pre-AP5 legacy code.

### Networking

- Explicitly fail requests with responses that failed to be parsed.
- Removed pre-AP5 legacy code.

### Configs

- Introduced the ability for a delayed graceful node shutdown.
- Added the ability to take all configs as environment variables for containerized deployments.

### Utils

- Fixed panic bug in logging library when importing from external projects.

## [v1.7.1](https://github.com/ava-labs/avalanchego/releases/tag/v1.7.1)

This update is backwards compatible with [v1.7.0](https://github.com/ava-labs/avalanchego/releases/tag/v1.7.0). Please see the expected update times in the v1.7.0 release.

### Coreth

- Reduced fee estimate volatility.

### Consensus

- Fixed vote bubbling for unverified block chits.

## [v1.7.0](https://github.com/ava-labs/avalanchego/releases/tag/v1.7.0)

This upgrade adds support for issuing multiple atomic transactions into a single block and directly transferring assets between the P-chain and the C-chain.

The changes in the upgrade go into effect at 1 PM EST, December 2nd 2021 on Mainnet. One should upgrade their node before the changes go into effect, otherwise they may experience loss of uptime.

**All nodes should upgrade before 1 PM EST, December 2nd 2021.**

### Networking

- Added peer uptime reports as metrics.
- Removed IP rate limiting over local networks.

### PlatformVM

- Enabled `AtomicTx`s to be issued into `StandardBlock`s and deprecated `AtomicBlock`s.
- Added the ability to export/import AVAX to/from the C-chain.

### Coreth

- Enabled multiple `AtomicTx`s to be issued per block.
- Added the ability to export/import AVAX to/from the P-chain.
- Updated dynamic fee calculations.

### ProposerVM

- Removed storage of undecided blocks.

### RPCChainVM

- Added support for metrics to be reported by plugin VMs.

### Configs

- Removed `--snow-epoch-first-transition` and `snow-epoch-duration` as command line arguments.

## [v1.6.5](https://github.com/ava-labs/avalanchego/releases/tag/v1.6.5)

This version is backwards compatible to [v1.6.0](https://github.com/ava-labs/avalanchego/releases/tag/v1.6.0). It is optional, but encouraged.

### Bootstrapping

- Drop inbound messages to a chain if that chain is in the execution phase of bootstrapping.
- Print beacon nodeIDs upon failure to connect to them.

### Metrics

- Added `avalanche_{ChainID}_bootstrap_finished`, which is 1 if the chain is done bootstrapping, 0 otherwise.

### APIs

- Added `info.uptime` API call that attempts to report the network's view of the local node.
- Added `observedUptime` to each peer's result in `info.peers`.

### Network

- Added reported uptime to pong messages to be able to better track a local node's uptime as viewed by the network.
- Refactored request timeout registry to avoid a potential race condition.

## [v1.6.4](https://github.com/ava-labs/avalanchego/releases/tag/v1.6.4)

This version is backwards compatible to [v1.6.0](https://github.com/ava-labs/avalanchego/releases/tag/v1.6.0). It is optional, but encouraged.

### Config

- Added flag `throttler-inbound-bandwidth-refill-rate`, which specifies the max average inbound bandwidth usage of a peer.
- Added flag `throttler-inbound-bandwidth-max-burst-size`, which specifies the max inbound bandwidth usage of a peer.

### Networking

- Updated peerlist gossiping to use the same mechanism as other gossip calls.
- Added inbound message throttling based on recent bandwidth usage.

### Metrics

- Updated `avalanche_{ChainID}_handler_gossip_{count,sum}` to `avalanche_{ChainID}_handler_gossip_request_{count,sum}`.
- Updated `avalanche_{ChainID}_lat_get_accepted_{count,sum}` to `avalanche_{ChainID}_lat_accepted_{count,sum}`.
- Updated `avalanche_{ChainID}_lat_get_accepted_frontier_{count,sum}` to `avalanche_{ChainID}_lat_accepted_frontier_{count,sum}`.
- Updated `avalanche_{ChainID}_lat_get_ancestors_{count,sum}` to `avalanche_{ChainID}_lat_multi_put_{count,sum}`.
- Combined `avalanche_{ChainID}_lat_pull_query_{count,sum}` and `avalanche_{ChainID}_lat_push_query_{count,sum}` to `avalanche_{ChainID}_lat_chits_{count,sum}`.
- Added `avalanche_{ChainID}_app_response_{count,sum}`.
- Added `avalanche_network_bandwidth_throttler_inbound_acquire_latency_{count,sum}`
- Added `avalanche_network_bandwidth_throttler_inbound_awaiting_acquire`
- Added `avalanche_P_vm_votes_won`
- Added `avalanche_P_vm_votes_lost`

### Indexer

- Added method `GetContainerByID` to client implementation.
- Client methods now return `[]byte` rather than `string` representations of a container.

### C-Chain

- Updated Geth dependency to 1.10.11.
- Added a new admin API for updating the log level and measuring performance.
- Added a new `--allow-unprotected-txs` flag to allow issuance of transactions without EIP-155 replay protection.

### Subnet & Custom VMs

- Ensured that all possible chains are run in `--staking-enabled=false` networks.

---

## [v1.6.3](https://github.com/ava-labs/avalanchego/releases/tag/v1.6.3)

This version is backwards compatible to [v1.6.0](https://github.com/ava-labs/avalanchego/releases/tag/v1.6.0). It is optional, but encouraged.

### Config Options

- Updated the default value of `--inbound-connection-throttling-max-conns-per-sec` to `256`.
- Updated the default value of `--meter-vms-enabled` to `true`.
- Updated the default value of `--staking-disabled-weight` to `100`.

### Metrics

- Changed the behavior of `avalanche_network_buffer_throttler_inbound_awaiting_acquire` to only increment if the message is actually blocking.
- Changed the behavior of `avalanche_network_byte_throttler_inbound_awaiting_acquire` to only increment if the message is actually blocking.
- Added `Block/Tx` metrics on `meterVM`s.
  - Added `avalanche_{ChainID}_vm_metervm_build_block_err_{count,sum}`.
  - Added `avalanche_{ChainID}_vm_metervm_parse_block_err_{count,sum}`.
  - Added `avalanche_{ChainID}_vm_metervm_get_block_err_{count,sum}`.
  - Added `avalanche_{ChainID}_vm_metervm_verify_{count,sum}`.
  - Added `avalanche_{ChainID}_vm_metervm_verify_err_{count,sum}`.
  - Added `avalanche_{ChainID}_vm_metervm_accept_{count,sum}`.
  - Added `avalanche_{ChainID}_vm_metervm_reject_{count,sum}`.
  - Added `avalanche_{DAGID}_vm_metervm_parse_tx_err_{count,sum}`.
  - Added `avalanche_{DAGID}_vm_metervm_get_tx_err_{count,sum}`.
  - Added `avalanche_{DAGID}_vm_metervm_verify_tx_{count,sum}`.
  - Added `avalanche_{DAGID}_vm_metervm_verify_tx_err_{count,sum}`.
  - Added `avalanche_{DAGID}_vm_metervm_accept_{count,sum}`.
  - Added `avalanche_{DAGID}_vm_metervm_reject_{count,sum}`.

### Coreth

- Applied callTracer fault handling fix.
- Initialized multicoin functions in the runtime environment.

### ProposerVM

- Updated block `Delay` in `--staking-enabled=false` networks to be `0`.<|MERGE_RESOLUTION|>--- conflicted
+++ resolved
@@ -1,10 +1,9 @@
 # Release Notes
 
-<<<<<<< HEAD
 ## Pending Release
 
 - Added L1 validators to `platformvm.GetCurrentValidators` client implementation
-=======
+
 ## [v1.13.1](https://github.com/ava-labs/avalanchego/releases/tag/v1.13.1)
 
 This version is backwards compatible to [v1.13.0](https://github.com/ava-labs/avalanchego/releases/tag/v1.13.0). It is optional, but encouraged. The supported plugin version is `39`.
@@ -22,7 +21,6 @@
 ### Configs
 
 - Removed `--tracing-enabled` and added `disabled` as an option to `--tracing-exporter-type`
->>>>>>> 6e04bc0a
 
 ## [v1.13.0](https://github.com/ava-labs/avalanchego/releases/tag/v1.13.0)
 
