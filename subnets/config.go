--- conflicted
+++ resolved
@@ -50,13 +50,8 @@
 }
 
 func (c *Config) Valid() error {
-<<<<<<< HEAD
 	if err := c.ConsensusParameters.Verify(); err != nil {
-		return fmt.Errorf("consensus parameters are invalid: %w", err)
-=======
-	if err := c.ConsensusParameters.Valid(); err != nil {
 		return fmt.Errorf("consensus %w", err)
->>>>>>> b113a2b8
 	}
 	if !c.ValidatorOnly && c.AllowedNodes.Len() > 0 {
 		return errAllowedNodesWhenNotValidatorOnly
