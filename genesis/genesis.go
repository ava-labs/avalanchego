--- conflicted
+++ resolved
@@ -1,4 +1,3 @@
-<<<<<<< HEAD
 // Copyright (C) 2022, Chain4Travel AG. All rights reserved.
 //
 // This file is a derived work, based on ava-labs code whose
@@ -9,10 +8,7 @@
 //
 // Much love to the original authors for their work.
 // **********************************************************
-// Copyright (C) 2019-2022, Ava Labs, Inc. All rights reserved.
-=======
 // Copyright (C) 2019-2023, Ava Labs, Inc. All rights reserved.
->>>>>>> 7d73b59c
 // See the file LICENSE for licensing terms.
 
 package genesis
@@ -256,14 +252,8 @@
 //  1. The byte representation of the genesis state of the platform chain
 //     (ie the genesis state of the network)
 //  2. The asset ID of AVAX
-<<<<<<< HEAD
-func FromFlag(networkID uint32, genesisContent string) ([]byte, ids.ID, error) {
+func FromFlag(networkID uint32, genesisContent string, stakingCfg *StakingConfig) ([]byte, ids.ID, error) {
 	if constants.IsActiveNetwork(networkID) || networkID == constants.LocalID {
-=======
-func FromFlag(networkID uint32, genesisContent string, stakingCfg *StakingConfig) ([]byte, ids.ID, error) {
-	switch networkID {
-	case constants.MainnetID, constants.TestnetID, constants.LocalID:
->>>>>>> 7d73b59c
 		return nil, ids.ID{}, fmt.Errorf(
 			"cannot override genesis config for standard network %s (%d)",
 			constants.NetworkName(networkID),
