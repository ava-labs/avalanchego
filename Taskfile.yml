# https://taskfile.dev
# To run on a system without task installed, `./scripts/run_task.sh` will execute it with `go run`.
# If in the nix dev shell, `task` is available.

version: '3'

tasks:
  default: ./scripts/run_task.sh --list

  build:
    desc: Builds avalanchego
    cmd: ./scripts/build.sh

  build-antithesis-images-avalanchego:
    desc: Builds docker images for antithesis for the avalanchego test setup
    env:
      TEST_SETUP: avalanchego
    cmd: bash -x ./scripts/build_antithesis_images.sh

  build-antithesis-images-xsvm:
    desc: Builds docker images for antithesis for the xsvm test setup
    env:
      TEST_SETUP: xsvm
    cmd: bash -x ./scripts/build_antithesis_images.sh

  build-bootstrap-monitor:
    desc: Builds bootstrap-monitor
    cmd: ./scripts/build_bootstrap_monitor.sh

  build-bootstrap-monitor-image:
    desc: Builds docker image for bootstrap-monitor
    cmd: ./scripts/build_bootstrap_monitor_image.sh

  build-image:
    desc: Builds docker image for avalanchego
    cmd: ./scripts/build_image.sh

  build-race:
    desc: Builds avalanchego with race detection enabled
    cmd: ./scripts/build.sh -r

  build-tmpnetctl:
    desc: Builds tmpnetctl
    cmd: ./scripts/build_tmpnetctl.sh

  build-xsvm:
    desc: Builds xsvm plugin
    cmd: ./scripts/build_xsvm.sh

  build-xsvm-image:
    desc: Builds xsvm image
    cmd: ./scripts/build_xsvm_image.sh

  check-clean-branch:
    desc: Checks that the git working tree is clean
    cmd: .github/workflows/check-clean-branch.sh

  check-generate-canoto:
    desc: Checks that generated canoto is up-to-date (requires a clean git working tree)
    cmds:
      - task: generate-canoto
      - task: check-clean-branch

  check-generate-load-contract-bindings:
    desc: Checks that generated load contract bindings are up-to-date (requires a clean git working tree)
    cmds:
      - task: generate-load-contract-bindings
      - task: check-clean-branch

  check-generate-mocks:
    desc: Checks that generated mocks are up-to-date (requires a clean git working tree)
    cmds:
      - task: generate-mocks
      - task: check-clean-branch

  check-generate-protobuf:
    desc: Checks that generated protobuf is up-to-date (requires a clean git working tree)
    cmds:
      - task: generate-protobuf
      - task: check-clean-branch

  check-go-mod-tidy:
    desc: Checks that go.mod and go.sum are up-to-date (requires a clean git working tree)
    cmds:
      - cmd: go mod tidy
      - task: check-clean-branch

  generate-mocks:
    desc: Generates testing mocks
    cmds:
      - cmd: grep -lr -E '^// Code generated by MockGen\. DO NOT EDIT\.$' . | xargs -r rm
      - cmd: go generate -run "go.uber.org/mock/mockgen" ./...

  generate-canoto:
    desc: Generates canoto
    cmd: go generate -run "github.com/StephenButtolph/canoto/canoto" ./...

  generate-load-contract-bindings:
    desc: Generates load contract bindings
    cmds:
      - cmd: grep -lr -E '^// Code generated - DO NOT EDIT\.$' tests/load/c | xargs -r rm
      - cmd: go generate ./tests/load/c/...

  generate-protobuf:
    desc: Generates protobuf
    cmd: ./scripts/protobuf_codegen.sh

  ginkgo-build:
    desc: Runs ginkgo against the current working directory
    cmd: ./bin/ginkgo build {{.USER_WORKING_DIR}}

  install-nix:
    desc: Installs nix with the determinate systems installer
    cmd: curl --proto '=https' --tlsv1.2 -sSf -L https://install.determinate.systems/nix | sh -s -- install

  lint:
    desc: Runs static analysis tests of golang code
    cmd: ./scripts/lint.sh

  lint-action:
    desc: Runs actionlint to check sanity of github action configuration
    cmd: ./scripts/actionlint.sh

  lint-all:
    desc: Runs all lint checks in parallel
    deps:
      - lint
      - lint-action
      - lint-shell

  lint-all-ci:
    desc: Runs all lint checks one-by-one
    cmds:
      - task: lint
      - task: lint-action
      - task: lint-shell

  lint-shell:
    desc: Runs shellcheck to check sanity of shell scripts
    cmd: ./scripts/shellcheck.sh

  test-bootstrap-monitor-e2e:
    desc: Runs bootstrap monitor e2e tests
    cmd: bash -x ./scripts/tests.e2e.bootstrap_monitor.sh

  test-build-antithesis-images-avalanchego:
    desc: Tests the build of antithesis images for the avalanchego test setup
    env:
      TEST_SETUP: avalanchego
    cmds:
      - task: build-race
      - cmd: go run ./tests/antithesis/avalanchego --avalanchego-path=./build/avalanchego --duration=120s
      - cmd: bash -x ./scripts/tests.build_antithesis_images.sh

  test-build-antithesis-images-xsvm:
    desc: Tests the build of antithesis images for the xsvm test setup
    env:
      TEST_SETUP: xsvm
    cmds:
      - task: build-race
      - task: build-xsvm
      - cmd: go run ./tests/antithesis/xsvm --avalanchego-path=./build/avalanchego --duration=120s
      - cmd: bash -x ./scripts/tests.build_antithesis_images.sh

  test-build-image:
    # On mac, docker/podman/lima should work out-of-the-box.
    # On linux, requires qemu (e.g. apt -y install qemu-system qemu-user-static).
    desc: Runs test of cross-platform docker image build
    cmd: bash -x scripts/tests.build_image.sh

  test-e2e:
    desc: Runs e2e tests
    cmds:
      - task: build
      - task: build-xsvm
      - cmd: bash -x ./scripts/tests.e2e.sh {{.CLI_ARGS}}

  test-e2e-ci:
    desc: Runs e2e tests [serially with race detection enabled]
    env:
      E2E_SERIAL: 1
    cmds:
      - task: build-race
      - task: build-xsvm
      - cmd: bash -x ./scripts/tests.e2e.sh {{.CLI_ARGS}}

  test-e2e-existing-ci:
    desc: Runs e2e tests with an existing network [serially with race detection enabled]
    env:
      E2E_SERIAL: 1
    cmds:
      - task: build-race
      - task: build-xsvm
      - cmd: bash -x ./scripts/tests.e2e.existing.sh {{.CLI_ARGS}}

  test-e2e-kube:
    desc: Runs e2e tests against a network deployed to kube
    cmds:
      - cmd: bash -x ./scripts/tests.e2e.kube.sh {{.CLI_ARGS}}

  test-e2e-kube-ci:
    desc: Runs e2e tests against a network deployed to kube [serially]
    env:
      E2E_SERIAL: 1
    cmds:
      - task: test-e2e-kube

  # To use a different fuzz time, run `task test-fuzz FUZZTIME=[value in seconds]`.
  # A value of `-1` will run until it encounters a failing output.

  test-fuzz:
    desc: Runs each fuzz test for 10 seconds
    vars:
      FUZZTIME: '{{.FUZZTIME| default "10"}}'
    cmd: ./scripts/build_fuzz.sh {{.FUZZTIME}}

  test-fuzz-long:
    desc: Runs each fuzz test for 180 seconds
    vars:
      FUZZTIME: '{{.FUZZTIME| default "180"}}'
    cmd: ./scripts/build_fuzz.sh {{.FUZZTIME}}

  test-fuzz-merkledb:
    desc: Runs each merkledb fuzz test for 15 minutes
    vars:
      FUZZTIME: '{{.FUZZTIME| default "900"}}'
    cmd: ./scripts/build_fuzz.sh {{.FUZZTIME}} ./x/merkledb

  test-load:
    desc: Runs load tests
    cmds:
      - task: generate-load-contract-bindings
      - task: build
<<<<<<< HEAD
      - cmd: go test ./tests/load/c -test.v -- --avalanchego-path=$PWD/build/avalanchego 
=======
      - cmd: go run ./tests/load/c/main --avalanchego-path=./build/avalanchego {{.CLI_ARGS}}
    
  test-load-kube:
    desc: Runs load tests against a network deployed to kube
    cmds: 
      - task: generate-load-contract-bindings
      - cmd: bash -x ./scripts/tests.load.kube.sh {{.CLI_ARGS}}

  test-load-exclusive:
    desc: Runs load tests against kube with exclusive scheduling
    cmds:
      - cmd: go run ./tests/load/c/main --runtime=kube --kube-use-exclusive-scheduling {{.CLI_ARGS}}
>>>>>>> 1ab92d3f

  test-unit:
    desc: Runs unit tests
    # Invoking with bash ensures compatibility with CI execution on Windows
    cmd: bash ./scripts/build_test.sh

  test-upgrade:
    desc: Runs upgrade tests
    cmds:
      - task: build
      - cmd: bash -x ./scripts/tests.upgrade.sh {{.CLI_ARGS}}<|MERGE_RESOLUTION|>--- conflicted
+++ resolved
@@ -231,9 +231,6 @@
     cmds:
       - task: generate-load-contract-bindings
       - task: build
-<<<<<<< HEAD
-      - cmd: go test ./tests/load/c -test.v -- --avalanchego-path=$PWD/build/avalanchego 
-=======
       - cmd: go run ./tests/load/c/main --avalanchego-path=./build/avalanchego {{.CLI_ARGS}}
     
   test-load-kube:
@@ -246,7 +243,6 @@
     desc: Runs load tests against kube with exclusive scheduling
     cmds:
       - cmd: go run ./tests/load/c/main --runtime=kube --kube-use-exclusive-scheduling {{.CLI_ARGS}}
->>>>>>> 1ab92d3f
 
   test-unit:
     desc: Runs unit tests
